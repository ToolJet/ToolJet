--- conflicted
+++ resolved
@@ -1,14 +1,6 @@
-<<<<<<< HEAD
-frontend/*
-docs/*
-tmp/*
-node_modules/*
-/.env
-=======
 # frontend/*
 app/*
 docs/*
 tmp/*
 server/node_modules/*
-server/dist/*
->>>>>>> 3c1f0545
+server/dist/*