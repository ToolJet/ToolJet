--- conflicted
+++ resolved
@@ -47,15 +47,9 @@
     begin
       operation = options["operation"]
 
-<<<<<<< HEAD
       if operation == "search"
         index = options["index"]
-        query = JSON.parse(options[:query])
-=======
-      if operation == 'search'
-        index = options['index']
-        query = JSON.parse(options['query'])
->>>>>>> 6423467e
+        query = JSON.parse(options["query"])
         data = connection.search(index: index, body: query)
       end
 
