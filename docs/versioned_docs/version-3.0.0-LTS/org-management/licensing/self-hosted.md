--- conflicted
+++ resolved
@@ -11,15 +11,7 @@
 
 ToolJet provides three types of licenses - **Basic**, **Trial**, and **Paid**. Which can be further categorized into different subscription plans. Visit **[ToolJet Pricing](https://www.tooljet.ai/pricing)** page for more details on different subscription plans.
 
-<<<<<<< HEAD
-1. **Trial License**: This is a free license that grants access to premium features for a 14-day trial period.
- - **New Users**: Choose the 14-day trial during onboarding.
- - **Existing Users**: Request a trial license key from our sales or support team.
-2. **Business License**: This is a paid license that you can purchase **[directly](https://www.tooljet.ai/pricing)**.
-3. **Enterprise License**: This is a paid license with customizable options. To obtain this license, you have to contact our sales team.
-=======
 ### Basic License
->>>>>>> 5d71e0fa
 
 This is a free license where a user can access basic offerings such as creating apps, pre-defined user groups, community support, etc. This is ideal for individuals or small teams who just need the essentials. No license key is required for this option.
 
@@ -71,12 +63,7 @@
 
 <div style={{paddingTop:'24px'}}>
 
-<<<<<<< HEAD
-### 1) How can I upgrade or renew my license?
-If your business or enterprise edition license key is nearing expiration, please click the **Upgrade** button or contact us via email at hello@tooljet.com to obtain an extended license key. If you intend to increase the number of users, please reach out to us via **[Slack](https://tooljet.com/slack)** or review our pricing page at https://www.tooljet.ai/pricing before making a request.
-=======
 ## Updating License Key
->>>>>>> 5d71e0fa
 
 Once you have received the license key from the ToolJet Team, you can update the license key by following the steps:
 
@@ -97,22 +84,13 @@
 <img className="screenshot-full" src="/img/licensing/selfhosted-access.png" alt="Licensing" />
 </div>
 
-<<<<<<< HEAD
-### 3) What happens if my license expires?
-If your business or enterprise license key expires, your instance will revert to operating as a free plan. While you can still create unlimited apps, workspaces, and add users, premium features such as OpenID and Audit logs will no longer be accessible. For further information, please refer to the relevant **[plans](https://www.tooljet.ai/pricing)**.
-=======
 </div>
->>>>>>> 5d71e0fa
 
 <div style={{paddingTop:'24px'}}>
 
 ## FAQs
 
-<<<<<<< HEAD
-**a)** You can renew directly using the **[business plan](https://www.tooljet.ai/pricing)**. (Note: Please do check the list of premium features available with this plan)
-=======
 #### Q. What Happens if My License Expires?
->>>>>>> 5d71e0fa
 
 If your paid or trial license key expires, your instance will revert to operating as a basic plan. Upon expiration, access to premium features like OpenID SSO login and Audit logs will be restricted, ensuring no data loss occurs. However, don't worry! You can still renew to any of the paid plans and enjoy the premium features again.
 
