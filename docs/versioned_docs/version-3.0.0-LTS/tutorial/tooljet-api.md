---
id: tooljet-api
title: ToolJet API
---

<div className='badge badge--primary heading-badge'>Available on: Paid plans</div>
<div className='badge badge--warning heading-badge'>Beta</div>

ToolJet API allows you to interact with the ToolJet platform programmatically. You can use the APIs to manage users and their workspaces relations. The API endpoints are secured with an access token. You can perform various operations using the API such as:

- [Get All Users](#get-all-users)
<<<<<<< HEAD
=======
- [Get All Workspaces](#get-all-workspaces)
- [Get All App Details](#get-all-app-details)
>>>>>>> d2103a0a
- [Get User by ID](#get-user-by-id)
- [Create User](#create-user)
- [Update User](#update-user)
- [Update User Role](#update-user-role)
- [Replace User Workspace](#replace-user-workspace)
- [Replace User Workspaces Relations](#replace-user-workspaces-relations)
<<<<<<< HEAD
- [Get All Workspaces](#get-all-workspaces)
=======
>>>>>>> d2103a0a
- [Export Application](#export-application)
- [Import Application](#import-application)

:::info BETA
ToolJet API is currently in beta and not recommended for production use.
:::

## Enabling ToolJet API

By default, the ToolJet API is disabled. To enable the API, add these variables to your `.env` file:

|         variable          |                   description                   |
| :-----------------------: | :---------------------------------------------: |
|    ENABLE_EXTERNAL_API    |                `true` or `false`                |
| EXTERNAL_API_ACCESS_TOKEN | `<access_token>` (To authenticate API requests) |

## Security

The ToolJet API is secured with an access token created by you in your `.env` file. You need to pass the access token in the `Authorization` header to authenticate your requests. The access token should be sent in the format `Basic <access_token>`.

<details>

<summary>cURL Request Example</summary>

```bash

curl -X GET 'https://your-tooljet-instance.com/api/ext/users' \
-H 'Authorization: Basic <access_token>' \
-H 'Content-Type: application/json'

```

</details>

## API Endpoints

### Get All Users

    - **Description:** Retrieves a list of all the users.
    - **URL:** `/api/ext/users`
    - **Method:** GET
    - **Authorization:** `Basic <access_token>`
    - **Content-Type:** `application/json`
    - **Response:** Array of User objects.

  <details>
  <summary>**Response Example**</summary>
```json
[
    {
      "id": "5b1608df-5e14-474b-b304-919623a9be57",
      "name": "Sam Oliver",
      "email": "sam@example.com",
      "status": "active",
      "workspaces": [
        {
          "id": "a831db72-c3d2-4b36-a98e-0023ffb15e66",
          "name": "demo-workspace",
          "status": "active",
          "groups": [
            {
              "id": "b3ae95dd-b1ca-4a21-abac-b321ee76698e",
              "name": "all_users"
            },
            {
              "id": "1830a113-24e5-4e33-8af2-e6502d477239",
              "name": "admin"
            }
          ]
        }
      ]
    },
    {
        "id": "919623a-5e14-4v4b-63b4-3343a9be57",
        "name": "David Smith",
        "email": "david@example.com",
        "status": "active",
        "workspaces": [
          {
            "id": "a831db72-c3d2-4b36-a98e-0023ffb15e66",
            "name": "demo-workspace",
            "status": "active",
            "groups": [
              {
                "id": "b3ae95dd-b1ca-4a21-abac-b321ee76698e",
                "name": "all_users"
              },
              {
                "id": "1830a113-24e5-4e33-8af2-e6502d477239",
                "name": "admin"
              }
            ]
          },
          {
              "id": "b8a0c07d-2430-46fd-ba71-2a71e48fde30",
              "name": "team-spac",
              "status": "active",
              "groups": [
                  {
                      "id": "7f7af977-a7e7-49e3-a08a-2dffce6f5942",
                      "name": "all_users"
                  },
                  {
                      "id": "eda68cf3-b70d-455f-8a2a-8cd4bbff77a6",
                      "name": "admin"
                  }
              ]
          }
        ]
      }
  ]
```
</details>

<<<<<<< HEAD
=======
### Get All Workspaces

    - **Description:** Retrieves a list of all workspaces.
    - **URL:** `/api/ext/workspaces`
    - **Method:** GET
    - **Authorization:** `Basic <access_token>`
    - **Content-Type:** `application/json`
    - **Response:** Array of Workspace objects.

<details>
<summary>Response Example</summary>

```json
[
  {
    "id": "a831db72-c3d2-4b36-a98e-0023ffb15e66",
    "name": "demo-workspace",
    "status": "active",
    "groups": [
      {
        "id": "b3ae95dd-b1ca-4a21-abac-b321ee76698e",
        "name": "all_users"
      },
      {
        "id": "1830a113-24e5-4e33-8af2-e6502d477239",
        "name": "admin"
      }
    ]
  },
  {
    "id": "b8a0c07d-2430-46fd-ba71-2a71e48fde30",
    "name": "team-spac",
    "status": "active",
    "groups": [
      {
        "id": "7f7af977-a7e7-49e3-a08a-2dffce6f5942",
        "name": "all_users"
      },
      {
        "id": "eda68cf3-b70d-455f-8a2a-8cd4bbff77a6",
        "name": "admin"
      }
    ]
  }
]
```

</details>

### Get All App Details

    - **Description:** Get the app details for all the applications in the workspace.
    - **URL:** `/api/ext/workspace/:workspace_id/apps`
    - **Method:** GET
    - **Authorization:** `Basic <access_token>`
    - **Content-Type:** `application/json`
    - **Params:**
      - **workspace_id**: The ID of the workspace.
    - **Response:** Array of app details for all the applications in the workspace.

  <details>
  <summary>**Response Example**</summary>
    ```json
      [
        {
            "id": "ae06cc7a-2922-4fe7-9064-462741558813",
            "name": "Applicant tracking system",
            "slug": "ae06cc7a-2922-4fe7-9064-462741558813",
            "versions": [
                {
                    "id": "37be6442-ca1b-4a5a-a6f4-f929e00a0ac1",
                    "name": "v1"
                },
                {
                    "id": "be8a96c3-f7a4-4f82-b282-23678c52c973",
                    "name": "v3"
                },
                {
                    "id": "19405d8c-be75-47ad-aa96-36f2b1728e77",
                    "name": "v2"
                },
                {
                    "id": "15bd421d-54ce-44d5-8eef-39911fc2d4cb",
                    "name": "v4"
                }
            ]
        },
        {
            "id": "b68f87ca-6620-4cbf-83d6-becf073d8e96",
            "name": "Aws Tracker",
            "slug": "b68f87ca-6620-4cbf-83d6-becf073d8e96",
            "versions": [
                {
                    "id": "466a1cc4-62cf-4b46-b71d-114af61c04ca",
                    "name": "v1"
                },
                {
                    "id": "b65f1ae2-3702-4cba-91f3-3e5bddd55dbc",
                    "name": "v2"
                }
            ]
        }
      ]
    ```
</details>

>>>>>>> d2103a0a
### Get User by ID

    - **Description:** Returns a user by their ID.
    - **URL:** `/api/ext/user/:id`
    - **Method:** GET
    - **Authorization:** `Basic <access_token>`
    - **Content-Type:** `application/json`
    - **Params:**
        - id (string): The ID of the user.
    - **Response:** User object.

  <details>
  <summary>**Response Example**</summary>
```json
{
    "id": "5b1608df-5e14-474b-b304-919623a9be57",
    "name": "Sam Oliver",
    "email": "sam@example.com",
    "status": "active",
    "workspaces": [
        {
            "id": "a831db72-c3d2-4b36-a98e-0023ffb15e66",
            "name": "demo-workspace",
            "status": "active",
            "groups": [
                {
                    "id": "b3ae95dd-b1ca-4a21-abac-b321ee76698e",
                    "name": "all_users"
                },
                {
                    "id": "1830a113-24e5-4e33-8af2-e6502d477239",
                    "name": "admin"
                }
            ]
        },
        {
            "id": "b8a0c07d-2430-46fd-ba71-2a71e48fde30",
            "name": "team-spac",
            "status": "active",
            "groups": [
                {
                    "id": "7f7af977-a7e7-49e3-a08a-2dffce6f5942",
                    "name": "all_users"
                },
                {
                    "id": "eda68cf3-b70d-455f-8a2a-8cd4bbff77a6",
                    "name": "admin"
                }
            ]
        }
    ]
}
```
</details>

### Create User

    - **Description:** Creates a new user.
    - **URL:** `/api/ext/users`
    - **Method:** POST
    - **Authorization:** `Basic <access_token>`
    - **Content-Type:** `application/json`
    - **Body:** The body object can contain the following fields:
        - `name` (string, required): The name of the user.
        - `email` (string, required): The email address of the user.
        - `password` (string, optional): The user's password. Must be between 5 and 100 characters.
        - `status` (string, optional): The status of the user. Can be either `active` or `archived`. Defaults to `archived` if not provided.
        - `workspaces` (array, required): An array of workspace objects associated with the user. Each workspace object should contain:
          - `id` (string, required): The unique identifier of the workspace.
          - `name` (string, required): The name of the workspace.
          - `status` (string, optional): The status of the workspace. Can be either `active` or `archived`.
          - `groups` (array, optional): An array of group objects associated with the workspace. Each group object can contain:
            - `id` (string, optional): The unique identifier of the group.
            - `name` (string, optional): The name of the group.
            - `status` (string, optional): The status of the group. Can be either `active` or `archived`.

  <details>
  <summary>**Request Body Example**</summary>
```json
{
  "name": "Alice Johnson",
  "email": "alice@example.com",
  "password": "qwy@4xt123",
  "status": "active",
  "workspaces": [
    {
      "name": "team-spac",
      "status": "active",
      "groups": [
        {
          "name": "all_users"
        }
      ]
    }
  ]
}
```
</details>
    - **Response:** `201 Created`

### Update User

    - **Description:** Finds and updates a user by their ID.
    - **URL:** `/api/ext/user/:id`
    - **Method:** PATCH
    - **Authorization:** `Basic <access_token>`
    - **Content-Type:** `application/json`
    - **Params:**
        - id (string): The ID of the user.
    - **Body:** The body object can contain the following fields:
        - `name` (string, optional): The updated name of the user.
        - `email` (string, optional): The updated email address of the user.
        - `password` (string, optional): The updated password for the user. Must be between 5 and 100 characters.
        - `status` (string, optional): The updated status of the user. Can be either `active` or `archived`.


<details>

<summary>Request Body Example</summary>

```json
{
  "name": "Jane Doe",
  "email": "jane.doe@example.com",
  "password": "newsecurepassword",
  "status": "active"
}
```

</details>

    - **Response:** `200 OK`

### Update User Role

    - **Description:** Updates the user role for a particular workspace.
    - **URL:** `/api/ext/update-user-role/workspace/workspaceId`
    - **Method:** PUT
    - **Authorization:** `Basic <access_token>`
    - **Content-Type:** `application/json`
    - **Params:**
        - workspaceId (string): The unique identifier of the workspace.
    - **Body:** The body object can contain the following fields:
        - `newRole` (string, required): The updated user role of the user.
        - `userId` (string, required): The unique identifier of the user.


<details>

<summary>Request Body Example</summary>

```json
{
  "newRole": "end-user",
  "userId": "f2065dd1-e5ea-4793-af91-4a8831de68e6"
}
```

</details>

    - **Response:** `200 OK`

### Replace User Workspaces Relations

    - **Description:** Replaces all workspaces relations associated with a user.
    - **URL:** `/api/ext/user/:id/workspaces`
    - **Method:** PUT
    - **Authorization:** `Basic <access_token>`
    - **Content-Type:** `application/json`
    - **Params:**
        - id (string): The ID of the user.
    - **Body:** Array of workspace data transfer objects. It may contain the following fields:
        - `id` (string, required): The unique identifier of the workspace.
        - `name` (string, required): The name of the workspace.
        - `status` (string, optional): The status of the workspace. Can be either `active` or `archived`.
        - `groups` (array, optional): An array of group objects associated with the workspace. Each group object can contain:
          - `id` (string, optional): The unique identifier of the group.
          - `name` (string, optional): The name of the group.
          - `status` (string, optional): The status of the group. Can be either `active` or `archived`.
    - **Note:** If the array is empty, it will remove all existing workspace relations.
    - **Response:** `200 OK`



### Replace User Workspace

    - **Description:** Updates a specific workspace relation associated with a user.
    - **URL:** `/api/ext/user/:id/workspaces/:workspaceId`
    - **Method:** PATCH
    - **Authorization:** `Basic <access_token>`
    - **Content-Type:** `application/json`
    - **Params:**
        - id (string): The ID of the user.
        - workspaceId (string): The ID of the workspace.
    - **Body:** The body object can contain the following fields:
        - `id` (string, optional): The ID of the workspace.
        - `name` (string, optional): The updated name of the workspace.
        - `status` (string, optional): The updated status of the workspace. Can be either `active` or `archived`.
        - `groups` (array, optional): An array of group objects associated with the workspace. Each group object can contain:
          - `id` (string, optional): The ID of the group.
          - `name` (string, optional): The name of the group.

<details>

<summary>Request Body Example</summary>

```json
{
  "status": "archived",
  "groups": [
    {
      "name": "all_users"
    }
  ]
}
```

</details>
    - **Note:** If no body is given or body is an empty object, it will not do anything.
    - **Response:** `200 OK`

<<<<<<< HEAD
### Get All Workspaces
=======
### Export Application
>>>>>>> d2103a0a

From version **`v3.5.7-ee-lts`**, you can use ToolJet API to export application.

    - **Description:** Export a ToolJet Application from a specified workspace.
    - **URL:** `/api/ext/export/workspace/:workspace_id/apps/:app_id`
    - **Method:** POST
    - **Authorization:** `Basic <access_token>`
    - **Content-Type:** `application/json`
    - **Params:**
      - **workspace_id**: The ID of the workspace.
      - **app_id**: The ID of the application.
    - **Query Params:**
      - **exportTJDB** (boolean): Specifies whether to export TJDB data or not. By default **true**.
      - **appVersion** (string): Accepts a specific version of the application that is to be exported.
      - **exportAllVersions** (boolean): Defines whether to export all the available versions. By default it exports the latest version of the app.
    - **Response:** Exported application json.

<details>
<summary>Response Example</summary>

```json
<<<<<<< HEAD
[
  {
    "id": "a831db72-c3d2-4b36-a98e-0023ffb15e66",
    "name": "demo-workspace",
    "status": "active",
    "groups": [
      {
        "id": "b3ae95dd-b1ca-4a21-abac-b321ee76698e",
        "name": "all_users"
      },
      {
        "id": "1830a113-24e5-4e33-8af2-e6502d477239",
        "name": "admin"
      }
    ]
  },
  {
    "id": "b8a0c07d-2430-46fd-ba71-2a71e48fde30",
    "name": "team-spac",
    "status": "active",
    "groups": [
      {
        "id": "7f7af977-a7e7-49e3-a08a-2dffce6f5942",
        "name": "all_users"
      },
      {
        "id": "eda68cf3-b70d-455f-8a2a-8cd4bbff77a6",
        "name": "admin"
      }
    ]
  }
]
```

</details>

### Export Application

From version **`v3.5.7-ee-lts`**, you can use ToolJet API to export application.

    - **Description:** Export a ToolJet Application from a specified workspace.
    - **URL:** `/api/ext/export/workspace/:workspace_id/apps/:app_id`
    - **Method:** POST
    - **Authorization:** `Basic <access_token>`
    - **Content-Type:** `application/json`
    - **Params:**
      - **workspace_id**: The ID of the workspace.
      - **app_id**: The ID of the application.
    - **Query Params:**
      - **exportTJDB** (boolean): Specifies whether to export TJDB data or not. By default **true**.
      - **appVersion** (string): Accepts a specific version of the application that is to be exported.
      - **exportAllVersions** (boolean): Defines whether to export all the available versions. By default it exports the latest version of the app.
    - **Response:** Exported application json.

<details>
<summary>Response Example</summary>

```json
=======
>>>>>>> d2103a0a
{
  "app": [
    {
      "definition": {
        "appV2": {
          "type": "front-end",
          "id": "ab65b201-4207-4876-a8a6-fdcbf31661b6",
          "name": "ToolJet API Application",
          "slug": "ab65b201-4207-4876-a8a6-fdcbf31661b6",
          "isPublic": false,
          "isMaintenanceOn": false,
          "icon": "home",
          "organizationId": "45892c81-c1f0-48c6-8875-c2e4fca516f8",
          "currentVersionId": null,
          "userId": "3ca0bd7a-b8e0-40d9-a2d8-2c7531dc3bee",
          "workflowApiToken": null,
          "workflowEnabled": false,
          "createdAt": "2025-02-28T06:21:34.962Z",
          "creationMode": "DEFAULT",
          "updatedAt": "2025-02-28T06:21:34.961Z",
          "editingVersion": {
            "id": "ab40f07f-96c7-4283-afb8-8cd88df7b195",
            "name": "v1",
            "definition": null,
            "globalSettings": {
              "hideHeader": false,
              "appInMaintenance": false,
              "canvasMaxWidth": 100,
              "canvasMaxWidthType": "%",
              "canvasMaxHeight": 2400,
              "canvasBackgroundColor": "#edeff5",
              "backgroundFxQuery": "",
              "appMode": "auto"
            },
            "pageSettings": null,
            "showViewerNavigation": true,
            "homePageId": "c7099c38-5e2a-4e68-9e30-9005f881d75b",
            "appId": "ab65b201-4207-4876-a8a6-fdcbf31661b6",
            "currentEnvironmentId": "60eff059-202a-4c12-ae12-507874f9191d",
            "promotedFrom": null,
            "createdAt": "2025-02-28T06:21:34.974Z",
            "updatedAt": "2025-02-28T06:21:34.961Z"
          },
          "components": [
            {
              "id": "ebe9d705-a0df-4dbb-9bf3-ab28cab12ae3",
              "name": "table1",
              "type": "Table",
              "pageId": "c7099c38-5e2a-4e68-9e30-9005f881d75b",
              "parent": null,
              "properties": {
                "title": {
                  "value": "Table"
                },
                "visible": {
                  "value": "{{true}}"
                },
                "loadingState": {
                  "value": "{{false}}"
                },
                "data": {
                  "value": "{{ [ \n\t\t{ id: 1, name: 'Olivia Nguyen', email: 'olivia.nguyen@example.com', date: '15/05/2022', mobile_number: 9876543210, interest: ['Reading', 'Traveling','Photography'], photo: 'https://reqres.in/img/faces/7-image.jpg' }, \n\t\t{ id: 2, name: 'Liam Patel', email: 'liam.patel@example.com', date: '20/09/2021', mobile_number: 8765432109, interest: ['Cooking','Gardening','Hiking'], photo: 'https://reqres.in/img/faces/5-image.jpg' }\n] }}"
                },
                "useDynamicColumn": {
                  "value": "{{false}}"
                },
                "columnData": {
                  "value": "{{[{name: 'email', key: 'email', id: '1'}, {name: 'Full name', key: 'name', id: '2', isEditable: true}]}}"
                },
                "rowsPerPage": {
                  "value": "{{10}}"
                },
                "serverSidePagination": {
                  "value": "{{false}}"
                },
                "enableNextButton": {
                  "value": "{{true}}"
                },
                "enablePrevButton": {
                  "value": "{{true}}"
                },
                "totalRecords": {
                  "value": "{{10}}"
                },
                "enablePagination": {
                  "value": "{{true}}"
                },
                "serverSideSort": {
                  "value": "{{false}}"
                },
                "serverSideFilter": {
                  "value": "{{false}}"
                },
                "displaySearchBox": {
                  "value": "{{true}}"
                },
                "showDownloadButton": {
                  "value": "{{true}}"
                },
                "showFilterButton": {
                  "value": "{{true}}"
                },
                "autogenerateColumns": {
                  "value": true,
                  "generateNestedColumns": true
                },
                "isAllColumnsEditable": {
                  "value": "{{false}}"
                },
                "columns": {
                  "value": [
                    {
                      "name": "id",
                      "id": "e3ecbf7fa52c4d7210a93edb8f43776267a489bad52bd108be9588f790126737",
                      "autogenerated": true,
                      "fxActiveFields": [],
                      "columnSize": 30,
                      "columnType": "string"
                    },
                    {
                      "name": "photo",
                      "key": "photo",
                      "id": "f23b7d134b2e490ea41e3bb8eeb8c8e37472af243bf6b70d5af294482097e3a2",
                      "autogenerated": true,
                      "fxActiveFields": [],
                      "columnType": "image",
                      "objectFit": "contain",
                      "borderRadius": "100",
                      "columnSize": 70
                    },
                    {
                      "name": "name",
                      "id": "5d2a3744a006388aadd012fcc15cc0dbcb5f9130e0fbb64c558561c97118754a",
                      "autogenerated": true,
                      "fxActiveFields": [],
                      "columnSize": 130,
                      "columnType": "string"
                    },
                    {
                      "name": "email",
                      "id": "afc9a5091750a1bd4760e38760de3b4be11a43452ae8ae07ce2eebc569fe9a7f",
                      "autogenerated": true,
                      "fxActiveFields": [],
                      "columnSize": 230,
                      "columnType": "string"
                    },
                    {
                      "name": "date",
                      "id": "27b75c8af9d34d1eaa1f9bb7f8f9f7b0abf1823e799748c8bb57e74f53b2c1dc",
                      "autogenerated": true,
                      "fxActiveFields": [],
                      "columnType": "datepicker",
                      "isTimeChecked": false,
                      "dateFormat": "DD/MM/YYYY",
                      "parseDateFormat": "DD/MM/YYYY",
                      "isDateSelectionEnabled": true,
                      "columnSize": 130
                    },
                    {
                      "name": "mobile_number",
                      "id": "9c2e3c40572a4aefb8e179ee39a0e1ac9dc2b2e6634be56e1c05be13c3d1de56",
                      "autogenerated": true,
                      "fxActiveFields": [],
                      "columnType": "number",
                      "columnSize": 140
                    },
                    {
                      "name": "interest",
                      "key": "interest",
                      "id": "f23b7d134b2e490ea41e3bb8eeb8c8e37472af243bf6b70d5af294482097e3a1",
                      "autogenerated": true,
                      "fxActiveFields": [],
                      "columnType": "newMultiSelect",
                      "columnSize": 300,
                      "options": [
                        {
                          "label": "Reading",
                          "value": "Reading"
                        },
                        {
                          "label": "Traveling",
                          "value": "Traveling"
                        },
                        {
                          "label": "Photography",
                          "value": "Photography"
                        },
                        {
                          "label": "Music",
                          "value": "Music"
                        },
                        {
                          "label": "Cooking",
                          "value": "Cooking"
                        },
                        {
                          "label": "Crafting",
                          "value": "Crafting"
                        },
                        {
                          "label": "Voluntering",
                          "value": "Voluntering"
                        },
                        {
                          "label": "Garndening",
                          "value": "Garndening"
                        },
                        {
                          "label": "Dancing",
                          "value": "Dancing"
                        },
                        {
                          "label": "Hiking",
                          "value": "Hiking"
                        }
                      ]
                    }
                  ]
                },
                "showBulkUpdateActions": {
                  "value": "{{true}}"
                },
                "showBulkSelector": {
                  "value": "{{false}}"
                },
                "highlightSelectedRow": {
                  "value": "{{false}}"
                },
                "columnSizes": {
                  "value": "{{({})}}"
                },
                "actions": {
                  "value": []
                },
                "enabledSort": {
                  "value": "{{true}}"
                },
                "hideColumnSelectorButton": {
                  "value": "{{false}}"
                },
                "defaultSelectedRow": {
                  "value": "{{{\"id\":1}}}"
                },
                "showAddNewRowButton": {
                  "value": "{{true}}"
                },
                "allowSelection": {
                  "value": "{{true}}"
                },
                "visibility": {
                  "value": "{{true}}"
                },
                "disabledState": {
                  "value": "{{false}}"
                }
              },
              "general": {},
              "styles": {
                "textColor": {
                  "value": "#000"
                },
                "columnHeaderWrap": {
                  "value": "fixed"
                },
                "actionButtonRadius": {
                  "value": "0"
                },
                "cellSize": {
                  "value": "regular"
                },
                "borderRadius": {
                  "value": "8"
                },
                "tableType": {
                  "value": "table-classic"
                },
                "maxRowHeight": {
                  "value": "auto"
                },
                "maxRowHeightValue": {
                  "value": "{{0}}"
                },
                "contentWrap": {
                  "value": "{{true}}"
                },
                "boxShadow": {
                  "value": "0px 0px 0px 0px #00000090"
                },
                "padding": {
                  "value": "default"
                }
              },
              "generalStyles": {
                "boxShadow": {
                  "value": "0px 0px 0px 0px #00000040"
                }
              },
              "displayPreferences": {
                "showOnDesktop": {
                  "value": "{{true}}"
                },
                "showOnMobile": {
                  "value": "{{false}}"
                }
              },
              "validation": {},
              "createdAt": "2025-02-28T06:21:45.706Z",
              "updatedAt": "2025-02-28T06:23:49.872Z",
              "layouts": [
                {
                  "id": "f72adb7f-708c-4c5f-9a3b-be9467f7dcc0",
                  "type": "mobile",
                  "top": 180,
                  "left": 18,
                  "width": 35,
                  "height": 456,
                  "componentId": "ebe9d705-a0df-4dbb-9bf3-ab28cab12ae3",
                  "dimensionUnit": "count",
                  "updatedAt": "2025-02-28T06:21:45.706Z"
                },
                {
                  "id": "d6c8807f-dde5-4d0a-83f3-2a8036c4c147",
                  "type": "desktop",
                  "top": 30,
                  "left": 2,
                  "width": 39,
                  "height": 630,
                  "componentId": "ebe9d705-a0df-4dbb-9bf3-ab28cab12ae3",
                  "dimensionUnit": "count",
                  "updatedAt": "2025-02-28T06:23:32.534Z"
                }
              ]
            }
          ],
          "pages": [
            {
              "id": "c7099c38-5e2a-4e68-9e30-9005f881d75b",
              "name": "Home",
              "handle": "home",
              "index": 1,
              "disabled": null,
              "hidden": null,
              "icon": null,
              "createdAt": "2025-02-28T06:21:34.961Z",
              "updatedAt": "2025-02-28T06:21:36.766Z",
              "autoComputeLayout": true,
              "appVersionId": "ab40f07f-96c7-4283-afb8-8cd88df7b195",
              "pageGroupIndex": 1,
              "pageGroupId": null,
              "isPageGroup": false
            }
          ],
          "events": [],
          "dataQueries": [],
          "dataSources": [],
          "appVersions": [
            {
              "id": "ab40f07f-96c7-4283-afb8-8cd88df7b195",
              "name": "v1",
              "definition": null,
              "globalSettings": {
                "hideHeader": false,
                "appInMaintenance": false,
                "canvasMaxWidth": 100,
                "canvasMaxWidthType": "%",
                "canvasMaxHeight": 2400,
                "canvasBackgroundColor": "#edeff5",
                "backgroundFxQuery": "",
                "appMode": "auto"
              },
              "pageSettings": null,
              "showViewerNavigation": true,
              "homePageId": "c7099c38-5e2a-4e68-9e30-9005f881d75b",
              "appId": "ab65b201-4207-4876-a8a6-fdcbf31661b6",
              "currentEnvironmentId": "60eff059-202a-4c12-ae12-507874f9191d",
              "promotedFrom": null,
              "createdAt": "2025-02-28T06:21:34.974Z",
              "updatedAt": "2025-02-28T06:21:34.961Z"
            }
          ],
          "appEnvironments": [
            {
              "id": "60eff059-202a-4c12-ae12-507874f9191d",
              "organizationId": "45892c81-c1f0-48c6-8875-c2e4fca516f8",
              "name": "development",
              "isDefault": false,
              "priority": 1,
              "enabled": true,
              "createdAt": "2024-08-22T10:34:39.181Z",
              "updatedAt": "2024-08-22T10:34:39.181Z"
            },
            {
              "id": "48aa7f50-8709-4ae1-92cd-049b2aa22080",
              "organizationId": "45892c81-c1f0-48c6-8875-c2e4fca516f8",
              "name": "staging",
              "isDefault": false,
              "priority": 2,
              "enabled": true,
              "createdAt": "2024-08-22T10:34:39.181Z",
              "updatedAt": "2024-08-22T10:34:39.181Z"
            },
            {
              "id": "8f0a5c41-cea1-452a-b27c-e93337b567bd",
              "organizationId": "45892c81-c1f0-48c6-8875-c2e4fca516f8",
              "name": "production",
              "isDefault": true,
              "priority": 3,
              "enabled": true,
              "createdAt": "2024-08-22T10:34:39.181Z",
              "updatedAt": "2024-08-22T10:34:39.181Z"
            }
          ],
          "dataSourceOptions": [],
          "schemaDetails": {
            "multiPages": true,
            "multiEnv": true,
            "globalDataSources": true
          }
        }
      }
    }
  ],
  "tooljet_version": "3.5.11-cloud-lts"
}
```

</details>

### Import Application

From version **`v3.5.7-ee-lts`**, you can use ToolJet API to import application.

    - **Description:** Import a Application in ToolJet Workspace.
    - **URL:** `/api/ext/import/workspace/:workspace_id/apps`
    - **Method:** POST
    - **Authorization:** `Basic <access_token>`
    - **Content-Type:** `application/json`
    - **Params:**
      - **workspace_id**: The ID of the workspace.
    - **Body:** The body object will contain following fields:
      - Application JSON
      - `appName` (string, optional): Defines the application name. If not defined then the app will be imported with the existing app name.

:::info
By default, server accepts maximum JSON size as 50 MB. To increase this limit, use the following environment variable:
`MAX_JSON_SIZE`
:::

<details>

<summary>Request Body Example</summary>

```json
{
  "app": [
    {
      "definition": {
        "appV2": {
          "type": "front-end",
          "id": "ab65b201-4207-4876-a8a6-fdcbf31661b6",
          "name": "ToolJet API Application",
          "slug": "ab65b201-4207-4876-a8a6-fdcbf31661b6",
          "isPublic": false,
          "isMaintenanceOn": false,
          "icon": "home",
          "organizationId": "45892c81-c1f0-48c6-8875-c2e4fca516f8",
          "currentVersionId": null,
          "userId": "3ca0bd7a-b8e0-40d9-a2d8-2c7531dc3bee",
          "workflowApiToken": null,
          "workflowEnabled": false,
          "createdAt": "2025-02-28T06:21:34.962Z",
          "creationMode": "DEFAULT",
          "updatedAt": "2025-02-28T06:21:34.961Z",
          "editingVersion": {
            "id": "ab40f07f-96c7-4283-afb8-8cd88df7b195",
            "name": "v1",
            "definition": null,
            "globalSettings": {
              "hideHeader": false,
              "appInMaintenance": false,
              "canvasMaxWidth": 100,
              "canvasMaxWidthType": "%",
              "canvasMaxHeight": 2400,
              "canvasBackgroundColor": "#edeff5",
              "backgroundFxQuery": "",
              "appMode": "auto"
            },
            "pageSettings": null,
            "showViewerNavigation": true,
            "homePageId": "c7099c38-5e2a-4e68-9e30-9005f881d75b",
            "appId": "ab65b201-4207-4876-a8a6-fdcbf31661b6",
            "currentEnvironmentId": "60eff059-202a-4c12-ae12-507874f9191d",
            "promotedFrom": null,
            "createdAt": "2025-02-28T06:21:34.974Z",
            "updatedAt": "2025-02-28T06:21:34.961Z"
          },
          "components": [
            {
              "id": "ebe9d705-a0df-4dbb-9bf3-ab28cab12ae3",
              "name": "table1",
              "type": "Table",
              "pageId": "c7099c38-5e2a-4e68-9e30-9005f881d75b",
              "parent": null,
              "properties": {
                "title": {
                  "value": "Table"
                },
                "visible": {
                  "value": "{{true}}"
                },
                "loadingState": {
                  "value": "{{false}}"
                },
                "data": {
                  "value": "{{ [ \n\t\t{ id: 1, name: 'Olivia Nguyen', email: 'olivia.nguyen@example.com', date: '15/05/2022', mobile_number: 9876543210, interest: ['Reading', 'Traveling','Photography'], photo: 'https://reqres.in/img/faces/7-image.jpg' }, \n\t\t{ id: 2, name: 'Liam Patel', email: 'liam.patel@example.com', date: '20/09/2021', mobile_number: 8765432109, interest: ['Cooking','Gardening','Hiking'], photo: 'https://reqres.in/img/faces/5-image.jpg' }\n] }}"
                },
                "useDynamicColumn": {
                  "value": "{{false}}"
                },
                "columnData": {
                  "value": "{{[{name: 'email', key: 'email', id: '1'}, {name: 'Full name', key: 'name', id: '2', isEditable: true}]}}"
                },
                "rowsPerPage": {
                  "value": "{{10}}"
                },
                "serverSidePagination": {
                  "value": "{{false}}"
                },
                "enableNextButton": {
                  "value": "{{true}}"
                },
                "enablePrevButton": {
                  "value": "{{true}}"
                },
                "totalRecords": {
                  "value": "{{10}}"
                },
                "enablePagination": {
                  "value": "{{true}}"
                },
                "serverSideSort": {
                  "value": "{{false}}"
                },
                "serverSideFilter": {
                  "value": "{{false}}"
                },
                "displaySearchBox": {
                  "value": "{{true}}"
                },
                "showDownloadButton": {
                  "value": "{{true}}"
                },
                "showFilterButton": {
                  "value": "{{true}}"
                },
                "autogenerateColumns": {
                  "value": true,
                  "generateNestedColumns": true
                },
                "isAllColumnsEditable": {
                  "value": "{{false}}"
                },
                "columns": {
                  "value": [
                    {
                      "name": "id",
                      "id": "e3ecbf7fa52c4d7210a93edb8f43776267a489bad52bd108be9588f790126737",
                      "autogenerated": true,
                      "fxActiveFields": [],
                      "columnSize": 30,
                      "columnType": "string"
                    },
                    {
                      "name": "photo",
                      "key": "photo",
                      "id": "f23b7d134b2e490ea41e3bb8eeb8c8e37472af243bf6b70d5af294482097e3a2",
                      "autogenerated": true,
                      "fxActiveFields": [],
                      "columnType": "image",
                      "objectFit": "contain",
                      "borderRadius": "100",
                      "columnSize": 70
                    },
                    {
                      "name": "name",
                      "id": "5d2a3744a006388aadd012fcc15cc0dbcb5f9130e0fbb64c558561c97118754a",
                      "autogenerated": true,
                      "fxActiveFields": [],
                      "columnSize": 130,
                      "columnType": "string"
                    },
                    {
                      "name": "email",
                      "id": "afc9a5091750a1bd4760e38760de3b4be11a43452ae8ae07ce2eebc569fe9a7f",
                      "autogenerated": true,
                      "fxActiveFields": [],
                      "columnSize": 230,
                      "columnType": "string"
                    },
                    {
                      "name": "date",
                      "id": "27b75c8af9d34d1eaa1f9bb7f8f9f7b0abf1823e799748c8bb57e74f53b2c1dc",
                      "autogenerated": true,
                      "fxActiveFields": [],
                      "columnType": "datepicker",
                      "isTimeChecked": false,
                      "dateFormat": "DD/MM/YYYY",
                      "parseDateFormat": "DD/MM/YYYY",
                      "isDateSelectionEnabled": true,
                      "columnSize": 130
                    },
                    {
                      "name": "mobile_number",
                      "id": "9c2e3c40572a4aefb8e179ee39a0e1ac9dc2b2e6634be56e1c05be13c3d1de56",
                      "autogenerated": true,
                      "fxActiveFields": [],
                      "columnType": "number",
                      "columnSize": 140
                    },
                    {
                      "name": "interest",
                      "key": "interest",
                      "id": "f23b7d134b2e490ea41e3bb8eeb8c8e37472af243bf6b70d5af294482097e3a1",
                      "autogenerated": true,
                      "fxActiveFields": [],
                      "columnType": "newMultiSelect",
                      "columnSize": 300,
                      "options": [
                        {
                          "label": "Reading",
                          "value": "Reading"
                        },
                        {
                          "label": "Traveling",
                          "value": "Traveling"
                        },
                        {
                          "label": "Photography",
                          "value": "Photography"
                        },
                        {
                          "label": "Music",
                          "value": "Music"
                        },
                        {
                          "label": "Cooking",
                          "value": "Cooking"
                        },
                        {
                          "label": "Crafting",
                          "value": "Crafting"
                        },
                        {
                          "label": "Voluntering",
                          "value": "Voluntering"
                        },
                        {
                          "label": "Garndening",
                          "value": "Garndening"
                        },
                        {
                          "label": "Dancing",
                          "value": "Dancing"
                        },
                        {
                          "label": "Hiking",
                          "value": "Hiking"
                        }
                      ]
                    }
                  ]
                },
                "showBulkUpdateActions": {
                  "value": "{{true}}"
                },
                "showBulkSelector": {
                  "value": "{{false}}"
                },
                "highlightSelectedRow": {
                  "value": "{{false}}"
                },
                "columnSizes": {
                  "value": "{{({})}}"
                },
                "actions": {
                  "value": []
                },
                "enabledSort": {
                  "value": "{{true}}"
                },
                "hideColumnSelectorButton": {
                  "value": "{{false}}"
                },
                "defaultSelectedRow": {
                  "value": "{{{\"id\":1}}}"
                },
                "showAddNewRowButton": {
                  "value": "{{true}}"
                },
                "allowSelection": {
                  "value": "{{true}}"
                },
                "visibility": {
                  "value": "{{true}}"
                },
                "disabledState": {
                  "value": "{{false}}"
                }
              },
              "general": {},
              "styles": {
                "textColor": {
                  "value": "#000"
                },
                "columnHeaderWrap": {
                  "value": "fixed"
                },
                "actionButtonRadius": {
                  "value": "0"
                },
                "cellSize": {
                  "value": "regular"
                },
                "borderRadius": {
                  "value": "8"
                },
                "tableType": {
                  "value": "table-classic"
                },
                "maxRowHeight": {
                  "value": "auto"
                },
                "maxRowHeightValue": {
                  "value": "{{0}}"
                },
                "contentWrap": {
                  "value": "{{true}}"
                },
                "boxShadow": {
                  "value": "0px 0px 0px 0px #00000090"
                },
                "padding": {
                  "value": "default"
                }
              },
              "generalStyles": {
                "boxShadow": {
                  "value": "0px 0px 0px 0px #00000040"
                }
              },
              "displayPreferences": {
                "showOnDesktop": {
                  "value": "{{true}}"
                },
                "showOnMobile": {
                  "value": "{{false}}"
                }
              },
              "validation": {},
              "createdAt": "2025-02-28T06:21:45.706Z",
              "updatedAt": "2025-02-28T06:23:49.872Z",
              "layouts": [
                {
                  "id": "f72adb7f-708c-4c5f-9a3b-be9467f7dcc0",
                  "type": "mobile",
                  "top": 180,
                  "left": 18,
                  "width": 35,
                  "height": 456,
                  "componentId": "ebe9d705-a0df-4dbb-9bf3-ab28cab12ae3",
                  "dimensionUnit": "count",
                  "updatedAt": "2025-02-28T06:21:45.706Z"
                },
                {
                  "id": "d6c8807f-dde5-4d0a-83f3-2a8036c4c147",
                  "type": "desktop",
                  "top": 30,
                  "left": 2,
                  "width": 39,
                  "height": 630,
                  "componentId": "ebe9d705-a0df-4dbb-9bf3-ab28cab12ae3",
                  "dimensionUnit": "count",
                  "updatedAt": "2025-02-28T06:23:32.534Z"
                }
              ]
            }
          ],
          "pages": [
            {
              "id": "c7099c38-5e2a-4e68-9e30-9005f881d75b",
              "name": "Home",
              "handle": "home",
              "index": 1,
              "disabled": null,
              "hidden": null,
              "icon": null,
              "createdAt": "2025-02-28T06:21:34.961Z",
              "updatedAt": "2025-02-28T06:21:36.766Z",
              "autoComputeLayout": true,
              "appVersionId": "ab40f07f-96c7-4283-afb8-8cd88df7b195",
              "pageGroupIndex": 1,
              "pageGroupId": null,
              "isPageGroup": false
            }
          ],
          "events": [],
          "dataQueries": [],
          "dataSources": [],
          "appVersions": [
            {
              "id": "ab40f07f-96c7-4283-afb8-8cd88df7b195",
              "name": "v1",
              "definition": null,
              "globalSettings": {
                "hideHeader": false,
                "appInMaintenance": false,
                "canvasMaxWidth": 100,
                "canvasMaxWidthType": "%",
                "canvasMaxHeight": 2400,
                "canvasBackgroundColor": "#edeff5",
                "backgroundFxQuery": "",
                "appMode": "auto"
              },
              "pageSettings": null,
              "showViewerNavigation": true,
              "homePageId": "c7099c38-5e2a-4e68-9e30-9005f881d75b",
              "appId": "ab65b201-4207-4876-a8a6-fdcbf31661b6",
              "currentEnvironmentId": "60eff059-202a-4c12-ae12-507874f9191d",
              "promotedFrom": null,
              "createdAt": "2025-02-28T06:21:34.974Z",
              "updatedAt": "2025-02-28T06:21:34.961Z"
            }
          ],
          "appEnvironments": [
            {
              "id": "60eff059-202a-4c12-ae12-507874f9191d",
              "organizationId": "45892c81-c1f0-48c6-8875-c2e4fca516f8",
              "name": "development",
              "isDefault": false,
              "priority": 1,
              "enabled": true,
              "createdAt": "2024-08-22T10:34:39.181Z",
              "updatedAt": "2024-08-22T10:34:39.181Z"
            },
            {
              "id": "48aa7f50-8709-4ae1-92cd-049b2aa22080",
              "organizationId": "45892c81-c1f0-48c6-8875-c2e4fca516f8",
              "name": "staging",
              "isDefault": false,
              "priority": 2,
              "enabled": true,
              "createdAt": "2024-08-22T10:34:39.181Z",
              "updatedAt": "2024-08-22T10:34:39.181Z"
            },
            {
              "id": "8f0a5c41-cea1-452a-b27c-e93337b567bd",
              "organizationId": "45892c81-c1f0-48c6-8875-c2e4fca516f8",
              "name": "production",
              "isDefault": true,
              "priority": 3,
              "enabled": true,
              "createdAt": "2024-08-22T10:34:39.181Z",
              "updatedAt": "2024-08-22T10:34:39.181Z"
            }
          ],
          "dataSourceOptions": [],
          "schemaDetails": {
            "multiPages": true,
            "multiEnv": true,
            "globalDataSources": true
          }
        }
      }
    }
  ],
  "tooljet_version": "3.5.11-cloud-lts",
  "appName": "ToolJet API Application"
}
```

</details>

    - **Response:** `201 Created`<|MERGE_RESOLUTION|>--- conflicted
+++ resolved
@@ -9,21 +9,14 @@
 ToolJet API allows you to interact with the ToolJet platform programmatically. You can use the APIs to manage users and their workspaces relations. The API endpoints are secured with an access token. You can perform various operations using the API such as:
 
 - [Get All Users](#get-all-users)
-<<<<<<< HEAD
-=======
 - [Get All Workspaces](#get-all-workspaces)
 - [Get All App Details](#get-all-app-details)
->>>>>>> d2103a0a
 - [Get User by ID](#get-user-by-id)
 - [Create User](#create-user)
 - [Update User](#update-user)
 - [Update User Role](#update-user-role)
 - [Replace User Workspace](#replace-user-workspace)
 - [Replace User Workspaces Relations](#replace-user-workspaces-relations)
-<<<<<<< HEAD
-- [Get All Workspaces](#get-all-workspaces)
-=======
->>>>>>> d2103a0a
 - [Export Application](#export-application)
 - [Import Application](#import-application)
 
@@ -138,8 +131,6 @@
 ```
 </details>
 
-<<<<<<< HEAD
-=======
 ### Get All Workspaces
 
     - **Description:** Retrieves a list of all workspaces.
@@ -246,7 +237,6 @@
     ```
 </details>
 
->>>>>>> d2103a0a
 ### Get User by ID
 
     - **Description:** Returns a user by their ID.
@@ -468,11 +458,7 @@
     - **Note:** If no body is given or body is an empty object, it will not do anything.
     - **Response:** `200 OK`
 
-<<<<<<< HEAD
-### Get All Workspaces
-=======
 ### Export Application
->>>>>>> d2103a0a
 
 From version **`v3.5.7-ee-lts`**, you can use ToolJet API to export application.
 
@@ -494,67 +480,6 @@
 <summary>Response Example</summary>
 
 ```json
-<<<<<<< HEAD
-[
-  {
-    "id": "a831db72-c3d2-4b36-a98e-0023ffb15e66",
-    "name": "demo-workspace",
-    "status": "active",
-    "groups": [
-      {
-        "id": "b3ae95dd-b1ca-4a21-abac-b321ee76698e",
-        "name": "all_users"
-      },
-      {
-        "id": "1830a113-24e5-4e33-8af2-e6502d477239",
-        "name": "admin"
-      }
-    ]
-  },
-  {
-    "id": "b8a0c07d-2430-46fd-ba71-2a71e48fde30",
-    "name": "team-spac",
-    "status": "active",
-    "groups": [
-      {
-        "id": "7f7af977-a7e7-49e3-a08a-2dffce6f5942",
-        "name": "all_users"
-      },
-      {
-        "id": "eda68cf3-b70d-455f-8a2a-8cd4bbff77a6",
-        "name": "admin"
-      }
-    ]
-  }
-]
-```
-
-</details>
-
-### Export Application
-
-From version **`v3.5.7-ee-lts`**, you can use ToolJet API to export application.
-
-    - **Description:** Export a ToolJet Application from a specified workspace.
-    - **URL:** `/api/ext/export/workspace/:workspace_id/apps/:app_id`
-    - **Method:** POST
-    - **Authorization:** `Basic <access_token>`
-    - **Content-Type:** `application/json`
-    - **Params:**
-      - **workspace_id**: The ID of the workspace.
-      - **app_id**: The ID of the application.
-    - **Query Params:**
-      - **exportTJDB** (boolean): Specifies whether to export TJDB data or not. By default **true**.
-      - **appVersion** (string): Accepts a specific version of the application that is to be exported.
-      - **exportAllVersions** (boolean): Defines whether to export all the available versions. By default it exports the latest version of the app.
-    - **Response:** Exported application json.
-
-<details>
-<summary>Response Example</summary>
-
-```json
-=======
->>>>>>> d2103a0a
 {
   "app": [
     {
