--- conflicted
+++ resolved
@@ -18,7 +18,6 @@
 - **Host**: You can either select the Baserow Cloud or Self-hosted option.
   - **Base URL**: If you select the self-hosted option, you need to provide the base URL of your Baserow instance.
 
-<<<<<<< HEAD
 
 
 <img style={{ border:'0', marginBottom:'15px', borderRadius:'5px', boxShadow: '0px 1px 3px rgba(0, 0, 0, 0.2)' }} className="screenshot-full" src="/img/datasource-reference/baserow/baserow-intro.png" alt="Baserow intro" />
@@ -26,9 +25,9 @@
 </div>
 
 <div style={{paddingTop:'24px', paddingBottom:'24px'}}>
-=======
+  
 <img className="screenshot-full" src="/img/datasource-reference/baserow/baserow-intro-v2.png" alt="Baserow intro" />
->>>>>>> 255f7444
+
 
 ## Supported Operations
 
@@ -288,11 +287,6 @@
 
 <img className="screenshot-full" src="/img/datasource-reference/baserow/baserow-delete-row.png" alt="Baserow delete" />
 
-<<<<<<< HEAD
-
 While deleting a row, the response will be either success or failure from Baserow
 
-</div>
-=======
-While deleting a row, the response will be either success or failure from Baserow
->>>>>>> 255f7444
+</div>