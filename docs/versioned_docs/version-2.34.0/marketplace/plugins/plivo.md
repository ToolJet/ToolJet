--- conflicted
+++ resolved
@@ -3,23 +3,11 @@
 title: Plivo
 ---
 
-<<<<<<< HEAD
-ToolJet can connect to Plivo account to send SMS.
-
-<div style={{textAlign: 'center'}}>
-
-<img style={{ border:'0', marginBottom:'15px', borderRadius:'5px', boxShadow: '0px 1px 3px rgba(0, 0, 0, 0.2)' }} className="screenshot-full" src="/img/marketplace/plugins/plivo/plivoadd.gif" alt="Marketplace: plivo" />
-
-</div>
-=======
 You can integrate your ToolJet application with Plivo for SMS functionality.
->>>>>>> fb6f8763
 
 :::note
 Before following this guide, it is assumed that you have already completed the process of **[Using Marketplace plugins](/docs/marketplace/marketplace-overview#using-marketplace-plugins)**.
 :::
-
-<div style={{paddingTop:'24px', paddingBottom:'24px'}}>
 
 ## Connection
 
@@ -35,21 +23,10 @@
 
 <div style={{textAlign: 'center'}}>
 
-<<<<<<< HEAD
-<img style={{ border:'0', marginBottom:'15px', borderRadius:'5px', boxShadow: '0px 1px 3px rgba(0, 0, 0, 0.2)' }} className="screenshot-full" src="/img/marketplace/plugins/plivo/connection.png" alt="Marketplace: plivo" />
-
-</div>
-
-</div>
-
-<div style={{paddingTop:'24px', paddingBottom:'24px'}}>
-
-=======
 <img className="screenshot-full" src="/img/marketplace/plugins/plivo/connection-v2.png" alt="Configuring Plivo In ToolJet" />
 
 </div>
 
->>>>>>> fb6f8763
 ## Supported Queries
 
 ### Send SMS
@@ -64,12 +41,6 @@
 
 <div style={{textAlign: 'center'}}>
 
-<<<<<<< HEAD
-<img style={{ border:'0', marginBottom:'15px', borderRadius:'5px', boxShadow: '0px 1px 3px rgba(0, 0, 0, 0.2)' }} className="screenshot-full" src="/img/marketplace/plugins/plivo/sendsms.png" alt="Marketplace: plivo" />
-
-</div>
-=======
 <img className="screenshot-full" src="/img/marketplace/plugins/plivo/sendsms-v2.png" alt="Send SMS Using plivo" />
->>>>>>> fb6f8763
 
 </div>