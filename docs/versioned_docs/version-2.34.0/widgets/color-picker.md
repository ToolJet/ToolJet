--- conflicted
+++ resolved
@@ -107,24 +107,4 @@
 
 </div>
 
-<<<<<<< HEAD
-## Exposed Variables
-
-| Variables    | Description |
-| ----------- | ----------- |
-| selectedColorHex | This variable gets updated with HEX color code whenever a user selects a color from the color picker. You can access the value dynamically using JS: `{{components.colorpicker1.selectedColorHex}}`|
-| selectedColorRGB | This variable gets updated with RGB color code whenever a user selects a color from the color picker. You can access the value dynamically using JS: `{{components.colorpicker1.selectedColorRGB}}`|
-| selectedColorRGBA | This variable gets updated with RGBA color code whenever a user selects a color from the color picker. You can access the value dynamically using JS: `{{components.colorpicker1.selectedColorRGBA}}`|
-
-## Component specific actions (CSA)
-
-Following actions of the component can be controlled using the component specific actions(CSA):
-
-
-
-| Actions     | Description |
-| ----------- | ----------- |
-| setColor | Set a color on the color component via a component-specific action within any event handler. Additionally, you have the option to employ a RunJS query to execute component-specific actions such as `await components.colorpicker1.setColor('#64A07A')` |
-=======
-</div>
->>>>>>> 6fc443ab
+</div>