---
id: quickstart-guide
title: Quickstart Guide
---

<!-- <div style={{paddingTop:'24px', paddingBottom:'24px'}}> -->


This Quickstart Guide will show you how to create an employee directory application in minutes using ToolJet. This app will let you track and update employee information with a beautiful user interface. Here are the step-by-step instructions:

**[1. Create Your First Application](#1-create-your-first-application)**  <br/>
**[2. Create Employee Database](#2-create-employee-database)**  <br/>
**[3. Integrate Data](#3-integrate-data)** <br/>
**[4. List Employees](#4-list-employees)** <br/>
**[5. Add New Employee](#5-add-new-employee)** <br/>
**[6. Preview, Release And Share](#6-preview-release-and-share)** <br/>

<div style={{paddingTop:'24px', paddingBottom:'24px'}}>

<!-- </div> -->

### 1. Create Your First Application

Once you have created an account with ToolJet, go to the dashboard and click on the Create new app button. Name your application as "Employee Directory". You are ready to design your application now.

<div style={{marginBottom:'15px', height:'397px', }}>
    <iframe
        className="screenshot-full"
        src="https://www.floik.com/embed/e4f537b5-7b36-4760-9a52-caefc659a90b/b4059c71-812d-407b-9d4a-fc598eac6260-flo.html"
        style={{width: '100%', height: '100%', border: '0'}}
        frameborder='0'
        allowfullscreen="allowfullscreen"
        webkitallowfullscreen
        mozallowfullscreen
        allowfullscreen>
    </iframe>
</div>

Click and drag a **[Table](/docs/widgets/table)** component to the canvas. 

<div style={{marginBottom:'15px', height:'397px', }}>
    <iframe
        className="screenshot-full"
        src="https://www.floik.com/embed/e4f537b5-7b36-4760-9a52-caefc659a90b/ee10d678-63fb-4fd5-a217-835ddd0898e9-flo.html"
        style={{width: '100%', height: '100%', border: '0'}}
        frameborder="0"
        allowfullscreen="allowfullscreen"
        webkitallowfullscreen
        mozallowfullscreen
        allowfullscreen>
    </iframe>
</div>

Optionally, you can style the Table by **[adjusting its styling properties](/docs/tooljet-concepts/what-are-components#customizing-components)** and create a header by placing **[Text](/docs/widgets/text)** components over a **[Container](/docs/widgets/container)** component and styling them. 

<div style={{textAlign: 'center'}}>
    <img style={{marginBottom:'15px', borderRadius: '6px' }} className="screenshot-full" src="/img/quickstart-guide/header-design-v2.png" alt="Database Preview" />
</div>

</div>

<div style={{paddingTop:'24px', paddingBottom:'24px'}}>

### 2. Create Employee Database

Now, create a new table in **[ToolJet’s Database](/docs/tooljet-database/)** to store employee records. Name the table employees and add the following columns: `firstname`, `lastname`, `email`, `phone`, `department`, `position`, `joining`, and `status`. Also, add a few employee records in the table.

<div style={{textAlign: 'center'}}>
    <img style={{marginBottom:'15px'}} className="screenshot-full" src="/img/quickstart-guide/create-database-v2.png" alt="Database Preview" />
</div>

</div>



<div style={{paddingTop:'24px', paddingBottom:'24px'}}>


### 3. Integrate Data

To display employees in the application, we first need to fetch data from the database using a query:
- Click on the Add button in the **[Query Panel](/docs/app-builder/query-panel/)**, select ToolJet Database.
- Rename the query to `getEmployees`.
- Choose `employees` as Table name, List rows as Operations.
- Toggle Run this query on application load? to automatically run the query when the app starts.
- Click on Run to fetch data.

<div style={{marginBottom:'15px', height:'397px', }}>
    <iframe
        className="screenshot-full"
        src="https://www.floik.com/embed/e4f537b5-7b36-4760-9a52-caefc659a90b/de162474-7861-4275-bc8a-da275517908c-flo.html"
        style={{width: '100%', height: '100%', border: '0'}}
        frameborder="0"
        allowfullscreen="allowfullscreen"
        webkitallowfullscreen
        mozallowfullscreen
        allowfullscreen>
    </iframe>
</div>

Click on the Preview button to see a preview of the fetched data. 

<div style={{marginBottom:'15px', height:'397px', }}>
    <iframe
        className="screenshot-full"
        src="https://www.floik.com/embed/e4f537b5-7b36-4760-9a52-caefc659a90b/b01e837b-b1b0-468e-a4e3-4b8064ba2e56-flo.html"
        style={{width: '100%', height: '100%', border: '0'}}
        frameborder="0"
        allowfullscreen="allowfullscreen"
        webkitallowfullscreen
        mozallowfullscreen
        allowfullscreen>
    </iframe>
</div>

</div>

<div style={{paddingTop:'24px', paddingBottom:'24px'}}>

### 4. List Employees

Now, we need to bind the data returned by the `getEmployees` query above with the Table created in Step 1. Click on the Table component to open its properties panel on the right. Under the `Data` property, paste the below code:

```js
{{queries.getEmployees.data}}
```
<div style={{marginBottom:'15px', height:'397px', }}>
    <iframe
        className="screenshot-full"
        src="https://www.floik.com/embed/e4f537b5-7b36-4760-9a52-caefc659a90b/f780f25f-0832-4a06-86f2-46864b891db1-flo.html"
        style={{width: '100%', height: '100%', border: '0'}}
        frameborder="0"
        allowfullscreen="allowfullscreen"
        webkitallowfullscreen
        mozallowfullscreen
        allowfullscreen>
    </iframe>
</div>

Now the Table component is filled with the data returned by the `getEmployees` query. 

</div>

<div style={{paddingTop:'24px', paddingBottom:'24px'}}>

### 5. Add New Employee

Next step is to create a way to add data for new employees. 

- Click on Add in the query panel, select ToolJet Database.
- Select `employees` as Table name, Create row as Operations.
- Rename the query to `addEmployee`.
- Click Add Column to add required columns.
- Enter code below for **email** and **firstname** column keys:

```js
{{components.table1.newRows[0].email}}
{{components.table1.newRows[0].firstname}}
...
```

Frame all the remaining keys in the same format.

<div style={{textAlign: 'center'}}>
    <img style={{padding: '10px', marginBottom:'15px', borderRadius: '6px' }} className="screenshot-full" src="/img/quickstart-guide/add-employee-query-v2.png" alt="Add Employee Query" />
</div>

Let's continue working on this query. The data needs to reload once this query runs since we want the Table component to be populated with the updated data. Follow the below steps to run the `getEmployees` query after the `addEmployee` query is completed. 

- Scroll down and click on New event handler.
- Select Query Success as Event and Run Query as Action.
- Select `getEmployees` as Query.

<div style={{textAlign: 'center'}}>
    <img style={{padding: '10px', marginBottom:'15px', borderRadius: '6px'}} className="screenshot-full" src="/img/quickstart-guide/reload-data-v2.png" alt="Reload Table Data" />
</div>

We are now ready with a query that will allow us to add new employee data. Let's link this query to a button.

In the bottom-right corner of the Table component, there is a `+`/Add new row button. Follow the below steps to run the `addEmployee` query on click of the `+`/Add new row button: 
<<<<<<< HEAD
- Click on the Table component, go to Events in configuration panel and add a New event handler.
=======
- Click on the Table component, go to Events in properties panel and add a New event handler.
>>>>>>> fd7e6692
- Choose Add new rows as Event, Run Query as Action.
- Select `addEmployee` as the Query.

<div style={{marginBottom:'15px', height:'397px', }}>
    <iframe
        className="screenshot-full"
        src="https://www.floik.com/embed/e4f537b5-7b36-4760-9a52-caefc659a90b/e53c2517-41f1-4ee0-a5c0-59f5c3622c4a-flo.html"
        style={{width: '100%', height: '100%', border: '0'}}
        frameborder="0"
        allowfullscreen="allowfullscreen"
        webkitallowfullscreen
        mozallowfullscreen
        allowfullscreen>
    </iframe>
</div>

Now if you click on the `+`/Add new row button, enter the employee data and click on Save. The `addEmployee` query will run and the data will be written to the `employees` table in the ToolJet Database.

<div style={{marginBottom:'15px', height:'397px', }}>
    <iframe
        className="screenshot-full"
        src="https://www.floik.com/embed/e4f537b5-7b36-4760-9a52-caefc659a90b/a33b3f9d-a33d-49c3-a031-db09b0202cfd-flo.html"
        style={{width: '100%', height: '100%', border: '0'}}
        frameborder="0"
        allowfullscreen="allowfullscreen"
        webkitallowfullscreen
        mozallowfullscreen
        allowfullscreen>
    </iframe>
</div>

</div>

<div style={{paddingTop:'24px', paddingBottom:'24px'}}>

### 6. Preview, Release And Share

The preview, release and share buttons are on the top-right of the App-Builder.

- Click on the Preview on the top-right of app builder to review how your application is coming along while development.
- Once the development is done and you are ready to use the application, click on Release button to deploy the app.
- Finally, share your application with your end users using Share button.


<div style={{textAlign: 'center'}}>
    <img style={{marginBottom:'15px'}} className="screenshot-full" src="/img/quickstart-guide/preview-share-v2.png" alt="Preview And Share" />
</div>

Congratulations! You've successfully built an employee directory application and, in the process, covered the fundamentals of ToolJet. 

To learn more about how ToolJet works, explore the subjects covered in **[ToolJet Concepts](/docs/tooljet-concepts/what-are-components)**.

</div>

<|MERGE_RESOLUTION|>--- conflicted
+++ resolved
@@ -178,11 +178,7 @@
 We are now ready with a query that will allow us to add new employee data. Let's link this query to a button.
 
 In the bottom-right corner of the Table component, there is a `+`/Add new row button. Follow the below steps to run the `addEmployee` query on click of the `+`/Add new row button: 
-<<<<<<< HEAD
-- Click on the Table component, go to Events in configuration panel and add a New event handler.
-=======
 - Click on the Table component, go to Events in properties panel and add a New event handler.
->>>>>>> fd7e6692
 - Choose Add new rows as Event, Run Query as Action.
 - Select `addEmployee` as the Query.
 
