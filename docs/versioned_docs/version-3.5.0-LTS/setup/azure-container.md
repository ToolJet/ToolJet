---
id: azure-container
title: Azure container apps
---

# Deploying ToolJet on Azure container apps

:::warning
To enable ToolJet AI features in your ToolJet deployment, whitelist https://api-gateway.tooljet.ai.
:::

:::info
Please note that you need to set up a **PostgreSQL database** manually to be used by ToolJet. 

ToolJet comes with a **built-in Redis setup**, which is used for multiplayer editing and background jobs. However, for **multi-pod setup**, it's recommended to use an **external Redis instance**.
:::

## Deploying ToolJet application

1. Open the [Azure dashboard](https://portal.azure.com) and navigate to Container Apps, then click on **Create container app**.
    <img className="screenshot-full" src="/img/setup/azure-container/step1.png" alt="Deploying ToolJet on Azure container apps" />

2. Select the appropriate subscription and provide basic details such as the container name and then click on the **Create new environment** button below "Container Apps environment" to configure the networking setup.
    <img className="screenshot-full" src="/img/setup/azure-container/step2.png" alt="Deploying ToolJet on Azure container apps" />

3. Configure the basic settings as shown in the screenshot below.
    <img className="screenshot-full" src="/img/setup/azure-container/step3-1.png" alt="Deploying ToolJet on Azure container apps" />
   
4. Move to the "Networking" tab for the detailed configuration as shown in the screenshot. You can retain the default settings for Workload Profiles and Monitoring configurations.
    :::tip
    The Container app, the PostgreSQL server, and the Redis server all should be in the same virtual network (VNet).
    :::
    <img className="screenshot-full" src="/img/setup/azure-container/step3-2.png" alt="Deploying ToolJet on Azure container apps" />

5. Click on the **Create** button at the bottom of the page.

6. Then you will be redirected to the Create Container App tab, uncheck the **Use quickstart image** option to select the image source manually. Make sure to provide the image tag, and then enter `server/entrypoint.sh, npm, run, start:prod` in the "Arguments override" field.
    <img className="screenshot-full img-m" src="/img/setup/azure-container/step3-v2.png" alt="Deploying ToolJet on Azure container apps" />

7. Under "Environmental variables", please add the below ToolJet application variables:
    ```env
    TOOLJET_HOST=<Endpoint url>
    LOCKBOX_MASTER_KEY=<generate using 'openssl rand -hex 32'>
    SECRET_KEY_BASE=<generate using 'openssl rand -hex 64'>

    PG_USER=<username>
    PG_HOST=<postgresql-instance-ip>
    PG_PASS=<password>
    PG_DB=tooljet_production # Must be a unique database name (do not reuse across deployments)
    ```
    Update the `TOOLJET_HOST` environment variable to reflect the default host assigned by Azure Container Apps, if you're not using a custom domain.

    If using Azure Database for Postgresql-Flexible server, also add:
   
    ```env
    PGSSLMODE = require
    ```

   To set up ToolJet Database, the following **environment variables are mandatory** and must be configured:

<<<<<<< HEAD
   ```env
   TOOLJET_DB=tooljet_db # Must be a unique database name (separate from PG_DB and not shared)
   TOOLJET_DB_HOST=<postgresql-database-host>
   TOOLJET_DB_USER=<username>
   TOOLJET_DB_PASS=<password>
   ```

   :::note 
   Ensure that `TOOLJET_DB` is not the same as `PG_DB`. Both databases must be uniquely named and not shared.
   :::
=======
## ToolJet Database

You can use the ToolJet-hosted **ToolJet Database** to build apps faster, and manage your data with ease. Refer to the [ToolJet Database](/docs/tooljet-db/tooljet-database) guide for more information.

Note: **Deploying ToolJet Database is mandatory from ToolJet 3.0** or else the migration might break. Checkout the following docs to know more about new major version, including breaking changes that require you to adjust your applications accordingly:

- [ToolJet 3.0 Migration Guide for Self-Hosted Versions](./upgrade-to-v3.md)

#### Setting Up ToolJet Database

You will need to configure the following environment variables to setup ToolJet Database:

```env
TOOLJET_DB=tooljet_db # Must be a unique database name (separate from PG_DB and not shared)
TOOLJET_DB_HOST=<postgresql-database-host>
TOOLJET_DB_USER=<username>
TOOLJET_DB_PASS=<password>
```

:::note 
Ensure that `TOOLJET_DB` is not the same as `PG_DB`. Both databases must be uniquely named and not shared.
:::
>>>>>>> 542e1ad9


   Additionally, for **PostgREST**, the following **mandatory** environment variables must be set:

<<<<<<< HEAD
   :::tip
    If you have openssl installed, you can run the 
    command `openssl rand -hex 32` to generate the value for `PGRST_JWT_SECRET`.

   If this parameter is not specified, PostgREST will refuse authentication requests.
   :::

   ```env
    PGRST_HOST=localhost:3001
    PGRST_LOG_LEVEL=info
    PGRST_DB_PRE_CONFIG=postgrest.pre_config
    PGRST_SERVER_PORT=3001
    PGRST_DB_URI=
    PGRST_JWT_SECRET=
   ```

   The **`PGRST_DB_URI`** variable is **required** for PostgREST, which exposes the database as a REST API. This must be explicitly set for proper functionality.
=======
```env
 PGRST_HOST=localhost:3001
 PGRST_LOG_LEVEL=info
 PGRST_DB_PRE_CONFIG=postgrest.pre_config
 PGRST_SERVER_PORT=3001
 PGRST_DB_URI=
 PGRST_JWT_SECRET=
```

:::tip
If you have openssl installed, you can run the 
command `openssl rand -hex 32` to generate the value for `PGRST_JWT_SECRET`.

If this parameter is not specified, PostgREST will refuse authentication requests.
:::

The **`PGRST_DB_URI`** variable is **required** for PostgREST, which exposes the database as a REST API. This must be explicitly set for proper functionality.
>>>>>>> 542e1ad9

   #### Format:

   ```env
    PGRST_DB_URI=postgres://TOOLJET_DB_USER:TOOLJET_DB_PASS@TOOLJET_DB_HOST:5432/TOOLJET_DB
   ```

   **Ensure these configurations are correctly set up before proceeding with the ToolJet deployment. Make sure these environment variables are set in the same environment as the ToolJet container.**

   **Note:** These environment variables are in general and might change in the future. You can also refer env variable [**here**](/docs/setup/env-vars).

   <img className="screenshot-full" src="/img/setup/azure-container/step4-v2.png" alt="Deploying ToolJet on Azure container apps" />

8. In the Ingress tab, configure Ingress and Authentication settings as shown below. You can customize the security configurations as per your requirements. Make sure the port is set to 3000.
    <img className="screenshot-full" src="/img/setup/azure-container/step4.png" alt="Deploying ToolJet on Azure container apps" />

9. Move to Review + create tab and wait for the template to be verified and passed, as shown in the screenshot below.
    <img className="screenshot-full" src="/img/setup/azure-container/step5a-v2.png" alt="Deploying ToolJet on Azure container apps" />

10. Once the container is deployed, you can verify its status under revision management.
    <img className="screenshot-full" src="/img/setup/azure-container/step6.png" alt="Deploying ToolJet on Azure container apps" />

You can access ToolJet via the application URL provided in the overview tab.


## ToolJet Database

Use the ToolJet-hosted database to build apps faster, and manage your data with ease. You can learn more about this feature [here](/docs/tooljet-db/tooljet-database).

Deploying ToolJet Database is mandatory from ToolJet 3.0 or else the migration might break. Checkout the following docs to know more about new major version, including breaking changes that require you to adjust your applications accordingly:

- [ToolJet 3.0 Migration Guide for Self-Hosted Versions](./upgrade-to-v3.md)

## Upgrading to the Latest LTS Version

New LTS versions are released every 3-5 months with an end-of-life of atleast 18 months. To check the latest LTS version, visit the [ToolJet Docker Hub](https://hub.docker.com/r/tooljet/tooljet/tags) page. The LTS tags follow a naming convention with the prefix `LTS-` followed by the version number, for example `tooljet/tooljet:ee-lts-latest`.

If this is a new installation of the application, you may start directly with the latest version. This guide is not required for new installations.

#### Prerequisites for Upgrading to the Latest LTS Version:

- It is crucial to perform a **comprehensive backup of your database** before starting the upgrade process to prevent data loss.

- Users on versions earlier than **v2.23.0-ee2.10.2** must first upgrade to this version before proceeding to the LTS version.

*If you have any questions feel free to join our [Slack Community](https://tooljet.com/slack) or send us an email at hello@tooljet.com.*<|MERGE_RESOLUTION|>--- conflicted
+++ resolved
@@ -38,6 +38,7 @@
     <img className="screenshot-full img-m" src="/img/setup/azure-container/step3-v2.png" alt="Deploying ToolJet on Azure container apps" />
 
 7. Under "Environmental variables", please add the below ToolJet application variables:
+
     ```env
     TOOLJET_HOST=<Endpoint url>
     LOCKBOX_MASTER_KEY=<generate using 'openssl rand -hex 32'>
@@ -56,9 +57,8 @@
     PGSSLMODE = require
     ```
 
-   To set up ToolJet Database, the following **environment variables are mandatory** and must be configured:
+   To set up [ToolJet Database](#tooljet-database), the following **environment variables are mandatory** and must be configured:
 
-<<<<<<< HEAD
    ```env
    TOOLJET_DB=tooljet_db # Must be a unique database name (separate from PG_DB and not shared)
    TOOLJET_DB_HOST=<postgresql-database-host>
@@ -69,35 +69,10 @@
    :::note 
    Ensure that `TOOLJET_DB` is not the same as `PG_DB`. Both databases must be uniquely named and not shared.
    :::
-=======
-## ToolJet Database
-
-You can use the ToolJet-hosted **ToolJet Database** to build apps faster, and manage your data with ease. Refer to the [ToolJet Database](/docs/tooljet-db/tooljet-database) guide for more information.
-
-Note: **Deploying ToolJet Database is mandatory from ToolJet 3.0** or else the migration might break. Checkout the following docs to know more about new major version, including breaking changes that require you to adjust your applications accordingly:
-
-- [ToolJet 3.0 Migration Guide for Self-Hosted Versions](./upgrade-to-v3.md)
-
-#### Setting Up ToolJet Database
-
-You will need to configure the following environment variables to setup ToolJet Database:
-
-```env
-TOOLJET_DB=tooljet_db # Must be a unique database name (separate from PG_DB and not shared)
-TOOLJET_DB_HOST=<postgresql-database-host>
-TOOLJET_DB_USER=<username>
-TOOLJET_DB_PASS=<password>
-```
-
-:::note 
-Ensure that `TOOLJET_DB` is not the same as `PG_DB`. Both databases must be uniquely named and not shared.
-:::
->>>>>>> 542e1ad9
 
 
    Additionally, for **PostgREST**, the following **mandatory** environment variables must be set:
 
-<<<<<<< HEAD
    :::tip
     If you have openssl installed, you can run the 
     command `openssl rand -hex 32` to generate the value for `PGRST_JWT_SECRET`.
@@ -115,25 +90,6 @@
    ```
 
    The **`PGRST_DB_URI`** variable is **required** for PostgREST, which exposes the database as a REST API. This must be explicitly set for proper functionality.
-=======
-```env
- PGRST_HOST=localhost:3001
- PGRST_LOG_LEVEL=info
- PGRST_DB_PRE_CONFIG=postgrest.pre_config
- PGRST_SERVER_PORT=3001
- PGRST_DB_URI=
- PGRST_JWT_SECRET=
-```
-
-:::tip
-If you have openssl installed, you can run the 
-command `openssl rand -hex 32` to generate the value for `PGRST_JWT_SECRET`.
-
-If this parameter is not specified, PostgREST will refuse authentication requests.
-:::
-
-The **`PGRST_DB_URI`** variable is **required** for PostgREST, which exposes the database as a REST API. This must be explicitly set for proper functionality.
->>>>>>> 542e1ad9
 
    #### Format:
 
@@ -156,7 +112,7 @@
 10. Once the container is deployed, you can verify its status under revision management.
     <img className="screenshot-full" src="/img/setup/azure-container/step6.png" alt="Deploying ToolJet on Azure container apps" />
 
-You can access ToolJet via the application URL provided in the overview tab.
+    You can access ToolJet via the application URL provided in the overview tab.
 
 
 ## ToolJet Database
