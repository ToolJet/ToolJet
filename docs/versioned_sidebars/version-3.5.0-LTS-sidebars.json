--- conflicted
+++ resolved
@@ -402,12 +402,7 @@
                 "marketplace/plugins/marketplace-plugin-azurerepos",
                 "marketplace/plugins/marketplace-plugin-clickup",
                 "marketplace/plugins/marketplace-plugin-prometheus",
-                "marketplace/plugins/marketplace-plugin-googlecalendar",
-<<<<<<< HEAD
-                "marketplace/plugins/marketplace-plugin-aftership"
-=======
-                "marketplace/plugins/marketplace-plugin-microsoft_graph"
->>>>>>> 855ab19f
+                "marketplace/plugins/marketplace-plugin-googlecalendar"
               ]
             }
           ]
