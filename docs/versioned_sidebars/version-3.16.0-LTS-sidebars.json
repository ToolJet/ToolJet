--- conflicted
+++ resolved
@@ -498,14 +498,11 @@
                 "marketplace/plugins/marketplace-plugin-qdrant",
                 "marketplace/plugins/marketplace-plugin-azurerepos",
                 "marketplace/plugins/marketplace-plugin-googlecalendar",
-<<<<<<< HEAD
-                "marketplace/plugins/marketplace-plugin-aws-bedrock"
-=======
+                "marketplace/plugins/marketplace-plugin-aws-bedrock",
                 "marketplace/plugins/marketplace-plugin-ups",
                 "marketplace/plugins/marketplace-plugin-spanner",
                 "marketplace/plugins/marketplace-plugin-aftership",
                 "marketplace/plugins/marketplace-plugin-microsoft_graph"
->>>>>>> e5c9ab8a
               ]
             }
           ]
