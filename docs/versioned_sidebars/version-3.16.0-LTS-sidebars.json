{
  "docs": [
    {
      "type": "category",
      "label": "Getting Started",
      "className": "category-as-header getting-started-header",
      "collapsed": false,
      "collapsible": false,
      "items": [
        "doc-home-page",
        "getting-started/platform-overview",
        "getting-started/quickstart-guide",
        {
          "type": "category",
          "label": "How To",
          "items": [
            "how-to/use-url-params-on-load",
            "how-to/pass-query-params-in-custom-components",
            "how-to/use-custom-parameters",
            "how-to/pass-values-in-rest-api",
            "how-to/build-dynamic-forms",
            "how-to/setup-rsyslog",
            "how-to/conditionally-display-components",
            "how-to/use-inspector",
            "how-to/use-form-component",
            "how-to/access-cellvalue-rowdata",
            "how-to/conditionally-format-table",
            "how-to/bulk-update-multiple-rows",
            "how-to/delete-multiple-rows",
            "how-to/use-server-side-pagination",
            "how-to/access-currentuser",
            "how-to/use-axios-in-runjs",
            "how-to/run-actions-from-runjs",
            "how-to/intentionally-fail-js-query",
            "how-to/run-query-at-specified-intervals",
            "how-to/use-to-py-function-in-runpy",
            "how-to/access-users-location",
            "how-to/use-s3-signed-url-to-upload-docs",
            "how-to/s3-custom-endpoints",
            "how-to/upload-files-aws",
            "how-to/upload-files-gcs",
            "how-to/loading-image-pdf-from-db",
            "how-to/use-events-on-chart",
            "how-to/print-multi-tabs-report",
            "how-to/display-listview-record-on-new-page"
          ]
        },
        {
          "type": "category",
          "label": "Deployment",
          "link": {
            "type": "doc",
            "id": "setup/index"
          },
          "items": [
            "setup/try-tooljet",
            "setup/choose-your-tooljet",
            "setup/system-requirements",
            "setup/digitalocean",
            "setup/docker",
            "setup/ami",
            "setup/ecs",
            "setup/openshift",
            "setup/helm",
            "setup/kubernetes",
            "setup/kubernetes-gke",
            "setup/kubernetes-aks",
            "setup/kubernetes-eks",
            "setup/azure-container",
            "setup/google-cloud-run",
            "setup/env-vars",
            "setup/http-proxy",
            "setup/tooljet-subpath",
            "setup/v2-migration-guide",
            "setup/upgrade-to-lts",
            "setup/upgrade-to-v3",
            "setup/cloud-v3-migration",
            "setup/upgrade-to-v3.16"
          ]
        }
      ]
    },
    {
      "type": "category",
      "label": "Build with AI",
      "className": "category-as-header build-with-ai-header",
      "collapsed": false,
      "collapsible": false,
      "items": [
        "build-with-ai/overview",
        "build-with-ai/generate-applications",
        "build-with-ai/ai-docs-assistant",
        "build-with-ai/tooljet-mcp"
      ]
    },
    {
      "type": "category",
      "label": "App Builder",
      "collapsed": false,
      "collapsible": false,
      "className": "category-as-header app-builder-header",
      "items": [
        "app-builder/overview",
        {
          "type": "category",
          "label": "Building the UI",
          "items": [
            "app-builder/building-ui/canvas",
            "app-builder/building-ui/component-library",
            "app-builder/building-ui/component-properties",
            "app-builder/building-ui/pages",
            "app-builder/building-ui/component-state"
          ]
        },
        {
          "type": "category",
          "label": "Connecting Data Sources",
          "items": [
            "app-builder/connecting-with-data-sources/creating-managing-queries",
            "app-builder/connecting-with-data-sources/accessing-query-results",
            "app-builder/connecting-with-data-sources/transforming-data",
            "app-builder/connecting-with-data-sources/binding-data-to-components"
          ]
        },
        {
          "type": "category",
          "label": "Events and Actions",
          "items": [
            "app-builder/events/overview",
            "app-builder/events/event-triggers",
            "app-builder/events/use-case/csa",
            "app-builder/events/use-case/page-nav",
            "app-builder/events/use-case/variables"
          ]
        },
        {
          "type": "category",
          "label": "Writing Custom Code",
          "items": [
            "app-builder/custom-code/fx-dynamic-behaviour",
            "app-builder/custom-code/control-components",
            "app-builder/custom-code/transform-data",
            "app-builder/custom-code/managing-variables",
            {
              "type": "category",
              "label": "Importing External Libraries",
              "items": [
                "app-builder/import-libraries/runjs",
                "app-builder/import-libraries/runpy"
              ]
            },
            "app-builder/custom-code/constants-secrets"
          ]
        },
        {
          "type": "category",
          "label": "Debugging",
          "items": [
            "app-builder/debugging/inspector",
            "app-builder/debugging/understanding-logs"
          ]
        },
        {
          "type": "category",
          "label": "References",
          "items": [
            {
              "type": "category",
              "label": "Component Catalog",
              "items": [
                "widgets/bounded-box",
                "widgets/button",
                "widgets/button-group",
                "widgets/calendar",
                {
                  "type": "category",
                  "label": "Chart",
                  "items": [
                    "widgets/chart/chart-properties",
                    "widgets/chart/chart-examples",
                    "widgets/chart/transforming-data-for-charts"
                  ]
                },
                {
                  "type": "category",
                  "label": "Chat",
                  "items": [
                    "widgets/chat/overview",
                    "widgets/chat/properties",
                    "widgets/chat/csa",
                    "widgets/chat/markdown"
                  ]
                },
                "widgets/checkbox",
                "widgets/circular-progress-bar",
                "widgets/code-editor",
                "widgets/color-picker",
                "widgets/container",
                "widgets/currency-input",
                "widgets/custom-component",
                "widgets/date-range-picker",
                "widgets/date-picker-v2",
                "widgets/datetime-picker-v2",
                "widgets/datepicker",
                "widgets/divider",
                "widgets/dropdown",
                "widgets/email-input",
                "widgets/file-picker",
                {
                  "type": "category",
                  "label": "Form",
                  "items": [
                    "widgets/form/generate-form",
                    "widgets/form/properties",
                    "widgets/form/csa",
                    "widgets/form/schema"
                  ]
                },
                "widgets/html",
                "widgets/icon",
                "widgets/iframe",
                "widgets/image",
                "widgets/kanban",
                "widgets/link",
                "widgets/listview",
                "widgets/map",
                "widgets/modal-v2",
                "widgets/multiselect",
                "widgets/number-input",
                "widgets/password-input",
                "widgets/pdf",
                "widgets/pagination",
                "widgets/phone-input",
                "widgets/qr-scanner",
                "widgets/radio-button-v2",
                "widgets/range-slider",
                "widgets/spinner",
                "widgets/star-rating",
                "widgets/statistics",
                "widgets/steps",
                "widgets/svg-image",
                {
                  "type": "category",
                  "label": "Table",
                  "items": [
                    "widgets/table/table-properties",
                    "widgets/table/table-columns",
                    "widgets/table/table-csa-and-variables",
                    {
                      "type": "category",
                      "label": "Serverside Operations",
                      "items": [
                        "widgets/table/serverside-operations/overview",
                        "widgets/table/serverside-operations/search",
                        "widgets/table/serverside-operations/sort",
                        "widgets/table/serverside-operations/filter",
                        "widgets/table/serverside-operations/pagination"
                      ]
                    },
                    "widgets/table/dynamic-column"
                  ]
                },
                "widgets/tabs",
                "widgets/tags",
                "widgets/text-input",
                "widgets/text",
                "widgets/text-area",
                "widgets/rich-text-editor",
                "widgets/timeline",
                "widgets/timer",
                "widgets/time-picker",
                "widgets/toggle-switch-v2",
                "widgets/tree-select",
                "widgets/vertical-divider"
              ]
            },
            {
              "type": "category",
              "label": "Actions Reference",
              "items": [
                "actions/run-query",
                "actions/show-alert",
                "actions/control-component",
                "actions/show-modal",
                "actions/close-modal",
                "actions/set-table-page",
                "actions/switch-page",
                "actions/go-to-app",
                "actions/open-webpage",
                "actions/set-page-variable",
                "actions/unset-page-variable",
                "actions/unset-all-page-var",
                "actions/set-variable",
                "actions/unset-variable",
                "actions/unset-all-var",
                "actions/logout",
                "actions/generate-file",
                "actions/set-localstorage",
                "actions/copy-to-clipboard"
              ]
            }
          ]
        },
        "app-builder/custom-theme",
        {
          "type": "category",
          "label": "Modules",
          "items": [
            "app-builder/modules/overview",
            "app-builder/modules/create-module",
            "app-builder/modules/input-output",
            "app-builder/modules/data-flow",
            "app-builder/modules/using-modules",
            "app-builder/modules/import-export-modules"
          ]
        },
        "app-builder/walkthrough/row-level-security",
        "app-builder/anti-patterns",
        "app-builder/importing-exporting-applications",
        "tutorial/keyboard-shortcuts"
      ]
    },
    {
      "type": "category",
      "label": "Data Sources",
      "className": "category-as-header data-sources-header",
      "collapsed": false,
      "collapsible": false,
      "items": [
        "data-sources/overview",
        {
          "type": "category",
          "label": "Data Sources Library",
          "items": [
            "data-sources/airtable",
            "data-sources/s3",
            "data-sources/amazonses",
            "data-sources/appwrite",
            "data-sources/athena",
            "data-sources/azureblobstorage",
            "data-sources/baserow",
            "data-sources/bigquery",
            "data-sources/firestore",
            "data-sources/clickhouse",
            "data-sources/cosmosdb",
            "data-sources/couchdb",
            "data-sources/databricks",
            "data-sources/dynamodb",
            "data-sources/elasticsearch",
            "data-sources/gcs",
            "data-sources/googlesheets",
            "data-sources/graphql",
            "data-sources/grpc",
            "data-sources/influxdb",
            "data-sources/mailgun",
            "data-sources/mariadb",
            "data-sources/minio",
            "data-sources/mongodb",
            "data-sources/mssql",
            "data-sources/mysql",
            "data-sources/n8n",
            "data-sources/nocodb",
            "data-sources/notion",
            "data-sources/openapi",
            "data-sources/oracledb",
            "data-sources/postgresql",
            "data-sources/redis",
            {
              "type": "category",
              "label": "REST API",
              "collapsed": true,
              "items": [
                "data-sources/restapi/configuration",
                "data-sources/restapi/authentication",
                "data-sources/restapi/querying-rest-api",
                "data-sources/restapi/metadata-and-cookies"
              ]
            },
            "data-sources/soap-api",
            "data-sources/rethinkdb",
            "data-sources/run-js",
            "data-sources/run-py",
            "data-sources/saphana",
            "data-sources/sendgrid",
            "data-sources/slack",
            "data-sources/smtp",
            "data-sources/snowflake",
            "data-sources/stripe",
            "data-sources/twilio",
            "data-sources/typesense",
            "data-sources/woocommerce",
            "data-sources/zendesk"
          ]
        },
        {
          "type": "category",
          "label": "Marketplace",
          "collapsed": true,
          "items": [
            "marketplace/marketplace-overview",
            {
              "type": "category",
              "label": "Marketplace Plugins",
              "items": [
                "marketplace/plugins/marketplace-plugin-awsredshift",
                "marketplace/plugins/marketplace-plugin-textract",
                "marketplace/plugins/marketplace-plugin-aws-lambda",
                "marketplace/plugins/marketplace-plugin-engagespot",
                "marketplace/plugins/marketplace-plugin-github",
                "marketplace/plugins/marketplace-plugin-harperdb",
                "marketplace/plugins/marketplace-plugin-openai",
                "marketplace/plugins/marketplace-plugin-plivo",
                "marketplace/plugins/marketplace-plugin-salesforce",
                "marketplace/plugins/marketplace-plugin-supabase",
                "marketplace/plugins/marketplace-plugin-pocketbase",
                "marketplace/plugins/marketplace-plugin-portkey",
                "marketplace/plugins/marketplace-plugin-Presto",
                "marketplace/plugins/marketplace-plugin-jira",
                "marketplace/plugins/marketplace-plugin-sharepoint",
                "marketplace/plugins/marketplace-plugin-pinecone",
                "marketplace/plugins/marketplace-plugin-gemini",
                "marketplace/plugins/marketplace-plugin-anthropic",
                "marketplace/plugins/marketplace-plugin-mistral_ai",
                "marketplace/plugins/marketplace-plugin-hugging_face",
                "marketplace/plugins/marketplace-plugin-cohere",
                "marketplace/plugins/marketplace-plugin-weaviate",
                "marketplace/plugins/marketplace-plugin-qdrant",
                "marketplace/plugins/marketplace-plugin-azurerepos",
                "marketplace/plugins/marketplace-plugin-googlecalendar",
<<<<<<< HEAD
                "marketplace/plugins/marketplace-plugin-aftership"
=======
                "marketplace/plugins/marketplace-plugin-microsoft_graph"
>>>>>>> 855ab19f
              ]
            }
          ]
        },
        "data-sources/permissions",
        "data-sources/sample-data-sources"
      ]
    },
    {
      "type": "category",
      "label": "ToolJet Database",
      "className": "category-as-header tjdb-header",
      "collapsed": false,
      "collapsible": false,
      "items": [
        "tooljet-db/tooljet-database",
        "tooljet-db/database-editor",
        {
          "type": "category",
          "label": "Column Constraints",
          "items": [
            "tooljet-db/constraints/primary-key",
            "tooljet-db/constraints/foreign-key"
          ]
        },
        "tooljet-db/data-types",
        "tooljet-db/table-operations",
        "tooljet-db/querying-tooljet-db"
      ]
    },
    {
      "type": "category",
      "label": "Workflows",
      "className": "category-as-header workflows-header",
      "collapsed": false,
      "collapsible": false,
      "items": [
        "workflows/overview",
        "workflows/nodes",
        "workflows/workflow-triggers",
        "workflows/results",
        "workflows/permissions",
        {
          "type": "category",
          "label": "How-to",
          "items": [
            "workflows/how-to/trigger-using-webhook",
            "workflows/how-to/trigger-workflow-from-app",
            "workflows/how-to/trigger-workflow-using-scheduler",
            "workflows/how-to/import-export"
          ]
        }
      ]
    },
    {
      "type": "category",
      "label": "Setup ToolJet",
      "className": "category-as-header setup-tj-header",
      "collapsible": false,
      "collapsed": false,
      "items": [
        "tj-setup/overview",
        "tj-setup/tj-deployment",
        {
          "type": "category",
          "label": "Licensing",
          "items": [
            "tj-setup/licensing/self-hosted",
            "tj-setup/licensing/cloud"
          ]
        },
        "tj-setup/instances",
        "tj-setup/workspaces",
        {
          "type": "category",
          "label": "Branding",
          "items": [
            "tj-setup/org-branding/white-labeling",
            "tj-setup/org-branding/custom-domain"
          ]
        },
        {
          "type": "category",
          "label": "Setup SMTP Server",
          "link": {
            "type": "doc",
            "id": "tj-setup/smtp-setup/configuration"
          },
          "items": [
            "tj-setup/smtp-setup/configuration",
            "tj-setup/smtp-setup/email-providers"
          ]
        }
      ]
    },
    {
      "type": "category",
      "collapsed": false,
      "collapsible": false,
      "className": "category-as-header user-management-header",
      "label": "User Management and Access Control",
      "items": [
        "user-management/overview",
        {
          "type": "category",
          "label": "Onboard and Offboard Users",
          "items": [
            "user-management/onboard-users/overview",
            "user-management/onboard-users/invite-user",
            "user-management/onboard-users/bulk-invite-users",
            "user-management/onboard-users/self-signup-user",
            "user-management/onboard-users/user-metadata",
            "user-management/onboard-users/archive-user"
          ]
        },
        {
          "type": "category",
          "label": "Authentication",
          "items": [
            {
              "type": "category",
              "label": "Self-hosted",
              "items": [
                "user-management/authentication/self-hosted/overview",
                "user-management/authentication/self-hosted/instance-login",
                "user-management/authentication/self-hosted/workspace-login",
                "user-management/authentication/self-hosted/pat"
              ]
            },
            "user-management/authentication/cloud-login"
          ]
        },
        {
          "type": "category",
          "label": "Role Based Access Control",
          "items": [
            "user-management/role-based-access/super-admin",
            "user-management/role-based-access/user-roles",
            "user-management/role-based-access/custom-groups",
            "user-management/role-based-access/access-control"
          ]
        },
        {
          "type": "category",
          "label": "Single Sign-On (SSO)",
          "link": {
            "type": "doc",
            "id": "user-management/sso/overview"
          },
          "items": [
            "user-management/sso/overview",
            "user-management/sso/github",
            "user-management/sso/google",
            {
              "type": "category",
              "label": "OpenID Connect",
              "link": {
                "type": "doc",
                "id": "user-management/sso/oidc/setup"
              },
              "items": [
                "user-management/sso/oidc/setup",
                "user-management/sso/oidc/azuread",
                "user-management/sso/oidc/okta",
                "user-management/sso/oidc/google",
                "user-management/sso/oidc/ssouserinfo"
              ]
            },
            "user-management/sso/ldap",
            {
              "type": "category",
              "label": "SAML",
              "link": {
                "type": "doc",
                "id": "user-management/sso/saml/setup"
              },
              "items": [
                "user-management/sso/saml/setup",
                "user-management/sso/saml/okta"
              ]
            }
          ]
        },
        {
          "type": "category",
          "label": "Group Sync",
          "items": [
            {
              "type": "category",
              "label": "Instance level",
              "items": [
                "user-management/group-sync/instance-level/oidc"
              ]
            },
            {
              "type": "category",
              "label": "Workspace level",
              "items": [
                "user-management/group-sync/workspace-level/oidc",
                "user-management/group-sync/workspace-level/saml"
              ]
            }
          ]
        },
        {
          "type": "category",
          "label": "Profile Management",
          "items": [
            "user-management/profile-management/user-details",
            "user-management/profile-management/reset-password",
            "user-management/profile-management/user-profile"
          ]
        }
      ]
    },
    {
      "type": "category",
      "collapsed": false,
      "collapsible": false,
      "className": "category-as-header dev-cycle-header",
      "label": "Development Lifecycle",
      "items": [
        "development-lifecycle/overview",
        {
          "type": "category",
          "label": "Release Management",
          "items": [
            "development-lifecycle/release/version-control",
            "development-lifecycle/release/release-rollback",
            "development-lifecycle/release/share-app"
          ]
        },
        {
          "type": "category",
          "label": "GitSync",
          "items": [
            "development-lifecycle/gitsync/overview",
            {
              "type": "category",
              "label": "Connect to Git Repo",
              "items": [
                "development-lifecycle/gitsync/connect-to-git-repo/connection-method",
                {
                  "type": "category",
                  "label": "Git SSH Protocol",
                  "items": [
                    "development-lifecycle/gitsync/connect-to-git-repo/ssh/gitsync-config",
                    "development-lifecycle/gitsync/connect-to-git-repo/ssh/ssh-config"
                  ]
                },
                "development-lifecycle/gitsync/connect-to-git-repo/github-config",
                "development-lifecycle/gitsync/connect-to-git-repo/gitlab-config"
              ]
            },
            "development-lifecycle/gitsync/delete-gitsync",
            "development-lifecycle/gitsync/push",
            "development-lifecycle/gitsync/pull"
          ]
        },
        {
          "type": "category",
          "label": "GitSync CI/CD",
          "items": [
            "development-lifecycle/cicd/overview",
            "development-lifecycle/cicd/gitsync-api",
            "development-lifecycle/cicd/example"
          ]
        },
        {
          "type": "category",
          "label": "Environment",
          "items": [
            {
              "type": "category",
              "label": "Self-Hosted",
              "items": [
                "development-lifecycle/environment/self-hosted/multi-environment",
                "development-lifecycle/environment/self-hosted/example-configuration",
                {
                  "type": "category",
                  "label": "Multi-Instance",
                  "items": [
                    "development-lifecycle/environment/self-hosted/multi-instance/instance-as-environment",
                    "development-lifecycle/environment/self-hosted/multi-instance/example-configuration"
                  ]
                }
              ]
            },
            {
              "type": "category",
              "label": "Cloud",
              "items": [
                "development-lifecycle/environment/cloud/multi-environment",
                "development-lifecycle/environment/cloud/example-configuration"
              ]
            }
          ]
        },
        {
          "type": "category",
          "label": "Backup",
          "items": [
            "development-lifecycle/backup/gitsync-backup"
          ]
        }
      ]
    },
    {
      "type": "category",
      "label": "Security and Monitoring",
      "collapsed": false,
      "collapsible": false,
      "className": "category-as-header security-header",
      "items": [
        {
          "type": "category",
          "label": "Constants",
          "items": [
            "security/constants/constants",
            "security/constants/variables"
          ]
        },
        "security/audit-logs",
        "security/compliance"
      ]
    },
    {
      "type": "category",
      "label": "ToolJet API",
      "className": "category-as-header tj-api-header",
      "collapsible": false,
      "collapsed": true,
      "items": [
        "tooljet-api"
      ]
    },
    {
      "type": "category",
      "label": "Resources",
      "className": "category-as-header resources-header",
      "collapsed": true,
      "collapsible": false,
      "items": [
        {
          "type": "link",
          "label": "Release Notes",
          "href": "https://app.tooljet.ai/applications/release-notes"
        },
        {
          "type": "link",
          "label": "Roadmap",
          "href": "https://github.com/orgs/ToolJet/projects/15"
        },
        "versions",
        "tracking",
        {
          "type": "category",
          "label": "Contributing Guide",
          "collapsed": true,
          "items": [
            "contributing-guide/setup/architecture",
            {
              "type": "category",
              "label": "Setup",
              "items": [
                "contributing-guide/setup/codespaces",
                "contributing-guide/setup/macos",
                "contributing-guide/setup/docker",
                "contributing-guide/setup/ubuntu",
                "contributing-guide/setup/windows",
                "contributing-guide/setup/system-requirements-for-contributing"
              ]
            },
            {
              "type": "category",
              "label": "Marketplace",
              "items": [
                "contributing-guide/marketplace/marketplace-setup",
                "contributing-guide/marketplace/creating-a-plugin"
              ]
            },
            {
              "type": "category",
              "label": "Documentation",
              "items": [
                "contributing-guide/documentation-guidelines/introduction",
                "contributing-guide/documentation-guidelines/pr-checklist",
                "contributing-guide/documentation-guidelines/style-guide"
              ]
            },
            "tooljet-cli",
            "contributing-guide/testing",
            "contributing-guide/l10n",
            {
              "type": "category",
              "label": "Troubleshooting",
              "items": [
                "contributing-guide/troubleshooting/eslint",
                "contributing-guide/troubleshooting/runpy-limitations"
              ]
            },
            "contributing-guide/code-of-conduct",
            "contributing-guide/slackcoc"
          ]
        }
      ]
    }
  ]
}<|MERGE_RESOLUTION|>--- conflicted
+++ resolved
@@ -427,11 +427,8 @@
                 "marketplace/plugins/marketplace-plugin-qdrant",
                 "marketplace/plugins/marketplace-plugin-azurerepos",
                 "marketplace/plugins/marketplace-plugin-googlecalendar",
-<<<<<<< HEAD
-                "marketplace/plugins/marketplace-plugin-aftership"
-=======
+                "marketplace/plugins/marketplace-plugin-aftership",
                 "marketplace/plugins/marketplace-plugin-microsoft_graph"
->>>>>>> 855ab19f
               ]
             }
           ]
