--- conflicted
+++ resolved
@@ -268,7 +268,8 @@
           "type": "category",
           "label": "Share Application",
           "items": [
-            "app-builder/importing-exporting-applications"
+            "app-builder/importing-exporting-applications",
+            "app-builder/embed-application"
           ]
         },
         {
@@ -412,16 +413,7 @@
             },
             "tutorial/keyboard-shortcuts"
           ]
-<<<<<<< HEAD
-        },
-        "app-builder/walkthrough/row-level-security",
-        "app-builder/anti-patterns",
-        "app-builder/importing-exporting-applications",
-        "tutorial/keyboard-shortcuts",
-        "app-builder/embed-application"
-=======
         }
->>>>>>> f77f4e74
       ]
     },
     {
