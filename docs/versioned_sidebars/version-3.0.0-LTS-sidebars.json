{
  "docs": [
    "doc-home-page",
    {
      "type": "category",
      "label": "Getting Started",
      "items": [
        "getting-started/platform-overview",
        "getting-started/quickstart-guide"
      ]
    },
    {
      "type": "category",
      "label": "Build with AI",
      "items": [
        "build-with-ai/overview",
        "build-with-ai/generate-applications",
        "build-with-ai/ai-docs-assistant"
      ]
    },
    {
      "type": "category",
      "label": "ToolJet Concepts",
      "items": [
        "tooljet-concepts/what-are-components",
        "tooljet-concepts/what-are-datasources",
        "tooljet-concepts/what-are-queries",
        "tooljet-concepts/inspector",
        "tooljet-concepts/what-are-events",
        "tooljet-concepts/actions",
        "tooljet-concepts/variables",
        "tooljet-concepts/how-to-access-values",
        "tooljet-concepts/component-specific-actions",
        "tooljet-concepts/exposed-variables",
        "tooljet-concepts/pages",
        "tooljet-concepts/run-js",
        "tooljet-concepts/styling-components",
        "tooljet-concepts/workspace-constants",
        "tooljet-concepts/permissions",
        "tooljet-concepts/super-admin"
      ]
    },
    {
      "type": "category",
      "label": "Deployment",
      "link": {
        "type": "doc",
        "id": "setup/index"
      },
      "items": [
        "setup/try-tooljet",
        "setup/choose-your-tooljet",
        "setup/system-requirements",
        "setup/digitalocean",
        "setup/docker",
        "setup/ec2",
        "setup/ecs",
        "setup/openshift",
        "setup/helm",
        "setup/kubernetes",
        "setup/kubernetes-gke",
        "setup/kubernetes-aks",
        "setup/kubernetes-eks",
        "setup/azure-container",
        "setup/google-cloud-run",
        "setup/client",
        "setup/env-vars",
        "setup/http-proxy",
        "setup/tooljet-subpath",
        "setup/v2-migration-guide",
        "setup/upgrade-to-lts",
        "setup/upgrade-to-v3",
        "setup/cloud-v3-migration"
      ]
    },
    {
      "type": "category",
      "label": "App Builder",
      "items": [
        "app-builder/overview",
        {
          "type": "category",
          "label": "Build Apps",
          "items": [
            "app-builder/walkthrough/create-ui",
            "app-builder/walkthrough/create-queries",
            "app-builder/walkthrough/using-code",
            "app-builder/walkthrough/accessing-values",
            "app-builder/walkthrough/variables",
            "app-builder/importing-exporting-applications"
          ]
        },
        {
          "type": "category",
          "label": "References",
          "items": [
            {
              "type": "category",
              "label": "Layout Guide",
              "items": [
                "app-builder/components-library",
                "app-builder/query-panel",
                "tutorial/pages",
                "app-builder/topbar",
                "app-builder/left-sidebar",
                "app-builder/canvas",
                "app-builder/preview",
                "app-builder/share",
                "app-builder/customstyles"
              ]
            },
            {
              "type": "category",
              "label": "Components Catalog",
              "items": [
                "widgets/overview",
                {
                  "type": "category",
                  "label": "Components",
                  "items": [
                    "widgets/bounded-box",
                    "widgets/button",
                    "widgets/button-group",
                    "widgets/calendar",
                    {
                      "type": "category",
                      "label": "Chart",
                      "items": [
                        "widgets/chart/chart-properties",
                        "widgets/chart/chart-examples",
                        "widgets/chart/transforming-data-for-charts"
                      ]
                    },
                    {
                      "type": "category",
                      "label": "Chat",
                      "items": [
                        "widgets/chat/overview",
                        "widgets/chat/properties",
                        "widgets/chat/csa",
                        "widgets/chat/markdown"
                      ]
                    },
                    "widgets/checkbox",
                    "widgets/circular-progress-bar",
                    "widgets/code-editor",
                    "widgets/color-picker",
                    "widgets/container",
                    "widgets/custom-component",
                    "widgets/date-range-picker",
                    "widgets/datepicker",
                    "widgets/divider",
                    "widgets/dropdown",
                    "widgets/file-picker",
                    "widgets/form",
                    "widgets/html",
                    "widgets/icon",
                    "widgets/iframe",
                    "widgets/image",
                    "widgets/kanban",
                    "widgets/link",
                    "widgets/listview",
                    "widgets/map",
                    "widgets/modal",
                    "widgets/multiselect",
                    "widgets/number-input",
                    "widgets/password-input",
                    "widgets/pdf",
                    "widgets/pagination",
                    "widgets/qr-scanner",
                    "widgets/radio-button",
                    "widgets/range-slider",
                    "widgets/spinner",
                    "widgets/star-rating",
                    "widgets/statistics",
                    "widgets/steps",
                    "widgets/svg-image",
                    {
                      "type": "category",
                      "label": "Table",
                      "items": [
                        "widgets/table/table-properties",
                        "widgets/table/table-columns",
                        "widgets/table/table-csa-and-variables",
                        {
                          "type": "category",
                          "label": "Serverside Operations",
                          "items": [
                            "widgets/table/serverside-operations/overview",
                            "widgets/table/serverside-operations/search",
                            "widgets/table/serverside-operations/sort",
                            "widgets/table/serverside-operations/filter",
                            "widgets/table/serverside-operations/pagination"
                          ]
                        },
                        "widgets/table/dynamic-column"
                      ]
                    },
                    "widgets/tabs",
                    "widgets/tags",
                    "widgets/text-input",
                    "widgets/text",
                    "widgets/textarea",
                    "widgets/rich-text-editor",
                    "widgets/timeline",
                    "widgets/timer",
                    "widgets/toggle-switch-v2",
                    "widgets/tree-select",
                    "widgets/vertical-divider"
                  ]
                },
                {
                  "type": "category",
                  "label": "Actions Reference",
                  "link": {
                    "type": "generated-index",
                    "title": "Actions Reference",
                    "description": "All the actions that can be performed through event handlers",
                    "keywords": [
                      "actions",
                      "events"
                    ]
                  },
                  "items": [
                    "actions/show-alert",
                    "actions/logout",
                    "actions/run-query",
                    "actions/open-webpage",
                    "actions/go-to-app",
                    "actions/show-modal",
                    "actions/close-modal",
                    "actions/copy-to-clipboard",
                    "actions/set-localstorage",
                    "actions/generate-file",
                    "actions/set-table-page",
                    "actions/set-variable",
                    "actions/unset-variable",
                    "actions/switch-page",
                    "actions/set-page-variable",
                    "actions/unset-page-variable",
                    "actions/control-component"
                  ]
                }
              ]
            }
          ]
        },
        "app-builder/anti-patterns",
        "tutorial/keyboard-shortcuts"
      ]
    },
    {
      "type": "category",
      "label": "How To",
      "items": [
        "how-to/use-url-params-on-load",
        "how-to/pass-query-params-in-custom-components",
        "how-to/use-custom-parameters",
        "how-to/pass-values-in-rest-api",
        "how-to/build-dynamic-forms",
        "how-to/setup-rsyslog",
        "how-to/conditionally-display-components",
        "how-to/use-inspector",
        "how-to/use-form-component",
        "how-to/access-cellvalue-rowdata",
        "how-to/conditionally-format-table",
        "how-to/bulk-update-multiple-rows",
        "how-to/delete-multiple-rows",
        "how-to/use-server-side-pagination",
        "how-to/access-currentuser",
        "how-to/use-axios-in-runjs",
        "how-to/import-external-libraries-using-runpy",
        "how-to/import-external-libraries-using-runjs",
        "how-to/run-actions-from-runjs",
        "how-to/intentionally-fail-js-query",
        "how-to/run-query-at-specified-intervals",
        "how-to/use-to-py-function-in-runpy",
        "how-to/access-users-location",
        "how-to/use-s3-signed-url-to-upload-docs",
        "how-to/s3-custom-endpoints",
        "how-to/upload-files-aws",
        "how-to/upload-files-gcs",
        "how-to/loading-image-pdf-from-db",
        "how-to/use-events-on-chart",
        "how-to/print-multi-tabs-report",
        "how-to/display-listview-record-on-new-page"
      ]
    },
    {
      "type": "category",
      "label": "Data Sources",
      "items": [
        "data-sources/overview",
        "data-sources/sample-data-sources",
        {
          "type": "category",
          "label": "Datasources library",
          "items": [
            "data-sources/airtable",
            "data-sources/s3",
            "data-sources/amazonses",
            "data-sources/appwrite",
            "data-sources/athena",
            "data-sources/azureblobstorage",
            "data-sources/baserow",
            "data-sources/bigquery",
            "data-sources/firestore",
            "data-sources/clickhouse",
            "data-sources/cosmosdb",
            "data-sources/couchdb",
            "data-sources/databricks",
            "data-sources/dynamodb",
            "data-sources/elasticsearch",
            "data-sources/gcs",
            "data-sources/googlesheets",
            "data-sources/graphql",
            "data-sources/grpc",
            "data-sources/influxdb",
            "data-sources/mailgun",
            "data-sources/mariadb",
            "data-sources/minio",
            "data-sources/mongodb",
            "data-sources/mssql",
            "data-sources/mysql",
            "data-sources/n8n",
            "data-sources/notion",
            "data-sources/openapi",
            "data-sources/oracledb",
            "data-sources/postgresql",
            "data-sources/redis",
            {
              "type": "category",
              "label": "REST API",
              "collapsed": true,
              "items": [
                "data-sources/restapi/configuration",
                "data-sources/restapi/authentication",
                "data-sources/restapi/querying-rest-api",
                "data-sources/restapi/metadata-and-cookies"
              ]
            },
            "data-sources/soap-api",
            "data-sources/rethinkdb",
            "data-sources/run-js",
            "data-sources/run-py",
            "data-sources/saphana",
            "data-sources/sendgrid",
            "data-sources/slack",
            "data-sources/smtp",
            "data-sources/snowflake",
            "data-sources/stripe",
            "data-sources/twilio",
            "data-sources/typesense",
            "data-sources/woocommerce",
            "data-sources/zendesk"
          ]
        },
        "tutorial/transformations",
        "data-sources/local-data-sources-migration"
      ]
    },
    {
      "type": "category",
      "label": "ToolJet Database",
      "items": [
        "tooljet-db/tooljet-database",
        "tooljet-db/database-editor",
        {
          "type": "category",
          "label": "Column Constraints",
          "items": [
            "tooljet-db/constraints/primary-key",
            "tooljet-db/constraints/foreign-key"
          ]
        },
        "tooljet-db/data-types",
        "tooljet-db/table-operations",
        "tooljet-db/querying-tooljet-db"
      ]
    },
    {
      "type": "category",
      "label": "Setup ToolJet",
      "items": [
        "tj-setup/overview",
        "tj-setup/tj-deployment",
        {
          "type": "category",
          "label": "Licensing",
          "items": [
            "tj-setup/licensing/self-hosted",
            "tj-setup/licensing/cloud"
          ]
        },
        "tj-setup/instances",
        "tj-setup/workspaces",
        {
          "type": "category",
          "label": "Organization Branding",
          "items": [
            "tj-setup/org-branding/white-labeling",
            "tj-setup/org-branding/custom-domain"
          ]
        },
        {
          "type": "category",
          "label": "Setup SMTP Server",
          "items": [
            "tj-setup/smtp-setup/configuration",
            "tj-setup/smtp-setup/email-providers"
          ]
<<<<<<< HEAD
        }
=======
        },
        "org-management/smtp-configuration"
      ]
    },
    {
      "type": "category",
      "label": "Release Management",
      "items": [
        {
          "type": "category",
          "label": "GitSync",
          "items": [
            "release-management/gitsync/overview",
            "release-management/gitsync/tj-config",
            "release-management/gitsync/ssh-config",
            "release-management/gitsync/delete-gitsync",
            "release-management/gitsync/git-push",
            "release-management/gitsync/git-pull"
          ]
        },
        "release-management/multi-environment",
        "tutorial/versioning-and-release"
>>>>>>> d2103a0a
      ]
    },
    {
      "type": "category",
      "label": "Workflows",
      "items": [
        "workflows/overview",
        "workflows/nodes",
        "workflows/workflow-triggers",
        "workflows/results",
        "workflows/permissions",
        {
          "type": "category",
          "label": "How-to",
          "items": [
            "workflows/trigger-using-webhook",
            "workflows/trigger-workflow-from-app"
          ]
        }
      ]
    },
    {
      "type": "category",
      "label": "Marketplace",
      "collapsed": true,
      "items": [
        "marketplace/marketplace-overview",
        {
          "type": "category",
          "label": "Marketplace Plugins",
          "items": [
            "marketplace/plugins/marketplace-plugin-awsredshift",
            "marketplace/plugins/marketplace-plugin-textract",
            "marketplace/plugins/marketplace-plugin-aws-lambda",
            "marketplace/plugins/marketplace-plugin-engagespot",
            "marketplace/plugins/marketplace-plugin-github",
            "marketplace/plugins/marketplace-plugin-harperdb",
            "marketplace/plugins/marketplace-plugin-openai",
            "marketplace/plugins/marketplace-plugin-plivo",
            "marketplace/plugins/marketplace-plugin-salesforce",
            "marketplace/plugins/marketplace-plugin-supabase",
            "marketplace/plugins/marketplace-plugin-pocketbase",
            "marketplace/plugins/marketplace-plugin-portkey",
            "marketplace/plugins/marketplace-plugin-Presto",
            "marketplace/plugins/marketplace-plugin-jira",
            "marketplace/plugins/marketplace-plugin-sharepoint",
            "marketplace/plugins/marketplace-plugin-pinecone",
            "marketplace/plugins/marketplace-plugin-gemini",
            "marketplace/plugins/marketplace-plugin-anthropic",
            "marketplace/plugins/marketplace-plugin-mistral_ai",
            "marketplace/plugins/marketplace-plugin-hugging_face",
            "marketplace/plugins/marketplace-plugin-cohere",
            "marketplace/plugins/marketplace-plugin-weaviate",
            "marketplace/plugins/marketplace-plugin-qdrant"
          ]
        }
      ]
    },
    "tooljet-copilot",
    "security",
    "tracking",
    {
      "type": "category",
      "label": "Project Overview",
      "collapsed": true,
      "items": [
        {
          "type": "link",
          "label": "Release Notes",
          "href": "https://app.tooljet.ai/applications/release-notes"
        },
        {
          "type": "link",
          "label": "Roadmap",
          "href": "https://github.com/orgs/ToolJet/projects/15"
        },
        "versions"
      ]
    },
    {
      "type": "category",
      "label": "Contributing Guide",
      "collapsed": true,
      "items": [
        "contributing-guide/setup/architecture",
        {
          "type": "category",
          "label": "Setup",
          "items": [
            "contributing-guide/setup/codespaces",
            "contributing-guide/setup/macos",
            "contributing-guide/setup/docker",
            "contributing-guide/setup/ubuntu",
            "contributing-guide/setup/windows",
            "contributing-guide/setup/system-requirements-for-contributing"
          ]
        },
        {
          "type": "category",
          "label": "Marketplace",
          "items": [
            "contributing-guide/marketplace/marketplace-setup",
            "contributing-guide/marketplace/creating-a-plugin"
          ]
        },
        {
          "type": "category",
          "label": "Documentation",
          "items": [
            "contributing-guide/documentation-guidelines/introduction",
            "contributing-guide/documentation-guidelines/pr-checklist",
            "contributing-guide/documentation-guidelines/style-guide"
          ]
        },
        "tooljet-cli",
        "contributing-guide/testing",
        "contributing-guide/l10n",
        {
          "type": "category",
          "label": "Troubleshooting",
          "items": [
            "contributing-guide/troubleshooting/eslint",
            "contributing-guide/troubleshooting/runpy-limitations"
          ]
        },
        "contributing-guide/code-of-conduct",
        "contributing-guide/slackcoc"
      ]
    }
  ]
}<|MERGE_RESOLUTION|>--- conflicted
+++ resolved
@@ -409,32 +409,7 @@
             "tj-setup/smtp-setup/configuration",
             "tj-setup/smtp-setup/email-providers"
           ]
-<<<<<<< HEAD
         }
-=======
-        },
-        "org-management/smtp-configuration"
-      ]
-    },
-    {
-      "type": "category",
-      "label": "Release Management",
-      "items": [
-        {
-          "type": "category",
-          "label": "GitSync",
-          "items": [
-            "release-management/gitsync/overview",
-            "release-management/gitsync/tj-config",
-            "release-management/gitsync/ssh-config",
-            "release-management/gitsync/delete-gitsync",
-            "release-management/gitsync/git-push",
-            "release-management/gitsync/git-pull"
-          ]
-        },
-        "release-management/multi-environment",
-        "tutorial/versioning-and-release"
->>>>>>> d2103a0a
       ]
     },
     {
