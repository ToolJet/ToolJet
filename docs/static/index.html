<!DOCTYPE html>
<html lang="en-US">
<<<<<<< HEAD

<head>
  <meta charset="UTF-8" />
  <meta http-equiv="refresh" content="0; url=docs/id-of-doc-to-land-on.html" />
  <script type="text/javascript">
    window.location.href = '/docs/';
  </script>
  <title>ToolJet - Documentation</title>
</head>

<body>
  If you are not redirected automatically, follow this
  <a href="/docs/">link</a>.
</body>

=======
  <head>
    <meta charset="UTF-8" />
    <meta
      http-equiv="refresh"
      content="0; url=docs/id-of-doc-to-land-on.html"
    />
    <script type="text/javascript">
      window.location.href = '/docs/intro';
    </script>
    <title>ToolJet - Documentation</title>
  </head>
  <body>
    If you are not redirected automatically, follow this
    <a href="/docs/intro">link</a>.
  </body>
>>>>>>> 26eb030e
</html><|MERGE_RESOLUTION|>--- conflicted
+++ resolved
@@ -1,6 +1,5 @@
 <!DOCTYPE html>
 <html lang="en-US">
-<<<<<<< HEAD
 
 <head>
   <meta charset="UTF-8" />
@@ -16,21 +15,4 @@
   <a href="/docs/">link</a>.
 </body>
 
-=======
-  <head>
-    <meta charset="UTF-8" />
-    <meta
-      http-equiv="refresh"
-      content="0; url=docs/id-of-doc-to-land-on.html"
-    />
-    <script type="text/javascript">
-      window.location.href = '/docs/intro';
-    </script>
-    <title>ToolJet - Documentation</title>
-  </head>
-  <body>
-    If you are not redirected automatically, follow this
-    <a href="/docs/intro">link</a>.
-  </body>
->>>>>>> 26eb030e
 </html>