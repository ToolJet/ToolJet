--- conflicted
+++ resolved
@@ -62,17 +62,6 @@
 
 - After successfully configuring a plugin, you can access it when trying to add a new query from the Query Panel.
 
-<<<<<<< HEAD
-<!-- <div style={{textAlign: 'center'}}>
-    <img className="screenshot-full" src="/img/marketplace/overview/add-query.png" alt="Marketplace" />
-</div> -->
-
-</div>
-
-<div style={{paddingTop:'24px', paddingBottom:'24px'}}>
-
-=======
->>>>>>> fb6f8763
 ## Removing a Plugin
 
 :::caution
