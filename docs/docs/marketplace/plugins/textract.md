--- conflicted
+++ resolved
@@ -3,23 +3,7 @@
 title: Amazon Textract
 ---
 
-<<<<<<< HEAD
-ToolJet can connect to Amazon Textract to extract text and data from scanned documents, forms, and tables. Textract can process documents of various formats, including PDF, JPEG/JPG, and PNG.
-
-<div style={{textAlign: 'center'}}>
-
-<img style={{ border:'0', marginBottom:'15px', borderRadius:'5px', boxShadow: '0px 1px 3px rgba(0, 0, 0, 0.2)' }} className="screenshot-full" src="/img/marketplace/plugins/textract/textract.gif" alt="Marketplace: Amazon Textract" />
-
-</div>
-
-:::note
-Before following this guide, it is recommended to check the following doc: **[Using Marketplace plugins](/docs/marketplace/marketplace-overview#using-marketplace-plugins)**.
-:::
-
-<div style={{paddingTop:'24px', paddingBottom:'24px'}}>
-=======
 ToolJet integrates with Amazon Textract to facilitate the extraction of text and data from various document types, such as scanned documents, forms, and tables. Supported document formats include PDF, JPEG/JPG, and PNG.
->>>>>>> fb6f8763
 
 ## Connection
 
@@ -35,21 +19,10 @@
 
 <div style={{textAlign: 'center'}}>
 
-<<<<<<< HEAD
-<img style={{ border:'0', marginBottom:'15px', borderRadius:'5px', boxShadow: '0px 1px 3px rgba(0, 0, 0, 0.2)' }} className="screenshot-full" src="/img/marketplace/plugins/textract/creds.png" alt="Marketplace: Amazon Textract" />
-
-</div>
-
-</div>
-
-<div style={{paddingTop:'24px', paddingBottom:'24px'}}>
-
-=======
 <img className="screenshot-full" src="/img/marketplace/plugins/textract/credentials.png" alt="Amazon Textract Configuration" />
 
 </div>
 
->>>>>>> fb6f8763
 ## Supported Queries
 
 - **[Analyze Document](#analyze-document)**
@@ -58,10 +31,6 @@
 :::info
 The data returned by the queries is in **JSON** format and may include additional information such as confidence scores and the location of the extracted content within the original document.
 :::
-
-</div>
-
-<div style={{paddingTop:'24px', paddingBottom:'24px'}}>
 
 ### Analyze Document
 
@@ -76,43 +45,11 @@
   3. **Queries**: Extract data from databases and other structured sources.
   4. **Signature Detection**: Identify and extract signatures.
 
-<<<<<<< HEAD
-  <div style={{textAlign: 'center'}}>
-
-  <img style={{ border:'0', marginBottom:'15px', borderRadius:'5px', boxShadow: '0px 1px 3px rgba(0, 0, 0, 0.2)' }} className="screenshot-full" src="/img/marketplace/plugins/textract/doc.png" alt="Marketplace: Amazon Textract" />
-
-  </div>
-
-</div>
-
-<div style={{paddingTop:'24px', paddingBottom:'24px'}}>
-
-### Analyze Document Stored in AWS S3
-
-This operation let's you to analyze the document stored in your AWS S3 buckets by providing the **bucket** and **object** name.
-
-#### Required Parameters: 
-
-- **Bucket**: Name of the S3 bucket that has the document stored
-- **Key**: Object name(document name) that needs to be extracted
-- **Data Output**: Select one or more type of data output of the document. The 4 types of data outputs are: 
-  1. **Forms**: Extracted data and text from forms, including field keys and values.
-  2. **Tables**: Extracted table data, including column and row headers and cell contents.
-  3. **Queries**: Extracted data from databases and other structured data sources.
-  4. **Signature Detection**: Identification and extraction of signatures and signature blocks from documents.
-
-  <div style={{textAlign: 'center'}}>
-
-  <img style={{ border:'0', marginBottom:'15px', borderRadius:'5px', boxShadow: '0px 1px 3px rgba(0, 0, 0, 0.2)' }} className="screenshot-full" src="/img/marketplace/plugins/textract/s3.png" alt="Marketplace: Amazon Textract" />
-
-  </div>
-=======
 ### Analyze Document Stored in AWS S3
 
 This operation let's you analyze the document stored in your AWS S3 buckets by providing the **bucket** and **object** name.
 
 #### Required Parameters: 
->>>>>>> fb6f8763
 
 - **Bucket**: Specify the S3 bucket containing the document.
 - **Key**: Provide the name of the document (object) to be analyzed.
