---
id: marketplace-plugin-github
title: GitHub
---

<<<<<<< HEAD
ToolJet can connect to GitHub account to read and write data. In order for ToolJet to access and manipulate data on GitHub, a **GitHub Personal Access Token** is necessary to authenticate and interact with the GitHub API.

<div style={{textAlign: 'center'}}>

<img style={{ border:'0', marginBottom:'15px', borderRadius:'5px', boxShadow: '0px 1px 3px rgba(0, 0, 0, 0.2)' }} className="screenshot-full" src="/img/marketplace/plugins/github/githubadd.gif" alt="Marketplace: GitHub" />

</div>

:::note
Before following this guide, it is assumed that you have already completed the process of **[Using Marketplace plugins](/docs/marketplace/marketplace-overview#using-marketplace-plugins)**.
:::
=======
ToolJet offers seamless integration with GitHub. This connection allows you to directly interact with GitHub repositories and data.
>>>>>>> fb6f8763

<div style={{paddingTop:'24px', paddingBottom:'24px'}}>

## Connection

To connect to GitHub, you need the following credential:
- **Personal Access Token**: You can generate this token through your **[GitHub Account Settings](https://docs.github.com/en/authentication/keeping-your-account-and-data-secure/creating-a-personal-access-token)**.

You'll need a Personal Access Token to access data from private repositories. Public repository data remains accessible without a Personal Access Token.

<div style={{textAlign: 'center'}}>
<<<<<<< HEAD

<img style={{ border:'0', marginBottom:'15px', borderRadius:'5px', boxShadow: '0px 1px 3px rgba(0, 0, 0, 0.2)' }} className="screenshot-full" src="/img/marketplace/plugins/github/connection.png" alt="Marketplace: GitHub" />

</div>

</div>

<div style={{paddingTop:'24px', paddingBottom:'24px'}}>

=======
    <img className="screenshot-full" src="/img/marketplace/plugins/github/connection-v2.png" alt="Marketplace: GitHub" />
</div>

>>>>>>> fb6f8763
## Supported Queries

- **[Get user info](#get-user-info)**
- **[Get repository](#get-repository)**
- **[Get repository issues](#get-repository-issues)**
- **[Get repository pull requests](#get-repository-pull-requests)**

<<<<<<< HEAD
<div style={{textAlign: 'center'}}>

<img style={{ border:'0', marginBottom:'15px', borderRadius:'5px', boxShadow: '0px 1px 3px rgba(0, 0, 0, 0.2)' }} className="screenshot-full" src="/img/marketplace/plugins/github/list.png" alt="Marketplace: GitHub" />

</div>

</div>

<div style={{paddingTop:'24px', paddingBottom:'24px'}}>

### Get User Info
=======
### Get User Info

This operation fetches details for a specified user.
>>>>>>> fb6f8763

#### Required Parameters: 

<<<<<<< HEAD
#### Required Parameters: 

- **Username**: To obtain the details, the username of the user must be provided for this field. You can input the username of a GitHub organization or a user for this field.

<div style={{textAlign: 'center'}}>

<img style={{ border:'0', marginBottom:'15px', borderRadius:'5px', boxShadow: '0px 1px 3px rgba(0, 0, 0, 0.2)' }} className="screenshot-full" src="/img/marketplace/plugins/github/getuserinfo.png" alt="Marketplace: GitHub" />

</div>

</div>

<div style={{paddingTop:'24px', paddingBottom:'24px'}}>

=======
- **Username**: Specify the GitHub username or organization to retrieve their details.

<div style={{textAlign: 'center'}}>
    <img className="screenshot-full" src="/img/marketplace/plugins/github/getuserinfo-v2.png" alt="Marketplace: GitHub" />
</div>

>>>>>>> fb6f8763
### Get Repository

Fetches detailed information about a specific repository.

#### Required Parameters: 

- **Owner**: Name of the repository's owner, which can be either a GitHub user or an organization.
- **Repository**: The exact name of the repository.

<<<<<<< HEAD
<div style={{textAlign: 'center'}}>

<img style={{ border:'0', marginBottom:'15px', borderRadius:'5px', boxShadow: '0px 1px 3px rgba(0, 0, 0, 0.2)' }} className="screenshot-full" src="/img/marketplace/plugins/github/getrepo.png" alt="Marketplace: GitHub" />

</div>

</div>

<div style={{paddingTop:'24px', paddingBottom:'24px'}}>

### Get Repository Issues

Running this query will retrieve a list of issues from a repository. You can select whether to obtain All, Open, or Closed issues.

#### Required Parameters:
=======
### Get Repository Issues
>>>>>>> fb6f8763

Generates a list of issues associated with a repository, with options to filter them by their status.

<<<<<<< HEAD
<div style={{textAlign: 'center'}}>

<img style={{ border:'0', marginBottom:'15px', borderRadius:'5px', boxShadow: '0px 1px 3px rgba(0, 0, 0, 0.2)' }} className="screenshot-full" src="/img/marketplace/plugins/github/getissues.png" alt="Marketplace: GitHub" />

</div>

</div>

<div style={{paddingTop:'24px', paddingBottom:'24px'}}>

### Get Repository Pull Requests
=======
#### Required Parameters:

- **Owner**: The name of the repository's owner. The owner can either be a GitHub organization or a user.
- **Repository**: The repository name for which the issues are to be retrieved.
- **State**: Filter the issues by their status: All, Open, or Closed.
>>>>>>> fb6f8763

### Get Repository Pull Requests

<<<<<<< HEAD
#### Required Parameters:

- **Owner**: The owner's name of the repository is required for this field. The owner can either be a GitHub organization or a user.
- **Repository**: Provide the name of the repository of which you want to retrieve the pull requests.
- **State**: Choose the state of the pull requests that you would like to retrieve: All, Open, or Closed.

<div style={{textAlign: 'center'}}>

<img style={{ border:'0', marginBottom:'15px', borderRadius:'5px', boxShadow: '0px 1px 3px rgba(0, 0, 0, 0.2)' }} className="screenshot-full" src="/img/marketplace/plugins/github/getpr.png" alt="Marketplace: GitHub" />

</div>
=======
Generates a list of pull requests from a repository, with options to filter them by their status.

#### Required Parameters:
>>>>>>> fb6f8763

- **Owner**: The name of the repository's owner. The owner can either be a GitHub organization or a user.
- **Repository**: The repository name for which the pull requests are to be retrieved.
- **State**: Filter the pull requests by their status: All, Open, or Closed.<|MERGE_RESOLUTION|>--- conflicted
+++ resolved
@@ -3,23 +3,7 @@
 title: GitHub
 ---
 
-<<<<<<< HEAD
-ToolJet can connect to GitHub account to read and write data. In order for ToolJet to access and manipulate data on GitHub, a **GitHub Personal Access Token** is necessary to authenticate and interact with the GitHub API.
-
-<div style={{textAlign: 'center'}}>
-
-<img style={{ border:'0', marginBottom:'15px', borderRadius:'5px', boxShadow: '0px 1px 3px rgba(0, 0, 0, 0.2)' }} className="screenshot-full" src="/img/marketplace/plugins/github/githubadd.gif" alt="Marketplace: GitHub" />
-
-</div>
-
-:::note
-Before following this guide, it is assumed that you have already completed the process of **[Using Marketplace plugins](/docs/marketplace/marketplace-overview#using-marketplace-plugins)**.
-:::
-=======
 ToolJet offers seamless integration with GitHub. This connection allows you to directly interact with GitHub repositories and data.
->>>>>>> fb6f8763
-
-<div style={{paddingTop:'24px', paddingBottom:'24px'}}>
 
 ## Connection
 
@@ -29,21 +13,9 @@
 You'll need a Personal Access Token to access data from private repositories. Public repository data remains accessible without a Personal Access Token.
 
 <div style={{textAlign: 'center'}}>
-<<<<<<< HEAD
-
-<img style={{ border:'0', marginBottom:'15px', borderRadius:'5px', boxShadow: '0px 1px 3px rgba(0, 0, 0, 0.2)' }} className="screenshot-full" src="/img/marketplace/plugins/github/connection.png" alt="Marketplace: GitHub" />
-
-</div>
-
-</div>
-
-<div style={{paddingTop:'24px', paddingBottom:'24px'}}>
-
-=======
     <img className="screenshot-full" src="/img/marketplace/plugins/github/connection-v2.png" alt="Marketplace: GitHub" />
 </div>
 
->>>>>>> fb6f8763
 ## Supported Queries
 
 - **[Get user info](#get-user-info)**
@@ -51,49 +23,18 @@
 - **[Get repository issues](#get-repository-issues)**
 - **[Get repository pull requests](#get-repository-pull-requests)**
 
-<<<<<<< HEAD
-<div style={{textAlign: 'center'}}>
-
-<img style={{ border:'0', marginBottom:'15px', borderRadius:'5px', boxShadow: '0px 1px 3px rgba(0, 0, 0, 0.2)' }} className="screenshot-full" src="/img/marketplace/plugins/github/list.png" alt="Marketplace: GitHub" />
-
-</div>
-
-</div>
-
-<div style={{paddingTop:'24px', paddingBottom:'24px'}}>
-
-### Get User Info
-=======
 ### Get User Info
 
 This operation fetches details for a specified user.
->>>>>>> fb6f8763
 
 #### Required Parameters: 
 
-<<<<<<< HEAD
-#### Required Parameters: 
-
-- **Username**: To obtain the details, the username of the user must be provided for this field. You can input the username of a GitHub organization or a user for this field.
-
-<div style={{textAlign: 'center'}}>
-
-<img style={{ border:'0', marginBottom:'15px', borderRadius:'5px', boxShadow: '0px 1px 3px rgba(0, 0, 0, 0.2)' }} className="screenshot-full" src="/img/marketplace/plugins/github/getuserinfo.png" alt="Marketplace: GitHub" />
-
-</div>
-
-</div>
-
-<div style={{paddingTop:'24px', paddingBottom:'24px'}}>
-
-=======
 - **Username**: Specify the GitHub username or organization to retrieve their details.
 
 <div style={{textAlign: 'center'}}>
     <img className="screenshot-full" src="/img/marketplace/plugins/github/getuserinfo-v2.png" alt="Marketplace: GitHub" />
 </div>
 
->>>>>>> fb6f8763
 ### Get Repository
 
 Fetches detailed information about a specific repository.
@@ -103,67 +44,21 @@
 - **Owner**: Name of the repository's owner, which can be either a GitHub user or an organization.
 - **Repository**: The exact name of the repository.
 
-<<<<<<< HEAD
-<div style={{textAlign: 'center'}}>
-
-<img style={{ border:'0', marginBottom:'15px', borderRadius:'5px', boxShadow: '0px 1px 3px rgba(0, 0, 0, 0.2)' }} className="screenshot-full" src="/img/marketplace/plugins/github/getrepo.png" alt="Marketplace: GitHub" />
-
-</div>
-
-</div>
-
-<div style={{paddingTop:'24px', paddingBottom:'24px'}}>
-
 ### Get Repository Issues
-
-Running this query will retrieve a list of issues from a repository. You can select whether to obtain All, Open, or Closed issues.
-
-#### Required Parameters:
-=======
-### Get Repository Issues
->>>>>>> fb6f8763
 
 Generates a list of issues associated with a repository, with options to filter them by their status.
 
-<<<<<<< HEAD
-<div style={{textAlign: 'center'}}>
-
-<img style={{ border:'0', marginBottom:'15px', borderRadius:'5px', boxShadow: '0px 1px 3px rgba(0, 0, 0, 0.2)' }} className="screenshot-full" src="/img/marketplace/plugins/github/getissues.png" alt="Marketplace: GitHub" />
-
-</div>
-
-</div>
-
-<div style={{paddingTop:'24px', paddingBottom:'24px'}}>
-
-### Get Repository Pull Requests
-=======
 #### Required Parameters:
 
 - **Owner**: The name of the repository's owner. The owner can either be a GitHub organization or a user.
 - **Repository**: The repository name for which the issues are to be retrieved.
 - **State**: Filter the issues by their status: All, Open, or Closed.
->>>>>>> fb6f8763
 
 ### Get Repository Pull Requests
 
-<<<<<<< HEAD
-#### Required Parameters:
-
-- **Owner**: The owner's name of the repository is required for this field. The owner can either be a GitHub organization or a user.
-- **Repository**: Provide the name of the repository of which you want to retrieve the pull requests.
-- **State**: Choose the state of the pull requests that you would like to retrieve: All, Open, or Closed.
-
-<div style={{textAlign: 'center'}}>
-
-<img style={{ border:'0', marginBottom:'15px', borderRadius:'5px', boxShadow: '0px 1px 3px rgba(0, 0, 0, 0.2)' }} className="screenshot-full" src="/img/marketplace/plugins/github/getpr.png" alt="Marketplace: GitHub" />
-
-</div>
-=======
 Generates a list of pull requests from a repository, with options to filter them by their status.
 
 #### Required Parameters:
->>>>>>> fb6f8763
 
 - **Owner**: The name of the repository's owner. The owner can either be a GitHub organization or a user.
 - **Repository**: The repository name for which the pull requests are to be retrieved.
