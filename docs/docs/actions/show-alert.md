--- conflicted
+++ resolved
@@ -17,10 +17,6 @@
 
 <div style={{textAlign: 'center'}}>
 
-<<<<<<< HEAD
 <img className="screenshot-full" src="/img/actions/show-alert/alert2.png" alt="ToolJet - Action reference -  Show Alert" width="700" />
-=======
-<img className="screenshot-full" src="/img/actions/show-alert/show-alert.png" alt="ToolJet - Action reference -  Show Alert" width="700" />
->>>>>>> 507490c9
 
 </div>
