--- conflicted
+++ resolved
@@ -29,11 +29,8 @@
 :::tip
 You should set the environment variable `TOOLJET_SERVER_URL` ( URL of the server ) while building the frontend.
 
-<<<<<<< HEAD
+
 For example: `NODE_ENV=production TOOLJET_SERVER_URL=https://server.tooljet.io npm run build`
-=======
-For example: `NODE_ENV=production TOOLJET_SERVER_URL=https://server.tooljet.com npm run build && firebase deploy`
->>>>>>> adf38f79
 :::
 
 #### Using Load balancer
