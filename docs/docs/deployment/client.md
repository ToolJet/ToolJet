--- conflicted
+++ resolved
@@ -16,11 +16,7 @@
 
 1. Initialize firebase project
     ```bash
-<<<<<<< HEAD
-    $ firebase init
-=======
      firebase init 
->>>>>>> 2f8c5275
     ```
     Select Firebase Hosting and set build as the static file directory
 2. Deploy client to Firebase
