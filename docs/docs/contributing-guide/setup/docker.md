---
sidebar_position: 1
---

# Docker
Docker compose is the easiest way to setup ToolJet server and client locally.

## Prerequisites

Make sure you have the latest version of `docker` and `docker-compose` installed.

[Official docker installation guide](https://docs.docker.com/desktop/)
[Official docker-compose installation guide](https://docs.docker.com/compose/install/)

We recommend:
  ```bash
   docker --version
  Docker version 19.03.12, build 48a66213fe
   docker-compose --version
  docker-compose version 1.26.2, build eefe0d31
  ```

## Setting up

1. Close the repository
   ```bash
    git clone https://github.com/tooljet/tooljet.git
   ```

2. Create a `.env` file by copying `.env.example`. More information on the variables that can be set is given here: env variable reference
   ```bash
    cp .env.example .env
   ```

3. Populate the keys in the `.env` file.
   :::info
   `SECRET_KEY_BASE` requires a 64 byte key. (If you have `openssl` installed, run `openssl rand -hex 64` to create a 64 byte secure   random key)

   `LOCKBOX_MASTER_KEY` requires a 32 byte key. (Run `openssl rand -hex 32` to create a 32 byte secure random key) 
   :::

   Example:   
   ```bash
    cat .env
   TOOLJET_HOST=http://localhost:8082
   LOCKBOX_MASTER_KEY=1d291a926ddfd221205a23adb4cc1db66cb9fcaf28d97c8c1950e3538e3b9281
   SECRET_KEY_BASE=4229d5774cfe7f60e75d6b3bf3a1dbb054a696b6d21b6d5de7b73291899797a222265e12c0a8e8d844f83ebacdf9a67ec42584edf1c2b23e1e7813f8a3339041
   ```

4. Build docker images
   ```bash
    docker-compose build
   ```

5. ToolJet server is built using NestJS and the data such as application definitions are persisted on a postgres database. You have to reset the database if building for the first time.
   ```bash
<<<<<<< HEAD
   $ docker-compose run server npm run db:reset
   $ docker-compose run server npm run db:seed
=======
    docker-compose run server rails db:reset
>>>>>>> 2f8c5275
   ```

6. Run ToolJet
   ```bash
    docker-compose up
   ```

7. ToolJet should now be served locally at `http://localhost:8082`. You can login using the default user created.   
  ```
  email: dev@tooljet.io   
  password: password
  ```


8.  To shut down the containers,
    ```bash
     docker-compose stop
    ```

## Making changes to the codebase

If you make any changes to the codebase/pull the latest changes from upstream, the tooljet server container would hot reload the application without you doing anything.

Caveat:

1. If the changes include database migrations or new gem additions in the Gemfile, you would need to restart the ToolJet server container by running `docker-compose restart server`.

2. If you need to add a new binary or system libary to the container itself, you would need to add those dependencies in `docker/server.Dockerfile.dev` and then rebuild the ToolJet server image. You can do that by running `docker-compose build server`. Once that completes you can start everything normally with `docker-compose up`.   

Example:   
Let's say you need to install the `imagemagick` binary in your ToolJet server's container. You'd then need to make sure that `apt` installs `imagemagick` while building the image. The Dockerfile at `docker/server.Dockerfile.dev` for the server would then look something like this:   
```
FROM node:14.17.0-buster

RUN apt update && apt install -y \
  build-essential  \
  postgresql \
  freetds-dev \
  imagemagick

RUN mkdir -p /app
WORKDIR /app

COPY ./server/package.json ./server/package-lock.json ./
RUN npm install

ENV NODE_ENV=development

COPY ./server/ ./

COPY ./docker/ ./docker/

COPY ./.env ../.env

RUN ["chmod", "755", "entrypoint.sh"]

```
Once you've updated the Dockerfile, rebuild the image by running `docker-compose build server`. After building the new image, start the services by running `docker-compose up`.


## Running tests

To run the unit tests

```bash
$ docker-compose run server npm run test
```

To run e2e tests

```bash
<<<<<<< HEAD
$ docker-compose run server npm run test:e2e
=======
 docker-compose run server rails test
>>>>>>> 2f8c5275
```

To run a specific unit test
```bash
<<<<<<< HEAD
$ docker-compose run server npm run test <path-to-file>
=======
 docker-compose run server rails test <path-to-file>:<line:number>
>>>>>>> 2f8c5275
```

## Troubleshooting

Please open a new issue at https://github.com/ToolJet/ToolJet/issues or join our slack channel (https://join.slack.com/t/tooljet/shared_invite/zt-r2neyfcw-KD1COL6t2kgVTlTtAV5rtg) if you encounter any issues when trying to run ToolJet locally.<|MERGE_RESOLUTION|>--- conflicted
+++ resolved
@@ -54,12 +54,8 @@
 
 5. ToolJet server is built using NestJS and the data such as application definitions are persisted on a postgres database. You have to reset the database if building for the first time.
    ```bash
-<<<<<<< HEAD
-   $ docker-compose run server npm run db:reset
-   $ docker-compose run server npm run db:seed
-=======
-    docker-compose run server rails db:reset
->>>>>>> 2f8c5275
+   docker-compose run server npm run db:reset
+   docker-compose run server npm run db:seed
    ```
 
 6. Run ToolJet
@@ -131,20 +127,12 @@
 To run e2e tests
 
 ```bash
-<<<<<<< HEAD
-$ docker-compose run server npm run test:e2e
-=======
- docker-compose run server rails test
->>>>>>> 2f8c5275
+docker-compose run server npm run test:e2e
 ```
 
 To run a specific unit test
 ```bash
-<<<<<<< HEAD
-$ docker-compose run server npm run test <path-to-file>
-=======
- docker-compose run server rails test <path-to-file>:<line:number>
->>>>>>> 2f8c5275
+docker-compose run server npm run test <path-to-file>
 ```
 
 ## Troubleshooting
