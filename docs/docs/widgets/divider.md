---
id: divider
title: Divider
---

The **Divider** component is used to add a separator between components.

<div style={{paddingTop:'24px'}}>

## Component Specific Actions (CSA)

There are currently no CSA (Component-Specific Actions) implemented to regulate or control the component.

</div>

<div style={{paddingTop:'24px'}}>

## Exposed variables

There are currently no exposed variables for the component.

</div>

<div style={{paddingTop:'24px'}}>

## General

### Tooltip

A Tooltip is often used to specify extra information about something when the user hovers the mouse pointer over the component.

Under the <b>General</b> accordion, you can set the value in the string format. Now hovering over the component will display the string as the tooltip.

</div>

<div style={{paddingTop:'24px'}}>

## Layout

| <div style={{ width:"135px"}}> Layout </div> | <div style={{ width:"100px"}}> Description </div>    | Expected Value                                                  |
| :------------------------------------------- | :----------------------------------------------------| :-------------------------------------------------------------- |
| Show on Desktop                              | Makes the component visible in desktop view.         | You can set it with the toggle button or dynamically configure the value by clicking on **fx** and entering a logical expression. |
| Show on Mobile                               | Makes the component visible in mobile view.          | You can set it with the toggle button or dynamically configure the value by clicking on **fx** and entering a logical expression. |

</div>

<div style={{paddingTop:'24px'}}>

---

## Styles

<<<<<<< HEAD
| <div style="width:100px;">Property</div>    | <div style="width:100px;">Description</div>                                                                                           | <div style="width:100px;">Configuration Options</div>                                                                                              |
| ------------------------------------------- | ------------------------------------------------------------------------------------------------------------------------------- | ------------------------------------------------------------------------------------------------------------------------------ |
| Divider Color                               | Sets the background color of the component.                            | Select the color or click on fx and input code that programmatically returns a HEX color code.                     |
| Visibility                                  | Controls component visibility. Toggle or set dynamically.             | Enable/disable the toggle button or dynamically configure the value by clicking on fx and entering a logical expression.      |
| Box Shadow                                  | Sets the box shadow properties of the component                                                                      | Select the box shadow color and adjust related properties or set it programmatically using fx.            |
=======
| <div style="width:100px;">Property</div>    | <div style="width:100px;">Description</div> | <div style="width:100px;">Configuration Options</div>  |
| ------------------------------------------- | ------------------------------------------- | -------------------------------------------------------|
| Divider Color    | Sets the background color of the divider. The value must be provided as a HEX color code (e.g., #FFFFFF).   | You can directly input the HEX code or click on *fx* to programmatically configure the background color.    |
| Visibility       | Sets the visibility of the divider. If the value is false, the divider will be hidden; otherwise, it will be visible.    | Use the toggle button to statically set visibility or click on *fx* to configure it dynamically with conditions.  |
| Box Shadow     | Adds a shadow effect to the divider for styling purposes.    | Enter static values (e.g., 2px 2px 5px #000000) or click on *fx* for dynamic configuration using expressions.             |
>>>>>>> d49490a8



</div><|MERGE_RESOLUTION|>--- conflicted
+++ resolved
@@ -50,20 +50,11 @@
 
 ## Styles
 
-<<<<<<< HEAD
 | <div style="width:100px;">Property</div>    | <div style="width:100px;">Description</div>                                                                                           | <div style="width:100px;">Configuration Options</div>                                                                                              |
 | ------------------------------------------- | ------------------------------------------------------------------------------------------------------------------------------- | ------------------------------------------------------------------------------------------------------------------------------ |
-| Divider Color                               | Sets the background color of the component.                            | Select the color or click on fx and input code that programmatically returns a HEX color code.                     |
-| Visibility                                  | Controls component visibility. Toggle or set dynamically.             | Enable/disable the toggle button or dynamically configure the value by clicking on fx and entering a logical expression.      |
-| Box Shadow                                  | Sets the box shadow properties of the component                                                                      | Select the box shadow color and adjust related properties or set it programmatically using fx.            |
-=======
-| <div style="width:100px;">Property</div>    | <div style="width:100px;">Description</div> | <div style="width:100px;">Configuration Options</div>  |
-| ------------------------------------------- | ------------------------------------------- | -------------------------------------------------------|
-| Divider Color    | Sets the background color of the divider. The value must be provided as a HEX color code (e.g., #FFFFFF).   | You can directly input the HEX code or click on *fx* to programmatically configure the background color.    |
-| Visibility       | Sets the visibility of the divider. If the value is false, the divider will be hidden; otherwise, it will be visible.    | Use the toggle button to statically set visibility or click on *fx* to configure it dynamically with conditions.  |
-| Box Shadow     | Adds a shadow effect to the divider for styling purposes.    | Enter static values (e.g., 2px 2px 5px #000000) or click on *fx* for dynamic configuration using expressions.             |
->>>>>>> d49490a8
-
+| Divider Color                               | Sets the background color of the component.                        | Select the color or click on fx and input code that programmatically returns a HEX color code.                    |
+| Visibility                                  | Controls component visibility.Toggle or set dynamically            | Enable/disable the toggle button or dynamically configure the value by clicking on fx and entering a logical expression.
+| Box Shadow                                  | Sets the box shadow properties of the component.                   | Select the box shadow color and adjust related properties or set it programmatically using fx.           |
 
 
 </div>