--- conflicted
+++ resolved
@@ -6,22 +6,6 @@
 # PDF
 
 The PDF component can be used to embed PDF files either by URL or through Base64 code.
-<<<<<<< HEAD
-
-## Compatibility
-
-The PDF component is compatible with the following browser versions: <br/>
-
-| Browser | Version |
-|:--------|:--------------------|
-| Chrome  | 92 or later         |
-| Edge    | 92 or later         |
-| Safari  | 15.4 or later       |
-| Firefox | 90 or later         |
-
-
-If the PDF component is integrated into your application, it will only render in supported browsers.
-=======
 
 <div style={{paddingTop:'24px', paddingBottom:'24px'}}>
 
@@ -42,7 +26,6 @@
 </div>
 
 <div style={{paddingTop:'24px', paddingBottom:'24px'}}>
->>>>>>> 051c6888
 
 ## Properties
 
@@ -53,37 +36,18 @@
 | Show page controls | By default, when hovering over the PDF file, buttons for the previous and next page, along with the page number, are displayed. They can be toggled on or off using the `Show page controls` toggle. |
 | Show the download | The `Download` button on the PDF component allows you to download the PDF file. By default, `Show the download` button is enabled. Toggle it off to remove the `Download` button from the PDF component. |
 
-<<<<<<< HEAD
-Under this property, you can enter the URL of the PDF file to display. Base64 format is also supported, the input needs to be prefixed with `data:application/pdf;base64,`. 
-
-For example: 
-```js
-{{'data:application/pdf;base64,' + components.filepicker1.file[0].base64Data}}
-```
-### Scale page to width
-
-The `Scale page to width` property automatically adjusts the PDF to fill the entire width of the component.
-=======
 </div>
 
 <div style={{paddingTop:'24px', paddingBottom:'24px'}}>
 
 ## Component Specific Actions (CSA)
->>>>>>> 051c6888
 
 There are currently no CSA (Component-Specific Actions) implemented to regulate or control the component.
 
-<<<<<<< HEAD
-By default, when hovering over the PDF file, buttons for the previous and next page, along with the page number, are displayed. They can be toggled on or off using the `Show page controls` toggle.
-=======
 </div>
->>>>>>> 051c6888
 
 <div style={{paddingTop:'24px', paddingBottom:'24px'}}>
 
-<<<<<<< HEAD
-The `Download` button on the PDF component allows you to download the PDF file. By default, `Show the download` button is enabled. Toggle it off to remove the `Download` button from the PDF component. 
-=======
 ## Exposed Variables
 
 There are currently no exposed variables for the component.
@@ -91,27 +55,12 @@
 </div>
 
 <div style={{paddingTop:'24px', paddingBottom:'24px'}}>
->>>>>>> 051c6888
 
 ## General
 ### Tooltip
 
 To display instructional text when a user hovers over the PDF component, add some text under the Tooltip property.
 
-<<<<<<< HEAD
-## Devices
-
-| Property          | Description                               | Expected value    |
-| :-------------- | :---------------------------------------- | :------------------ |
-| Show on desktop | Display the component in Desktop view | Programmatically determine the value by clicking on `fx` or use the toggle switch |
-| Show on mobile  | Display the component in Mobile view  | Programmatically determine the value by clicking on `fx` or use the toggle switch |
-
-## Styles
-
-### Visibility 
-
-Toggle the `Visibility` condition on or off to control the visibility of the component. You can also programmatically change its value by clicking on the `fx` button next to it. If `{{false}}` the component will not be visible after the app is deployed. By default, it's set to `{{true}}`. 
-=======
 </div>
 
 <div style={{paddingTop:'24px', paddingBottom:'24px'}}>
@@ -132,20 +81,9 @@
 | <div style={{ width:"100px"}}> Style </div> | <div style={{ width:"100px"}}>  Description </div> | <div style={{ width:"100px"}}> Default Value </div> |
 |:------------ |:-------------|:--------- |
 | Visibility | Toggle the `Visibility` condition on or off to control the visibility of the component. You can also programmatically change its value by clicking on the `fx` button next to it. If `{{false}}` the component will not be visible after the app is deployed. | By default, it's set to `{{true}}` |
->>>>>>> 051c6888
 
 :::info
 Checkout **[this](/docs/how-to/loading-image-pdf-from-db)** guide to learn how to display images/PDFs using base64 string
 :::
 
-<<<<<<< HEAD
-## Exposed variables
-
-There are currently no exposed variables for the component.
-
-## Component specific actions (CSA)
-
-There are currently no CSA (Component-Specific Actions) implemented to regulate or control the component.
-=======
-</div>
->>>>>>> 051c6888
+</div>