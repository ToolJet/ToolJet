---
id: code-editor
title: Code Editor
---

The **Code Editor** component lets users write and edit code directly within the app, with syntax highlighting and formatting for various programming languages. It's ideal for configuring scripts, editing JSON, or working with custom logic in a more developer-friendly interface.

## Properties

| <div style={{ width:"100px"}}> Property </div> | <div style={{ width:"100px"}}> Description </div> | <div style={{ width:"135px"}}> Expected Value </div> |
|:----------- |:----------- |:----------------- |
| Placeholder |  Specifies a hint that describes the expected value. | This field requires a `String` value. |
| Mode |  Specifies the language to be used for the code-editor.| See `info` below for the list of all supported languages. |
| Show line number | Show or hides line numbers to the left of the editor.| This field expects a boolean value `{{true}}` or `{{false}}`. |

:::info
<details id="tj-dropdown">
<summary>Supporting all commonly used languages.</summary>
      <ul>
      <li>APL</li>
      <li>ASN.1</li>
      <li>Asterisk dialplan</li>
      <li>Brainfuck</li>
      <li>C, C++, C#</li>
      <li>Ceylon</li>
      <li>Clojure</li>
      <li>Closure Stylesheets (GSS)</li>
      <li>CMake</li>
      <li>COBOL</li>
      <li>CoffeeScript</li>
      <li>Common Lisp</li>
      <li>Crystal</li>
      <li>CSS</li>
      <li>Cypher</li>
      <li>Cython</li>
      <li>D</li>
      <li>Dart</li>
      <li>Django (templating language)</li>
      <li>Dockerfile</li>
      <li>diff</li>
      <li>DTD</li>
      <li>Dylan</li>
      <li>EBNF</li>
      <li>ECL</li>
      <li>Eiffel</li>
      <li>Elixir</li>
      <li>Elm</li>
      <li>Erlang</li>
      <li>Factor</li>
      <li>FCL</li>
      <li>Forth</li>
      <li>Fortran</li>
      <li>F#</li>
      <li>Gas (AT&amp;T-style assembly)</li>
      <li>Gherkin</li>
      <li>Go</li>
      <li>Groovy</li>
      <li>HAML</li>
      <li>Handlebars</li>
      <li>Haskell</li>
      <li>Haxe</li>
      <li>HTML embedded (JSP, ASP.NET)</li>
      <li>HTML mixed-mode</li>
      <li>HTTP</li>
      <li>IDL</li>
      <li>Java</li>
      <li>JavaScript (JSX)</li>
      <li>Jinja2</li>
      <li>Julia</li>
      <li>Kotlin</li>
      <li>LESS</li>
      <li>LiveScript</li>
      <li>Lua</li>
      <li>Markdown (GitHub-flavour)</li>
      <li>Mathematica</li>
      <li>mbox</li>
      <li>mIRC</li>
      <li>Modelica</li>
      <li>MscGen</li>
      <li>MUMPS</li>
      <li>Nginx</li>
      <li>NSIS</li>
      <li>N-Triples/N-Quads</li>
      <li>Objective C</li>
      <li>OCaml</li>
      <li>Octave (MATLAB)</li>
      <li>Oz</li>
      <li>Pascal</li>
      <li>PEG.js</li>
      <li>Perl</li>
      <li>PGP (ASCII armor)</li>
      <li>PHP</li>
      <li>Pig Latin</li>
      <li>PowerShell</li>
      <li>Properties files</li>
      <li>ProtoBuf</li>
      <li>Pug</li>
      <li>Puppet</li>
      <li>Python</li>
      <li>Q</li>
      <li>R</li>
      <li>RPM</li>
      <li>reStructuredText</li>
      <li>Ruby</li>
      <li>Rust</li>
      <li>SAS</li>
      <li>Sass</li>
      <li>Spreadsheet</li>
      <li>Scala</li>
      <li>Scheme</li>
      <li>SCSS</li>
      <li>Shell</li>
      <li>Sieve</li>
      <li>Slim</li>
      <li>Smalltalk</li>
      <li>Smarty</li>
      <li>Solr</li>
      <li>Soy</li>
      <li>Stylus</li>
      <li>SQL (several dialects)</li>
      <li>SPARQL</li>
      <li>Squirrel</li>
      <li>Swift</li>
      <li>sTeX, LaTeX</li>
      <li>Tcl</li>
      <li>Textile</li>
      <li>Tiddlywiki</li>
      <li>Tiki wiki</li>
      <li>TOML</li>
      <li>Tornado (templating language)</li>
      <li>troff (for manpages)</li>
      <li>TTCN</li>
      <li>TTCN Configuration</li>
      <li>Turtle</li>
      <li>Twig</li>
      <li>VB.NET</li>
      <li>VBScript</li>
      <li>Velocity</li>
      <li>Verilog/SystemVerilog</li>
      <li>VHDL</li>
      <li>Vue.js app</li>
      <li>Web IDL</li>
      <li>WebAssembly Text Format</li>
      <li>XML/HTML</li>
      <li>XQuery</li>
      <li>Yacas</li>
      <li>YAML</li>
      <li>YAML frontmatter</li>
      <li>Z80</li>
    </ul>
</details>
:::

## Component Specific Actions (CSA)

The following actions of the component can be controlled using the component-specific actions (CSA), you can trigger it using an event or use a RunJS query.

|  Action  | Description | How To Access |
|:----------- |:----------- |:---------|
| setValue | Sets the value of the code editor.   |`components.codeeditor1.setValue('const getRandomNumber = () => Math.floor(Math.random() * 100) + 1')` |

**Note:** If the setValue component specific action is executed using a JavaScript query, you will have to pass the code inside backticks. 

## Exposed Variables

| Variables | Description | How To Access |
|:----------- |:----------- |:---------- |
| value | Holds the current input value entered by the user in the code editor. | `{{components.codeeditor1.value}}` |

## Additional Actions

<<<<<<< HEAD
## Additional Actions

| <div style={{ width:"100px"}}> Action </div> | <div style={{ width:"150px"}}> Description </div> | <div style={{ width:"250px"}}> Expected Value </div>|
|:------------------|:------------|:------------------------------|
| Dynamic height | Automatically adjusts the component's height based on its content. | Enable/disable the toggle button or dynamically configure the value by clicking on **fx** and entering a logical expression. |
| Tooltip  | Provides additional information on hover. Set a display string.  | String |

</div>

<div style={{paddingTop:'24px'}}>
=======
| <div style={{ width:"100px"}}> Action </div> | <div style={{ width:"150px"}}> Description </div> | <div style={{ width:"250px"}}> Configuration Options </div>|
|:------------------|:------------|:------------------------------|
| Dynamic height | Automatically adjusts the component's height based on its content. | Enable/disable the toggle button or dynamically configure the value by clicking on **fx** and entering a logical expression. |
| Tooltip  | Provides additional information on hover. Set a display string.  | String |
>>>>>>> 29db70ff

## Devices

|<div style={{ width:"100px"}}> Property </div> | <div style={{ width:"150px"}}> Description </div> | <div style={{ width:"250px"}}> Expected Value </div>|
|:---------- |:----------- |:----------|
| Show on desktop | Makes the component visible in desktop view. | You can set it with the toggle button or dynamically configure the value by clicking on **fx** and entering a logical expression. |
| Show on mobile | Makes the component visible in mobile view. | You can set it with the toggle button or dynamically configure the value by clicking on **fx** and entering a logical expression. |

## Styles

| <div style={{ width:"100px"}}> Styles </div> | <div style={{ width:"100px"}}> Description </div> | <div style={{ width:"100px"}}> Default Value </div> |
|:----------- |:----------- |:----------- |
| Visibility | Toggle on or off to control the visibility of the component. You can programmatically change its value by clicking on the **fx** button next to it. If `{{false}}` the component will not be visible after the app is deployed. | By default, it's set to `{{true}}` |
| Disable | This is `off` by default, toggle `on` the switch to lock the component and make it non-functional. You can also programmatically set the value by clicking on the **fx** button next to it. If set to `{{true}}`, the component will be locked and becomes non-functional. | By default, its value is set to `{{false}}` |
| Border radius | Modifies the border radius of the editor. The field expects only numerical value from `1` to `100`. | Default is `0`. |

:::info
Any property having **fx** button next to its field can be **programmatically configured**.
:::<|MERGE_RESOLUTION|>--- conflicted
+++ resolved
@@ -169,23 +169,10 @@
 
 ## Additional Actions
 
-<<<<<<< HEAD
-## Additional Actions
-
-| <div style={{ width:"100px"}}> Action </div> | <div style={{ width:"150px"}}> Description </div> | <div style={{ width:"250px"}}> Expected Value </div>|
-|:------------------|:------------|:------------------------------|
-| Dynamic height | Automatically adjusts the component's height based on its content. | Enable/disable the toggle button or dynamically configure the value by clicking on **fx** and entering a logical expression. |
-| Tooltip  | Provides additional information on hover. Set a display string.  | String |
-
-</div>
-
-<div style={{paddingTop:'24px'}}>
-=======
 | <div style={{ width:"100px"}}> Action </div> | <div style={{ width:"150px"}}> Description </div> | <div style={{ width:"250px"}}> Configuration Options </div>|
 |:------------------|:------------|:------------------------------|
 | Dynamic height | Automatically adjusts the component's height based on its content. | Enable/disable the toggle button or dynamically configure the value by clicking on **fx** and entering a logical expression. |
 | Tooltip  | Provides additional information on hover. Set a display string.  | String |
->>>>>>> 29db70ff
 
 ## Devices
 
