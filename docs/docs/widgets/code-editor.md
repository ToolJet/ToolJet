---
id: code-editor
title: Code Editor
---

**Code Editor** component is a versatile text editor for editing code and supports several languages. 

<div style={{textAlign: 'center'}}>

<img className="screenshot-full" src="/img/widgets/code-editor/editor.png" alt="ToolJet - Component Reference - Code editor" />

</div>

<div style={{paddingTop:'24px'}}>

## Properties

:::info
Any property having **fx** button next to its field can be **programmatically configured**.
:::

| <div style={{ width:"100px"}}> Property </div> | <div style={{ width:"100px"}}> Description </div> | <div style={{ width:"135px"}}> Expected Value </div> |
|:----------- |:----------- |:----------------- |
| Placeholder |  Specifies a hint that describes the expected value.| This field requires a `String` value. |
| Mode |  Specifies the language to be used for the code-editor.| See `info` below for the list of all supported languages. |
| Show line number | Show or hides line numbers to the left of the editor.| This fields expects a boolean value `{{true}}` or `{{false}}`. |

:::info
<details>
<summary>Supporting all commonly used languages.</summary>
      <ul>
      <li>APL</li>
      <li>ASN.1</li>
      <li>Asterisk dialplan</li>
      <li>Brainfuck</li>
      <li>C, C++, C#</li>
      <li>Ceylon</li>
      <li>Clojure</li>
      <li>Closure Stylesheets (GSS)</li>
      <li>CMake</li>
      <li>COBOL</li>
      <li>CoffeeScript</li>
      <li>Common Lisp</li>
      <li>Crystal</li>
      <li>CSS</li>
      <li>Cypher</li>
      <li>Cython</li>
      <li>D</li>
      <li>Dart</li>
      <li>Django (templating language)</li>
      <li>Dockerfile</li>
      <li>diff</li>
      <li>DTD</li>
      <li>Dylan</li>
      <li>EBNF</li>
      <li>ECL</li>
      <li>Eiffel</li>
      <li>Elixir</li>
      <li>Elm</li>
      <li>Erlang</li>
      <li>Factor</li>
      <li>FCL</li>
      <li>Forth</li>
      <li>Fortran</li>
      <li>F#</li>
      <li>Gas (AT&amp;T-style assembly)</li>
      <li>Gherkin</li>
      <li>Go</li>
      <li>Groovy</li>
      <li>HAML</li>
      <li>Handlebars</li>
      <li>Haskell</li>
      <li>Haxe</li>
      <li>HTML embedded (JSP, ASP.NET)</li>
      <li>HTML mixed-mode</li>
      <li>HTTP</li>
      <li>IDL</li>
      <li>Java</li>
      <li>JavaScript (JSX)</li>
      <li>Jinja2</li>
      <li>Julia</li>
      <li>Kotlin</li>
      <li>LESS</li>
      <li>LiveScript</li>
      <li>Lua</li>
      <li>Markdown (GitHub-flavour)</li>
      <li>Mathematica</li>
      <li>mbox</li>
      <li>mIRC</li>
      <li>Modelica</li>
      <li>MscGen</li>
      <li>MUMPS</li>
      <li>Nginx</li>
      <li>NSIS</li>
      <li>N-Triples/N-Quads</li>
      <li>Objective C</li>
      <li>OCaml</li>
      <li>Octave (MATLAB)</li>
      <li>Oz</li>
      <li>Pascal</li>
      <li>PEG.js</li>
      <li>Perl</li>
      <li>PGP (ASCII armor)</li>
      <li>PHP</li>
      <li>Pig Latin</li>
      <li>PowerShell</li>
      <li>Properties files</li>
      <li>ProtoBuf</li>
      <li>Pug</li>
      <li>Puppet</li>
      <li>Python</li>
      <li>Q</li>
      <li>R</li>
      <li>RPM</li>
      <li>reStructuredText</li>
      <li>Ruby</li>
      <li>Rust</li>
      <li>SAS</li>
      <li>Sass</li>
      <li>Spreadsheet</li>
      <li>Scala</li>
      <li>Scheme</li>
      <li>SCSS</li>
      <li>Shell</li>
      <li>Sieve</li>
      <li>Slim</li>
      <li>Smalltalk</li>
      <li>Smarty</li>
      <li>Solr</li>
      <li>Soy</li>
      <li>Stylus</li>
      <li>SQL (several dialects)</li>
      <li>SPARQL</li>
      <li>Squirrel</li>
      <li>Swift</li>
      <li>sTeX, LaTeX</li>
      <li>Tcl</li>
      <li>Textile</li>
      <li>Tiddlywiki</li>
      <li>Tiki wiki</li>
      <li>TOML</li>
      <li>Tornado (templating language)</li>
      <li>troff (for manpages)</li>
      <li>TTCN</li>
      <li>TTCN Configuration</li>
      <li>Turtle</li>
      <li>Twig</li>
      <li>VB.NET</li>
      <li>VBScript</li>
      <li>Velocity</li>
      <li>Verilog/SystemVerilog</li>
      <li>VHDL</li>
      <li>Vue.js app</li>
      <li>Web IDL</li>
      <li>WebAssembly Text Format</li>
      <li>XML/HTML</li>
      <li>XQuery</li>
      <li>Yacas</li>
      <li>YAML</li>
      <li>YAML frontmatter</li>
      <li>Z80</li>
    </ul>
</details>
:::

</div>

<div style={{paddingTop:'24px'}}>

## Component Specific Actions (CSA)

There are currently no CSA (Component-Specific Actions) implemented to regulate or control the component.

</div>

<div style={{paddingTop:'24px'}}>

## Exposed Variables

| <div style={{ width:"100px"}}> Variables </div> | <div style={{ width:"100px"}}> Description </div> | <div style={{ width:"135px"}}> How To Access </div> |
|:----------- |:----------- |:---------- |
<<<<<<< HEAD
| value | Holds the value of the user inputs in the code editor. | Access the value dynamically using JS (for e.g., `{{components.codeeditor1.value}}`). |
=======
| value | Holds the current input value entered by the user in the code editor. | Accessible dynamically with JS (for e.g., `{{components.codeeditor1.value}}`). |
>>>>>>> 1e34bd94

</div>

<div style={{paddingTop:'24px'}}>

## General
### Tooltip

A Tooltip is often used to specify extra information about something when the user hovers the mouse pointer over the component.

Under the <b>General</b> accordion, you can set the value in the string format. Now hovering over the component will display the string as the tooltip.

</div>

<div style={{paddingTop:'24px'}}>

## Devices

<<<<<<< HEAD
| <div style={{ width:"100px"}}> Layout </div> | <div style={{ width:"100px"}}> Description </div> |
|:----------- |:----------- |
| Show on desktop | Toggle on or off to display the component in desktop view. You can programmatically determine the value by clicking on **fx** to set the value `{{true}}` or `{{false}}`. |
| Show on mobile | Toggle on or off to display the component in mobile view. You can programmatically determine the value by clicking on **fx** to set the value `{{true}}` or `{{false}}`. |
=======
| <div style={{ width:"100px"}}> Property </div> | <div style={{ width:"100px"}}> Description </div> | Expected Value |
|:----------- |:----------- |:---------- |
| Show on desktop | Makes the component visible in desktop view. | You can set it with the toggle button or dynamically configure the value by clicking on **fx** and entering a logical expression.|
| Show on mobile | Makes the component visible in mobile view. | You can set it with the toggle button or dynamically configure the value by clicking on **fx** and entering a logical expression.|
>>>>>>> 1e34bd94

</div>

<div style={{paddingTop:'24px'}}>

---

## Styles

| <div style={{ width:"100px"}}> Styles </div> | <div style={{ width:"100px"}}> Description </div> | <div style={{ width:"100px"}}> Default Value </div> |
|:----------- |:----------- |:----------- |
| Visibility | Toggle on or off to control the visibility of the component. You can programmatically change its value by clicking on the **fx** button next to it. If `{{false}}` the component will not be visible after the app is deployed. | By default, it's set to `{{true}}` |
| Disable | This is `off` by default, toggle `on` the switch to lock the component and make it non-functional. You can also programmatically set the value by clicking on the **fx** button next to it. If set to `{{true}}`, the component will be locked and becomes non-functional. | By default, its value is set to `{{false}}` |
| Border radius | Modifies the border radius of the editor. The field expects only numerical value from `1` to `100`. | Default is `0`. |

</div><|MERGE_RESOLUTION|>--- conflicted
+++ resolved
@@ -179,11 +179,7 @@
 
 | <div style={{ width:"100px"}}> Variables </div> | <div style={{ width:"100px"}}> Description </div> | <div style={{ width:"135px"}}> How To Access </div> |
 |:----------- |:----------- |:---------- |
-<<<<<<< HEAD
-| value | Holds the value of the user inputs in the code editor. | Access the value dynamically using JS (for e.g., `{{components.codeeditor1.value}}`). |
-=======
 | value | Holds the current input value entered by the user in the code editor. | Accessible dynamically with JS (for e.g., `{{components.codeeditor1.value}}`). |
->>>>>>> 1e34bd94
 
 </div>
 
@@ -202,17 +198,10 @@
 
 ## Devices
 
-<<<<<<< HEAD
-| <div style={{ width:"100px"}}> Layout </div> | <div style={{ width:"100px"}}> Description </div> |
-|:----------- |:----------- |
-| Show on desktop | Toggle on or off to display the component in desktop view. You can programmatically determine the value by clicking on **fx** to set the value `{{true}}` or `{{false}}`. |
-| Show on mobile | Toggle on or off to display the component in mobile view. You can programmatically determine the value by clicking on **fx** to set the value `{{true}}` or `{{false}}`. |
-=======
 | <div style={{ width:"100px"}}> Property </div> | <div style={{ width:"100px"}}> Description </div> | Expected Value |
 |:----------- |:----------- |:---------- |
 | Show on desktop | Makes the component visible in desktop view. | You can set it with the toggle button or dynamically configure the value by clicking on **fx** and entering a logical expression.|
 | Show on mobile | Makes the component visible in mobile view. | You can set it with the toggle button or dynamically configure the value by clicking on **fx** and entering a logical expression.|
->>>>>>> 1e34bd94
 
 </div>
 
