---
id: textarea
title: Textarea
---

The **Textarea** component allows users to enter text in an input field similar to the [Text Input](/docs/widgets/text-input) component. Textarea is generally preferred when we are expecting an input of multiple sentences. In this document, we'll go through all the configuration options for the **Textarea** component.

## Properties

<<<<<<< HEAD
|  Property    |  Description  | Expected Value |
|:-------------|:--------------|:---------------|
| Label | Text to display as the label for the field. | String (for e.g., `Enter Your Address`). |
| Default value| Used to set initial value in text area on load. | String (for e.g., `Nexus Building, Street XYZ, AB, 010101`). |
| Placeholder  | Provides a hint for the expected value. It disappears once the user interacts with the component. | String (for e.g., `Enter Your Address Here`). |

## Events

|  Event      |  Description  |
|:----------- |:----------- |
| On change | Triggers whenever the input value changes. |
| On enter pressed | Triggers whenever the enter key is pressed. |
| On focus  | Triggers whenever the user clicks inside the input field.  |
| On blur   | Triggers whenever the user clicks outside the input field. |

:::info
Check [Action Reference](/docs/category/actions-reference) docs to get the detailed information about all the **Actions**.
=======
| <div style={{ width:"100px"}}> Property </div>    | <div style={{ width:"100px"}}> Description  </div> | <div style={{ width:"135px"}}> Expected Value </div> |
|:-------------|:------------------------------------------------------------|:------------|
| Label | Text to display as the label for the field. | String |
| Placeholder  | Provides a hint for the expected value. It disappears once the user interacts with the component. | String |
| Default value| Used to set initial value in textarea on load. | String |

## Events

| Event            | Description         |
|:------------------|:---------------------|
| On change    | Triggers whenever the user types something in the input field.                                   |
| On focus     | Triggers whenever the user clicks inside the input field.                                        |
| On blur      | Triggers whenever the user clicks outside the input field.                                       |
| On enter pressed | Triggers whenever the user presses the enter button on the keyboard after entering some text in the input field. |

:::info
Check [Action Reference](/docs/category/actions-reference) docs to get detailed information about all the **Actions**.
>>>>>>> 7b64c90b
:::

## Component Specific Actions (CSA)

<<<<<<< HEAD
Following actions of component can be controlled using the Component Specific Actions(CSA), which can be triggered by an event or by the given RunJS query:
=======
The following actions of the component can be controlled using the component-specific actions (CSA), you can trigger it using an event or use a RunJS query.
>>>>>>> 7b64c90b

| <div style={{ width:"100px"}}> Actions  </div>   | <div style={{ width:"200px"}}> Description </div> | <div style={{ width:"135px"}}> How To Access </div> |
| :----------- | :----------- |:---------|
<<<<<<< HEAD
| setText | Sets the text for the component.|  `components.textarea1.setText('this is a textarea')` |
| clear | Clears the value from the text area component.| `components.textarea1.clear()`. |
| setVisibility( )   | Sets the visibility state of the text area.	 | `components.textarea1.setVisibility()` |
| setLoading( )   | Sets the loading state of the text area.	 | `components.textarea1.setLoading()` |
| setDisable( )   | Disables the text area.	 | `components.textarea1.setDisable()` |
| setFocus( )   | Sets the focus of the cursor on the text area. | `components.textarea1.setLoading()` |
| setBlur( )   | Removes the focus of the cursor from the text area. | `components.textarea1.setBlur()` |

## Exposed Variables

Following exposed variables can be dynamically accessed using the given JS query:

| Variables | Description | How To Access |
|:---------|:-----------|:-------------|
|  value | This variable holds the value entered in the text area component. | `{{components.textarea1.value}}` |
|  label  | Holds the value of the component's label. | `{{components.textarea1.label}}` |
|  isValid  | Indicates if the input meets validation criteria. |  `{{components.textarea1.isValid}})` |
|  isMandatory  | Indicates if the field is Mandatory. |  `{{components.textarea1.isMandatory}}` |
|  isLoading  | Indicates if the component is loading. | `{{components.textarea1.isLoading}}` |
|  isVisible  | Indicates if the component is visible. | `{{components.textarea1.isVisible}}` |
|  isDisabled  | Indicates if the component is disabled. | `{{components.textarea1.isDisabled}}` |
=======
| setText( ) | Sets the text on the text area component via a component-specific action within any event handler.| `components.textarea1.setText()` |
| clear( ) | Clears the value from the text area component via a component-specific action within any event handler.| `components.textarea1.clear()` |
| setFocus( ) | Sets the focus of the cursor on the input field.   | `components.textarea1.setFocus()` |
| setBlur( )  | Removes the focus of the cursor from the input field. | `components.textarea1.setBlur()` |
| setVisibility( )| Sets the visibility of the component. | `components.textarea1.setVisibility(false)` |
| setLoading( ) | Sets the loading state of the component.  | `components.textarea1.setLoading(true)`  |
| setDisable( ) | Disables the component. | `components.textarea1.setDisable(true)` |

## Exposed Variables

| Variables | <div style={{ width:"200px"}}> Description </div> | How To Access |
|:---------|:-----------|:-------------|
| value | This variable holds the value entered in the text area component. | `{{components.textarea1.value}}` |
| label | Holds the value of the component's label. | `{{components.textarea1.label}}` |
| isValid | Indicates if the input meets validation criteria. | `{{components.textarea1.isValid}}` |
| isMandatory | Indicates if the field is required. | `{{components.textarea1.isMandatory}}`|
| isLoading | Indicates if the component is loading. | `{{components.textarea1.isLoading}}` |
| isVisible | Indicates if the component is visible. | `{{components.textarea1.isVisible}}` |
| isDisabled | Indicates if the component is disabled. | `{{components.textarea1.isDisabled}}` |
>>>>>>> 7b64c90b

## Validation

| <div style={{ width:"100px"}}> Validation Option </div> | <div style={{ width:"200px"}}> Description </div> | <div style={{width: "200px"}}> Expected Value </div>|
|:---------------|:-------------------------------------------------|:-----------------------------|
| Make this field mandatory    | Displays a 'Field cannot be empty' message if no value is entered. | Enable/disable the toggle button or dynamically configure the value by clicking on **fx** and entering a logical expression. |
<<<<<<< HEAD
| Regex              | Regular Expression to validate the input.             | Regular Expression Pattern (e.g., `^\d{3}-\d{2}-\d{4}$`). |
| Min length         | Sets the minimum number of characters allowed.                | Integer (e.g., `100` for a minimum of 6 characters). |
| Max length         | Sets the maximum number of characters allowed.                | Integer (e.g., `250` for a maximum of 12 characters).|
| Custom validation  | Specifies a validation error message for specific conditions. | Logical Expression `{{ /^[A-Za-z\s]+$/.test(components.textarea1.value) ? '' : "Only letters and spaces are allowed" }}`.           |
=======
| Regex | Regular Expression to validate the input.  | Regular Expression Pattern (e.g., `^\d{3}-\d{2}-\d{4}$`). |
| Min length  | Sets the minimum number of characters allowed. | Integer (e.g., `100` for a minimum of 100 characters). |
| Max length  | Sets the maximum number of characters allowed. | Integer (e.g., `500` for a maximum of 500 characters).|
| Custom validation  | Specifies a validation error message for specific conditions. | Logical Expression (e.g., `{{components.textarea1.value<5&&"Value needs to be more than 5"}}`).           |
>>>>>>> 7b64c90b

To add regex inside `Custom Validation`, you can use the below format: 

**Format**: `{{(<regexPattern>.test(<value>)) ? '' : 'Error message';}}`

**Example**: `{{(/^\d{1,10}$/.test(components.textarea1.value)) ? '' : 'Error message';}}`

## Additional Actions

| <div style={{ width:"100px"}}> Action </div> | <div style={{ width:"150px"}}> Description </div> | <div style={{ width:"250px"}}> Configuration Options </div>|
|:------------------|:------------|:------------------------------|
<<<<<<< HEAD
| Loading state      | Enables a loading spinner, often used with `isLoading` to indicate progress.  | Enable/disable the toggle button or dynamically configure the value by clicking on **fx** and entering a logical expression. |
| Visibility         | Controls component visibility.       | Enable/disable the toggle button or dynamically configure the value by clicking on **fx** and entering a logical expression. |
| Disable            | Enables or disables the component.    | Enable/disable the toggle button or dynamically configure the value by clicking on **fx** and entering a logical expression. |
| Tooltip            | Provides additional information on hover.    | String (e.g., `Enter you address here.`).                      |

## Devices

| Property  |  Description  | Expected Value  |
=======
| Dynamic height | Automatically adjusts the component's height based on its content. | Enable/disable the toggle button or dynamically configure the value by clicking on **fx** and entering a logical expression. |
| Loading state | Enables a loading spinner, often used with `isLoading` to indicate progress. | Enable/disable the toggle button or dynamically configure the value by clicking on **fx** and entering a logical expression. |
| Visibility | Controls component visibility. | Enable/disable the toggle button or dynamically configure the value by clicking on **fx** and entering a logical expression. |
| Disable | Enables or disables the component. | Enable/disable the toggle button or dynamically configure the value by clicking on **fx** and entering a logical expression. |
| Tooltip | Provides additional information on hover. Set a string value for display. | String (e.g., `Enter your name here.` ). |

## Devices

|<div style={{ width:"100px"}}> Property </div> | <div style={{ width:"150px"}}> Description </div> | <div style={{ width:"250px"}}> Expected Value </div>|
>>>>>>> 7b64c90b
|:---------- |:----------- |:----------|
| Show on desktop | Makes the component visible in desktop view. | You can set it with the toggle button or dynamically configure the value by clicking on **fx** and entering a logical expression. |
| Show on mobile | Makes the component visible in mobile view. | You can set it with the toggle button or dynamically configure the value by clicking on **fx** and entering a logical expression. |

## Styles

### Label

<<<<<<< HEAD
| Property | Description |
|----------|-------------|
| Label Color | Sets the color of the label text. |
| Alignment | Determines the label's position, choose between top/side and left/right alignment. |
| Width | Specifies the percentage of the component’s width that the label should occupy. |

### Color

| Property | Description |
|----------|-------------|
| Background | Sets the background color of the component. |
| Border | Defines the color of the component’s border. |
| Accent | Specifies the accent color used for highlights or focus indicators. |
| Text | Sets the text color inside the component. |
| Error text| Color applied to error messages. |

### Input Field

| Property | Description |
|----------|-------------|
| Icon | Adds an icon to the component, usually for visual cues or actions. |
| Icon Color | Sets the color of the icon. |
| Border radius | Controls the roundness of the component's input field. |
| Box shadow | Applies shadow styling to the input field. |
| Padding | Sets the internal spacing between the content and the input field edges. |

:::info
Any property having **fx** button next to its field can be **programmatically configured**.
:::
=======
| <div style={{ width:"100px"}}> Label Property </div> | <div style={{ width:"150px"}}> Description </div> | <div style={{ width:"250px"}}> Configuration Options </div>|
|:---------------|:------------|:---------------|
| Text     | Sets the color of the component's label. | Select the color or click on **fx** and input code that programmatically returns a Hex color code.          |
| Alignment      | Sets the position of the label and input field. | Click on the toggle options or click on **fx** to input code that programmatically returns an alignment value - `side` or `top`. |
| Width          | Sets the width of the input field. | Keep the `Auto width` option for standard width or deselect it to modify the width using the slider or through code entry in **fx** that returns a numeric value.  |

### Field

| <div style={{ width:"100px"}}> Field Property </div> | <div style={{ width:"150px"}}> Description </div> | <div style={{ width:"250px"}}> Configuration Options </div>|
|:----------------|:------------|:--------------|
| Background        | Sets the background color of the component.                                                   | Select the color or click on **fx** and input code that programmatically returns a Hex color code.          |
| Border    | Sets the border color of the component.                                                       | Select the color or click on **fx** and input code that programmatically returns a Hex color code.          |
| Text      | Sets the text color of the text entered in the component.                                     | Select the color or click on **fx** and input code that programmatically returns a Hex color code.          |
| Error text | Sets the text color of validation message that displays.                                      | Select the color or click on **fx** and input code that programmatically returns a Hex color code.          |
| Icon            | Allows you to select an icon for the component.                                               | Enable the icon visibility, select icon and icon color. Alternatively, you can programmatically set it using **fx**.                                     |
| Border radius   | Modifies the border radius of the component.                                                  | Enter a number or click on **fx** and enter a code that programmatically returns a numeric value.           |
| Box shadow      | Sets the box shadow properties of the component.                                              | Select the box shadow color and adjust the related properties or set it programmatically using **fx**.                                            |

### Container

**Padding** <br/>
Allows you to maintain a standard padding by enabling the `Default` option.
>>>>>>> 7b64c90b
<|MERGE_RESOLUTION|>--- conflicted
+++ resolved
@@ -7,7 +7,6 @@
 
 ## Properties
 
-<<<<<<< HEAD
 |  Property    |  Description  | Expected Value |
 |:-------------|:--------------|:---------------|
 | Label | Text to display as the label for the field. | String (for e.g., `Enter Your Address`). |
@@ -25,38 +24,14 @@
 
 :::info
 Check [Action Reference](/docs/category/actions-reference) docs to get the detailed information about all the **Actions**.
-=======
-| <div style={{ width:"100px"}}> Property </div>    | <div style={{ width:"100px"}}> Description  </div> | <div style={{ width:"135px"}}> Expected Value </div> |
-|:-------------|:------------------------------------------------------------|:------------|
-| Label | Text to display as the label for the field. | String |
-| Placeholder  | Provides a hint for the expected value. It disappears once the user interacts with the component. | String |
-| Default value| Used to set initial value in textarea on load. | String |
-
-## Events
-
-| Event            | Description         |
-|:------------------|:---------------------|
-| On change    | Triggers whenever the user types something in the input field.                                   |
-| On focus     | Triggers whenever the user clicks inside the input field.                                        |
-| On blur      | Triggers whenever the user clicks outside the input field.                                       |
-| On enter pressed | Triggers whenever the user presses the enter button on the keyboard after entering some text in the input field. |
-
-:::info
-Check [Action Reference](/docs/category/actions-reference) docs to get detailed information about all the **Actions**.
->>>>>>> 7b64c90b
 :::
 
 ## Component Specific Actions (CSA)
 
-<<<<<<< HEAD
 Following actions of component can be controlled using the Component Specific Actions(CSA), which can be triggered by an event or by the given RunJS query:
-=======
-The following actions of the component can be controlled using the component-specific actions (CSA), you can trigger it using an event or use a RunJS query.
->>>>>>> 7b64c90b
 
 | <div style={{ width:"100px"}}> Actions  </div>   | <div style={{ width:"200px"}}> Description </div> | <div style={{ width:"135px"}}> How To Access </div> |
 | :----------- | :----------- |:---------|
-<<<<<<< HEAD
 | setText | Sets the text for the component.|  `components.textarea1.setText('this is a textarea')` |
 | clear | Clears the value from the text area component.| `components.textarea1.clear()`. |
 | setVisibility( )   | Sets the visibility state of the text area.	 | `components.textarea1.setVisibility()` |
@@ -78,44 +53,16 @@
 |  isLoading  | Indicates if the component is loading. | `{{components.textarea1.isLoading}}` |
 |  isVisible  | Indicates if the component is visible. | `{{components.textarea1.isVisible}}` |
 |  isDisabled  | Indicates if the component is disabled. | `{{components.textarea1.isDisabled}}` |
-=======
-| setText( ) | Sets the text on the text area component via a component-specific action within any event handler.| `components.textarea1.setText()` |
-| clear( ) | Clears the value from the text area component via a component-specific action within any event handler.| `components.textarea1.clear()` |
-| setFocus( ) | Sets the focus of the cursor on the input field.   | `components.textarea1.setFocus()` |
-| setBlur( )  | Removes the focus of the cursor from the input field. | `components.textarea1.setBlur()` |
-| setVisibility( )| Sets the visibility of the component. | `components.textarea1.setVisibility(false)` |
-| setLoading( ) | Sets the loading state of the component.  | `components.textarea1.setLoading(true)`  |
-| setDisable( ) | Disables the component. | `components.textarea1.setDisable(true)` |
-
-## Exposed Variables
-
-| Variables | <div style={{ width:"200px"}}> Description </div> | How To Access |
-|:---------|:-----------|:-------------|
-| value | This variable holds the value entered in the text area component. | `{{components.textarea1.value}}` |
-| label | Holds the value of the component's label. | `{{components.textarea1.label}}` |
-| isValid | Indicates if the input meets validation criteria. | `{{components.textarea1.isValid}}` |
-| isMandatory | Indicates if the field is required. | `{{components.textarea1.isMandatory}}`|
-| isLoading | Indicates if the component is loading. | `{{components.textarea1.isLoading}}` |
-| isVisible | Indicates if the component is visible. | `{{components.textarea1.isVisible}}` |
-| isDisabled | Indicates if the component is disabled. | `{{components.textarea1.isDisabled}}` |
->>>>>>> 7b64c90b
 
 ## Validation
 
 | <div style={{ width:"100px"}}> Validation Option </div> | <div style={{ width:"200px"}}> Description </div> | <div style={{width: "200px"}}> Expected Value </div>|
 |:---------------|:-------------------------------------------------|:-----------------------------|
 | Make this field mandatory    | Displays a 'Field cannot be empty' message if no value is entered. | Enable/disable the toggle button or dynamically configure the value by clicking on **fx** and entering a logical expression. |
-<<<<<<< HEAD
-| Regex              | Regular Expression to validate the input.             | Regular Expression Pattern (e.g., `^\d{3}-\d{2}-\d{4}$`). |
-| Min length         | Sets the minimum number of characters allowed.                | Integer (e.g., `100` for a minimum of 6 characters). |
-| Max length         | Sets the maximum number of characters allowed.                | Integer (e.g., `250` for a maximum of 12 characters).|
-| Custom validation  | Specifies a validation error message for specific conditions. | Logical Expression `{{ /^[A-Za-z\s]+$/.test(components.textarea1.value) ? '' : "Only letters and spaces are allowed" }}`.           |
-=======
 | Regex | Regular Expression to validate the input.  | Regular Expression Pattern (e.g., `^\d{3}-\d{2}-\d{4}$`). |
 | Min length  | Sets the minimum number of characters allowed. | Integer (e.g., `100` for a minimum of 100 characters). |
 | Max length  | Sets the maximum number of characters allowed. | Integer (e.g., `500` for a maximum of 500 characters).|
 | Custom validation  | Specifies a validation error message for specific conditions. | Logical Expression (e.g., `{{components.textarea1.value<5&&"Value needs to be more than 5"}}`).           |
->>>>>>> 7b64c90b
 
 To add regex inside `Custom Validation`, you can use the below format: 
 
@@ -127,16 +74,6 @@
 
 | <div style={{ width:"100px"}}> Action </div> | <div style={{ width:"150px"}}> Description </div> | <div style={{ width:"250px"}}> Configuration Options </div>|
 |:------------------|:------------|:------------------------------|
-<<<<<<< HEAD
-| Loading state      | Enables a loading spinner, often used with `isLoading` to indicate progress.  | Enable/disable the toggle button or dynamically configure the value by clicking on **fx** and entering a logical expression. |
-| Visibility         | Controls component visibility.       | Enable/disable the toggle button or dynamically configure the value by clicking on **fx** and entering a logical expression. |
-| Disable            | Enables or disables the component.    | Enable/disable the toggle button or dynamically configure the value by clicking on **fx** and entering a logical expression. |
-| Tooltip            | Provides additional information on hover.    | String (e.g., `Enter you address here.`).                      |
-
-## Devices
-
-| Property  |  Description  | Expected Value  |
-=======
 | Dynamic height | Automatically adjusts the component's height based on its content. | Enable/disable the toggle button or dynamically configure the value by clicking on **fx** and entering a logical expression. |
 | Loading state | Enables a loading spinner, often used with `isLoading` to indicate progress. | Enable/disable the toggle button or dynamically configure the value by clicking on **fx** and entering a logical expression. |
 | Visibility | Controls component visibility. | Enable/disable the toggle button or dynamically configure the value by clicking on **fx** and entering a logical expression. |
@@ -146,7 +83,6 @@
 ## Devices
 
 |<div style={{ width:"100px"}}> Property </div> | <div style={{ width:"150px"}}> Description </div> | <div style={{ width:"250px"}}> Expected Value </div>|
->>>>>>> 7b64c90b
 |:---------- |:----------- |:----------|
 | Show on desktop | Makes the component visible in desktop view. | You can set it with the toggle button or dynamically configure the value by clicking on **fx** and entering a logical expression. |
 | Show on mobile | Makes the component visible in mobile view. | You can set it with the toggle button or dynamically configure the value by clicking on **fx** and entering a logical expression. |
@@ -155,7 +91,6 @@
 
 ### Label
 
-<<<<<<< HEAD
 | Property | Description |
 |----------|-------------|
 | Label Color | Sets the color of the label text. |
@@ -184,28 +119,4 @@
 
 :::info
 Any property having **fx** button next to its field can be **programmatically configured**.
-:::
-=======
-| <div style={{ width:"100px"}}> Label Property </div> | <div style={{ width:"150px"}}> Description </div> | <div style={{ width:"250px"}}> Configuration Options </div>|
-|:---------------|:------------|:---------------|
-| Text     | Sets the color of the component's label. | Select the color or click on **fx** and input code that programmatically returns a Hex color code.          |
-| Alignment      | Sets the position of the label and input field. | Click on the toggle options or click on **fx** to input code that programmatically returns an alignment value - `side` or `top`. |
-| Width          | Sets the width of the input field. | Keep the `Auto width` option for standard width or deselect it to modify the width using the slider or through code entry in **fx** that returns a numeric value.  |
-
-### Field
-
-| <div style={{ width:"100px"}}> Field Property </div> | <div style={{ width:"150px"}}> Description </div> | <div style={{ width:"250px"}}> Configuration Options </div>|
-|:----------------|:------------|:--------------|
-| Background        | Sets the background color of the component.                                                   | Select the color or click on **fx** and input code that programmatically returns a Hex color code.          |
-| Border    | Sets the border color of the component.                                                       | Select the color or click on **fx** and input code that programmatically returns a Hex color code.          |
-| Text      | Sets the text color of the text entered in the component.                                     | Select the color or click on **fx** and input code that programmatically returns a Hex color code.          |
-| Error text | Sets the text color of validation message that displays.                                      | Select the color or click on **fx** and input code that programmatically returns a Hex color code.          |
-| Icon            | Allows you to select an icon for the component.                                               | Enable the icon visibility, select icon and icon color. Alternatively, you can programmatically set it using **fx**.                                     |
-| Border radius   | Modifies the border radius of the component.                                                  | Enter a number or click on **fx** and enter a code that programmatically returns a numeric value.           |
-| Box shadow      | Sets the box shadow properties of the component.                                              | Select the box shadow color and adjust the related properties or set it programmatically using **fx**.                                            |
-
-### Container
-
-**Padding** <br/>
-Allows you to maintain a standard padding by enabling the `Default` option.
->>>>>>> 7b64c90b
+:::