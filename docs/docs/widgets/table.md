--- conflicted
+++ resolved
@@ -197,11 +197,7 @@
 | Column name | Specify the name to be displayed on the table column header |
 | Overflow | Manage the handling of content that exceeds the cell dimensions. `Wrap` wraps the content onto the next line within the cell, `Scroll` enables scrolling for content that exceeds the cell, and `Hide` conceals content that goes beyond the cell boundary. |
 | Key | Specify the key name associated with the loaded data in the table. If no key is provided, the `Column name` is used as the key for that column. |
-<<<<<<< HEAD
-| Transformation | Allows you to transform the data of a cell value. The default value will be `{{cellValue}}`. You can change use a JavaScript code to dynamically generate a value. For instance, to round off a value, you can use <br/>`{{cellValue > 4.5 ? 5 : 4}}`. || Horizontal alignment | Positions content left, center, or right within table column cells for improved readability and visual presentation. |
-=======
 | Transformation | Allows you to transform the data of a cell value. The default value will be `{{cellValue}}`. You can use JavaScript code to dynamically generate a value. For instance, to round off a value, you can use <br/>`{{cellValue > 4.5 ? 5 : 4}}`. || Horizontal alignment | Positions content left, center, or right within table column cells for improved readability and visual presentation. |
->>>>>>> a1a6a113
 | Text color | Modify the color of the text in the column. You can use a hex color code or color name. The value can be dynamically assigned using JS. Refer to the [how-to guide](/docs/how-to/access-cellvalue-rowdata). |
 | Cell background color | Adjust the background color of the cell in the column. You can utilize a hex color code or color name. The value can be dynamically assigned using JS. |
 | Make editable | This option is disabled by default. Enabling it allows the column to be edited by app users. Its value can also be dynamically set to `{{true}}` or `{{false}}` to toggle it on or off. |
@@ -215,11 +211,7 @@
 | ----------- | ----------- |
 | Column name | Specify the name to be displayed on the table column header |
 | Key | Specify the key name associated with the loaded data in the table. If no key is provided, the `Column name` is used as the key for that column. |
-<<<<<<< HEAD
-| Transformation | Allows you to transform the data of a cell value. The default value will be `{{cellValue}}`. You can change use a JavaScript code to dynamically generate a value. For instance, to round off a value, you can use <br/>`{{cellValue > 4.5 ? 5 : 4}}`. |
-=======
 | Transformation | Allows you to transform the data of a cell value. The default value will be `{{cellValue}}`. You can use JavaScript code to dynamically generate a value. For instance, to round off a value, you can use <br/>`{{cellValue > 4.5 ? 5 : 4}}`. |
->>>>>>> a1a6a113
 | Horizontal alignment | Positions content left, center, or right within table column cells for improved readability and visual presentation. |
 | Make editable | This option is disabled by default. Enabling it allows the column to be edited by app users. Its value can also be dynamically set to `{{true}}` or `{{false}}` to toggle it on or off. |
 | Column Visibility | This option is enabled by default. Disabling it hides the column from the table. Its value can also be dynamically set to `{{true}}` or `{{false}}` to show or hide the column. |
@@ -238,11 +230,7 @@
 | ----------- | ----------- |
 | Column name | Specify the name to be displayed on the table column header |
 | Key | Specify the key name associated with the loaded data in the table. If no key is provided, the `Column name` is used as the key for that column. |
-<<<<<<< HEAD
-| Transformation | Allows you to transform the data of a cell value. The default value will be `{{cellValue}}`. You can change use a JavaScript code to dynamically generate a value. For instance, to round off a value, you can use <br/>`{{cellValue > 4.5 ? 5 : 4}}`. || Horizontal alignment | Positions content left, center, or right within table column cells for improved readability and visual presentation. |
-=======
 | Transformation | Allows you to transform the data of a cell value. The default value will be `{{cellValue}}`. You can use JavaScript code to dynamically generate a value. For instance, to round off a value, you can use <br/>`{{cellValue > 4.5 ? 5 : 4}}`. || Horizontal alignment | Positions content left, center, or right within table column cells for improved readability and visual presentation. |
->>>>>>> a1a6a113
 | Values | Provide the values for the badge as an array |
 | Labels | Provide the labels for the values in the badge as an array |
 | Make editable | This option is disabled by default. Enabling it allows the column to be edited by app users. Its value can also be dynamically set to `{{true}}` or `{{false}}` to toggle it on or off. |
@@ -262,11 +250,7 @@
 | ----------- | ----------- |
 | Column name | Specify the name to be displayed on the table column header |
 | Key | Specify the key name associated with the loaded data in the table. If no key is provided, the `Column name` is used as the key for that column. |
-<<<<<<< HEAD
-| Transformation | Allows you to transform the data of a cell value. The default value will be `{{cellValue}}`. You can change use a JavaScript code to dynamically generate a value. For instance, to round off a value, you can use <br/>`{{cellValue > 4.5 ? 5 : 4}}`. || Horizontal alignment | Positions content left, center, or right within table column cells for improved readability and visual presentation. |
-=======
 | Transformation | Allows you to transform the data of a cell value. The default value will be `{{cellValue}}`. You can use JavaScript code to dynamically generate a value. For instance, to round off a value, you can use <br/>`{{cellValue > 4.5 ? 5 : 4}}`. || Horizontal alignment | Positions content left, center, or right within table column cells for improved readability and visual presentation. |
->>>>>>> a1a6a113
 | Values | Provide the values for the multiple badges as an array |
 | Labels | Provide the labels for the values in the multiple badges as an array |
 | Make editable | This option is disabled by default. Enabling it allows the column to be edited by app users. Its value can also be dynamically set to `{{true}}` or `{{false}}` to toggle it on or off. |
@@ -286,11 +270,7 @@
 | ----------- | ----------- |
 | Column name | Specify the name to be displayed on the table column header |
 | Key | Specify the key name associated with the loaded data in the table. If no key is provided, the `Column name` is used as the key for that column. |
-<<<<<<< HEAD
-| Transformation | Allows you to transform the data of a cell value. The default value will be `{{cellValue}}`. You can change use a JavaScript code to dynamically generate a value. For instance, to round off a value, you can use <br/>`{{cellValue > 4.5 ? 5 : 4}}`. || Horizontal alignment | Positions content left, center, or right within table column cells for improved readability and visual presentation. |
-=======
 | Transformation | Allows you to transform the data of a cell value. The default value will be `{{cellValue}}`. You can use JavaScript code to dynamically generate a value. For instance, to round off a value, you can use <br/>`{{cellValue > 4.5 ? 5 : 4}}`. || Horizontal alignment | Positions content left, center, or right within table column cells for improved readability and visual presentation. |
->>>>>>> a1a6a113
 | Make editable | This option is disabled by default. Enabling it allows the column to be edited by app users. Its value can also be dynamically set to `{{true}}` or `{{false}}` to toggle it on or off. |
 | Column Visibility | This option is enabled by default. Disabling it hides the column from the table. Its value can also be dynamically set to `{{true}}` or `{{false}}` to show or hide the column. |
 
@@ -308,11 +288,7 @@
 | ----------- | ----------- |
 | Column name | Specify the name to be displayed on the table column header |
 | Key | Specify the key name associated with the loaded data in the table. If no key is provided, the `Column name` is used as the key for that column. |
-<<<<<<< HEAD
-| Transformation | Allows you to transform the data of a cell value. The default value will be `{{cellValue}}`. You can change use a JavaScript code to dynamically generate a value. For instance, to round off a value, you can use <br/>`{{cellValue > 4.5 ? 5 : 4}}`. || Horizontal alignment | Positions content left, center, or right within table column cells for improved readability and visual presentation. |
-=======
 | Transformation | Allows you to transform the data of a cell value. The default value will be `{{cellValue}}`. You can use JavaScript code to dynamically generate a value. For instance, to round off a value, you can use <br/>`{{cellValue > 4.5 ? 5 : 4}}`. || Horizontal alignment | Positions content left, center, or right within table column cells for improved readability and visual presentation. |
->>>>>>> a1a6a113
 | Values | Provide the values for the dropdown as an array |
 | Labels | Provide the labels for the values in the dropdown as an array |
 | Make editable | This option is disabled by default. Enabling it allows the column to be edited by app users. Its value can also be dynamically set to `{{true}}` or `{{false}}` to toggle it on or off. |
@@ -332,11 +308,7 @@
 | ----------- | ----------- |
 | Column name | Specify the name to be displayed on the table column header |
 | Key | Specify the key name associated with the loaded data in the table. If no key is provided, the `Column name` is used as the key for that column. |
-<<<<<<< HEAD
-| Transformation | Allows you to transform the data of a cell value. The default value will be `{{cellValue}}`. You can change use a JavaScript code to dynamically generate a value. For instance, to round off a value, you can use <br/>`{{cellValue > 4.5 ? 5 : 4}}`. || Horizontal alignment | Positions content left, center, or right within table column cells for improved readability and visual presentation. |
-=======
 | Transformation | Allows you to transform the data of a cell value. The default value will be `{{cellValue}}`. You can use JavaScript code to dynamically generate a value. For instance, to round off a value, you can use <br/>`{{cellValue > 4.5 ? 5 : 4}}`. || Horizontal alignment | Positions content left, center, or right within table column cells for improved readability and visual presentation. |
->>>>>>> a1a6a113
 | Values | Provide the values for the radio as an array |
 | Labels | Provide the labels for the values in the radio as an array |
 | Make editable | This option is disabled by default. Enabling it allows the column to be edited by app users. Its value can also be dynamically set to `{{true}}` or `{{false}}` to toggle it on or off. |
@@ -356,11 +328,7 @@
 | ----------- | ----------- |
 | Column name | Specify the name to be displayed on the table column header |
 | Key | Specify the key name associated with the loaded data in the table. If no key is provided, the `Column name` is used as the key for that column. |
-<<<<<<< HEAD
-| Transformation | Allows you to transform the data of a cell value. The default value will be `{{cellValue}}`. You can change use a JavaScript code to dynamically generate a value. For instance, to round off a value, you can use <br/>`{{cellValue > 4.5 ? 5 : 4}}`. || Horizontal alignment | Positions content left, center, or right within table column cells for improved readability and visual presentation. |
-=======
 | Transformation | Allows you to transform the data of a cell value. The default value will be `{{cellValue}}`. You can use JavaScript code to dynamically generate a value. For instance, to round off a value, you can use <br/>`{{cellValue > 4.5 ? 5 : 4}}`. || Horizontal alignment | Positions content left, center, or right within table column cells for improved readability and visual presentation. |
->>>>>>> a1a6a113
 | Values | Provide the values for the multiselect as an array |
 | Labels | Provide the labels for the values in the multiselect as an array |
 | Make editable | This option is disabled by default. Enabling it allows the column to be edited by app users. Its value can also be dynamically set to `{{true}}` or `{{false}}` to toggle it on or off. |
@@ -380,11 +348,7 @@
 | ----------- | ----------- |
 | Column name | Specify the name to be displayed on the table column header |
 | Key | Specify the key name associated with the loaded data in the table. If no key is provided, the `Column name` is used as the key for that column. |
-<<<<<<< HEAD
-| Transformation | Allows you to transform the data of a cell value. The default value will be `{{cellValue}}`. You can change use a JavaScript code to dynamically generate a value. For instance, to round off a value, you can use <br/>`{{cellValue > 4.5 ? 5 : 4}}`. || Horizontal alignment | Positions content left, center, or right within table column cells for improved readability and visual presentation. |
-=======
 | Transformation | Allows you to transform the data of a cell value. The default value will be `{{cellValue}}`. You can use JavaScript code to dynamically generate a value. For instance, to round off a value, you can use <br/>`{{cellValue > 4.5 ? 5 : 4}}`. || Horizontal alignment | Positions content left, center, or right within table column cells for improved readability and visual presentation. |
->>>>>>> a1a6a113
 | Active color | Set the color of the toggle switch when it is active using this property. |
 | + Add Event Handler | Add an event handler to perform actions whenever the toggle switch is turned on or off. |
 | Make editable | This option is disabled by default. Enabling it allows the column to be edited by app users. Its value can also be dynamically set to `{{true}}` or `{{false}}` to toggle it on or off. |
