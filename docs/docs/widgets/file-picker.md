---
id: file-picker
title: File Picker
---
# File Picker

**File Picker** widget allows the user to drag and drop files or upload files by browsing the filesystem and selecting one or more files in a directory.

:::info
 File types must be a valid [MIME](https://developer.mozilla.org/en-US/docs/Web/HTTP/Basics_of_HTTP/MIME_types/Common_types) type according to input element specification or a valid file extension.

 To accept any/all file type(s), set `Accept file types` to an empty value.
:::

:::tip
[MIME](https://developer.mozilla.org/en-US/docs/Web/HTTP/Basics_of_HTTP/MIME_types/Common_types) type determination is not reliable across platforms. CSV files, for example, are reported as text/plain under macOS but as application/vnd.ms-excel under Windows.
:::

<div style={{paddingTop:'24px', paddingBottom:'24px'}}>

## Properties

| <div style={{ width:"135px"}}> Property </div> | <div style={{ width:"100px"}}> Description </div> |
|:----------- |:----------- |
| Instruction text | Instruction text can be set to give information on the file picker. |
| Use drop zone | Creates a drag & drop zone. Files can be dragged and dropped to the "drag & drop" zone. |
| Use file picker | On clicking it invokes the default OS file prompt. |
| Pick multiple files | Allows drag and drop (or selection from the file dialog) of multiple files. `Pick multiple files` is disabled by default. |
| Max file count | The maximum accepted number of files The default value is `2`. |
| Accept file types | By providing types, you can make the dropzone accept specific file types and reject the others. Example: `{{"image/*,application/pdf,application/msword"}}`. |
| Max size limit | Maximum file size (in bytes). |
| Min size limit | Minimum file size (in bytes). |

:::tip
Files can be accepted or rejected based on the file types, maximum file count, maximum file size (in bytes) and minimum file size (in bytes).
If `Pick multiple files` is set to false and additional files are dropped, all files besides the first will be rejected. 
Any file that does not have a size in the range of `Max size limit` and `Min size limit` will be rejected.
:::

</div>

<div style={{paddingTop:'24px', paddingBottom:'24px'}}>

## Events

| <div style={{ width:"135px"}}> Event </div> | <div style={{ width:"100px"}}> Description </div> |
|:----------- |:----------- |
| On file selected | On file selected event is triggered when one or more files are selected by the selector dialogue box. |
| On file loaded | On file loaded event is triggered when a file is loaded in the browser. |
| On file deselected | On file selected event can be triggered when one or more files are removed from the picker. |

:::info
Checkout **[this](/docs/how-to/loading-image-pdf-from-db)** guide to learn how to refer or display images/PDFs using base64 string
:::

</div>

<div style={{paddingTop:'24px', paddingBottom:'24px'}}>

## Component Specific Actions (CSA)

<<<<<<< HEAD
| <div style={{ width:"100px"}}> Actions </div> | <div style={{ width:"150px"}}> Description </div> | <div style={{ width:"135px"}}> How To Access </div> |
|:-------- |:----------- |
| clearFiles() | You can clear the selected files on the File Picker component via a component-specific action within any event handler. |Employ a RunJS query to execute component-specific actions such as `await components.filepicker1.clearFiles()` |
=======


| Actions | Description | How To Access |
|:--------|:-----------:|:------------:|
| <div style={{ width:"100px"}}> clearFiles() </div> | You can clear the selected files on the filepicker component via a component-specific action within any event handler. | Employ a RunJS query to execute component-specific actions such as `await components.filepicker1.clearFiles()` |
>>>>>>> ff1559db

</div>

<div style={{paddingTop:'24px', paddingBottom:'24px'}}>

## Exposed Variables

| <div style={{ width:"100px"}}> Variables </div> | <div style={{ width:"200px"}}> Description </div> | <div style={{ width:"200px"}}> How To Access </div> |
|:----------- |:----------- |:-------- |
| file | This variable holds the array of objects where each object represents the file loaded on the file picker component. Each object has the following keys: **name**, **type**, **content**, **dataURL**, **base64Data**, **parsedData**, **filePath**. | The values can be accesed using `{{components.filepicker1.file[0].base64Data}}`|

</div>

<div style={{paddingTop:'24px', paddingBottom:'24px'}}>

## Options

| <div style={{ width:"135px"}}> Option </div> | <div style={{ width:"100px"}}> Description </div> |
|:----------- |:----------- |
| Parse content | Parse the selected files, supports **CSV**, **xls**, and **xlsx** files. |
| File type | If **Parse content** is enabled, options to auto-detect files and parse content or parse selected file types. |

:::info
- If **Parse content** option is toggled off, **File Type** option will not be available.
- If the **Parse content** option is toggled on, it only parses the next file that is selected, not the already selected one.
:::

</div>

<div style={{paddingTop:'24px', paddingBottom:'24px'}}>

## General
### Tooltip

A Tooltip is often used to specify extra information about something when the user hovers the mouse pointer over the widget.

Under the <b>General</b> accordion, you can set the value in the string format. Now hovering over the widget will display the string as the tooltip.

</div>

<div style={{paddingTop:'24px', paddingBottom:'24px'}}>

## Layout

| <div style={{ width:"100px"}}> Layout </div> | <div style={{ width:"100px"}}> Description </div> | <div style={{ width:"135px"}}> Expected Value </div> |
|:--------------- |:----------------------------------------- | :------------------------------------------------------------------------------------------------------------- |
| Show on desktop | Toggle on or off to display desktop view. | You can programmatically determining the value by clicking on `Fx` to set the value `{{true}}` or `{{false}}` |
| Show on mobile  | Toggle on or off to display mobile view.  | You can programmatically determining the value by clicking on `Fx` to set the value `{{true}}` or `{{false}}` |

</div>

<div style={{paddingTop:'24px', paddingBottom:'24px'}}>

## Styles

| <div style={{ width:"100px"}}> Style </div> | <div style={{ width:"135px"}}> Description </div> | <div style={{ width:"100px"}}> Default Value </div> |
|:----------- |:----------- |:----------- |
| Visibility | This is to control the visibility of the widget. If `{{false}}` the widget will not visible after the app is deployed. It can only have boolean values i.e. either `{{true}}` or `{{false}}`. | By default, it's set to `{{true}}`.  |
| Disable | This property only accepts boolean values. If set to `{{true}}`, the widget will be locked and becomes non-functional. | By default, its value is set to `{{false}}`. |
| Border radius | Use this property to modify the border radius of the File Picker widget. The field expects only numerical value from `1` to `100`. | By default, its value is set to `0`. |

:::info
Any property having `Fx` button next to its field can be **programmatically configured**.
:::

</div><|MERGE_RESOLUTION|>--- conflicted
+++ resolved
@@ -59,17 +59,11 @@
 
 ## Component Specific Actions (CSA)
 
-<<<<<<< HEAD
-| <div style={{ width:"100px"}}> Actions </div> | <div style={{ width:"150px"}}> Description </div> | <div style={{ width:"135px"}}> How To Access </div> |
-|:-------- |:----------- |
-| clearFiles() | You can clear the selected files on the File Picker component via a component-specific action within any event handler. |Employ a RunJS query to execute component-specific actions such as `await components.filepicker1.clearFiles()` |
-=======
 
 
 | Actions | Description | How To Access |
 |:--------|:-----------:|:------------:|
 | <div style={{ width:"100px"}}> clearFiles() </div> | You can clear the selected files on the filepicker component via a component-specific action within any event handler. | Employ a RunJS query to execute component-specific actions such as `await components.filepicker1.clearFiles()` |
->>>>>>> ff1559db
 
 </div>
 
