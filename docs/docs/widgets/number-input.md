--- conflicted
+++ resolved
@@ -1,116 +1,97 @@
----
-id: number-input
-title: Number Input
----
-# Number Input
-
-Number Input widget lets users enter and change numbers.
-
-## How To Use Number Input Widget
-
-<iframe height="500" src="https://www.youtube.com/embed/Xf9Sx2fNzng" title="Number InputWidget" frameborder="0" allowfullscreen width="100%"></iframe>
-
-:::tip
-Numbers can be changed by using the arrow keys.
-:::
-
-## Properties
-
-### Default value
-
-A predefined value that can be fetched from the number input widget if no changes are made in widget.
-
-### Minimum value
-
-It specifies the minimum value the number input can go to. This field accepts any numerical value.
-
-### Maximum value
-
-It specifies the maximum value the number input can go to. This field accepts any numerical value.
-
-### Placeholder
-It specifies a hint that describes the expected value. This field accepts any numerical value.
-
-## Events
-
-<div style={{textAlign: 'center'}}>
-<<<<<<< HEAD
-
-<img className="screenshot-full" src="/img/widgets/number-input/event.png" alt="Events-Number Input" />
-
-</div>
-
-### On change
-This event fires whenever the value of the number input widget is changed.
-
-:::info
-Check [Action Reference](/docs/category/actions-reference) docs to get the detailed information about all the **Actions**.
-:::
-
-=======
-
-<img className="screenshot-full" src="/img/widgets/number-input/event.png" alt="Events-Number Input" />
-
-</div>
-
-### On change
-This event fires whenever the value of the number input widget is changed.
-
-:::info
-Check [Action Reference](/docs/category/actions-reference) docs to get the detailed information about all the **Actions**.
-:::
-
->>>>>>> 9fb0d9d1
-## General
-### Tooltip
-
-A Tooltip is often used to specify extra information about something when the user hovers the mouse pointer over the widget. Under the <b>General</b> accordion, you can set the value in the string format. Now hovering over the widget will display the string as the tooltip.
-
-<div style={{textAlign: 'center'}}>
-
-<img className="screenshot-full" src="/img/tooltip.png" alt="Events-Number Input" />
-
-</div>
-
-## Layout
-
-### Show on desktop
-
-Toggle on or off to display the widget in desktop view. You can programmatically determine the value by clicking on `Fx` to set the value `{{true}}` or `{{false}}`.
-### Show on mobile
-
-Toggle on or off to display the widget in mobile view. You can programmatically determine the value by clicking on `Fx` to set the value `{{true}}` or `{{false}}`.
-
-## Styles
-
-### Visibility
-
-Toggle on or off to control the visibility of the widget. You can programmatically change its value by clicking on the `Fx` button next to it. If `{{false}}` the widget will not be visible after the app is deployed. By default, it's set to `{{true}}`.
-
-### Disable
-
-This is `off` by default, toggle `on` the switch to lock the widget and make it non-functional. You can also programmatically set the value by clicking on the `Fx` button next to it. If set to `{{true}}`, the widget will be locked and becomes non-functional. By default, its value is set to `{{false}}`.
-
-### Border radius
-
-Add a border radius to the number input widget using this property. It accepts any numerical value from `0` to `100`.
-
-### Border color
-
-<<<<<<< HEAD
-Change the border color number-input component by entering the Hex color code or choosing a color of your choice from the color picker. 
-=======
-Change the border color number-input component by entering the Hex color code or choosing a color of your choice from the color picker.
-
-### Background color
-
-Change the background color of the number-input component by entering the Hex color code or choosing a color of your choice from the color picker.
->>>>>>> 9fb0d9d1
-
-### Text color
-
-Change the color of the number in number-input component by entering the Hex color code or choosing a color of your choice from the color picker. 
-
-:::info
-Any property having `Fx` button next to its field can be **programmatically configured**.
+---
+id: number-input
+title: Number Input
+---
+# Number Input
+
+Number Input widget lets users enter and change numbers.
+
+## How To Use Number Input Widget
+
+<iframe height="500" src="https://www.youtube.com/embed/Xf9Sx2fNzng" title="Number InputWidget" frameborder="0" allowfullscreen width="100%"></iframe>
+
+:::tip
+Numbers can be changed by using the arrow keys.
+:::
+
+## Properties
+
+### Default value
+
+A predefined value that can be fetched from the number input widget if no changes are made in widget.
+
+### Minimum value
+
+It specifies the minimum value the number input can go to. This field accepts any numerical value.
+
+### Maximum value
+
+It specifies the maximum value the number input can go to. This field accepts any numerical value.
+
+### Placeholder
+It specifies a hint that describes the expected value. This field accepts any numerical value.
+
+## Events
+
+<div style={{textAlign: 'center'}}>
+
+<img className="screenshot-full" src="/img/widgets/number-input/event.png" alt="Events-Number Input" />
+
+</div>
+
+### On change
+This event fires whenever the value of the number input widget is changed.
+
+:::info
+Check [Action Reference](/docs/category/actions-reference) docs to get the detailed information about all the **Actions**.
+:::
+
+## General
+### Tooltip
+
+A Tooltip is often used to specify extra information about something when the user hovers the mouse pointer over the widget. Under the <b>General</b> accordion, you can set the value in the string format. Now hovering over the widget will display the string as the tooltip.
+
+<div style={{textAlign: 'center'}}>
+
+<img className="screenshot-full" src="/img/tooltip.png" alt="Events-Number Input" />
+
+</div>
+
+## Layout
+
+### Show on desktop
+
+Toggle on or off to display the widget in desktop view. You can programmatically determine the value by clicking on `Fx` to set the value `{{true}}` or `{{false}}`.
+### Show on mobile
+
+Toggle on or off to display the widget in mobile view. You can programmatically determine the value by clicking on `Fx` to set the value `{{true}}` or `{{false}}`.
+
+## Styles
+
+### Visibility
+
+Toggle on or off to control the visibility of the widget. You can programmatically change its value by clicking on the `Fx` button next to it. If `{{false}}` the widget will not be visible after the app is deployed. By default, it's set to `{{true}}`.
+
+### Disable
+
+This is `off` by default, toggle `on` the switch to lock the widget and make it non-functional. You can also programmatically set the value by clicking on the `Fx` button next to it. If set to `{{true}}`, the widget will be locked and becomes non-functional. By default, its value is set to `{{false}}`.
+
+### Border radius
+
+Add a border radius to the number input widget using this property. It accepts any numerical value from `0` to `100`.
+
+### Border color
+
+Change the border color number-input component by entering the Hex color code or choosing a color of your choice from the color picker.
+
+### Background color
+
+Change the background color of the number-input component by entering the Hex color code or choosing a color of your choice from the color picker.
+
+### Text color
+
+Change the color of the number in number-input component by entering the Hex color code or choosing a color of your choice from the color picker. 
+
+:::info
+Any property having `Fx` button next to its field can be **programmatically configured**.
 :::