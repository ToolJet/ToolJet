---
id: form
title: Form
---

The **Form** component is designed to capture user input. It can act as a parent component to various components such as **Text**, **Text Input**, **Dropdown** and **Buttons** to initiate specific events. In this document, we'll go through all the configuration options for the **Form** component. 

<div style={{textAlign:'center'}}>

<img className="screenshot-full" src="/img/widgets/form/formnew.png" alt="Form" />

</div>
<br/>

:::caution Restricted components
Components like **Kanban**, **Calendar**, **Modal**, **Container**, **ListView**, **Tabs**, and **Form** can't be dropped inside the Form component.
:::

## Properties

| Properties | Description | Expected Value |
| :---------- | :--------------------------- | :------------- |
| **Button To Submit For**m | This dropdown can be used to select a **Button** that will be used to submit the form. | Any button that is a child component inside the **Form** component
| **Loading State** | Loading state can be used to show a spinner while the content is loaded. Loading state is commonly used with the **isLoading** property of queries. | Use the toggle button or dynamically configure the value by clicking on `Fx` and entering a logical expression that results in either `{{true}}` or `{{false}}`|
| **Use Custom Schema** | Enabling this property allows you to provide a schema for the Form component in the JSON format. | Switch the toggle or click on `Fx` to programmatically enable the **JSON schema**|

:::info
If you need a step-by-step guide on using a **Form** component, you can checkout **[this](/docs/how-to/use-form-component)** guide.  
:::

## Using Custom Schema

To provide the form schema in JSON format, we'll pass a JavaScript object with **title**, **properties** and **submitButton**.

| Key  | Description |
| :----------- | :----------- | 
| title | The **title** key specifies the title of the form. | 
| properties | The **properties** key holds an object that defines the properties of the components that will be inside the form. | 
| submitButton | The **submitButton** key holds an object that defines the properties of the Submit Button of the form. | 

This **[list](/docs/widgets/form#custom-schema-examples)** provides examples of Custom Schema for all components that can be used in a Form component.  

```js
{{
  {
    title: '', // Provide title for Form
    properties: {

    }, // Provide schema of the components that will be inside the form
    submitButton: {

    } // Provide schema of the submit button
  }
}}
```

## Events

To add an event to the **Form** component, go to the **Events** section and click on **Add handler**.

| Event      | Description  |
|:------------|:-----------------|
| **On submit**  | **On submit** event is triggered when the submit button on the form component is clicked. |
| **On invalid** | **On invalid** event is triggered when the input on the form is invalid.                  |


:::info
Check [Action Reference](/docs/category/actions-reference) docs to get the detailed information about all the **Actions**.
:::

## General
<font size="4"><b>Tooltip</b></font>

A Tooltip is often used to specify the extra information when the user hovers the mouse pointer over the component. Once a value is set for Tooltip, hovering over the element will display the specified string as the tooltip text.

<div style={{textAlign: 'center'}}>
    <img className="screenshot-full" src="/img/widgets/form/tooltip.png" alt="Tooltip Example" />
</div>

## Layout

<font size="4"><b>Show on desktop</b></font>

Use this toggle to show or hide the component in the desktop view. You can dynamically configure the value by clicking on `Fx` and entering a logical expression that results in either true or false. Alternatively, you can directly set the values to `{{true}}` or `{{false}}`.

<font size="4"><b>Show on mobile</b></font>

Use this toggle to show or hide the component in the mobile view. You can dynamically configure the value by clicking on `Fx` and entering a logical expression that results in either true or false. Alternatively, you can directly set the values to `{{true}}` or `{{false}}`. 

--- 

## Styles

| Style      | Description | Expected Value |
| :----------- | :----------- | :-----------|
| **Background color** |  Changes the background color of the form. | Hex color code/choose a color using the color picker|
| **Border radius** | Adjusts the roundness of the component's corners. | Numeric value|
| **Border color** |  Changes the border color of the component.| Hex color code/choose a color using the color picker|
| **Visibility** | Controls the visibility of the component. If set to `{{false}}`, the component will not be visible.| Use the toggle button OR click on `Fx` to pass a boolean value or a logical expression that returns a boolean value i.e. either `{{true}}` or `{{false}}`|
| **Disable** | Makes the component non-functional when set to true. | Use the toggle button OR click on `Fx` to pass a boolean value or a logical expression that returns a boolean value i.e. either `{{true}}` or `{{false}}`|


## General

<font size="4"><b>Box Shadow</b></font>

The **Box Shadow** property is used to add shadow effects around a component's frame. You can specify the horizontal and vertical offsets(through X and Y sliders), blur and spread radius, and color of the shadow.

<div style={{textAlign: 'center'}}>
    <img className="screenshot-full" src="/img/widgets/form/box-shadow.png" alt="Box Shadow Example" />
</div>

## Exposed Variables

| Variables      | Description | Expected Value
| :----------- | :----------- | :-------- |
| **data** | This variable holds the data of all the components that are nested inside the form component. | You can access the value dynamically using JS. For example, `{{components.form1.data.numberinput1.value}}`

## Component Specific Actions (CSA)

Following actions of form component can be controlled using the Component Specific Actions(CSA):

| Actions     | Description |
| :----------- | :----------- |
| **submitForm** | Submits the form data via a **[component-specific action](/docs/actions/control-component/)** within any event handler. Additionally, there is an option to employ a RunJS query to execute component-specific actions such as `await components.form1.submitForm()` |
| **resetForm** | Resets the form data via a **[component-specific action](/docs/actions/control-component/)** within any event handler. Additionally, there is an option to employ a RunJS query to execute component-specific actions such as `await components.form1.resetForm()` |

## Custom Schema Examples
- **[Datepicker](#datepicker)**
- **[Number Input](#number-input)**
- **[Password](#password)**
- **[Checkbox](#checkbox)**
- **[Toggle](#toggle)**
- **[Text Area](#text-area)**
- **[Date Range Picker](#date-range-picker)**
- **[Multiselect](#multiselect)**
- **[Star Rating](#star-rating)**
- **[File Picker](#file-picker)**
- **[Text Input](#text-input)**
- **[Dropdown](#dropdown)**
- **[Button](#button)**
- **[Text](#text)**
- **[Radio](#radio)**

### Datepicker

Properties that can be used in Datepicker schema are:

```js
datepicker1: {    // component name
    type: 'datepicker', // define the type of component
    styles: {
        borderRadius: 5, // define the border radius as a numeric value
        disabled: false,  // set true to disable the component or false to enable it
        visibility: 'true' // set 'true' to show the component or 'false' to hide it
    },
    value: '09/09/2023',  // set the default date for the datepicker
    disabledDates: ['08/09/2023'], // provide the dates in an array that you want to disable 
    enableTime: true, // set true to enable time or false to disable it
    format: 'DD/MM/YYYY', // set the format of the date
    label: 'Select a date' // set the label of the component
}
```

<div style={{textAlign:'center'}}>
  <img className="screenshot-full" src="/img/widgets/form/datepickerschema.png" alt="Form custom schema" />
</div>

### Number Input

**Properties**

```js
numberInput:{ // component name
  type: 'number', // define the type of component
  styles: {
        backgroundColor: '#f6f5ff', // set the background color of the component by providing a hex color code
        borderRadius: 20, // provide a numeric value to set the border radius
        textColor: 'red', // set the text color of the component by providing a hex color code
        borderColor: 'blue', // set the border color of the component by providing a hex color code
        disabled: false, // set true to disable the component or false to enable it
        visibility: 'true' // set 'true' to show the component or 'false' to hide it
 },
    value: 10, // set the default value of the number input
    maxValue: 12, // set the maximum value of the number input
    minValue: 6, // set the minimum value of the number input
    placeholder: 'test', // set the placeholder text of the number input
    label: 'Number Input' // set the label of the component
},
```

<div style={{textAlign:'center'}}>

<img className="screenshot-full" src="/img/widgets/form/numberinput.png" alt="Form custom schema" />

</div>

### Password

**Properties**

```js
passwordInput1:{ // component name
  type:"password", // define the type of component
  styles:{
      backgroundColor: '#f6f5ff', // set the background color of the component by providing a hex color code
      borderRadius: 10, // provide a numeric value to set the border radius
      disabled: false, // set true to disable the component or false to enable it
      visibility: 'true' // set 'true' to show the component or 'false' to hide it
   },
   validation:{
      maxLength: 9, // set the maximum length of the password
      minLength: 5, // set the minimum length of the password
      regex: '^(?=.*[A-Za-z])(?=.*\d)[A-Za-z\d]{8,}$' // set the regex for the password
},
   placeholder:"Enter a password", // set the placeholder text of the password input
   label: '' // set the label of the component
},
```

<div style={{textAlign:'center'}}>

<img className="screenshot-full" src="/img/widgets/form/password.png" alt="Form custom schema" />

</div>


### Checkbox

**Properties**

```js
checkbox1:{ // component name
  type: 'checkbox', // define the type of component
  styles: {
    checkboxColor: 'red', // set the color of the checkbox by providing a hex color code
    disabled: false, // set true to disable the component or false to enable it
    textColor: 'red', // set the text color of the component by providing a hex color code
    visibility: 'true' // set 'true' to show the component or 'false' to hide it
  },
  value: false, // set the default value of the checkbox
  label: 'Checkbox' // set the label of the component
},
```

<div style={{textAlign:'center'}}>

<img className="screenshot-full" src="/img/widgets/form/checkbox.png" alt="Form custom schema" />

</div>

### Toggle

**Properties**

```js
toggleswitch1:{ // component name
  type: 'toggle',  // define the type of component
  styles: {
    textColor: 'blue', // set the text color of the component by providing a hex color code
    disabled: false, // set true to disable the component or false to enable it
    visibility: 'true', // set 'true' to show the component or 'false' to hide it
    toggleSwitchColor: 'red' // set the color of the toggle switch by providing a hex color code
  },
  value: true, // set the default value of the toggle switch
  label: 'Toggle switch' // set the label of the component
 },
```

<div style={{textAlign:'center'}}>

<img className="screenshot-full" src="/img/widgets/form/toggle.png" alt="Form custom schema" />

</div>

### Text Area

**Properties**

```js
textArea1:{ // component name
  type: 'textarea', // define the type of component
  styles: {
    disabled: false, // set true to disable the component or false to enable it
    visibility: 'true', // set 'true' to show the component or 'false' to hide it
    borderRadius: 20 // provide a numeric value to set the border radius
  },
  value: 'This is a text area', // set the default value of the text area
  placeholder: 'Enter text here',   // set the placeholder text of the text area
  label: 'Text Area' // set the label of the component
 },
```

<div style={{textAlign:'center'}}>

<img className="screenshot-full" src="/img/widgets/form/textarea.png" alt="Form custom schema" />

</div>

### Date Range Picker

**Properties**

```js
daterangepicker1: { // component name
  type: 'daterangepicker', // define the type of component
  styles: {
    disabled: true, // set true to disable the component or false to enable it  
    visibility: 'true', // set 'true' to show the component or 'false' to hide it
    borderRadius: 5 // provide a numeric value to set the border radius
  },
  defaultEndDate: '12/04/2022', // set the default end date of the date range picker
  defaultStartDate: '1/04/2022', // set the default start date of the date range picker
  format: 'DD/MM/YYYY', // set the format of the date
  label: 'Select a date range' // set the label of the component
},
```

<div style={{textAlign:'center'}}>

<img className="screenshot-full" src="/img/widgets/form/daterange.png" alt="Form custom schema" />

</div>

### Multiselect

**Properties**

```js
multiselect1: { // component name
  type: 'multiselect', // define the type of component
  styles: {
    disabled: false, // set true to disable the component or false to enable it
    visibility: 'true', // set 'true' to show the component or 'false' to hide it
    borderRadius: 5 // provide a numeric value to set the border radius
  },
  displayValues: ["one","two","three"], // set the value for option labels in an array format
  label: 'Select options', // set the label of the component
  value: [2,3], // set the default value(s) in an array
  values: [1,2,3], // set the values in an array
  showAllOption: true, // set true to show the 'All' option in the multiselect or false to hide it
  label: 'Select options of your choice' // set the label of the component
},
```

<div style={{textAlign:'center'}}>

<img className="screenshot-full" src="/img/widgets/form/multiselect.png" alt="Form custom schema" />

</div>

### Star Rating

**Properties**

```js
starRating1: { // component name
  type: 'starrating', // define the type of component
  styles: {
    disabled: false, // set true to disable the component or false to enable it
    visibility: 'true', // set 'true' to show the component or 'false' to hide it
    textColor: 'yellow', // set the color of the stars by providing a hex color code
    labelColor: 'red' // set the color of the label by providing a hex color code
  },
  allowHalfStar: true, // set true to allow selection of half star rating or false to disable it
  defaultSelected: 4.5, // set the default value of the star rating
  maxRating: 10, // set the maximum rating 
  tooltips: ['one','two','three','four'], // set the tooltips for each star in an array
  label: 'Select a rating' // set the label of the component
},
```

<div style={{textAlign:'center'}}>

<img className="screenshot-full" src="/img/widgets/form/star.png" alt="Form custom schema" />

</div>

### File Picker

**Properties**

```js
filepicker1: { // component name
  type: 'filepicker', // define the type of component
  styles: {
    visibility: 'true', // set 'true' to show the component or 'false' to hide it
    borderRadius: 10 // provide a numeric value to set the border radius
  },
  enableMultiple: true, // set true to enable multiple file selection or false to disable it
  fileType: '*/*', // set the mime file type
  instructionText: 'Click here to select files', // set the instruction text of the file picker
  maxFileCount: 5, // set the maximum number of files that can be selected
  maxSize: 6000000, // set the maximum size of the file in bytes
  minSize: 25, // set the minimum size of the file in bytes
  parseContent: true, // set true to parse the content of the file or false to disable it
  parseFileType: 'csv', // set the file type to parse e.g. csv, text, xlsx
  label: 'Select a file' // set the label of the component
},
```


<div style={{textAlign:'center'}}>

<img className="screenshot-full" src="/img/widgets/form/filepicker.png" alt="Form custom schema" />

</div>

### Text Input

**Properties**

```js
textinput1: { // component name
    type: 'textinput', // define the type of component
    value: 'Random text', // set the default value of the text input 
    placeholder: 'enter first name here', // set the placeholder text of the text input
    label: 'First name', // set the label of the component
    validation: {
      maxLength: 6, // set the maximum length validation of the text input
    },
    styles: {
      backgroundColor: 'red', // set the background color of the component by providing a hex color code
      borderRadius: 20, // provide a numeric value to set the border radius
      errorTextColor: 'green', // set the color of the error text by providing a hex color code
      disabled: false, // set true to disable the component or false to enable it
      visibility: false, // set 'true' to show the component or 'false' to hide it
      textColor: 'yellow' // set the text color by providing a hex color code
    },
    },
```

<div style={{textAlign:'center'}}>

<img className="screenshot-full" src="/img/widgets/form/textinput.png" alt="Form custom schema" />

</div>

### Dropdown

**Properties**

```js
dropdown1: { // component name
  type: 'dropdown', // define the type of component
  displayValues: [1, 2, 3], // set the value for option labels in an array format
  values: ['one', 'two', 'three'], // set the option labels in an array
  loading: false, // set true to show the loading state or false to hide it
  value: 'two', // set the default selected value of the dropdown
  label: 'Select a number', // set the label of the component
  styles: {
    disabled: false, // set true to disable the component or false to enable it
    visibility: 'true', // set 'true' to show the component or 'false' to hide it
    borderRadius: 5, // provide a numeric value to set the border radius
    justifyContent: 'end' // set the alignment of the dropdown options to start, center or end
  }
},
```

<div style={{textAlign:'center'}}>

<img className="screenshot-full" src="/img/widgets/form/dropdown.png" alt="Form custom schema" />

</div>

### Button

**Properties**

```js
button1: { // component name
  type:'button', // define the type of component
  value: 'Submit', // set the button text
  label: '', // set the label of the component, set the value null i.e '' to hide the label
  styles: {
      backgroundColor: 'blue', // set the background color of the button by providing a hex color code
      textColor: 'white', // set the text color of the button by providing a hex color code
      borderRadius: 5, // provide a numeric value to set the border radius
      borderColor: 'black', // set the border color of the button by providing a hex color code
      loaderColor: 'gray', // set the color of the loader on the button by providing a hex color code
      visibility: 'true', // set 'true' to show the component or 'false' to hide it
      disabled: true // set true to disable the component or false to enable it
    }
    },
```

<div style={{textAlign:'center'}}>

<img className="screenshot-full" src="/img/widgets/form/button.png" alt="Form custom schema" />

</div>

### Text

**Properties**

```js
text1: { // component name
  type: 'text', // define the type of component
  value: 'This is a text component', // set the value of the text component
  label: '', // set the label of the component, set the value null i.e '' to hide the label
  styles: {
    backgroundColor: '#f6f5ff', // set the background color of the text by providing a hex color code
    textColor: 'red', // set the text color by providing a hex color code
    fontSize: 24, // set the font size of the text
    fontWeight: 30 // set the font weight of the text
  }
},
```

<div style={{textAlign:'center'}}>

<img className="screenshot-full" src="/img/widgets/form/text.png" alt="Form custom schema" />

</div>

### Radio

**Properties**

```js
radioButton1: { // component name
  type: 'radio', // define the type of component
  styles: {
    textColor: 'black', // set the text color of the radio option by providing a hex color code
    disabled: false, // set true to disable the component or false to enable it
    visibility: 'true' // set 'true' to show the component or 'false' to hide it 
  },
  displayValues: ['option 1', 'option 2', 'option 3'], // set the value for labels in an array format
  label: 'Radio Buttons', // set the label of the component
  value: 2, // set the default selected value of the radio button
  values: [1,2,3], // set the valuees in an array
},
```

<div style={{textAlign:'center'}}>

<img className="screenshot-full" src="/img/widgets/form/radio.png" alt="Form custom schema" />

<<<<<<< HEAD
</div>

## Events

To add an event to a button group, click on the widget handle to open the widget properties on the right sidebar. Go to the **Events** section and click on **Add handler**.

### On submit

**On submit** event is triggered when the button on the form component is clicked. Just like any other event on ToolJet, you can set multiple handlers for on submit event.

### On invalid

**On invalid** event is triggered when the input on the form is invalid.

:::info
Check [Action Reference](/docs/category/actions-reference) docs to get the detailed information about all the **Actions**.
:::

## General
### Tooltip

A Tooltip is often used to specify extra information about something when the user hovers the mouse pointer over the widget. Under the <b>General</b> accordion, you can set the value in the string format. Now hovering over the widget will display the string as the tooltip.

## Layout

| Layout  | description | Expected value |
| ----------- | ----------- | ------------ |
| Show on desktop | Toggle on or off to display desktop view. | You can programmatically determine the value by clicking on `Fx` to set the value `{{true}}` or `{{false}}` |
| Show on mobile | Toggle on or off to display mobile view. | You can programmatically determine the value by clicking on `Fx` to set the value `{{true}}` or `{{false}}` |

## Styles

<div style={{textAlign:'center'}}>

<img className="screenshot-full" src="/img/widgets/form/styles.png" alt="Form" />

</div>

| Style      | Description |
| ----------- | ----------- | 
| Background color |  You can change the background color of the form by entering the Hex color code or choosing a color of your choice from the color picker. |
| Border radius | Use this property to modify the border radius of the form component. |
| Border color |  You can change the color of the border of the form by entering the Hex color code or choosing a color of your choice from the color picker. |
| Visibility | Toggle on or off to control the visibility of the form. You can programmatically change its value by clicking on the `Fx` button next to it. If `{{false}}` the widget will not visible after the app is deployed. By default, it's set to `{{true}}`. |
| Disable | Toggle on to lock the widget. You can programmatically change its value by clicking on the `Fx` button next to it, if set to `{{true}}`, the widget will be locked and becomes non-functional. By default, its value is set to `{{false}}`. |
| Box shadow | This property adds a shadow to the widget. | You can use different values for box shadow property like offsets, blur, spread, and the color code. |

:::info
Any property having `Fx` button next to its field can be **programmatically configured**.
:::


## Exposed Variables

<div style={{textAlign:'center'}}>

<img className="screenshot-full" src="/img/widgets/form/exposedform.png" alt="Form" />

</div>

<br/>

| Variables      | Description |
| ----------- | ----------- |
| data | This variable holds the data of all the components that are nested inside the form components. You can access the value dynamically using JS: `{{components.form1.data.numberinput1.value}}`|
| **children** | This variable stores the data of the components within the form component. The purpose of exposing the child components of the form is to enable the child components to be [controlled using component specific actions](#controlling-child-components). |

## Component specific actions (CSA)

Following actions of form component can be controlled using the component specific actions(CSA):

| Actions     | Description |
| ----------- | ----------- |
| submitForm | You can submit the form data via a component-specific action within any event handler. Additionally, you have the option to employ a RunJS query to execute component-specific actions such as `await components.form1.resetForm()` |
| resetForm | You can reset the form data via a component-specific action within any event handler. Additionally, you have the option to employ a RunJS query to execute component-specific actions such as `await components.form1.submitForm()` |

## Controlling child components

All the child components of the form component are exposed through the `children` variable. This variable holds the data of all the components that are nested inside the form components.

<div style={{textAlign:'center'}}>

<img className="screenshot-full" src="/img/widgets/form/children.png" alt="Form" />

</div>

<br/>

The components inside the form can be controlled using the javascipt queries. For example, if you want to disable the `button1` component in the form, you can use the following expression:

```js
components.form1.children.button1.disable(true) // true to disable the button
```

<br/>

:::caution
Currently, only those child components can be controlled using the javascript queries that have component specific actions implemented. To check if a component has component specific actions implemented, refer to the document of that **[specific component](/docs/widgets/overview)**.
:::
=======
</div>
>>>>>>> f9f80d0b
<|MERGE_RESOLUTION|>--- conflicted
+++ resolved
@@ -537,106 +537,4 @@
 
 <img className="screenshot-full" src="/img/widgets/form/radio.png" alt="Form custom schema" />
 
-<<<<<<< HEAD
-</div>
-
-## Events
-
-To add an event to a button group, click on the widget handle to open the widget properties on the right sidebar. Go to the **Events** section and click on **Add handler**.
-
-### On submit
-
-**On submit** event is triggered when the button on the form component is clicked. Just like any other event on ToolJet, you can set multiple handlers for on submit event.
-
-### On invalid
-
-**On invalid** event is triggered when the input on the form is invalid.
-
-:::info
-Check [Action Reference](/docs/category/actions-reference) docs to get the detailed information about all the **Actions**.
-:::
-
-## General
-### Tooltip
-
-A Tooltip is often used to specify extra information about something when the user hovers the mouse pointer over the widget. Under the <b>General</b> accordion, you can set the value in the string format. Now hovering over the widget will display the string as the tooltip.
-
-## Layout
-
-| Layout  | description | Expected value |
-| ----------- | ----------- | ------------ |
-| Show on desktop | Toggle on or off to display desktop view. | You can programmatically determine the value by clicking on `Fx` to set the value `{{true}}` or `{{false}}` |
-| Show on mobile | Toggle on or off to display mobile view. | You can programmatically determine the value by clicking on `Fx` to set the value `{{true}}` or `{{false}}` |
-
-## Styles
-
-<div style={{textAlign:'center'}}>
-
-<img className="screenshot-full" src="/img/widgets/form/styles.png" alt="Form" />
-
-</div>
-
-| Style      | Description |
-| ----------- | ----------- | 
-| Background color |  You can change the background color of the form by entering the Hex color code or choosing a color of your choice from the color picker. |
-| Border radius | Use this property to modify the border radius of the form component. |
-| Border color |  You can change the color of the border of the form by entering the Hex color code or choosing a color of your choice from the color picker. |
-| Visibility | Toggle on or off to control the visibility of the form. You can programmatically change its value by clicking on the `Fx` button next to it. If `{{false}}` the widget will not visible after the app is deployed. By default, it's set to `{{true}}`. |
-| Disable | Toggle on to lock the widget. You can programmatically change its value by clicking on the `Fx` button next to it, if set to `{{true}}`, the widget will be locked and becomes non-functional. By default, its value is set to `{{false}}`. |
-| Box shadow | This property adds a shadow to the widget. | You can use different values for box shadow property like offsets, blur, spread, and the color code. |
-
-:::info
-Any property having `Fx` button next to its field can be **programmatically configured**.
-:::
-
-
-## Exposed Variables
-
-<div style={{textAlign:'center'}}>
-
-<img className="screenshot-full" src="/img/widgets/form/exposedform.png" alt="Form" />
-
-</div>
-
-<br/>
-
-| Variables      | Description |
-| ----------- | ----------- |
-| data | This variable holds the data of all the components that are nested inside the form components. You can access the value dynamically using JS: `{{components.form1.data.numberinput1.value}}`|
-| **children** | This variable stores the data of the components within the form component. The purpose of exposing the child components of the form is to enable the child components to be [controlled using component specific actions](#controlling-child-components). |
-
-## Component specific actions (CSA)
-
-Following actions of form component can be controlled using the component specific actions(CSA):
-
-| Actions     | Description |
-| ----------- | ----------- |
-| submitForm | You can submit the form data via a component-specific action within any event handler. Additionally, you have the option to employ a RunJS query to execute component-specific actions such as `await components.form1.resetForm()` |
-| resetForm | You can reset the form data via a component-specific action within any event handler. Additionally, you have the option to employ a RunJS query to execute component-specific actions such as `await components.form1.submitForm()` |
-
-## Controlling child components
-
-All the child components of the form component are exposed through the `children` variable. This variable holds the data of all the components that are nested inside the form components.
-
-<div style={{textAlign:'center'}}>
-
-<img className="screenshot-full" src="/img/widgets/form/children.png" alt="Form" />
-
-</div>
-
-<br/>
-
-The components inside the form can be controlled using the javascipt queries. For example, if you want to disable the `button1` component in the form, you can use the following expression:
-
-```js
-components.form1.children.button1.disable(true) // true to disable the button
-```
-
-<br/>
-
-:::caution
-Currently, only those child components can be controlled using the javascript queries that have component specific actions implemented. To check if a component has component specific actions implemented, refer to the document of that **[specific component](/docs/widgets/overview)**.
-:::
-=======
-</div>
->>>>>>> f9f80d0b
+</div>