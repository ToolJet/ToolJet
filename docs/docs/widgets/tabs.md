---
id: tabs
title: Tabs
---

# Tabs

A Tabs widget contains a number of defined containers that can be navigated through the tabs. Each tab acts as a [container](/docs/widgets/container/) that can have different widgets placed inside it.

<div style={{textAlign: 'center'}}>

<img className="screenshot-full" src="/img/widgets/tabs/tabs.png" alt="ToolJet - Widget Reference - Tabs" />

</div>

## How To Use Tabs Widget

<iframe height="500" src="https://www.youtube.com/embed/YmAhpO4Ku5w" title="Tabs Widget" frameborder="0" allowfullscreen width="100%"></iframe>

## Properties

### Tabs

This property lets you add and remove containers from the tabs widget. Each container in the tab has its unique `id` , `title` and `disabled` for disabling individual tabs . This field expects an array of objects.

```js
{{[
    { title: 'Home', id: '0' },
    { title: 'Profile', id: '1',disabled:'true' },
    { title: 'Settings', id: '2' }
]}}
```

#### Adding background color to Tabs

You can specify the different color for each tab using the `backgroundColor` property and use hex color code or color name as the value.

```js
{{[ 
		{ title: 'Home', id: '0', backgroundColor: '#81D4FA' }, 
		{ title: 'Profile', id: '1', backgroundColor: 'blue' }, 
		{ title: 'Settings', id: '2', backgroundColor: '#ecf0f1'} 
 ]}}
```

<div style={{textAlign: 'center'}}>

<<<<<<< HEAD
<img className="screenshot-full" src="/img/widgets/tabs/tabsbg.png" alt="irtable record"/>
=======
<img className="screenshot-full" src="/img/widgets/tabs/tabsbg.png" alt="Tabs properties"/>
>>>>>>> 9fb0d9d1

</div>

### Default tab

This property selects the container in the tab which matches the corresponding `id`. By default, the value is set to `0`.

### Hide tab

It allows you to hide all the tab titles defined in the Tabs property above. It accepts boolean values which can also be set using the toggle option or programmatically by clicking on the FX button.

### Render only active tab

This property is enabled by default. When enabled, only the active tab will be rendered and when disabled, all the tabs in the component will be rendered.

## Events

<div style={{textAlign: 'center'}}>

<img className="screenshot-full" src="/img/widgets/tabs/events.png" alt="irtable record"/>

</div>

### On tab switch

This event is triggered when the tab is switched.

:::info
Check [Action Reference](/docs/category/actions-reference) docs to get the detailed information about all the **Actions**.
:::

## Actions

| Action      | Description | Properties |
| ----------- | ----------- | ------------------ |
| setTab | Set current tab. | `id` |

## Layout

### Show on desktop

Toggle on or off to display the widget in desktop view. You can programmatically determine the value by clicking on `Fx` to set the value `{{true}}` or `{{false}}`.

### Show on mobile

Toggle on or off to display the widget in mobile view. You can programmatically determine the value by clicking on `Fx` to set the value `{{true}}` or `{{false}}`.

## Styles

### Highlight Color

You can change the highlight color of the selected tab by entering the Hex color code or choosing a color of your choice from the color picker.

### Tab width

Tab width can be set as **auto** or **equally split**.

### Visibility

Toggle on or off to control the visibility of the widget. You can programmatically change its value by clicking on the `Fx` button next to it. If `{{false}}` the widget will not be visible after the app is deployed. By default, it's set to `{{true}}`.

### Disable

This is `off` by default, toggle `on` the switch to lock the widget and make it non-functional. You can also programmatically set the value by clicking on the `Fx` button next to it. If set to `{{true}}`, the widget will be locked and becomes non-functional. By default, its value is set to `{{false}}`.

:::info
Any property having `Fx` button next to its field can be **programmatically configured**.
<<<<<<< HEAD
:::

=======
:::
>>>>>>> 9fb0d9d1
<|MERGE_RESOLUTION|>--- conflicted
+++ resolved
@@ -45,11 +45,7 @@
 
 <div style={{textAlign: 'center'}}>
 
-<<<<<<< HEAD
-<img className="screenshot-full" src="/img/widgets/tabs/tabsbg.png" alt="irtable record"/>
-=======
 <img className="screenshot-full" src="/img/widgets/tabs/tabsbg.png" alt="Tabs properties"/>
->>>>>>> 9fb0d9d1
 
 </div>
 
@@ -117,9 +113,4 @@
 
 :::info
 Any property having `Fx` button next to its field can be **programmatically configured**.
-<<<<<<< HEAD
-:::
-
-=======
-:::
->>>>>>> 9fb0d9d1
+:::