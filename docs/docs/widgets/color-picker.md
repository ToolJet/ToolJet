---
id: color-picker
title: Color Picker
---

# Color Picker

**Color Picker** widget is used to select the desired color from the color picker

<div style={{paddingTop:'24px', paddingBottom:'24px'}}>

## Properties

### Default color

The data needs to be an valid hex color

- One can change default color either from color picker or using `fx` (need to provide only respective hex value)

**Example:**

```json
Valid color : #000000 or #000
Invalid Color : #0000, "black" , rgb(0,0,0) ,
```

</div>

<div style={{paddingTop:'24px', paddingBottom:'24px'}}>

## Events

To add an event to a color-picker component, click on the widget handle to open the widget properties on the right sidebar. Go to the **Events** section and click on **+ Add handler**.

| <div style={{ width:"100px"}}> Event </div> | <div style={{ width:"100px"}}> Description </div> |
|:----------- |:----------- |
| On change | On change event is triggered when the color is changed on the color-picker|

</div>

<div style={{paddingTop:'24px', paddingBottom:'24px'}}>

## Component Specific Actions (CSA)

Following actions of Color Picker component can be controlled using the component specific actions(CSA):

| <div style={{ width:"100px"}}> Actions  </div>   | <div style={{ width:"135px"}}> Description </div> | <div style={{ width:"135px"}}> How To Access </div> |
|:----------- |:----------- |:----------- |
| setColor | Set a color on the color component via a component-specific action within any event handler. | Employ a RunJS query to execute component-specific actions such as `await components.colorpicker1.setColor('#64A07A')` |

</div>

<div style={{paddingTop:'24px', paddingBottom:'24px'}}>

## Exposed Variables

| <div style={{ width:"100px"}}> Variables </div> | <div style={{ width:"135px"}}> Description </div> | <div style={{ width:"135px"}}> How To Access </div> |
|:----------- |:----------- |:---------- |
| selectedColorHex | Gets updated with HEX color code whenever a user selects a color from the color picker.| Access the value dynamically using JS: `{{components.colorpicker1.selectedColorHex}}`|
| selectedColorRGB | Gets updated with RGB color code whenever a user selects a color from the color picker. | Access the value dynamically using JS: `{{components.colorpicker1.selectedColorRGB}}`|
| selectedColorRGBA | Gets updated with RGBA color code whenever a user selects a color from the color picker.| Access the value dynamically using JS: `{{components.colorpicker1.selectedColorRGBA}}`|

</div>

<div style={{paddingTop:'24px', paddingBottom:'24px'}}>

## Layout

| <div style={{ width:"100px"}}> Layout </div> | <div style={{ width:"100px"}}> Description </div> | <div style={{ width:"135px"}}> Expected Value  </div> |
|:--------------- |:----------------------------------------- | :------------------------------------------------------------------------------------------------------------- |
| Show on desktop | Toggle on or off to display desktop view. | Programmatically determine the value by clicking on `Fx` to set the value `{{true}}` or `{{false}}` |
| Show on mobile  | Toggle on or off to display mobile view.  | Programmatically determinine the value by clicking on `Fx` to set the value `{{true}}` or `{{false}}` |

</div>

<div style={{paddingTop:'24px', paddingBottom:'24px'}}>

## Styles

| <div style={{ width:"100px"}}> Style </div> | <div style={{ width:"100px"}}> Description    </div>                                                                                                                                                                                                                                          | <div style={{ width:"135px"}}> Expected Value </div> |
|:---------- | :-------------------------------------------------------------------------------------------------------------------------------------------------------------------------------------------------------------------------------------------------------- |:---------- |
| Visibility | Toggle on or off to control the visibility of the widget.| Programmatically change its value by clicking on the `Fx` button next to it. If `{{false}}` the widget will not visible after the app is deployed. By default, it's set to `{{true}}` |

</div>

<div style={{paddingTop:'24px', paddingBottom:'24px'}}>

## Actions

| <div style={{ width:"100px"}}> Action  </div>    | <div style={{ width:"100px"}}> Description </div> | <div style={{ width:"100px"}}> Properties </div> |
|:----------- |:----------- |:------------------ |
| setColor | Set the  color. | `color` eg - `#ffffff` |

:::info
Any property having `Fx` button next to its field can be **programmatically configured**.
:::

**Example: Selecting/changing color from the color picker and getting respective hex, rgb and rgba value of selected color**
- Let's start by creating a new app and then dragging the Color Picker  widget onto the canvas.
- Click on the Color Picker widget, a picker pop-up will appear, one can select desired color from the picker.
- In order to close the appeared picker pop-up, one need's to move away mouse from the picker pop-up and picker pop-up will fade away.
- In the Inspector, inside component, look for colorpicker, where one can get respective hex, rgb and rgba color

<div style={{textAlign: 'center'}}>

<img className="screenshot-full" src="/img/widgets/color-picker/colorpickerinspector-v2.png" alt="ToolJet - Widget Reference - Color Picker" />

</div>

<<<<<<< HEAD
## Exposed Variables

| Variables    | Description |
| ----------- | ----------- |
| selectedColorHex | This variable gets updated with HEX color code whenever a user selects a color from the color picker. You can access the value dynamically using JS: `{{components.colorpicker1.selectedColorHex}}`|
| selectedColorRGB | This variable gets updated with RGB color code whenever a user selects a color from the color picker. You can access the value dynamically using JS: `{{components.colorpicker1.selectedColorRGB}}`|
| selectedColorRGBA | This variable gets updated with RGBA color code whenever a user selects a color from the color picker. You can access the value dynamically using JS: `{{components.colorpicker1.selectedColorRGBA}}`|

## Component specific actions (CSA)

Following actions of the component can be controlled using the component specific actions(CSA):



| Actions     | Description |
| ----------- | ----------- |
| setColor | Set a color on the color component via a component-specific action within any event handler. Additionally, you have the option to employ a RunJS query to execute component-specific actions such as `await components.colorpicker1.setColor('#64A07A')` |
=======
</div>
>>>>>>> 6fc443ab
<|MERGE_RESOLUTION|>--- conflicted
+++ resolved
@@ -107,7 +107,6 @@
 
 </div>
 
-<<<<<<< HEAD
 ## Exposed Variables
 
 | Variables    | Description |
@@ -124,7 +123,4 @@
 
 | Actions     | Description |
 | ----------- | ----------- |
-| setColor | Set a color on the color component via a component-specific action within any event handler. Additionally, you have the option to employ a RunJS query to execute component-specific actions such as `await components.colorpicker1.setColor('#64A07A')` |
-=======
-</div>
->>>>>>> 6fc443ab
+| setColor | Set a color on the color component via a component-specific action within any event handler. Additionally, you have the option to employ a RunJS query to execute component-specific actions such as `await components.colorpicker1.setColor('#64A07A')` |