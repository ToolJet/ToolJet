import {
    BrainCircuit, Grid3x3, Database, Workflow, Cog, Target, Scale,
    Layers, FileSpreadsheet, Folder, Wand2, LayoutDashboard, Users, UserCheck,
    Lock, UserPlus, ScrollText, Megaphone, Gem, Mail, GitBranch,
    Box, GitMerge, ShoppingBag, Wand, Flag, ShieldCheck, Cloud, Container, Boxes, Server, Telescope, Globe
} from 'lucide-react';

export const featureCards = [
    {
        icon: BrainCircuit,
        title: "Build with AI",
        color: "text-blue-500",
        content: "Build applications effortlessly using natural language to generate and customize apps.",
        href: "/docs/beta/build-with-ai/overview"
    },
    {
        icon: Grid3x3,
        title: "App Builder",
        color: "text-blue-500",
        content: "Design and create applications with ToolJet's intuitive app builder, featuring a drag-and-drop interface and powerful pre-built components to streamline development.",
        href: "/docs/beta/app-builder/overview"
    },
    {
        icon: Database,
        title: "ToolJet Database",
        color: "text-blue-500",
        content: "Powered by PostgreSQL, offering a user-friendly UI editor. ToolJet Database allows you to manage, edit, and interact with your data directly within the platform.",
        href: "/docs/beta/tooljet-db/tooljet-database"
    },
    {
        icon: Workflow,
        title: "Workflows",
        color: "text-blue-500",
        content: "Automate processes and define workflows with precision, allowing your apps to handle tasks intelligently.",
        href: "/docs/beta/workflows/overview"
    }
];

export const setupCards = [
    {
        icon: Cog,
        title: "Try ToolJet",
        color: "text-blue-500",
        content: "Get started with ToolJet in under 2 minutes by running it with Docker. Experience a seamless setup and explore the full capabilities of ToolJet.",
        href: "/docs/beta/setup/try-tooljet"
    },
    {
        icon: Cog,
        title: "System Requirements",
        color: "text-blue-500",
        content: "Ensure your system meets the requirements for running ToolJet. Check hardware and software specifications to get the best performance.",
        href: "/docs/beta/setup/system-requirements"
    },
    {
        icon: Target,
        title: "Choose Your ToolJet",
        color: "text-blue-500",
        content: "Discover the ideal ToolJet version for your development needs. Choose between our LTS versions or explore Pre-Release versions.",
        href: "/docs/beta/setup/choose-your-tooljet/"
    },
    {
        icon: Scale,
        title: "Upgrade to LTS",
        color: "text-blue-500",
        content: "Upgrade to the Long Term Support (LTS) version of ToolJet for extended support, stability, and access to critical updates.",
        href: "/docs/beta/setup/upgrade-to-lts"
    }
];

export const deployOptions = [
    { icon: Cloud, title: "DigitalOcean", href: "/docs/beta/setup/digitalocean" },
    { icon: Container, title: "Docker", href: "/docs/beta/setup/docker" },
    { icon: Server, title: "AWS EC2", href: "/docs/beta/setup/ec2" },
    { icon: Server, title: "AWS ECS", href: "/docs/beta/setup/ecs" },
    { icon: Server, title: "Openshift", href: "/docs/beta/setup/openshift" },
    { icon: Telescope, title: "Helm", href: "/docs/beta/setup/helm" },
    { icon: Boxes, title: "Kubernetes", href: "/docs/beta/setup/kubernetes" },
    { icon: Globe, title: "Kubernetes (GKE)", href: "/docs/beta/setup/kubernetes-gke" },
    { icon: Globe, title: "Kubernetes (AKS)", href: "/docs/beta/setup/kubernetes-aks" },
    { icon: Globe, title: "Kubernetes (EKS)", href: "/docs/beta/setup/kubernetes-eks" },
    { icon: Globe, title: "Azure Container Apps", href: "/docs/beta/setup/azure-container" },
    { icon: Globe, title: "Google Cloud Run", href: "/docs/beta/setup/google-cloud-run" },


];

export const dataCards = [
    {
        icon: Layers,
        title: "Overview",
        color: "text-blue-500",
        content: "Gain a broad understanding on connecting various data sources to ToolJet.",
        href: "/docs/beta/data-sources/overview"
    },
    {
        icon: FileSpreadsheet,
        title: "Sample Data Source",
        color: "text-blue-500",
        content: "Explore sample data sources to quickly integrate with ToolJet. Test features and workflows using predefined datasets.",
        href: "/docs/beta/data-sources/sample-data-sources"
    },
    {
        icon: Folder,
        title: "Data Source Library",
        color: "text-blue-500",
        content: "Browse ToolJet's data source library to connect with databases, APIs, and external services seamlessly.",
        href: "/docs/beta/tooljet-concepts/what-are-datasources/"
    },
    {
        icon: Wand2,
        title: "Transformation",
        color: "text-blue-500",
        content: "Leverage ToolJet's transformation capabilities to manipulate and format data from various sources with ease.",
        href: "/docs/beta/tutorial/transformations/"
    }
];

export const organizationCards = [
    { icon: Users, title: "Workspaces", href: "/docs/beta/tj-setup/workspaces" },
    { icon: UserCheck, title: "User authentication", href: "/docs/beta/user-management/authentication/self-hosted/overview" },
    { icon: Lock, title: "Permissions", href: "/docs/beta/user-management/role-based-access/access-control" },
    { icon: UserPlus, title: "Users and groups", href: "/docs/beta/user-management/role-based-access/user-roles" },
    { icon: ScrollText, title: "Audit logs", href: "/docs/beta/security/audit-logs" },
    { icon: Megaphone, title: "White label", href: "/docs/beta/tj-setup/org-branding/white-labeling" },
    { icon: Gem, title: "Super admin", href: "/docs/beta/user-management/role-based-access/super-admin" },
    { icon: Mail, title: "Licensing", href: "/docs/beta/tj-setup/licensing/self-hosted" }
];

export const releaseCards = [
    {
        icon: GitBranch,
        title: "Git Sync",
        color: "text-blue-500",
        content: "Sync your ToolJet projects with Git repositories, enabling version control and collaboration across teams.",
        href: "/docs/beta/development-lifecycle/gitsync/overview"
    },
    {
        icon: Box,
        title: "Multi-Environment",
        color: "text-blue-500",
        content: "Easily manage and deploy applications across multiple environments, ensuring smooth transitions between development, staging, and production.",
        href: "/docs/beta/development-lifecycle/environment/self-hosted/multi-environment"
    },
    {
        icon: GitMerge,
        title: "Versioning and Release",
        color: "text-blue-500",
        content: "Implement version control and release management to track changes, roll back updates, and maintain stable app deployments.",
        href: "/docs/beta/development-lifecycle/release/version-control"
    }
];

export const resourceCards = [
    {
        icon: ShoppingBag,
        title: "Marketplace",
        color: "text-blue-500",
        content: "Discover a variety of plugins, extensions and integrations in ToolJet's marketplace to enhance your app-building experience.",
        href: "/docs/beta/marketplace/marketplace-overview"
    },
    {
        icon: Flag,
        title: "Tracking",
        color: "text-blue-5000",
        content: "ToolJet ensures privacy by acting as a proxy, never storing data, and offers anonymous tracking with feature controls.",
        href: "/docs/beta/tracking"
    },
    {
        icon: ShieldCheck,
        title: "Security",
        color: "text-blue-500",
<<<<<<< HEAD
        content: "ToolJet guarantees your data security with SOC 2 compliance, robust encryption, and secure credential handling. We never store your data, ensuring peace of mind with every connection",
        href: "/docs/beta/security/compliance"
=======
        content: "ToolJet ensures data security with SOC 2 compliance, encryption, and secure credential handling, never storing your data.",
        href: "/docs/beta/security"
>>>>>>> d2103a0a
    }
];

export const textLabels = {
    title: {
        prefix: "ToolJet",
        highlight: "Documentation"
    },
    subtitle: "Learn how to get up and running with ToolJet",
    gettingStarted: {
        title: "Getting Started",
        description: "Discover how to create and publish apps within minutes"
    },
    setupToolJet: {
        title: "Setup ToolJet",
        description: "Learn about the different methods you can use to deploy ToolJet"
    },
    deployOn: {
        title: "Deployment"
    },
    exploreMore: "Explore more",
    bringData: {
        title: "Bring your data to ToolJet",
        description: "Learn how to connect your data sources to ToolJet"
    },
    manageOrganization: {
        title: "Manage your organization",
        description: "Learn how to secure your apps and manage user authentication in ToolJet."
    },
    manageReleases: {
        title: "Manage releases",
        description: "Learn how you can efficiently control the release cycle in ToolJet"
    },
    additionalResources: {
        title: "Additional resources",
        description: "Learn more about Marketplace Plugins, ToolJet Copilot, App Performance, and Security."
    }
};

export const sectionCards = {
    gettingStarted: {
        title: "Getting Started",
        description: "Discover how to create and publish apps within minutes",
        link: "/docs/beta/getting-started/quickstart-guide",
    }
};<|MERGE_RESOLUTION|>--- conflicted
+++ resolved
@@ -169,13 +169,8 @@
         icon: ShieldCheck,
         title: "Security",
         color: "text-blue-500",
-<<<<<<< HEAD
-        content: "ToolJet guarantees your data security with SOC 2 compliance, robust encryption, and secure credential handling. We never store your data, ensuring peace of mind with every connection",
-        href: "/docs/beta/security/compliance"
-=======
         content: "ToolJet ensures data security with SOC 2 compliance, encryption, and secure credential handling, never storing your data.",
         href: "/docs/beta/security"
->>>>>>> d2103a0a
     }
 ];
 
