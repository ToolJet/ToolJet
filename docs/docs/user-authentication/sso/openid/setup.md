---
id: setup
title: OpenID Setup
---

<div className='badge badge--primary heading-badge'>Available on: Paid plans</div>

# Configure OpenId Connect Single Sign-on


- Go to the **Workspace Settings** (⚙️) from the left sidebar in the ToolJet dashboard
  <div style={{textAlign: 'center'}}>

  <img className="screenshot-full" src="/img/sso/general/workside2.png" alt="General Settings: SSO" width="500"/>

  </div>

- Select `SSO` from workspace options
  <div style={{textAlign: 'center'}}>

  <img className="screenshot-full" src="/img/sso/okta/sso2.png" alt="Okta: SSO" width="500"/> 

  </div>

- Select `OpenId Connect`.
  <div style={{textAlign: 'center'}}>

  <img className="screenshot-full" src="/img/sso/openid/openid.png" alt="Okta: SSO" /> 

  </div>

- Find and set **Name**, **Client Id**, **Client Secret**, and **Well Known URL** from your Open Id provider.

### Exposed ssoUserInfo

Once the OpenID is configured (on ToolJet version **`v2.6.2-ee2.1.0`** or above), ToolJet will expose the user info returned by the OpenID provider. The user info will be available under the `ssoUserInfo` property of the `currentUser` variable. Check the **[Inspector](/docs/how-to/use-inspector)** doc to learn more.

The exposed user info can be dynamically accessed throughout the apps using JS **`{{globals.currentUser.ssoUserInfo.<key>}}`**

The following is an example of the user info returned by Google OpenID provider:

| Key | Description | Syntax to access |
|:--- |:----------- |:------- |
| **sub** | Subject - Identifier for the End-User at the Issuer. | `{{globals.currentUser.ssoUserInfo.sub}}` |
| **name** | End-User's full name in displayable form including all name parts, possibly including titles and suffixes, ordered according to the End-User's locale and preferences. | `{{globals.currentUser.ssoUserInfo.name}}` |
| **given_name** | Given name(s) or first name(s) of the End-User. | `{{globals.currentUser.ssoUserInfo.given_name}}` |
| **family_name** | Surname(s) or last name(s) of the End-User. | `{{globals.currentUser.ssoUserInfo.family_name}}` |
| **picture** | URL of the End-User's profile picture. This URL MUST refer to an image file (for example, a PNG, JPEG, or GIF image file), rather than to a Web page containing an image. | `{{globals.currentUser.ssoUserInfo.picture}}` |
| **email** | End-User's preferred e-mail address. Its value MUST conform to the RFC 5322 [RFC5322] addr-spec syntax. | `{{globals.currentUser.ssoUserInfo.email}}` |
| **email_verified** | True if the End-User's e-mail address has been verified; otherwise false. | `{{globals.currentUser.ssoUserInfo.email_verified}}` |
| **locale** | End-User's locale, represented as a BCP47 [RFC5646] language tag. This is typically an ISO 639-1 Alpha-2 [ISO639‑1] language code in lowercase and an ISO 3166-1 Alpha-2 [ISO3166‑1] country code in uppercase, separated by a dash. For example, en-US or fr-CA. As a compatibility note, some implementations have used an underscore as the separator rather than a dash, for example, en_US; Relying Parties MAY choose to accept this locale syntax as well. | `{{globals.currentUser.ssoUserInfo.locale}}` |
| **hd** | End-User's hosted domain, if any. | `{{globals.currentUser.ssoUserInfo.hd}}` |
| **access_token** | Access token returned by the OpenID provider. | `{{globals.currentUser.ssoUserInfo.access_token}}` |
| **id_token** | ID token returned by the OpenID provider. | `{{globals.currentUser.ssoUserInfo.id_token}}` |
<<<<<<< HEAD
=======
| **id_token_encrpted** | It is the JSON value of encrypted `id_token` | `{{globals.currentUser.ssoUserInfo.id_token_encrpted}}` |
>>>>>>> 790bfb9c

<div style={{textAlign: 'center'}}>

<img className="screenshot-full" src="/img/sso/openid/ssouserinfon.png" alt="ssouserinfo" /> 

</div><|MERGE_RESOLUTION|>--- conflicted
+++ resolved
@@ -52,10 +52,7 @@
 | **hd** | End-User's hosted domain, if any. | `{{globals.currentUser.ssoUserInfo.hd}}` |
 | **access_token** | Access token returned by the OpenID provider. | `{{globals.currentUser.ssoUserInfo.access_token}}` |
 | **id_token** | ID token returned by the OpenID provider. | `{{globals.currentUser.ssoUserInfo.id_token}}` |
-<<<<<<< HEAD
-=======
 | **id_token_encrpted** | It is the JSON value of encrypted `id_token` | `{{globals.currentUser.ssoUserInfo.id_token_encrpted}}` |
->>>>>>> 790bfb9c
 
 <div style={{textAlign: 'center'}}>
 
