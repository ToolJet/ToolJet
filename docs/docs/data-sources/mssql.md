---
id: mssql
title: MS SQL Server / Azure SQL Databases
---

ToolJet can connect to MS SQL Server & Azure SQL databases to read and write data. 

<div style={{paddingTop:'24px'}}>

## Connection

To establish a connection with the MS SQL Server data source, click on the **+ Add new Data source** button located on the query panel or navigate to the [Data Sources](/docs/data-sources/overview) page from the ToolJet dashboard.

:::info
Please make sure the **Host/IP** of the database is accessible from your VPC if you have self-hosted ToolJet. If you are using ToolJet cloud, please **whitelist** our IP.
:::

ToolJet requires the following to connect to your PostgreSQL database.

- **Host**
- **Port**
- **Username**
- **Password**
- **Azure**  (Select this option if you are using Azure SQL databases)

**Note:** It is recommended to create a new database user so that you can control the access levels of ToolJet. 

<img className="screenshot-full" src="/img/datasource-reference/mssql/connect.png" alt="ToolJet - Redis connection"/>


</div>
<<<<<<< HEAD

<div style={{paddingTop:'24px'}}>

## Querying SQL Server / Azure SQL Databases

1. Click on **+ Add** button of the query manager at the bottom panel of the editor.
2. Select the database added in the previous step as the data source.

Once the SQL data source is added, you can create queries to read and write data to the database. You can create queries from the **[Query Panel](/docs/app-builder/query-panel#query-manager)** located at the bottom panel of the app builder.

### SQL Mode

SQL mode can be used to query MS SQL Server / Azure SQL Databases using SQL queries.  

1. Select **SQL mode** from the dropdown.
2. Enter the SQL query in the editor.
3. Click on the **Run** button to run the query.

#### Example
```sql
SELECT * FROM users
```

<img className="screenshot-full" src="/img/datasource-reference/mssql/sql mode.png" alt="ToolJet mssql sql mode" style={{marginBottom:'15px'}}/>
=======

<div style={{paddingTop:'24px'}}>

## Querying SQL Server / Azure SQL Databases

1. Click on **+ Add** button of the query manager at the bottom panel of the editor.
2. Select the database added in the previous step as the data source.

Once the SQL data source is added, you can create queries to read and write data to the database. You can create queries from the **[Query Panel](/docs/app-builder/query-panel#query-manager)** located at the bottom panel of the app builder.

### SQL Mode

SQL mode can be used to query MS SQL Server / Azure SQL Databases using SQL queries.  

1. Select **SQL mode** from the dropdown.
2. Enter the SQL query in the editor.
3. Click on the **Run** button to run the query.

#### Example
```sql
SELECT * FROM users
```

<img className="screenshot-full" src="/img/datasource-reference/mssql/sql mode.png" alt="ToolJet mssql sql mode" style={{marginBottom:'15px'}}/>

#### **Parameterized queries**:

ToolJet offers support for parameterized SQL queries, which enhance security by preventing SQL injection and allow for dynamic query construction. To implement parameterized queries:

1. Use `:parameter_name` as placeholders in your SQL query where you want to insert parameters.
2. In the **Parameters** section below the query editor, add key-value pairs for each parameter.
3. The keys should match the parameter names used in the query (without the colon).
4. The values can be static values or dynamic values using the `{{ }}` notation.

<div style={{textAlign: 'center'}}>
<img className="screenshot-full" src="/img/datasource-reference/mssql/parameterized-query.png" alt="Postgresql parameterized SQL queries"/>
</div>

**Example:**
```yaml
Query: SELECT * FROM users WHERE username = :username
SQL Parameters:
  Key: username
  Value: oliver // or {{ components.username.value }}
```
>>>>>>> 48286012

### GUI Mode

GUI mode can be used to query MS SQL Server / Azure SQL Databases without writing queries.

1. Select **GUI mode** from the dropdown.
2. Choose the operation **Bulk update using the primary key**.
3. Enter the **Table** name and **Primary key** column name. 
4. In the editor, enter the records in the form of an array of objects. 
5. Click on the **Run** button to run the query.

#### Example
```json
{{ [ {id: 1, channel: 33}, {id: 2, channel: 24} ] }}
```

<img className="screenshot-full" src="/img/datasource-reference/mssql/gui mode.png" alt="ToolJet mssql gui mode"/>

:::tip
Query results can be transformed using transformations. Read our transformations documentation to see how: [link](/docs/tutorial/transformations)
:::

</div><|MERGE_RESOLUTION|>--- conflicted
+++ resolved
@@ -29,32 +29,6 @@
 
 
 </div>
-<<<<<<< HEAD
-
-<div style={{paddingTop:'24px'}}>
-
-## Querying SQL Server / Azure SQL Databases
-
-1. Click on **+ Add** button of the query manager at the bottom panel of the editor.
-2. Select the database added in the previous step as the data source.
-
-Once the SQL data source is added, you can create queries to read and write data to the database. You can create queries from the **[Query Panel](/docs/app-builder/query-panel#query-manager)** located at the bottom panel of the app builder.
-
-### SQL Mode
-
-SQL mode can be used to query MS SQL Server / Azure SQL Databases using SQL queries.  
-
-1. Select **SQL mode** from the dropdown.
-2. Enter the SQL query in the editor.
-3. Click on the **Run** button to run the query.
-
-#### Example
-```sql
-SELECT * FROM users
-```
-
-<img className="screenshot-full" src="/img/datasource-reference/mssql/sql mode.png" alt="ToolJet mssql sql mode" style={{marginBottom:'15px'}}/>
-=======
 
 <div style={{paddingTop:'24px'}}>
 
@@ -100,7 +74,6 @@
   Key: username
   Value: oliver // or {{ components.username.value }}
 ```
->>>>>>> 48286012
 
 ### GUI Mode
 
