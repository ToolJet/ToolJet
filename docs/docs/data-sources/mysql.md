---
id: mysql
title: MySQL
---

ToolJet can connect to MySQL databases to read and write data.

<div style={{paddingTop:'24px'}}>

## Connection

To establish a connection with the MySQL data source, you can either click on the **+ Add new Data source** button located on the query panel or navigate to the **[Data Sources](/docs/data-sources/overview)** page through the ToolJet dashboard.

<div style={{textAlign: 'center'}}>

<img className="screenshot-full" src="/img/datasource-reference/mysql/addmysql.gif" alt="MySQL data source"/>

</div>
<br/>

:::info
Please make sure the **Host/IP** of the database is accessible from your VPC if you have self-hosted ToolJet. If you are using ToolJet cloud, please **whitelist** our IP.
:::

**ToolJet requires the following to connect to your MySQL database:**

- **Username**
- **Password**
- **Database Name**
- **Connection Type**

If you are using **Hostname** as the connection type, you will need to provide the following information:

- **Host/IP**
- **Port**
- **SSL**

If you are using **Socket** as the connection type, you will need to provide the following information:

- **Socket Path**

**Note:** It is recommended to create a new MySQL database user so that you can control the access levels of ToolJet.

<div style={{textAlign: 'center'}}>

<img className="screenshot-full" src="/img/datasource-reference/mysql/mysqlconnect.png" alt="mysql"/>

</div>

</div>

<div style={{paddingTop:'24px'}}>

## Querying MySQL

1. Click on **+ Add** button of the query manager at the bottom panel of the editor.
2. Select the database added in the previous step as the data source. 

Once the MySQL data source is added, you can create queries to read and write data to the database. You can create queries from the **[Query Panel](/docs/app-builder/query-panel#query-manager)** located at the bottom panel of the app builder.

### SQL Mode

SQL mode can be used to query MySQL database using SQL queries. 

<<<<<<< HEAD
SQL mode can be used to query MySQL database using SQL queries. 

1. Select SQL mode from the dropdown and then enter the SQL query in the editor.
2. Click the **Run** button to execute the query.
=======
1. Select **SQL mode** from the dropdown.
2. Enter the SQL query in the editor.
3. Click on the **Run** button to run the query.
>>>>>>> c69c6549

**Example:**

```sql
SELECT * FROM users
```

<div style={{textAlign: 'center'}}>

<img className="screenshot-full" src="/img/datasource-reference/mysql/sqlmode.png" alt="mysql" style={{marginBottom:'15px'}}/>

</div>

<<<<<<< HEAD
#### Parameterized queries:

ToolJet supports parameterized SQL queries, which help prevent SQL injection and allows for more dynamic query construction. To use parameterized queries:

1. Use `:parameter_name` as placeholders in your SQL query where you want to insert parameters.
2. In the **Parameters** section below the query editor, add key-value pairs for each parameter.
3. The keys should match the parameter names used in the query (without the colon).
4. The values can be static values or dynamic values using the `{{ }}` notation.

<div style={{textAlign: 'center'}}>
<img className="screenshot-full" src="/img/datasource-reference/mysql/parameterized-query.png" alt="mysql"/>
</div>

**Example:**
```yaml
Query: SELECT * FROM users WHERE username = :username
SQL Parameters:
  Key: username
  Value: oliver // or {{ components.username.value }}
```


### GUI mode
=======
### GUI Mode
>>>>>>> c69c6549

GUI mode can be used to query MySQL database without writing queries. 

1. Select **GUI mode** from the dropdown.
2. Choose the operation **Bulk update using primary key**.
3. Enter the **Table** name and **Primary key column** name.
4. In the editor enter the records in the form of an array of objects.
5. Click on the **Run** button to run the query.

**Example:**

```json
{{ [ {id: 1, channel: 33}, {id:2, channel:24} ] }}
```

<div style={{textAlign: 'center'}}>

<img className="screenshot-full" src="/img/datasource-reference/mysql/guinew.png" alt="mysql"/>

</div>

:::tip
Query results can be transformed using transformations. Learn more about transformations [here](/docs/tutorial/transformations).
:::

</div><|MERGE_RESOLUTION|>--- conflicted
+++ resolved
@@ -62,16 +62,9 @@
 
 SQL mode can be used to query MySQL database using SQL queries. 
 
-<<<<<<< HEAD
-SQL mode can be used to query MySQL database using SQL queries. 
-
-1. Select SQL mode from the dropdown and then enter the SQL query in the editor.
-2. Click the **Run** button to execute the query.
-=======
 1. Select **SQL mode** from the dropdown.
 2. Enter the SQL query in the editor.
 3. Click on the **Run** button to run the query.
->>>>>>> c69c6549
 
 **Example:**
 
@@ -85,7 +78,6 @@
 
 </div>
 
-<<<<<<< HEAD
 #### Parameterized queries:
 
 ToolJet supports parameterized SQL queries, which help prevent SQL injection and allows for more dynamic query construction. To use parameterized queries:
@@ -108,10 +100,7 @@
 ```
 
 
-### GUI mode
-=======
 ### GUI Mode
->>>>>>> c69c6549
 
 GUI mode can be used to query MySQL database without writing queries. 
 
