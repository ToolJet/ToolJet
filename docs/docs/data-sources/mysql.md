--- conflicted
+++ resolved
@@ -34,13 +34,10 @@
 - **Host/IP**
 - **Port**
 - **SSL**
-<<<<<<< HEAD
-=======
 - **SSL Certificate**:
   - **CA Certificate**
   - **Self-signed Certificate**
   - **None**
->>>>>>> 48286012
 
 If you are using **Socket** as the connection type, you will need to provide the following information:
 
@@ -56,11 +53,6 @@
 
 </div>
 
-<<<<<<< HEAD
-</div>
-
-=======
->>>>>>> 48286012
 <div style={{paddingTop:'24px'}}>
 
 ## Querying MySQL
@@ -90,10 +82,6 @@
 
 </div>
 
-<<<<<<< HEAD
-### GUI Mode
-
-=======
 #### Parameterized queries:
 
 ToolJet offers support for parameterized SQL queries, which enhance security by preventing SQL injection and allow for dynamic query construction. To implement parameterized queries:
@@ -118,7 +106,6 @@
 
 ### GUI Mode
 
->>>>>>> 48286012
 GUI mode can be used to query MySQL database without writing queries. 
 
 1. Select **GUI mode** from the dropdown.
