---
id: firestore
title: Cloud Firestore
---

# Cloud Firestore
ToolJet can connect to Cloud Firestore databases to read and write data.

## Connection 
ToolJet connects to your Cloud Firestore using JSON key of your GCP service account. Get your service account key as JSON from GCP console. For generating a new key, check out [Firestore's official documentation](https://cloud.google.com/iam/docs/creating-managing-service-account-keys#iam-service-account-keys-create-console).

Once you have the key, open it in a text editor and copy the contents. Paste the contents in the **Private key** field of the Firestore data source modal.

Click on **Test connection** button to verify if the key is valid. Click on **Save** button to save the data source.


<<<<<<< HEAD
<img className="screenshot-full" src="/img/datasource-reference/firestore/add-ds-firestore-new.png"  alt="firestore add ds"/>
=======
<img className="screenshot-full" src="/img/datasource-reference/firestore/add-ds-firestore-v2.png"  alt="firestore add ds"/>
>>>>>>> c5ad88e3


## Querying Firestore 

Click on `+` button of the query manager at the bottom panel of the editor and select the database added in the previous step as the data source.


<img className="screenshot-full" src="/img/datasource-reference/firestore/firestore-query.png" alt="firestore QUERY" />


Select the operation that you want to perform on Firestore and click **Save** to save the query. 

:::tip
Query results can be transformed using transformations. Read our transformations documentation to see how: **[link](/docs/tutorial/transformations)**
:::

## Supported operations
1. [Get document](#get-document)
2. [Query collection](#query-collection)
3. [Add Document to Collection](#add-document-to-collection) 
4. [Update document](#update-document) 
5. [Set document](#set-document)
6. [Bulk update using document id](#bulk-update-using-document-id)
7. [Delete document](#delete-document)

### Get document

Use this operation to get the data in a document.

#### Required parameters:

- **Path**: Enter the path of the document. Path format: `collection name/document id`. ex: `books/23e2wsds32`


<img className="screenshot-full" src="/img/datasource-reference/firestore/get.png" alt="firestore get" />


### Query collection

Use this operation to query all the documents in a collection. Check firestore doc [here](https://firebase.google.com/docs/reference/js/v8/firebase.database.Query).

#### Required parameters:

- **Path**: Enter the name of the collection to be queried. Example: `books`

#### Optional parameters:

- **Order type**: Select ascending or descending from the dropdown.

- **Limit**: Maximum number of documents to return in response. By default will return maximum 25 results. Maximum of 100 results allowed per request. The Limit value should be of integer type.

- **Field, Operator, and Value**: For filtering the results, you can enter a document field name, use appropriate operator from the dropdown and set a value.


<img className="screenshot-full" src="/img/datasource-reference/firestore/query-collection.png" alt="firestore collection"/>


### Add Document to Collection

Use this operation for creating a new document in a collection.

#### Required parameters:

- **Collection**: Enter the path of the document in a collection. Path format: `collection name/document id`. ex: `books/33243dwe2332`
- **Body**: Enter the Field names and their values in json form. example body:
```json
{
"Author": "Shubh",
"id": 5
}
```


<img className="screenshot-full" src="/img/datasource-reference/firestore/add-document.png" alt="firestore document" />


### Update document

Use this operation for updating the existing document in a collection. Also, it only updates fields if they exist, but doesn't replace an entire object like [set operation](#set-document).

#### Required parameters:

- **Path**: Enter the path of the document in a collection. Path format: `collection name/document id`. ex: `books/33243dwe2332`
- **Body**: Enter the Field names and their values in json form. example body:
```json
{
"Author": "Shubhendra",
"id": 3
}
```


<img className="screenshot-full" src="/img/datasource-reference/firestore/update.png" alt="firestore update" />


### Set document

This operation replaces your chosen object with the value that you provide. So if your object has 5 fields, and you use Set operation and pass object with 3 fields, it will now have 3 fields.

#### Required parameters:

- **Path**: Enter the path of the document in a collection. Path format: `collection name/document id`. ex: `books/33243dwe2332`
- **Body**: Enter the Field names and their values in json form. example body:
```json
{
"Author": "Shefewfbh",
"id": 9
}
```


<img className="screenshot-full" src="/img/datasource-reference/firestore/set.png" alt="firestore set" />


### Bulk update using document id

Use this operation for bulk updating documents.

#### Required parameters:

- **Collection**: 
- **Key for document ID**: 
- **Records**:



<img className="screenshot-full" src="/img/datasource-reference/firestore/bulk.png" alt="firestore bulk" />


### Delete document

Use this operation for deleting a document in a collection.

#### Required parameters:

- **Path**: Enter the path of the document to be deleted in a collection. Path format: `collection name/document id`. ex: `books/33243dwe2332`


<img className="screenshot-full" src="/img/datasource-reference/firestore/delete.png" alt="firestore delete"/>


## Transforming firestore query result for Table widget

The Firestore query result is in the form of object so we’ll need to transform it into array.

```js
return data = Array(data)
```<|MERGE_RESOLUTION|>--- conflicted
+++ resolved
@@ -14,11 +14,7 @@
 Click on **Test connection** button to verify if the key is valid. Click on **Save** button to save the data source.
 
 
-<<<<<<< HEAD
-<img className="screenshot-full" src="/img/datasource-reference/firestore/add-ds-firestore-new.png"  alt="firestore add ds"/>
-=======
 <img className="screenshot-full" src="/img/datasource-reference/firestore/add-ds-firestore-v2.png"  alt="firestore add ds"/>
->>>>>>> c5ad88e3
 
 
 ## Querying Firestore 
