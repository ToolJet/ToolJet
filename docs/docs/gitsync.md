--- conflicted
+++ resolved
@@ -61,15 +61,6 @@
 ### Step 3: Configure the GitSync feature on ToolJet
 
 Go to the **Workspace settings**, and click on the **Configure git** tab.
-<<<<<<< HEAD
-
-<div style={{textAlign: 'center'}}>
-    <img style={{ border:'0', marginBottom:'15px', borderRadius:'5px', boxShadow: '0px 1px 3px rgba(0, 0, 0, 0.2)' }} className="screenshot-full" src="/img/gitsync/gitsync-new.png" alt="GitSync" />
-</div>
-<br/>
-
-=======
->>>>>>> c5ad88e3
 Enter the **SSH URL** of the repository (obtained in Step 2) in the **Git repository URL** field. Click on the **Generate SSH key** button, and copy the SSH key that is generated. The SSH key is used to authenticate ToolJet with the repository.
 
 There are two types of generated SSH keys: **
@@ -77,11 +68,7 @@
 - **RSA**: This is an older algorithm that is used for generating SSH keys. It is not recommended to use this key type. Older VCS providers like Bitbucket recommend using this key type.
 
 <div style={{textAlign: 'center'}}>
-<<<<<<< HEAD
-    <img style={{ border:'0', marginBottom:'15px', borderRadius:'5px', boxShadow: '0px 1px 3px rgba(0, 0, 0, 0.2)' }} className="screenshot-full" src="/img/gitsync/ssh2-new.png" alt="GitSync" />
-=======
     <img style={{ border:'0', marginBottom:'15px', borderRadius:'5px', boxShadow: '0px 1px 3px rgba(0, 0, 0, 0.2)' }} className="screenshot-full" src="/img/gitsync/ssh2-v2.png" alt="GitSync" />
->>>>>>> c5ad88e3
 </div>
 
 ### Step 4: Deploy the SSH key to GitHub repository
@@ -103,11 +90,7 @@
 Go back to the **Configure git** tab on ToolJet, and click on the **Finalize setup** button. If the SSH key is configured correctly, you will see a success message.
 
 <div style={{textAlign: 'center'}}>
-<<<<<<< HEAD
-    <img style={{ border:'0', marginBottom:'15px', borderRadius:'5px', boxShadow: '0px 1px 3px rgba(0, 0, 0, 0.2)' }} className="screenshot-full" src="/img/gitsync/ssh2-new.png" alt="GitSync" />
-=======
     <img style={{ border:'0', marginBottom:'15px', borderRadius:'5px', boxShadow: '0px 1px 3px rgba(0, 0, 0, 0.2)' }} className="screenshot-full" src="/img/gitsync/finalize-ssh2-configuration-v2.png" alt="GitSync" />
->>>>>>> c5ad88e3
 </div>
 <br/>
 
@@ -123,11 +106,7 @@
 This option can be enabled or disabled from the **Configure git** tab on the **Workspace settings** page. By default, this option is disabled.
 
 <div style={{textAlign: 'center'}}>
-<<<<<<< HEAD
-    <img style={{ border:'0', marginBottom:'15px', borderRadius:'5px', boxShadow: '0px 1px 3px rgba(0, 0, 0, 0.2)' }} className="screenshot-full" src="/img/gitsync/autocommit-new.png" alt="GitSync" />
-=======
     <img style={{ border:'0', marginBottom:'15px', borderRadius:'5px', boxShadow: '0px 1px 3px rgba(0, 0, 0, 0.2)' }} className="screenshot-full" src="/img/gitsync/autocommit-v2.png" alt="GitSync" />
->>>>>>> c5ad88e3
 </div>
 <br/>
 
@@ -144,11 +123,7 @@
 2. For admin users: The users will see a dialogue box with a link to configure the GitSync feature.
 
 <div style={{textAlign: 'center'}}>
-<<<<<<< HEAD
-    <img style={{ border:'0', marginBottom:'15px', borderRadius:'5px', boxShadow: '0px 1px 3px rgba(0, 0, 0, 0.2)' }} className="screenshot-full" src="/img/gitsync/connect-new.png" alt="GitSync" />
-=======
     <img style={{ border:'0', marginBottom:'15px', borderRadius:'5px', boxShadow: '0px 1px 3px rgba(0, 0, 0, 0.2)' }} className="screenshot-full" src="/img/gitsync/connect-v2.png" alt="GitSync" />
->>>>>>> c5ad88e3
 </div>
 <br/>
 
@@ -160,11 +135,7 @@
 - Deleting the GitSync configuration will not delete the apps from the git repository. The apps will still be available in the git repository in the same state as they were before the GitSync configuration was deleted.
 
 <div style={{textAlign: 'center'}}>
-<<<<<<< HEAD
-    <img style={{ border:'0', marginBottom:'15px', borderRadius:'5px', boxShadow: '0px 1px 3px rgba(0, 0, 0, 0.2)' }} className="screenshot-full" src="/img/gitsync/deleteconfig-new.png" alt="GitSync" />
-=======
     <img style={{ border:'0', marginBottom:'15px', borderRadius:'5px', boxShadow: '0px 1px 3px rgba(0, 0, 0, 0.2)' }} className="screenshot-full" src="/img/gitsync/deleteconfig-v2.png" alt="GitSync" />
->>>>>>> c5ad88e3
 </div>
 <br/>
 
