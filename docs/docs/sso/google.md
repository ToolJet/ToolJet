--- conflicted
+++ resolved
@@ -5,7 +5,6 @@
 
 # Google Single Sign-on
 
-<<<<<<< HEAD
 Select `Manage SSO` from organization options
 
 <div style={{textAlign: 'center'}}>
@@ -30,10 +29,7 @@
 
 </div>
 
-Goto [Google cloud console](https://console.cloud.google.com/) and create a project.
-=======
-- Go to the [Google cloud console](https://console.cloud.google.com/) and create a project.
->>>>>>> f3844ae8
+Go to [Google cloud console](https://console.cloud.google.com/) and create a project.
 
 <div style={{textAlign: 'center'}}>
 
@@ -76,11 +72,7 @@
 
 </div>
 
-<<<<<<< HEAD
-Set the `Redirect URL` under Authorised redirect URIs
-=======
-- Lastly, supply the environment variable `SSO_GOOGLE_OAUTH2_CLIENT_ID` to your deployment. This value will be available from your [Google cloud console credentials page](https://console.cloud.google.com/apis/credentials)
->>>>>>> f3844ae8
+Set the `Redirect URL` generated at manage SSO `Google` page under Authorised redirect URIs
 
 <div style={{textAlign: 'center'}}>
 
