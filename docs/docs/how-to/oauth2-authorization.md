---
<<<<<<< HEAD
id: oauth2-authorization
title: REST API authentication using OAuth 2.0
---
=======
sidebar_position: 2
sidebar_label: REST API authentication using OAuth 2.0
---

>>>>>>> 26eb030e
# REST API authentication using OAuth 2.0

ToolJet’s REST API data source supports OAuth 2.0 as the authentication type. In this guide, we’ll learn how to use **Google OAuth2 API** to delegate authorization and authentication for your ToolJet Application.

Before setting up the REST API data source in ToolJet, we need to configure the **Google Cloud Platform** to gather the API keys required for the authorization access.

## Setting up Google Cloud Platform

Google Cloud Platform provides access to more than 350 APIs and Services that can allow us to access data from our Google account and its services. Let's create an OAuth application that can be given permission to use our Google profile data such as Name and Profile picture.

1. Sign in to your [Google Cloud](https://cloud.google.com/) account, and from the console create a New Project.
2. Navigate to the **APIs and Services**, and then open the **OAuth consent screen** section from the left sidebar.
3. Enter the Application details and select the appropriate scopes for your application. We will select the profile and the email scopes. 
4. Once you have created the OAuth consent screen, Create new credentials for the **OAuth client ID** from the **Credentials** section in the left sidebar.
5. Select the application type, enter the application name, and then add the following URIs under Authorised Redirect URIs:
    1. `https://app.tooljet.com/oauth2/authorize` (if you’re using ToolJet cloud)
    2. `http://localhost:8082/oauth2/authorize` (if you’re using ToolJet locally)
6. Now save and then you’ll get the **Client ID and Client secret** for your application.

<img class="screenshot-full" src="/img/how-to/oauth2-authorization/gcp.png" alt="ToolJet - How To - REST API authentication using OAuth 2.0" height="420"/>

## Configuring ToolJet Application with Google's OAuth 2.0 API

Let's follow the steps to authorize ToolJet to access your Google profile data:

- Select **add data source** from the left sidebar, and choose **REST API** from the dialog window.

:::info
You can rename the data source by clicking on its default name `REST API`
:::

- In the **URL** field, enter the base URL `https://www.googleapis.com/oauth2/v1/userinfo`; the base URL specifies the network address of the API service.
- Select authentication type as `OAuth 2.0`
- Keep the default values for **Grant Type**, **Add Access Token To**, and **Header Prefix** i.e. `Authorization Code`, `Request Header`, and `Bearer` respectively.
- Enter **Access Token URL**: `https://oauth2.googleapis.com/token`; this token allows users to verify their identity, and in return, receive a unique access token.
- Enter the **Client ID** and **Client Secret** that we generated from the [Google Console](http://console.developers.google.com/).
- In the **Scope** field, enter `https://www.googleapis.com/auth/userinfo.profile`; Scope is a mechanism in OAuth 2.0 to limit an application's access to a user's account. Check the scopes available for [Google OAuth2 API here](https://developers.google.com/identity/protocols/oauth2/scopes#oauth2).
- Enter **Authorization URL:** `https://accounts.google.com/o/oauth2/v2/auth`; the Authorization URL requests authorization from the user and redirects to retrieve an authorization code from identity server.
- Create three **Custom Authentication Parameters:**

    | params      | description |
    | ----------- | ----------- |
    | response_type | code ( `code` refers to the Authorization Code) |
    | client_id | **Client ID**  |
    | redirect_uri | `http://localhost:8082/oauth2/authorize` if using ToolJet locally or enter this `https://app.tooljet.com/oauth2/authorize` if using ToolJet Cloud.  |
    
- Keep the default selection for **Client Authentication** and **Save** the data source.

<img class="screenshot-full" src="/img/how-to/oauth2-authorization/restapi.png" alt="ToolJet - How To - REST API authentication using OAuth 2.0"/>

## Create the query

Let’s create a query to make a `GET` request to the URL, it will pop a new window and ask the user to authenticate against the API.

- Add a new query and select the REST API datasource from the dropdown
- In the **Method** dropdown select `GET` and in advance tab toggle `run query on page load?`
- **Save** and **Run** the query.

<img class="screenshot-full" src="/img/how-to/oauth2-authorization/oauth.gif" alt="ToolJet - How To - REST API authentication using OAuth 2.0"/>

A new window will pop for authentication and once auth is successful, you can run the query again to get the user data like Name and Profile Picture.<|MERGE_RESOLUTION|>--- conflicted
+++ resolved
@@ -1,14 +1,8 @@
 ---
-<<<<<<< HEAD
 id: oauth2-authorization
 title: REST API authentication using OAuth 2.0
 ---
-=======
-sidebar_position: 2
-sidebar_label: REST API authentication using OAuth 2.0
----
 
->>>>>>> 26eb030e
 # REST API authentication using OAuth 2.0
 
 ToolJet’s REST API data source supports OAuth 2.0 as the authentication type. In this guide, we’ll learn how to use **Google OAuth2 API** to delegate authorization and authentication for your ToolJet Application.
