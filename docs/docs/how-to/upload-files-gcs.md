---
<<<<<<< HEAD
id: upload-files-gcs
title: Upload files using GCS
---
=======
sidebar_position: 3
sidebar_label: Upload files using GCS
---

>>>>>>> 26eb030e
# Upload files using GCS

In this guide, we are going to create an interface to upload PDFs to Google Cloud Storage.

Before adding the new data source we will need to have a private key for our GCS bucket and make sure the key has the appropriate rights.

## Setting up Google Cloud Storage data source

1. Go to the data source manager on the left-sidebar and click on the `+` button.
2. Add a new GCS data source from the  **APIs** section in modal that pops up.
3. Enter the **JSON private key for service account** and test the connection.
4. Click on **Save** to add the data source.

<div style={{textAlign: 'center'}}>

![ToolJet - How To - Upload files using GCS](/img/how-to/upload-files-gcs/adding-account.png)

</div>

## Adding a file picker

1. Drag and drop the **file picker** widget on the canvas
2. Configure the file picker:
  - Change the **Accept file types** to `{{"application/pdf"}}` for the picker to accept only pdf files. In the screenshot below, we have set the accepted file type property to `{{"application/pdf"}}` so it will allow to select only pdf files:

<div style={{textAlign: 'center'}}>

![ToolJet - How To - Upload files using GCS](/img/how-to/upload-files-gcs/result-filepicker.png)

</div>

  - Change the **Max file count** to `{{1}}` as we are only going to upload 1 file at a time.

3. Select a pdf file and hold it in the file picker.

:::info
 File types must be valid **[MIME](https://developer.mozilla.org/en-US/docs/Web/HTTP/Basics_of_HTTP/MIME_types/Common_types)** type according to input element specification or a valid file extension.

 To accept any/all file type(s), set `Accept file types` to an empty value.
:::

<div style={{textAlign: 'center'}}>

![ToolJet - How To - Upload files using GCS](/img/how-to/upload-files-gcs/config-filepicker.png)

</div>

## Creating a query

1. Click on the `+` button of the query manager at the bottom panel of the editor and select the GCS data source
2. Select **Upload file** operation and enter the required parameters:
- Bucket: `gs://test-1`
- File Name: `{{components.file1.file[0]['name']}}`
- Content Type: `{{components.file1.file[0]['type']}}`
- Upload data: `{{components.file1.file[0]['base64Data']}}`
- Enconding: `base64`
3. Click on **Save** to create the query

## Running the query
1. Add a **button** that will fire the query to upload the file
2. Edit the properties of the button and add a **event handler** to **Run the query** on **On-Click** event.
3. Click on **Button** to fire the query, this will upload the pdf file that you selected earlier through the file picker and will upload it on the GCS.

<div style={{textAlign: 'center'}}>

![ToolJet - How To - Upload files using GCS](/img/how-to/upload-files-gcs/final-result.png)

</div><|MERGE_RESOLUTION|>--- conflicted
+++ resolved
@@ -1,14 +1,8 @@
 ---
-<<<<<<< HEAD
 id: upload-files-gcs
 title: Upload files using GCS
 ---
-=======
-sidebar_position: 3
-sidebar_label: Upload files using GCS
----
 
->>>>>>> 26eb030e
 # Upload files using GCS
 
 In this guide, we are going to create an interface to upload PDFs to Google Cloud Storage.
