--- conflicted
+++ resolved
@@ -5,33 +5,17 @@
 
 ToolJet allows you to execute various [actions](/docs/actions/show-alert) within RunJS queries. This guide outlines the syntax and examples for each action.
 
-<<<<<<< HEAD
-You can trigger all the `actions` available in ToolJet from within the `RunJS` query. This guide includes the syntax for each action along with an example.
-=======
-<div style={{paddingTop:'24px', paddingBottom:'24px'}}>
->>>>>>> 072d0c5b
+<div style={{paddingTop:'24px', paddingBottom:'24px'}}>
 
 ## Run Query Action
 
-To trigger a query, you can use the below functions:
+**Syntax:**
 
 ```js
 queries.queryName.run();
 ```
 or
 ```js
-<<<<<<< HEAD
-await actions.runQuery('<queryName>') 
-```
-
-In the screenshot below, we are triggering two different queries using two different syntax available for `Run Query` action.
-
-<div style={{textAlign: 'center'}}>
-    <img style={{ border:'0'}} className="screenshot-full" src="/img/how-to/run-actions-from-runjs/runquery-v2.png" alt="Run Query" />
-</div>
-
-### Get Query Data
-=======
 await actions.runQuery('queryName');
 ```
 
@@ -42,46 +26,15 @@
 <div style={{textAlign: 'center'}}>
     <img style={{ border:'0', marginBottom:'15px', borderRadius:'5px', boxShadow: '0px 1px 3px rgba(0, 0, 0, 0.2)' }} className="screenshot-full" src="/img/how-to/run-actions-from-runjs/runqueryn.png" alt="Print data from multiple tabs" />
 </div>
->>>>>>> 072d0c5b
-
-In the previous section, we saw how we can trigger queries. Once the queries are triggered, if you want to immediately use the data returned by the query inside the RunJS query, you can use the `getData()`, `getRawData()` and `getLoadingState()` functions:
-
-<<<<<<< HEAD
-#### Retrieve the latest data of a query:
-```js
-let response = await queries.getSalesData.run(); 
-// replace getSalesData with your query name
-=======
+
+</div>
+
 <div style={{paddingTop:'24px', paddingBottom:'24px'}}>
 
 ## Set Variable Action
->>>>>>> 072d0c5b
-
-let value = queries.getSalesData.getData(); 
-// replace getSalesData with your query name
-```
-
-<<<<<<< HEAD
-#### Retrieve the latest raw data of a query:
-```js
-let response = await queries.getCustomerData.run(); 
-//replace getCustomerData with your query name
-
-let value = queries.getCustomerData.getRawData(); 
-// replace getCustomerData your with query name
-```
-
-#### Retreive the loading state of a query:
-```js
-let response = await queries.getTodos.run()
-//replace getTodos with your query name
-
-let value = queries.getTodos.getLoadingState();
-//replace getTodos with your query name
-```
-
-### Set Variables
-=======
+
+**Syntax:**
+
 ```javascript
 actions.setVariable(variableName, variableValue);
 ```
@@ -93,34 +46,16 @@
 <div style={{textAlign: 'center'}}>
     <img style={{ border:'0', marginBottom:'15px', borderRadius:'5px', boxShadow: '0px 1px 3px rgba(0, 0, 0, 0.2)' }} className="screenshot-full" src="/img/how-to/run-actions-from-runjs/setvariablen.png" alt="Print data from multiple tabs" />
 </div>
->>>>>>> 072d0c5b
-
-To create a variable, you can use the below function:
-
-```javascript
-actions.setVariable('<variableName>', `<variableValue>`)
-```
+
+</div>
 
 <div style={{paddingTop:'24px', paddingBottom:'24px'}}>
 
 ## Unset Variable Action
 
-To delete a created variable, you can use the below function:
-
-```javascript
-<<<<<<< HEAD
-actions.unSetVariable('<variableName>')
-```
-
-### Get Variables
-
-To access variables through immediately after setting them in a RunJS query, you can use the below `getVariable` and `getPageVariable` functions:
-
-#### Retrieve the current value of a variable: 
-```js
-actions.setVariable('mode','dark');
-//replace mode with your desired variable name
-=======
+**Syntax:**
+
+```javascript
 actions.unSetVariable(variableName);
 ```
 
@@ -131,31 +66,19 @@
 <div style={{textAlign: 'center'}}>
     <img style={{ border:'0', marginBottom:'15px', borderRadius:'5px', boxShadow: '0px 1px 3px rgba(0, 0, 0, 0.2)' }} className="screenshot-full" src="/img/how-to/run-actions-from-runjs/unsetvarn.png" alt="Print data from multiple tabs" />
 </div>
->>>>>>> 072d0c5b
-
-return actions.getVariable('mode');
-```
-
-#### Retrieve the current value of a page-specific variable:
-```js
-actions.setPageVariable('number',1);
-//replace number with your desired variable name
-
-return actions.getPageVariable('number');
-```
+
+</div>
 
 <div style={{paddingTop:'24px', paddingBottom:'24px'}}>
 
 ## Logout Action
 
-To log out the current logged-in user from the ToolJet, use the below function:
+**Syntax:**
 
 ```javascript
 actions.logout();
 ```
 
-<<<<<<< HEAD
-=======
 **Example:**
 
 Executing `actions.logout()` will log out the current user from ToolJet and redirect to the sign-in page.
@@ -165,21 +88,14 @@
 </div>
 
 </div>
->>>>>>> 072d0c5b
 
 <div style={{paddingTop:'24px', paddingBottom:'24px'}}>
 
 ## Show Modal Action
 
-To open a modal using RunJS query, use the below function:
-
-```javascript
-<<<<<<< HEAD
-actions.showModal('<modalName>')
-```
-
-### Close Modal
-=======
+**Syntax:**
+
+```javascript
 actions.showModal('modalName');
 ```
 
@@ -196,18 +112,10 @@
 <div style={{paddingTop:'24px', paddingBottom:'24px'}}>
 
 ## Close Modal Action
->>>>>>> 072d0c5b
-
-To close a modal using RunJS query, use the below function:
-
-```javascript
-<<<<<<< HEAD
-actions.closeModal('<modalName>')
-```
-
-### Set Local Storage
-Set a value in local storage using the below code:
-=======
+
+**Syntax:**
+
+```javascript
 actions.closeModal('modalName');
 ```
 
@@ -226,34 +134,24 @@
 ## Set Local Storage Action
 
 **Syntax:**
->>>>>>> 072d0c5b
 
 ```javascript
 actions.setLocalStorage('key', 'value');
 ```
 
-<<<<<<< HEAD
-=======
 <div style={{textAlign: 'center'}}>
     <img style={{ border:'0', marginBottom:'15px', borderRadius:'5px', boxShadow: '0px 1px 3px rgba(0, 0, 0, 0.2)' }} className="screenshot-full" src="/img/how-to/run-actions-from-runjs/setlocaln.png" alt="Print data from multiple tabs" />
 </div>
 
 </div>
->>>>>>> 072d0c5b
 
 <div style={{paddingTop:'24px', paddingBottom:'24px'}}>
 
 ## Copy to Clipboard Action
 
-Use the below code to copy content to the clipboard:
-
-```javascript
-<<<<<<< HEAD
-actions.copyToClipboard('<contentToCopy>')
-```
-
-### Generate File
-=======
+**Syntax:**
+
+```javascript
 actions.copyToClipboard('contentToCopy');
 ```
 
@@ -266,19 +164,12 @@
 <div style={{paddingTop:'24px', paddingBottom:'24px'}}>
 
 ## Generate File Action
->>>>>>> 072d0c5b
-
-The below action can be used to generate a file.
-
-```js
-<<<<<<< HEAD
-actions.generateFile('<fileName>', '<fileType>', '<data>')
-```
-`fileName` is the name that you want to give the file(string), `fileType` can be **csv**, **plaintext**, or **pdf** and `data` is the data that you want to store in the file.
-=======
+
+**Syntax:**
+
+```js
 actions.generateFile('fileName', 'fileType', 'data');
 ```
->>>>>>> 072d0c5b
 
 Example for generating a CSV file:
 
@@ -298,9 +189,6 @@
 actions.generateFile('Pdffile1', 'pdf', '{{components.table1.currentPageData}}');
 ```
 
-<<<<<<< HEAD
-### Go to App
-=======
 <div style={{textAlign: 'center'}}>
     <img style={{ border:'0', marginBottom:'15px', borderRadius:'5px', boxShadow: '0px 1px 3px rgba(0, 0, 0, 0.2)' }} className="screenshot-full" src="/img/how-to/run-actions-from-runjs/generatefilen.png" alt="Print data from multiple tabs" />
 </div>
@@ -310,18 +198,13 @@
 <div style={{paddingTop:'24px', paddingBottom:'24px'}}>
 
 ## Go to App Action
->>>>>>> 072d0c5b
-
-You can switch to a different application using the below action:
+
+**Syntax:**
 
 ```javascript
 actions.goToApp('slug', queryparams)
 ```
 
-<<<<<<< HEAD
-- `slug` can be found in URL of the released app after `application/` or in the share modal that opens up when you click on the `Share` button on the top-right of the app-builder
-- `queryparams` can be provided in this format - `[{"key":"value"}, {"key2":"value2"}]`
-=======
 - `slug` can be found in the URL of the released app after the `application/`, or in the `Share` modal. You can also set a custom slug for the app in the `Share` modal or from the global settings in the app builder.
 - `queryparams` can be provided like this `[{"key":"value"}, {"key2":"value2"}]`.
 - Only the apps that are released can be accessed using this action.
@@ -331,26 +214,14 @@
 </div>
 
 </div>
->>>>>>> 072d0c5b
 
 <div style={{paddingTop:'24px', paddingBottom:'24px'}}>
 
 ## Show Alert Action
 
-To show an alert using RunJS query, use the below code:
-
-```js
-<<<<<<< HEAD
-actions.showAlert('<alert type>' , '<message>' ) 
-```
-
-Available alert types are `info`, `success`, `warning`, and `danger`.
-
-Example:
-```js
-actions.showAlert('error' , 'This is an error' )
-```
-=======
+**Syntax:**
+
+```js
 actions.showAlert(alertType, message); // alert types are info, success, warning, and error
 ```
 
@@ -363,16 +234,12 @@
 <div style={{textAlign: 'center'}}>
     <img style={{ border:'0', marginBottom:'15px', borderRadius:'5px', boxShadow: '0px 1px 3px rgba(0, 0, 0, 0.2)' }} className="screenshot-full" src="/img/how-to/run-actions-from-runjs/showalertn.png" alt="Print data from multiple tabs" />
 </div>
->>>>>>> 072d0c5b
-
-
-<div style={{paddingTop:'24px', paddingBottom:'24px'}}>
-
-<<<<<<< HEAD
-To run multiple actions from a RunJS query, you'll have to use **async-await** in the function.
-=======
+
+</div>
+
+<div style={{paddingTop:'24px', paddingBottom:'24px'}}>
+
 ## Run Multiple Actions from RunJS Query
->>>>>>> 072d0c5b
 
 To run multiple actions from a RunJS query, use **async-await** in the function. Here's an example code snippet for running queries and showing an alert at specific intervals:
 
@@ -385,8 +252,6 @@
   await actions.showAlert('info', 'This is an information');
 }
 ```
-<<<<<<< HEAD
-=======
 
 </div>
 
@@ -436,5 +301,4 @@
 
 </div>
 
-This enhanced guide provides a detailed walkthrough of executing various ToolJet actions from RunJS queries.
->>>>>>> 072d0c5b
+This enhanced guide provides a detailed walkthrough of executing various ToolJet actions from RunJS queries.