--- conflicted
+++ resolved
@@ -49,7 +49,7 @@
 The dropdown will display all workspaces, including those created by both Super Admins and any other users.
 
 <div style={{textAlign: 'center'}}>
- <img style={{ border:'0', borderRadius:'5px', boxShadow: '0px 1px 3px rgba(0, 0, 0, 0.2)' }} className="screenshot-full" src="/img/enterprise/superadmin/workspaceswitcher.png" alt="Superadmin: settings" />
+ <img style={{ border:'0', marginBottom:'15px', borderRadius:'5px', boxShadow: '0px 1px 3px rgba(0, 0, 0, 0.2)' }} className="screenshot-full" src="/img/enterprise/superadmin/workspaceswitcher.png" alt="Superadmin: settings" />
 </div>
 
 ### Create, Edit or Delete apps from any user's personal workspace
@@ -65,7 +65,7 @@
 If a user is Super Admin, they just need to open the workspace in which they want to archive or unarchive a user. Then go to the **Workspace Settings** from the sidebar -> **Manage Users** -> **Archive/Unarchive** any user/admin
 
 <div style={{textAlign: 'center'}}>
- <img style={{ border:'0', borderRadius:'5px', boxShadow: '0px 1px 3px rgba(0, 0, 0, 0.2)' }} className="screenshot-full" src="/img/enterprise/superadmin/archiveusersa.png" alt="Superadmin: settings" />
+ <img style={{ border:'0', marginBottom:'15px', borderRadius:'5px', boxShadow: '0px 1px 3px rgba(0, 0, 0, 0.2)' }} className="screenshot-full" src="/img/enterprise/superadmin/archiveusersa.png" alt="Superadmin: settings" />
 </div>
 
 ###  Access ToolJet DB in any workspace
@@ -111,7 +111,7 @@
 **All Users** settings can be used to check the list of all the users available on all the workspaces in the instance. Super Admins can also promote/demote any user to/from Super Admin from this page. They can also archive/unarchive any user at an instance level from this setting.
 
 <div style={{textAlign: 'center'}}>
- <img style={{ border:'0', borderRadius:'5px', boxShadow: '0px 1px 3px rgba(0, 0, 0, 0.2)' }} className="screenshot-full" src="/img/enterprise/superadmin/allusers1.png" alt="Superadmin: settings" />
+ <img style={{ border:'0', marginBottom:'15px', borderRadius:'5px', boxShadow: '0px 1px 3px rgba(0, 0, 0, 0.2)' }} className="screenshot-full" src="/img/enterprise/superadmin/allusers1.png" alt="Superadmin: settings" />
 </div>
 
 ### Archiving a User from all the Workspaces (Instance Level)
@@ -131,7 +131,7 @@
 **Info**: The user will be unarchived from instance level automatically if a workspace admin unarchives the user from their workspace.
 
 <div style={{textAlign: 'center'}}>
- <img style={{ border:'0', borderRadius:'5px', boxShadow: '0px 1px 3px rgba(0, 0, 0, 0.2)' }} className="screenshot-full" src="/img/enterprise/superadmin/unarchiveinstance.png" alt="Superadmin: settings" />
+ <img style={{ border:'0', marginBottom:'15px', borderRadius:'5px', boxShadow: '0px 1px 3px rgba(0, 0, 0, 0.2)' }} className="screenshot-full" src="/img/enterprise/superadmin/unarchiveinstance.png" alt="Superadmin: settings" />
 </div>
 
 ### Reset Password of any User
@@ -151,7 +151,7 @@
 From the **Edit user details** drawer, Super Admins can make any user as Super Admin or remove any Super Admin from the **All Users** settings. To make a user Super Admin, toggle on the **Super Admin** radio button. The user will become Super Admin and the Type column will update from **`Workspace`** to **`Instance`**.
 
 <div style={{textAlign: 'center'}}>
- <img style={{ border:'0', borderRadius:'5px', boxShadow: '0px 1px 3px rgba(0, 0, 0, 0.2)' }} className="screenshot-full" src="/img/enterprise/superadmin/edituserdetailsinstance.png" alt="Superadmin: settings" />
+ <img style={{ border:'0', marginBottom:'15px', borderRadius:'5px', boxShadow: '0px 1px 3px rgba(0, 0, 0, 0.2)' }} className="screenshot-full" src="/img/enterprise/superadmin/edituserdetailsinstance.png" alt="Superadmin: settings" />
 </div>
 
 </div>
@@ -166,11 +166,8 @@
 
 <div style={{textAlign: 'center'}}>
  <img style={{ border:'0', borderRadius:'5px', boxShadow: '0px 1px 3px rgba(0, 0, 0, 0.2)' }} className="screenshot-full" src="/img/enterprise/superadmin/workspaces1.png" alt="Superadmin: settings" />
-<<<<<<< HEAD
-=======
-</div>
-
->>>>>>> 051c6888
+</div>
+
 </div>
 
 <div style={{paddingTop:'24px', paddingBottom:'24px'}}>
@@ -219,11 +216,8 @@
 
 <div style={{textAlign: 'center'}}>
  <img style={{ border:'0', borderRadius:'5px', boxShadow: '0px 1px 3px rgba(0, 0, 0, 0.2)' }} className="screenshot-full" src="/img/enterprise/superadmin/instanceoptions.png" alt="Superadmin: settings" />
-<<<<<<< HEAD
-=======
-</div>
-
->>>>>>> 051c6888
+</div>
+
 </div>
 
 <div style={{paddingTop:'24px', paddingBottom:'24px'}}>
@@ -259,74 +253,53 @@
 
 Check out the [White labelling](/docs/enterprise/white-label/) page for more details.
 
-<<<<<<< HEAD
-## Instance login
+</div>
+
+<div style={{paddingTop:'24px', paddingBottom:'24px'}}>
+
+## Instance Login
 
 Instance login configuration at the Settings level allows super admins to set up and manage the default login method for all workspaces within the instance. This ensures a standardized login experience unless individual workspace admins choose to configure a different method for their specific workspace.
 
-### Access and permissions
+</div>
+
+<div style={{paddingTop:'24px', paddingBottom:'24px'}}>
+
+### Access and Permissions
 
 Only super admins have the authority to configure **Instance login** settings. This ensures centralized control over the default login method across the entire instance.
 
-=======
-</div>
-
-<div style={{paddingTop:'24px', paddingBottom:'24px'}}>
-
-## Instance Login
-
-Instance login configuration at the Settings level allows super admins to set up and manage the default login method for all workspaces within the instance. This ensures a standardized login experience unless individual workspace admins choose to configure a different method for their specific workspace.
-
-</div>
-
-<div style={{paddingTop:'24px', paddingBottom:'24px'}}>
-
-### Access and Permissions
-
-Only super admins have the authority to configure **Instance login** settings. This ensures centralized control over the default login method across the entire instance.
-
-</div>
-
-<div style={{paddingTop:'24px', paddingBottom:'24px'}}>
-
->>>>>>> 051c6888
+</div>
+
+<div style={{paddingTop:'24px', paddingBottom:'24px'}}>
+
 ### Super Admin URL
 
 This URL serves as a fail-safe in scenarios where password login is disabled, SSO is not configured, or a paid plan expires. Importantly, this URL exclusively supports password login and is accessible only by the super admin, preventing any unauthorized access.
 
 The default URL for super admin login is `https://<domain>/login/super-admin`. This URL can be accessed by the super admin to log in to the instance and manage the settings.
 
-<<<<<<< HEAD
-=======
-</div>
-
-<div style={{paddingTop:'24px', paddingBottom:'24px'}}>
-
->>>>>>> 051c6888
+</div>
+
+<div style={{paddingTop:'24px', paddingBottom:'24px'}}>
+
 ### Enable sign-up
 
 The "Enable Sign Up" option allows users to sign up without being invited. It is important to note that this feature includes both password login and SSO, providing a seamless onboarding experience for users.
 
-<<<<<<< HEAD
-=======
-</div>
-
-<div style={{paddingTop:'24px', paddingBottom:'24px'}}>
-
->>>>>>> 051c6888
+</div>
+
+<div style={{paddingTop:'24px', paddingBottom:'24px'}}>
+
 ### Password login
 
 Super admins can enable or disable password login for the entire instance. This setting ensures that all workspaces within the instance adhere to the same login method, unless individual workspace admins choose to configure a different method for their specific workspace.
 
-<<<<<<< HEAD
-### Enable workspace configuration
-=======
 </div>
 
 <div style={{paddingTop:'24px', paddingBottom:'24px'}}>
 
 ### Enable Workspace Configuration
->>>>>>> 051c6888
 
 Turning off this option restricts workspace admins from configuring the login method for their workspace. This configuration hides the Workspace Login option from the workspace settings tab.
 
@@ -334,13 +307,10 @@
  <img style={{ border:'0', borderRadius:'5px', boxShadow: '0px 1px 3px rgba(0, 0, 0, 0.2)' }} className="screenshot-full" src="/img/enterprise/superadmin/instancelogin.png" alt="Superadmin: settings" />
 </div>
 
-<<<<<<< HEAD
-=======
-</div>
-
-<div style={{paddingTop:'24px', paddingBottom:'24px'}}>
-
->>>>>>> 051c6888
+</div>
+
+<div style={{paddingTop:'24px', paddingBottom:'24px'}}>
+
 ## License
 
 Manage the instance license via the **Settings** page. Super Admins have the capability to update the instance's license key from this page.
