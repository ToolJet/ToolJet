---
id: azure-container
title: Azure container apps
---

# Deploying ToolJet on Azure container apps

:::info
Please note that you need to set up a PostgreSQL database manually to be used by ToolJet. Additionally, you must set up a Redis service through Azure Cache for Redis.
:::

## Deploying ToolJet application

1. Open the Azure dashboard at https://portal.azure.com, navigate to Container Apps, and click on "Create container app".
 <div style={{textAlign: 'center'}}>

 <img className="screenshot-full" src="/img/setup/azure-container/step1.png" alt="Deploying ToolJet on Azure container apps" />

 </div>

2. Select the appropriate subscription and provide basic details such as the container name.
 <div style={{textAlign: 'center'}}>

 <img className="screenshot-full" src="/img/setup/azure-container/step2.png" alt="Deploying ToolJet on Azure container apps" />

 </div>

3. In the container tab, uncheck the "Use quickstart image" option to select the image source manually.
 <div style={{textAlign: 'center'}}>
 
 <img className="screenshot-full" src="/img/setup/azure-container/step3-v2.png" alt="Deploying ToolJet on Azure container apps" />
 
 </div>
 
  - Make sure to provide the image tag, and then enter `server/entrypoint.sh, npm, run, start:prod` in the "Arguments override" field.
  - Add the following ToolJet application variables under the "Environmental variable" section. You can refer to this [**documentation**](/docs/setup/env-vars) for more information on environment variables.

  **Note**: ToolJet requires:
   - **TOOLJET_DB** 
   - **TOOLJET_DB_HOST**
   - **TOOLJET_DB_USER**
   - **TOOLJET_DB_PASS**
   - **PG_HOST**
   - **PG_DB**
   - **PG_USER**
   - **PG_PASS**
   - **SECRET_KEY_BASE** 
   - **LOCKBOX_KEY**
<<<<<<< HEAD

=======
>>>>>>> 3228aa24
   For redis connection ensure below environment variables are added:
   - **REDIS_HOST**
   - **REDIS_PORT**
   - **REDIS_USER**
<<<<<<< HEAD

   If using Azure Database for Postgresql-Flexible server, add:
=======
   If using Azure Database for Postgresql -Flexible server, add:
>>>>>>> 3228aa24
   - **PGSSLMODE = require**
  
   <div style={{textAlign: 'center'}}>
 
   <img className="screenshot-full" src="/img/setup/azure-container/step4-v2.png" alt="Deploying ToolJet on Azure container apps" />

   </div>

4. In the ingress tab, configure Ingress and Authentication settings as shown below. You can customize the security configurations as per your requirements. Make sure the port is set to 3000.
 <div style={{textAlign: 'center'}}>
 
 <img className="screenshot-full" src="/img/setup/azure-container/step4.png" alt="Deploying ToolJet on Azure container apps" />

 </div>

5. Click on "Review + create" and wait for the template to be verified and passed, as shown in the screenshot below.
 <div style={{textAlign: 'center'}}>

 <img className="screenshot-full" src="/img/setup/azure-container/step5a-v2.png" alt="Deploying ToolJet on Azure container apps" />

 </div>


6. Once the container is deployed, you can verify its status under revision management.
 <div style={{textAlign: 'center'}}>

 <img className="screenshot-full" src="/img/setup/azure-container/step6.png" alt="Deploying ToolJet on Azure container apps" />

 </div>

You can access ToolJet via the application URL provided in the overview tab.

## Redis Setup

[ToolJet](https://hub.docker.com/repository/docker/tooljet/tooljet/general) requires Redis for multiplayer editing and background jobs.

If you already have Redis configured, you can use your existing setup. Otherwise, you can create a new Redis service by following these instructions.

**Create a Redis Instance**

- Create a Redis instance with the minimum required specifications.

<div style={{textAlign: 'center'}}>
 <img className="screenshot-full" src="/img/setup/azure-container/redis-setup/1.png" alt="Step one of redis setup" />
</div>
 
 **Choose Network Settings**

- Select your preferred network settings based on your setup. 

<div style={{textAlign: 'center'}}>
 <img className="screenshot-full" src="/img/setup/azure-container/redis-setup/2.png" alt="Step two of redis setup" />
</div>

**Configure TLS Port**

- Choose your preferred settings for the TLS port.

<div style={{textAlign: 'center'}}>
 <img className="screenshot-full" src="/img/setup/azure-container/redis-setup/3.png" alt="Step three of redis setup" />
</div>

**Review and Create**

- Click on "Review + create" and wait for the template to be verified and passed.

<div style={{textAlign: 'center'}}>
 <img className="screenshot-full" src="/img/setup/azure-container/redis-setup/4.png" alt="Step four of redis setup" />
</div>

## Upgrading to the Latest LTS Version

New LTS versions are released every 3-5 months with an end-of-life of atleast 18 months. To check the latest LTS version, visit the [ToolJet Docker Hub](https://hub.docker.com/r/tooljet/tooljet/tags) page. The LTS tags follow a naming convention with the prefix `LTS-` followed by the version number, for example `tooljet/tooljet:ee-lts-latest`.

If this is a new installation of the application, you may start directly with the latest version. This guide is not required for new installations.

#### Prerequisites for Upgrading to the Latest LTS Version:

- It is crucial to perform a **comprehensive backup of your database** before starting the upgrade process to prevent data loss.

- Users on versions earlier than **v2.23.0-ee2.10.2** must first upgrade to this version before proceeding to the LTS version.

*If you have any questions feel free to join our [Slack Community](https://tooljet.com/slack) or send us an email at hello@tooljet.com.*<|MERGE_RESOLUTION|>--- conflicted
+++ resolved
@@ -46,20 +46,13 @@
    - **PG_PASS**
    - **SECRET_KEY_BASE** 
    - **LOCKBOX_KEY**
-<<<<<<< HEAD
-
-=======
->>>>>>> 3228aa24
+ 
    For redis connection ensure below environment variables are added:
    - **REDIS_HOST**
    - **REDIS_PORT**
    - **REDIS_USER**
-<<<<<<< HEAD
 
    If using Azure Database for Postgresql-Flexible server, add:
-=======
-   If using Azure Database for Postgresql -Flexible server, add:
->>>>>>> 3228aa24
    - **PGSSLMODE = require**
   
    <div style={{textAlign: 'center'}}>
