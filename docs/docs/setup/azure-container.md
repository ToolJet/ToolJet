--- conflicted
+++ resolved
@@ -46,20 +46,13 @@
    - **PG_PASS**
    - **SECRET_KEY_BASE** 
    - **LOCKBOX_KEY**
-<<<<<<< HEAD
-
-=======
->>>>>>> b55170d4
+ 
    For redis connection ensure below environment variables are added:
    - **REDIS_HOST**
    - **REDIS_PORT**
    - **REDIS_USER**
-<<<<<<< HEAD
 
    If using Azure Database for Postgresql-Flexible server, add:
-=======
-   If using Azure Database for Postgresql -Flexible server, add:
->>>>>>> b55170d4
    - **PGSSLMODE = require**
   
    <div style={{textAlign: 'center'}}>
