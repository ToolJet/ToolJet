--- conflicted
+++ resolved
@@ -167,11 +167,7 @@
 
 ## Upgrading to the Latest Version
 
-<<<<<<< HEAD
-The latest version includes architectural changes and, hence, comes with new migrations.
-=======
 New LTS versions are released every 3-5 months with an end-of-life of atleast 18 months. To check the latest LTS version, visit the [ToolJet Docker Hub](https://hub.docker.com/r/tooljet/tooljet/tags) page. The LTS tags follow a naming convention with the prefix `LTS-` followed by the version number, for example `tooljet:EE-LTS-latest`.
->>>>>>> 1311b5ab
 
 If this is a new installation of the application, you may start directly with the latest version. This guide is not required for new installations.
 
