---
id: env-vars
title: Environment variables
---

# Environment variables

Both the ToolJet server and client requires some environment variables to start running.

## ToolJet server

### ToolJet host ( required )

| variable     | description                                                      |
| ------------ | ---------------------------------------------------------------- |
| TOOLJET_HOST | the public URL of ToolJet client ( eg: https://app.tooljet.com ) |

### Lockbox configuration ( required )

ToolJet server uses lockbox to encrypt datasource credentials. You should set the environment variable `LOCKBOX_MASTER_KEY` with a 32 byte hexadecimal string.

### Application Secret ( required )

ToolJet server uses a secure 64 byte hexadecimal string to encrypt session cookies. You should set the environment variable `SECRET_KEY_BASE`.

:::tip
If you have `openssl` installed, you can run the following commands to generate the value for `LOCKBOX_MASTER_KEY` and `SECRET_KEY_BASE`.

For `LOCKBOX_MASTER_KEY` use `openssl rand -hex 32`
For `SECRET_KEY_BASE` use `openssl rand -hex 64`
:::

### Database configuration ( required )

ToolJet server uses PostgreSQL as the database.

| variable | description            |
| -------- | ---------------------- |
| PG_HOST  | postgres database host |
| PG_DB    | name of the database   |
| PG_USER  | username               |
| PG_PASS  | password               |
| PG_PORT  | port                   |

:::tip
If you are using docker-compose setup, you can set PG_HOST as `postgres` which will be DNS resolved by docker
:::

:::info
If you intent you use the DB connection url and if the connection does not support ssl. Please use the below format using the variable DATABASE_URL.
`postgres://username:password@hostname:port/database_name?sslmode=disable`
:::

### Disable database and extension creation (optional)

ToolJet by default tries to create database based on `PG_DB` variable set and additionally my try to create postgres extensions. This requires the postgres user to have CREATEDB permission. If this cannot be granted you can disable this behaviour by setting `PG_DB_OWNER` as `false` and will have to manually run them.

### Check for updates ( optional )

Self-hosted version of ToolJet pings our server to fetch the latest product updates every 24 hours. You can disable this by setting the value of `CHECK_FOR_UPDATES` environment variable to `0`. This feature is enabled by default.

### Comment feature enable ( optional )

Use this environment variable to enable/disable the feature that allows you to add comments on the canvas.

| variable               | value             |
| ---------------------- | ----------------- |
| COMMENT_FEATURE_ENABLE | `true` or `false` |

### Multiplayer feature enable ( optional )

Use this environment variable to enable/disable the feature that allows users to collaboratively work on the canvas.

| variable                   | value             |
| -------------------------- | ----------------- |
| ENABLE_MULTIPLAYER_EDITING | `true` or `false` |

### Marketplace
#### Marketplace feature enable ( optional )

Use this environment variable to enable/disable the feature that allows users to use the [marketplace](/docs/marketplace).

| variable                   | value             |
| -------------------------- | ----------------- |
| ENABLE_MARKETPLACE_FEATURE | `true` or `false` |

#### Enable Marketplace plugin developement mode ( optional )

Use this environment variable to enable/disable the developement mode that allows developers to build the plugin.

| variable                   | value             |
| -------------------------- | ----------------- |
| ENABLE_MARKETPLACE_DEV_MODE | `true` or `false` |

### User Session Expiry Time (Optional)

| variable         | description                                     |
| ---------------- | ----------------------------------------------- |
| USER_SESSION_EXPIRY | This variable controls the user session expiry time. By default, the session expires after **10** days. The variable expects the value in minutes. ex: USER_SESSION_EXPIRY = 120 which is 2 hours |

### Enable ToolJet Database ( optional )

| variable          | description                                  |
| ----------------- | -------------------------------------------- |
| ENABLE_TOOLJET_DB | `true` or `false`                            |
| TOOLJET_DB        | Default value is `tooljet_db`                |
| TOOLJET_DB_HOST   | database host                                |
| TOOLJET_DB_USER   | database username                            |
| TOOLJET_DB_PASS   | database password                            |
| TOOLJET_DB_PORT   | database port                                |
| PGRST_JWT_SECRET  | JWT token client provided for authentication |
| PGRST_HOST        | postgrest database host                      |

Use `ENABLE_TOOLJET_DB` to enable/disable the feature that allows users to work with inbuilt data store to build apps with. Inorder to set it up, [follow the instructions here](/docs/tooljet-database#enabling-the-tooljet-database-for-your-instance).

:::tip
When this feature is enabled, the database name provided for `TOOLJET_DB` will be utilized to create a new database during server boot process in all of our production deploy setups.
Incase you want to trigger it manually, use the command `npm run db:create` on ToolJet server.
:::

:::info
If you intent you use the DB connection url and if the connection does not support ssl. Please use the below format using the variable TOOLJET_DB_URL.
`postgres://username:password@hostname:port/database_name?sslmode=disable`
:::

### Server Host ( optional )

You can specify a different server for backend if it is hosted on another server.

| variable    | value                                                                                             |
| ----------- | ------------------------------------------------------------------------------------------------- |
| SERVER_HOST | Configure a hostname for the server as a proxy pass. If no value is set, it defaults to `server`. |

### Hide account setup link

If you want to hide account setup link from admin in manage user page, set the environment variable `HIDE_ACCOUNT_SETUP_LINK` to `true`, please make sure you have configured SMTP to receive welcome mail for users.

### Disabling signups ( optional )

If you want to restrict the signups and allow new users only by invitations, set the environment variable `DISABLE_SIGNUPS` to `true`.

:::tip
You will still be able to see the signup page but won't be able to successfully submit the form.
:::

### Serve client as a server end-point ( optional )

By default, the `SERVE_CLIENT` variable will be unset and the server will serve the client at its `/` end-point.
You can set `SERVE_CLIENT` to `false` to disable this behaviour.

### Serve client at subpath

If ToolJet is hosted on a domain subpath, you can set the environment variable `SUB_PATH` to support it.
Please note the subpath is to be set with trailing `/` and is applicable only when the server is serving the frontend client.

### SMTP configuration ( optional )

ToolJet uses SMTP services to send emails ( Eg: invitation email when you add new users to your workspace ).

| variable           | description                               |
| ------------------ | ----------------------------------------- |
| DEFAULT_FROM_EMAIL | from email for the email fired by ToolJet |
| SMTP_USERNAME      | username                                  |
| SMTP_PASSWORD      | password                                  |
| SMTP_DOMAIN        | domain or host                            |
| SMTP_PORT          | port                                      |

### Slack configuration ( optional )

If your ToolJet installation requires Slack as a data source, you need to create a Slack app and set the following environment variables:

| variable            | description                    |
| ------------------- | ------------------------------ |
| SLACK_CLIENT_ID     | client id of the slack app     |
| SLACK_CLIENT_SECRET | client secret of the slack app |

### Google OAuth ( optional )

If your ToolJet installation needs access to data sources such as Google sheets, you need to create OAuth credentials from Google Cloud Console.

| variable             | description   |
| -------------------- | ------------- |
| GOOGLE_CLIENT_ID     | client id     |
| GOOGLE_CLIENT_SECRET | client secret |

### Google maps configuration ( optional )

If your ToolJet installation requires `Maps` widget, you need to create an API key for Google Maps API.

| variable            | description         |
| ------------------- | ------------------- |
| GOOGLE_MAPS_API_KEY | Google maps API key |

### APM VENDOR ( optional )

Specify application monitoring vendor. Currently supported values - `sentry`.

| variable   | description                               |
| ---------- | ----------------------------------------- |
| APM_VENDOR | Application performance monitoring vendor |

### SENTRY DNS ( optional )

| variable   | description                                                                                       |
| ---------- | ------------------------------------------------------------------------------------------------- |
| SENTRY_DNS | DSN tells a Sentry SDK where to send events so the events are associated with the correct project |

### SENTRY DEBUG ( optional )

Prints logs for sentry.

| variable     | description                                 |
| ------------ | ------------------------------------------- |
| SENTRY_DEBUG | `true` or `false`. Default value is `false` |

### Server URL ( optional)

This is used to set up for CSP headers and put trace info to be used with APM vendors.

| variable           | description                                                  |
| ------------------ | ------------------------------------------------------------ |
| TOOLJET_SERVER_URL | the URL of ToolJet server ( eg: https://server.tooljet.com ) |

### RELEASE VERSION ( optional)

Once set any APM provider that supports segregation with releases will track it.

### NODE_EXTRA_CA_CERTS (optional)

Tooljet needs to be configured for custom CA certificate to be able to trust and establish connection over https. This requires you to configure an additional env var `NODE_EXTRA_CA_CERTS` to have absolute path to your CA certificates. This file named `cert.pem` needs to be in PEM format and can have more than one certificates.

| variable            | description                                                        |
| ------------------- | ------------------------------------------------------------------ |
| NODE_EXTRA_CA_CERTS | absolute path to certificate PEM file ( eg: /ToolJet/ca/cert.pem ) |

### Disable telemetry ( optional )

Pings our server to update the total user count every 24 hours. You can disable this by setting the value of `DISABLE_TOOLJET_TELEMETRY` environment variable to `true`. This feature is enabled by default.

### Password Retry Limit (Optional)

The maximum retry limit of login password for a user is by default set to 5, account will be locked after 5 unsuccessful login attempts. Use the variables mentioned below to control this behavior:

| variable                     | description                                                                                            |
| ---------------------------- | ------------------------------------------------------------------------------------------------------ |
| DISABLE_PASSWORD_RETRY_LIMIT | (true/false) To disable the password retry check, if value is `true` then no limits for password retry |
| PASSWORD_RETRY_LIMIT         | To change the default password retry limit (5)                                                         |

### SSO Configurations (Optional)

Configurations for instance level SSO.

| variable                     | description                                                    |
| ---------------------------- | -------------------------------------------------------------- |
| SSO_GOOGLE_OAUTH2_CLIENT_ID  | Google OAuth client id                                         |
| SSO_GIT_OAUTH2_CLIENT_ID     | GitHub OAuth client id                                         |
| SSO_GIT_OAUTH2_CLIENT_SECRET | GitHub OAuth client secret                                     |
| SSO_GIT_OAUTH2_HOST          | GitHub OAuth host name if GitHub is self hosted                |
| SSO_ACCEPTED_DOMAINS         | comma separated email domains that supports SSO authentication |
| SSO_DISABLE_SIGNUPS          | Disable user sign up if authenticated user does not exist      |

## ToolJet client

### Server URL ( optionally required )

This is required when client is built separately.

| variable           | description                                                  |
| ------------------ | ------------------------------------------------------------ |
| TOOLJET_SERVER_URL | the URL of ToolJet server ( eg: https://server.tooljet.com ) |

### Server Port ( optional)

This could be used to for local development, it will set the server url like so: `http://localhost:<TOOLJET_SERVER_PORT>`

| variable            | description                             |
| ------------------- | --------------------------------------- |
| TOOLJET_SERVER_PORT | the port of ToolJet server ( eg: 3000 ) |

### Asset path ( optionally required )

This is required when the assets for the client are to be loaded from elsewhere (eg: CDN).
This can be an absolute path, or relative to main HTML file.

| variable   | description                                                    |
| ---------- | -------------------------------------------------------------- |
| ASSET_PATH | the asset path for the website ( eg: https://app.tooljet.com/) |

### Serve client as a server end-point ( optional )

By default the client build will be done to be served with ToolJet server.
If you intend to use client separately then can set `SERVE_CLIENT` to `false`.

## PostgREST server (Optional)

| variable         | description                                     |
| ---------------- | ----------------------------------------------- |
| PGRST_JWT_SECRET | JWT token client provided for authentication    |
| PGRST_DB_URI     | database connection string for tooljet database |
| PGRST_LOG_LEVEL  | `info`                                          |

If you intent to make changes in the above configuration. Please refer [PostgREST configuration docs](https://postgrest.org/en/stable/configuration.html#environment-variables).

:::tip
If you have openssl installed, you can run the following command `openssl rand -hex 32` to generate the value for `PGRST_JWT_SECRET`.

If this parameter is not specified then PostgREST refuses authentication requests.
:::

:::info
Please make sure that DB_URI is given in the format `postgrest://[USERNAME]:[PASSWORD]@[HOST]:[PORT]/[DATABASE]`
:::

## ToolJet Apps

### Enabling embedding of private apps

By default, only embedding of public apps is permitted. By setting this variable, users will be able to embed private ToolJet Apps.

| Variable        | Description                           |
| --------------- | ------------------------------------- |
<<<<<<< HEAD
| ENABLE_PRIVATE_APP_EMBED | `true` or `false` |
=======
| ENABLE_PRIVATE_APP_EMBED | `true` or `false` |

:::caution
The option is only available starting from ToolJet Enterprise Edition `2.8.0` or higher, and `2.10.0` for the Community edition and cloud version.
:::
>>>>>>> ee769780
<|MERGE_RESOLUTION|>--- conflicted
+++ resolved
@@ -319,12 +319,8 @@
 
 | Variable        | Description                           |
 | --------------- | ------------------------------------- |
-<<<<<<< HEAD
-| ENABLE_PRIVATE_APP_EMBED | `true` or `false` |
-=======
 | ENABLE_PRIVATE_APP_EMBED | `true` or `false` |
 
 :::caution
 The option is only available starting from ToolJet Enterprise Edition `2.8.0` or higher, and `2.10.0` for the Community edition and cloud version.
-:::
->>>>>>> ee769780
+:::