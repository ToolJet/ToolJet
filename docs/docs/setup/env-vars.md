--- conflicted
+++ resolved
@@ -197,13 +197,9 @@
 Tooljet needs to be configured for custom CA certificate to be able to trust and establish connection over https. This requires you to configure an additional env var `NODE_EXTRA_CA_CERTS` to have absolute path to your CA certificates. This file named `cert.pem` needs to be in PEM format and can have more than one certificates.
 
 | variable            | description                                                       |
-<<<<<<< HEAD
-| ------------------- | ----------------------------------------------------------------- |
-| NODE_EXTRA_CA_CERTS | absolute path to certifcate PEM file ( eg: /ToolJet/ca/cert.pem ) |
-=======
 | ------------------  | ----------------------------------------------------------------- |
 | NODE_EXTRA_CA_CERTS | absolute path to certificate PEM file ( eg: /ToolJet/ca/cert.pem ) |
->>>>>>> 1f827a1a
+
 
 #### Disable telemetry ( optional )
 
