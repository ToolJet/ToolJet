--- conflicted
+++ resolved
@@ -11,9 +11,9 @@
 
 #### ToolJet host ( required )
 
-| variable     | description                                                     |
-| ------------ | --------------------------------------------------------------- |
-| TOOLJET_HOST | the public URL of ToolJet client ( eg: https://app.tooljet.com )  |
+| variable     | description                                                      |
+| ------------ | ---------------------------------------------------------------- |
+| TOOLJET_HOST | the public URL of ToolJet client ( eg: https://app.tooljet.com ) |
 
 #### Lockbox configuration ( required )
 
@@ -49,27 +49,23 @@
 
 ToolJet by default tries to create database based on `PG_DB` variable set and additionally my try to create postgres extensions. This requires the postgres user to have CREATEDB permission. If this cannot be granted you can disable this behaviour by setting `PG_DB_OWNER` as `false` and will have to manually run them.
 
-<<<<<<< HEAD
 #### Redis configuration ( optional )
 
 ToolJet server uses Redis as a message broker. This is currently being used only for realtime multiplayer edit feature.
 
-| variable   | description            |
-| --------   | ---------------------- |
-| redis_host | redis host             |
-| redis_port | redis port             |
-| redis_user | username               |
-| redis_pass | password               |
+| variable   | description |
+| ---------- | ----------- |
+| redis_host | redis host  |
+| redis_port | redis port  |
+| redis_user | username    |
+| redis_pass | password    |
 
 OR
 
 | variable  | description             |
-| --------  | ----------------------  |
+| --------- | ----------------------- |
 | redis_url | redis url string format |
 
-
-=======
->>>>>>> 4137a25a
 #### Check for updates ( optional )
 
 Self-hosted version of ToolJet pings our server to fetch the latest product updates every 24 hours. You can disable this by setting the value of `CHECK_FOR_UPDATES` environment variable to `0`. This feature is enabled by default.
@@ -78,25 +74,25 @@
 
 Use this environment variable to enable/disable the feature that allows you to add comments on the canvas.
 
-| variable | value            |
-| -------- | ---------------------- |
-| COMMENT_FEATURE_ENABLE  | `true` or `false` |
+| variable               | value             |
+| ---------------------- | ----------------- |
+| COMMENT_FEATURE_ENABLE | `true` or `false` |
 
 #### Multiplayer feature enable ( optional )
 
 Use this environment variable to enable/disable the feature that allows users to collaboratively work on the canvas.
 
-| variable | value            |
-| -------- | ---------------------- |
-| ENABLE_MULTIPLAYER_EDITING  | `true` or `false` |
+| variable                   | value             |
+| -------------------------- | ----------------- |
+| ENABLE_MULTIPLAYER_EDITING | `true` or `false` |
 
 #### Server Host ( optional )
 
 You can specify a different server for backend if it is hosted on another server.
 
-| variable | value            |
-| -------- | ---------------------- |
-| SERVER_HOST  | Configure a hostname for the server as a proxy pass. If no value is set, it defaults to `server`. |
+| variable    | value                                                                                             |
+| ----------- | ------------------------------------------------------------------------------------------------- |
+| SERVER_HOST | Configure a hostname for the server as a proxy pass. If no value is set, it defaults to `server`. |
 
 #### Disable Multi-Workspace ( optional )
 
@@ -172,24 +168,24 @@
 
 #### SENTRY DNS ( optional )
 
-| variable   | description                               |
-| ---------- | ----------------------------------------- |
-| SENTRY_DNS |  DSN tells a Sentry SDK where to send events so the events are associated with the correct project  |
+| variable   | description                                                                                       |
+| ---------- | ------------------------------------------------------------------------------------------------- |
+| SENTRY_DNS | DSN tells a Sentry SDK where to send events so the events are associated with the correct project |
 
 #### SENTRY DEBUG ( optional )
 
 Prints logs for sentry.
 
-| variable   | description                               |
-| ---------- | ----------------------------------------- |
+| variable     | description                                 |
+| ------------ | ------------------------------------------- |
 | SENTRY_DEBUG | `true` or `false`. Default value is `false` |
 
 #### Server URL ( optional)
 
 This is used to set up for CSP headers and put trace info to be used with APM vendors.
 
-| variable           | description                                                 |
-| ------------------ | ----------------------------------------------------------- |
+| variable           | description                                                  |
+| ------------------ | ------------------------------------------------------------ |
 | TOOLJET_SERVER_URL | the URL of ToolJet server ( eg: https://server.tooljet.com ) |
 
 #### RELEASE VERSION ( optional)
@@ -201,33 +197,34 @@
 Tooljet needs to be configured for custom CA certificate to be able to trust and establish connection over https. This requires you to configure an additional env var `NODE_EXTRA_CA_CERTS` to have absolute path to your CA certificates. This file named `cert.pem` needs to be in PEM format and can have more than one certificates.
 
 | variable            | description                                                       |
-| ------------------  | ----------------------------------------------------------------- |
+| ------------------- | ----------------------------------------------------------------- |
 | NODE_EXTRA_CA_CERTS | absolute path to certifcate PEM file ( eg: /ToolJet/ca/cert.pem ) |
 
-
 #### Disable telemetry ( optional )
 
 Pings our server to update the total user count every 24 hours. You can disable this by setting the value of `DISABLE_TOOLJET_TELEMETRY` environment variable to `true`. This feature is enabled by default.
 
 #### Password Retry Limit (Optional)
+
 The maximum retry limit of login password for a user is by default set to 5, account will be locked after 5 unsuccessful login attempts. Use the variables mentioned below to control this behavior:
 
-| variable                              | description                                                   |
-| ------------------------------------- | -----------------------------------------------------------   |
-| DISABLE_PASSWORD_RETRY_LIMIT          | (true/false) To disable the password retry check, if value is `true` then no limits for password retry |
-| PASSWORD_RETRY_LIMIT                  | To change the default password retry limit (5) |
+| variable                     | description                                                                                            |
+| ---------------------------- | ------------------------------------------------------------------------------------------------------ |
+| DISABLE_PASSWORD_RETRY_LIMIT | (true/false) To disable the password retry check, if value is `true` then no limits for password retry |
+| PASSWORD_RETRY_LIMIT         | To change the default password retry limit (5)                                                         |
 
 #### SSO Configurations (Optional)
+
 Configurations for instance level SSO. Valid only if `DISABLE_MULTI_WORKSPACE` is not `true`.
 
-| variable                              | description                                                   |
-| ------------------------------------- | -----------------------------------------------------------   |
-| SSO_GOOGLE_OAUTH2_CLIENT_ID           | Google OAuth client id |
-| SSO_GIT_OAUTH2_CLIENT_ID              | GitHub OAuth client id |
-| SSO_GIT_OAUTH2_CLIENT_SECRET          | GitHub OAuth client secret |
-| SSO_GIT_OAUTH2_HOST                   | GitHub OAuth host name if GitHub is self hosted |
-| SSO_ACCEPTED_DOMAINS                  | comma separated email domains that supports SSO authentication |
-| SSO_DISABLE_SIGNUPS                   | Disable user sign up if authenticated user does not exist |
+| variable                     | description                                                    |
+| ---------------------------- | -------------------------------------------------------------- |
+| SSO_GOOGLE_OAUTH2_CLIENT_ID  | Google OAuth client id                                         |
+| SSO_GIT_OAUTH2_CLIENT_ID     | GitHub OAuth client id                                         |
+| SSO_GIT_OAUTH2_CLIENT_SECRET | GitHub OAuth client secret                                     |
+| SSO_GIT_OAUTH2_HOST          | GitHub OAuth host name if GitHub is self hosted                |
+| SSO_ACCEPTED_DOMAINS         | comma separated email domains that supports SSO authentication |
+| SSO_DISABLE_SIGNUPS          | Disable user sign up if authenticated user does not exist      |
 
 ## ToolJet client
 
@@ -235,29 +232,26 @@
 
 This is required when client is built separately.
 
-| variable           | description                                                 |
-| ------------------ | ----------------------------------------------------------- |
+| variable           | description                                                  |
+| ------------------ | ------------------------------------------------------------ |
 | TOOLJET_SERVER_URL | the URL of ToolJet server ( eg: https://server.tooljet.com ) |
 
-
 #### Server Port ( optional)
 
 This could be used to for local development, it will set the server url like so: `http://localhost:<TOOLJET_SERVER_PORT>`
 
 | variable            | description                             |
-|---------------------|-----------------------------------------|
+| ------------------- | --------------------------------------- |
 | TOOLJET_SERVER_PORT | the port of ToolJet server ( eg: 3000 ) |
-
 
 #### Asset path ( optionally required )
 
 This is required when the assets for the client are to be loaded from elsewhere (eg: CDN).
 This can be an absolute path, or relative to main HTML file.
 
-| variable           | description                                                   |
-| ------------------ | -----------------------------------------------------------   |
-| ASSET_PATH         | the asset path for the website ( eg: https://app.tooljet.com/) |
-
+| variable   | description                                                    |
+| ---------- | -------------------------------------------------------------- |
+| ASSET_PATH | the asset path for the website ( eg: https://app.tooljet.com/) |
 
 #### Serve client as a server end-point ( optional )
 
