--- conflicted
+++ resolved
@@ -7,11 +7,7 @@
 
 <div style={{paddingTop:'24px'}}>
 
-<<<<<<< HEAD
-This comprehensive guide aims to assist you in the process of configuring paid plans for ToolJet Cloud. If you are looking for self-hosted/on-premises plans, please navigate to **[Self Hosted](/docs/tj-setup/licensing/self-hosted)** . For ToolJet Cloud, we offer three different types of subscriptions tailored to your specific requirements. Let's explore how to get the most out of ToolJet's powerful features! 🚀
-=======
 ## Types of Subscriptions
->>>>>>> d2103a0a
 
 ToolJet provides three types of subscriptions - **Basic**, **Trial**, and **Paid**. Which can be further categorized in different plans based on the services and features. Visit **[ToolJet Pricing](https://www.tooljet.ai/pricing)** page for more details on different plans.
 
