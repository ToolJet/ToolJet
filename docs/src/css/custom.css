--- conflicted
+++ resolved
@@ -17,14 +17,9 @@
   --ifm-color-primary-light: rgb(70, 203, 174);
   --ifm-color-primary-lighter: rgb(102, 212, 189);
   --ifm-color-primary-lightest: rgb(146, 224, 208);
-<<<<<<< HEAD
   --ifm-code-font-size: 90%;
-  --ifm-menu-color-active: #3E63DD;
-=======
-  --ifm-code-font-size: 95%;
   --ifm-menu-color: #1B1F24;
   --ifm-menu-font-size: 15px;
->>>>>>> ccd4e4d3
   --ifm-font-family-base: 'IBM Plex Sans';
   --tblr-blue: #206bc4;
   --tblr-azure: #4299e1;
@@ -51,49 +46,8 @@
   --tblr-gradient: linear-gradient(180deg, rgba(255, 255, 255, 0.15), rgba(255, 255, 255, 0));
   --doc-sidebar-width: 300px !important;
   --ifm-link-color: #3e63dd;
-<<<<<<< HEAD
-  --ifm-menu-color-background-active: #f0f4ff;
-  --ifm-link-menu-color-background-hover: #f0f4ff;
-  --ifm-breadcrumb-item-background-active: transparent;
-}
-
-
-.pagination-nav {
-  border-top: 1px solid #E4E7EB;
-  margin: 0 67px;
-}
-
-.pagination-nav__link {
-  border: none;
-  padding: 20px 0 0;
-}
-
-.pagination-nav__link--prev .pagination-nav__label::before {
-  content: '';
-}
-
-.pagination-nav__link--next .pagination-nav__label::after {
-  content: '';
-}
-
-.pagination-nav__sublabel {
-  color: #6A727C;
-}
-
-.pagination-nav__label {
-  color: #1B1F24;
-}
-
-.pagination-nav__link--prev .pagination-nav__sublabel::before {
-  content: '« ';
-}
-
-.pagination-nav__link--next .pagination-nav__sublabel::after {
-  content: ' »';
-=======
   --ifm-menu-color-background-active: #8890992E;
   --ifm-link-menu-color-background-hover: #8890992E;
->>>>>>> ccd4e4d3
 }
 
 
@@ -121,6 +75,42 @@
 .table-of-contents__link--active code {
   color: #1B1F24;
   font-weight: 600;
+  --ifm-breadcrumb-item-background-active: transparent;
+}
+
+
+.pagination-nav {
+  border-top: 1px solid #E4E7EB;
+  margin: 0 67px;
+}
+
+.pagination-nav__link {
+  border: none;
+  padding: 20px 0 0;
+}
+
+.pagination-nav__link--prev .pagination-nav__label::before {
+  content: '';
+}
+
+.pagination-nav__link--next .pagination-nav__label::after {
+  content: '';
+}
+
+.pagination-nav__sublabel {
+  color: #6A727C;
+}
+
+.pagination-nav__label {
+  color: #1B1F24;
+}
+
+.pagination-nav__link--prev .pagination-nav__sublabel::before {
+  content: '« ';
+}
+
+.pagination-nav__link--next .pagination-nav__sublabel::after {
+  content: ' »';
 }
 
 h3 {
@@ -738,32 +728,6 @@
 
 /* HOMEPAGE STYLES END*/
 
-<<<<<<< HEAD
-
-/* Dropdownns */
-
-#tj-dropdown {
-  border: none !important;
-  background-color: #F6F8FA;
-}
-
-#tj-dropdown[data-collapsed="false"] summary {
-  font-weight: bold;
-}
-
-#tj-dropdown div div {
-  border: none;
-  padding-top: 0;
-  margin-top: 6px;
-}
-
-#tj-dropdown div div a {
-  text-decoration-color: #6A727C !important;
-}
-
-#tj-dropdown>summary::before {
-  border-color: transparent transparent transparent #6A727C !important;
-=======
 .category-as-header .menu__link--active {
   color: #1B1F24;
   font-weight: 600;
@@ -865,5 +829,30 @@
 
 .resources-header .menu__list-item-collapsible:first-child a:first-of-type::before {
   background-image: url('../../static/img/sidebar-icons/resources.svg');
->>>>>>> ccd4e4d3
+}
+
+
+/* Dropdownns */
+
+#tj-dropdown {
+  border: none !important;
+  background-color: #F6F8FA;
+}
+
+#tj-dropdown[data-collapsed="false"] summary {
+  font-weight: bold;
+}
+
+#tj-dropdown div div {
+  border: none;
+  padding-top: 0;
+  margin-top: 6px;
+}
+
+#tj-dropdown div div a {
+  text-decoration-color: #6A727C !important;
+}
+
+#tj-dropdown>summary::before {
+  border-color: transparent transparent transparent #6A727C !important;
 }