--- conflicted
+++ resolved
@@ -121,11 +121,7 @@
           // Please change this to your repo.
           editUrl: 'https://github.com/ToolJet/Tooljet/blob/develop/docs/',
           includeCurrentVersion: false,
-<<<<<<< HEAD
-          lastVersion: '2.9.4',
-=======
           lastVersion: '2.10.0',
->>>>>>> ee769780
         },
         theme: {
           customCss: require.resolve('./src/css/custom.css'),
