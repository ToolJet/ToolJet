--- conflicted
+++ resolved
@@ -121,11 +121,7 @@
           // Please change this to your repo.
           editUrl: 'https://github.com/ToolJet/Tooljet/blob/develop/docs/',
           includeCurrentVersion: false,
-<<<<<<< HEAD
-          lastVersion: '2.5.0',
-=======
           lastVersion: '2.6.0',
->>>>>>> e4a0a33f
         },
         theme: {
           customCss: require.resolve('./src/css/custom.css'),
