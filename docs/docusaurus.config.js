--- conflicted
+++ resolved
@@ -121,13 +121,8 @@
           sidebarPath: require.resolve('./sidebars.js'),
           // Please change this to your repo.
           editUrl: 'https://github.com/ToolJet/Tooljet/blob/develop/docs/',
-<<<<<<< HEAD
-          includeCurrentVersion: true,
-          lastVersion: '2.43.0',
-=======
           includeCurrentVersion: false,
           lastVersion: '2.50.0-LTS',
->>>>>>> 7c97e097
         },
         theme: {
           customCss: require.resolve('./src/css/custom.css'),
