--- conflicted
+++ resolved
@@ -439,12 +439,9 @@
                 'marketplace/plugins/marketplace-plugin-qdrant',
                 'marketplace/plugins/marketplace-plugin-azurerepos',
                 'marketplace/plugins/marketplace-plugin-googlecalendar',
-<<<<<<< HEAD
-                'marketplace/plugins/marketplace-plugin-ups'
-=======
+                'marketplace/plugins/marketplace-plugin-ups',
                 'marketplace/plugins/marketplace-plugin-aftership',
                 'marketplace/plugins/marketplace-plugin-microsoft_graph'
->>>>>>> c5962e50
               ],
             },
           ],
