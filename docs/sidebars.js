/**
 * Copyright (c) Facebook, Inc. and its affiliates.
 *
 * This source code is licensed under the MIT license found in the
 * LICENSE file in the root directory of this source tree.
 */

// @ts-check

/** @type {import('@docusaurus/plugin-content-docs').SidebarsConfig} */
const sidebars = {
  docs: [
    {
      'type': 'category',
      'label': 'Getting Started',
      'className': 'category-as-header getting-started-header',
      'collapsed': false,
      'collapsible': false,
      'items': [
        'doc-home-page',
        'getting-started/platform-overview',
        'getting-started/quickstart-guide',
        {
          'type': 'category',
          'label': 'ToolJet Concepts',
          'items': [
            'tooljet-concepts/what-are-components',
            'tooljet-concepts/what-are-datasources',
            'tooljet-concepts/what-are-queries',
            'tooljet-concepts/inspector',
            'tooljet-concepts/what-are-events',
            'tooljet-concepts/actions',
            'tooljet-concepts/variables',
            'tooljet-concepts/how-to-access-values',
            'tooljet-concepts/component-specific-actions',
            'tooljet-concepts/exposed-variables',
            'tooljet-concepts/pages',
            'tooljet-concepts/run-js',
            'tooljet-concepts/styling-components',
            'tooljet-concepts/workspace-constants',
            'tooljet-concepts/permissions',
            'tooljet-concepts/super-admin',
          ],
        },
        {
          'type': 'category',
          'label': 'How To',
          'items': [
            'how-to/use-url-params-on-load',
            'how-to/pass-query-params-in-custom-components',
            'how-to/use-custom-parameters',
            'how-to/pass-values-in-rest-api',
            'how-to/build-dynamic-forms',
            'how-to/setup-rsyslog',
            'how-to/conditionally-display-components',
            'how-to/use-inspector',
            'how-to/use-form-component',
            'how-to/access-cellvalue-rowdata',
            'how-to/conditionally-format-table',
            'how-to/bulk-update-multiple-rows',
            'how-to/delete-multiple-rows',
            'how-to/use-server-side-pagination',
            'how-to/access-currentuser',
            'how-to/use-axios-in-runjs',
            'how-to/run-actions-from-runjs',
            'how-to/intentionally-fail-js-query',
            'how-to/run-query-at-specified-intervals',
            'how-to/use-to-py-function-in-runpy',
            'how-to/access-users-location',
            'how-to/use-s3-signed-url-to-upload-docs',
            'how-to/s3-custom-endpoints',
            'how-to/upload-files-aws',
            'how-to/upload-files-gcs',
            'how-to/loading-image-pdf-from-db',
            'how-to/use-events-on-chart',
            'how-to/print-multi-tabs-report',
            'how-to/display-listview-record-on-new-page'
          ],
        },
        {
          'type': 'category',
          'label': 'Deployment',
          'link': {
            'type': 'doc',
            'id': 'setup/index',
          },
          'items': [
            'setup/try-tooljet',
            'setup/choose-your-tooljet',
            'setup/system-requirements',
            'setup/digitalocean',
            'setup/docker',
            'setup/ec2',
            'setup/ecs',
            'setup/openshift',
            'setup/helm',
            'setup/kubernetes',
            'setup/kubernetes-gke',
            'setup/kubernetes-aks',
            'setup/kubernetes-eks',
            'setup/azure-container',
            'setup/google-cloud-run',
            'setup/env-vars',
            'setup/http-proxy',
            'setup/tooljet-subpath',
            'setup/v2-migration-guide',
            'setup/upgrade-to-lts',
            'setup/upgrade-to-v3',
            'setup/cloud-v3-migration',
          ]
        }
      ],
    },
    {
      "type": "category",
      "label": "Build with AI",
      'className': 'category-as-header build-with-ai-header',
      'collapsed': false,
      'collapsible': false,
      "items": [
        "build-with-ai/overview",
        "build-with-ai/generate-applications",
        "build-with-ai/ai-docs-assistant"
      ]
    },
    {
      'type': 'category',
      'label': 'App Builder',
      'collapsed': false,
      'collapsible': false,
      'className': 'category-as-header app-builder-header',
      'items': [
        'app-builder/overview',
        {
          'type': 'category',
          'label': 'Build Apps',
          'items': [
            'app-builder/walkthrough/create-ui',
            'app-builder/walkthrough/create-queries',
            'app-builder/walkthrough/using-code',
            'app-builder/walkthrough/accessing-values',
            'app-builder/walkthrough/variables',
            'app-builder/importing-exporting-applications',
            {
              'type': 'category',
              'label': 'Import Libraries',
              'items': [
                'app-builder/import-libraries/runjs',
                'app-builder/import-libraries/runpy',
              ],
            },
          ],
        },
        {
          'type': 'category',
          'label': 'References',
          'items': [
            {
              'type': 'category',
              'label': 'Layout Guide',
              'items': [
                'app-builder/components-library',
                'app-builder/query-panel',
                'tutorial/pages',
                'app-builder/topbar',
                'app-builder/left-sidebar',
                'app-builder/canvas',
                'app-builder/preview',
                'app-builder/share',
                'app-builder/customstyles',
              ],
            },
            {
              'type': 'category',
              'label': 'Components Catalog',
              'items': [
                'widgets/overview',
                {
                  'type': 'category',
                  'label': 'Components',
                  'items': [
                    'widgets/bounded-box',
                    'widgets/button',
                    'widgets/button-group',
                    'widgets/calendar',
                    {
                      'type': 'category',
                      'label': 'Chart',
                      'items': [
                        'widgets/chart/chart-properties',
                        'widgets/chart/chart-examples',
                        'widgets/chart/transforming-data-for-charts'
                      ]
                    },
                    {
                      'type': 'category',
                      'label': 'Chat',
                      'items': [
                        'widgets/chat/overview',
                        'widgets/chat/properties',
                        'widgets/chat/csa',
                        'widgets/chat/markdown'
                      ]
                    },
                    'widgets/checkbox',
                    'widgets/circular-progress-bar',
                    'widgets/code-editor',
                    'widgets/color-picker',
                    'widgets/container',
                    'widgets/custom-component',
                    'widgets/date-range-picker',
                    'widgets/datepicker',
                    'widgets/divider',
                    'widgets/dropdown',
                    'widgets/file-picker',
                    'widgets/form',
                    'widgets/html',
                    'widgets/icon',
                    'widgets/iframe',
                    'widgets/image',
                    'widgets/kanban',
                    'widgets/link',
                    'widgets/listview',
                    'widgets/map',
                    'widgets/modal',
                    'widgets/multiselect',
                    'widgets/number-input',
                    'widgets/password-input',
                    'widgets/pdf',
                    'widgets/pagination',
                    'widgets/qr-scanner',
                    'widgets/radio-button',
                    'widgets/range-slider',
                    'widgets/spinner',
                    'widgets/star-rating',
                    'widgets/statistics',
                    'widgets/steps',
                    'widgets/svg-image',
                    {
                      'type': 'category',
                      'label': 'Table',
                      'items': [
                        'widgets/table/table-properties',
                        'widgets/table/table-columns',
                        'widgets/table/table-csa-and-variables',
                        {
                          'type': 'category',
                          'label': 'Serverside Operations',
                          'items': [
                            'widgets/table/serverside-operations/overview',
                            'widgets/table/serverside-operations/search',
                            'widgets/table/serverside-operations/sort',
                            'widgets/table/serverside-operations/filter',
                            'widgets/table/serverside-operations/pagination'
                          ]
                        },
                        'widgets/table/dynamic-column'
                      ]
                    },
                    'widgets/tabs',
                    'widgets/tags',
                    'widgets/text-input',
                    'widgets/text',
                    'widgets/textarea',
                    'widgets/rich-text-editor',
                    'widgets/timeline',
                    'widgets/timer',
                    'widgets/toggle-switch-v2',
                    'widgets/tree-select',
                    'widgets/vertical-divider',
                  ],
                },
                {
                  'type': 'category',
                  'label': 'Actions Reference',
                  'link': {
                    'type': 'generated-index',
                    'title': 'Actions Reference',
                    'description': 'All the actions that can be performed through event handlers',
                    'keywords': [
                      'actions',
                      'events',
                    ],
                  },
                  'items': [
                    'actions/show-alert',
                    'actions/logout',
                    'actions/run-query',
                    'actions/open-webpage',
                    'actions/go-to-app',
                    'actions/show-modal',
                    'actions/close-modal',
                    'actions/copy-to-clipboard',
                    'actions/set-localstorage',
                    'actions/generate-file',
                    'actions/set-table-page',
                    'actions/set-variable',
                    'actions/unset-variable',
                    'actions/switch-page',
                    'actions/set-page-variable',
                    'actions/unset-page-variable',
                    'actions/control-component',
                  ],
                },
              ],
            },
          ],
        },
        'tutorial/transformations',
        'app-builder/anti-patterns',
        'tutorial/keyboard-shortcuts',
      ],
    },
    {
      'type': 'category',
      'label': 'Data Sources',
      'className': 'category-as-header data-sources-header',
      'collapsed': false,
      'collapsible': false,
      'items': [
        'data-sources/overview',
        {
          'type': 'category',
          'label': 'Data Sources library',
          'items': [
            'data-sources/airtable',
            'data-sources/s3',
            'data-sources/amazonses',
            'data-sources/appwrite',
            'data-sources/athena',
            'data-sources/azureblobstorage',
            'data-sources/baserow',
            'data-sources/bigquery',
            'data-sources/firestore',
            'data-sources/clickhouse',
            'data-sources/cosmosdb',
            'data-sources/couchdb',
            'data-sources/databricks',
            'data-sources/dynamodb',
            'data-sources/elasticsearch',
            'data-sources/gcs',
            'data-sources/googlesheets',
            'data-sources/graphql',
            'data-sources/grpc',
            'data-sources/influxdb',
            'data-sources/mailgun',
            'data-sources/mariadb',
            'data-sources/minio',
            'data-sources/mongodb',
            'data-sources/mssql',
            'data-sources/mysql',
            'data-sources/n8n',
            'data-sources/notion',
            'data-sources/openapi',
            'data-sources/oracledb',
            'data-sources/postgresql',
            'data-sources/redis',
            {
              'type': 'category',
              'label': 'REST API',
              'collapsed': true,
              'items': [
                'data-sources/restapi/configuration',
                'data-sources/restapi/authentication',
                'data-sources/restapi/querying-rest-api',
                'data-sources/restapi/metadata-and-cookies',

              ],
            },
            'data-sources/soap-api',
            'data-sources/rethinkdb',
            'data-sources/run-js',
            'data-sources/run-py',
            'data-sources/saphana',
            'data-sources/sendgrid',
            'data-sources/slack',
            'data-sources/smtp',
            'data-sources/snowflake',
            'data-sources/stripe',
            'data-sources/twilio',
            'data-sources/typesense',
            'data-sources/woocommerce',
            'data-sources/zendesk',
          ],
        },
<<<<<<< HEAD
=======
        'tutorial/transformations',
        'data-sources/local-data-sources-migration',
>>>>>>> ee2d8440
        {
          'type': 'category',
          'label': 'Marketplace',
          'collapsed': true,
          'items': [
            'marketplace/marketplace-overview',
            {
              'type': 'category',
              'label': 'Marketplace Plugins',
              'items': [
                'marketplace/plugins/marketplace-plugin-awsredshift',
                'marketplace/plugins/marketplace-plugin-textract',
                'marketplace/plugins/marketplace-plugin-aws-lambda',
                'marketplace/plugins/marketplace-plugin-engagespot',
                'marketplace/plugins/marketplace-plugin-github',
                'marketplace/plugins/marketplace-plugin-harperdb',
                'marketplace/plugins/marketplace-plugin-openai',
                'marketplace/plugins/marketplace-plugin-plivo',
                'marketplace/plugins/marketplace-plugin-salesforce',
                'marketplace/plugins/marketplace-plugin-supabase',
                'marketplace/plugins/marketplace-plugin-pocketbase',
                'marketplace/plugins/marketplace-plugin-portkey',
                'marketplace/plugins/marketplace-plugin-Presto',
                'marketplace/plugins/marketplace-plugin-jira',
                'marketplace/plugins/marketplace-plugin-sharepoint',
                'marketplace/plugins/marketplace-plugin-pinecone',
                'marketplace/plugins/marketplace-plugin-gemini',
                'marketplace/plugins/marketplace-plugin-anthropic',
                'marketplace/plugins/marketplace-plugin-mistral_ai',
                'marketplace/plugins/marketplace-plugin-hugging_face',
                'marketplace/plugins/marketplace-plugin-cohere',
                'marketplace/plugins/marketplace-plugin-weaviate',
                'marketplace/plugins/marketplace-plugin-qdrant'
              ],
            },
          ],
        },
<<<<<<< HEAD
        'data-sources/permissions',
        'data-sources/sample-data-sources',
=======
>>>>>>> ee2d8440
      ],
    },
    {
      'type': 'category',
      'label': 'ToolJet Database',
      'className': 'category-as-header tjdb-header',
      'collapsed': false,
      'collapsible': false,
      'items': [
        'tooljet-db/tooljet-database',
        'tooljet-db/database-editor',
        {
          'type': 'category',
          'label': 'Column Constraints',
          'items': [
            'tooljet-db/constraints/primary-key',
            'tooljet-db/constraints/foreign-key'
          ]
        },
        'tooljet-db/data-types',
        'tooljet-db/table-operations',
        'tooljet-db/querying-tooljet-db',
      ]
    },
    {
      'type': 'category',
      'label': 'Workflows',
      'className': 'category-as-header workflows-header',
      'collapsed': false,
      'collapsible': false,
      'items': [
        'workflows/overview',
        'workflows/nodes',
        'workflows/workflow-triggers',
        'workflows/results',
        'workflows/permissions',
        {
          'type': 'category',
          'label': 'How-to',
          'items': [
            'workflows/how-to/trigger-using-webhook',
            'workflows/how-to/trigger-workflow-from-app',
            'workflows/how-to/trigger-workflow-using-scheduler'
          ]
        }
      ],
    },
    {
      'type': 'category',
      'label': 'Setup ToolJet',
      'className': 'category-as-header setup-tj-header',
      'collapsible': false,
      'collapsed': false,
      'items': [
        'tj-setup/overview',
        'tj-setup/tj-deployment',
        {
          'type': 'category',
          'label': 'Licensing',
          'items': [
            'tj-setup/licensing/self-hosted',
            'tj-setup/licensing/cloud'
          ]
        },
        'tj-setup/instances',
        'tj-setup/workspaces',
        {
          'type': 'category',
          'label': 'Branding',
          'items': [
            'tj-setup/org-branding/white-labeling',
            'tj-setup/org-branding/custom-domain'
          ]
        },
        {
          'type': 'category',
          'label': 'Setup SMTP Server',
          'link': {
            'type': 'doc',
            'id': 'tj-setup/smtp-setup/configuration',
          },
          'items': [
            'tj-setup/smtp-setup/configuration',
            'tj-setup/smtp-setup/email-providers'
          ]
        }
      ]
    },
    {
      'type': 'category',
      'collapsed': false,
      'collapsible': false,
      'className': 'category-as-header user-management-header',
      'label': 'User Management and Access Control',
      'items': [
        'user-management/overview',
        {
          'type': 'category',
          'label': 'Onboard and Offboard Users',
          'items': [
            'user-management/onboard-users/overview',
            'user-management/onboard-users/invite-user',
            'user-management/onboard-users/bulk-invite-users',
            'user-management/onboard-users/self-signup-user',
            'user-management/onboard-users/user-metadata',
            'user-management/onboard-users/archive-user',
          ]
        },
        {
          'type': 'category',
          'label': 'Authentication',
          'items': [
            {
              'type': 'category',
              'label': 'Self-hosted',
              'items': [
                'user-management/authentication/self-hosted/overview',
                'user-management/authentication/self-hosted/instance-login',
                'user-management/authentication/self-hosted/workspace-login'
              ]
            },
            'user-management/authentication/cloud-login',
          ]
        },
        {
          'type': 'category',
          'label': 'Role Based Access Control',
          'items': [
            'user-management/role-based-access/super-admin',
            'user-management/role-based-access/user-roles',
            'user-management/role-based-access/custom-groups',
            'user-management/role-based-access/access-control',
          ]
        },
        {
          'type': 'category',
          'label': 'Single Sign-On (SSO)',
          'link': {
            'type': 'doc',
            'id': 'user-management/sso/overview',
          },
          'items': [
            'user-management/sso/overview',
            'user-management/sso/github',
            'user-management/sso/google',
            {
              'type': 'category',
              'label': 'OpenID Connect',
              'link': {
                'type': 'doc',
                'id': 'user-management/sso/oidc/setup',
              },
              'items': [
                'user-management/sso/oidc/setup',
                'user-management/sso/oidc/azuread',
                'user-management/sso/oidc/okta',
                'user-management/sso/oidc/google'
              ]
            },
            'user-management/sso/ldap',
            {
              'type': 'category',
              'label': 'SAML',
              'link': {
                'type': 'doc',
                'id': 'user-management/sso/saml/setup',
              },
              'items': [
                'user-management/sso/saml/setup',
                'user-management/sso/saml/okta'
              ]
            },
          ]
        },
        {
          'type': 'category',
          'label': 'Group Sync',
          'items': [
            'user-management/group-sync/oidc'
          ]
        },
        {
          'type': 'category',
          'label': 'Profile Management',
          'items': [
            'user-management/profile-management/user-details',
            'user-management/profile-management/reset-password',
            'user-management/profile-management/user-profile'
          ]
        }
      ]
    },
    {
      'type': 'category',
      'collapsed': false,
      'collapsible': false,
      'className': 'category-as-header dev-cycle-header',
      'label': 'Development Lifecycle',
      'items': [
        'development-lifecycle/overview',
        {
          'type': 'category',
          'label': 'Release Management',
          'items': [
            'development-lifecycle/release/version-control',
            'development-lifecycle/release/release-rollback',
            'development-lifecycle/release/share-app',
          ]
        },
        {
          'type': 'category',
          'label': 'GitSync',
          'items': [
            'development-lifecycle/gitsync/overview',
            'development-lifecycle/gitsync/gitsync-config',
            'development-lifecycle/gitsync/ssh-config',
            'development-lifecycle/gitsync/delete-gitsync',
            'development-lifecycle/gitsync/push',
            'development-lifecycle/gitsync/pull'
          ]
        },
        {
          'type': 'category',
          'label': 'Environment',
          'items': [
            {
              'type': 'category',
              'label': 'Self-Hosted',
              'items': [
                'development-lifecycle/environment/self-hosted/multi-environment',
                'development-lifecycle/environment/self-hosted/example-configuration',
                {
                  'type': 'category',
                  'label': 'Multi-Instance',
                  'items': [
                    'development-lifecycle/environment/self-hosted/multi-instance/instance-as-environment',
                    'development-lifecycle/environment/self-hosted/multi-instance/example-configuration'
                  ]
                },
              ]
            },
            {
              'type': 'category',
              'label': 'Cloud',
              'items': [
                'development-lifecycle/environment/cloud/multi-environment',
                'development-lifecycle/environment/cloud/example-configuration'
              ]
            }
          ]
        },
        {
          'type': 'category',
          'label': 'Backup',
          'items': [
            'development-lifecycle/backup/gitsync-backup'
          ]
        },
      ]
    },
    {
      'type': 'category',
      'label': 'Security and Monitoring',
      'collapsed': false,
      'collapsible': false,
      'className': 'category-as-header security-header',
      'items': [
        {
          'type': 'category',
          'label': 'Constants',
          'items': [
            'security/constants/constants',
            'security/constants/variables'
          ]
        },
        'security/audit-logs',
        'security/compliance'

      ]
    },
    {
      'type': 'category',
<<<<<<< HEAD
      'label': 'Workflows',
      'items': [
        'workflows/overview',
        'workflows/nodes',
        'workflows/workflow-triggers',
        'workflows/results',
        'workflows/permissions',
        {
          'type': 'category',
          'label': 'How-to',
          'items': [
            'workflows/how-to/trigger-using-webhook',
            'workflows/how-to/trigger-workflow-from-app',
            'workflows/how-to/trigger-workflow-using-scheduler'
          ]
        }
      ],
    },
    'tracking',
=======
      'label': 'ToolJet API',
      'className': 'category-as-header tj-api-header',
      'collapsible': false,
      'collapsed': true,
      'items': ['tooljet-api']
    }
    ,
>>>>>>> ee2d8440
    {
      'type': 'category',
      'label': 'Resources',
      'className': 'category-as-header resources-header',
      'collapsed': true,
      'collapsible': false,
      'items': [
        {
          'type': 'link',
          'label': 'Release Notes',
          'href': 'https://app.tooljet.ai/applications/release-notes',
        },
        {
          'type': 'link',
          'label': 'Roadmap',
          'href': 'https://github.com/orgs/ToolJet/projects/15',
        },
        'versions',
        'tracking',
        {
          'type': 'category',
          'label': 'Contributing Guide',
          'collapsed': true,
          'items': [
            'contributing-guide/setup/architecture',
            {
              'type': 'category',
              'label': 'Setup',
              'items': [
                'contributing-guide/setup/codespaces',
                'contributing-guide/setup/macos',
                'contributing-guide/setup/docker',
                'contributing-guide/setup/ubuntu',
                'contributing-guide/setup/windows',
                'contributing-guide/setup/system-requirements-for-contributing',
              ],
            },
            {
              'type': 'category',
              'label': 'Marketplace',
              'items': [
                'contributing-guide/marketplace/marketplace-setup',
                'contributing-guide/marketplace/creating-a-plugin',
              ],
            },
            {
              'type': 'category',
              'label': 'Documentation',
              'items': [
                'contributing-guide/documentation-guidelines/introduction',
                'contributing-guide/documentation-guidelines/pr-checklist',
                'contributing-guide/documentation-guidelines/style-guide',

              ],
            },
            'tooljet-cli',
            'contributing-guide/testing',
            'contributing-guide/l10n',
            {
              'type': 'category',
              'label': 'Troubleshooting',
              'items': [
                'contributing-guide/troubleshooting/eslint',
                'contributing-guide/troubleshooting/runpy-limitations',
              ],
            },
            'contributing-guide/code-of-conduct',
            'contributing-guide/slackcoc',
          ],
        },
      ],
    },

  ],
};

module.exports = sidebars;<|MERGE_RESOLUTION|>--- conflicted
+++ resolved
@@ -383,11 +383,6 @@
             'data-sources/zendesk',
           ],
         },
-<<<<<<< HEAD
-=======
-        'tutorial/transformations',
-        'data-sources/local-data-sources-migration',
->>>>>>> ee2d8440
         {
           'type': 'category',
           'label': 'Marketplace',
@@ -425,11 +420,8 @@
             },
           ],
         },
-<<<<<<< HEAD
         'data-sources/permissions',
         'data-sources/sample-data-sources',
-=======
->>>>>>> ee2d8440
       ],
     },
     {
@@ -712,27 +704,6 @@
     },
     {
       'type': 'category',
-<<<<<<< HEAD
-      'label': 'Workflows',
-      'items': [
-        'workflows/overview',
-        'workflows/nodes',
-        'workflows/workflow-triggers',
-        'workflows/results',
-        'workflows/permissions',
-        {
-          'type': 'category',
-          'label': 'How-to',
-          'items': [
-            'workflows/how-to/trigger-using-webhook',
-            'workflows/how-to/trigger-workflow-from-app',
-            'workflows/how-to/trigger-workflow-using-scheduler'
-          ]
-        }
-      ],
-    },
-    'tracking',
-=======
       'label': 'ToolJet API',
       'className': 'category-as-header tj-api-header',
       'collapsible': false,
@@ -740,7 +711,6 @@
       'items': ['tooljet-api']
     }
     ,
->>>>>>> ee2d8440
     {
       'type': 'category',
       'label': 'Resources',
