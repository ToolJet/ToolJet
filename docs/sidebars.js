/**
 * Copyright (c) Facebook, Inc. and its affiliates.
 *
 * This source code is licensed under the MIT license found in the
 * LICENSE file in the root directory of this source tree.
 */

// @ts-check

/** @type {import('@docusaurus/plugin-content-docs').SidebarsConfig} */
const sidebars = {
  docs: [
    "doc-home-page",
    {
      'type': 'category',
      'label': 'Getting Started',
      'items': [
        'getting-started/platform-overview',
        'getting-started/quickstart-guide',
      ],
    }, 
    {
      "type": "category",
      "label": "Build with AI",
      "items": [
        "build-with-ai/overview",
        "build-with-ai/generate-applications",
        "build-with-ai/ai-docs-assistant"
      ]
    },
    {
      'type': 'category',
      'label': 'ToolJet Concepts',
      'items': [
        'tooljet-concepts/what-are-components',
        'tooljet-concepts/what-are-datasources',
        'tooljet-concepts/what-are-queries',
        'tooljet-concepts/inspector',
        'tooljet-concepts/what-are-events',
        'tooljet-concepts/actions',
        'tooljet-concepts/variables',
        'tooljet-concepts/how-to-access-values',
        'tooljet-concepts/component-specific-actions',
        'tooljet-concepts/exposed-variables',
        'tooljet-concepts/pages',
        'tooljet-concepts/run-js',
        'tooljet-concepts/styling-components',
        'tooljet-concepts/workspace-constants',
        'tooljet-concepts/permissions',
        'tooljet-concepts/super-admin',
      ],
    },
    {
      'type': 'category',
      'label': 'Deployment',
      'link': {
        'type': 'doc',
        'id': 'setup/index',
      },
      'items': [
        'setup/try-tooljet',
        'setup/choose-your-tooljet',
        'setup/system-requirements',
        'setup/digitalocean',
        'setup/docker',
        'setup/ec2',
        'setup/ecs',
        'setup/openshift',
        'setup/helm',
        'setup/kubernetes',
        'setup/kubernetes-gke',
        'setup/kubernetes-aks',
        'setup/kubernetes-eks',
        'setup/azure-container',
        'setup/google-cloud-run',
        'setup/client',
        'setup/env-vars',
        'setup/http-proxy',
        'setup/tooljet-subpath',
        'setup/v2-migration-guide',
        'setup/upgrade-to-lts',
        'setup/upgrade-to-v3',
        'setup/cloud-v3-migration',
      ]
    },
    {
      'type': 'category',
      'label': 'App Builder',
      'items': [
        'app-builder/overview',
        {
          'type': 'category',
          'label': 'Build Apps',
          'items': [
            'app-builder/walkthrough/create-ui',
            'app-builder/walkthrough/create-queries',
            'app-builder/walkthrough/using-code',
            'app-builder/walkthrough/accessing-values',
            'app-builder/walkthrough/variables',
            'app-builder/importing-exporting-applications',
          ],
        },
        {
          'type': 'category',
          'label': 'References',
          'items': [
            {
              'type': 'category',
              'label': 'Layout Guide',
              'items': [
                'app-builder/components-library',
                'app-builder/query-panel',
                'tutorial/pages',
                'app-builder/topbar',
                'app-builder/left-sidebar',
                'app-builder/canvas',
                'app-builder/preview',
                'app-builder/share',
                'app-builder/customstyles',
              ],
            },
            {
              'type': 'category',
              'label': 'Components Catalog',
              'items': [
                'widgets/overview',
                {
                  'type': 'category',
                  'label': 'Components',
                  'items': [
                    'widgets/bounded-box',
                    'widgets/button',
                    'widgets/button-group',
                    'widgets/calendar',
                    {
                      'type': 'category',
                      'label': 'Chart',
                      'items': [
                        'widgets/chart/chart-properties',
                        'widgets/chart/chart-examples',
                        'widgets/chart/transforming-data-for-charts'
                      ]
                    },
                    {
                      'type': 'category',
                      'label': 'Chat',
                      'items': [
                        'widgets/chat/overview',
                        'widgets/chat/properties',
                        'widgets/chat/csa',
                        'widgets/chat/markdown'
                      ]
                    },
                    'widgets/checkbox',
                    'widgets/circular-progress-bar',
                    'widgets/code-editor',
                    'widgets/color-picker',
                    'widgets/container',
                    'widgets/custom-component',
                    'widgets/date-range-picker',
                    'widgets/datepicker',
<<<<<<< HEAD
                    'widgets/datetime-picker-v2',
=======
                    'widgets/datepicker-v2',
>>>>>>> af3a10e2
                    'widgets/divider',
                    'widgets/dropdown',
                    'widgets/file-picker',
                    'widgets/form',
                    'widgets/html',
                    'widgets/icon',
                    'widgets/iframe',
                    'widgets/image',
                    'widgets/kanban',
                    'widgets/link',
                    'widgets/listview',
                    'widgets/map',
                    'widgets/modal',
                    'widgets/multiselect',
                    'widgets/number-input',
                    'widgets/password-input',
                    'widgets/pdf',
                    'widgets/pagination',
                    'widgets/qr-scanner',
                    'widgets/radio-button',
                    'widgets/range-slider',
                    'widgets/spinner',
                    'widgets/star-rating',
                    'widgets/statistics',
                    'widgets/steps',
                    'widgets/svg-image',
                    {
                      'type': 'category',
                      'label': 'Table',
                      'items': [
                        'widgets/table/table-properties',
                        'widgets/table/table-columns',
                        'widgets/table/table-csa-and-variables',
                        {
                          'type': 'category',
                          'label': 'Serverside Operations',
                          'items': [
                            'widgets/table/serverside-operations/overview',
                            'widgets/table/serverside-operations/search',
                            'widgets/table/serverside-operations/sort',
                            'widgets/table/serverside-operations/filter',
                            'widgets/table/serverside-operations/pagination'
                          ]
                        },
                        'widgets/table/dynamic-column'
                      ]
                    },
                    'widgets/tabs',
                    'widgets/tags',
                    'widgets/text-input',
                    'widgets/text',
                    'widgets/textarea',
                    'widgets/rich-text-editor',
                    'widgets/timeline',
                    'widgets/timer',
                    'widgets/toggle-switch-v2',
                    'widgets/tree-select',
                    'widgets/vertical-divider',
                  ],
                },
                {
                  'type': 'category',
                  'label': 'Actions Reference',
                  'link': {
                    'type': 'generated-index',
                    'title': 'Actions Reference',
                    'description': 'All the actions that can be performed through event handlers',
                    'keywords': [
                      'actions',
                      'events',
                    ],
                  },
                  'items': [
                    'actions/show-alert',
                    'actions/logout',
                    'actions/run-query',
                    'actions/open-webpage',
                    'actions/go-to-app',
                    'actions/show-modal',
                    'actions/close-modal',
                    'actions/copy-to-clipboard',
                    'actions/set-localstorage',
                    'actions/generate-file',
                    'actions/set-table-page',
                    'actions/set-variable',
                    'actions/unset-variable',
                    'actions/switch-page',
                    'actions/set-page-variable',
                    'actions/unset-page-variable',
                    'actions/control-component',
                  ],
                },
              ],
            },
          ],
        },
        'app-builder/anti-patterns',
        'tutorial/keyboard-shortcuts',
      ],
    },
    {
      'type': 'category',
      'label': 'How To',
      'items': [
        'how-to/use-url-params-on-load',
        'how-to/pass-query-params-in-custom-components',
        'how-to/use-custom-parameters',
        'how-to/pass-values-in-rest-api',
        'how-to/build-dynamic-forms',
        'how-to/setup-rsyslog',
        'how-to/conditionally-display-components',
        'how-to/use-inspector',
        'how-to/use-form-component',
        'how-to/access-cellvalue-rowdata',
        'how-to/conditionally-format-table',
        'how-to/bulk-update-multiple-rows',
        'how-to/delete-multiple-rows',
        'how-to/use-server-side-pagination',
        'how-to/access-currentuser',
        'how-to/use-axios-in-runjs',
        'how-to/import-external-libraries-using-runpy',
        'how-to/import-external-libraries-using-runjs',
        'how-to/run-actions-from-runjs',
        'how-to/intentionally-fail-js-query',
        'how-to/run-query-at-specified-intervals',
        'how-to/use-to-py-function-in-runpy',
        'how-to/access-users-location',
        'how-to/use-s3-signed-url-to-upload-docs',
        'how-to/s3-custom-endpoints',
        'how-to/upload-files-aws',
        'how-to/upload-files-gcs',
        'how-to/loading-image-pdf-from-db',
        'how-to/use-events-on-chart',
        'how-to/print-multi-tabs-report',
        'how-to/display-listview-record-on-new-page'
      ],
    },
    {
      'type': 'category',
      'label': 'Data Sources',
      'items': [
        'data-sources/overview',
        'data-sources/sample-data-sources',
        {
          'type': 'category',
          'label': 'Datasources library',
          'items': [
            'data-sources/airtable',
            'data-sources/s3',
            'data-sources/amazonses',
            'data-sources/appwrite',
            'data-sources/athena',
            'data-sources/azureblobstorage',
            'data-sources/baserow',
            'data-sources/bigquery',
            'data-sources/firestore',
            'data-sources/clickhouse',
            'data-sources/cosmosdb',
            'data-sources/couchdb',
            'data-sources/databricks',
            'data-sources/dynamodb',
            'data-sources/elasticsearch',
            'data-sources/gcs',
            'data-sources/googlesheets',
            'data-sources/graphql',
            'data-sources/grpc',
            'data-sources/influxdb',
            'data-sources/mailgun',
            'data-sources/mariadb',
            'data-sources/minio',
            'data-sources/mongodb',
            'data-sources/mssql',
            'data-sources/mysql',
            'data-sources/n8n',
            'data-sources/notion',
            'data-sources/openapi',
            'data-sources/oracledb',
            'data-sources/postgresql',
            'data-sources/redis',
            {
              'type': 'category',
              'label': 'REST API',
              'collapsed': true,
              'items': [
                'data-sources/restapi/configuration',
                'data-sources/restapi/authentication',
                'data-sources/restapi/querying-rest-api',
                'data-sources/restapi/metadata-and-cookies',

              ],
            },
            'data-sources/soap-api',
            'data-sources/rethinkdb',
            'data-sources/run-js',
            'data-sources/run-py',
            'data-sources/saphana',
            'data-sources/sendgrid',
            'data-sources/slack',
            'data-sources/smtp',
            'data-sources/snowflake',
            'data-sources/stripe',
            'data-sources/twilio',
            'data-sources/typesense',
            'data-sources/woocommerce',
            'data-sources/zendesk',
          ],
        },
        'tutorial/transformations',
        'data-sources/local-data-sources-migration',
      ],
    },
    {
      'type': 'category',
      'label': 'ToolJet Database',
      'items': [
        'tooljet-db/tooljet-database',
        'tooljet-db/database-editor',
        {
          'type': 'category',
          'label': 'Column Constraints',
          'items': [
            'tooljet-db/constraints/primary-key',
            'tooljet-db/constraints/foreign-key'
          ]
        },
        'tooljet-db/data-types',
        'tooljet-db/table-operations',
        'tooljet-db/querying-tooljet-db',
      ]
    },
    {
      'type': 'category',
      'label': 'Setup ToolJet',
      'link': {
        'type': 'doc',
        'id': 'tj-setup/overview',
      },
      'items': [
        'tj-setup/overview',
        'tj-setup/tj-deployment',
        {
          'type': 'category',
          'label': 'Licensing',
          'items': [
            'tj-setup/licensing/self-hosted',
            'tj-setup/licensing/cloud'
          ]
        },
        'tj-setup/instances',
        'tj-setup/workspaces',
        {
          'type': 'category',
          'label': 'Branding',
          'items': [
            'tj-setup/org-branding/white-labeling',
            'tj-setup/org-branding/custom-domain'
          ]
        },
        {
          'type': 'category',
          'label': 'Setup SMTP Server',
          'link': {
            'type': 'doc',
            'id': 'tj-setup/smtp-setup/configuration',
          },
          'items': [
            'tj-setup/smtp-setup/configuration',
            'tj-setup/smtp-setup/email-providers'
          ]
        }
      ]
    },
    {
      'type': 'category',
      'label': 'User Management and Access Control',
      'link': {
        'type': 'doc',
        'id': 'user-management/overview',
      },
      'items': [
        'user-management/overview',
        {
          'type': 'category',
          'label': 'Onboard and Offboard Users',
          'link': {
            'type': 'doc',
            'id': 'user-management/onboard-users/overview',
          },
          'items': [
            'user-management/onboard-users/overview',
            'user-management/onboard-users/invite-user',
            'user-management/onboard-users/bulk-invite-users',
            'user-management/onboard-users/self-signup-user',
            'user-management/onboard-users/user-metadata',
            'user-management/onboard-users/archive-user',
          ]
        },
        {
          'type': 'category',
          'label': 'Authentication',
          'items': [
            {
              'type': 'category',
              'label': 'Self-hosted',
              'items': [
                'user-management/authentication/self-hosted/overview',
                'user-management/authentication/self-hosted/instance-login',
                'user-management/authentication/self-hosted/workspace-login'
              ]
            },
            'user-management/authentication/cloud-login',
          ]
        },
        {
          'type': 'category',
          'label': 'Role Based Access Control',
          'items': [
            'user-management/role-based-access/super-admin',
            'user-management/role-based-access/user-roles',
            'user-management/role-based-access/custom-groups',
            'user-management/role-based-access/access-control',
          ]
        },
        {
          'type': 'category',
          'label': 'Single Sign-On (SSO)',
          'link': {
            'type': 'doc',
            'id': 'user-management/sso/overview',
          },
          'items': [
            'user-management/sso/overview',
            'user-management/sso/github',
            'user-management/sso/google',
            {
              'type': 'category',
              'label': 'OpenID Connect',
              'link': {
                'type': 'doc',
                'id': 'user-management/sso/oidc/setup',
              },
              'items': [
                'user-management/sso/oidc/setup',
                'user-management/sso/oidc/azuread',
                'user-management/sso/oidc/okta',
                'user-management/sso/oidc/google'
              ]
            },
            'user-management/sso/ldap',
            {
              'type': 'category',
              'label': 'SAML',
              'link': {
                'type': 'doc',
                'id': 'user-management/sso/saml/setup',
              },
              'items': [
                'user-management/sso/saml/setup',
                'user-management/sso/saml/okta'
              ]
            },
          ]
        },
        {
          'type': 'category',
          'label': 'Group Sync',
          'items': [
            'user-management/group-sync/oidc'
          ]
        },
        {
          'type': 'category',
          'label': 'Profile Management',
          'items': [
            'user-management/profile-management/user-details',
            'user-management/profile-management/reset-password',
            'user-management/profile-management/user-profile'
          ]
        }
      ]
    },
    {
      'type': 'category',
      'label': 'Development Lifecycle',
      'link': {
        'type': 'doc',
        'id': 'development-lifecycle/overview',
      },
      'items': [
        'development-lifecycle/overview',
        {
          'type': 'category',
          'label': 'Release Management',
          'items': [
            'development-lifecycle/release/version-control',
            'development-lifecycle/release/release-rollback',
            'development-lifecycle/release/share-app',
          ]
        },
        {
          'type': 'category',
          'label': 'GitSync',
          'link': {
            'type': 'doc',
            'id': 'development-lifecycle/gitsync/overview',
          },
          'items': [
            'development-lifecycle/gitsync/overview',
            'development-lifecycle/gitsync/gitsync-config',
            'development-lifecycle/gitsync/ssh-config',
            'development-lifecycle/gitsync/delete-gitsync',
            'development-lifecycle/gitsync/push',
            'development-lifecycle/gitsync/pull'
          ]
        },
        {
          'type': 'category',
          'label': 'Environment',
          'items': [
            {
              'type': 'category',
              'label': 'Self-Hosted',
              'items': [
                'development-lifecycle/environment/self-hosted/multi-environment',
                'development-lifecycle/environment/self-hosted/example-configuration',
                {
                  'type': 'category',
                  'label': 'Multi-Instance',
                  'items': [
                    'development-lifecycle/environment/self-hosted/multi-instance/instance-as-environment',
                    'development-lifecycle/environment/self-hosted/multi-instance/example-configuration'
                  ]
                },
              ]
            },
            {
              'type': 'category',
              'label': 'Cloud',
              'items': [
                'development-lifecycle/environment/cloud/multi-environment',
                'development-lifecycle/environment/cloud/example-configuration'
              ]
            }
          ]
        },
        {
          'type': 'category',
          'label': 'Backup',
          'items': [
            'development-lifecycle/backup/gitsync-backup'
          ]
        },
      ]
    },
    {
      'type': 'category',
      'label': 'Security and Monitoring',
      'items': [
        {
          'type': 'category',
          'label': 'Constants',
          'items': [
            'security/constants/constants',
            'security/constants/variables'
          ]
        },
        'security/audit-logs',
        'security/compliance'

      ]
    },
    'tooljet-api',
    {
      'type': 'category',
      'label': 'Workflows',
      'items': [
        'workflows/overview',
        'workflows/nodes',
        'workflows/workflow-triggers',
        'workflows/results',
        'workflows/permissions',
        {
          'type': 'category',
          'label': 'How-to',
          'items': [
            'workflows/how-to/trigger-using-webhook',
            'workflows/how-to/trigger-workflow-from-app',
            'workflows/how-to/trigger-workflow-using-scheduler'
          ]
        }
      ],
    },
    {
      'type': 'category',
      'label': 'Marketplace',
      'collapsed': true,
      'items': [
        'marketplace/marketplace-overview',
        {
          'type': 'category',
          'label': 'Marketplace Plugins',
          'items': [
            'marketplace/plugins/marketplace-plugin-awsredshift',
            'marketplace/plugins/marketplace-plugin-textract',
            'marketplace/plugins/marketplace-plugin-aws-lambda',
            'marketplace/plugins/marketplace-plugin-engagespot',
            'marketplace/plugins/marketplace-plugin-github',
            'marketplace/plugins/marketplace-plugin-harperdb',
            'marketplace/plugins/marketplace-plugin-openai',
            'marketplace/plugins/marketplace-plugin-plivo',
            'marketplace/plugins/marketplace-plugin-salesforce',
            'marketplace/plugins/marketplace-plugin-supabase',
            'marketplace/plugins/marketplace-plugin-pocketbase',
            'marketplace/plugins/marketplace-plugin-portkey',
            'marketplace/plugins/marketplace-plugin-Presto',
            'marketplace/plugins/marketplace-plugin-jira',
            'marketplace/plugins/marketplace-plugin-sharepoint',
            'marketplace/plugins/marketplace-plugin-pinecone',
            'marketplace/plugins/marketplace-plugin-gemini',
            'marketplace/plugins/marketplace-plugin-anthropic',
            'marketplace/plugins/marketplace-plugin-mistral_ai',
            'marketplace/plugins/marketplace-plugin-hugging_face',
            'marketplace/plugins/marketplace-plugin-cohere',
            'marketplace/plugins/marketplace-plugin-weaviate',
            'marketplace/plugins/marketplace-plugin-qdrant'
          ],
        },
      ],
    },
    'tracking',
    {
      'type': 'category',
      'label': 'Project Overview',
      'collapsed': true,
      'items': [
        {
          'type': 'link',
          'label': 'Release Notes',
          'href': 'https://app.tooljet.ai/applications/release-notes',
        },
        {
          'type': 'link',
          'label': 'Roadmap',
          'href': 'https://github.com/orgs/ToolJet/projects/15',
        },
        'versions'
      ],
    },
    {
      'type': 'category',
      'label': 'Contributing Guide',
      'collapsed': true,
      'items': [
        'contributing-guide/setup/architecture',
        {
          'type': 'category',
          'label': 'Setup',
          'items': [
            'contributing-guide/setup/codespaces',
            'contributing-guide/setup/macos',
            'contributing-guide/setup/docker',
            'contributing-guide/setup/ubuntu',
            'contributing-guide/setup/windows',
            'contributing-guide/setup/system-requirements-for-contributing',
          ],
        },
        {
          'type': 'category',
          'label': 'Marketplace',
          'items': [
            'contributing-guide/marketplace/marketplace-setup',
            'contributing-guide/marketplace/creating-a-plugin',
          ],
        },
        {
          'type': 'category',
          'label': 'Documentation',
          'items': [
            'contributing-guide/documentation-guidelines/introduction',
            'contributing-guide/documentation-guidelines/pr-checklist',
            'contributing-guide/documentation-guidelines/style-guide',

          ],
        },
        'tooljet-cli',
        'contributing-guide/testing',
        'contributing-guide/l10n',
        {
          'type': 'category',
          'label': 'Troubleshooting',
          'items': [
            'contributing-guide/troubleshooting/eslint',
            'contributing-guide/troubleshooting/runpy-limitations',
          ],
        },
        'contributing-guide/code-of-conduct',
        'contributing-guide/slackcoc',
      ],
    },
  ],
};

module.exports = sidebars;<|MERGE_RESOLUTION|>--- conflicted
+++ resolved
@@ -159,11 +159,8 @@
                     'widgets/custom-component',
                     'widgets/date-range-picker',
                     'widgets/datepicker',
-<<<<<<< HEAD
+                    'widgets/date-picker-v2',
                     'widgets/datetime-picker-v2',
-=======
-                    'widgets/datepicker-v2',
->>>>>>> af3a10e2
                     'widgets/divider',
                     'widgets/dropdown',
                     'widgets/file-picker',
