--- conflicted
+++ resolved
@@ -687,11 +687,6 @@
         },
       ],
     },
-<<<<<<< HEAD
-    'security',
-=======
-    'tooljet-copilot',
->>>>>>> 53ce5f6f
     'tracking',
     {
       'type': 'category',
