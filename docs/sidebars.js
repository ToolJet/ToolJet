--- conflicted
+++ resolved
@@ -16,10 +16,7 @@
       label: 'Setup',
       link: {type: 'doc', id: 'setup/index'},
       items: [
-<<<<<<< HEAD
-=======
         'setup/docker-local',
->>>>>>> 42b5f478
         'setup/docker',
         'setup/heroku',
         'setup/ec2',
