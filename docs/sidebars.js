--- conflicted
+++ resolved
@@ -619,7 +619,6 @@
       'items': [
         {
           'type': 'category',
-<<<<<<< HEAD
           'label': 'Constants',
           'items': [
             'security/constants/constants',
@@ -630,21 +629,6 @@
         'security/compliance'
 
       ]
-=======
-          'label': 'GitSync',
-          'items': [
-            'release-management/gitsync/overview',
-            'release-management/gitsync/tj-config',
-            'release-management/gitsync/ssh-config',
-            'release-management/gitsync/delete-gitsync',
-            'release-management/gitsync/git-push',
-            'release-management/gitsync/git-pull',
-          ]
-        },
-        'release-management/multi-environment',
-        'tutorial/versioning-and-release',
-      ],
->>>>>>> d2103a0a
     },
     'tooljet-api',
     {
