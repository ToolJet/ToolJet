/**
 * Copyright (c) Facebook, Inc. and its affiliates.
 *
 * This source code is licensed under the MIT license found in the
 * LICENSE file in the root directory of this source tree.
 */

// @ts-check

/** @type {import('@docusaurus/plugin-content-docs').SidebarsConfig} */
const sidebars = {
  docs: [
    {
      'type': 'category',
      'label': 'Getting Started',
      'className': 'category-as-header getting-started-header',
      'collapsed': false,
      'collapsible': false,
      'items': [
        'doc-home-page',
        'getting-started/platform-overview',
        'getting-started/quickstart-guide',
        {
          'type': 'category',
          'label': 'How To',
          'items': [
            'how-to/use-url-params-on-load',
            'how-to/pass-query-params-in-custom-components',
            'how-to/use-custom-parameters',
            'how-to/pass-values-in-rest-api',
            'how-to/build-dynamic-forms',
            'how-to/setup-rsyslog',
            'how-to/conditionally-display-components',
            'how-to/use-inspector',
            'how-to/use-form-component',
            'how-to/access-cellvalue-rowdata',
            'how-to/conditionally-format-table',
            'how-to/bulk-update-multiple-rows',
            'how-to/delete-multiple-rows',
            'how-to/use-server-side-pagination',
            'how-to/access-currentuser',
            'how-to/use-axios-in-runjs',
            'how-to/run-actions-from-runjs',
            'how-to/intentionally-fail-js-query',
            'how-to/run-query-at-specified-intervals',
            'how-to/use-to-py-function-in-runpy',
            'how-to/access-users-location',
            'how-to/use-s3-signed-url-to-upload-docs',
            'how-to/s3-custom-endpoints',
            'how-to/upload-files-aws',
            'how-to/upload-files-gcs',
            'how-to/loading-image-pdf-from-db',
            'how-to/use-events-on-chart',
            'how-to/print-multi-tabs-report',
            'how-to/display-listview-record-on-new-page'
          ],
        },
        {
          'type': 'category',
          'label': 'Deployment',
          'link': {
            'type': 'doc',
            'id': 'setup/index',
          },
          'items': [
            'setup/try-tooljet',
            'setup/choose-your-tooljet',
            'setup/system-requirements',
            'setup/digitalocean',
            'setup/docker',
            'setup/ami',
            'setup/ecs',
            'setup/openshift',
            'setup/helm',
            'setup/kubernetes',
            'setup/kubernetes-gke',
            'setup/kubernetes-aks',
            'setup/kubernetes-eks',
            'setup/azure-container',
            'setup/google-cloud-run',
            'setup/env-vars',
            'setup/http-proxy',
            'setup/tooljet-subpath',
            'setup/v2-migration-guide',
            'setup/upgrade-to-lts',
            'setup/upgrade-to-v3',
            'setup/cloud-v3-migration',
          ]
        }
      ],
    },
    {
      "type": "category",
      "label": "Build with AI",
      'className': 'category-as-header build-with-ai-header',
      'collapsed': false,
      'collapsible': false,
      "items": [
        "build-with-ai/overview",
        "build-with-ai/generate-applications",
        "build-with-ai/ai-docs-assistant",
        "build-with-ai/tooljet-mcp",
      ]
    },
    {
      'type': 'category',
      'label': 'App Builder',
      'collapsed': false,
      'collapsible': false,
      'className': 'category-as-header app-builder-header',
      'items': [
        'app-builder/overview',
        {
          'type': 'category',
          'label': 'Building the UI',
          'items': [
            'app-builder/building-ui/canvas',
            'app-builder/building-ui/component-library',
            'app-builder/building-ui/component-properties',
            'app-builder/building-ui/pages',
            'app-builder/building-ui/component-state'
          ],
        },
        {
          'type': 'category',
          'label': 'Connecting Data Sources',
          'items': [
            'app-builder/connecting-with-data-sources/creating-managing-queries',
            'app-builder/connecting-with-data-sources/accessing-query-results',
            'app-builder/connecting-with-data-sources/transforming-data',
            'app-builder/connecting-with-data-sources/binding-data-to-components'
          ],
        },
        {
          'type': 'category',
          'label': 'Events and Actions',
          'items': [
            'app-builder/events/overview',
            'app-builder/events/event-triggers',
            'app-builder/events/use-case/csa',
            'app-builder/events/use-case/page-nav',
            'app-builder/events/use-case/variables'
          ],
        },
        {
          'type': 'category',
          'label': 'Writing Custom Code',
          'items': [
            'app-builder/custom-code/fx-dynamic-behaviour',
            'app-builder/custom-code/control-components',
            'app-builder/custom-code/transform-data',
            'app-builder/custom-code/managing-variables',
            {
              'type': 'category',
              'label': 'Importing External Libraries',
              'items': [
                'app-builder/import-libraries/runjs',
                'app-builder/import-libraries/runpy',
              ],
            },
            'app-builder/custom-code/constants-secrets',
          ],
        },
        {
          'type': 'category',
          'label': 'Debugging',
          'items': [
            'app-builder/debugging/inspector',
            'app-builder/debugging/understanding-logs'
          ],
        },
        {
          'type': 'category',
          'label': 'References',
          'items': [
            {
              'type': 'category',
              'label': 'Component Catalog',
              'items': [
                'widgets/bounded-box',
                'widgets/button',
                'widgets/button-group',
                'widgets/calendar',
                {
                  'type': 'category',
                  'label': 'Chart',
                  'items': [
                    'widgets/chart/chart-properties',
                    'widgets/chart/chart-examples',
                    'widgets/chart/transforming-data-for-charts'
                  ]
                },
                {
                  'type': 'category',
                  'label': 'Chat',
                  'items': [
                    'widgets/chat/overview',
                    'widgets/chat/properties',
                    'widgets/chat/csa',
                    'widgets/chat/markdown'
                  ]
                },
                'widgets/checkbox',
                'widgets/circular-progress-bar',
                'widgets/code-editor',
                'widgets/color-picker',
                'widgets/container',
                'widgets/currency-input',
                'widgets/custom-component',
                'widgets/date-range-picker',
<<<<<<< HEAD
                'widgets/date-picker-v2',
=======
                'widgets/datetime-picker-v2',
>>>>>>> 98c79afb
                'widgets/datepicker',
                'widgets/divider',
                'widgets/dropdown',
                'widgets/email-input',
                'widgets/file-picker',
                'widgets/form',
                'widgets/html',
                'widgets/icon',
                'widgets/iframe',
                'widgets/image',
                'widgets/kanban',
                'widgets/link',
                'widgets/listview',
                'widgets/map',
                'widgets/modal',
                'widgets/multiselect',
                'widgets/number-input',
                'widgets/password-input',
                'widgets/pdf',
                'widgets/pagination',
                'widgets/phone-input',
                'widgets/qr-scanner',
                'widgets/radio-button',
                'widgets/range-slider',
                'widgets/spinner',
                'widgets/star-rating',
                'widgets/statistics',
                'widgets/steps',
                'widgets/svg-image',
                {
                  'type': 'category',
                  'label': 'Table',
                  'items': [
                    'widgets/table/table-properties',
                    'widgets/table/table-columns',
                    'widgets/table/table-csa-and-variables',
                    {
                      'type': 'category',
                      'label': 'Serverside Operations',
                      'items': [
                        'widgets/table/serverside-operations/overview',
                        'widgets/table/serverside-operations/search',
                        'widgets/table/serverside-operations/sort',
                        'widgets/table/serverside-operations/filter',
                        'widgets/table/serverside-operations/pagination'
                      ]
                    },
                    'widgets/table/dynamic-column'
                  ]
                },
                'widgets/tabs',
                'widgets/tags',
                'widgets/text-input',
                'widgets/text',
                'widgets/textarea',
                'widgets/rich-text-editor',
                'widgets/timeline',
                'widgets/timer',
                'widgets/time-picker',
                'widgets/toggle-switch-v2',
                'widgets/tree-select',
                'widgets/vertical-divider',
              ],
            },
            {
              'type': 'category',
              'label': 'Actions Reference',
              'link': {
                'type': 'generated-index',
                'title': 'Actions Reference',
                'description': 'All the actions that can be performed through event handlers',
                'keywords': [
                  'actions',
                  'events',
                ],
              },
              'items': [
                'actions/show-alert',
                'actions/logout',
                'actions/run-query',
                'actions/open-webpage',
                'actions/go-to-app',
                'actions/show-modal',
                'actions/close-modal',
                'actions/copy-to-clipboard',
                'actions/set-localstorage',
                'actions/generate-file',
                'actions/set-table-page',
                'actions/set-variable',
                'actions/unset-variable',
                'actions/switch-page',
                'actions/set-page-variable',
                'actions/unset-page-variable',
                'actions/control-component',
              ],
            },
          ],
        },
        'app-builder/walkthrough/row-level-security',
        'app-builder/anti-patterns',
        'tutorial/keyboard-shortcuts',
      ],
    },
    {
      'type': 'category',
      'label': 'Data Sources',
      'className': 'category-as-header data-sources-header',
      'collapsed': false,
      'collapsible': false,
      'items': [
        'data-sources/overview',
        {
          'type': 'category',
          'label': 'Data Sources Library',
          'items': [
            'data-sources/airtable',
            'data-sources/s3',
            'data-sources/amazonses',
            'data-sources/appwrite',
            'data-sources/athena',
            'data-sources/azureblobstorage',
            'data-sources/baserow',
            'data-sources/bigquery',
            'data-sources/firestore',
            'data-sources/clickhouse',
            'data-sources/cosmosdb',
            'data-sources/couchdb',
            'data-sources/databricks',
            'data-sources/dynamodb',
            'data-sources/elasticsearch',
            'data-sources/gcs',
            'data-sources/googlesheets',
            'data-sources/graphql',
            'data-sources/grpc',
            'data-sources/influxdb',
            'data-sources/mailgun',
            'data-sources/mariadb',
            'data-sources/minio',
            'data-sources/mongodb',
            'data-sources/mssql',
            'data-sources/mysql',
            'data-sources/n8n',
            'data-sources/nocodb',
            'data-sources/notion',
            'data-sources/openapi',
            'data-sources/oracledb',
            'data-sources/postgresql',
            'data-sources/redis',
            {
              'type': 'category',
              'label': 'REST API',
              'collapsed': true,
              'items': [
                'data-sources/restapi/configuration',
                'data-sources/restapi/authentication',
                'data-sources/restapi/querying-rest-api',
                'data-sources/restapi/metadata-and-cookies',

              ],
            },
            'data-sources/soap-api',
            'data-sources/rethinkdb',
            'data-sources/run-js',
            'data-sources/run-py',
            'data-sources/saphana',
            'data-sources/sendgrid',
            'data-sources/slack',
            'data-sources/smtp',
            'data-sources/snowflake',
            'data-sources/stripe',
            'data-sources/twilio',
            'data-sources/typesense',
            'data-sources/woocommerce',
            'data-sources/zendesk',
          ],
        },
        {
          'type': 'category',
          'label': 'Marketplace',
          'collapsed': true,
          'items': [
            'marketplace/marketplace-overview',
            {
              'type': 'category',
              'label': 'Marketplace Plugins',
              'items': [
                'marketplace/plugins/marketplace-plugin-awsredshift',
                'marketplace/plugins/marketplace-plugin-textract',
                'marketplace/plugins/marketplace-plugin-aws-lambda',
                'marketplace/plugins/marketplace-plugin-engagespot',
                'marketplace/plugins/marketplace-plugin-github',
                'marketplace/plugins/marketplace-plugin-harperdb',
                'marketplace/plugins/marketplace-plugin-openai',
                'marketplace/plugins/marketplace-plugin-plivo',
                'marketplace/plugins/marketplace-plugin-salesforce',
                'marketplace/plugins/marketplace-plugin-supabase',
                'marketplace/plugins/marketplace-plugin-pocketbase',
                'marketplace/plugins/marketplace-plugin-portkey',
                'marketplace/plugins/marketplace-plugin-Presto',
                'marketplace/plugins/marketplace-plugin-jira',
                'marketplace/plugins/marketplace-plugin-sharepoint',
                'marketplace/plugins/marketplace-plugin-pinecone',
                'marketplace/plugins/marketplace-plugin-gemini',
                'marketplace/plugins/marketplace-plugin-anthropic',
                'marketplace/plugins/marketplace-plugin-mistral_ai',
                'marketplace/plugins/marketplace-plugin-hugging_face',
                'marketplace/plugins/marketplace-plugin-cohere',
                'marketplace/plugins/marketplace-plugin-weaviate',
                'marketplace/plugins/marketplace-plugin-qdrant',
                'marketplace/plugins/marketplace-plugin-azurerepos',
                'marketplace/plugins/marketplace-plugin-googlecalendar'
              ],
            },
          ],
        },
        'data-sources/permissions',
        'data-sources/sample-data-sources',
      ],
    },
    {
      'type': 'category',
      'label': 'ToolJet Database',
      'className': 'category-as-header tjdb-header',
      'collapsed': false,
      'collapsible': false,
      'items': [
        'tooljet-db/tooljet-database',
        'tooljet-db/database-editor',
        {
          'type': 'category',
          'label': 'Column Constraints',
          'items': [
            'tooljet-db/constraints/primary-key',
            'tooljet-db/constraints/foreign-key'
          ]
        },
        'tooljet-db/data-types',
        'tooljet-db/table-operations',
        'tooljet-db/querying-tooljet-db',
      ]
    },
    {
      'type': 'category',
      'label': 'Workflows',
      'className': 'category-as-header workflows-header',
      'collapsed': false,
      'collapsible': false,
      'items': [
        'workflows/overview',
        'workflows/nodes',
        'workflows/workflow-triggers',
        'workflows/results',
        'workflows/permissions',
        {
          'type': 'category',
          'label': 'How-to',
          'items': [
            'workflows/how-to/trigger-using-webhook',
            'workflows/how-to/trigger-workflow-from-app',
            'workflows/how-to/trigger-workflow-using-scheduler'
          ]
        }
      ],
    },
    {
      'type': 'category',
      'label': 'Setup ToolJet',
      'className': 'category-as-header setup-tj-header',
      'collapsible': false,
      'collapsed': false,
      'items': [
        'tj-setup/overview',
        'tj-setup/tj-deployment',
        {
          'type': 'category',
          'label': 'Licensing',
          'items': [
            'tj-setup/licensing/self-hosted',
            'tj-setup/licensing/cloud'
          ]
        },
        'tj-setup/instances',
        'tj-setup/workspaces',
        {
          'type': 'category',
          'label': 'Branding',
          'items': [
            'tj-setup/org-branding/white-labeling',
            'tj-setup/org-branding/custom-domain'
          ]
        },
        {
          'type': 'category',
          'label': 'Setup SMTP Server',
          'link': {
            'type': 'doc',
            'id': 'tj-setup/smtp-setup/configuration',
          },
          'items': [
            'tj-setup/smtp-setup/configuration',
            'tj-setup/smtp-setup/email-providers'
          ]
        }
      ]
    },
    {
      'type': 'category',
      'collapsed': false,
      'collapsible': false,
      'className': 'category-as-header user-management-header',
      'label': 'User Management and Access Control',
      'items': [
        'user-management/overview',
        {
          'type': 'category',
          'label': 'Onboard and Offboard Users',
          'items': [
            'user-management/onboard-users/overview',
            'user-management/onboard-users/invite-user',
            'user-management/onboard-users/bulk-invite-users',
            'user-management/onboard-users/self-signup-user',
            'user-management/onboard-users/user-metadata',
            'user-management/onboard-users/archive-user',
          ]
        },
        {
          'type': 'category',
          'label': 'Authentication',
          'items': [
            {
              'type': 'category',
              'label': 'Self-hosted',
              'items': [
                'user-management/authentication/self-hosted/overview',
                'user-management/authentication/self-hosted/instance-login',
                'user-management/authentication/self-hosted/workspace-login'
              ]
            },
            'user-management/authentication/cloud-login',
          ]
        },
        {
          'type': 'category',
          'label': 'Role Based Access Control',
          'items': [
            'user-management/role-based-access/super-admin',
            'user-management/role-based-access/user-roles',
            'user-management/role-based-access/custom-groups',
            'user-management/role-based-access/access-control',
          ]
        },
        {
          'type': 'category',
          'label': 'Single Sign-On (SSO)',
          'link': {
            'type': 'doc',
            'id': 'user-management/sso/overview',
          },
          'items': [
            'user-management/sso/overview',
            'user-management/sso/github',
            'user-management/sso/google',
            {
              'type': 'category',
              'label': 'OpenID Connect',
              'link': {
                'type': 'doc',
                'id': 'user-management/sso/oidc/setup',
              },
              'items': [
                'user-management/sso/oidc/setup',
                'user-management/sso/oidc/azuread',
                'user-management/sso/oidc/okta',
                'user-management/sso/oidc/google',
                'user-management/sso/oidc/ssouserinfo'
              ]
            },
            'user-management/sso/ldap',
            {
              'type': 'category',
              'label': 'SAML',
              'link': {
                'type': 'doc',
                'id': 'user-management/sso/saml/setup',
              },
              'items': [
                'user-management/sso/saml/setup',
                'user-management/sso/saml/okta'
              ]
            },
          ]
        },
        {
          'type': 'category',
          'label': 'Group Sync',
          'items': [
            'user-management/group-sync/oidc',
          ]
        },
        {
          'type': 'category',
          'label': 'Profile Management',
          'items': [
            'user-management/profile-management/user-details',
            'user-management/profile-management/reset-password',
            'user-management/profile-management/user-profile'
          ]
        }
      ]
    },
    {
      'type': 'category',
      'collapsed': false,
      'collapsible': false,
      'className': 'category-as-header dev-cycle-header',
      'label': 'Development Lifecycle',
      'items': [
        'development-lifecycle/overview',
        {
          'type': 'category',
          'label': 'Release Management',
          'items': [
            'development-lifecycle/release/version-control',
            'development-lifecycle/release/release-rollback',
            'development-lifecycle/release/share-app',
          ]
        },
        {
          'type': 'category',
          'label': 'GitSync',
          'items': [
            'development-lifecycle/gitsync/overview',
            'development-lifecycle/gitsync/gitsync-config',
            'development-lifecycle/gitsync/ssh-config',
            'development-lifecycle/gitsync/delete-gitsync',
            'development-lifecycle/gitsync/push',
            'development-lifecycle/gitsync/pull'
          ]
        },
        {
          'type': 'category',
          'label': 'Environment',
          'items': [
            {
              'type': 'category',
              'label': 'Self-Hosted',
              'items': [
                'development-lifecycle/environment/self-hosted/multi-environment',
                'development-lifecycle/environment/self-hosted/example-configuration',
                {
                  'type': 'category',
                  'label': 'Multi-Instance',
                  'items': [
                    'development-lifecycle/environment/self-hosted/multi-instance/instance-as-environment',
                    'development-lifecycle/environment/self-hosted/multi-instance/example-configuration'
                  ]
                },
              ]
            },
            {
              'type': 'category',
              'label': 'Cloud',
              'items': [
                'development-lifecycle/environment/cloud/multi-environment',
                'development-lifecycle/environment/cloud/example-configuration'
              ]
            }
          ]
        },
        {
          'type': 'category',
          'label': 'Backup',
          'items': [
            'development-lifecycle/backup/gitsync-backup'
          ]
        },
      ]
    },
    {
      'type': 'category',
      'label': 'Security and Monitoring',
      'collapsed': false,
      'collapsible': false,
      'className': 'category-as-header security-header',
      'items': [
        {
          'type': 'category',
          'label': 'Constants',
          'items': [
            'security/constants/constants',
            'security/constants/variables'
          ]
        },
        'security/audit-logs',
        'security/compliance'

      ]
    },
    {
      'type': 'category',
      'label': 'ToolJet API',
      'className': 'category-as-header tj-api-header',
      'collapsible': false,
      'collapsed': true,
      'items': ['tooljet-api']
    }
    ,
    {
      'type': 'category',
      'label': 'Resources',
      'className': 'category-as-header resources-header',
      'collapsed': true,
      'collapsible': false,
      'items': [
        {
          'type': 'link',
          'label': 'Release Notes',
          'href': 'https://app.tooljet.ai/applications/release-notes',
        },
        {
          'type': 'link',
          'label': 'Roadmap',
          'href': 'https://github.com/orgs/ToolJet/projects/15',
        },
        'versions',
        'tracking',
        {
          'type': 'category',
          'label': 'Contributing Guide',
          'collapsed': true,
          'items': [
            'contributing-guide/setup/architecture',
            {
              'type': 'category',
              'label': 'Setup',
              'items': [
                'contributing-guide/setup/codespaces',
                'contributing-guide/setup/macos',
                'contributing-guide/setup/docker',
                'contributing-guide/setup/ubuntu',
                'contributing-guide/setup/windows',
                'contributing-guide/setup/system-requirements-for-contributing',
              ],
            },
            {
              'type': 'category',
              'label': 'Marketplace',
              'items': [
                'contributing-guide/marketplace/marketplace-setup',
                'contributing-guide/marketplace/creating-a-plugin',
              ],
            },
            {
              'type': 'category',
              'label': 'Documentation',
              'items': [
                'contributing-guide/documentation-guidelines/introduction',
                'contributing-guide/documentation-guidelines/pr-checklist',
                'contributing-guide/documentation-guidelines/style-guide',

              ],
            },
            'tooljet-cli',
            'contributing-guide/testing',
            'contributing-guide/l10n',
            {
              'type': 'category',
              'label': 'Troubleshooting',
              'items': [
                'contributing-guide/troubleshooting/eslint',
                'contributing-guide/troubleshooting/runpy-limitations',
              ],
            },
            'contributing-guide/code-of-conduct',
            'contributing-guide/slackcoc',
          ],
        },
      ],
    },

  ],
};

module.exports = sidebars;<|MERGE_RESOLUTION|>--- conflicted
+++ resolved
@@ -208,11 +208,8 @@
                 'widgets/currency-input',
                 'widgets/custom-component',
                 'widgets/date-range-picker',
-<<<<<<< HEAD
                 'widgets/date-picker-v2',
-=======
                 'widgets/datetime-picker-v2',
->>>>>>> 98c79afb
                 'widgets/datepicker',
                 'widgets/divider',
                 'widgets/dropdown',
