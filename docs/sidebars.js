--- conflicted
+++ resolved
@@ -16,11 +16,7 @@
       label: 'Setup',
       link: {type: 'doc', id: 'setup/index'},
       items: [
-<<<<<<< HEAD
         'setup/try-tooljet',
-=======
-        'setup/docker-local',
->>>>>>> 42b5f478
         'setup/docker',
         'setup/heroku',
         'setup/ec2',
