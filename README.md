--- conflicted
+++ resolved
@@ -133,10 +133,7 @@
 </a>
 
 ## License
-<<<<<<< HEAD
 
-ToolJet © 2023, ToolJet Solutions Inc - Released under the GNU Affero General Public License v3.0.
-=======
 ToolJet © 2023, ToolJet Solutions Inc - Released under the GNU Affero General Public License v3.0.
 
 ## Contributing Guidelines
@@ -189,5 +186,4 @@
    - Display the list of files in a table component.
    - Add buttons to download or delete files from S3.
 
-For more usage examples and tutorials, refer to the [ToolJet Blog](https://blog.tooljet.com) and the [Documentation](https://docs.tooljet.com).
->>>>>>> 5092d4d6
+For more usage examples and tutorials, refer to the [ToolJet Blog](https://blog.tooljet.com) and the [Documentation](https://docs.tooljet.com).