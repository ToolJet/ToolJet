--- conflicted
+++ resolved
@@ -93,14 +93,12 @@
 #Enable cors else restricted to TOOLJET_HOST. Set the value true if you are serving front end from diffrent host
 ENABLE_CORS=
 
-<<<<<<< HEAD
 # cloud specific variables
 ORGANIZATION_LICENSE_URL=
 ORGANIZATION_LICENSE_API_KEY=
-=======
+
 #pat session expiry in minutes
 PAT_SESSION_EXPIRY=
 
 #pat expiry in days
-PAT_EXPIRY=
->>>>>>> 9e470a50
+PAT_EXPIRY=