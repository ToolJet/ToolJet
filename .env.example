--- conflicted
+++ resolved
@@ -16,14 +16,11 @@
 PG_HOST=<db host>
 PG_PASS=<db password>
 REDIS_URL=
-<<<<<<< HEAD
-=======
 
 # TOOLJET DATABASE
 TOOLJET_DB=
 PGRST_HOST=
 PGRST_JWT_SECRET=
->>>>>>> 7f785f03
 
 # Checks every 24 hours to see if a new version of ToolJet is available
 # (Enabled by default. Set 0 to disable)
@@ -69,10 +66,7 @@
 SSO_DISABLE_SIGNUPS=
 
 # OPENID SSO
-<<<<<<< HEAD
-=======
 SSO_OPENID_NAME=
->>>>>>> 7f785f03
 SSO_OPENID_CLIENT_ID=
 SSO_OPENID_CLIENT_SECRET=
 SSO_OPENID_WELL_KNOWN_URL=
@@ -81,12 +75,8 @@
 LICENSE_KEY=
 
 # Connection timeout for open id connect end points (default 3500ms)
-<<<<<<< HEAD
-OIDC_CONNECTION_TIMEOUT=
-=======
 OIDC_CONNECTION_TIMEOUT=
 
 #ONBOARDING
 ENABLE_ONBOARDING_QUESTIONS_FOR_ALL_SIGN_UPS=
-ENABLE_TOOLJET_DB=
->>>>>>> 7f785f03
+ENABLE_TOOLJET_DB=