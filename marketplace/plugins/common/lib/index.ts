--- conflicted
+++ resolved
@@ -6,11 +6,6 @@
   getCachedConnection,
   parseJson,
   cleanSensitiveData,
-<<<<<<< HEAD
-  convertQueryOptions,
-  encodeOAuthScope,
-  constructSourceOptions,
-=======
   redactHeaders,
   getCurrentToken,
   sanitizeHeaders,
@@ -20,7 +15,9 @@
   fetchHttpsCertsForCustomCA,
   sanitizeSortPairs,
   fromEntries,
->>>>>>> dc514156
+  convertQueryOptions,
+  encodeOAuthScope,
+  constructSourceOptions,
 } from './utils.helper';
 import { ConnectionTestResult } from './connection_test_result.type';
 import { User, App } from './types';
@@ -52,16 +49,13 @@
   sanitizeCookies,
   sanitizeSearchParams,
   validateAndSetRequestOptionsBasedOnAuthType,
-<<<<<<< HEAD
-  constructSourceOptions,
-  convertQueryOptions,
-  encodeOAuthScope,
-=======
   fetchHttpsCertsForCustomCA,
   redactHeaders,
   cookiesToString,
   sanitizeSortPairs,
   fromEntries,
   initializeOAuth,
->>>>>>> dc514156
+  constructSourceOptions,
+  convertQueryOptions,
+  encodeOAuthScope,
 };