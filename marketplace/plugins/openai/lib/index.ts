--- conflicted
+++ resolved
@@ -1,12 +1,7 @@
 import { QueryError, QueryResult, QueryService, ConnectionTestResult } from '@tooljet-marketplace/common';
 import { SourceOptions, QueryOptions, Operation } from './types';
-<<<<<<< HEAD
-import OpenAI from 'openai';
-import { getCompletion, getChatCompletion } from './query_operations';
-=======
 import OpenAI from 'openai';  // Correct import for SDK 4.56.0
 import { getCompletion, getChatCompletion, generateImage } from './query_operations';
->>>>>>> dea96af2
 
 export default class Openai implements QueryService {
   async run(sourceOptions: SourceOptions, queryOptions: QueryOptions, dataSourceId: string): Promise<QueryResult> {
@@ -43,18 +38,11 @@
 
   async testConnection(sourceOptions: SourceOptions): Promise<ConnectionTestResult> {
     const openai: OpenAI = await this.getConnection(sourceOptions);
-<<<<<<< HEAD
-
-    try {
-      const response = await openai.models.list();
-      if (response.data) {
-=======
     console.log()
     try {
       const response = await openai.models.list(); // The response doesn't have a 'status'
       
       if (response.data.length > 0) { // Checking if models exist in the response
->>>>>>> dea96af2
         return {
           status: 'ok',
         };
@@ -69,27 +57,18 @@
   async getConnection(sourceOptions: SourceOptions): Promise<OpenAI> {
     const { apiKey, organizationId = null } = sourceOptions;
 
-<<<<<<< HEAD
-    const config: OpenAI.FunctionParameters = {
-      apiKey: apiKey,
-=======
     const creds = {
       apiKey: apiKey, // No hardcoding, pulling from sourceOptions
->>>>>>> dea96af2
     };
     if (organizationId) {
       config.organization = organizationId;
     }
 
-<<<<<<< HEAD
-    const openai = new OpenAI(config);
-=======
     // Initialize OpenAI instance directly with API key
     const openai = new OpenAI({
       apiKey: apiKey, 
     });
 
->>>>>>> dea96af2
     return openai;
   }
 }