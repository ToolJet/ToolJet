--- conflicted
+++ resolved
@@ -1,10 +1,6 @@
 import { QueryError, QueryResult, QueryService, ConnectionTestResult } from '@tooljet-marketplace/common';
 import { SourceOptions, QueryOptions, Operation } from './types';
-<<<<<<< HEAD
 import OpenAI from 'openai'; // Correct import for SDK 4.56.0
-=======
-import OpenAI from 'openai';  // Correct import for SDK 4.56.0
->>>>>>> cc39d229
 import { getCompletion, getChatCompletion, generateImage } from './query_operations';
 
 export default class Openai implements QueryService {
@@ -42,20 +38,12 @@
 
   async testConnection(sourceOptions: SourceOptions): Promise<ConnectionTestResult> {
     const openai: OpenAI = await this.getConnection(sourceOptions);
-<<<<<<< HEAD
     console.log();
     try {
       const response = await openai.models.list(); // The response doesn't have a 'status'
 
       if (response.data.length > 0) {
         // Checking if models exist in the response
-=======
-    console.log()
-    try {
-      const response = await openai.models.list(); // The response doesn't have a 'status'
-      
-      if (response.data.length > 0) { // Checking if models exist in the response
->>>>>>> cc39d229
         return {
           status: 'ok',
         };
@@ -79,11 +67,7 @@
 
     // Initialize OpenAI instance directly with API key
     const openai = new OpenAI({
-<<<<<<< HEAD
       apiKey: apiKey,
-=======
-      apiKey: apiKey, 
->>>>>>> cc39d229
     });
 
     return openai;
