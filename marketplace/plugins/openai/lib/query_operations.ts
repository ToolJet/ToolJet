<<<<<<< HEAD
import OpenAI from 'openai';
=======
import OpenAI from 'openai';  // Updated SDK version
>>>>>>> dea96af2
import { QueryOptions } from './types';

// Updated utility function to handle size validation based on model
const getSizeEnum = (model: string | undefined, size: string | undefined): '256x256' | '512x512' | '1024x1024' | '1792x1024' | '1024x1792' => {
  // If the model is DALL-E 3, only allow 1024x1024, 1792x1024, or 1024x1792
  if (model === 'dall-e-3') {
    switch (size) {
      case '1024x1024':
        return '1024x1024';
      case '1792x1024':
        return '1792x1024';
      case '1024x1792':
        return '1024x1792';
      default:
        return '1024x1024'; // Default size for DALL-E 3
    }
  }

  // If the model is DALL-E 2, only allow 1024x1024, 512x512, or 256x256
  if (model === 'dall-e-2') {
    switch (size) {
      case '1024x1024':
        return '1024x1024';
      case '512x512':
        return '512x512';
      case '256x256':
        return '256x256';
      default:
        return '1024x1024'; // Default size for DALL-E 2
    }
  }

  // Default size if model is not recognized
  return '1024x1024';
};

 //Utility function to convert number of images from string or number
/*const getNumberOfImages = (num_images: number | string | undefined): number => {
  const num = typeof num_images === 'string' ? parseInt(num_images) : num_images;
  return isNaN(num) ? 1 : Math.max(1, Math.min(10, num)); // Ensure it's between 1 and 10
};*/

export async function getCompletion(
  openai: OpenAI,
  options: QueryOptions
): Promise<string | { error: string; statusCode: number }> {
  const { model, prompt, max_tokens, temperature, stop_sequence, suffix } = options;

  try {
<<<<<<< HEAD
    const completion = await openai.completions.create({
      model: 'gpt-3.5-turbo-instruct',
=======
    const response = await openai.completions.create({
      model: model || 'gpt-3.5-turbo-instruct',
>>>>>>> dea96af2
      prompt: prompt,
      temperature: typeof temperature === 'string' ? parseFloat(temperature) : temperature || 0,
      max_tokens: typeof max_tokens === 'string' ? parseInt(max_tokens) : max_tokens || 67,
      stop: stop_sequence || undefined,
      suffix: suffix || undefined,
    });

<<<<<<< HEAD
    return completion.choices[0].text;
=======
    return response.choices[0].text; // Access the response correctly
>>>>>>> dea96af2
  } catch (error) {
    console.log('Error openai ===============', error);

    if (error instanceof OpenAI.APIError) {
      return {
        error: error.message,
        statusCode: error.status,
      };
    } else {
      return {
        error: 'An unknown error occurred',
        statusCode: 500,
      };
    }
  }
}

export async function getChatCompletion(
  openai: OpenAI,
  options: QueryOptions
): Promise<string | { error: string; statusCode: number }> {
  const { model, prompt, max_tokens, temperature, stop_sequence } = options;

  try {
<<<<<<< HEAD
    const chatCompletion = await openai.chat.completions.create({
      model: 'gpt-3.5-turbo',
=======
    const response = await openai.chat.completions.create({
      model: model || 'gpt-4-turbo',
>>>>>>> dea96af2
      temperature: typeof temperature === 'string' ? parseFloat(temperature) : temperature || 0,
      max_tokens: typeof max_tokens === 'string' ? parseInt(max_tokens) : max_tokens || 67,
      stop: stop_sequence || undefined,
      messages: [
        {
          role: 'user',
          content: prompt,
        },
      ],
    });

<<<<<<< HEAD
    return chatCompletion.choices[0].message.content;
=======
    return response.choices[0].message.content; // Ensure to access the correct part of the response
>>>>>>> dea96af2
  } catch (error) {
    if (error instanceof OpenAI.APIError) {
      return {
        error: error.message,
        statusCode: error.status,
      };
    } else {
      return {
        error: 'An unknown error occurred',
        statusCode: 500,
      };
    }
  }
}

export async function generateImage(
  openai: OpenAI,
  options: QueryOptions
): Promise<{ status: string; message: string; description?: string; data?: any }> {
  const { model, prompt, size/* , n */ } = options;

  try {
    const response = await openai.images.generate({
      model: model || 'dall-e-3',
      prompt: prompt || '',
      size: getSizeEnum(model, size), // Convert and validate image size based on the model
      //n: getNumberOfImages(num_images),  Convert and validate number of images
    });

    // Return the URL of the first image as a JSON object
    return { 
      status: "success",
      message: "Image generated successfully",
      data: { url: response.data[0].url } 
    };
  } catch (error: any) {
    console.error("Error in image generation:", error);

    return {
      status: "failed",
      message: "Query could not be completed",
      description: error?.response?.data?.error?.message || 'An unexpected error occurred',
      data: error?.response?.data || {}
    };
  }
}<|MERGE_RESOLUTION|>--- conflicted
+++ resolved
@@ -1,8 +1,4 @@
-<<<<<<< HEAD
-import OpenAI from 'openai';
-=======
 import OpenAI from 'openai';  // Updated SDK version
->>>>>>> dea96af2
 import { QueryOptions } from './types';
 
 // Updated utility function to handle size validation based on model
@@ -52,13 +48,8 @@
   const { model, prompt, max_tokens, temperature, stop_sequence, suffix } = options;
 
   try {
-<<<<<<< HEAD
-    const completion = await openai.completions.create({
-      model: 'gpt-3.5-turbo-instruct',
-=======
     const response = await openai.completions.create({
       model: model || 'gpt-3.5-turbo-instruct',
->>>>>>> dea96af2
       prompt: prompt,
       temperature: typeof temperature === 'string' ? parseFloat(temperature) : temperature || 0,
       max_tokens: typeof max_tokens === 'string' ? parseInt(max_tokens) : max_tokens || 67,
@@ -66,11 +57,7 @@
       suffix: suffix || undefined,
     });
 
-<<<<<<< HEAD
-    return completion.choices[0].text;
-=======
     return response.choices[0].text; // Access the response correctly
->>>>>>> dea96af2
   } catch (error) {
     console.log('Error openai ===============', error);
 
@@ -95,13 +82,8 @@
   const { model, prompt, max_tokens, temperature, stop_sequence } = options;
 
   try {
-<<<<<<< HEAD
-    const chatCompletion = await openai.chat.completions.create({
-      model: 'gpt-3.5-turbo',
-=======
     const response = await openai.chat.completions.create({
       model: model || 'gpt-4-turbo',
->>>>>>> dea96af2
       temperature: typeof temperature === 'string' ? parseFloat(temperature) : temperature || 0,
       max_tokens: typeof max_tokens === 'string' ? parseInt(max_tokens) : max_tokens || 67,
       stop: stop_sequence || undefined,
@@ -113,11 +95,7 @@
       ],
     });
 
-<<<<<<< HEAD
-    return chatCompletion.choices[0].message.content;
-=======
     return response.choices[0].message.content; // Ensure to access the correct part of the response
->>>>>>> dea96af2
   } catch (error) {
     if (error instanceof OpenAI.APIError) {
       return {
