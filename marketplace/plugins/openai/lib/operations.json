{
<<<<<<< HEAD
	"$schema": "https://raw.githubusercontent.com/ToolJet/ToolJet/develop/plugins/schemas/operations.schema.json",
	"title": "OpenAI datasource",
	"description": "A schema defining OpenAI datasource",
	"type": "api",
	"defaults": {},
	"properties": {
		"operation": {
			"label": "Operation",
			"key": "operation",
			"type": "dropdown-component-flip",
			"description": "Single select dropdown for operation",
			"list": [
				{
					"value": "completion",
					"name": "Completion"
				},
				{
					"value": "chat",
					"name": "Chat"
				}
			]
		},
		"completion": {
			"prompt": {
				"label": "Prompt",
				"key": "prompt",
				"type": "codehinter",
				"description": "Enter prompt",
				"height": "150px"
			},
			"max_tokens": {
				"label": "Max Tokens",
				"key": "max_tokens",
				"type": "codehinter",
				"lineNumbers": false,
				"description": "Enter from 1 to 2048",
				"width": "320px",
				"height": "36px",
				"className": "codehinter-plugins"
			},
			"temperature": {
				"label": "Temperature",
				"key": "temperature",
				"type": "codehinter",
				"lineNumbers": false,
				"description": "Enter from 0 to 1",
				"width": "320px",
				"height": "36px",
				"className": "codehinter-plugins"
			},
			"stop_sequence": {
				"label": "Stop Sequence",
				"key": "stop_sequence",
				"type": "codehinter",
				"lineNumbers": false,
				"description": "Enter stop sequence",
				"width": "320px",
				"height": "36px",
				"className": "codehinter-plugins"
			},
			"suffix": {
				"label": "Suffix",
				"key": "suffix",
				"type": "codehinter",
				"lineNumbers": false,
				"description": "Enter suffix",
				"width": "320px",
				"height": "36px",
				"className": "codehinter-plugins"
			}
		},
		"chat": {
			"prompt": {
				"label": "Message",
				"key": "prompt",
				"type": "codehinter",
				"description": "Enter message",
				"placeholder": "Draft an email or other piece of writing",
				"height": "150px"
			},
			"max_tokens": {
				"label": "Max Tokens",
				"key": "max_tokens",
				"type": "codehinter",
				"lineNumbers": false,
				"description": "Enter from 1 to 2048",
				"width": "320px",
				"height": "36px",
				"className": "codehinter-plugins"
			},
			"temperature": {
				"label": "Temperature",
				"key": "temperature",
				"type": "codehinter",
				"lineNumbers": false,
				"description": "Enter from 0 to 1",
				"width": "320px",
				"height": "36px",
				"className": "codehinter-plugins"
			},
			"stop_sequence": {
				"label": "Stop Sequence",
				"key": "stop_sequence",
				"type": "codehinter",
				"lineNumbers": false,
				"description": "Enter stop sequence",
				"width": "320px",
				"height": "36px",
				"className": "codehinter-plugins"
			},
			"suffix": {
				"label": "Suffix",
				"key": "suffix",
				"type": "codehinter",
				"lineNumbers": false,
				"description": "Enter suffix",
				"width": "320px",
				"height": "36px",
				"className": "codehinter-plugins"
			}
		}
	}
=======
  "$schema": "https://raw.githubusercontent.com/ToolJet/ToolJet/develop/plugins/schemas/operations.schema.json",
  "title": "OpenAI datasource",
  "description": "A schema defining OpenAI datasource",
  "type": "api",
  "defaults": {},
  "properties": {
    "operation": {
      "label": "Operation",
      "key": "operation",
      "type": "dropdown-component-flip",
      "description": "Single select dropdown for operation",
      "list": [
        {
          "value": "completion",
          "name": "Completion"
        },
        {
          "value": "chat",
          "name": "Chat"
        }
      ]
    },
    "completion": {
      "prompt": {
        "label": "Prompt",
        "key": "prompt",
        "type": "codehinter",
        "description": "Enter prompt",
        "height": "150px",
        "editorType": "extendedSingleLine"
      },
      "max_tokens": {
        "label": "Max Tokens",
        "key": "max_tokens",
        "type": "codehinter",
        "lineNumbers": false,
        "description": "Enter from 1 to 2048",
        "width": "320px",
        "height": "36px",
        "className": "codehinter-plugins"
      },
      "temperature": {
        "label": "Temperature",
        "key": "temperature",
        "type": "codehinter",
        "lineNumbers": false,
        "description": "Enter from 0 to 1",
        "width": "320px",
        "height": "36px",
        "className": "codehinter-plugins"
      },
      "stop_sequence": {
        "label": "Stop Sequence",
        "key": "stop_sequence",
        "type": "codehinter",
        "lineNumbers": false,
        "description": "Enter stop sequence",
        "width": "320px",
        "height": "36px",
        "className": "codehinter-plugins"
      },
      "suffix": {
        "label": "Suffix",
        "key": "suffix",
        "type": "codehinter",
        "lineNumbers": false,
        "description": "Enter suffix",
        "width": "320px",
        "height": "36px",
        "className": "codehinter-plugins"
      }
    },
    "chat": {
      "prompt": {
        "label": "Message as input,",
        "key": "prompt",
        "type": "codehinter",
        "description": "Enter message",
        "placeholder": "Draft an email or other piece of writing",
        "height": "150px",
        "editorType": "extendedSingleLine"
      },
      "max_tokens": {
        "label": "Max Tokens",
        "key": "max_tokens",
        "type": "codehinter",
        "lineNumbers": false,
        "description": "Enter from 1 to 2048",
        "width": "320px",
        "height": "36px",
        "className": "codehinter-plugins"
      },
      "temperature": {
        "label": "Temperature",
        "key": "temperature",
        "type": "codehinter",
        "lineNumbers": false,
        "description": "Enter from 0 to 1",
        "width": "320px",
        "height": "36px",
        "className": "codehinter-plugins"
      },
      "stop_sequence": {
        "label": "Stop Sequence",
        "key": "stop_sequence",
        "type": "codehinter",
        "lineNumbers": false,
        "description": "Enter stop sequence",
        "width": "320px",
        "height": "36px",
        "className": "codehinter-plugins"
      },
      "suffix": {
        "label": "Suffix",
        "key": "suffix",
        "type": "codehinter",
        "lineNumbers": false,
        "description": "Enter suffix",
        "width": "320px",
        "height": "36px",
        "className": "codehinter-plugins"
      }
    }
  }
>>>>>>> 0aba8fcc
}<|MERGE_RESOLUTION|>--- conflicted
+++ resolved
@@ -1,5 +1,4 @@
 {
-<<<<<<< HEAD
 	"$schema": "https://raw.githubusercontent.com/ToolJet/ToolJet/develop/plugins/schemas/operations.schema.json",
 	"title": "OpenAI datasource",
 	"description": "A schema defining OpenAI datasource",
@@ -122,130 +121,4 @@
 			}
 		}
 	}
-=======
-  "$schema": "https://raw.githubusercontent.com/ToolJet/ToolJet/develop/plugins/schemas/operations.schema.json",
-  "title": "OpenAI datasource",
-  "description": "A schema defining OpenAI datasource",
-  "type": "api",
-  "defaults": {},
-  "properties": {
-    "operation": {
-      "label": "Operation",
-      "key": "operation",
-      "type": "dropdown-component-flip",
-      "description": "Single select dropdown for operation",
-      "list": [
-        {
-          "value": "completion",
-          "name": "Completion"
-        },
-        {
-          "value": "chat",
-          "name": "Chat"
-        }
-      ]
-    },
-    "completion": {
-      "prompt": {
-        "label": "Prompt",
-        "key": "prompt",
-        "type": "codehinter",
-        "description": "Enter prompt",
-        "height": "150px",
-        "editorType": "extendedSingleLine"
-      },
-      "max_tokens": {
-        "label": "Max Tokens",
-        "key": "max_tokens",
-        "type": "codehinter",
-        "lineNumbers": false,
-        "description": "Enter from 1 to 2048",
-        "width": "320px",
-        "height": "36px",
-        "className": "codehinter-plugins"
-      },
-      "temperature": {
-        "label": "Temperature",
-        "key": "temperature",
-        "type": "codehinter",
-        "lineNumbers": false,
-        "description": "Enter from 0 to 1",
-        "width": "320px",
-        "height": "36px",
-        "className": "codehinter-plugins"
-      },
-      "stop_sequence": {
-        "label": "Stop Sequence",
-        "key": "stop_sequence",
-        "type": "codehinter",
-        "lineNumbers": false,
-        "description": "Enter stop sequence",
-        "width": "320px",
-        "height": "36px",
-        "className": "codehinter-plugins"
-      },
-      "suffix": {
-        "label": "Suffix",
-        "key": "suffix",
-        "type": "codehinter",
-        "lineNumbers": false,
-        "description": "Enter suffix",
-        "width": "320px",
-        "height": "36px",
-        "className": "codehinter-plugins"
-      }
-    },
-    "chat": {
-      "prompt": {
-        "label": "Message as input,",
-        "key": "prompt",
-        "type": "codehinter",
-        "description": "Enter message",
-        "placeholder": "Draft an email or other piece of writing",
-        "height": "150px",
-        "editorType": "extendedSingleLine"
-      },
-      "max_tokens": {
-        "label": "Max Tokens",
-        "key": "max_tokens",
-        "type": "codehinter",
-        "lineNumbers": false,
-        "description": "Enter from 1 to 2048",
-        "width": "320px",
-        "height": "36px",
-        "className": "codehinter-plugins"
-      },
-      "temperature": {
-        "label": "Temperature",
-        "key": "temperature",
-        "type": "codehinter",
-        "lineNumbers": false,
-        "description": "Enter from 0 to 1",
-        "width": "320px",
-        "height": "36px",
-        "className": "codehinter-plugins"
-      },
-      "stop_sequence": {
-        "label": "Stop Sequence",
-        "key": "stop_sequence",
-        "type": "codehinter",
-        "lineNumbers": false,
-        "description": "Enter stop sequence",
-        "width": "320px",
-        "height": "36px",
-        "className": "codehinter-plugins"
-      },
-      "suffix": {
-        "label": "Suffix",
-        "key": "suffix",
-        "type": "codehinter",
-        "lineNumbers": false,
-        "description": "Enter suffix",
-        "width": "320px",
-        "height": "36px",
-        "className": "codehinter-plugins"
-      }
-    }
-  }
->>>>>>> 0aba8fcc
 }