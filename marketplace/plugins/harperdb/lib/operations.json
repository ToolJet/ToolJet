{
  "$schema": "https://raw.githubusercontent.com/ToolJet/ToolJet/develop/plugins/schemas/operations.schema.json",
  "title": "HarperDB datasource",
  "description": "A schema defining HarperDB datasource",
  "type": "database",
  "defaults": {
    "mode": "sql"
  },
  "properties": {
    "mode": {
      "label": "",
      "key": "mode",
      "type": "dropdown-component-flip",
      "description": "Single select dropdown for mode",
      "list": [
        {
          "name": "SQL mode",
          "value": "sql"
        },
        {
          "name": "NoSQL mode",
          "value": "nosql"
        }
      ]
    },
    "sql": {
      "sql_query": {
        "key": "sql_query",
        "type": "codehinter",
        "description": "Enter your SQL query",
        "height": "150px"
      }
    },
    "nosql": {
      "operation": {
        "label": "Operation",
        "key": "operation",
        "type": "dropdown-component-flip",
        "description": "Single select dropdown for operation",
        "list": [
          {
            "name": "Insert",
            "value": "insert"
          },
          {
            "name": "Update",
            "value": "update"
          },
          {
            "name": "Delete",
            "value": "delete"
          },
          {
            "name": "Search By Hash",
            "value": "search_by_hash"
          },
          {
            "name": "Search By Value",
            "value": "search_by_value"
          },
          {
            "name": "Search By Conditions",
            "value": "search_by_conditions"
          }
        ]
      },
      "insert": {
        "schema": {
          "label": "Schema",
          "key": "schema",
          "type": "codehinter",
          "lineNumbers": false,
          "description": "Enter schema",
          "height": "36px",
          "className": "codehinter-plugins"
        },
        "table": {
          "label": "Table",
          "key": "table",
          "type": "codehinter",
          "lineNumbers": false,
          "description": "Enter table name",
          "height": "36px",
          "className": "codehinter-plugins"
        },
        "records": {
          "label": "Records",
          "key": "records",
          "type": "codehinter",
          "mode": "javascript",
          "description": "Enter records to insert",
          "placeholder": "[{id: 1, name: 'Jose', age: 24}]",
          "height": "150px"
        }
      },
      "update": {
        "schema": {
          "label": "Schema",
          "key": "schema",
          "type": "codehinter",
          "lineNumbers": false,
          "description": "Enter schema",
          "height": "36px",
          "className": "codehinter-plugins"
        },
        "table": {
          "label": "Table",
          "key": "table",
          "type": "codehinter",
          "lineNumbers": false,
          "description": "Enter table name",
          "height": "36px",
          "className": "codehinter-plugins"
        },
        "records": {
          "label": "Records",
          "key": "records",
          "type": "codehinter",
          "mode": "javascript",
          "description": "Enter records to update",
          "placeholder": "[{id: 1, age: 25}]",
          "height": "150px"
        }
      },
      "delete": {
        "schema": {
          "label": "Schema",
          "key": "schema",
<<<<<<< HEAD
          "type": "text",
          "description": "Enter Schema"
=======
          "type": "codehinter",
          "lineNumbers": false,
          "description": "Enter Schema",
          "height": "36px",
          "className": "codehinter-plugins"
>>>>>>> 1940bd21
        },
        "table": {
          "label": "Table",
          "key": "table",
<<<<<<< HEAD
          "type": "text",
          "description": "Enter table name"
=======
          "type": "codehinter",
          "lineNumbers": false,
          "description": "Enter table name",
          "height": "36px",
          "className": "codehinter-plugins"
>>>>>>> 1940bd21
        },
        "hash_values": {
          "label": "Hash Values",
          "key": "hash_values",
          "type": "codehinter",
          "mode": "javascript",
          "description": "Enter hash attribute - primary key to delete records",
          "placeholder": "[123, 65]",
          "height": "150px"
        }
      },
      "search_by_hash": {
        "schema": {
          "label": "Schema",
          "key": "schema",
<<<<<<< HEAD
          "type": "text",
          "description": "Enter Schema"
=======
          "type": "codehinter",
          "lineNumbers": false,
          "description": "Enter Schema",
          "height": "36px",
          "className": "codehinter-plugins"
>>>>>>> 1940bd21
        },
        "table": {
          "label": "Table",
          "key": "table",
<<<<<<< HEAD
          "type": "text",
          "description": "Enter table name"
=======
          "type": "codehinter",
          "lineNumbers": false,
          "description": "Enter table name",
          "height": "36px",
          "className": "codehinter-plugins"
>>>>>>> 1940bd21
        },
        "hash_values": {
          "label": "Hash Values",
          "key": "hash_values",
          "type": "codehinter",
          "mode": "javascript",
          "description": "Enter hash attribute - primary key to search records",
          "placeholder": "[123, 66]",
          "height": "70px"
        },
        "attributes": {
          "label": "Table Attributes",
          "key": "attributes",
          "type": "codehinter",
          "mode": "javascript",
          "description": "Enter table attributes to be queried",
          "placeholder": "['name', 'age']",
          "height": "70px"
        }
      },
      "search_by_value": {
        "schema": {
          "label": "Schema",
          "key": "schema",
<<<<<<< HEAD
          "type": "text",
          "description": "Enter Schema"
=======
          "type": "codehinter",
          "lineNumbers": false,
          "description": "Enter Schema",
          "height": "36px",
          "className": "codehinter-plugins"
>>>>>>> 1940bd21
        },
        "table": {
          "label": "Table",
          "key": "table",
<<<<<<< HEAD
          "type": "text",
          "description": "Enter table name"
=======
          "type": "codehinter",
          "lineNumbers": false,
          "description": "Enter table name",
          "height": "36px",
          "className": "codehinter-plugins"
>>>>>>> 1940bd21
        },
        "search_attribute": {
          "label": "Search Attribute",
          "key": "search_attribute",
<<<<<<< HEAD
          "type": "text",
          "description": "Attribute you wish to search"
=======
          "type": "codehinter",
          "lineNumbers": false,
          "description": "Attribute you wish to search",
          "height": "36px",
          "className": "codehinter-plugins"
>>>>>>> 1940bd21
        },
        "search_value": {
          "label": "Search Value",
          "key": "search_value",
<<<<<<< HEAD
          "type": "text",
          "description": "Value you wish to search"
=======
          "type": "codehinter",
          "lineNumbers": false,
          "description": "Value you wish to search",
          "height": "36px",
          "className": "codehinter-plugins"
>>>>>>> 1940bd21
        },
        "attributes": {
          "label": "Table Attributes",
          "key": "attributes",
          "type": "codehinter",
          "mode": "javascript",
          "description": "Enter Table Attributes to be queried",
          "placeholder": "['name', 'age']",
          "height": "100px"
        }
      },
      "search_by_conditions": {
        "schema": {
          "label": "Schema",
          "key": "schema",
<<<<<<< HEAD
          "type": "text",
          "description": "Enter Schema"
=======
          "type": "codehinter",
          "lineNumbers": false,
          "description": "Enter Schema",
          "height": "36px",
          "className": "codehinter-plugins"
>>>>>>> 1940bd21
        },
        "table": {
          "label": "Table",
          "key": "table",
<<<<<<< HEAD
          "type": "text",
          "description": "Enter table name"
=======
          "type": "codehinter",
          "lineNumbers": false,
          "description": "Enter table name",
          "height": "36px",
          "className": "codehinter-plugins"
>>>>>>> 1940bd21
        },
        "operator": {
          "label": "Operator Inbetween Each condition",
          "key": "operator",
          "type": "dropdown",
          "description": "Choose a operator to be used in between each condition",
          "list": [
            {
              "name": "And",
              "value": "and"
            },
            {
              "name": "Or",
              "value": "or"
            }
          ]
        },
        "offset": {
          "label": "Offset",
          "key": "offset",
<<<<<<< HEAD
          "type": "text",
          "description": "Enter Offset"
=======
          "type": "codehinter",
          "lineNumbers": false,
          "description": "Enter Offset",
          "height": "36px",
          "className": "codehinter-plugins"
>>>>>>> 1940bd21
        },
        "limit": {
          "label": "Limit",
          "key": "limit",
<<<<<<< HEAD
          "type": "text",
          "description": "Enter Limit"
=======
          "type": "codehinter",
          "lineNumbers": false,
          "description": "Enter Limit",
          "height": "36px",
          "className": "codehinter-plugins"
>>>>>>> 1940bd21
        },
        "attributes": {
          "label": "Table Attributes",
          "key": "attributes",
          "type": "codehinter",
          "mode": "javascript",
          "description": "Enter Table Attributes to be queried",
          "placeholder": "['name', 'age']",
          "height": "70px"
        },
        "conditions": {
          "label": "Conditions to filter",
          "key": "conditions",
          "type": "codehinter",
          "mode": "javascript",
          "description": "Enter Conditions to Filter",
          "height": "150px",
          "placeholder": "[{'search_attribute': 'age', 'search_type': 'between', 'search_value': [25, 29]}, {'search_attribute': 'weight_lbs', 'search_type': 'greater_than', 'search_value': 40}]"
        }
      }
    }
  },
  "required": [
    "schema",
    "table",
    "mode",
    "records",
    "hash_values",
    "attributes",
    "search_attribute",
    "search_value",
    "conditions"
  ]
}<|MERGE_RESOLUTION|>--- conflicted
+++ resolved
@@ -126,30 +126,20 @@
         "schema": {
           "label": "Schema",
           "key": "schema",
-<<<<<<< HEAD
-          "type": "text",
-          "description": "Enter Schema"
-=======
           "type": "codehinter",
           "lineNumbers": false,
           "description": "Enter Schema",
           "height": "36px",
           "className": "codehinter-plugins"
->>>>>>> 1940bd21
-        },
-        "table": {
-          "label": "Table",
-          "key": "table",
-<<<<<<< HEAD
-          "type": "text",
-          "description": "Enter table name"
-=======
-          "type": "codehinter",
-          "lineNumbers": false,
-          "description": "Enter table name",
-          "height": "36px",
-          "className": "codehinter-plugins"
->>>>>>> 1940bd21
+        },
+        "table": {
+          "label": "Table",
+          "key": "table",
+          "type": "codehinter",
+          "lineNumbers": false,
+          "description": "Enter table name",
+          "height": "36px",
+          "className": "codehinter-plugins"
         },
         "hash_values": {
           "label": "Hash Values",
@@ -165,30 +155,20 @@
         "schema": {
           "label": "Schema",
           "key": "schema",
-<<<<<<< HEAD
-          "type": "text",
-          "description": "Enter Schema"
-=======
           "type": "codehinter",
           "lineNumbers": false,
           "description": "Enter Schema",
           "height": "36px",
           "className": "codehinter-plugins"
->>>>>>> 1940bd21
-        },
-        "table": {
-          "label": "Table",
-          "key": "table",
-<<<<<<< HEAD
-          "type": "text",
-          "description": "Enter table name"
-=======
-          "type": "codehinter",
-          "lineNumbers": false,
-          "description": "Enter table name",
-          "height": "36px",
-          "className": "codehinter-plugins"
->>>>>>> 1940bd21
+        },
+        "table": {
+          "label": "Table",
+          "key": "table",
+          "type": "codehinter",
+          "lineNumbers": false,
+          "description": "Enter table name",
+          "height": "36px",
+          "className": "codehinter-plugins"
         },
         "hash_values": {
           "label": "Hash Values",
@@ -213,58 +193,38 @@
         "schema": {
           "label": "Schema",
           "key": "schema",
-<<<<<<< HEAD
-          "type": "text",
-          "description": "Enter Schema"
-=======
           "type": "codehinter",
           "lineNumbers": false,
           "description": "Enter Schema",
           "height": "36px",
           "className": "codehinter-plugins"
->>>>>>> 1940bd21
-        },
-        "table": {
-          "label": "Table",
-          "key": "table",
-<<<<<<< HEAD
-          "type": "text",
-          "description": "Enter table name"
-=======
-          "type": "codehinter",
-          "lineNumbers": false,
-          "description": "Enter table name",
-          "height": "36px",
-          "className": "codehinter-plugins"
->>>>>>> 1940bd21
+        },
+        "table": {
+          "label": "Table",
+          "key": "table",
+          "type": "codehinter",
+          "lineNumbers": false,
+          "description": "Enter table name",
+          "height": "36px",
+          "className": "codehinter-plugins"
         },
         "search_attribute": {
           "label": "Search Attribute",
           "key": "search_attribute",
-<<<<<<< HEAD
-          "type": "text",
-          "description": "Attribute you wish to search"
-=======
           "type": "codehinter",
           "lineNumbers": false,
           "description": "Attribute you wish to search",
           "height": "36px",
           "className": "codehinter-plugins"
->>>>>>> 1940bd21
         },
         "search_value": {
           "label": "Search Value",
           "key": "search_value",
-<<<<<<< HEAD
-          "type": "text",
-          "description": "Value you wish to search"
-=======
           "type": "codehinter",
           "lineNumbers": false,
           "description": "Value you wish to search",
           "height": "36px",
           "className": "codehinter-plugins"
->>>>>>> 1940bd21
         },
         "attributes": {
           "label": "Table Attributes",
@@ -280,30 +240,20 @@
         "schema": {
           "label": "Schema",
           "key": "schema",
-<<<<<<< HEAD
-          "type": "text",
-          "description": "Enter Schema"
-=======
           "type": "codehinter",
           "lineNumbers": false,
           "description": "Enter Schema",
           "height": "36px",
           "className": "codehinter-plugins"
->>>>>>> 1940bd21
-        },
-        "table": {
-          "label": "Table",
-          "key": "table",
-<<<<<<< HEAD
-          "type": "text",
-          "description": "Enter table name"
-=======
-          "type": "codehinter",
-          "lineNumbers": false,
-          "description": "Enter table name",
-          "height": "36px",
-          "className": "codehinter-plugins"
->>>>>>> 1940bd21
+        },
+        "table": {
+          "label": "Table",
+          "key": "table",
+          "type": "codehinter",
+          "lineNumbers": false,
+          "description": "Enter table name",
+          "height": "36px",
+          "className": "codehinter-plugins"
         },
         "operator": {
           "label": "Operator Inbetween Each condition",
@@ -324,30 +274,20 @@
         "offset": {
           "label": "Offset",
           "key": "offset",
-<<<<<<< HEAD
-          "type": "text",
-          "description": "Enter Offset"
-=======
           "type": "codehinter",
           "lineNumbers": false,
           "description": "Enter Offset",
           "height": "36px",
           "className": "codehinter-plugins"
->>>>>>> 1940bd21
         },
         "limit": {
           "label": "Limit",
           "key": "limit",
-<<<<<<< HEAD
-          "type": "text",
-          "description": "Enter Limit"
-=======
           "type": "codehinter",
           "lineNumbers": false,
           "description": "Enter Limit",
           "height": "36px",
           "className": "codehinter-plugins"
->>>>>>> 1940bd21
         },
         "attributes": {
           "label": "Table Attributes",
