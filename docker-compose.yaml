--- conflicted
+++ resolved
@@ -54,12 +54,8 @@
     command: npm run --prefix server start:dev
 
   postgrest:
-<<<<<<< HEAD
-    image: postgrest/postgrest:v12.2.0
-=======
     container_name: postgrest
     image: postgrest/postgrest:v12.0.2
->>>>>>> d3457d89
     ports:
       - "3001:3000"
     env_file:
