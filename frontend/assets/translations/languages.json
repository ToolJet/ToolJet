--- conflicted
+++ resolved
@@ -4,12 +4,7 @@
   { "lang": "French", "code": "fr", "nativeLang": "Français" },
   { "lang": "Spanish", "code": "es", "nativeLang": "Español" },
   { "lang": "Italian", "code": "it", "nativeLang": "Italiano" },
-<<<<<<< HEAD
   { "lang": "Indonesian", "code": "id", "nativeLang": "Bahasa Indonesia" },
   { "lang": "Russian", "code": "ru", "nativeLang": "Русский" }
   ]
-}
-=======
-  { "lang": "Indonesian", "code": "id", "nativeLang": "Bahasa Indonesia" }
-  ]
->>>>>>> 42f38099
+}