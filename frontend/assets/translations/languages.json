{
  "languageList": [
  { "lang": "English", "code": "en", "nativeLang": "English" },
  { "lang": "French", "code": "fr", "nativeLang": "Français" },
<<<<<<< HEAD
  { "lang": "Spanish", "code": "es", "nativeLang": "Español" }
=======
  { "lang": "Italian", "code": "it", "nativeLang": "Italiano" },
  { "lang": "Indonesian", "code": "id", "nativeLang": "Bahasa Indonesia" }
>>>>>>> a3af49c6
  ]
}<|MERGE_RESOLUTION|>--- conflicted
+++ resolved
@@ -2,11 +2,8 @@
   "languageList": [
   { "lang": "English", "code": "en", "nativeLang": "English" },
   { "lang": "French", "code": "fr", "nativeLang": "Français" },
-<<<<<<< HEAD
   { "lang": "Spanish", "code": "es", "nativeLang": "Español" }
-=======
   { "lang": "Italian", "code": "it", "nativeLang": "Italiano" },
   { "lang": "Indonesian", "code": "id", "nativeLang": "Bahasa Indonesia" }
->>>>>>> a3af49c6
   ]
 }