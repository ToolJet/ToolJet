{
  "languageList": [
<<<<<<< HEAD
    {
      "lang": "English",
      "code": "en",
      "nativeLang": "English"
    },
    {
      "lang": "French",
      "code": "fr",
      "nativeLang": "Français"
    },
    {
      "lang": "Spanish",
      "code": "es",
      "nativeLang": "Español"
    },
    {
      "lang": "Italian",
      "code": "it",
      "nativeLang": "Italiano"
    },
    {
      "lang": "Indonesian",
      "code": "id",
      "nativeLang": "Bahasa Indonesia"
    },
    {
      "lang": "Russian",
      "code": "ru",
      "nativeLang": "Русский"
    }
=======
  { "lang": "English", "code": "en", "nativeLang": "English" },
  { "lang": "French", "code": "fr", "nativeLang": "Français" },
  { "lang": "Spanish", "code": "es", "nativeLang": "Español" },
  { "lang": "Italian", "code": "it", "nativeLang": "Italiano" },
  { "lang": "Indonesian", "code": "id", "nativeLang": "Bahasa Indonesia" },
  { "lang": "Ukrainian", "code": "uk", "nativeLang": "Українська" },
  { "lang": "Russian", "code": "ru", "nativeLang": "Русский" },
  { "lang": "German", "code": "de", "nativeLang": "Deutsch" }
>>>>>>> 33073121
  ]
}<|MERGE_RESOLUTION|>--- conflicted
+++ resolved
@@ -1,37 +1,5 @@
 {
   "languageList": [
-<<<<<<< HEAD
-    {
-      "lang": "English",
-      "code": "en",
-      "nativeLang": "English"
-    },
-    {
-      "lang": "French",
-      "code": "fr",
-      "nativeLang": "Français"
-    },
-    {
-      "lang": "Spanish",
-      "code": "es",
-      "nativeLang": "Español"
-    },
-    {
-      "lang": "Italian",
-      "code": "it",
-      "nativeLang": "Italiano"
-    },
-    {
-      "lang": "Indonesian",
-      "code": "id",
-      "nativeLang": "Bahasa Indonesia"
-    },
-    {
-      "lang": "Russian",
-      "code": "ru",
-      "nativeLang": "Русский"
-    }
-=======
   { "lang": "English", "code": "en", "nativeLang": "English" },
   { "lang": "French", "code": "fr", "nativeLang": "Français" },
   { "lang": "Spanish", "code": "es", "nativeLang": "Español" },
@@ -40,6 +8,5 @@
   { "lang": "Ukrainian", "code": "uk", "nativeLang": "Українська" },
   { "lang": "Russian", "code": "ru", "nativeLang": "Русский" },
   { "lang": "German", "code": "de", "nativeLang": "Deutsch" }
->>>>>>> 33073121
   ]
 }