{
<<<<<<< HEAD
  "globals": {
    "readDocumentation": "Lire la documentation",
    "cancel": "Annuler",
    "save": "Sauvegarder",
    "back": "Retour",
    "edit": "Éditer",
    "search": "Recherche",
    "update": "Mise à jour",
    "delete": "Effacer",
    "add": "Ajouter",
    "view": "Voir",
    "create": "Créer",
    "enabled": "Activé",
    "disabled": "Désactivé",
    "yes": "Oui",
    "submit": "Soumettre",
    "select": "Sélectionner",
    "environmentVar": "Variables d'environnement",
    "saving": "Enregistrement...",
    "saveDatasource": "Enregistrer la source de données",
    "authorize": "Autoriser",
    "connect": "Relier",
    "reconnect": "Reconnecter",
    "components": "composantes",
    "send": "Envoyer",
    "noConnection": "n'a pas pu se connecter",
    "connectionVerifeid": "connexion vérifiée",
    "left": "Gauche",
    "center": "Centre",
    "right": "Droite",
    "justified": "Justifiée",
    "host": "Hôte",
    "operation": "Opération",
    "header": "ENTÊTE",
    "path": "CHEMIN",
    "query": "REQUÊTE",
    "requestBody": "Le corps de la requête"
  },
  "errorBoundary": "Quelque chose s'est mal passé.",
  "viewer": "Pardon!. Cette application est sous maintenance",
  "app": {
    "updateAvailable": "Mise à jour disponible",
    "newVersionReleased": "Une nouvelle version de ToolJet a été publiée.",
    "readReleaseNotes": "Lire les notes de version et mise à jour",
    "skipVersion": "Passez cette version"
  },
  "stripe": "Veuillez patienter pendant que nous chargeons la spécification OpenAPI pour Stripe.",
  "openApi": {
    "noValidOpenApi": "Les spécifications OpenAPI valides ne sont pas disponibles!.",
    "Host": "Sélectionner un hôte",
    "selectOperation": "Sélectionner une opération"
  },
  "slack": {
    "authorize": "Autoriser",
    "connectToolJetToSlack": "ToolJet peut se connecter aux utilisateurs de Slack et répertorier, envoyer des messages, etc. Veuillez sélectionner les étendues d'autorisation appropriées.",
    "chatWrite": "Chat: écrire",
    "listUsersAndSendMessage": "Votre application ToolJet pourra répertorier les utilisateurs et envoyer des messages aux utilisateurs et canaux.",
    "connectSlack": "Connectez-vous à Slack"
  },
  "googleSheets": {
    "readOnly": "Lecture seulement",
    "enableReadAndWrite": "Si vous souhaitez que vos applications à outils modifient vos feuilles Google, assurez-vous de sélectionner l'accès à lire et à écrire",
    "readDataFromSheets": "Vos applications ToolJet ne peuvent lire que les données de Google Sheets",
    "readWrite": "Lire et écrire",
    "readModifySheets": "Vos applications ToolJet peuvent lire les données à partir des feuilles, modifier les feuilles et plus encore.",
    "toGoogleSheets": "Vers Google Sheets"
  },
  "profile": {
    "profileSettings": "Paramètres de profil"
  },
  "loginSignupPage": {
    "forgotPassword": "Mot de passe oublié",
    "emailAddress": "Adresse e-mail",
    "enterEmail": "Entrez le courrier électronique",
    "resetPassword": "réinitialiser le mot de passe",
    "dontHaveAccount": "Vous n'avez pas encore de compte ?",
    "signIn": "S'identifier",
    "signUp": "S'inscrire",
    "createToolJetAccount": "Créer un compte ToolJet",
    "enterBusinessEmail": "Entrez votre e-mail professionnel",
    "alreadyHaveAnAccount": "Vous avez déjà un compte ?",
    "password": "Mot de passe",
    "showPassword": "montrer le mot de passe",
    "loginTo": "Se connecter à",
    "yourAccount": "Votre compte",
    "noLoginMethodsEnabled": "Aucune méthode de connexion activée pour cet espace de travail",
    "emailConfirmLink": "Veuillez vérifier votre e-mail pour le lien de confirmation",
    "newPassword": "nouveau mot de passe",
    "passwordConfirmation": "Confirmation mot de passe"
  },
  "editor": {
    "preview": "Aperçu",
    "share": "Partager",
    "shareModal": {
      "makeApplicationPublic": "Rendre la demande publique ?",
      "shareableLink": "Obtenez un lien partageable pour cette application",
      "copy": "copie",
      "embeddableLink": "Obtenez un lien intégré pour cette application",
      "manageUsers": "gérer les utilisateurs"
    },
    "appVersionManager": {
      "version": "Version",
      "currentlyReleased": "Actuellement publié",
      "createVersion": "Créer une version",
      "versionName": "Nom de version",
      "createVersionFrom": "Créer une version à partir de",
      "save": "Sauvegarder",
      "create": "Créer une version",
      "editVersion": "Modifier la version",
      "deleteVersion": "Voulez-vous vraiment supprimer cette version ?",
      "enterVersionName": "Entrez le nom de la version",
      "versionAlreadyReleased": "Version déjà publiée. Veuillez créer une nouvelle version ou passer à une version différente pour continuer à apporter des modifications."
    },
    "queries": "Requêtes",
    "inspectComponent": "Veuillez sélectionner un composant pour inspecter",
    "release": "Sortie",
    "searchQueries": "Requêtes de recherche",
    "createQuery": "Créer une requête",
    "queryManager": {
      "general": "Générale",
      "advanced": "Avancée",
      "preview": "Aperçu",
      "Save": "sauvegarder",
      "selectDatasource": "Sélectionnez DataSource",
      "addDatasource": "Ajouter DataSource",
      "dataSourceManager": {
        "toast": {
          "success": {
            "dataSourceAdded": "DataSource ajouté",
            "dataSourceSaved": "DataSource enregistré"
          },
          "error": {
            "noEmptyDsName": "Le nom de DataSource ne doit pas être vide"
          }
        },
        "suggestDataSource": "Suggérer une source de données",
        "suggestAnIntegration": "Suggérer une intégration",
        "whatLookingFor": "Dites-nous ce que vous cherchiez ?",
        "noResultFound": "Vous ne voyez pas ce que vous cherchiez ?",
        "suggest": "Suggérer",
        "addNewDataSource": "Ajouter une nouvelle source de données",
        "whiteListIP": "Veuillez bloquer White notre adresse IP si la source de données n'est pas accessible au public",
        "copied": "Copié",
        "copy": "Copier",
        "saving": "Économie",
        "noResultsFor": "Aucun résultat pour",
        "noteTaken": "Merci, nous en avons pris une note !",
        "goToAllDatasources": "Aller à toutes les sources de données",
        "send": "Envoyer"
      },
      "runQueryOnPageLoad": "Exécuter cette requête au chargement de la page ?",
      "confirmBeforeQueryRun": "Demander une confirmation avant d'exécuter une requête ?",
      "notificationOnSuccess": "Afficher une notification en cas de succès ?",
      "successMessage": "Message de réussite",
      "queryRanSuccessfully": "Les requêtes ont été exécutées avec succès",
      "notificationDuration": "Durée de la notification (s)",
      "events": "Événements",
      "transformation": {
        "transformationToolTip": "Les transformations peuvent être utilisées pour transformer les résultats des requêtes. Toutes les variables d'application sont accessibles à partir des transformateurs et prennent en charge les bibliothèques JS telles que Lodash & Moment.",
        "transformations": "Transformations"
      }
    },
    "inspector": {
      "eventManager": {
        "event": "Événement",
        "action": "Action",
        "actionOptions": "Options d'action",
        "message": "Message",
        "alertType": "Type d'alerte",
        "url": "URL",
        "modal": "Modale",
        "text": "Texte",
        "query": "Requête",
        "key": "Clé",
        "value": "Évaluer",
        "type": "Taper",
        "fileName": "Nom de fichier",
        "data": "Données",
        "table": "Table",
        "pageIndex": "Index de page",
        "component": "Composante",
        "addHandler": "+ Ajouter le gestionnaire",
        "addEventHandler": "+ Ajouter un gestionnaire d'événements",
        "emptyMessage": "Ce {{componentName}} n'a pas de gestionnaires d'événements"
      }
    }
  },
  "header": {
    "darkModeToggle": {
      "activateLightMode": "Activer le mode light",
      "activateDarkMode": "Activer le mode sombre"
    },
    "languageSelection": {
      "changeLanguage": "Changer de langue",
      "searchLanguage": "Rechercher une langue"
    },
    "notificationCenter": {
      "notifications": "Notifications",
      "markAllAs": "Marquer tous comme",
      "read": "lis",
      "un": "ONU",
      "youDontHaveany": "Tu n'as pas",
      "youAreCaughtUp": "Vous avez tout rattrapé !",
      "view": "Voir"
    },
    "organization": {
      "loadOrganizations": "Charger un organisme",
      "createWorkspace": "Créer un espace de travail",
      "workspaceName": "Nom de l'espace de travail",
      "editWorkspace": "Éditer l'espace de travail",
      "menus": {
        "addWorkspace": "Ajouter un espace de travail",
        "menusList": {
          "manageUsers": "Gérer les utilisateurs",
          "manageGroups": "Gérer les groupes",
          "manageSso": "Gérer SSO",
          "manageEnv": "Gérer les variables d'environnement"
        },
        "manageUsers": {
          "usersAndPermission": "Utilisateurs et autorisations",
          "inviteNewUser": "Inviter un nouvel utilisateur",
          "name": "NOM",
          "email": "E-MAIL",
          "status": "STATUT",
          "archive": "Archiver",
          "unarchive": "Désarchiver",
          "addNewUser": "Ajouter un nouvel utilisateur",
          "emailAddress": "Adresse e-mail",
          "createUser": "Créer un utilisateur",
          "enterFirstName": "Entrez votre prénom",
          "enterLastName": "Entrer le nom de famille",
          "enterEmail": "Entrez le courrier électronique"
        },
        "manageGroups": {
          "permissions": {
            "userGroups": "Groupes d'utilisateurs",
            "createNewGroup": "Créer un nouveau groupe",
            "udpateGroup": "Mettre à jour le groupe",
            "addNewGroup": "Ajouter un nouveau groupe",
            "enterName": "Entrez le nom",
            "createGroup": "Créer un groupe",
            "name": "Nom"
          },
          "permissionResources": {
            "userGroup": "Groupe d'utilisateurs",
            "apps": "applications",
            "users": "Utilisateurs",
            "permissions": "Autorisation",
            "addAppsToGroup": "Sélectionnez des applications à ajouter au groupe",
            "name": "Nom",
            "addUsersToGroup": "Sélectionnez les utilisateurs à ajouter au groupe",
            "email": "e-mail",
            "resource": "Ressource",
            "createUpdateDelete": "Créer / mettre à jour / supprimer",
            "folder": "Dossier"
          }
        },
        "manageSSO": {
          "manageSso": "Gérer SSO",
          "generalSettings": {
            "title": "Paramètres généraux",
            "enableSignup": "Activer l'inscription",
            "newAccountWillBeCreated": "Un nouveau compte sera créé pour la première connexion SSO de l'utilisateur",
            "allowedDomains": "Domaines autorisés",
            "enterDomains": "Entrez les domaines",
            "supportMultiDomains": "Prise en charge plusieurs domaines. Entrez les noms de domaine séparés par virgule. Exemple: Tooljet.com, ToolJet.io, YourOrganization.com",
            "loginUrl": "URL de connexion",
            "workspaceLogin": "Utilisez cette URL pour vous connecter directement à cet espace de travail",
            "allowDefaultSso": "Autoriser SSO par défaut",
            "ssoAuth": "Permettez aux utilisateurs de s'authentifier via SSO par défaut. Les configurations SSO par défaut peuvent être remplacées par le niveau d'espace de travail SSO."
          },
          "google": {
            "title": "Google",
            "enabled": "Activé",
            "disabled": "Désactivé",
            "clientId": "Identité du client",
            "enterClientId": "Entrez l'ID client",
            "redirectUrl": "Rediriger l'URL"
          },
          "github": {
            "title": "Github",
            "hostName": "Nom d'hôte",
            "enterHostName": "Entrez le nom d'hôte",
            "requiredGithub": "Requis si github est hébergé auto-hébergé",
            "clientId": "Identité du client",
            "enterClientId": "Entrez l'ID client",
            "clientSecret": "Secret client",
            "enterClientSecret": "Entrez le secret du client",
            "encrypted": "Crypté",
            "redirectUrl": "Rediriger l'URL"
          },
          "passwordLogin": "Connexion du mot de passe",
          "environmentVar": {
            "noEnvConfig": "Vous n'avez configuré aucune variable d'environnement, appuyez sur le bouton «Ajouter une nouvelle variable» pour en créer un",
            "envWillBeDeleted": "La variable sera supprimée, voulez-vous continuer ?",
            "addNewVariable": "Ajouter une nouvelle variable",
            "variableForm": {
              "addNewVariable": "Ajouter une nouvelle variable",
              "updatevariable": "Variable de mise à jour",
              "name": "Nom",
              "value": "Évaluer",
              "enterVariableName": "Entrez le nom de la variable",
              "enterValue": "Entrer la valeur",
              "type": "Taper",
              "enableEncryption": "Activer le cryptage",
              "addVariable": "Ajouter une variable"
=======
    "globals":{
        "readDocumentation":"Read documentation",
        "cancel":"Cancel",
        "save":"Save",
        "back":"Back",
        "edit":"Edit",
        "search":"Search",
        "update":"Update",
        "delete":"Delete",
        "add":"Add",
        "view":"View",
        "create":"Create",
        "enabled":"Enabled",
        "disabled":"Disabled",
        "yes":"Yes",
        "submit":"Submit",
        "select":"Select",
        "environmentVar":"Workspace Variables",
        "saving":"Saving...",
        "saveDatasource":"Save data source",
        "authorize":"Authorize",
        "connect":"Connect",
        "reconnect":"Reconnect",
        "components":"components",
        "send":"Send",
        "noConnection":"could not connect",
        "connectionVerified":"connection verified",
        "left":"Left",
        "center":"Center",
        "right":"Right",
        "justified":"Justified",
        "host":"Host",
        "operation":"Operation",
        "header":"HEADER",
        "path":"PATH",
        "query":"QUERY",
        "requestBody":"REQUEST BODY"
    },
    "errorBoundary":"Something went wrong.",
    "viewer":"Sorry!. This app is under maintenance",
    "app":{
        "updateAvailable":"Update available",
        "newVersionReleased":"A new version of ToolJet has been released.",
        "readReleaseNotes":"Read release notes & update",
        "skipVersion":"Skip this version"
    },
    "stripe":"Please wait while we load the OpenAPI specification for Stripe.",
    "openApi":{
        "noValidOpenApi":"Valid OpenAPI Spec is not available!.",
        "selectHost":"Select a host",
        "selectOperation":"Select an operation"
    },
    "slack":{
        "authorize":"Authorize",
        "connectToolJetToSlack":"ToolJet can connect to Slack and list users, send messages, etc. Please select appropriate permission scopes.",
        "chatWrite":"chat:write",
        "listUsersAndSendMessage":"Your ToolJet app will be able to list users and send messages to users & channels.",
        "connectSlack":"Connect to Slack"
    },
    "googleSheets":{
        "readOnly":"Read only",
        "enableReadAndWrite":"If you want your ToolJet apps to modify your Google sheets, make sure to select read and write access",
        "readDataFromSheets":"Your ToolJet apps can only read data from Google sheets",
        "readWrite":"Read and write",
        "readModifySheets":"Your ToolJet apps can read data from sheets, modify sheets, and more.",
        "toGoogleSheets":"to Google Sheets"

    },
    "profile": {
      "profileSettings": "Profile Settings"
    },
    "loginSignupPage":{
        "forgotPassword":"Mot de passe oublié",
        "emailAddress":"Adresse e-mail",
        "enterEmail":"E-mail",
        "resetPassword":"Réinitialiser le mot de passe",
        "dontHaveAccount":"Pas encore de compte ?",
        "signIn":"Se connecter",
        "signUp":"S'inscrire",
        "createToolJetAccount":"Créer un compte ToolJet",
        "enterBusinessEmail":"Entrer votre adresse e-mail professionnelle",
        "alreadyHaveAnAccount":"Vous avez déjà un compte ?",
        "password":"Mot de passe",
        "showPassword":"montrer le mot de passe",
        "loginTo":"Se connecter à",
        "yourAccount":"votre compte",
        "noLoginMethodsEnabled":"Aucune méthode de connexion n'est activée pour cet espace de travail",
        "emailConfirmLink":"Veuillez vérifier votre e-mail pour le lien de confirmation",
        "newPassword":"Nouveau mot de passe",
        "passwordConfirmation":"Confirmation du mot de passe"
    },
    "editor": {
        "preview": "Preview",
        "share":"Share",
        "shareModal": {
            "makeApplicationPublic":"Make application public ?",
            "shareableLink":"Get shareable link for this application",
            "copy":"copy",
            "embeddableLink":"Get embeddable link for this application",
            "manageUsers":"Manage Users"
        },
        "appVersionManager":{
            "version":"Version",
            "currentlyReleased":"Currently Released",
            "createVersion":"Create Version",
            "versionName":"Version Name",
            "createVersionFrom":"Create version from",
            "save":"Save",
            "create":"Create Version",
            "editVersion": "Edit Version",
            "deleteVersion":"Do you really want to delete this version ({{version}})?",
            "enterVersionName":"Enter version name",
            "versionAlreadyReleased":"Version already released. Kindly create a new version or switch to a different version to continue making changes."
        },
        "queries":"Queries",
        "inspectComponent":"Please select a component to inspect",
        "release":"Release",
        "searchQueries":"Search queries",
        "createQuery":"Create query",
        "queryManager":{
            "general":"General",
            "advanced":"Advanced",
            "preview":"Preview",
            "Save":"Save",
            "selectDatasource":"Select Datasource",
            "addDatasource":"Add datasource",
            "dataSourceManager":{
                "toast":{
                    "success": {
                        "dataSourceAdded": "Datasource Added",
                        "dataSourceSaved": "Datasource Saved"
                    },
                    "error" :{
                       "noEmptyDsName" :"The name of datasource should not be empty"
                    }
                },
                "suggestDataSource":"Suggest Datasource",
                "suggestAnIntegration":"Suggest an integration",
                "whatLookingFor":"Tell us what you were looking for?",
                "noResultFound":"Don't see what you were looking for?",
                "suggest":"Suggest",
                "addNewDataSource":"Add new datasource",
                "whiteListIP":"Please white-list our IP address if the data source is not publicly accessible",
                "copied":"Copied",
                "copy":"Copy",
                "saving":"Saving",
                "noResultsFor":"No results for",
                "noteTaken":"Thank you, we've taken a note of that!",
                "goToAllDatasources":"Go to all Datasource",
                "send":"Send"
>>>>>>> 426f3f0f
            },
            "variableTable": {
              "name": "Nom",
              "value": "évaluer",
              "type": "taper",
              "secret": "secrète"
            }
          }
        }
      }
    },
    "profileSettingPage": {
      "profileSettings": "Paramètres de profil",
      "firstName": "Prénom",
      "lastName": "Nom de famille",
      "enterFirstName": "Entrez votre prénom",
      "enterLastName": "Entrer le nom de famille",
      "email": "E-mail",
      "avatar": "Avatar",
      "update": "Mise à jour",
      "profile": "Profil",
      "changePassword": "Changer le mot de passe",
      "currentPassword": "Mot de passe actuel",
      "newPassword": "Nouveau mot de passe",
      "confirmNewPassword": "Confirmer le nouveau mot de passe",
      "enterCurrentPassword": "Entrer le mot de passe actuel",
      "enterNewPassword": "Entrez un nouveau mot de passe"
    },
    "profile": "Profil",
    "logout": "Se déconnecter"
  },
  "homePage": {
    "appCard": {
      "changeIcon": "Changer l'icône",
      "addToFolder": "Ajouter au dossier",
      "move": "Déplacer",
      "to": "à",
      "selectFolder": "Sélectionner le dossier",
      "deleteApp": "Supprimer l'application",
      "exportApp": "Application d'exportation",
      "cloneApp": "Application de clone",
      "launch": "Lancement",
      "maintenance": "Entretien",
      "noDeployedVersion": "L'application n'a pas de version déployée",
      "openInAppViewer": "Ouvert dans l'application Viewer",
      "removeFromFolder": "Supprimer du dossier"
    },
    "blankPage": {
      "welcomeToToolJet": "Bienvenue sur ToolJet !",
      "getStartedCreateNewApp": "Vous pouvez démarrer en créant une nouvelle application ou en créant une application à l'aide d'un modèle dans la bibliothèque ToolJet.",
      "importApplication": "Importer une demande"
    },
    "foldersSection": {
      "allApplications": "Toutes les applications",
      "folders": "Dossiers",
      "createNewFolder": "+ Créer un nouveau dossier",
      "noFolders": "Vous n'avez créé aucun dossier. Utilisez des dossiers pour organiser vos applications",
      "createFolder": "Créer le dossier",
      "updateFolder": "Mettre à jour le dossier",
      "editFolder": "Modifier le dossier",
      "deleteFolder": "Supprimer le dossier",
      "folderName": "Nom de dossier",
      "wishToDeleteFolder": "Êtes-vous sûr de vouloir supprimer le dossier ? Les applications dans le dossier ne seront pas supprimées."
    },
    "header": {
      "createNewApplication": "Créer une nouvelle application",
      "import": "Importer",
      "chooseFromTemplate": "Choisissez parmi le modèle"
    },
    "pagination": {
      "showing": "Projection",
      "of": "de",
      "to": "à"
    },
    "noApplicationFound": "Aucune application trouvée",
    "thisFolderIsEmpty": "Ce dossier est vide",
    "deleteAppAndData": "L'application et les données associées seront supprimées en permanence, voulez-vous continuer ?",
    "removeAppFromFolder": "L'application sera supprimée de ce dossier, voulez-vous continuer ?",
    "change": "Changer",
    "templateCard": {
      "use": "Utilisation",
      "preview": "Aperçu",
      "leadGeneretion": "Génération de plomb"
    },
    "templateLibraryModal": {
      "select": "Sélectionner le modèle",
      "createAppfromTemplate": "Créer une application à partir du modèle"
    }
  },
  "confirmationPage": {
    "setupAccount": "Configurez votre compte",
    "signupWithGoogle": "Inscrivez-vous avec Google",
    "signupWithGitHub": "Inscrivez-vous avec Github",
    "or": "OU",
    "firstName": "Prénom",
    "lastName": "Nom de famille",
    "company": "Compagnie",
    "role": "Rôle",
    "pleaseSelect": "Veuillez sélectionner",
    "password": "Mot de passe",
    "confirmPassword": "Confirmez le mot de passe",
    "clickAndAgree": "En cliquant sur le bouton ci-dessous, vous acceptez notre",
    "termsAndConditions": "Termes et conditions",
    "finishAccountSetup": "Configuration du compte de finition",
    "acceptInvite": "accepter une invitation",
    "accountExists": "Vous avez déjà un compte ?",
    "and": "et"
  },
  "onBoarding": {
    "finishToolJetInstallation": "Installation de jet d'outils de finition",
    "organization": "Organisme",
    "name": "Nom",
    "email": "E-mail",
    "receiveUpdatesFromToolJet": "Vous recevrez des mises à jour de l'équipe ToolJet (1-2 e-mails chaque mois, nous ne spammons pas)",
    "finishSetup": "Configuration de la fin",
    "skip": "Passer"
  },
  "redirectSso": {
    "upgradingTov1.13.0": "Mise à niveau vers V1.13.0 et supérieur.",
    "fromV1.13.0": "De V1.13.0, nous avons introduit",
    "multiWorkspace": "Espace multi-travaux",
    "singleSignOnConfig": "Les configurations liées à la connexion unique sont déplacées des variables d'environnement vers la base de données. Veuillez référer ceci",
    "link": "Lien",
    "toConfigureSSO": "Pour configurer SSO.",
    "haveGoogleGithubSSo": "Si vous avez des configurations SSO Google ou GitHub avant la mise à niveau et l'espace multi-works désactivé, les configurations de Thesso seront migrées pendant la mise à niveau, mais vous devez reconfigurer l'URL de redirection du côté fournisseur SSO. Les URL de redirection pour chaque SSO sont données ci-dessous.",
    "isMultiWorkspaceEnabled": "Si vous avez activé Multi-Workspace, les configurations SSO ne seront pas migrées lors de la mise à niveau, vous devez donc reconfigurer le SSO sous l'espace de travail respectif.",
    "youHaveEnabled": "Vous avez activé",
    "setupSsoWorkspace": "Veuillez vous connecter avec le mot de passe et vous pouvez configurer SSO en utilisant Workspace",
    "manageSsoMenu": "Gérer le menu SSO.",
    "youHaveDisabled": "Vous avez désactivé",
    "configureRedirectUrl": "Veuillez configurer l'URL de redirection du côté fournisseur SSO.",
    "google": "Google",
    "redirectUrl": "URL de redirection:",
    "gitHub": "Github"
  },
  "oAuth2": {
    "pleaseWait": "S'il vous plaît, attendez...",
    "authSuccess": "L'authentification à réussi, vous pouvez maintenant fermer cet onglet.",
    "authFailed": "L'authentification a échoué"
  },
  "widgetManager": {
    "commonlyUsed": "fréquemment utilisé",
    "layouts": "disposition",
    "forms": "formulaires",
    "intregrations": "intégrations",
    "others": "autres",
    "noResults": "Aucun résultat trouvé",
    "tryAdjustingFilterMessage": "Essayez d'ajuster votre recherche ou votre filtre pour trouver ce que vous recherchez.",
    "clearQuery": "effacer la requête"
  },
  "widget": {
    "common": {
      "properties": "Propriétés",
      "events": "Événements",
      "layout": "Disposition",
      "styles": "modes",
      "general": "Générale",
      "validation": "Validation",
      "documentation": "{{componentMeta}} documentation",
      "widgetNameEmptyError": "Le nom du widget ne peut pas être vide",
      "componentNameExistsError": "Le nom du composant existe déjà",
      "invalidWidgetName": "Nom du widget non valide. Devrait être unique et n'inclure que des lettres, des chiffres et un soulignement."
    },
    "commonProperties": {
      "visibility": "Visibilité",
      "disable": "Désactiver",
      "borderRadius": "Rayon de la bordure",
      "boxShadow": "Boîte d'ombre",
      "tooltip": "Infraction",
      "showOnDesktop": "Afficher sur le bureau",
      "showOnMobile": "Afficher sur mobile",
      "showLoadingState": "Afficher l'état de chargement",
      "backgroundColor": "Couleur de l'arrière plan",
      "textColor": "Couleur de texte",
      "loaderColor": "Couleur du chargement",
      "defaultValue": "Valeur par défaut",
      "placeholder": "Espace réservé",
      "label": "Étiquette",
      "title": "Titre",
      "code": "Code",
      "data": "Données",
      "tableData": "Données de table",
      "tableColumns": "Colonnes de table",
      "searverSideSearch": "Recherche côté serveur",
      "loadingState": "État de chargement",
      "serverSidePagination": "Pagination côté serveur",
      "clientSidePagination": "Pagination côté client",
      "serverSideSearch": "Recherche côté serveur",
      "showSearchBox": "Afficher la boîte de recherche",
      "showDownloadButton": "Afficher le bouton de téléchargement",
      "showFilterButton": "Afficher le bouton Filtre",
      "showBulkUpdateActions": "Afficher les actions de mise à jour en vrac",
      "bulkSelection": "Sélection en vrac",
      "highlightSelectedRow": "Mettre en surbrillance la ligne sélectionnée",
      "actionButtonRadius": "Rayon du bouton d'action",
      "tableType": "Type de table",
      "cellSize": "Taille de la cellule",
      "setPage": "Mettre en place la page",
      "page": "Page",
      "buttonText": "Texte du bouton",
      "click": "Cliquez sur",
      "setText": "Définir le texte",
      "text": "Texte",
      "markerColor": "Couleur de marqueur",
      "showAxes": "Montrer les haches",
      "showGridLines": "Montrer les lignes de grille",
      "chartType": "Type de graphique",
      "jsonDescription": "Description JSON",
      "usePlotlyJsonSchema": "Utilisez Plotly JSON Schema",
      "padding": "Rembourrage",
      "hideTitleBar": "Masquer la barre de titre",
      "hideCloseButton": "Masquer le bouton Fermer",
      "hideOnEscape": "Masquer sur Echap",
      "modalSize": "Taille modale",
      "open": "Ouvert",
      "close": "Fermer",
      "regex": "Expirat",
      "minLength": "Longueur minimale",
      "maxLength": "longueur maximale",
      "customValidation": "Validation personnalisée",
      "clear": "Effacer",
      "minimumValue": "Valeur minimum",
      "maximumValue": "Valeur maximum",
      "format": "Format",
      "enableTimeSelection": "Activer la sélection du temps ?",
      "enableDateSelection": "Activer la sélection de la date ?",
      "disabledDates": "Dates désactivées",
      "setChecked": "Définir vérifié",
      "status": "statut",
      "defaultStatus": "État par défaut",
      "checkboxColor": "Cocher la couleur de la case",
      "optionValues": "Valeurs d'option",
      "optionLabels": "Étiquettes d'option",
      "activeColor": "Couleur active",
      "selectOption": "Sélectionnez l'option",
      "option": "Option",
      "toggleSwitchColor": "Couleur de commutation à bascule",
      "defaultStartDate": "Date de début par défaut",
      "defaultEndDate": "Date de fin par défaut",
      "textSize": "Taille du texte",
      "alignText": "Aligner le texte",
      "url": "URL",
      "alternativeText": "Texte alternatif",
      "zoomButton": "Zoom",
      "borderType": "Type de bordure",
      "imageFit": "Ajustement de l'image",
      "optionsLoadingState": "Options Chargement State",
      "selectedTextColor": "Couleur de texte sélectionné",
      "select": "Sélectionner",
      "deselectOption": "Option désélectionnée",
      "clearSelections": "Sélections claires",
      "enableSelectAllOption": "Activer l'option Sélectionner toute",
      "initialLocation": "Emplacement initial",
      "defaultMarkers": "Marqueurs par défaut",
      "addNewMarkers": "Ajouter de nouveaux marqueurs",
      "searchForPlaces": "Rechercher des lieux",
      "setLocation": "Définir l'emplacement",
      "latitude": "Latitude",
      "longitude": "Longitude",
      "numberOfStars": "Nombre d'étoiles",
      "defaultNoOfSelectedStars": "Par défaut NON des étoiles sélectionnées",
      "enableHalfStar": "Activer Half Star",
      "tooltips": "Infractions",
      "starColor": "Couleur étoile",
      "labelColor": "Étiqueter la couleur",
      "dividerColor": "Couleur de diviseur",
      "clearFiles": "Effacer les fichiers",
      "instructionText": "Texte d'instruction",
      "useDropZone": "Utiliser la zone de chute",
      "useFilePicker": "Utiliser le sélecteur de fichiers",
      "pickMultipleFiles": "Choisissez plusieurs fichiers",
      "maxFileCount": "Nombre de fichiers maximum",
      "acceptFileTypes": "Accepter les types de fichiers",
      "maxSizeLimitBytes": "Limite de taille maximale (octets)",
      "minSizeLimitBytes": "Limite de taille min (octets)",
      "parseContent": "Analyser le contenu",
      "fileType": "Type de fichier",
      "dateFormat": "Format de date",
      "defaultDate": "Date de défaut",
      "events": "Événements",
      "resources": "Ressources",
      "defaultView": "Vue par défaut",
      "startTimeOnWeekAndDayView": "DÉMARRAGE AVEC SEMAINE ET DU JOUR",
      "endTimeOnWeekAndDayView": "Temps de fin sur la semaine et la journée",
      "showToolbar": "Afficher la barre d'outils",
      "showViewSwitcher": "Afficher la visualisation Switcher",
      "highlightToday": "Mettre en évidence aujourd'hui",
      "showPopoverWhenEventIsClicked": "Afficher le popover lorsque l'événement est cliqué",
      "cellSizeInViewsClassifiedByResource": "Taille de la cellule dans les vues classées par ressource",
      "headerDateFormatOnWeekView": "Format de date d'en-tête sur la vue de la semaine",
      "showLineNumber": "Numéro de ligne d'affichage",
      "mode": "Mode",
      "tabs": "Onglets",
      "defaultTab": "Onglet par défaut",
      "hideTabs": "Onglet Masquer",
      "highlightColor": "Couleur en surbrillance",
      "tabWidth": "Largeur d'onglet",
      "setCurrentTab": "Définir l'onglet actuel",
      "id": "Identifiant",
      "timerType": "Type de minuterie",
      "listData": "Répertorier les données",
      "rowHeight": "Hauteur de rangée",
      "showBottomBorder": "Montrer la bordure du bas",
      "tags": "Mots clés",
      "numberOfPages": "Nombre de pages",
      "defaultPageIndex": "Index de page par défaut",
      "progress": "Progrès",
      "color": "Couleur",
      "strokeWidth": "Largeur du trait",
      "counterClockwise": "Dans le sens de la montre dans le sens horaire",
      "circleRatio": "Ratio de cercle",
      "colour": "Couleur",
      "size": "Taille",
      "primaryValueLabel": "Étiquette de valeur primaire",
      "primaryValue": "Valeur primaire",
      "hideSecondaryValue": "Masquer la valeur secondaire",
      "secondaryValueLabel": "Étiquette de valeur secondaire",
      "secondaryValue": "Valeur secondaire",
      "secondarySignDisplay": "Affichage de signe secondaire",
      "primaryLabelColour": "Couleur de l'étiquette primaire",
      "primaryTextColour": "Couleur du texte primaire",
      "secondaryLabelColour": "Couleur d'étiquette secondaire",
      "secondaryTextColour": "Couleur de texte secondaire",
      "min": "Min",
      "max": "Max",
      "value": "Évaluer",
      "twoHandles": "Deux poignées",
      "lineColor": "Couleur de la ligne",
      "handleColor": "Manipuler la couleur",
      "trackColor": "Couleurs de piste",
      "timelineData": "Données de chronologie",
      "hideDate": "Cacher la date",
      "svgData": "Données SVG",
      "rawHtml": "HTML brut",
      "values": "valeurs",
      "labels": "Étiquettes",
      "defaultSelected": "Par défaut sélectionné",
      "enableMutipleSelection": "Activer la sélection des mutiles",
      "selectedTextColour": "Couleur de texte sélectionné",
      "selectedBackgroundColor": "Couleur d'arrière-plan sélectionné",
      "fileUrl": "URL de fichier",
      "scalePageToWidth": "Page d'échelle à largeur",
      "showPageControls": "Afficher les commandes de page",
      "steps": "Pas",
      "currentStep": "Étape actuelle",
      "stepsSelectable": "Étapes sélectionnables",
      "theme": "Thème",
      "columns": "Colonnes",
      "cardData": "Données de carte",
      "enableAddCard": "Activer la carte Ajouter",
      "width": "Largeur",
      "minWidth": "Largeur min",
      "accentColor": "Couleur accent",
      "defaultColor": "Couleur par défaut",
      "setColor": "Régler la couleur",
      "structure": "Structure",
      "checkedValues": "Valeurs vérifiées",
      "expandedValues": "Valeurs élargies"
    },
    "Table": {
      "displayName": "Table",
      "description": "Afficher les données tabulaires paginées",
      "columnType": "Type de colonne",
      "columnName": "Nom de colonne",
      "overflow": "Débordement",
      "key": "clé",
      "textColor": "Couleur de texte",
      "validation": "Validation",
      "regex": "Expirat",
      "minLength": "Longueur minimale",
      "maxLength": "Longueur maximale",
      "customRule": "Règle personnalisée",
      "values": "Valeurs",
      "labels": "Étiquettes",
      "cellBgColor": "Couleur de fond cellulaire",
      "dateDisplayformat": "Format d'affichage de date",
      "dateParseformat": "Format d'analyse de date",
      "showTime": "afficher l'heure",
      "makeEditable": "rendre modifiable",
      "buttonText": "Texte du bouton",
      "buttonPosition": "Position de bouton",
      "remove": "Retirer",
      "addButton": "+ Bouton Ajouter",
      "addColumn": "+ Ajouter la colonne",
      "noActionMessage": "Ce tableau n'a pas de boutons d'action"
    },
    "Button": {
      "displayName": "Bouton",
      "description": "Déclencher des actions: requêtes, alertes, etc."
    },
    "Chart": {
      "displayName": "Graphique",
      "description": "Graphiques d'affichage"
    },
    "Modal": {
      "displayName": "Modale",
      "description": "Modal déclenché par des événements"
    },
    "TextInput": {
      "displayName": "Saisie de texte",
      "description": "Champ de texte pour les formulaires"
    },
    "NumberInput": {
      "displayName": "Entrée de numéro",
      "description": "Champ de numéro pour les formulaires"
    },
    "PasswordInput": {
      "displayName": "Entrée de mot de passe",
      "description": "Champ de saisie du mot de passe pour les formulaires"
    },
    "Datepicker": {
      "displayName": "Sélecteur de date",
      "description": "Sélectionnez une date et une heure"
    },
    "Checkbox": {
      "displayName": "Cocher",
      "description": "Une seule case à cocher"
    },
    "Radio-button": {
      "displayName": "Bouton radio",
      "description": "Boutons radio"
    },
    "ToggleSwitch": {
      "displayName": "Interrupteur à bascule",
      "description": "Interrupteur à bascule"
    },
    "Textarea": {
      "displayName": "Textarea",
      "description": "Champ de formulaire de zone de texte"
    },
    "DateRangePicker": {
      "displayName": "Cueilleur de gamme",
      "description": "Sélectionnez une plage de dates"
    },
    "Text": {
      "displayName": "Texte",
      "description": "Afficher Markdown ou HTML"
    },
    "Image": {
      "displayName": "Image",
      "description": "Afficher une image"
    },
    "Container": {
      "displayName": "Récipient",
      "description": "Wrapper pour plusieurs composants"
    },
    "Dropdown": {
      "displayName": "Menu déroulant",
      "description": "Sélectionnez une valeur dans les options"
    },
    "Multiselect": {
      "displayName": "Sélection multiple",
      "description": "Sélectionnez plusieurs valeurs dans les options"
    },
    "RichTextEditor": {
      "displayName": "Éditeur de texte",
      "description": "Éditeur de texte riche"
    },
    "Map": {
      "displayName": "Carte",
      "description": "Afficher Google Maps"
    },
    "QrScanner": {
      "displayName": "Scanner QR",
      "description": "Analyser les codes QR et maintenir ses données"
    },
    "StarRating": {
      "displayName": "Évaluation",
      "description": "Évaluation étoilée"
    },
    "Divider": {
      "displayName": "Diviseur",
      "description": "Séparateur entre les composants"
    },
    "FilePicker": {
      "displayName": "Sélecteur de fichiers",
      "description": "Sélecteur de fichiers"
    },
    "Calendar": {
      "displayName": "Calendrier",
      "description": "Calendrier"
    },
    "Iframe": {
      "displayName": "Iframe",
      "description": "Afficher un iframe"
    },
    "CodeEditor": {
      "displayName": "Éditeur de code",
      "description": "Éditeur de code"
    },
    "Tabs": {
      "displayName": "Onglets",
      "description": "Composant des onglets"
    },
    "Timer": {
      "displayName": "Minuteur",
      "description": "minuteur"
    },
    "Listview": {
      "displayName": "Affichage de la liste",
      "description": "Wrapper pour plusieurs composants"
    },
    "Tags": {
      "displayName": "Mots clés",
      "description": "Le contenu peut être affiché sous forme de balises"
    },
    "Pagination": {
      "displayName": "Pagination",
      "description": "Pagination"
    },
    "CircularProgressbar": {
      "displayName": "Barre de progrès circulaire",
      "description": "Montrer les progrès en utilisant la barre de progression circulaire"
    },
    "Spinner": {
      "displayName": "Fileuse",
      "description": "Le spinner peut être utilisé pour afficher l'état de chargement"
    },
    "Statistics": {
      "displayName": "Statistiques",
      "description": "Les statistiques peuvent être utilisées pour afficher différentes informations statistiques"
    },
    "RangeSlider": {
      "displayName": "Curseur de gamme",
      "description": "Peut être utilisé pour montrer le curseur avec une gamme"
    },
    "Timeline": {
      "displayName": "Chronologie",
      "description": "Représentation visuelle d'une séquence d'événements"
    },
    "SvgImage": {
      "displayName": "Image SVG",
      "description": "Image SVG"
    },
    "Html": {
      "displayName": "Visionneuse HTML",
      "description": "Visionneuse HTML"
    },
    "VerticalDivider": {
      "displayName": "Diviseur vertical",
      "description": "Séparateur vertical entre les composants"
    },
    "CustomComponent": {
      "displayName": "Composant personnalisé",
      "description": "Ajoutez votre composant React personnalisé"
    },
    "ButtonGroup": {
      "displayName": "Groupe de boutons",
      "description": "Coup de pied"
    },
    "PDF": {
      "displayName": "Pdf",
      "description": "Intégrer le fichier pdf"
    },
    "Steps": {
      "displayName": "Pas",
      "description": "Pas"
    },
    "KanbanBoard": {
      "displayName": "Conseil d'administration de Kanban",
      "description": "Conseil d'administration de Kanban"
    },
    "ColorPicker": {
      "displayName": "Pipette à couleurs",
      "description": "Palette de séjour de couleur"
    },
    "TreeSelect": {
      "displayName": "Sélection de l'arborescence",
      "description": "Sélectionnez des valeurs dans une vue d'arbre"
    }
  },
  "leftSidebar": {
    "Inspector": {
      "text": "Inspecteur",
      "tip": "Inspecteur"
    },
    "Sources": {
      "text": "Sources",
      "tip": "Ajouter ou modifier les sources de données",
      "dataSources": "Source d'information",
      "addDataSource": "+ Ajouter une source de données"
    },
    "Debugger": {
      "text": "Débogueur",
      "tip": "Débogueur",
      "errors": "les erreurs",
      "noErrors": "Aucune erreur trouvée",
      "clear": "dégager"
    },
    "Comments": {
      "text": "commentaires",
      "tip": "afficher les commentaires",
      "commentBody": "Il n'y a pas de commentaires à afficher",
      "typeComment": "Tapez votre commentaire ici"
    },
    "Settings": {
      "text": "Réglages",
      "tip": "Paramètres globaux",
      "hideHeader": "Masquer l'en-tête pour les applications lancées",
      "maintenanceMode": "Mode de Maintenance",
      "maxWidthOfCanvas": "Largeur maximale de toile",
      "maxHeightOfCanvas": "Hauteur maximale de la toile",
      "backgroundColorOfCanvas": "Couleur d'arrière-plan de la toile"
    },
    "Back": 
    {
      "text": "Retour",
      "tip": "De retour à la maison"
    }
  }
}<|MERGE_RESOLUTION|>--- conflicted
+++ resolved
@@ -1,5 +1,4 @@
 {
-<<<<<<< HEAD
   "globals": {
     "readDocumentation": "Lire la documentation",
     "cancel": "Annuler",
@@ -49,7 +48,7 @@
   "stripe": "Veuillez patienter pendant que nous chargeons la spécification OpenAPI pour Stripe.",
   "openApi": {
     "noValidOpenApi": "Les spécifications OpenAPI valides ne sont pas disponibles!.",
-    "Host": "Sélectionner un hôte",
+    "selectHost": "Sélectionner un hôte",
     "selectOperation": "Sélectionner une opération"
   },
   "slack": {
@@ -306,158 +305,6 @@
               "type": "Taper",
               "enableEncryption": "Activer le cryptage",
               "addVariable": "Ajouter une variable"
-=======
-    "globals":{
-        "readDocumentation":"Read documentation",
-        "cancel":"Cancel",
-        "save":"Save",
-        "back":"Back",
-        "edit":"Edit",
-        "search":"Search",
-        "update":"Update",
-        "delete":"Delete",
-        "add":"Add",
-        "view":"View",
-        "create":"Create",
-        "enabled":"Enabled",
-        "disabled":"Disabled",
-        "yes":"Yes",
-        "submit":"Submit",
-        "select":"Select",
-        "environmentVar":"Workspace Variables",
-        "saving":"Saving...",
-        "saveDatasource":"Save data source",
-        "authorize":"Authorize",
-        "connect":"Connect",
-        "reconnect":"Reconnect",
-        "components":"components",
-        "send":"Send",
-        "noConnection":"could not connect",
-        "connectionVerified":"connection verified",
-        "left":"Left",
-        "center":"Center",
-        "right":"Right",
-        "justified":"Justified",
-        "host":"Host",
-        "operation":"Operation",
-        "header":"HEADER",
-        "path":"PATH",
-        "query":"QUERY",
-        "requestBody":"REQUEST BODY"
-    },
-    "errorBoundary":"Something went wrong.",
-    "viewer":"Sorry!. This app is under maintenance",
-    "app":{
-        "updateAvailable":"Update available",
-        "newVersionReleased":"A new version of ToolJet has been released.",
-        "readReleaseNotes":"Read release notes & update",
-        "skipVersion":"Skip this version"
-    },
-    "stripe":"Please wait while we load the OpenAPI specification for Stripe.",
-    "openApi":{
-        "noValidOpenApi":"Valid OpenAPI Spec is not available!.",
-        "selectHost":"Select a host",
-        "selectOperation":"Select an operation"
-    },
-    "slack":{
-        "authorize":"Authorize",
-        "connectToolJetToSlack":"ToolJet can connect to Slack and list users, send messages, etc. Please select appropriate permission scopes.",
-        "chatWrite":"chat:write",
-        "listUsersAndSendMessage":"Your ToolJet app will be able to list users and send messages to users & channels.",
-        "connectSlack":"Connect to Slack"
-    },
-    "googleSheets":{
-        "readOnly":"Read only",
-        "enableReadAndWrite":"If you want your ToolJet apps to modify your Google sheets, make sure to select read and write access",
-        "readDataFromSheets":"Your ToolJet apps can only read data from Google sheets",
-        "readWrite":"Read and write",
-        "readModifySheets":"Your ToolJet apps can read data from sheets, modify sheets, and more.",
-        "toGoogleSheets":"to Google Sheets"
-
-    },
-    "profile": {
-      "profileSettings": "Profile Settings"
-    },
-    "loginSignupPage":{
-        "forgotPassword":"Mot de passe oublié",
-        "emailAddress":"Adresse e-mail",
-        "enterEmail":"E-mail",
-        "resetPassword":"Réinitialiser le mot de passe",
-        "dontHaveAccount":"Pas encore de compte ?",
-        "signIn":"Se connecter",
-        "signUp":"S'inscrire",
-        "createToolJetAccount":"Créer un compte ToolJet",
-        "enterBusinessEmail":"Entrer votre adresse e-mail professionnelle",
-        "alreadyHaveAnAccount":"Vous avez déjà un compte ?",
-        "password":"Mot de passe",
-        "showPassword":"montrer le mot de passe",
-        "loginTo":"Se connecter à",
-        "yourAccount":"votre compte",
-        "noLoginMethodsEnabled":"Aucune méthode de connexion n'est activée pour cet espace de travail",
-        "emailConfirmLink":"Veuillez vérifier votre e-mail pour le lien de confirmation",
-        "newPassword":"Nouveau mot de passe",
-        "passwordConfirmation":"Confirmation du mot de passe"
-    },
-    "editor": {
-        "preview": "Preview",
-        "share":"Share",
-        "shareModal": {
-            "makeApplicationPublic":"Make application public ?",
-            "shareableLink":"Get shareable link for this application",
-            "copy":"copy",
-            "embeddableLink":"Get embeddable link for this application",
-            "manageUsers":"Manage Users"
-        },
-        "appVersionManager":{
-            "version":"Version",
-            "currentlyReleased":"Currently Released",
-            "createVersion":"Create Version",
-            "versionName":"Version Name",
-            "createVersionFrom":"Create version from",
-            "save":"Save",
-            "create":"Create Version",
-            "editVersion": "Edit Version",
-            "deleteVersion":"Do you really want to delete this version ({{version}})?",
-            "enterVersionName":"Enter version name",
-            "versionAlreadyReleased":"Version already released. Kindly create a new version or switch to a different version to continue making changes."
-        },
-        "queries":"Queries",
-        "inspectComponent":"Please select a component to inspect",
-        "release":"Release",
-        "searchQueries":"Search queries",
-        "createQuery":"Create query",
-        "queryManager":{
-            "general":"General",
-            "advanced":"Advanced",
-            "preview":"Preview",
-            "Save":"Save",
-            "selectDatasource":"Select Datasource",
-            "addDatasource":"Add datasource",
-            "dataSourceManager":{
-                "toast":{
-                    "success": {
-                        "dataSourceAdded": "Datasource Added",
-                        "dataSourceSaved": "Datasource Saved"
-                    },
-                    "error" :{
-                       "noEmptyDsName" :"The name of datasource should not be empty"
-                    }
-                },
-                "suggestDataSource":"Suggest Datasource",
-                "suggestAnIntegration":"Suggest an integration",
-                "whatLookingFor":"Tell us what you were looking for?",
-                "noResultFound":"Don't see what you were looking for?",
-                "suggest":"Suggest",
-                "addNewDataSource":"Add new datasource",
-                "whiteListIP":"Please white-list our IP address if the data source is not publicly accessible",
-                "copied":"Copied",
-                "copy":"Copy",
-                "saving":"Saving",
-                "noResultsFor":"No results for",
-                "noteTaken":"Thank you, we've taken a note of that!",
-                "goToAllDatasources":"Go to all Datasource",
-                "send":"Send"
->>>>>>> 426f3f0f
             },
             "variableTable": {
               "name": "Nom",
