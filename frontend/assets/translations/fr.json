--- conflicted
+++ resolved
@@ -45,19 +45,11 @@
         "readReleaseNotes": "Read release notes & update",
         "skipVersion": "Skip this version"
     },
-<<<<<<< HEAD
     "stripe": "Please wait whle we load the OpenAPI specification for Stripe.",
     "openApi": {
         "noValidOpenApi": "Valid OpenAPI Spec is not available!.",
         "selectHost": "Select a host",
         "selectOperation": "Select an operation"
-=======
-    "stripe":"Please wait while we load the OpenAPI specification for Stripe.",
-    "openApi":{
-        "noValidOpenApi":"Valid OpenAPI Spec is not available!.",
-        "selectHost":"Select a host",
-        "selectOperation":"Select an operation"
->>>>>>> 1f827a1a
     },
     "slack": {
         "authorize": "Authorize",
@@ -454,25 +446,14 @@
         "authFailed": "Auth failed"
     },
     "widgetManager": {
-<<<<<<< HEAD
-        "commonlyUsed": "commonly used",
-        "layouts": "layouts",
-        "forms": "forms",
-        "intregrations": "integrations",
-        "others": "others",
-        "noResults": "No results found",
-        "tryAdjustingFilterMessage": "Try adjusting your search or filter to find what you're looking for.",
-        "clearQuery": "clear query"
-=======
         "commonlyUsed": "fréquemment utilisé",
-        "layouts" : "mises en page",
-        "forms" : "formes",
-        "intregrations" : "intégrations",
-        "others":"les autres",
+        "layouts": "mises en page",
+        "forms": "formes",
+        "intregrations": "intégrations",
+        "others": "les autres",
         "noResults": "Aucun résultat trouvé",
         "tryAdjustingFilterMessage": "Essayez d'ajuster votre recherche ou votre filtre pour trouver ce que vous cherchez.",
         "clearQuery": "requête claire"
->>>>>>> 1f827a1a
     },
     "widget": {
         "common": {
@@ -658,11 +639,10 @@
             "hideDate": "Hide Date",
             "svgData": "Svg  data",
             "rawHtml": "Raw HTML",
-<<<<<<< HEAD
             "values": "values",
             "labels": "Labels",
             "defaultSelected": "Default selected",
-            "enableMutipleSelection": "Enable mutiple selection",
+            "enableMultipleSelection": "Enable multiple selection",
             "selectedTextColour": "Selected text colour",
             "selectedBackgroundColor": "Selected background color",
             "fileUrl": "File URL",
@@ -682,31 +662,6 @@
             "setColor": "Set Color",
             "structure": "Structure",
             "checkedValues": "Checked Values",
-=======
-            "values": "values", 
-            "labels": "Labels", 
-            "defaultSelected": "Default selected", 
-            "enableMultipleSelection": "Enable multiple selection",
-            "selectedTextColour": "Selected text colour", 
-            "selectedBackgroundColor": "Selected background color", 
-            "fileUrl": "File URL", 
-            "scalePageToWidth": "Scale page to width", 
-            "showPageControls": "Show page controls", 
-            "steps": "Steps", 
-            "currentStep": "Current step", 
-            "stepsSelectable": "Steps selectable", 
-            "theme": "Theme", 
-            "columns": "Columns", 
-            "cardData": "Card Data", 
-            "enableAddCard": "Enable Add Card", 
-            "width": "Width", 
-            "minWidth": "Min Width", 
-            "accentColor": "Accent color", 
-            "defaultColor": "Default Color", 
-            "setColor": "Set Color", 
-            "structure": "Structure", 
-            "checkedValues": "Checked Values", 
->>>>>>> 1f827a1a
             "expandedValues": "Expanded Values"
         },
         "Table": {
