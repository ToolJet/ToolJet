{
    "globals": {
        "readDocumentation": "Read documentation",
        "cancel": "Cancel",
        "save": "Save",
        "savechanges": "Save changes",
        "back": "Back",
        "edit": "Edit",
        "search": "Search",
        "update": "Update",
        "delete": "Delete",
        "add": "Add",
        "view": "View",
        "create": "Create",
        "enabled": "Enabled",
        "disabled": "Disabled",
        "yes": "Yes",
        "submit": "Submit",
        "select": "Select",
        "environmentVar": "Workspace Variables",
        "saving": "Saving...",
        "saveDatasource": "Save data source",
        "authorize": "Authorize",
        "connect": "Connect",
        "reconnect": "Reconnect",
        "components": "components",
        "send": "Send",
        "noConnection": "could not connect",
        "connectionVerified": "connection verified",
        "left": "Left",
        "center": "Center",
        "right": "Right",
        "justified": "Justified",
        "host": "Host",
        "operation": "Operation",
        "header": "HEADER",
        "path": "Path",
        "query": "Query",
        "requestBody": "Request Body",
        "page": "Page",
        "searchItem": "Search apps in this workspace",
        "searchComponents": "Search components"
    },
    "errorBoundary": "Something went wrong.",
    "viewer": "Sorry!. This app is under maintenance",
    "app": {
        "updateAvailable": "Update available",
        "newVersionReleased": "A new version of ToolJet has been released.",
        "readReleaseNotes": "Read release notes & update",
        "skipVersion": "Skip this version"
    },
    "stripe": "Please wait while we load the OpenAPI specification for Stripe.",
    "openApi": {
        "noValidOpenApi": "Valid OpenAPI Spec is not available!.",
        "selectHost": "Select a host",
        "selectOperation": "Select an operation"
    },
    "slack": {
        "authorize": "Authorize",
        "connectToolJetToSlack": "ToolJet can connect to Slack and list users, send messages, etc. Please select appropriate permission scopes.",
        "chatWrite": "chat:write",
        "listUsersAndSendMessage": "Your ToolJet app will be able to list users and send messages to users & channels.",
        "connectSlack": "Connect to Slack"
    },
    "googleSheets": {
        "readOnly": "Read only",
        "enableReadAndWrite": "If you want your ToolJet apps to modify your Google sheets, make sure to select read and write access",
        "readDataFromSheets": "Your ToolJet apps can only read data from Google sheets",
        "readWrite": "Read and write",
        "readModifySheets": "Your ToolJet apps can read data from sheets, modify sheets, and more.",
        "toGoogleSheets": "to Google Sheets"
    },
    "profile": {
        "profileSettings": "Profile Settings"
    },
    "verificationSuccessPage": {
        "workEmail": "Email",
        "enterFullName": "Enter your full name",
        "enterNewPassword": "Enter new password",
        "name": "Name",
        "password": "Password",
        "acceptInvite": "Accept invite",
        "successfullyVerifiedEmail": "Successfully verified email",
        "setupTooljet": "Set up ToolJet"
    },
    "loginSignupPage": {
        "forgotPassword": "Forgot Password",
        "emailAddress": "Email address",
        "enterEmail": "Enter email",
        "dontHaveAccount": "Don't have account yet?",
        "enterBusinessEmail": "Enter your business email",
        "alreadyHaveAnAccount": "Already have an account?",
        "resetPassword": "Reset Password",
        "signIn": "Sign in",
        "signUp": "Sign up",
        "createToolJetAccount": "Create an account",
        "password": "Password",
        "showPassword": "show password",
        "loginTo": "Login",
        "yourAccount": "your account",
        "noLoginMethodsEnabled": "No login methods enabled for this workspace",
        "emailConfirmLink": "Please check your email for confirmation link",
        "newPassword": "New Password",
        "passwordConfirmation": "Password Confirmation",
        "newToTooljet": "New to ToolJet?",
        "enterWorkEmail": "Enter your email",
        "enterPassword": "Enter password",
        "forgot": "Forgot?",
        "workEmail": "Email",
        "joinTooljet": "Join ToolJet",
        "getStartedForFree": "Get started for free",
        "passwordCharacter": "Password must be at least 5 characters",
        "enterFullName": "Enter your full name",
        "enterNewPassword": "Enter new password"
    },
    "editor": {
        "preview": "Preview",
        "share": "Share",
        "shareModal": {
            "makeApplicationPublic": "Make application public?",
            "shareableLink": "Get shareable link for this application",
            "copy": "copy",
            "embeddableLink": "Get embeddable link for this application",
            "manageUsers": "Users"
        },
        "appVersionManager": {
            "version": "Version",
            "currentlyReleased": "Currently Released",
            "createVersion": "Create new version",
            "versionName": "Version Name",
            "createVersionFrom": "Create version from",
            "save": "Save",
            "create": "Create Version",
            "editVersion": "Edit Version",
            "deleteVersion": "Do you really want to delete this version ({{version}})?",
            "enterVersionName": "Enter version name",
            "versionAlreadyReleased": "You cannot make changes to a version that has already been released. \n Create a new version or switch to a different version if you want to make changes."
        },
        "queries": "Queries",
        "inspectComponent": "Please select a component to inspect",
        "release": "Release",
        "searchQueries": "Search queries",
        "createQuery": "Create query",
        "queryManager": {
            "general": "General",
            "advanced": "Advanced",
            "preview": "Preview",
            "Save": "Save",
            "selectDatasource": "Select Data Source",
            "addDatasource": "Add datasource",
            "dataSourceManager": {
                "toast": {
                    "success": {
                        "dataSourceAdded": "Data Source Added",
                        "dataSourceSaved": "Data Source Saved"
                    },
                    "error": {
                        "noEmptyDsName": "The name of datasource should not be empty"
                    }
                },
                "suggestDataSource": "Suggest Datasource",
                "suggestAnIntegration": "Suggest an integration",
                "whatLookingFor": "Tell us what you were looking for?",
                "noResultFound": "Don't see what you were looking for?",
                "suggest": "Suggest",
                "addNewDataSource": "Add new datasource",
                "whiteListIP": "Please white-list our IP address if the data source is not publicly accessible",
                "copied": "Copied",
                "copy": "Copy",
                "saving": "Saving",
                "noResultsFor": "No results for",
                "noteTaken": "Thank you, we've taken a note of that!",
                "goToAllDatasources": "Go to all Datasource",
                "send": "Send"
            },
            "runQueryOnApplicationLoad": "Run this query on application load?",
            "confirmBeforeQueryRun": "Request confirmation before running query?",
            "notificationOnSuccess": "Show notification on success?",
            "successMessage": "Success Message",
            "queryRanSuccessfully": "Query ran successfully",
            "notificationDuration": "Notification duration (s)",
            "events": "Events",
            "transformation": {
                "transformationToolTip": "Transformations can be enabled on queries to transform the query results. ToolJet allows you to transform the query results using two programming languages: JavaScript and Python",
                "transformations": "Transformations"
            }
        },
        "inspector": {
            "eventManager": {
                "event": "Event",
                "action": "Action",
                "debounce": "Debounce",
                "actionOptions": "Action Options",
                "message": "Message",
                "alertType": "Alert Type",
                "url": "URL",
                "modal": "Modal",
                "text": "Text",
                "query": "Query",
                "key": "Key",
                "value": "Value",
                "type": "Type",
                "fileName": "File name",
                "data": "Data",
                "table": "Table",
                "pageIndex": "Page index",
                "component": "Component",
                "addHandler": "New event handler",
                "addEventHandler": "+ Add event handler",
                "emptyMessage": "This {{componentName}} doesn't have any event handlers",
                "page": "Page"
            }
        }
    },
    "header": {
        "darkModeToggle": {
            "activateLightMode": "Activate light mode",
            "activateDarkMode": "Activate dark mode"
        },
        "languageSelection": {
            "changeLanguage": "Change language",
            "searchLanguage": "Search language"
        },
        "notificationCenter": {
            "notifications": "Notifications",
            "markAllAs": "Mark all as",
            "read": "read",
            "un": "un",
            "youDontHaveany": "You don't have any",
            "youAreCaughtUp": "You're all caught up!",
            "view": "View"
        },
        "organization": {
            "addNewWorkSpace": "Add new workspace",
            "loadOrganizations": "Load Organizations",
            "createWorkspace": "Create workspace",
            "workspaceName": "workspace name",
            "editWorkspace": "Edit workspace",
            "menus": {
                "addWorkspace": "Add workspace",
                "menusList": {
                    "manageUsers": "Users",
                    "manageGroups": "Groups",
                    "manageSso": "SSO",
                    "manageEnv": "Workspace Variables"
                },
                "manageUsers": {
                    "usersAndPermission": "Users & Permissions",
                    "inviteNewUser": "Invite one user",
                    "inviteUsers": "Invite users",
                    "name": "NAME",
                    "email": "EMAIL",
                    "status": "STATUS",
                    "archive": "Archive",
                    "unarchive": "Unarchive",
                    "addNewUser": "Add users",
                    "emailAddress": "Email address",
                    "createUser": "Create User",
                    "enterFirstName": "Enter First Name",
                    "enterLastName": "Enter Last Name",
                    "enterEmail": "Enter email id",
                    "enterFullName": "Enter full name",
                    "inviteNewUsers": "Invite new users"
                },
                "manageGroups": {
                    "permissions": {
                        "userGroups": "User Groups",
                        "createNewGroup": "Create new group",
                        "updateGroup": "Update group",
                        "addNewGroup": "Add new group",
                        "enterName": "Enter group name",
                        "createGroup": "Create Group",
                        "name": "Name"
                    },
                    "permissionResources": {
                        "userGroup": "User group",
                        "apps": "Apps",
                        "users": "User",
                        "permissions": "Permissions",
                        "addAppsToGroup": "Select apps to add to the group",
                        "name": "name",
                        "addUsersToGroup": "Select users to add to the group",
                        "email": "email",
                        "resource": "Resource",
                        "createUpdateDelete": "Create/Update/Delete",
                        "folder": "Folder"
                    }
                },
                "manageSSO": {
                    "manageSso": "SSO",
                    "generalSettings": {
                        "title": "General Settings",
                        "enableSignup": "Enable Signup",
                        "newAccountWillBeCreated": "New account will be created for user's first time SSO sign in",
                        "allowedDomains": "Allowed domains",
                        "enterDomains": "Enter Domains",
                        "supportMultiDomains": "Support multiple domains. Enter domain names separated by comma. example: tooljet.com,tooljet.io,yourorganization.com",
                        "loginUrl": "Login URL",
                        "workspaceLogin": "Use this URL to login directly to this workspace",
                        "allowDefaultSso": "Allow default SSO",
                        "ssoAuth": "Allow users to authenticate via default SSO. Default SSO configurations can be overridden by \n workspace level SSO."
                    },
                    "google": {
                        "title": "Google",
                        "enabled": "Enabled",
                        "disabled": "Disabled",
                        "clientId": "Client Id",
                        "enterClientId": "Enter Client Id",
                        "redirectUrl": "Redirect URL"
                    },
                    "github": {
                        "title": "GitHub",
                        "hostName": "Host Name",
                        "enterHostName": "Enter Host Name",
                        "requiredGithub": "Required if GitHub is self hosted",
                        "clientId": "Client Id",
                        "enterClientId": "Enter Client Id",
                        "clientSecret": "Client Secret",
                        "enterClientSecret": "Enter Client Secret",
                        "encrypted": "Encrypted",
                        "redirectUrl": "Redirect URL"
                    },
                    "passwordLogin": "Password Login",
                    "environmentVar": {
                        "noEnvConfig": "You haven't configured any workspace variables, press the 'Add new variable' button to create one",
                        "envWillBeDeleted": "Variable will be deleted, do you want to continue?",
                        "addNewVariable": "Add new variable",
                        "variableForm": {
                            "addNewVariable": "Add new variable",
                            "updatevariable": "Update variable",
                            "name": "Name",
                            "value": "Value",
                            "enterVariableName": "Enter Variable Name",
                            "enterValue": "Enter Value",
                            "type": "Type",
                            "enableEncryption": "Enable encryption",
                            "addVariable": "Add variable"
                        },
                        "variableTable": {
                            "name": "name",
                            "value": "value",
                            "type": "type",
                            "secret": "secret"
                        }
                    }
                }
            }
        },
        "profileSettingPage": {
            "profileSettings": "Profile Settings",
            "firstName": "First name",
            "lastName": "Last name",
            "enterFirstName": "Enter First Name",
            "enterLastName": "Enter Last Name",
            "email": "Email",
            "avatar": "Avatar",
            "update": "Update",
            "profile": "Profile",
            "changePassword": "Change password",
            "currentPassword": "Current password",
            "newPassword": "New password",
            "confirmNewPassword": "Confirm new password",
            "enterCurrentPassword": "Enter current password",
            "enterNewPassword": "Enter new password",
            "inviteUsers": "Invite users"
        },
        "profile": "Profile",
        "logout": "Logout"
    },
    "homePage": {
        "appCard": {
            "changeIcon": "Change Icon",
            "addToFolder": "Add to folder",
            "move": "Move",
            "to": "to",
            "selectFolder": "Select folder",
            "deleteApp": "Delete app",
            "exportApp": "Export app",
            "cloneApp": "Clone app",
            "launch": "Launch",
            "maintenance": "Maintenance",
            "noDeployedVersion": "App does not have a deployed version",
            "openInAppViewer": "Open in app viewer",
            "removeFromFolder": "Remove from folder"
        },
        "blankPage": {
            "welcomeToToolJet": "Welcome to your new ToolJet workspace",
            "getStartedCreateNewApp": "You can get started by creating a new application or by creating an application using a template in ToolJet Library.",
            "importApplication": "Import an app"
        },
        "foldersSection": {
            "allApplications": "All apps",
            "folders": "Folders",
            "createNewFolder": "+ Create new",
            "noFolders": "You haven't created any folders. Use folders to organize your apps",
            "createFolder": "Create folder",
            "updateFolder": "Update folder",
            "editFolder": "Edit folder",
            "deleteFolder": "Delete folder",
            "folderName": "Folder name",
            "wishToDeleteFolder": "Are you sure you want to delete the folder {{folderName}}? Apps within the folder will not be deleted."
        },
        "header": {
            "createNewApplication": "Create new app",
            "import": "Import",
            "chooseFromTemplate": "Choose from template"
        },
        "pagination": {
            "showing": "Showing",
            "of": "of",
            "to": "to"
        },
        "noApplicationFound": "No Applications found",
        "thisFolderIsEmpty": "This folder is empty",
        "deleteAppAndData": "The app {{appName}} and the associated data will be permanently deleted, do you want to continue?",
        "removeAppFromFolder": "The app will be removed from this folder, do you want to continue?",
        "change": "Change",
        "templateCard": {
            "use": "Use",
            "preview": "Preview",
            "leadGeneretion": "Lead generetion"
        },
        "templateLibraryModal": {
            "select": "Select template",
            "createAppfromTemplate": "Create application from template"
        }
    },
    "confirmationPage": {
        "setupAccount": "Set up your account",
        "signupWithGoogle": "Sign up with Google",
        "signupWithGitHub": "Sign up with GitHub",
        "or": "OR",
        "firstName": "First name",
        "lastName": "Last name",
        "company": "Company",
        "role": "Role",
        "pleaseSelect": "Please select",
        "password": "Password",
        "confirmPassword": "Confirm Password",
        "clickAndAgree": "By clicking the button below, you agree to our",
        "termsAndConditions": "Terms and Conditions",
        "finishAccountSetup": "Finish account setup",
        "acceptInvite": "Accept invite",
        "accountExists": "Already have an account?",
        "and": "and"
    },
    "onBoarding": {
        "finishToolJetInstallation": "Finish ToolJet installation",
        "organization": "Organization",
        "name": "Name",
        "email": "Email",
        "receiveUpdatesFromToolJet": "You will receive updates from the ToolJet team ( 1-2 emails every month, we do not spam )",
        "finishSetup": "Finish setup",
        "skip": "Skip"
    },
    "redirectSso": {
        "upgradingTov1.13.0": "Upgrading to v1.13.0 and above.",
        "fromV1.13.0": "From v1.13.0 we have introduced",
        "multiWorkspace": "Multi-Workspace",
        "singleSignOnConfig": "The Single Sign-On related configurations are moved from workspace variables to database. Please refer this",
        "link": "Link",
        "toConfigureSSO": "to configure SSO.",
        "haveGoogleGithubSSo": "If you have Google or GitHub SSO configurations before upgrade and disabled Multi-Workspace, then theSSO configurations will be migrated while upgrade but you have to re-configure the redirect URL in the SSO provider side. Redirect URLs for each SSO are given below.",
        "isMultiWorkspaceEnabled": "If you have enabled Multi-Workspace, then the SSO configurations will not be migrated while upgrade so you have to re-configure the SSO under the respective workspace.",
        "youHaveEnabled": "You have Enabled",
        "setupSsoWorkspace": "Please login with password and you can setup sso using workspace",
        "manageSsoMenu": "Manage SSO menu.",
        "youHaveDisabled": "You have Disabled",
        "configureRedirectUrl": "Please configure redirect url in SSO provider side.",
        "google": "Google",
        "redirectUrl": "Redirect URL:",
        "gitHub": "GitHub"
    },
    "oAuth2": {
        "pleaseWait": "Please wait...",
        "authSuccess": "Auth successful, you can close this tab now.",
        "authFailed": "Auth failed"
    },
    "widgetManager": {
        "commonlyUsed": "commonly used",
        "layouts": "layouts",
        "forms": "forms",
        "integrations": "integrations",
        "others": "others",
        "noResults": "No results found",
        "tryAdjustingFilterMessage": "Try adjusting your search or filter to find what you're looking for.",
        "clearQuery": "clear query"
    },
    "widget": {
        "common": {
            "properties": "Properties",
            "events": "Events",
            "layout": "Layout",
            "styles": "Styles",
            "general": "General",
            "validation": "Validation",
            "documentation": "Read documentation for {{componentMeta}}",
            "widgetNameEmptyError": "Widget name cannot be empty",
            "componentNameExistsError": "Component name already exists",
            "invalidWidgetName": "Invalid widget name. Should be unique and only include letters, numbers and underscore."
        },
        "commonProperties": {
            "visibility": "Visibility",
            "disable": "Disable",
            "borderRadius": "Border Radius",
            "boxShadow": "Box Shadow",
            "tooltip": "Tooltip",
            "showOnDesktop": "Show on desktop",
            "showOnMobile": "Show on mobile",
            "showLoadingState": "Show loading state",
            "backgroundColor": "Background Color",
            "textColor": "Text color",
            "loaderColor": "Loader color",
            "defaultValue": "Default Value",
            "placeholder": "Placeholder",
            "label": "Label",
            "title": "Title",
            "code": "Code",
            "data": "Data",
            "tableData": "Table data",
            "tableColumns": "Table columns",
            "loadingState": "Loading State",
            "serverSidePagination": "Server-side pagination",
            "clientSidePagination": "Client-side pagination",
            "serverSideSearch": "Server-side search",
            "showSearchBox": "Show search box",
            "showDownloadButton": "Show download button",
            "showFilterButton": "Show filter button",
            "showBulkUpdateActions": "Show update buttons",
            "bulkSelection": "Bulk selection",
            "highlightSelectedRow": "Highlight selected row",
            "actionButtonRadius": "Action Button Radius",
            "tableType": "Table type",
            "cellSize": "Cell size",
            "setPage": "Set page",
            "page": "Page",
            "buttonText": "Button Text",
            "click": "Click",
            "setText": "Set text",
            "text": "Text",
            "markerColor": "Marker color",
            "showAxes": "Show axes",
            "showGridLines": "Show grid lines",
            "chartType": "Chart type",
            "jsonDescription": "Json Description",
            "usePlotlyJsonSchema": "Use Plotly JSON schema",
            "padding": "Padding",
            "hideTitleBar": "Hide title bar",
            "hideCloseButton": "Hide close button",
            "hideOnEscape": "Hide on escape",
            "modalSize": "Modal size",
            "open": "Open",
            "close": "Close",
            "regex": "Regex",
            "minLength": "Min length",
            "maxLength": "Max length",
            "customValidation": "Custom validation",
            "clear": "Clear",
            "minimumValue": "Minimum value",
            "maximumValue": "Maximum value",
            "format": "Format",
            "enableTimeSelection": "Enable time selection?",
            "enableDateSelection": "Enable date selection?",
            "disabledDates": "Disabled dates",
            "setChecked": "Set checked",
            "status": "status",
            "defaultStatus": "Default Status",
            "checkboxColor": "Checkbox Color",
            "optionValues": "Option values",
            "optionLabels": "Option labels",
            "activeColor": "Active Color",
            "selectOption": "Select option",
            "option": "Option",
            "toggleSwitchColor": "Toggle Switch Color",
            "defaultStartDate": "Default start date",
            "defaultEndDate": "Default end date",
            "textSize": "Text Size",
            "alignText": "Align Text",
            "url": "URL",
            "alternativeText": "Alternative text",
            "zoomButton": "Zoom button",
            "borderType": "Border type",
            "imageFit": "Image fit",
            "optionsLoadingState": "Options loading state",
            "selectedTextColor": "Selected Text Color",
            "select": "Select",
            "deselectOption": "Deselect Option",
            "clearSelections": "Clear selections",
            "enableSelectAllOption": "Enable select All option",
            "initialLocation": "Initial location",
            "defaultMarkers": "Default markers",
            "addNewMarkers": "Add new markers",
            "searchForPlaces": "Search for places",
            "setLocation": "Set Location",
            "latitude": "Latitude",
            "longitude": "Longitude",
            "numberOfStars": "Number of stars",
            "defaultNoOfSelectedStars": "Default no of selected stars",
            "enableHalfStar": "Enable half star",
            "tooltips": "Tooltips",
            "starColor": "Star Color",
            "labelColor": "Label Color",
            "dividerColor": "Divider Color",
            "clearFiles": "Clear Files",
            "instructionText": "Instruction Text",
            "useDropZone": "Use Drop zone",
            "useFilePicker": "Use File Picker",
            "pickMultipleFiles": "Pick multiple files",
            "maxFileCount": "Max file count",
            "acceptFileTypes": "Accept file types",
            "maxSizeLimitBytes": "Max size limit (Bytes)",
            "minSizeLimitBytes": "Min size limit (Bytes)",
            "parseContent": "Parse content",
            "fileType": "File type",
            "dateFormat": "Date format",
            "defaultDate": "Default date",
            "events": "Events",
            "resources": "Resources",
            "defaultView": "Default view",
            "startTimeOnWeekAndDayView": "Start time on week and day view",
            "endTimeOnWeekAndDayView": "End time on week and day view",
            "showToolbar": "Show toolbar",
            "showViewSwitcher": "Show view switcher",
            "highlightToday": "Highlight today",
            "showPopoverWhenEventIsClicked": "Show popover when event is clicked",
            "cellSizeInViewsClassifiedByResource": "Cell size in views classified by resource",
            "headerDateFormatOnWeekView": "Header date format on week view",
            "showLineNumber": "Show Line Number",
            "mode": "Mode",
            "tabs": "Tabs",
            "defaultTab": "Default tab",
            "hideTabs": "Hide Tabs",
            "highlightColor": "Highlight Color",
            "tabWidth": "Tab width",
            "setCurrentTab": "Set current tab",
            "id": "Id",
            "timerType": "Timer type",
            "listData": "List data",
            "rowHeight": "Row height",
            "showBottomBorder": "Show bottom border",
            "tags": "Tags",
            "numberOfPages": "Number of pages",
            "defaultPageIndex": "Default page index",
            "progress": "Progress",
            "color": "Color",
            "strokeWidth": "Stroke Width",
            "counterClockwise": "Counter Clockwise",
            "circleRatio": "Circle Ratio",
            "colour": "Colour",
            "size": "Size",
            "primaryValueLabel": "Primary value label",
            "primaryValue": "Primary value",
            "hideSecondaryValue": "Hide secondary value",
            "secondaryValueLabel": "Secondary value label",
            "secondaryValue": "Secondary value",
            "secondarySignDisplay": "Secondary sign display",
            "primaryLabelColour": "Primary Label Colour",
            "primaryTextColour": "Primary Text  Colour",
            "secondaryLabelColour": "Secondary Label Colour",
            "secondaryTextColour": "Secondary Text Colour",
            "min": "Min",
            "max": "Max",
            "value": "Value",
            "twoHandles": "Two handles",
            "lineColor": "Line color",
            "handleColor": "Handle color",
            "trackColor": "Track color",
            "timelineData": "Timeline data",
            "hideDate": "Hide Date",
            "svgData": "Svg  data",
            "rawHtml": "Raw HTML",
            "values": "values",
            "labels": "Labels",
            "defaultSelected": "Default selected",
            "enableMultipleSelection": "Enable multiple selection",
            "selectedTextColour": "Selected text colour",
            "selectedBackgroundColor": "Selected background color",
            "fileUrl": "File URL",
            "scalePageToWidth": "Scale page to width",
            "showPageControls": "Show page controls",
            "steps": "Steps",
            "currentStep": "Current step",
            "stepsSelectable": "Steps selectable",
            "theme": "Theme",
            "columns": "Columns",
            "cardData": "Card Data",
            "enableAddCard": "Enable Add Card",
            "width": "Width",
            "minWidth": "Min Width",
            "accentColor": "Accent color",
            "defaultColor": "Default Color",
            "setColor": "Set Color",
            "structure": "Structure",
            "checkedValues": "Checked Values",
            "expandedValues": "Expanded Values"
        },
        "Table": {
            "displayName": "Table",
            "description": "Display paginated tabular data",
            "columnType": "Column type",
            "columnName": "Column name",
            "overflow": "Overflow",
            "key": "key",
            "textColor": "Text color",
            "validation": "Validation",
            "regex": "Regex",
            "minLength": "Min length",
            "maxLength": "Max length",
            "customRule": "Custom rule",
            "values": "Values",
            "labels": "Labels",
            "cellBgColor": "Cell Background Color",
            "dateDisplayformat": "Date Display Format",
            "dateParseformat": "Date Parse Format",
            "showTime": "show time",
            "makeEditable": "make editable",
            "buttonText": "Button Text",
            "buttonPosition": "Button Position",
            "remove": "Remove",
            "addButton": "+ Add button",
            "addColumn": "Add column",
            "addNewColumn": "Add new column",
            "noActionMessage": "This table doesn't have any action buttons",
            "horizontalAlignment": "horizontal alignment"
        },
        "Button": {
            "displayName": "Button",
            "description": "Trigger actions: queries, alerts etc"
        },
        "Chart": {
            "displayName": "Chart",
            "description": "Display charts"
        },
        "Modal": {
            "displayName": "Modal",
            "description": "Modal triggered by events"
        },
        "TextInput": {
            "displayName": "Text Input",
            "description": "User text input field"
        },
        "NumberInput": {
<<<<<<< HEAD
            "displayName": "Number input",
            "description": "Number field for forms"
=======
            "displayName": "Number Input",
            "description": "Numeric input field"
>>>>>>> 5540eb03
        },
        "PasswordInput": {
            "displayName": "Password Input",
            "description": "Secure text input"
        },
        "Datepicker": {
            "displayName": "Date Picker",
            "description": "Choose date and time"
        },
        "Checkbox": {
            "displayName": "Checkbox",
            "description": "A single checkbox"
        },
        "Radio-button": {
            "displayName": "Radio Button",
            "description": "Radio buttons"
        },
        "ToggleSwitch": {
            "displayName": "Toggle Switch",
            "description": "Toggle Switch"
        },
        "Textarea": {
            "displayName": "Textarea",
            "description": "Text area form field"
        },
        "DateRangePicker": {
            "displayName": "Range Picker",
            "description": "Choose date ranges"
        },
        "Text": {
            "displayName": "Text",
            "description": "Display text or HTML"
        },
        "Image": {
            "displayName": "Image",
            "description": "Show image files"
        },
        "Container": {
            "displayName": "Container",
            "description": "Group components"
        },
        "Dropdown": {
            "displayName": "Dropdown",
            "description": "Select one value from options"
        },
        "Multiselect": {
            "displayName": "Multiselect",
            "description": "Select multiple values from options"
        },
        "RichTextEditor": {
            "displayName": "Text Editor",
            "description": "Rich text editor"
        },
        "Map": {
            "displayName": "Map",
            "description": "Display Google Maps"
        },
        "QrScanner": {
            "displayName": "QR Scanner",
            "description": "Scan QR codes and hold its data"
        },
        "StarRating": {
            "displayName": "Rating",
            "description": "Star rating"
        },
        "Divider": {
            "displayName": "Divider",
            "description": "Separator between components"
        },
        "FilePicker": {
            "displayName": "File Picker",
            "description": "File Picker"
        },
        "Calendar": {
            "displayName": "Calendar",
            "description": "Calendar"
        },
        "Iframe": {
            "displayName": "Iframe",
            "description": "Display an Iframe"
        },
        "CodeEditor": {
            "displayName": "Code Editor",
            "description": "Code Editor"
        },
        "Tabs": {
            "displayName": "Tabs",
            "description": "Tabs component"
        },
        "Timer": {
            "displayName": "Timer",
            "description": "Countdown or stopwatch"
        },
        "Listview": {
            "displayName": "List View",
            "description": "List multiple items"
        },
        "Tags": {
            "displayName": "Tags",
            "description": "Display tag labels"
        },
        "Pagination": {
            "displayName": "Pagination",
            "description": "Navigate pages"
        },
        "CircularProgressbar": {
            "displayName": "Circular Progressbar",
            "description": "Show circular progress"
        },
        "Spinner": {
            "displayName": "Spinner",
            "description": "Indicate loading state"
        },
        "Statistics": {
            "displayName": "Statistics",
            "description": "Show key metrics"
        },
        "RangeSlider": {
            "displayName": "Range Slider",
            "description": "Adjust value range"
        },
        "Timeline": {
            "displayName": "Timeline",
            "description": "Visual representation of a sequence of events"
        },
        "SvgImage": {
            "displayName": "Svg Image",
            "description": "Svg image"
        },
        "Html": {
            "displayName": "HTML Viewer",
            "description": "HTML Viewer"
        },
        "VerticalDivider": {
            "displayName": "Vertical Divider",
            "description": "Vertical Separator between components"
        },
        "CustomComponent": {
            "displayName": "Custom Component",
            "description": "Create React components"
        },
        "ButtonGroup": {
            "displayName": "Button Group",
            "description": "Group of buttons"
        },
        "PDF": {
            "displayName": "PDF",
            "description": "Embed PDF documents"
        },
        "Steps": {
            "displayName": "Steps",
            "description": "Step-by-step navigation aid"
        },
        "KanbanBoard": {
            "displayName": "Kanban Board",
            "description": "Kanban Board"
        },
        "ColorPicker": {
            "displayName": "Color Picker",
            "description": "Color Picker Palette"
        },
        "TreeSelect": {
            "displayName": "Tree Select",
            "description": "Select values from a tree view"
        }
    },
    "leftSidebar": {
        "Inspector": {
            "text": "Inspector",
            "tip": "Inspector"
        },
        "Sources": {
            "text": "Sources",
            "tip": "Add or edit datasources",
            "dataSources": "Data sources",
            "addDataSource": "+ add data source"
        },
        "Debugger": {
            "text": "Debugger",
            "tip": "Debugger",
            "errors": "Errors",
            "noErrors": "No errors found",
            "noLogs": "No logs found",
            "clear": "clear"
        },
        "Comments": {
            "text": "Comments",
            "tip": "Toggle comments",
            "commentBody": "There are no comments to display",
            "typeComment": "Type your comment here"
        },
        "Settings": {
            "text": "Settings",
            "tip": "Global Settings",
            "hideHeader": "Hide header for launched apps",
            "maintenanceMode": "Maintenance mode",
            "maxWidthOfCanvas": "Max width of canvas",
            "maxHeightOfCanvas": "Max height of canvas",
            "backgroundColorOfCanvas": "Canvas background",
            "exportApp": "Export app"
        },
        "Back": {
            "text": "Back",
            "tip": "Back to Home"
        }
    }
}<|MERGE_RESOLUTION|>--- conflicted
+++ resolved
@@ -740,13 +740,8 @@
             "description": "User text input field"
         },
         "NumberInput": {
-<<<<<<< HEAD
             "displayName": "Number input",
-            "description": "Number field for forms"
-=======
-            "displayName": "Number Input",
             "description": "Numeric input field"
->>>>>>> 5540eb03
         },
         "PasswordInput": {
             "displayName": "Password Input",
