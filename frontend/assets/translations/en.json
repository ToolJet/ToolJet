--- conflicted
+++ resolved
@@ -35,12 +35,8 @@
         "header": "HEADER",
         "path": "PATH",
         "query": "QUERY",
-<<<<<<< HEAD
-        "requestBody": "REQUEST BODY"
-=======
         "requestBody": "REQUEST BODY",
         "page": "Page"
->>>>>>> 431e0714
     },
     "errorBoundary": "Something went wrong.",
     "viewer": "Sorry!. This app is under maintenance",
