{
    "globals": {
        "readDocumentation": "Read documentation",
        "cancel": "Cancel",
        "save": "Save",
        "savechanges": "Save changes",
        "back": "Back",
        "edit": "Edit",
        "search": "Search",
        "update": "Update",
        "delete": "Delete",
        "add": "Add",
        "view": "View",
        "create": "Create",
        "enabled": "Enabled",
        "disabled": "Disabled",
        "yes": "Yes",
        "submit": "Submit",
        "select": "Select",
        "environmentVar": "Workspace Variables",
        "saving": "Saving...",
        "saveDatasource": "Save data source",
        "authorize": "Authorize",
        "connect": "Connect",
        "reconnect": "Reconnect",
        "components": "components",
        "send": "Send",
        "noConnection": "could not connect",
        "connectionVerified": "connection verified",
        "left": "Left",
        "center": "Center",
        "right": "Right",
        "justified": "Justified",
        "host": "Host",
        "operation": "Operation",
        "header": "HEADER",
        "path": "Path",
        "query": "Query",
        "requestBody": "Request Body",
        "page": "Page",
        "searchItem": "Search item"
    },
    "errorBoundary": "Something went wrong.",
    "viewer": "Sorry!. This app is under maintenance",
    "app": {
        "updateAvailable": "Update available",
        "newVersionReleased": "A new version of ToolJet has been released.",
        "readReleaseNotes": "Read release notes & update",
        "skipVersion": "Skip this version"
    },
    "stripe": "Please wait while we load the OpenAPI specification for Stripe.",
    "openApi": {
        "noValidOpenApi": "Valid OpenAPI Spec is not available!.",
        "selectHost": "Select a host",
        "selectOperation": "Select an operation"
    },
    "slack": {
        "authorize": "Authorize",
        "connectToolJetToSlack": "ToolJet can connect to Slack and list users, send messages, etc. Please select appropriate permission scopes.",
        "chatWrite": "chat:write",
        "listUsersAndSendMessage": "Your ToolJet app will be able to list users and send messages to users & channels.",
        "connectSlack": "Connect to Slack"
    },
    "googleSheets": {
        "readOnly": "Read only",
        "enableReadAndWrite": "If you want your ToolJet apps to modify your Google sheets, make sure to select read and write access",
        "readDataFromSheets": "Your ToolJet apps can only read data from Google sheets",
        "readWrite": "Read and write",
        "readModifySheets": "Your ToolJet apps can read data from sheets, modify sheets, and more.",
        "toGoogleSheets": "to Google Sheets"
    },
    "profile": {
        "profileSettings": "Profile Settings"
    },
    "verificationSuccessPage": {
        "workEmail": "Email",
        "enterFullName": "Enter your full name",
        "enterNewPassword": "Enter new password",
        "name": "Name",
        "password": "Password",
        "acceptInvite": "Accept invite",
        "successfullyVerifiedEmail": "Successfully verified email",
        "setupTooljet": "Set up ToolJet"
    },
    "loginSignupPage": {
        "forgotPassword": "Forgot Password",
        "emailAddress": "Email address",
        "enterEmail": "Enter email",
        "dontHaveAccount": "Don't have account yet?",
        "enterBusinessEmail": "Enter your business email",
        "alreadyHaveAnAccount": "Already have an account?",
        "resetPassword": "Reset Password",
        "signIn": "Sign in",
        "signUp": "Sign up",
        "createToolJetAccount": "Create an account",
        "password": "Password",
        "showPassword": "show password",
        "loginTo": "Login",
        "yourAccount": "your account",
        "noLoginMethodsEnabled": "No login methods enabled for this workspace",
        "emailConfirmLink": "Please check your email for confirmation link",
        "newPassword": "New Password",
        "passwordConfirmation": "Password Confirmation",
        "newToTooljet": "New to ToolJet?",
        "enterWorkEmail": "Enter your email",
        "enterPassword": "Enter password",
        "forgot": "Forgot?",
        "workEmail": "Email",
        "joinTooljet": "Join ToolJet",
        "getStartedForFree": "Get started for free",
        "passwordCharacter": "Password must be at least 5 characters",
        "enterFullName": "Enter your full name",
        "enterNewPassword": "Enter new password"
    },
    "editor": {
        "preview": "Preview",
        "share": "Share",
        "shareModal": {
            "makeApplicationPublic": "Make application public?",
            "shareableLink": "Get shareable link for this application",
            "copy": "copy",
            "embeddableLink": "Get embeddable link for this application",
            "manageUsers": "Users"
        },
        "appVersionManager": {
            "version": "Version",
            "currentlyReleased": "Currently Released",
            "createVersion": "Create new version",
            "versionName": "Version Name",
            "createVersionFrom": "Create version from",
            "save": "Save",
            "create": "Create Version",
            "editVersion": "Edit Version",
            "deleteVersion": "Do you really want to delete this version ({{version}})?",
            "enterVersionName": "Enter version name",
            "versionAlreadyReleased": "You cannot make changes to a version that has already been released. \n Create a new version or switch to a different version if you want to make changes."
        },
        "queries": "Queries",
        "inspectComponent": "Please select a component to inspect",
        "release": "Release",
        "searchQueries": "Search queries",
        "createQuery": "Create query",
        "queryManager": {
            "general": "General",
            "advanced": "Advanced",
            "preview": "Preview",
            "Save": "Save",
            "selectDatasource": "Select Datasource",
            "addDatasource": "Add datasource",
            "dataSourceManager": {
                "toast": {
                    "success": {
                        "dataSourceAdded": "Datasource Added",
                        "dataSourceSaved": "Datasource Saved"
                    },
                    "error": {
                        "noEmptyDsName": "The name of datasource should not be empty"
                    }
                },
                "suggestDataSource": "Suggest Datasource",
                "suggestAnIntegration": "Suggest an integration",
                "whatLookingFor": "Tell us what you were looking for?",
                "noResultFound": "Don't see what you were looking for?",
                "suggest": "Suggest",
                "addNewDataSource": "Add new datasource",
                "whiteListIP": "Please white-list our IP address if the data source is not publicly accessible",
                "copied": "Copied",
                "copy": "Copy",
                "saving": "Saving",
                "noResultsFor": "No results for",
                "noteTaken": "Thank you, we've taken a note of that!",
                "goToAllDatasources": "Go to all Datasource",
                "send": "Send"
            },
            "runQueryOnApplicationLoad": "Run this query on application load?",
            "confirmBeforeQueryRun": "Request confirmation before running query?",
            "notificationOnSuccess": "Show notification on success?",
            "successMessage": "Success Message",
            "queryRanSuccessfully": "Query ran successfully",
            "notificationDuration": "Notification duration (s)",
            "events": "Events",
            "transformation": {
                "transformationToolTip": "Transformations can be enabled on queries to transform the query results. ToolJet allows you to transform the query results using two programming languages: JavaScript and Python",
                "transformations": "Enable Transformations"
            }
        },
        "inspector": {
            "eventManager": {
                "event": "Event",
                "action": "Action",
                "debounce": "Debounce",
                "actionOptions": "Action Options",
                "message": "Message",
                "alertType": "Alert Type",
                "url": "URL",
                "modal": "Modal",
                "text": "Text",
                "query": "Query",
                "key": "Key",
                "value": "Value",
                "type": "Type",
                "fileName": "File name",
                "data": "Data",
                "table": "Table",
                "pageIndex": "Page index",
                "component": "Component",
                "addHandler": "+ Add handler",
                "addEventHandler": "+ Add event handler",
                "emptyMessage": "This {{componentName}} doesn't have any event handlers",
                "page": "Page"
            }
        }
    },
    "header": {
        "darkModeToggle": {
            "activateLightMode": "Activate light mode",
            "activateDarkMode": "Activate dark mode"
        },
        "languageSelection": {
            "changeLanguage": "Change language",
            "searchLanguage": "Search language"
        },
        "notificationCenter": {
            "notifications": "Notifications",
            "markAllAs": "Mark all as",
            "read": "read",
            "un": "un",
            "youDontHaveany": "You don't have any",
            "youAreCaughtUp": "You're all caught up!",
            "view": "View"
        },
        "organization": {
            "addNewWorkSpace": "Add new workspace",
            "loadOrganizations": "Load Organizations",
            "createWorkspace": "Create workspace",
            "workspaceName": "workspace name",
            "editWorkspace": "Edit workspace",
            "menus": {
                "addWorkspace": "Add workspace",
                "menusList": {
                    "manageUsers": "Users",
                    "manageGroups": "Groups",
                    "manageSso": "SSO",
                    "manageEnv": "Workspace Variables"
                },
                "manageUsers": {
                    "usersAndPermission": "Users & Permissions",
                    "inviteNewUser": "Invite one user",
                    "inviteUsers": "Invite users",
                    "name": "NAME",
                    "email": "EMAIL",
                    "status": "STATUS",
                    "archive": "Archive",
                    "unarchive": "Unarchive",
                    "addNewUser": "Add users",
                    "emailAddress": "Email address",
                    "createUser": "Create User",
                    "enterFirstName": "Enter First Name",
                    "enterLastName": "Enter Last Name",
                    "enterEmail": "Enter email id",
                    "enterFulltName": "Enter full name",
                    "inviteNewUsers":"Invite new users"
                },
                "manageGroups": {
                    "permissions": {
                        "userGroups": "User Groups",
                        "createNewGroup": "Create new group",
                        "updateGroup": "Update group",
                        "addNewGroup": "Add new group",
                        "enterName": "Enter Name",
                        "createGroup": "Create Group",
                        "name": "Name"
                    },
                    "permissionResources": {
                        "userGroup": "User group",
                        "apps": "Apps",
                        "workflows": "Workflows",
                        "users": "User",
                        "permissions": "Permissions",
                        "addAppsToGroup": "Select apps to add to the group",
                        "addWorkflowsToGroup": "Select workflows to add to the group",
                        "name": "name",
                        "addUsersToGroup": "Select users to add to the group",
                        "email": "email",
                        "resource": "Resource",
                        "createUpdateDelete": "Create/Update/Delete",
                        "folder": "Folder"
                    }
                },
                "manageSSO": {
                    "manageSso": "SSO",
                    "generalSettings": {
                        "title": "General Settings",
                        "enableSignup": "Enable Signup",
                        "newAccountWillBeCreated": "New account will be created for user's first time SSO sign in",
                        "allowedDomains": "Allowed domains",
                        "enterDomains": "Enter Domains",
                        "supportMultiDomains": "Support multiple domains. Enter domain names separated by comma. example: tooljet.com,tooljet.io,yourorganization.com",
                        "loginUrl": "Login URL",
                        "workspaceLogin": "Use this URL to login directly to this workspace",
                        "allowDefaultSso": "Allow default SSO",
                        "ssoAuth": "Allow users to authenticate via default SSO. Default SSO configurations can be overridden by \n workspace level SSO."
                    },
                    "google": {
                        "title": "Google",
                        "enabled": "Enabled",
                        "disabled": "Disabled",
                        "clientId": "Client Id",
                        "enterClientId": "Enter Client Id",
                        "redirectUrl": "Redirect URL"
                    },
                    "github": {
                        "title": "GitHub",
                        "hostName": "Host Name",
                        "enterHostName": "Enter Host Name",
                        "requiredGithub": "Required if GitHub is self hosted",
                        "clientId": "Client Id",
                        "enterClientId": "Enter Client Id",
                        "clientSecret": "Client Secret",
                        "enterClientSecret": "Enter Client Secret",
                        "encrypted": "Encrypted",
                        "redirectUrl": "Redirect URL"
                    },
                    "passwordLogin": "Password Login",
                    "environmentVar": {
                        "noEnvConfig": "You haven't configured any workspace variables, press the 'Add new variable' button to create one",
                        "envWillBeDeleted": "Variable will be deleted, do you want to continue?",
                        "addNewVariable": "Add new variable",
                        "variableForm": {
                            "addNewVariable": "Add new variable",
                            "updatevariable": "Update variable",
                            "name": "Name",
                            "value": "Value",
                            "enterVariableName": "Enter Variable Name",
                            "enterValue": "Enter Value",
                            "type": "Type",
                            "enableEncryption": "Enable encryption",
                            "addVariable": "Add variable"
                        },
                        "variableTable": {
                            "name": "name",
                            "value": "value",
                            "type": "type",
                            "secret": "secret"
                        }
                    }
                }
            }
        },
        "profileSettingPage": {
            "profileSettings": "Profile Settings",
            "firstName": "First name",
            "lastName": "Last name",
            "enterFirstName": "Enter First Name",
            "enterLastName": "Enter Last Name",
            "email": "Email",
            "avatar": "Avatar",
            "update": "Update",
            "profile": "Profile",
            "changePassword": "Change password",
            "currentPassword": "Current password",
            "newPassword": "New password",
            "confirmNewPassword": "Confirm new password",
            "enterCurrentPassword": "Enter current password",
            "enterNewPassword": "Enter new password",
            "inviteUsers": "Invite users"
        },
        "profile": "Profile",
        "logout": "Logout"
    },
    "homePage": {
        "appCard": {
            "changeIcon": "Change Icon",
            "addToFolder": "Add to folder",
            "move": "Move",
            "to": "to",
            "selectFolder": "Select folder",
            "deleteApp": "Delete app",
            "exportApp": "Export app",
            "cloneApp": "Clone app",
            "launch": "Launch",
            "maintenance": "Maintenance",
            "noDeployedVersion": "App does not have a deployed version",
            "openInAppViewer": "Open in app viewer",
            "removeFromFolder": "Remove from folder"
        },
        "blankPage": {
            "welcomeToToolJet": "Welcome to your new ToolJet workspace",
            "getStartedCreateNewApp": "You can get started by creating a new application or by creating an application using a template in ToolJet Library.",
            "importApplication": "Import an app"
<<<<<<< HEAD
        },
        "foldersSection": {
            "allApplications": "All apps",
            "folders": "Folders",
            "createNewFolder": "+ Create new",
            "noFolders": "You haven't created any folders. Use folders to organize your apps",
            "createFolder": "Create folder",
            "updateFolder": "Update folder",
            "editFolder": "Edit folder",
            "deleteFolder": "Delete folder",
            "folderName": "Folder name",
            "wishToDeleteFolder": "Are you sure you want to delete the folder? Apps within the folder will not be deleted."
        },
        "header": {
            "createNewApplication": "Create new app",
            "import": "Import",
            "chooseFromTemplate": "Choose from template"
        },
        "pagination": {
            "showing": "Showing",
            "of": "of",
            "to": "to"
        },
        "noApplicationFound": "No Applications found",
        "thisFolderIsEmpty": "This folder is empty",
        "deleteAppAndData": "The app and the associated data will be permanently deleted, do you want to continue?",
        "removeAppFromFolder": "The app will be removed from this folder, do you want to continue?",
        "change": "Change",
        "templateCard": {
            "use": "Use",
            "preview": "Preview",
            "leadGeneretion": "Lead generetion"
        },
        "templateLibraryModal": {
            "select": "Select template",
            "createAppfromTemplate": "Create application from template"
        }
    },
    "workflowsDashboard": {
        "appCard": {
            "run": "Run",
            "openInWorkflowEditor": "Open in workflow editor"
        },
        "blankPage": {
            "welcomeToToolJet": "Welcome to your new ToolJet workspace",
            "getStartedCreateNewApp": "You can get started by creating a new application or by creating an application using a template in ToolJet Library.",
            "importApplication": "Import an application"
=======
>>>>>>> 55c1d5a3
        },
        "foldersSection": {
            "allApplications": "All apps",
            "folders": "Folders",
            "createNewFolder": "+ Create new",
            "noFolders": "You haven't created any folders. Use folders to organize your apps",
            "createFolder": "Create folder",
            "updateFolder": "Update folder",
            "editFolder": "Edit folder",
            "deleteFolder": "Delete folder",
            "folderName": "Folder name",
            "wishToDeleteFolder": "Are you sure you want to delete the folder? Apps within the folder will not be deleted."
        },
        "header": {
            "createNewApplication": "Create new app",
            "import": "Import",
            "chooseFromTemplate": "Choose from template"
        },
        "pagination": {
            "showing": "Showing",
            "of": "of",
            "to": "to"
        },
        "noApplicationFound": "No Applications found",
        "thisFolderIsEmpty": "This folder is empty",
        "deleteAppAndData": "The app and the associated data will be permanently deleted, do you want to continue?",
        "removeAppFromFolder": "The app will be removed from this folder, do you want to continue?",
        "change": "Change",
        "templateCard": {
            "use": "Use",
            "preview": "Preview",
            "leadGeneretion": "Lead generetion"
        },
        "templateLibraryModal": {
            "select": "Select template",
            "createAppfromTemplate": "Create application from template"
        }
    },
    "confirmationPage": {
        "setupAccount": "Set up your account",
        "signupWithGoogle": "Sign up with Google",
        "signupWithGitHub": "Sign up with GitHub",
        "or": "OR",
        "firstName": "First name",
        "lastName": "Last name",
        "company": "Company",
        "role": "Role",
        "pleaseSelect": "Please select",
        "password": "Password",
        "confirmPassword": "Confirm Password",
        "clickAndAgree": "By clicking the button below, you agree to our",
        "termsAndConditions": "Terms and Conditions",
        "finishAccountSetup": "Finish account setup",
        "acceptInvite": "Accept invite",
        "accountExists": "Already have an account?",
        "and": "and"
    },
    "onBoarding": {
        "finishToolJetInstallation": "Finish ToolJet installation",
        "organization": "Organization",
        "name": "Name",
        "email": "Email",
        "receiveUpdatesFromToolJet": "You will receive updates from the ToolJet team ( 1-2 emails every month, we do not spam )",
        "finishSetup": "Finish setup",
        "skip": "Skip"
    },
    "redirectSso": {
        "upgradingTov1.13.0": "Upgrading to v1.13.0 and above.",
        "fromV1.13.0": "From v1.13.0 we have introduced",
        "multiWorkspace": "Multi-Workspace",
        "singleSignOnConfig": "The Single Sign-On related configurations are moved from workspace variables to database. Please refer this",
        "link": "Link",
        "toConfigureSSO": "to configure SSO.",
        "haveGoogleGithubSSo": "If you have Google or GitHub SSO configurations before upgrade and disabled Multi-Workspace, then theSSO configurations will be migrated while upgrade but you have to re-configure the redirect URL in the SSO provider side. Redirect URLs for each SSO are given below.",
        "isMultiWorkspaceEnabled": "If you have enabled Multi-Workspace, then the SSO configurations will not be migrated while upgrade so you have to re-configure the SSO under the respective workspace.",
        "youHaveEnabled": "You have Enabled",
        "setupSsoWorkspace": "Please login with password and you can setup sso using workspace",
        "manageSsoMenu": "Manage SSO menu.",
        "youHaveDisabled": "You have Disabled",
        "configureRedirectUrl": "Please configure redirect url in SSO provider side.",
        "google": "Google",
        "redirectUrl": "Redirect URL:",
        "gitHub": "GitHub"
    },
    "oAuth2": {
        "pleaseWait": "Please wait...",
        "authSuccess": "Auth successful, you can close this tab now.",
        "authFailed": "Auth failed"
    },
    "widgetManager": {
        "commonlyUsed": "commonly used",
        "layouts": "layouts",
        "forms": "forms",
        "integrations": "integrations",
        "others": "others",
        "noResults": "No results found",
        "tryAdjustingFilterMessage": "Try adjusting your search or filter to find what you're looking for.",
        "clearQuery": "clear query"
    },
    "widget": {
        "common": {
            "properties": "Properties",
            "events": "Events",
            "layout": "Layout",
            "styles": "Styles",
            "general": "General",
            "validation": "Validation",
            "documentation": "{{componentMeta}} documentation",
            "widgetNameEmptyError": "Widget name cannot be empty",
            "componentNameExistsError": "Component name already exists",
            "invalidWidgetName": "Invalid widget name. Should be unique and only include letters, numbers and underscore."
        },
        "commonProperties": {
            "visibility": "Visibility",
            "disable": "Disable",
            "borderRadius": "Border Radius",
            "boxShadow": "Box Shadow",
            "tooltip": "Tooltip",
            "showOnDesktop": "Show on desktop",
            "showOnMobile": "Show on mobile",
            "showLoadingState": "Show loading state",
            "backgroundColor": "Background Color",
            "textColor": "Text color",
            "loaderColor": "Loader color",
            "defaultValue": "Default Value",
            "placeholder": "Placeholder",
            "label": "Label",
            "title": "Title",
            "code": "Code",
            "data": "Data",
            "tableData": "Table data",
            "tableColumns": "Table columns",
            "loadingState": "Loading State",
            "serverSidePagination": "Server-side pagination",
            "clientSidePagination": "Client-side pagination",
            "serverSideSearch": "Server-side search",
            "showSearchBox": "Show search box",
            "showDownloadButton": "Show download button",
            "showFilterButton": "Show filter button",
            "showBulkUpdateActions": "Show update buttons",
            "bulkSelection": "Bulk selection",
            "highlightSelectedRow": "Highlight selected row",
            "actionButtonRadius": "Action Button Radius",
            "tableType": "Table type",
            "cellSize": "Cell size",
            "setPage": "Set page",
            "page": "Page",
            "buttonText": "Button Text",
            "click": "Click",
            "setText": "Set text",
            "text": "Text",
            "markerColor": "Marker color",
            "showAxes": "Show axes",
            "showGridLines": "Show grid lines",
            "chartType": "Chart type",
            "jsonDescription": "Json Description",
            "usePlotlyJsonSchema": "Use Plotly JSON schema",
            "padding": "Padding",
            "hideTitleBar": "Hide title bar",
            "hideCloseButton": "Hide close button",
            "hideOnEscape": "Hide on escape",
            "modalSize": "Modal size",
            "open": "Open",
            "close": "Close",
            "regex": "Regex",
            "minLength": "Min length",
            "maxLength": "Max length",
            "customValidation": "Custom validation",
            "clear": "Clear",
            "minimumValue": "Minimum value",
            "maximumValue": "Maximum value",
            "format": "Format",
            "enableTimeSelection": "Enable time selection?",
            "enableDateSelection": "Enable date selection?",
            "disabledDates": "Disabled dates",
            "setChecked": "Set checked",
            "status": "status",
            "defaultStatus": "Default Status",
            "checkboxColor": "Checkbox Color",
            "optionValues": "Option values",
            "optionLabels": "Option labels",
            "activeColor": "Active Color",
            "selectOption": "Select option",
            "option": "Option",
            "toggleSwitchColor": "Toggle Switch Color",
            "defaultStartDate": "Default start date",
            "defaultEndDate": "Default end date",
            "textSize": "Text Size",
            "alignText": "Align Text",
            "url": "URL",
            "alternativeText": "Alternative text",
            "zoomButton": "Zoom button",
            "borderType": "Border type",
            "imageFit": "Image fit",
            "optionsLoadingState": "Options loading state",
            "selectedTextColor": "Selected Text Color",
            "select": "Select",
            "deselectOption": "Deselect Option",
            "clearSelections": "Clear selections",
            "enableSelectAllOption": "Enable select All option",
            "initialLocation": "Initial location",
            "defaultMarkers": "Default markers",
            "addNewMarkers": "Add new markers",
            "searchForPlaces": "Search for places",
            "setLocation": "Set Location",
            "latitude": "Latitude",
            "longitude": "Longitude",
            "numberOfStars": "Number of stars",
            "defaultNoOfSelectedStars": "Default no of selected stars",
            "enableHalfStar": "Enable half star",
            "tooltips": "Tooltips",
            "starColor": "Star Color",
            "labelColor": "Label Color",
            "dividerColor": "Divider Color",
            "clearFiles": "Clear Files",
            "instructionText": "Instruction Text",
            "useDropZone": "Use Drop zone",
            "useFilePicker": "Use File Picker",
            "pickMultipleFiles": "Pick multiple files",
            "maxFileCount": "Max file count",
            "acceptFileTypes": "Accept file types",
            "maxSizeLimitBytes": "Max size limit (Bytes)",
            "minSizeLimitBytes": "Min size limit (Bytes)",
            "parseContent": "Parse content",
            "fileType": "File type",
            "dateFormat": "Date format",
            "defaultDate": "Default date",
            "events": "Events",
            "resources": "Resources",
            "defaultView": "Default view",
            "startTimeOnWeekAndDayView": "Start time on week and day view",
            "endTimeOnWeekAndDayView": "End time on week and day view",
            "showToolbar": "Show toolbar",
            "showViewSwitcher": "Show view switcher",
            "highlightToday": "Highlight today",
            "showPopoverWhenEventIsClicked": "Show popover when event is clicked",
            "cellSizeInViewsClassifiedByResource": "Cell size in views classified by resource",
            "headerDateFormatOnWeekView": "Header date format on week view",
            "showLineNumber": "Show Line Number",
            "mode": "Mode",
            "tabs": "Tabs",
            "defaultTab": "Default tab",
            "hideTabs": "Hide Tabs",
            "highlightColor": "Highlight Color",
            "tabWidth": "Tab width",
            "setCurrentTab": "Set current tab",
            "id": "Id",
            "timerType": "Timer type",
            "listData": "List data",
            "rowHeight": "Row height",
            "showBottomBorder": "Show bottom border",
            "tags": "Tags",
            "numberOfPages": "Number of pages",
            "defaultPageIndex": "Default page index",
            "progress": "Progress",
            "color": "Color",
            "strokeWidth": "Stroke Width",
            "counterClockwise": "Counter Clockwise",
            "circleRatio": "Circle Ratio",
            "colour": "Colour",
            "size": "Size",
            "primaryValueLabel": "Primary value label",
            "primaryValue": "Primary value",
            "hideSecondaryValue": "Hide secondary value",
            "secondaryValueLabel": "Secondary value label",
            "secondaryValue": "Secondary value",
            "secondarySignDisplay": "Secondary sign display",
            "primaryLabelColour": "Primary Label Colour",
            "primaryTextColour": "Primary Text  Colour",
            "secondaryLabelColour": "Secondary Label Colour",
            "secondaryTextColour": "Secondary Text Colour",
            "min": "Min",
            "max": "Max",
            "value": "Value",
            "twoHandles": "Two handles",
            "lineColor": "Line color",
            "handleColor": "Handle color",
            "trackColor": "Track color",
            "timelineData": "Timeline data",
            "hideDate": "Hide Date",
            "svgData": "Svg  data",
            "rawHtml": "Raw HTML",
            "values": "values",
            "labels": "Labels",
            "defaultSelected": "Default selected",
            "enableMultipleSelection": "Enable multiple selection",
            "selectedTextColour": "Selected text colour",
            "selectedBackgroundColor": "Selected background color",
            "fileUrl": "File URL",
            "scalePageToWidth": "Scale page to width",
            "showPageControls": "Show page controls",
            "steps": "Steps",
            "currentStep": "Current step",
            "stepsSelectable": "Steps selectable",
            "theme": "Theme",
            "columns": "Columns",
            "cardData": "Card Data",
            "enableAddCard": "Enable Add Card",
            "width": "Width",
            "minWidth": "Min Width",
            "accentColor": "Accent color",
            "defaultColor": "Default Color",
            "setColor": "Set Color",
            "structure": "Structure",
            "checkedValues": "Checked Values",
            "expandedValues": "Expanded Values"
        },
        "Table": {
            "displayName": "Table",
            "description": "Display paginated tabular data",
            "columnType": "Column type",
            "columnName": "Column name",
            "overflow": "Overflow",
            "key": "key",
            "textColor": "Text color",
            "validation": "Validation",
            "regex": "Regex",
            "minLength": "Min length",
            "maxLength": "Max length",
            "customRule": "Custom rule",
            "values": "Values",
            "labels": "Labels",
            "cellBgColor": "Cell Background Color",
            "dateDisplayformat": "Date Display Format",
            "dateParseformat": "Date Parse Format",
            "showTime": "show time",
            "makeEditable": "make editable",
            "buttonText": "Button Text",
            "buttonPosition": "Button Position",
            "remove": "Remove",
            "addButton": "+ Add button",
            "addColumn": "+ Add column",
            "noActionMessage": "This table doesn't have any action buttons"
        },
        "Button": {
            "displayName": "Button",
            "description": "Trigger actions: queries, alerts etc"
        },
        "Chart": {
            "displayName": "Chart",
            "description": "Display charts"
        },
        "Modal": {
            "displayName": "Modal",
            "description": "Modal triggered by events"
        },
        "TextInput": {
            "displayName": "Text Input",
            "description": "Text field for forms"
        },
        "NumberInput": {
            "displayName": "Number Input",
            "description": "Number field for forms"
        },
        "PasswordInput": {
            "displayName": "Password Input",
            "description": "Password input field for forms"
        },
        "Datepicker": {
            "displayName": "Date Picker",
            "description": "Select a date and time"
        },
        "Checkbox": {
            "displayName": "Checkbox",
            "description": "A single checkbox"
        },
        "Radio-button": {
            "displayName": "Radio Button",
            "description": "Radio buttons"
        },
        "ToggleSwitch": {
            "displayName": "Toggle Switch",
            "description": "Toggle Switch"
        },
        "Textarea": {
            "displayName": "Textarea",
            "description": "Text area form field"
        },
        "DateRangePicker": {
            "displayName": "Range Picker",
            "description": "Select a date range"
        },
        "Text": {
            "displayName": "Text",
            "description": "Display markdown or HTML"
        },
        "Image": {
            "displayName": "Image",
            "description": "Display an Image"
        },
        "Container": {
            "displayName": "Container",
            "description": "Wrapper for multiple components"
        },
        "Dropdown": {
            "displayName": "Dropdown",
            "description": "Select one value from options"
        },
        "Multiselect": {
            "displayName": "Multiselect",
            "description": "Select multiple values from options"
        },
        "RichTextEditor": {
            "displayName": "Text Editor",
            "description": "Rich text editor"
        },
        "Map": {
            "displayName": "Map",
            "description": "Display Google Maps"
        },
        "QrScanner": {
            "displayName": "QR Scanner",
            "description": "Scan QR codes and hold its data"
        },
        "StarRating": {
            "displayName": "Rating",
            "description": "Star rating"
        },
        "Divider": {
            "displayName": "Divider",
            "description": "Separator between components"
        },
        "FilePicker": {
            "displayName": "File Picker",
            "description": "File Picker"
        },
        "Calendar": {
            "displayName": "Calendar",
            "description": "Calendar"
        },
        "Iframe": {
            "displayName": "Iframe",
            "description": "Display an Iframe"
        },
        "CodeEditor": {
            "displayName": "Code Editor",
            "description": "Code Editor"
        },
        "Tabs": {
            "displayName": "Tabs",
            "description": "Tabs component"
        },
        "Timer": {
            "displayName": "Timer",
            "description": "timer"
        },
        "Listview": {
            "displayName": "List View",
            "description": "Wrapper for multiple components"
        },
        "Tags": {
            "displayName": "Tags",
            "description": "Content can be shown as tags"
        },
        "Pagination": {
            "displayName": "Pagination",
            "description": "Pagination "
        },
        "CircularProgressbar": {
            "displayName": "Circular Progressbar",
            "description": "Show the progress using circular progressbar"
        },
        "Spinner": {
            "displayName": "Spinner",
            "description": "Spinner can be used to display loading status"
        },
        "Statistics": {
            "displayName": "Statistics",
            "description": "Statistics can be used to display different statistical information"
        },
        "RangeSlider": {
            "displayName": "Range Slider",
            "description": "Can be used to show slider with a range"
        },
        "Timeline": {
            "displayName": "Timeline",
            "description": "Visual representation of a sequence of events"
        },
        "SvgImage": {
            "displayName": "Svg Image",
            "description": "Svg image"
        },
        "Html": {
            "displayName": "HTML Viewer",
            "description": "HTML Viewer"
        },
        "VerticalDivider": {
            "displayName": "Vertical Divider",
            "description": "Vertical Separator between components"
        },
        "CustomComponent": {
            "displayName": "Custom Component",
            "description": "Add your custom react component"
        },
        "ButtonGroup": {
            "displayName": "Button Group",
            "description": "ButtonGroup"
        },
        "PDF": {
            "displayName": "PDF",
            "description": "Embed PDF file"
        },
        "Steps": {
            "displayName": "Steps",
            "description": "Steps"
        },
        "KanbanBoard": {
            "displayName": "Kanban Board",
            "description": "Kanban Board"
        },
        "ColorPicker": {
            "displayName": "Color Picker",
            "description": "Color Picker Palette"
        },
        "TreeSelect": {
            "displayName": "Tree Select",
            "description": "Select values from a tree view"
        }
    },
    "leftSidebar": {
        "Inspector": {
            "text": "Inspector",
            "tip": "Inspector"
        },
        "Sources": {
            "text": "Sources",
            "tip": "Add or edit datasources",
            "dataSources": "Data sources",
            "addDataSource": "+ add data source"
        },
        "Debugger": {
            "text": "Debugger",
            "tip": "Debugger",
            "errors": "Errors",
            "noErrors": "No errors found",
            "clear": "clear"
        },
        "Comments": {
            "text": "Comments",
            "tip": "toggle comments",
            "commentBody": "There are no comments to display",
            "typeComment": "Type your comment here"
        },
        "Settings": {
            "text": "Settings",
            "tip": "Global Settings",
            "hideHeader": "Hide header for launched apps",
            "maintenanceMode": "Maintenance mode",
            "maxWidthOfCanvas": "Max width of canvas",
            "maxHeightOfCanvas": "Max height of canvas",
            "backgroundColorOfCanvas": "Background color of canvas"
        },
        "Back": {
            "text": "Back",
            "tip": "Back to Home"
        }
    }
}<|MERGE_RESOLUTION|>--- conflicted
+++ resolved
@@ -259,7 +259,7 @@
                     "enterLastName": "Enter Last Name",
                     "enterEmail": "Enter email id",
                     "enterFulltName": "Enter full name",
-                    "inviteNewUsers":"Invite new users"
+                    "inviteNewUsers": "Invite new users"
                 },
                 "manageGroups": {
                     "permissions": {
@@ -388,7 +388,6 @@
             "welcomeToToolJet": "Welcome to your new ToolJet workspace",
             "getStartedCreateNewApp": "You can get started by creating a new application or by creating an application using a template in ToolJet Library.",
             "importApplication": "Import an app"
-<<<<<<< HEAD
         },
         "foldersSection": {
             "allApplications": "All apps",
@@ -436,8 +435,6 @@
             "welcomeToToolJet": "Welcome to your new ToolJet workspace",
             "getStartedCreateNewApp": "You can get started by creating a new application or by creating an application using a template in ToolJet Library.",
             "importApplication": "Import an application"
-=======
->>>>>>> 55c1d5a3
         },
         "foldersSection": {
             "allApplications": "All apps",
