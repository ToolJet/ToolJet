--- conflicted
+++ resolved
@@ -937,16 +937,10 @@
             "tip": "Global Settings",
             "hideHeader": "Hide header for launched apps",
             "maintenanceMode": "Maintenance mode",
-<<<<<<< HEAD
-            "maxWidthOfCanvas": "Max width of canvas",
-            "maxHeightOfCanvas": "Max height of canvas",
-            "backgroundColorOfCanvas": "Canvas background"
-=======
             "maxWidthOfCanvas": "Max canvas width",
             "maxHeightOfCanvas": "Max canvas height",
             "backgroundColorOfCanvas": "Canvas BG",
             "exportApp": "Export app"
->>>>>>> 71a5c122
         },
         "Back": {
             "text": "Back",
