{
    "globals": {
        "readDocumentation": "Read documentation",
        "cancel": "Cancel",
        "save": "Save",
        "savechanges": "Save changes",
        "back": "Back",
        "edit": "Edit",
        "search": "Search",
        "update": "Update",
        "delete": "Delete",
        "add": "Add",
        "view": "View",
        "create": "Create",
        "enabled": "Enabled",
        "disabled": "Disabled",
        "yes": "Yes",
        "submit": "Submit",
        "select": "Select",
        "environmentVar": "Workspace constants/variables",
        "saving": "Saving...",
        "saveDatasource": "Save data source",
        "authorize": "Authorize",
        "connect": "Connect",
        "reconnect": "Reconnect",
        "components": "components",
        "send": "Send",
        "noConnection": "could not connect",
        "connectionVerified": "connection verified",
        "left": "Left",
        "center": "Center",
        "right": "Right",
        "justified": "Justified",
        "host": "Host",
        "operation": "Operation",
        "header": "HEADER",
        "path": "Path",
        "query": "Query",
        "requestBody": "Request Body",
        "page": "Page",
        "searchItem": "Search apps in this workspace",
        "searchComponents": "Search components"
    },
    "errorBoundary": "Something went wrong.",
    "viewer": "Sorry!. This app is under maintenance",
    "app": {
        "updateAvailable": "Update available",
        "newVersionReleased": "A new version of ToolJet has been released.",
        "readReleaseNotes": "Read release notes & update",
        "skipVersion": "Skip this version"
    },
    "stripe": "Please wait while we load the OpenAPI specification for Stripe.",
    "openApi": {
        "noValidOpenApi": "Valid OpenAPI Spec is not available!.",
        "selectHost": "Select a host",
        "selectOperation": "Select an operation"
    },
    "slack": {
        "authorize": "Authorize",
        "connectToolJetToSlack": "{{whiteLabelText}} can connect to Slack and list users, send messages, etc. Please select appropriate permission scopes.",
        "chatWrite": "chat:write",
        "listUsersAndSendMessage": "Your {{whiteLabelText}} app will be able to list users and send messages to users & channels.",
        "connectSlack": "Connect to Slack"
    },
    "googleSheets": {
        "readOnly": "Read only",
        "enableReadAndWrite": "If you want your {{whiteLabelText}} apps to modify your Google sheets, make sure to select read and write access",
        "readDataFromSheets": "Your {{whiteLabelText}} can only read data from Google sheets",
        "readWrite": "Read and write",
        "readModifySheets": "Your {{whiteLabelText}} apps can read data from sheets, modify sheets, and more.",
        "toGoogleSheets": "to Google Sheets"
    },
    "zendesk": {
        "enableReadAndWrite": "If you want your {{whiteLabelText}} apps to modify your Zendesk resources, make sure to select read and write access",
        "readDataFromResources": "Your {{whiteLabelText}} apps can only read data from resources",
        "readModifySheets": "Your {{whiteLabelText}} apps can read data from resources, modify resources, and more."
    },
    "profile": {
        "profileSettings": "Profile Settings"
    },
    "verificationSuccessPage": {
        "workEmail": "Email",
        "enterFullName": "Enter your full name",
        "enterNewPassword": "Enter new password",
        "name": "Name",
        "password": "Password",
        "acceptInvite": "Accept invite",
        "successfullyVerifiedEmail": "Successfully verified email",
        "setupTooljet": "Set up {{whiteLabelText}}"
    },
    "loginSignupPage": {
        "forgotPassword": "Forgot Password",
        "emailAddress": "Email address",
        "enterEmail": "Enter email",
        "dontHaveAccount": "Don't have account yet?",
        "enterBusinessEmail": "Enter your business email",
        "alreadyHaveAnAccount": "Already have an account?",
        "resetPassword": "Reset Password",
        "signIn": "Sign in",
        "signUp": "Sign up",
        "createToolJetAccount": "Create an account",
        "password": "Password",
        "showPassword": "show password",
        "loginTo": "Login",
        "yourAccount": "your account",
        "noLoginMethodsEnabled": "No login methods enabled for this workspace",
        "emailConfirmLink": "Please check your email for confirmation link",
        "newPassword": "New Password",
        "passwordConfirmation": "Password Confirmation",
        "newToTooljet": "New to {{whiteLabelText}}?",
        "enterWorkEmail": "Enter your email",
        "enterPassword": "Enter password",
        "forgot": "Forgot?",
        "workEmail": "Email",
        "joinTooljet": "Join {{whiteLabelText}}",
        "getStartedForFree": "Get started for free",
        "passwordCharacter": "Password must be at least 5 characters",
        "enterFullName": "Enter your full name",
        "enterNewPassword": "Enter new password"
    },
    "editor": {
        "preview": "Preview",
        "share": "Share",
        "shareModal": {
            "makeApplicationPublic": "Make application public",
            "shareableLink": "Shareable app link",
            "copy": "copy",
            "embeddableLink": "Embedded app link",
            "manageUsers": "Users"
        },
        "appVersionManager": {
            "version": "Version",
            "currentlyReleased": "Currently Released",
            "createVersion": "Create new version",
            "versionName": "Version Name",
            "createVersionFrom": "Create version from",
            "save": "Save",
            "create": "Create Version",
            "editVersion": "Edit Version",
            "deleteVersion": "Do you really want to delete this version ({{version}})?",
            "enterVersionName": "Enter version name",
            "versionAlreadyReleased": "You cannot make changes to a version that has already been released. \n Create a new version or switch to a different version if you want to make changes."
        },
        "queries": "Queries",
        "inspectComponent": "Please select a component to inspect",
        "release": "Release",
        "searchQueries": "Search queries",
        "createQuery": "Create query",
        "queryManager": {
            "general": "General",
            "advanced": "Advanced",
            "preview": "Preview",
            "Save": "Save",
            "selectDatasource": "Select Data Source",
            "addDatasource": "Add datasource",
            "dataSourceManager": {
                "toast": {
                    "success": {
                        "dataSourceAdded": "Data Source Added",
                        "dataSourceSaved": "Data Source Saved"
                    },
                    "error": {
                        "noEmptyDsName": "The name of datasource should not be empty"
                    }
                },
                "suggestDataSource": "Suggest Datasource",
                "suggestAnIntegration": "Suggest an integration",
                "whatLookingFor": "Tell us what you were looking for?",
                "noResultFound": "Don't see what you were looking for?",
                "suggest": "Suggest",
                "addNewDataSource": "Add new datasource",
                "whiteListIP": "Please white-list our IP address if the data source is not publicly accessible",
                "copied": "Copied",
                "copy": "Copy",
                "saving": "Saving",
                "noResultsFor": "No results for",
                "noteTaken": "Thank you, we've taken a note of that!",
                "goToAllDatasources": "Go to all Datasource",
                "send": "Send"
            },
            "runQueryOnApplicationLoad": "Run this query on application load?",
            "confirmBeforeQueryRun": "Request confirmation before running query?",
            "notificationOnSuccess": "Show notification on success?",
            "successMessage": "Success Message",
            "queryRanSuccessfully": "Query ran successfully",
            "notificationDuration": "Notification duration (s)",
            "events": "Events",
            "transformation": {
                "transformationToolTip": "Transformations can be enabled on queries to transform the query results. ToolJet allows you to transform the query results using two programming languages: JavaScript and Python",
                "transformations": "Transformations"
            }
        },
        "inspector": {
            "eventManager": {
                "event": "Event",
                "action": "Action",
                "debounce": "Debounce",
                "actionOptions": "Action Options",
                "message": "Message",
                "alertType": "Alert Type",
                "url": "URL",
                "modal": "Modal",
                "text": "Text",
                "query": "Query",
                "key": "Key",
                "value": "Value",
                "type": "Type",
                "fileName": "File name",
                "data": "Data",
                "table": "Table",
                "pageIndex": "Page index",
                "component": "Component",
                "addHandler": "New event handler",
                "addEventHandler": "+ Add event handler",
                "emptyMessage": "This {{componentName}} doesn't have any event handlers",
                "page": "Page"
            }
        }
    },
    "header": {
        "darkModeToggle": {
            "activateLightMode": "Activate light mode",
            "activateDarkMode": "Activate dark mode"
        },
        "languageSelection": {
            "changeLanguage": "Change language",
            "searchLanguage": "Search language"
        },
        "notificationCenter": {
            "notifications": "Notifications",
            "markAllAs": "Mark all as",
            "read": "read",
            "un": "un",
            "youDontHaveany": "You don't have any",
            "youAreCaughtUp": "You're all caught up!",
            "view": "View"
        },
        "organization": {
            "addNewWorkSpace": "Add new workspace",
            "loadOrganizations": "Load Organizations",
            "createWorkspace": "Create workspace",
            "workspaceName": "Workspace name",
            "editWorkspace": "Edit workspace",
            "menus": {
                "addWorkspace": "Add workspace",
                "menusList": {
                    "manageUsers": "Users",
                    "manageGroups": "Groups",
                    "manageSso": "SSO",
                    "manageEnv": "Workspace Variables"
                },
                "manageUsers": {
                    "usersAndPermission": "Users & Permissions",
                    "inviteNewUser": "Invite one user",
                    "inviteUsers": "Invite users",
                    "name": "NAME",
                    "email": "EMAIL",
                    "status": "STATUS",
                    "archive": "Archive",
                    "unarchive": "Unarchive",
                    "addNewUser": "Add users",
                    "emailAddress": "Email address",
                    "createUser": "Create User",
                    "enterFirstName": "Enter First Name",
                    "enterLastName": "Enter Last Name",
                    "enterEmail": "Enter email id",
                    "enterFullName": "Enter full name",
                    "inviteNewUsers": "Invite new users"
                },
                "manageGroups": {
                    "permissions": {
                        "userGroups": "User Groups",
                        "createNewGroup": "Create new group",
                        "updateGroup": "Update group",
                        "addNewGroup": "Add new group",
                        "enterName": "Enter group name",
                        "createGroup": "Create Group",
                        "name": "Name"
                    },
                    "permissionResources": {
                        "userGroup": "User group",
                        "apps": "Apps",
<<<<<<< HEAD
                        "workflows": "Workflows",
                        "users": "User",
=======
                        "users": "Users",
>>>>>>> 980328e0
                        "permissions": "Permissions",
                        "addAppsToGroup": "Select apps to add to the group",
                        "addWorkflowsToGroup": "Select workflows to add to the group",
                        "name": "name",
                        "addUsersToGroup": "Select users to add to the group",
                        "email": "email",
                        "resource": "Resource",
                        "createUpdateDelete": "Create/Update/Delete",
                        "folder": "Folder"
                    },
                    "groupOptions":{
                        "deleteGroup":"Delete Group",
                        "duplicateGroup":"Duplicate Group"
                    }
                },
                "manageSSO": {
                    "manageSso": "SSO",
                    "generalSettings": {
                        "title": "General Settings",
                        "enableSignup": "Enable Signup",
                        "newAccountWillBeCreated": "New account will be created for user's first time SSO sign in",
                        "allowedDomains": "Allowed domains",
                        "enterDomains": "Enter Domains",
                        "supportMultiDomains": "Support multiple domains. Enter domain names separated by comma. example: tooljet.com,tooljet.io,yourorganization.com",
                        "loginUrl": "Login URL",
                        "workspaceLogin": "Use this URL to login directly to this workspace",
                        "allowDefaultSso": "Allow default SSO",
                        "ssoAuth": "Allow users to authenticate via default SSO. Default SSO configurations can be overridden by \n workspace level SSO."
                    },
                    "google": {
                        "title": "Google",
                        "enabled": "Enabled",
                        "disabled": "Disabled",
                        "clientId": "Client Id",
                        "enterClientId": "Enter Client Id",
                        "redirectUrl": "Redirect URL"
                    },
                    "github": {
                        "title": "GitHub",
                        "hostName": "Host Name",
                        "enterHostName": "Enter Host Name",
                        "requiredGithub": "Required if GitHub is self hosted",
                        "clientId": "Client Id",
                        "enterClientId": "Enter Client Id",
                        "clientSecret": "Client Secret",
                        "enterClientSecret": "Enter Client Secret",
                        "encrypted": "Encrypted",
                        "redirectUrl": "Redirect URL"
                    },
                    "passwordLogin": "Password Login",
                    "environmentVar": {
                        "noEnvConfig": "You haven't configured any workspace variables, press the 'Add new variable' button to create one",
                        "envWillBeDeleted": "Variable will be deleted, do you want to continue?",
                        "addNewVariable": "Add new variable",
                        "variableForm": {
                            "addNewVariable": "Add new variable",
                            "updatevariable": "Update variable",
                            "name": "Name",
                            "value": "Value",
                            "enterVariableName": "Enter Variable Name",
                            "enterValue": "Enter Value",
                            "type": "Type",
                            "enableEncryption": "Enable encryption",
                            "addVariable": "Add variable"
                        },
                        "variableTable": {
                            "name": "name",
                            "value": "value",
                            "type": "type",
                            "secret": "secret"
                        }
                    }
                }
            }
        },
        "profileSettingPage": {
            "profileSettings": "Profile Settings",
            "firstName": "First name",
            "lastName": "Last name",
            "enterFirstName": "Enter First Name",
            "enterLastName": "Enter Last Name",
            "email": "Email address",
            "avatar": "Avatar",
            "update": "Update",
            "profile": "Profile",
            "changePassword": "Change password",
            "currentPassword": "Current password",
            "newPassword": "New password",
            "confirmNewPassword": "Confirm new password",
            "enterCurrentPassword": "Enter current password",
            "enterNewPassword": "Enter new password",
            "inviteUsers": "Invite users"
        },
        "profile": "Profile",
        "logout": "Logout"
    },
    "homePage": {
        "appCard": {
            "changeIcon": "Change Icon",
            "addToFolder": "Add to folder",
            "move": "Move",
            "to": "to",
            "selectFolder": "Select folder",
            "deleteApp": "Delete app",
            "exportApp": "Export app",
            "cloneApp": "Clone app",
            "launch": "Launch",
            "maintenance": "Maintenance",
            "noDeployedVersion": "App does not have a deployed version",
            "openInAppViewer": "Open in app viewer",
            "removeFromFolder": "Remove from folder"
        },
        "blankPage": {
            "welcomeToToolJet": "Welcome to your new ToolJet workspace",
            "getStartedCreateNewApp": "You can get started by creating a new application or by creating an application using a template in ToolJet Library.",
            "importApplication": "Import an app"
        },
        "foldersSection": {
            "allApplications": "All applications",
            "folders": "Folders",
            "createNewFolder": "+ Create new",
            "noFolders": "You haven't created any folders. Use folders to organize your apps",
            "createFolder": "Create folder",
            "updateFolder": "Update folder",
            "editFolder": "Edit folder",
            "deleteFolder": "Delete folder",
            "folderName": "Folder name",
            "wishToDeleteFolder": "Are you sure you want to delete the folder {{folderName}}? Apps within the folder will not be deleted."
        },
        "header": {
            "createNewApplication": "Create new app",
            "import": "Import",
            "chooseFromTemplate": "Choose from template"
        },
        "pagination": {
            "showing": "Showing",
            "of": "of",
            "to": "to"
        },
        "noApplicationFound": "No Applications found",
        "thisFolderIsEmpty": "This folder is empty",
        "deleteAppAndData": "The app {{appName}} and the associated data will be permanently deleted, do you want to continue?",
        "removeAppFromFolder": "The app will be removed from this folder, do you want to continue?",
        "change": "Change",
        "templateCard": {
            "use": "Use",
            "preview": "Preview",
            "leadGeneretion": "Lead generetion"
        },
        "templateLibraryModal": {
            "select": "Select template",
            "createAppfromTemplate": "Create application from template"
        }
    },
    "workflowsDashboard": {
        "appCard": {
            "run": "Run",
            "openInWorkflowEditor": "Open in workflow editor"
        },
        "blankPage": {
            "welcomeToToolJet": "Welcome to your new ToolJet workspace",
            "getStartedCreateNewApp": "You can get started by creating a new application or by creating an application using a template in ToolJet Library.",
            "importApplication": "Import an application"
        },
        "foldersSection": {
            "allApplications": "All workflows",
            "folders": "Folders",
            "createNewFolder": "+ Create new",
            "noFolders": "You haven't created any folders. Use folders to organize your apps",
            "createFolder": "Create folder",
            "updateFolder": "Update folder",
            "editFolder": "Edit folder",
            "deleteFolder": "Delete folder",
            "folderName": "Folder name",
            "wishToDeleteFolder": "Are you sure you want to delete the folder? Apps within the folder will not be deleted."
        },
        "header": {
            "createNewApplication": "Create new workflow",
            "import": "Import",
            "chooseFromTemplate": "Choose from template"
        },
        "pagination": {
            "showing": "Showing",
            "of": "of",
            "to": "to"
        },
        "noApplicationFound": "No Applications found",
        "thisFolderIsEmpty": "This folder is empty",
        "deleteAppAndData": "The app and the associated data will be permanently deleted, do you want to continue?",
        "removeAppFromFolder": "The app will be removed from this folder, do you want to continue?",
        "change": "Change",
        "templateCard": {
            "use": "Use",
            "preview": "Preview",
            "leadGeneretion": "Lead generetion"
        },
        "templateLibraryModal": {
            "select": "Select template",
            "createAppfromTemplate": "Create application from template"
        }
    },
    "confirmationPage": {
        "setupAccount": "Set up your account",
        "signupWithGoogle": "Sign up with Google",
        "signupWithGitHub": "Sign up with GitHub",
        "signupWithOpenid": "Sign up with",
        "or": "OR",
        "firstName": "First name",
        "lastName": "Last name",
        "company": "Company",
        "role": "Role",
        "pleaseSelect": "Please select",
        "password": "Password",
        "confirmPassword": "Confirm Password",
        "clickAndAgree": "By clicking the button below, you agree to our",
        "termsAndConditions": "Terms and Conditions",
        "finishAccountSetup": "Finish account setup",
        "acceptInvite": "Accept invite",
        "accountExists": "Already have an account?",
        "and": "and"
    },
    "onBoarding": {
        "finishToolJetInstallation": "Finish ToolJet installation",
        "organization": "Organization",
        "name": "Name",
        "email": "Email",
        "receiveUpdatesFromToolJet": "You will receive updates from the ToolJet team ( 1-2 emails every month, we do not spam )",
        "finishSetup": "Finish setup",
        "skip": "Skip"
    },
    "redirectSso": {
        "upgradingTov1.13.0": "Upgrading to v1.13.0 and above.",
        "fromV1.13.0": "From v1.13.0 we have introduced",
        "multiWorkspace": "Multi-Workspace",
        "singleSignOnConfig": "The Single Sign-On related configurations are moved from workspace variables to database. Please refer this",
        "link": "Link",
        "toConfigureSSO": "to configure SSO.",
        "haveGoogleGithubSSo": "If you have Google or GitHub SSO configurations before upgrade and disabled Multi-Workspace, then theSSO configurations will be migrated while upgrade but you have to re-configure the redirect URL in the SSO provider side. Redirect URLs for each SSO are given below.",
        "isMultiWorkspaceEnabled": "If you have enabled Multi-Workspace, then the SSO configurations will not be migrated while upgrade so you have to re-configure the SSO under the respective workspace.",
        "youHaveEnabled": "You have Enabled",
        "setupSsoWorkspace": "Please login with password and you can setup sso using workspace",
        "manageSsoMenu": "Manage SSO menu.",
        "youHaveDisabled": "You have Disabled",
        "configureRedirectUrl": "Please configure redirect url in SSO provider side.",
        "google": "Google",
        "redirectUrl": "Redirect URL:",
        "gitHub": "GitHub"
    },
    "oAuth2": {
        "pleaseWait": "Please wait...",
        "authSuccess": "Auth successful, you can close this tab now.",
        "authFailed": "Auth failed"
    },
    "widgetManager": {
        "commonlyUsed": "commonly used",
        "layouts": "layouts",
        "forms": "forms",
        "integrations": "integrations",
        "others": "others",
        "noResults": "No results found",
        "tryAdjustingFilterMessage": "Try adjusting your search or filter to find what you're looking for.",
        "clearQuery": "clear query"
    },
    "widget": {
        "common": {
            "properties": "Properties",
            "events": "Events",
            "layout": "Layout",
            "styles": "Styles",
            "general": "General",
            "validation": "Validation",
            "documentation": "Read documentation for {{componentMeta}}",
            "widgetNameEmptyError": "Widget name cannot be empty",
            "componentNameExistsError": "Component name already exists",
            "invalidWidgetName": "Invalid widget name. Should be unique and only include letters, numbers and underscore."
        },
        "commonProperties": {
            "visibility": "Visibility",
            "disable": "Disable",
            "borderRadius": "Border radius",
            "boxShadow": "Box shadow",
            "tooltip": "Tooltip",
            "showOnDesktop": "Show on desktop",
            "showOnMobile": "Show on mobile",
            "showLoadingState": "Show loading state",
            "backgroundColor": "Background color",
            "textColor": "Text color",
            "loaderColor": "Loader color",
            "defaultValue": "Default value",
            "placeholder": "Placeholder",
            "label": "Label",
            "title": "Title",
            "code": "Code",
            "data": "Data",
            "tableData": "Table data",
            "tableColumns": "Table columns",
            "loadingState": "Loading state",
            "serverSidePagination": "Server-side pagination",
            "clientSidePagination": "Client-side pagination",
            "serverSideSearch": "Server-side search",
            "showSearchBox": "Show search box",
            "showDownloadButton": "Show download button",
            "showFilterButton": "Show filter button",
            "showBulkUpdateActions": "Show update buttons",
            "bulkSelection": "Bulk selection",
            "highlightSelectedRow": "Highlight selected row",
            "actionButtonRadius": "Action button radius",
            "tableType": "Table type",
            "cellSize": "Cell size",
            "setPage": "Set page",
            "page": "Page",
            "buttonText": "Button text",
            "click": "Click",
            "setText": "Set text",
            "text": "Text",
            "markerColor": "Marker color",
            "showAxes": "Show axis",
            "showGridLines": "Show grid lines",
            "chartType": "Chart type",
            "jsonDescription": "JSON description",
            "usePlotlyJsonSchema": "Use Plotly JSON schema",
            "padding": "Padding",
            "hideTitleBar": "Hide title bar",
            "hideCloseButton": "Hide close button",
            "hideOnEscape": "Hide on escape",
            "modalSize": "Modal size",
            "open": "Open",
            "close": "Close",
            "regex": "Regex",
            "minLength": "Min length",
            "maxLength": "Max length",
            "customValidation": "Custom validation",
            "clear": "Clear",
            "minimumValue": "Minimum value",
            "maximumValue": "Maximum value",
            "format": "Format",
            "enableTimeSelection": "Enable time selection?",
            "enableDateSelection": "Enable date selection?",
            "disabledDates": "Disabled dates",
            "setChecked": "Set checked",
            "status": "status",
            "defaultStatus": "Default status",
            "checkboxColor": "Checkbox color",
            "optionValues": "Option values",
            "optionLabels": "Option labels",
            "activeColor": "Active color",
            "selectOption": "Select option",
            "option": "Option",
            "toggleSwitchColor": "Toggle switch color",
            "defaultStartDate": "Default start date",
            "defaultEndDate": "Default end date",
            "textSize": "Text size",
            "alignText": "Align text",
            "url": "URL",
            "alternativeText": "Alternative text",
            "zoomButton": "Zoom button",
            "borderType": "Border type",
            "imageFit": "Image fit",
            "optionsLoadingState": "Options loading state",
            "selectedTextColor": "Selected text color",
            "select": "Select",
            "deselectOption": "Deselect option",
            "clearSelections": "Clear selections",
            "enableSelectAllOption": "Enable select all option",
            "initialLocation": "Initial location",
            "defaultMarkers": "Default markers",
            "addNewMarkers": "Add new markers",
            "searchForPlaces": "Search for places",
            "setLocation": "Set location",
            "latitude": "Latitude",
            "longitude": "Longitude",
            "numberOfStars": "Number of stars",
            "defaultNoOfSelectedStars": "Default no of selected stars",
            "enableHalfStar": "Enable half star",
            "tooltips": "Tooltips",
            "starColor": "Star color",
            "labelColor": "Label color",
            "dividerColor": "Divider color",
            "clearFiles": "Clear files",
            "instructionText": "Instruction text",
            "useDropZone": "Use drop zone",
            "useFilePicker": "Use file picker",
            "pickMultipleFiles": "Pick multiple files",
            "maxFileCount": "Max file count",
            "acceptFileTypes": "Accept file types",
            "maxSizeLimitBytes": "Max size limit (Bytes)",
            "minSizeLimitBytes": "Min size limit (Bytes)",
            "parseContent": "Parse content",
            "fileType": "File type",
            "dateFormat": "Date format",
            "defaultDate": "Default date",
            "events": "Events",
            "resources": "Resources",
            "defaultView": "Default view",
            "startTimeOnWeekAndDayView": "Start time on week and day view",
            "endTimeOnWeekAndDayView": "End time on week and day view",
            "showToolbar": "Show toolbar",
            "showViewSwitcher": "Show view switcher",
            "highlightToday": "Highlight today",
            "showPopoverWhenEventIsClicked": "Show popover when event is clicked",
            "cellSizeInViewsClassifiedByResource": "Cell size in views classified by resource",
            "headerDateFormatOnWeekView": "Header date format on week view",
            "showLineNumber": "Show line number",
            "mode": "Mode",
            "tabs": "Tabs",
            "defaultTab": "Default tab",
            "hideTabs": "Hide tabs",
            "highlightColor": "Highlight color",
            "tabWidth": "Tab width",
            "setCurrentTab": "Set current tab",
            "id": "Id",
            "timerType": "Timer type",
            "listData": "List data",
            "rowHeight": "Row height",
            "showBottomBorder": "Show bottom border",
            "tags": "Tags",
            "numberOfPages": "Number of pages",
            "defaultPageIndex": "Default page index",
            "progress": "Progress",
            "color": "Color",
            "strokeWidth": "Stroke width",
            "counterClockwise": "Counter clockwise",
            "circleRatio": "Circle ratio",
            "colour": "Color",
            "size": "Size",
            "primaryValueLabel": "Primary value label",
            "primaryValue": "Primary value",
            "hideSecondaryValue": "Hide secondary value",
            "secondaryValueLabel": "Secondary value label",
            "secondaryValue": "Secondary value",
            "secondarySignDisplay": "Secondary sign display",
            "primaryLabelColour": "Primary label color",
            "primaryTextColour": "Primary text color",
            "secondaryLabelColour": "Secondary label color",
            "secondaryTextColour": "Secondary text color",
            "min": "Min",
            "max": "Max",
            "value": "Value",
            "twoHandles": "Two handles",
            "lineColor": "Line color",
            "handleColor": "Handle color",
            "trackColor": "Track color",
            "timelineData": "Timeline data",
            "hideDate": "Hide date",
            "svgData": "Svg  data",
            "rawHtml": "Raw HTML",
            "values": "values",
            "labels": "Labels",
            "defaultSelected": "Default selected",
            "enableMultipleSelection": "Enable multiple selection",
            "selectedTextColour": "Selected text colour",
            "selectedBackgroundColor": "Selected background color",
            "fileUrl": "File URL",
            "scalePageToWidth": "Scale page to width",
            "showPageControls": "Show page controls",
            "steps": "Steps",
            "currentStep": "Current step",
            "stepsSelectable": "Steps selectable",
            "theme": "Theme",
            "columns": "Columns",
            "cardData": "Card data",
            "enableAddCard": "Enable add card",
            "width": "Width",
            "minWidth": "Min width",
            "accentColor": "Accent color",
            "defaultColor": "Default color",
            "setColor": "Set color",
            "structure": "Structure",
            "checkedValues": "Checked values",
            "expandedValues": "Expanded values"
        },
        "Table": {
            "displayName": "Table",
            "description": "Display paginated tabular data",
            "columnType": "Column type",
            "columnName": "Column name",
            "overflow": "Overflow",
            "key": "key",
            "textColor": "Text color",
            "validation": "Validation",
            "regex": "Regex",
            "minLength": "Min length",
            "maxLength": "Max length",
            "customRule": "Custom rule",
            "values": "Values",
            "labels": "Labels",
            "cellBgColor": "Cell background color",
            "dateDisplayformat": "Date display format",
            "dateParseformat": "Date parse format",
            "showTime": "show time",
            "makeEditable": "make editable",
            "buttonText": "Button text",
            "buttonPosition": "Button position",
            "remove": "Remove",
            "addButton": "+ Add button",
            "addColumn": "Add column",
            "addNewColumn": "Add new column",
            "noActionMessage": "This table doesn't have any action buttons",
            "horizontalAlignment": "horizontal alignment"
        },
        "Button": {
            "displayName": "Button",
            "description": "Trigger actions: queries, alerts, set variables etc."
        },
        "Chart": {
            "displayName": "Chart",
            "description": "Visualize data"
        },
        "Modal": {
            "displayName": "Modal",
            "description": "Show pop-up windows"
        },
        "TextInput": {
            "displayName": "Text Input",
            "description": "User text input field"
        },
        "NumberInput": {
            "displayName": "Number Input",
            "description": "Numeric input field"
        },
        "PasswordInput": {
            "displayName": "Password Input",
            "description": "Secure text input"
        },
        "Datepicker": {
            "displayName": "Date Picker",
            "description": "Choose date and time"
        },
        "Checkbox": {
            "displayName": "Checkbox",
            "description": "Single checkbox toggle"
        },
        "Radio-button": {
            "displayName": "Radio Button",
            "description": "Select one from multiple choices"
        },
        "ToggleSwitch": {
            "displayName": "Toggle Switch",
            "description": "User-controlled on-off switch"
        },
        "Textarea": {
            "displayName": "Textarea",
            "description": "Multi-line text input"
        },
        "DateRangePicker": {
            "displayName": "Range Picker",
            "description": "Choose date ranges"
        },
        "Text": {
            "displayName": "Text",
            "description": "Display text or HTML"
        },
        "Image": {
            "displayName": "Image",
            "description": "Show image files"
        },
        "Container": {
            "displayName": "Container",
            "description": "Group components"
        },
        "Dropdown": {
            "displayName": "Dropdown",
            "description": "Single item selector"
        },
        "Multiselect": {
            "displayName": "Multiselect",
            "description": "Multiple item selector"
        },
        "RichTextEditor": {
            "displayName": "Text Editor",
            "description": "Rich text editor"
        },
        "Map": {
            "displayName": "Map",
            "description": "Display map locations"
        },
        "QrScanner": {
            "displayName": "QR Scanner",
            "description": "Scan QR codes and hold its data"
        },
        "StarRating": {
            "displayName": "Rating",
            "description": "Star rating"
        },
        "Divider": {
            "displayName": "Divider",
            "description": "Separator between components"
        },
        "FilePicker": {
            "displayName": "File Picker",
            "description": "File Picker"
        },
        "Calendar": {
            "displayName": "Calendar",
            "description": "Display calendar events"
        },
        "Iframe": {
            "displayName": "Iframe",
            "description": "Embed external content"
        },
        "CodeEditor": {
            "displayName": "Code Editor",
            "description": "Edit source code"
        },
        "Tabs": {
            "displayName": "Tabs",
            "description": "Organize content in tabs"
        },
        "Timer": {
            "displayName": "Timer",
            "description": "Countdown or stopwatch"
        },
        "Listview": {
            "displayName": "List View",
            "description": "List multiple items"
        },
        "Tags": {
            "displayName": "Tags",
            "description": "Display tag labels"
        },
        "Pagination": {
            "displayName": "Pagination",
            "description": "Navigate pages"
        },
        "CircularProgressbar": {
            "displayName": "Circular Progressbar",
            "description": "Show circular progress"
        },
        "Spinner": {
            "displayName": "Spinner",
            "description": "Indicate loading state"
        },
        "Statistics": {
            "displayName": "Statistics",
            "description": "Show key metrics"
        },
        "RangeSlider": {
            "displayName": "Range Slider",
            "description": "Adjust value range"
        },
        "Timeline": {
            "displayName": "Timeline",
            "description": "Show event timeline"
        },
        "SvgImage": {
            "displayName": "Svg Image",
            "description": "Display SVG graphics"
        },
        "Html": {
            "displayName": "HTML Viewer",
            "description": "View HTML content"
        },
        "VerticalDivider": {
            "displayName": "Vertical Divider",
            "description": "Vertical line separator"
        },
        "CustomComponent": {
            "displayName": "Custom Component",
            "description": "Create React components"
        },
        "ButtonGroup": {
            "displayName": "Button Group",
            "description": "Group of buttons"
        },
        "PDF": {
            "displayName": "PDF",
            "description": "Embed PDF documents"
        },
        "Steps": {
            "displayName": "Steps",
            "description": "Step-by-step navigation aid"
        },
        "KanbanBoard": {
            "displayName": "Kanban Board",
            "description": "Task management board"
        },
        "ColorPicker": {
            "displayName": "Color Picker",
            "description": "Choose colors from a palette"
        },
        "TreeSelect": {
            "displayName": "Tree Select",
            "description": "Hierarchical item selector"
        }
    },
    "leftSidebar": {
        "Inspector": {
            "text": "Inspector",
            "tip": "Inspector"
        },
        "Sources": {
            "text": "Sources",
            "tip": "Add or edit datasources",
            "dataSources": "Data sources",
            "addDataSource": "+ add data source"
        },
        "Debugger": {
            "text": "Debugger",
            "tip": "Debugger",
            "errors": "Errors",
            "noErrors": "No errors found",
            "noLogs": "No logs found",
            "clear": "clear"
        },
        "Comments": {
            "text": "Comments",
            "tip": "Toggle comments",
            "commentBody": "There are no comments to display",
            "typeComment": "Type your comment here"
        },
        "Settings": {
            "text": "Settings",
            "tip": "Global Settings",
            "hideHeader": "Hide header for launched apps",
            "maintenanceMode": "Maintenance mode",
            "maxWidthOfCanvas": "Max width of canvas",
            "maxHeightOfCanvas": "Max height of canvas",
            "backgroundColorOfCanvas": "Canvas background",
            "exportApp": "Export app"
        },
        "Back": {
            "text": "Back",
            "tip": "Back to Home"
        }
    }
}<|MERGE_RESOLUTION|>--- conflicted
+++ resolved
@@ -280,12 +280,8 @@
                     "permissionResources": {
                         "userGroup": "User group",
                         "apps": "Apps",
-<<<<<<< HEAD
                         "workflows": "Workflows",
-                        "users": "User",
-=======
                         "users": "Users",
->>>>>>> 980328e0
                         "permissions": "Permissions",
                         "addAppsToGroup": "Select apps to add to the group",
                         "addWorkflowsToGroup": "Select workflows to add to the group",
