--- conflicted
+++ resolved
@@ -258,13 +258,8 @@
                     "enterFirstName": "Enter First Name",
                     "enterLastName": "Enter Last Name",
                     "enterEmail": "Enter email id",
-<<<<<<< HEAD
-                    "enterFulltName": "Enter full name",
+                    "enterFullName": "Enter full name",
                     "inviteNewUsers": "Invite new users"
-=======
-                    "enterFullName": "Enter full name",
-                    "inviteNewUsers":"Invite new users"
->>>>>>> a0347016
                 },
                 "manageGroups": {
                     "permissions": {
