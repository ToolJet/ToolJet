{
    "globals": {
        "readDocumentation": "Read documentation",
        "cancel": "Cancel",
        "save": "Save",
        "back": "Back",
        "edit": "Edit",
        "search": "Search",
        "update": "Update",
        "delete": "Delete",
        "add": "Add",
        "view": "View",
        "create": "Create",
        "enabled": "Enabled",
        "disabled": "Disabled",
        "yes": "Yes",
        "submit": "Submit",
        "select": "Select",
        "environmentVar": "Workspace Variables",
        "saving": "Saving...",
        "saveDatasource": "Save data source",
        "authorize": "Authorize",
        "connect": "Connect",
        "reconnect": "Reconnect",
        "components": "components",
        "send": "Send",
        "noConnection": "could not connect",
        "connectionVerified": "connection verified",
        "left": "Left",
        "center": "Center",
        "right": "Right",
        "justified": "Justified",
        "host": "Host",
        "operation": "Operation",
        "header": "HEADER",
        "path": "Path",
        "query": "Query",
        "requestBody": "Request Body",
        "page": "Page"
    },
    "errorBoundary": "Something went wrong.",
    "viewer": "Sorry!. This app is under maintenance",
    "app": {
        "updateAvailable": "Update available",
        "newVersionReleased": "A new version of ToolJet has been released.",
        "readReleaseNotes": "Read release notes & update",
        "skipVersion": "Skip this version"
    },
    "stripe": "Please wait while we load the OpenAPI specification for Stripe.",
    "openApi": {
        "noValidOpenApi": "Valid OpenAPI Spec is not available!.",
        "selectHost": "Select a host",
        "selectOperation": "Select an operation"
    },
    "slack": {
        "authorize": "Authorize",
        "connectToolJetToSlack": "ToolJet can connect to Slack and list users, send messages, etc. Please select appropriate permission scopes.",
        "chatWrite": "chat:write",
        "listUsersAndSendMessage": "Your ToolJet app will be able to list users and send messages to users & channels.",
        "connectSlack": "Connect to Slack"
    },
    "googleSheets": {
        "readOnly": "Read only",
        "enableReadAndWrite": "If you want your ToolJet apps to modify your Google sheets, make sure to select read and write access",
        "readDataFromSheets": "Your ToolJet apps can only read data from Google sheets",
        "readWrite": "Read and write",
        "readModifySheets": "Your ToolJet apps can read data from sheets, modify sheets, and more.",
        "toGoogleSheets": "to Google Sheets"
    },
    "profile": {
        "profileSettings": "Profile Settings"
    },
    "verificationSuccessPage": {
        "workEmail": "Email",
        "enterFullName": "Enter your full name",
        "enterNewPassword": "Enter new password",
        "name": "Name",
        "password": "Password",
        "acceptInvite": "Accept invite",
        "successfullyVerifiedEmail": "Successfully verified email",
        "setupTooljet": "Set up ToolJet"
    },
    "loginSignupPage": {
        "forgotPassword": "Forgot Password",
        "emailAddress": "Email address",
        "enterEmail": "Enter email",
        "dontHaveAccount": "Don't have account yet?",
        "enterBusinessEmail": "Enter your business email",
        "alreadyHaveAnAccount": "Already have an account?",
        "resetPassword": "Reset Password",
        "signIn": "Sign in",
        "signUp": "Sign up",
        "createToolJetAccount": "Create an account",
        "password": "Password",
        "showPassword": "show password",
        "loginTo": "Login",
        "yourAccount": "your account",
        "noLoginMethodsEnabled": "No login methods enabled for this workspace",
        "emailConfirmLink": "Please check your email for confirmation link",
        "newPassword": "New Password",
        "passwordConfirmation": "Password Confirmation",
        "newToTooljet": "New to ToolJet?",
        "enterWorkEmail": "Enter your email",
        "enterPassword": "Enter password",
        "forgot": "Forgot?",
        "workEmail": "Email",
        "joinTooljet": "Join ToolJet",
        "getStartedForFree": "Get started for free",
        "passwordCharacter": "Password must be at least 5 character",
        "enterFullName": "Enter your full name",
        "enterNewPassword": "Enter new password"
    },
    "editor": {
        "preview": "Preview",
        "share": "Share",
        "shareModal": {
            "makeApplicationPublic": "Make application public?",
            "shareableLink": "Get shareable link for this application",
            "copy": "copy",
            "embeddableLink": "Get embeddable link for this application",
            "manageUsers": "Users"
        },
        "appVersionManager": {
            "version": "Version",
            "currentlyReleased": "Currently Released",
            "createVersion": "Create new version",
            "versionName": "Version Name",
            "createVersionFrom": "Create version from",
            "save": "Save",
            "create": "Create Version",
            "editVersion": "Edit Version",
            "deleteVersion": "Do you really want to delete this version ({{version}})?",
            "enterVersionName": "Enter version name",
            "versionAlreadyReleased": "Version already released. Kindly create a new version or switch to a different version to continue making changes."
        },
        "queries": "Queries",
        "inspectComponent": "Please select a component to inspect",
        "release": "Release",
        "searchQueries": "Search queries",
        "createQuery": "Create query",
        "queryManager": {
            "general": "General",
            "advanced": "Advanced",
            "preview": "Preview",
            "Save": "Save",
            "selectDatasource": "Select Datasource",
            "addDatasource": "Add datasource",
            "dataSourceManager": {
                "toast": {
                    "success": {
                        "dataSourceAdded": "Datasource Added",
                        "dataSourceSaved": "Datasource Saved"
                    },
                    "error": {
                        "noEmptyDsName": "The name of datasource should not be empty"
                    }
                },
                "suggestDataSource": "Suggest Datasource",
                "suggestAnIntegration": "Suggest an integration",
                "whatLookingFor": "Tell us what you were looking for?",
                "noResultFound": "Don't see what you were looking for?",
                "suggest": "Suggest",
                "addNewDataSource": "Add new datasource",
                "whiteListIP": "Please white-list our IP address if the data source is not publicly accessible",
                "copied": "Copied",
                "copy": "Copy",
                "saving": "Saving",
                "noResultsFor": "No results for",
                "noteTaken": "Thank you, we've taken a note of that!",
                "goToAllDatasources": "Go to all Datasource",
                "send": "Send"
            },
            "runQueryOnApplicationLoad": "Run this query on application load?",
            "confirmBeforeQueryRun": "Request confirmation before running query?",
            "notificationOnSuccess": "Show notification on success?",
            "successMessage": "Success Message",
            "queryRanSuccessfully": "Query ran successfully",
            "notificationDuration": "Notification duration (s)",
            "events": "Events",
            "transformation": {
                "transformationToolTip": "Transformations can be enabled on queries to transform the query results. ToolJet allows you to transform the query results using two programming languages: JavaScript and Python",
                "transformations": "Enable Transformations"
            }
        },
        "inspector": {
            "eventManager": {
                "event": "Event",
                "action": "Action",
                "actionOptions": "Action Options",
                "message": "Message",
                "alertType": "Alert Type",
                "url": "URL",
                "modal": "Modal",
                "text": "Text",
                "query": "Query",
                "key": "Key",
                "value": "Value",
                "type": "Type",
                "fileName": "File name",
                "data": "Data",
                "table": "Table",
                "pageIndex": "Page index",
                "component": "Component",
                "addHandler": "+ Add handler",
                "addEventHandler": "+ Add event handler",
                "emptyMessage": "This {{componentName}} doesn't have any event handlers",
                "page": "Page"
            }
        }
    },
    "header": {
        "darkModeToggle": {
            "activateLightMode": "Activate light mode",
            "activateDarkMode": "Activate dark mode"
        },
        "languageSelection": {
            "changeLanguage": "Change language",
            "searchLanguage": "Search language"
        },
        "notificationCenter": {
            "notifications": "Notifications",
            "markAllAs": "Mark all as",
            "read": "read",
            "un": "un",
            "youDontHaveany": "You don't have any",
            "youAreCaughtUp": "You're all caught up!",
            "view": "View"
        },
        "organization": {
            "loadOrganizations": "Load Organizations",
            "createWorkspace": "Create workspace",
            "workspaceName": "workspace name",
            "editWorkspace": "Edit workspace",
            "menus": {
                "addWorkspace": "Add workspace",
                "menusList": {
                    "manageUsers": "Users",
                    "manageGroups": "Groups",
                    "manageSso": "SSO",
                    "manageEnv": "Workspace Variables"
                },
                "manageUsers": {
                    "usersAndPermission": "Users & Permissions",
                    "inviteNewUser": "Invite new user",
                    "name": "NAME",
                    "email": "EMAIL",
                    "status": "STATUS",
                    "archive": "Archive",
                    "unarchive": "Unarchive",
                    "addNewUser": "Add new user",
                    "emailAddress": "Email address",
                    "createUser": "Create User",
                    "enterFirstName": "Enter First Name",
                    "enterLastName": "Enter Last Name",
                    "enterEmail": "Enter Email"
                },
                "manageGroups": {
                    "permissions": {
                        "userGroups": "User Groups",
                        "createNewGroup": "Create new group",
                        "updateGroup": "Update group",
                        "addNewGroup": "Add new group",
                        "enterName": "Enter Name",
                        "createGroup": "Create Group",
                        "name": "Name"
                    },
                    "permissionResources": {
                        "userGroup": "User group",
                        "apps": "Apps",
                        "users": "User",
                        "permissions": "Permissions",
                        "addAppsToGroup": "Select apps to add to the group",
                        "name": "name",
                        "addUsersToGroup": "Select users to add to the group",
                        "email": "email",
                        "resource": "resource",
                        "createUpdateDelete": "Create/Update/Delete",
                        "folder": "Folder"
                    }
                },
                "manageSSO": {
                    "manageSso": "SSO",
                    "generalSettings": {
                        "title": "General Settings",
                        "enableSignup": "Enable Signup",
                        "newAccountWillBeCreated": "New account will be created for user's first time SSO sign in",
                        "allowedDomains": "Allowed domains",
                        "enterDomains": "Enter Domains",
                        "supportMultiDomains": "Support multiple domains. Enter domain names separated by comma. example: tooljet.com,tooljet.io,yourorganization.com",
                        "loginUrl": "Login URL",
                        "workspaceLogin": "Use this URL to login directly to this workspace",
                        "allowDefaultSso": "Allow default SSO",
                        "ssoAuth": "Allow users to authenticate via default SSO. Default SSO configurations can be overridden by workspace level SSO."
                    },
                    "google": {
                        "title": "Google",
                        "enabled": "Enabled",
                        "disabled": "Disabled",
                        "clientId": "Client Id",
                        "enterClientId": "Enter Client Id",
                        "redirectUrl": "Redirect URL"
                    },
                    "github": {
                        "title": "GitHub",
                        "hostName": "Host Name",
                        "enterHostName": "Enter Host Name",
                        "requiredGithub": "Required if GitHub is self hosted",
                        "clientId": "Client Id",
                        "enterClientId": "Enter Client Id",
                        "clientSecret": "Client Secret",
                        "enterClientSecret": "Enter Client Secret",
                        "encrypted": "Encrypted",
                        "redirectUrl": "Redirect URL"
                    },
                    "passwordLogin": "Password Login",
                    "environmentVar": {
                        "noEnvConfig": "You haven't configured any workspace variables, press the 'Add new variable' button to create one",
                        "envWillBeDeleted": "Variable will be deleted, do you want to continue?",
                        "addNewVariable": "Add new variable",
                        "variableForm": {
                            "addNewVariable": "Add new variable",
                            "updatevariable": "Update variable",
                            "name": "Name",
                            "value": "Value",
                            "enterVariableName": "Enter Variable Name",
                            "enterValue": "Enter Value",
                            "type": "Type",
                            "enableEncryption": "Enable encryption",
                            "addVariable": "Add variable"
                        },
                        "variableTable": {
                            "name": "name",
                            "value": "value",
                            "type": "type",
                            "secret": "secret"
                        }
                    }
                }
            }
        },
        "profileSettingPage": {
            "profileSettings": "Profile Settings",
            "firstName": "First name",
            "lastName": "Last name",
            "enterFirstName": "Enter First Name",
            "enterLastName": "Enter Last Name",
            "email": "Email",
            "avatar": "Avatar",
            "update": "Update",
            "profile": "Profile",
            "changePassword": "Change password",
            "currentPassword": "Current password",
            "newPassword": "New password",
            "confirmNewPassword": "Confirm new password",
            "enterCurrentPassword": "Enter current password",
            "enterNewPassword": "Enter new password"
        },
        "profile": "Profile",
        "logout": "Logout"
    },
    "homePage": {
        "appCard": {
            "changeIcon": "Change Icon",
            "addToFolder": "Add to folder",
            "move": "Move",
            "to": "to",
            "selectFolder": "Select folder",
            "deleteApp": "Delete app",
            "exportApp": "Export app",
            "cloneApp": "Clone app",
            "launch": "Launch",
            "maintenance": "Maintenance",
            "noDeployedVersion": "App does not have a deployed version",
            "openInAppViewer": "Open in app viewer",
            "removeFromFolder": "Remove from folder"
        },
        "blankPage": {
            "welcomeToToolJet": "Welcome to your new ToolJet workspace",
            "getStartedCreateNewApp": "You can get started by creating a new application or by creating an application using a template in ToolJet Library.",
            "importApplication": "Import an application"
        },
        "foldersSection": {
            "allApplications": "All apps",
            "folders": "Folders",
            "createNewFolder": "+ Create new",
            "noFolders": "You haven't created any folders. Use folders to organize your apps",
            "createFolder": "Create folder",
            "updateFolder": "Update folder",
            "editFolder": "Edit folder",
            "deleteFolder": "Delete folder",
            "folderName": "Folder name",
            "wishToDeleteFolder": "Are you sure you want to delete the folder? Apps within the folder will not be deleted."
        },
<<<<<<< HEAD
        "header":{
            "createNewApplication":"New app",
            "import":"Import",
            "chooseFromTemplate":"Choose from template"
        },
        "pagination":{
            "showing":"Showing",
            "of":"of",
            "to":"to"
        },
        "noApplicationFound":"No Applications found",
        "thisFolderIsEmpty":"This folder is empty",
        "deleteAppAndData":"The app and the associated data will be permanently deleted, do you want to continue?",
        "removeAppFromFolder":"The app will be removed from this folder, do you want to continue?",
        "change":"Change",
        "templateCard":{
            "use":"Use",
            "preview":"Preview",
            "leadGeneretion":"Lead generetion"
        },
        "templateLibraryModal":{
            "select":"Select template",
            "createAppfromTemplate":"Create application from template"
=======
        "header": {
            "createNewApplication": "Create new application",
            "import": "Import",
            "chooseFromTemplate": "Choose from template"
        },
        "pagination": {
            "showing": "Showing",
            "of": "of",
            "to": "to"
        },
        "noApplicationFound": "No Applications found",
        "thisFolderIsEmpty": "This folder is empty",
        "deleteAppAndData": "The app and the associated data will be permanently deleted, do you want to continue?",
        "removeAppFromFolder": "The app will be removed from this folder, do you want to continue?",
        "change": "Change",
        "templateCard": {
            "use": "Use",
            "preview": "Preview",
            "leadGeneretion": "Lead generetion"
        },
        "templateLibraryModal": {
            "select": "Select template",
            "createAppfromTemplate": "Create application from template"
>>>>>>> 44c66423
        }
    },
    "confirmationPage": {
        "setupAccount": "Set up your account",
        "signupWithGoogle": "Sign up with Google",
        "signupWithGitHub": "Sign up with GitHub",
        "or": "OR",
        "firstName": "First name",
        "lastName": "Last name",
        "company": "Company",
        "role": "Role",
        "pleaseSelect": "Please select",
        "password": "Password",
        "confirmPassword": "Confirm Password",
        "clickAndAgree": "By clicking the button below, you agree to our",
        "termsAndConditions": "Terms and Conditions",
        "finishAccountSetup": "Finish account setup",
        "acceptInvite": "Accept invite",
        "accountExists": "Already have an account?",
        "and": "and"
    },
    "onBoarding": {
        "finishToolJetInstallation": "Finish ToolJet installation",
        "organization": "Organization",
        "name": "Name",
        "email": "Email",
        "receiveUpdatesFromToolJet": "You will receive updates from the ToolJet team ( 1-2 emails every month, we do not spam )",
        "finishSetup": "Finish setup",
        "skip": "Skip"
    },
    "redirectSso": {
        "upgradingTov1.13.0": "Upgrading to v1.13.0 and above.",
        "fromV1.13.0": "From v1.13.0 we have introduced",
        "multiWorkspace": "Multi-Workspace",
        "singleSignOnConfig": "The Single Sign-On related configurations are moved from workspace variables to database. Please refer this",
        "link": "Link",
        "toConfigureSSO": "to configure SSO.",
        "haveGoogleGithubSSo": "If you have Google or GitHub SSO configurations before upgrade and disabled Multi-Workspace, then theSSO configurations will be migrated while upgrade but you have to re-configure the redirect URL in the SSO provider side. Redirect URLs for each SSO are given below.",
        "isMultiWorkspaceEnabled": "If you have enabled Multi-Workspace, then the SSO configurations will not be migrated while upgrade so you have to re-configure the SSO under the respective workspace.",
        "youHaveEnabled": "You have Enabled",
        "setupSsoWorkspace": "Please login with password and you can setup sso using workspace",
        "manageSsoMenu": "Manage SSO menu.",
        "youHaveDisabled": "You have Disabled",
        "configureRedirectUrl": "Please configure redirect url in SSO provider side.",
        "google": "Google",
        "redirectUrl": "Redirect URL:",
        "gitHub": "GitHub"
    },
    "oAuth2": {
        "pleaseWait": "Please wait...",
        "authSuccess": "Auth successful, you can close this tab now.",
        "authFailed": "Auth failed"
    },
    "widgetManager": {
        "commonlyUsed": "commonly used",
        "layouts": "layouts",
        "forms": "forms",
        "integrations": "integrations",
        "others": "others",
        "noResults": "No results found",
        "tryAdjustingFilterMessage": "Try adjusting your search or filter to find what you're looking for.",
        "clearQuery": "clear query"
    },
    "widget": {
        "common": {
            "properties": "Properties",
            "events": "Events",
            "layout": "Layout",
            "styles": "Styles",
            "general": "General",
            "validation": "Validation",
            "documentation": "{{componentMeta}} documentation",
            "widgetNameEmptyError": "Widget name cannot be empty",
            "componentNameExistsError": "Component name already exists",
            "invalidWidgetName": "Invalid widget name. Should be unique and only include letters, numbers and underscore."
        },
        "commonProperties": {
            "visibility": "Visibility",
            "disable": "Disable",
            "borderRadius": "Border Radius",
            "boxShadow": "Box Shadow",
            "tooltip": "Tooltip",
            "showOnDesktop": "Show on desktop",
            "showOnMobile": "Show on mobile",
            "showLoadingState": "Show loading state",
            "backgroundColor": "Background Color",
            "textColor": "Text color",
            "loaderColor": "Loader color",
            "defaultValue": "Default Value",
            "placeholder": "Placeholder",
            "label": "Label",
            "title": "Title",
            "code": "Code",
            "data": "Data",
            "tableData": "Table data",
            "tableColumns": "Table columns",
            "loadingState": "Loading State",
            "serverSidePagination": "Server-side pagination",
            "clientSidePagination": "Client-side pagination",
            "serverSideSearch": "Server-side search",
            "showSearchBox": "Show search box",
            "showDownloadButton": "Show download button",
            "showFilterButton": "Show filter button",
            "showBulkUpdateActions": "Show update buttons",
            "bulkSelection": "Bulk selection",
            "highlightSelectedRow": "Highlight selected row",
            "actionButtonRadius": "Action Button Radius",
            "tableType": "Table type",
            "cellSize": "Cell size",
            "setPage": "Set page",
            "page": "Page",
            "buttonText": "Button Text",
            "click": "Click",
            "setText": "Set text",
            "text": "Text",
            "markerColor": "Marker color",
            "showAxes": "Show axes",
            "showGridLines": "Show grid lines",
            "chartType": "Chart type",
            "jsonDescription": "Json Description",
            "usePlotlyJsonSchema": "Use Plotly JSON schema",
            "padding": "Padding",
            "hideTitleBar": "Hide title bar",
            "hideCloseButton": "Hide close button",
            "hideOnEscape": "Hide on escape",
            "modalSize": "Modal size",
            "open": "Open",
            "close": "Close",
            "regex": "Regex",
            "minLength": "Min length",
            "maxLength": "Max length",
            "customValidation": "Custom validation",
            "clear": "Clear",
            "minimumValue": "Minimum value",
            "maximumValue": "Maximum value",
            "format": "Format",
            "enableTimeSelection": "Enable time selection?",
            "enableDateSelection": "Enable date selection?",
            "disabledDates": "Disabled dates",
            "setChecked": "Set checked",
            "status": "status",
            "defaultStatus": "Default Status",
            "checkboxColor": "Checkbox Color",
            "optionValues": "Option values",
            "optionLabels": "Option labels",
            "activeColor": "Active Color",
            "selectOption": "Select option",
            "option": "Option",
            "toggleSwitchColor": "Toggle Switch Color",
            "defaultStartDate": "Default start date",
            "defaultEndDate": "Default end date",
            "textSize": "Text Size",
            "alignText": "Align Text",
            "url": "URL",
            "alternativeText": "Alternative text",
            "zoomButton": "Zoom button",
            "borderType": "Border type",
            "imageFit": "Image fit",
            "optionsLoadingState": "Options loading state",
            "selectedTextColor": "Selected Text Color",
            "select": "Select",
            "deselectOption": "Deselect Option",
            "clearSelections": "Clear selections",
            "enableSelectAllOption": "Enable select All option",
            "initialLocation": "Initial location",
            "defaultMarkers": "Default markers",
            "addNewMarkers": "Add new markers",
            "searchForPlaces": "Search for places",
            "setLocation": "Set Location",
            "latitude": "Latitude",
            "longitude": "Longitude",
            "numberOfStars": "Number of stars",
            "defaultNoOfSelectedStars": "Default no of selected stars",
            "enableHalfStar": "Enable half star",
            "tooltips": "Tooltips",
            "starColor": "Star Color",
            "labelColor": "Label Color",
            "dividerColor": "Divider Color",
            "clearFiles": "Clear Files",
            "instructionText": "Instruction Text",
            "useDropZone": "Use Drop zone",
            "useFilePicker": "Use File Picker",
            "pickMultipleFiles": "Pick multiple files",
            "maxFileCount": "Max file count",
            "acceptFileTypes": "Accept file types",
            "maxSizeLimitBytes": "Max size limit (Bytes)",
            "minSizeLimitBytes": "Min size limit (Bytes)",
            "parseContent": "Parse content",
            "fileType": "File type",
            "dateFormat": "Date format",
            "defaultDate": "Default date",
            "events": "Events",
            "resources": "Resources",
            "defaultView": "Default view",
            "startTimeOnWeekAndDayView": "Start time on week and day view",
            "endTimeOnWeekAndDayView": "End time on week and day view",
            "showToolbar": "Show toolbar",
            "showViewSwitcher": "Show view switcher",
            "highlightToday": "Highlight today",
            "showPopoverWhenEventIsClicked": "Show popover when event is clicked",
            "cellSizeInViewsClassifiedByResource": "Cell size in views classified by resource",
            "headerDateFormatOnWeekView": "Header date format on week view",
            "showLineNumber": "Show Line Number",
            "mode": "Mode",
            "tabs": "Tabs",
            "defaultTab": "Default tab",
            "hideTabs": "Hide Tabs",
            "highlightColor": "Highlight Color",
            "tabWidth": "Tab width",
            "setCurrentTab": "Set current tab",
            "id": "Id",
            "timerType": "Timer type",
            "listData": "List data",
            "rowHeight": "Row height",
            "showBottomBorder": "Show bottom border",
            "tags": "Tags",
            "numberOfPages": "Number of pages",
            "defaultPageIndex": "Default page index",
            "progress": "Progress",
            "color": "Color",
            "strokeWidth": "Stroke Width",
            "counterClockwise": "Counter Clockwise",
            "circleRatio": "Circle Ratio",
            "colour": "Colour",
            "size": "Size",
            "primaryValueLabel": "Primary value label",
            "primaryValue": "Primary value",
            "hideSecondaryValue": "Hide secondary value",
            "secondaryValueLabel": "Secondary value label",
            "secondaryValue": "Secondary value",
            "secondarySignDisplay": "Secondary sign display",
            "primaryLabelColour": "Primary Label Colour",
            "primaryTextColour": "Primary Text  Colour",
            "secondaryLabelColour": "Secondary Label Colour",
            "secondaryTextColour": "Secondary Text Colour",
            "min": "Min",
            "max": "Max",
            "value": "Value",
            "twoHandles": "Two handles",
            "lineColor": "Line color",
            "handleColor": "Handle color",
            "trackColor": "Track color",
            "timelineData": "Timeline data",
            "hideDate": "Hide Date",
            "svgData": "Svg  data",
            "rawHtml": "Raw HTML",
            "values": "values",
            "labels": "Labels",
            "defaultSelected": "Default selected",
            "enableMultipleSelection": "Enable multiple selection",
            "selectedTextColour": "Selected text colour",
            "selectedBackgroundColor": "Selected background color",
            "fileUrl": "File URL",
            "scalePageToWidth": "Scale page to width",
            "showPageControls": "Show page controls",
            "steps": "Steps",
            "currentStep": "Current step",
            "stepsSelectable": "Steps selectable",
            "theme": "Theme",
            "columns": "Columns",
            "cardData": "Card Data",
            "enableAddCard": "Enable Add Card",
            "width": "Width",
            "minWidth": "Min Width",
            "accentColor": "Accent color",
            "defaultColor": "Default Color",
            "setColor": "Set Color",
            "structure": "Structure",
            "checkedValues": "Checked Values",
            "expandedValues": "Expanded Values"
        },
        "Table": {
            "displayName": "Table",
            "description": "Display paginated tabular data",
            "columnType": "Column type",
            "columnName": "Column name",
            "overflow": "Overflow",
            "key": "key",
            "textColor": "Text color",
            "validation": "Validation",
            "regex": "Regex",
            "minLength": "Min length",
            "maxLength": "Max length",
            "customRule": "Custom rule",
            "values": "Values",
            "labels": "Labels",
            "cellBgColor": "Cell Background Color",
            "dateDisplayformat": "Date Display Format",
            "dateParseformat": "Date Parse Format",
            "showTime": "show time",
            "makeEditable": "make editable",
            "buttonText": "Button Text",
            "buttonPosition": "Button Position",
            "remove": "Remove",
            "addButton": "+ Add button",
            "addColumn": "+ Add column",
            "noActionMessage": "This table doesn't have any action buttons"
        },
        "Button": {
            "displayName": "Button",
            "description": "Trigger actions: queries, alerts etc"
        },
        "Chart": {
            "displayName": "Chart",
            "description": "Display charts"
        },
        "Modal": {
            "displayName": "Modal",
            "description": "Modal triggered by events"
        },
        "TextInput": {
            "displayName": "Text Input",
            "description": "Text field for forms"
        },
        "NumberInput": {
            "displayName": "Number Input",
            "description": "Number field for forms"
        },
        "PasswordInput": {
            "displayName": "Password Input",
            "description": "Password input field for forms"
        },
        "Datepicker": {
            "displayName": "Date Picker",
            "description": "Select a date and time"
        },
        "Checkbox": {
            "displayName": "Checkbox",
            "description": "A single checkbox"
        },
        "Radio-button": {
            "displayName": "Radio Button",
            "description": "Radio buttons"
        },
        "ToggleSwitch": {
            "displayName": "Toggle Switch",
            "description": "Toggle Switch"
        },
        "Textarea": {
            "displayName": "Textarea",
            "description": "Text area form field"
        },
        "DateRangePicker": {
            "displayName": "Range Picker",
            "description": "Select a date range"
        },
        "Text": {
            "displayName": "Text",
            "description": "Display markdown or HTML"
        },
        "Image": {
            "displayName": "Image",
            "description": "Display an Image"
        },
        "Container": {
            "displayName": "Container",
            "description": "Wrapper for multiple components"
        },
        "Dropdown": {
            "displayName": "Dropdown",
            "description": "Select one value from options"
        },
        "Multiselect": {
            "displayName": "Multiselect",
            "description": "Select multiple values from options"
        },
        "RichTextEditor": {
            "displayName": "Text Editor",
            "description": "Rich text editor"
        },
        "Map": {
            "displayName": "Map",
            "description": "Display Google Maps"
        },
        "QrScanner": {
            "displayName": "QR Scanner",
            "description": "Scan QR codes and hold its data"
        },
        "StarRating": {
            "displayName": "Rating",
            "description": "Star rating"
        },
        "Divider": {
            "displayName": "Divider",
            "description": "Separator between components"
        },
        "FilePicker": {
            "displayName": "File Picker",
            "description": "File Picker"
        },
        "Calendar": {
            "displayName": "Calendar",
            "description": "Calendar"
        },
        "Iframe": {
            "displayName": "Iframe",
            "description": "Display an Iframe"
        },
        "CodeEditor": {
            "displayName": "Code Editor",
            "description": "Code Editor"
        },
        "Tabs": {
            "displayName": "Tabs",
            "description": "Tabs component"
        },
        "Timer": {
            "displayName": "Timer",
            "description": "timer"
        },
        "Listview": {
            "displayName": "List View",
            "description": "Wrapper for multiple components"
        },
        "Tags": {
            "displayName": "Tags",
            "description": "Content can be shown as tags"
        },
        "Pagination": {
            "displayName": "Pagination",
            "description": "Pagination "
        },
        "CircularProgressbar": {
            "displayName": "Circular Progressbar",
            "description": "Show the progress using circular progressbar"
        },
        "Spinner": {
            "displayName": "Spinner",
            "description": "Spinner can be used to display loading status"
        },
        "Statistics": {
            "displayName": "Statistics",
            "description": "Statistics can be used to display different statistical information"
        },
        "RangeSlider": {
            "displayName": "Range Slider",
            "description": "Can be used to show slider with a range"
        },
        "Timeline": {
            "displayName": "Timeline",
            "description": "Visual representation of a sequence of events"
        },
        "SvgImage": {
            "displayName": "Svg Image",
            "description": "Svg image"
        },
        "Html": {
            "displayName": "HTML Viewer",
            "description": "HTML Viewer"
        },
        "VerticalDivider": {
            "displayName": "Vertical Divider",
            "description": "Vertical Separator between components"
        },
        "CustomComponent": {
            "displayName": "Custom Component",
            "description": "Add your custom react component"
        },
        "ButtonGroup": {
            "displayName": "Button Group",
            "description": "ButtonGroup"
        },
        "PDF": {
            "displayName": "PDF",
            "description": "Embed PDF file"
        },
        "Steps": {
            "displayName": "Steps",
            "description": "Steps"
        },
        "KanbanBoard": {
            "displayName": "Kanban Board",
            "description": "Kanban Board"
        },
        "ColorPicker": {
            "displayName": "Color Picker",
            "description": "Color Picker Palette"
        },
        "TreeSelect": {
            "displayName": "Tree Select",
            "description": "Select values from a tree view"
        }
    },
    "leftSidebar": {
        "Inspector": {
            "text": "Inspector",
            "tip": "Inspector"
        },
        "Sources": {
            "text": "Sources",
            "tip": "Add or edit datasources",
            "dataSources": "Data sources",
            "addDataSource": "+ add data source"
        },
        "Debugger": {
            "text": "Debugger",
            "tip": "Debugger",
            "errors": "Errors",
            "noErrors": "No errors found",
            "clear": "clear"
        },
        "Comments": {
            "text": "Comments",
            "tip": "toggle comments",
            "commentBody": "There are no comments to display",
            "typeComment": "Type your comment here"
        },
        "Settings": {
            "text": "Settings",
            "tip": "Global Settings",
            "hideHeader": "Hide header for launched apps",
            "maintenanceMode": "Maintenance mode",
            "maxWidthOfCanvas": "Max width of canvas",
            "maxHeightOfCanvas": "Max height of canvas",
            "backgroundColorOfCanvas": "Background color of canvas"
        },
        "Back": {
            "text": "Back",
            "tip": "Back to Home"
        }
    }
}<|MERGE_RESOLUTION|>--- conflicted
+++ resolved
@@ -391,33 +391,8 @@
             "folderName": "Folder name",
             "wishToDeleteFolder": "Are you sure you want to delete the folder? Apps within the folder will not be deleted."
         },
-<<<<<<< HEAD
-        "header":{
-            "createNewApplication":"New app",
-            "import":"Import",
-            "chooseFromTemplate":"Choose from template"
-        },
-        "pagination":{
-            "showing":"Showing",
-            "of":"of",
-            "to":"to"
-        },
-        "noApplicationFound":"No Applications found",
-        "thisFolderIsEmpty":"This folder is empty",
-        "deleteAppAndData":"The app and the associated data will be permanently deleted, do you want to continue?",
-        "removeAppFromFolder":"The app will be removed from this folder, do you want to continue?",
-        "change":"Change",
-        "templateCard":{
-            "use":"Use",
-            "preview":"Preview",
-            "leadGeneretion":"Lead generetion"
-        },
-        "templateLibraryModal":{
-            "select":"Select template",
-            "createAppfromTemplate":"Create application from template"
-=======
         "header": {
-            "createNewApplication": "Create new application",
+            "createNewApplication": "New app",
             "import": "Import",
             "chooseFromTemplate": "Choose from template"
         },
@@ -439,7 +414,6 @@
         "templateLibraryModal": {
             "select": "Select template",
             "createAppfromTemplate": "Create application from template"
->>>>>>> 44c66423
         }
     },
     "confirmationPage": {
