{
<<<<<<< HEAD
    "globals": {
        "readDocumentation": "Read documentation",
        "cancel": "Cancel",
        "save": "Save",
        "back": "Back",
        "edit": "Edit",
        "search": "Search",
        "update": "Update",
        "delete": "Delete",
        "add": "Add",
        "view": "View",
        "create": "Create",
        "enabled": "Enabled",
        "disabled": "Disabled",
        "yes": "Yes",
        "submit": "Submit",
        "select": "Select",
        "environmentVar": "Workspace Variables",
        "saving": "Saving...",
        "saveDatasource": "Save data source",
        "authorize": "Authorize",
        "connect": "Connect",
        "reconnect": "Reconnect",
        "components": "components",
        "send": "Send",
        "noConnection": "could not connect",
        "connectionVerified": "connection verified",
        "left": "Left",
        "center": "Center",
        "right": "Right",
        "justified": "Justified",
        "host": "Host",
        "operation": "Operation",
        "header": "HEADER",
        "path": "PATH",
        "query": "QUERY",
        "requestBody": "REQUEST BODY"
=======
    "globals":{
        "readDocumentation":"Read documentation",
        "cancel":"Cancel",
        "save":"Save",
        "back":"Back",
        "edit":"Edit",
        "search":"Search",
        "update":"Update",
        "delete":"Delete",
        "add":"Add",
        "view":"View",
        "create":"Create",
        "enabled":"Enabled",
        "disabled":"Disabled",
        "yes":"Yes",
        "submit":"Submit",
        "select":"Select",
        "environmentVar":"Workspace Variables",
        "saving":"Saving...",
        "saveDatasource":"Save data source",
        "authorize":"Authorize",
        "connect":"Connect",
        "reconnect":"Reconnect",
        "components":"components",
        "send":"Send",
        "noConnection":"could not connect",
        "connectionVerified":"connection verified",
        "left":"Left",
        "center":"Center",
        "right":"Right",
        "justified":"Justified",
        "host":"Host",
        "operation":"Operation",
        "header":"HEADER",
        "path":"Path",
        "query":"Query",
        "requestBody":"Request Body",
        "page": "Page"
>>>>>>> 7f785f03
    },
    "errorBoundary": "Something went wrong.",
    "viewer": "Sorry!. This app is under maintenance",
    "app": {
        "updateAvailable": "Update available",
        "newVersionReleased": "A new version of ToolJet has been released.",
        "readReleaseNotes": "Read release notes & update",
        "skipVersion": "Skip this version"
    },
<<<<<<< HEAD
    "stripe": "Please wait whle we load the OpenAPI specification for Stripe.",
=======
    "stripe": "Please wait while we load the OpenAPI specification for Stripe.",
>>>>>>> 7f785f03
    "openApi": {
        "noValidOpenApi": "Valid OpenAPI Spec is not available!.",
        "selectHost": "Select a host",
        "selectOperation": "Select an operation"
    },
    "slack": {
        "authorize": "Authorize",
        "connectToolJetToSlack": "{{whiteLabelText}} can connect to Slack and list users, send messages, etc. Please select appropriate permission scopes.",
        "chatWrite": "chat:write",
        "listUsersAndSendMessage": "Your {{whiteLabelText}} app will be able to list users and send messages to users & channels.",
        "connectSlack": "Connect to Slack"
    },
    "googleSheets": {
        "readOnly": "Read only",
        "enableReadAndWrite": "If you want your {{whiteLabelText}} apps to modify your Google sheets, make sure to select read and write access",
<<<<<<< HEAD
        "readDataFromSheets": "Your {{whiteLabelText}} apps can only read data from Google sheets",
=======
        "readDataFromSheets": "Your {{whiteLabelText}} can only read data from Google sheets",
>>>>>>> 7f785f03
        "readWrite": "Read and write",
        "readModifySheets": "Your {{whiteLabelText}} apps can read data from sheets, modify sheets, and more.",
        "toGoogleSheets": "to Google Sheets"
    },
    "profile": {
        "profileSettings": "Profile Settings"
<<<<<<< HEAD
=======
    },
    "verificationSuccessPage": {
        "workEmail": "Work email",
        "enterFullName": "Enter your full name",
        "enterNewPassword": "Enter new password",
        "name": "Name",
        "password": "Password",
        "acceptInvite": "Accept invite",
        "successfullyVerifiedEmail": "Successfully verified email",
        "setupTooljet": "Set up {{whiteLabelText}}"
>>>>>>> 7f785f03
    },
    "loginSignupPage": {
        "forgotPassword": "Forgot Password",
        "emailAddress": "Email address",
        "enterEmail": "Enter email",
<<<<<<< HEAD
        "resetPassword": "Reset Password",
        "dontHaveAccount": "Don't have account yet?",
        "signIn": "Sign in",
        "signUp": "Sign up",
        "createToolJetAccount": "Create a {{whiteLabelText}} account",
        "enterBusinessEmail": "Enter your business email",
        "alreadyHaveAnAccount": "Already have an account?",
        "password": "Password",
        "showPassword": "show password",
        "loginTo": "Login to",
=======
        "dontHaveAccount": "Don't have account yet?",
        "enterBusinessEmail": "Enter your business email",
        "alreadyHaveAnAccount": "Already have an account?",
        "resetPassword": "Reset Password",
        "signIn": "Sign in",
        "signUp": "Sign up",
        "createToolJetAccount": "Create an account",
        "password": "Password",
        "showPassword": "show password",
        "loginTo": "Login",
>>>>>>> 7f785f03
        "yourAccount": "your account",
        "noLoginMethodsEnabled": "No login methods enabled for this workspace",
        "emailConfirmLink": "Please check your email for confirmation link",
        "newPassword": "New Password",
<<<<<<< HEAD
        "passwordConfirmation": "Password Confirmation"
=======
        "passwordConfirmation": "Password Confirmation",
        "newToTooljet": "New to {{whiteLabelText}}?",
        "enterWorkEmail": "Enter your work email",
        "enterPassword": "Enter password",
        "forgot": "Forgot?",
        "workEmail": "Work email",
        "joinTooljet": "Join {{whiteLabelText}}",
        "getStartedForFree": "Get started for free",
        "passwordCharacter": "Password must be at least 5 character",
        "enterFullName": "Enter your full name",
        "enterNewPassword": "Enter new password"
>>>>>>> 7f785f03
    },
    "editor": {
        "preview": "Preview",
        "share": "Share",
        "shareModal": {
<<<<<<< HEAD
            "makeApplicationPublic": "Make application public ?",
            "shareableLink": "Get shareable link for this application",
            "copy": "copy",
            "embeddableLink": "Get embeddable link for this application",
            "manageUsers": "Manage Users"
=======
            "makeApplicationPublic": "Make application public?",
            "shareableLink": "Get shareable link for this application",
            "copy": "copy",
            "embeddableLink": "Get embeddable link for this application",
            "manageUsers": "Users"
>>>>>>> 7f785f03
        },
        "appVersionManager": {
            "version": "Version",
            "currentlyReleased": "Currently Released",
<<<<<<< HEAD
            "createVersion": "Create Version",
=======
            "createVersion": "Create new version",
>>>>>>> 7f785f03
            "versionName": "Version Name",
            "createVersionFrom": "Create version from",
            "save": "Save",
            "create": "Create Version",
            "editVersion": "Edit Version",
            "deleteVersion": "Do you really want to delete this version ({{version}})?",
            "enterVersionName": "Enter version name",
            "versionAlreadyReleased": "Version already released. Kindly create a new version or switch to a different version to continue making changes."
        },
        "queries": "Queries",
        "inspectComponent": "Please select a component to inspect",
        "release": "Release",
        "searchQueries": "Search queries",
        "createQuery": "Create query",
        "queryManager": {
            "general": "General",
            "advanced": "Advanced",
            "preview": "Preview",
            "Save": "Save",
            "selectDatasource": "Select Datasource",
            "addDatasource": "Add datasource",
            "dataSourceManager": {
                "toast": {
                    "success": {
                        "dataSourceAdded": "Datasource Added",
                        "dataSourceSaved": "Datasource Saved"
                    },
                    "error": {
                        "noEmptyDsName": "The name of datasource should not be empty"
                    }
                },
                "suggestDataSource": "Suggest Datasource",
                "suggestAnIntegration": "Suggest an integration",
                "whatLookingFor": "Tell us what you were looking for?",
                "noResultFound": "Don't see what you were looking for?",
                "suggest": "Suggest",
                "addNewDataSource": "Add new datasource",
                "whiteListIP": "Please white-list our IP address if the data source is not publicly accessible",
                "copied": "Copied",
                "copy": "Copy",
                "saving": "Saving",
                "noResultsFor": "No results for",
                "noteTaken": "Thank you, we've taken a note of that!",
                "goToAllDatasources": "Go to all Datasource",
                "send": "Send"
            },
<<<<<<< HEAD
            "runQueryOnPageLoad": "Run this query on page load?",
            "confirmBeforeQueryRun": "Request confirmation before running query?",
            "notificationOnSuccess": "Show notification on success?",
            "successMessage": "Success Message",
            "queryRanSuccessfully": "Query ran successfully",
            "notificationDuration": "Notification duration (s)",
            "events": "Events",
            "transformation": {
                "transformationToolTip": "Transformations can be used to transform the results of queries. All the app variables are accessible from transformers and supports JS libraries such as Lodash & Moment.",
                "transformations": "Transformations"
=======
            "runQueryOnApplicationLoad":"Run this query on application load?",
            "confirmBeforeQueryRun":"Request confirmation before running query?",
            "notificationOnSuccess":"Show notification on success?",
            "successMessage":"Success Message",
            "queryRanSuccessfully":"Query ran successfully",
            "notificationDuration":"Notification duration (s)",
            "events":"Events",
            "transformation":{
                "transformationToolTip":"Transformations can be enabled on queries to transform the query results. ToolJet allows you to transform the query results using two programming languages: JavaScript and Python",
                "transformations":"Enable Transformations"
>>>>>>> 7f785f03
            }
        },
        "inspector": {
            "eventManager": {
                "event": "Event",
                "action": "Action",
                "actionOptions": "Action Options",
                "message": "Message",
                "alertType": "Alert Type",
                "url": "URL",
                "modal": "Modal",
                "text": "Text",
                "query": "Query",
                "key": "Key",
                "value": "Value",
                "type": "Type",
                "fileName": "File name",
                "data": "Data",
                "table": "Table",
                "pageIndex": "Page index",
                "component": "Component",
                "addHandler": "+ Add handler",
                "addEventHandler": "+ Add event handler",
                "emptyMessage": "This {{componentName}} doesn't have any event handlers",
                "page": "Page"
            }
        }
    },
    "header": {
        "darkModeToggle": {
            "activateLightMode": "Activate light mode",
            "activateDarkMode": "Activate dark mode"
        },
        "languageSelection": {
            "changeLanguage": "Change language",
            "searchLanguage": "Search language"
        },
        "notificationCenter": {
            "notifications": "Notifications",
            "markAllAs": "Mark all as",
            "read": "read",
            "un": "un",
            "youDontHaveany": "You don't have any",
            "youAreCaughtUp": "You're all caught up!",
            "view": "View"
        },
        "organization": {
            "loadOrganizations": "Load Organizations",
            "createWorkspace": "Create workspace",
            "workspaceName": "workspace name",
            "editWorkspace": "Edit workspace",
            "menus": {
                "addWorkspace": "Add workspace",
                "menusList": {
<<<<<<< HEAD
                    "manageUsers": "Manage Users",
                    "manageGroups": "Manage Groups",
                    "manageSso": "Manage SSO",
                    "manageEnv": "Manage Workspace Variables"
=======
                    "manageUsers": "Users",
                    "manageGroups": "Groups",
                    "manageSso": "SSO",
                    "manageEnv": "Workspace Variables"
>>>>>>> 7f785f03
                },
                "manageUsers": {
                    "usersAndPermission": "Users & Permissions",
                    "inviteNewUser": "Invite new user",
                    "name": "NAME",
                    "email": "EMAIL",
                    "status": "STATUS",
                    "archive": "Archive",
                    "unarchive": "Unarchive",
                    "addNewUser": "Add new user",
                    "emailAddress": "Email address",
                    "createUser": "Create User",
                    "enterFirstName": "Enter First Name",
                    "enterLastName": "Enter Last Name",
                    "enterEmail": "Enter Email"
                },
                "manageGroups": {
                    "permissions": {
                        "userGroups": "User Groups",
                        "createNewGroup": "Create new group",
                        "updateGroup": "Update group",
                        "addNewGroup": "Add new group",
                        "enterName": "Enter Name",
                        "createGroup": "Create Group",
                        "name": "Name"
                    },
                    "permissionResources": {
                        "userGroup": "User group",
                        "apps": "Apps",
                        "users": "User",
                        "permissions": "Permissions",
                        "addAppsToGroup": "Select apps to add to the group",
                        "name": "name",
                        "addUsersToGroup": "Select users to add to the group",
                        "email": "email",
                        "resource": "resource",
                        "createUpdateDelete": "Create/Update/Delete",
                        "folder": "Folder"
                    }
                },
                "manageSSO": {
<<<<<<< HEAD
                    "manageSso": "Manage SSO",
=======
                    "manageSso": "SSO",
>>>>>>> 7f785f03
                    "generalSettings": {
                        "title": "General Settings",
                        "enableSignup": "Enable Signup",
                        "newAccountWillBeCreated": "New account will be created for user's first time SSO sign in",
                        "allowedDomains": "Allowed domains",
                        "enterDomains": "Enter Domains",
                        "supportMultiDomains": "Support multiple domains. Enter domain names separated by comma. example: tooljet.com,tooljet.io,yourorganization.com",
                        "loginUrl": "Login URL",
                        "workspaceLogin": "Use this URL to login directly to this workspace",
                        "allowDefaultSso": "Allow default SSO",
                        "ssoAuth": "Allow users to authenticate via default SSO. Default SSO configurations can be overridden by workspace level SSO."
                    },
                    "google": {
                        "title": "Google",
                        "enabled": "Enabled",
                        "disabled": "Disabled",
                        "clientId": "Client Id",
                        "enterClientId": "Enter Client Id",
                        "redirectUrl": "Redirect URL"
                    },
                    "github": {
                        "title": "GitHub",
                        "hostName": "Host Name",
                        "enterHostName": "Enter Host Name",
                        "requiredGithub": "Required if GitHub is self hosted",
                        "clientId": "Client Id",
                        "enterClientId": "Enter Client Id",
                        "clientSecret": "Client Secret",
                        "enterClientSecret": "Enter Client Secret",
                        "encrypted": "Encrypted",
                        "redirectUrl": "Redirect URL"
                    },
                    "passwordLogin": "Password Login",
                    "environmentVar": {
                        "noEnvConfig": "You haven't configured any workspace variables, press the 'Add new variable' button to create one",
                        "envWillBeDeleted": "Variable will be deleted, do you want to continue?",
                        "addNewVariable": "Add new variable",
                        "variableForm": {
                            "addNewVariable": "Add new variable",
                            "updatevariable": "Update variable",
                            "name": "Name",
                            "value": "Value",
                            "enterVariableName": "Enter Variable Name",
                            "enterValue": "Enter Value",
                            "type": "Type",
                            "enableEncryption": "Enable encryption",
                            "addVariable": "Add variable"
                        },
                        "variableTable": {
                            "name": "name",
                            "value": "value",
                            "type": "type",
                            "secret": "secret"
                        }
                    }
                }
            }
        },
        "profileSettingPage": {
            "profileSettings": "Profile Settings",
            "firstName": "First name",
            "lastName": "Last name",
            "enterFirstName": "Enter First Name",
            "enterLastName": "Enter Last Name",
            "email": "Email",
            "avatar": "Avatar",
            "update": "Update",
            "profile": "Profile",
            "changePassword": "Change password",
            "currentPassword": "Current password",
            "newPassword": "New password",
            "confirmNewPassword": "Confirm new password",
            "enterCurrentPassword": "Enter current password",
            "enterNewPassword": "Enter new password"
        },
        "profile": "Profile",
        "logout": "Logout"
    },
<<<<<<< HEAD
    "homePage": {
        "appCard": {
            "changeIcon": "Change Icon",
            "addToFolder": "Add to folder",
            "move": "Move",
            "to": "to",
            "selectFolder": "Select folder",
            "deleteApp": "Delete app",
            "exportApp": "Export app",
            "cloneApp": "Clone app",
            "launch": "Launch",
            "maintenance": "Maintenance",
            "noDeployedVersion": "App does not have a deployed version",
            "openInAppViewer": "Open in app viewer",
            "removeFromFolder": "Remove from folder"
        },
        "blankPage": {
            "welcomeToToolJet": "Welcome to {{whiteLabelText}}!",
            "getStartedCreateNewApp": "You can get started by creating a new application or by creating an application using a template in {{whiteLabelText}} Library.",
            "importApplication": "Import an application"
        },
        "foldersSection": {
            "allApplications": "All applications",
            "folders": "Folders",
            "createNewFolder": "+ Create new folder",
=======
    "homePage":{
        "appCard":{
            "changeIcon":"Change Icon",
            "addToFolder":"Add to folder",
            "move":"Move",
            "to":"to",
            "selectFolder":"Select folder",
            "deleteApp":"Delete app",
            "exportApp":"Export app",
            "cloneApp":"Clone app",
            "launch":"Launch",
            "maintenance":"Maintenance",
            "noDeployedVersion":"App does not have a deployed version",
            "openInAppViewer":"Open in app viewer",
            "removeFromFolder":"Remove from folder"
        },
        "blankPage":{
            "welcomeToToolJet":"Welcome to your new ToolJet workspace",
            "getStartedCreateNewApp":"You can get started by creating a new application or by creating an application using a template in ToolJet Library.",
            "importApplication":"Import an application"
        },
        "foldersSection": {
            "allApplications": "All apps",
            "folders": "Folders",
            "createNewFolder": "+ Create new",
>>>>>>> 7f785f03
            "noFolders": "You haven't created any folders. Use folders to organize your apps",
            "createFolder": "Create folder",
            "updateFolder": "Update folder",
            "editFolder": "Edit folder",
            "deleteFolder": "Delete folder",
            "folderName": "Folder name",
            "wishToDeleteFolder": "Are you sure you want to delete the folder? Apps within the folder will not be deleted."
        },
<<<<<<< HEAD
        "header": {
            "createNewApplication": "Create new application",
            "import": "Import",
            "chooseFromTemplate": "Choose from template"
        },
        "pagination": {
            "showing": "Showing",
            "of": "of",
            "to": "to"
        },
        "noApplicationFound": "No Applications found",
        "thisFolderIsEmpty": "This folder is empty",
        "deleteAppAndData": "The app and the associated data will be permanently deleted, do you want to continue?",
        "removeAppFromFolder": "The app will be removed from this folder, do you want to continue?",
        "change": "Change",
        "templateCard": {
            "use": "Use",
            "preview": "Preview",
            "leadGeneration": "Lead generation"
        },
        "templateLibraryModal": {
            "select": "Select template",
            "createAppfromTemplate": "Create application from template"
=======
        "header":{
            "createNewApplication":"Create new application",
            "import":"Import",
            "chooseFromTemplate":"Choose from template"
        },
        "pagination":{
            "showing":"Showing",
            "of":"of",
            "to":"to"
        },
        "noApplicationFound":"No Applications found",
        "thisFolderIsEmpty":"This folder is empty",
        "deleteAppAndData":"The app and the associated data will be permanently deleted, do you want to continue?",
        "removeAppFromFolder":"The app will be removed from this folder, do you want to continue?",
        "change":"Change",
        "templateCard":{
            "use":"Use",
            "preview":"Preview",
            "leadGeneretion":"Lead generetion"
        },
        "templateLibraryModal":{
            "select":"Select template",
            "createAppfromTemplate":"Create application from template"
>>>>>>> 7f785f03
        }
    },
    "confirmationPage": {
        "setupAccount": "Set up your account",
        "signupWithGoogle": "Sign up with Google",
        "signupWithGitHub": "Sign up with GitHub",
<<<<<<< HEAD
=======
        "signupWithOpenid": "Sign up with",
>>>>>>> 7f785f03
        "or": "OR",
        "firstName": "First name",
        "lastName": "Last name",
        "company": "Company",
        "role": "Role",
        "pleaseSelect": "Please select",
        "password": "Password",
        "confirmPassword": "Confirm Password",
        "clickAndAgree": "By clicking the button below, you agree to our",
        "termsAndConditions": "Terms and Conditions",
        "finishAccountSetup": "Finish account setup",
<<<<<<< HEAD
        "acceptInvite": "accept invite",
=======
        "acceptInvite": "Accept invite",
>>>>>>> 7f785f03
        "accountExists": "Already have an account?",
        "and": "and"
    },
    "onBoarding": {
<<<<<<< HEAD
        "finishToolJetInstallation": "Finish {{whiteLabelText}} installation",
        "organization": "Organization",
        "name": "Name",
        "email": "Email",
        "receiveUpdatesFromToolJet": "You will receive updates from the {{whiteLabelText}} team ( 1-2 emails every month, we do not spam )",
=======
        "finishToolJetInstallation": "Finish ToolJet installation",
        "organization": "Organization",
        "name": "Name",
        "email": "Email",
        "receiveUpdatesFromToolJet": "You will receive updates from the ToolJet team ( 1-2 emails every month, we do not spam )",
>>>>>>> 7f785f03
        "finishSetup": "Finish setup",
        "skip": "Skip"
    },
    "redirectSso": {
        "upgradingTov1.13.0": "Upgrading to v1.13.0 and above.",
        "fromV1.13.0": "From v1.13.0 we have introduced",
        "multiWorkspace": "Multi-Workspace",
        "singleSignOnConfig": "The Single Sign-On related configurations are moved from workspace variables to database. Please refer this",
        "link": "Link",
        "toConfigureSSO": "to configure SSO.",
        "haveGoogleGithubSSo": "If you have Google or GitHub SSO configurations before upgrade and disabled Multi-Workspace, then theSSO configurations will be migrated while upgrade but you have to re-configure the redirect URL in the SSO provider side. Redirect URLs for each SSO are given below.",
        "isMultiWorkspaceEnabled": "If you have enabled Multi-Workspace, then the SSO configurations will not be migrated while upgrade so you have to re-configure the SSO under the respective workspace.",
        "youHaveEnabled": "You have Enabled",
        "setupSsoWorkspace": "Please login with password and you can setup sso using workspace",
        "manageSsoMenu": "Manage SSO menu.",
        "youHaveDisabled": "You have Disabled",
        "configureRedirectUrl": "Please configure redirect url in SSO provider side.",
        "google": "Google",
        "redirectUrl": "Redirect URL:",
        "gitHub": "GitHub"
    },
    "oAuth2": {
        "pleaseWait": "Please wait...",
        "authSuccess": "Auth successful, you can close this tab now.",
        "authFailed": "Auth failed"
    },
    "widgetManager": {
        "commonlyUsed": "commonly used",
        "layouts": "layouts",
        "forms": "forms",
        "integrations": "integrations",
        "others": "others",
        "noResults": "No results found",
        "tryAdjustingFilterMessage": "Try adjusting your search or filter to find what you're looking for.",
        "clearQuery": "clear query"
    },
    "widget": {
        "common": {
            "properties": "Properties",
            "events": "Events",
            "layout": "Layout",
            "styles": "Styles",
            "general": "General",
            "validation": "Validation",
            "documentation": "{{componentMeta}} documentation",
            "widgetNameEmptyError": "Widget name cannot be empty",
            "componentNameExistsError": "Component name already exists",
            "invalidWidgetName": "Invalid widget name. Should be unique and only include letters, numbers and underscore."
        },
        "commonProperties": {
            "visibility": "Visibility",
            "disable": "Disable",
            "borderRadius": "Border Radius",
            "boxShadow": "Box Shadow",
            "tooltip": "Tooltip",
            "showOnDesktop": "Show on desktop",
            "showOnMobile": "Show on mobile",
            "showLoadingState": "Show loading state",
            "backgroundColor": "Background Color",
            "textColor": "Text color",
            "loaderColor": "Loader color",
            "defaultValue": "Default Value",
            "placeholder": "Placeholder",
            "label": "Label",
            "title": "Title",
            "code": "Code",
            "data": "Data",
            "tableData": "Table data",
            "tableColumns": "Table columns",
            "loadingState": "Loading State",
            "serverSidePagination": "Server-side pagination",
            "clientSidePagination": "Client-side pagination",
            "serverSideSearch": "Server-side search",
            "showSearchBox": "Show search box",
            "showDownloadButton": "Show download button",
            "showFilterButton": "Show filter button",
            "showBulkUpdateActions": "Show update buttons",
            "bulkSelection": "Bulk selection",
            "highlightSelectedRow": "Highlight selected row",
            "actionButtonRadius": "Action Button Radius",
            "tableType": "Table type",
            "cellSize": "Cell size",
            "setPage": "Set page",
            "page": "Page",
            "buttonText": "Button Text",
            "click": "Click",
            "setText": "Set text",
            "text": "Text",
            "markerColor": "Marker color",
            "showAxes": "Show axes",
            "showGridLines": "Show grid lines",
            "chartType": "Chart type",
            "jsonDescription": "Json Description",
            "usePlotlyJsonSchema": "Use Plotly JSON schema",
            "padding": "Padding",
            "hideTitleBar": "Hide title bar",
            "hideCloseButton": "Hide close button",
            "hideOnEscape": "Hide on escape",
            "modalSize": "Modal size",
            "open": "Open",
            "close": "Close",
            "regex": "Regex",
            "minLength": "Min length",
            "maxLength": "Max length",
            "customValidation": "Custom validation",
            "clear": "Clear",
            "minimumValue": "Minimum value",
            "maximumValue": "Maximum value",
            "format": "Format",
            "enableTimeSelection": "Enable time selection?",
            "enableDateSelection": "Enable date selection?",
            "disabledDates": "Disabled dates",
            "setChecked": "Set checked",
            "status": "status",
            "defaultStatus": "Default Status",
            "checkboxColor": "Checkbox Color",
            "optionValues": "Option values",
            "optionLabels": "Option labels",
            "activeColor": "Active Color",
            "selectOption": "Select option",
            "option": "Option",
            "toggleSwitchColor": "Toggle Switch Color",
            "defaultStartDate": "Default start date",
            "defaultEndDate": "Default end date",
            "textSize": "Text Size",
            "alignText": "Align Text",
            "url": "URL",
            "alternativeText": "Alternative text",
            "zoomButton": "Zoom button",
            "borderType": "Border type",
            "imageFit": "Image fit",
            "optionsLoadingState": "Options loading state",
            "selectedTextColor": "Selected Text Color",
            "select": "Select",
            "deselectOption": "Deselect Option",
            "clearSelections": "Clear selections",
            "enableSelectAllOption": "Enable select All option",
            "initialLocation": "Initial location",
            "defaultMarkers": "Default markers",
            "addNewMarkers": "Add new markers",
            "searchForPlaces": "Search for places",
            "setLocation": "Set Location",
            "latitude": "Latitude",
            "longitude": "Longitude",
            "numberOfStars": "Number of stars",
            "defaultNoOfSelectedStars": "Default no of selected stars",
            "enableHalfStar": "Enable half star",
            "tooltips": "Tooltips",
            "starColor": "Star Color",
            "labelColor": "Label Color",
            "dividerColor": "Divider Color",
            "clearFiles": "Clear Files",
            "instructionText": "Instruction Text",
            "useDropZone": "Use Drop zone",
            "useFilePicker": "Use File Picker",
            "pickMultipleFiles": "Pick multiple files",
            "maxFileCount": "Max file count",
            "acceptFileTypes": "Accept file types",
            "maxSizeLimitBytes": "Max size limit (Bytes)",
            "minSizeLimitBytes": "Min size limit (Bytes)",
            "parseContent": "Parse content",
            "fileType": "File type",
            "dateFormat": "Date format",
            "defaultDate": "Default date",
            "events": "Events",
            "resources": "Resources",
            "defaultView": "Default view",
            "startTimeOnWeekAndDayView": "Start time on week and day view",
            "endTimeOnWeekAndDayView": "End time on week and day view",
            "showToolbar": "Show toolbar",
            "showViewSwitcher": "Show view switcher",
            "highlightToday": "Highlight today",
            "showPopoverWhenEventIsClicked": "Show popover when event is clicked",
            "cellSizeInViewsClassifiedByResource": "Cell size in views classified by resource",
            "headerDateFormatOnWeekView": "Header date format on week view",
            "showLineNumber": "Show Line Number",
            "mode": "Mode",
            "tabs": "Tabs",
            "defaultTab": "Default tab",
            "hideTabs": "Hide Tabs",
            "highlightColor": "Highlight Color",
            "tabWidth": "Tab width",
            "setCurrentTab": "Set current tab",
            "id": "Id",
            "timerType": "Timer type",
            "listData": "List data",
            "rowHeight": "Row height",
            "showBottomBorder": "Show bottom border",
            "tags": "Tags",
            "numberOfPages": "Number of pages",
            "defaultPageIndex": "Default page index",
            "progress": "Progress",
            "color": "Color",
            "strokeWidth": "Stroke Width",
            "counterClockwise": "Counter Clockwise",
            "circleRatio": "Circle Ratio",
            "colour": "Colour",
            "size": "Size",
            "primaryValueLabel": "Primary value label",
            "primaryValue": "Primary value",
            "hideSecondaryValue": "Hide secondary value",
            "secondaryValueLabel": "Secondary value label",
            "secondaryValue": "Secondary value",
            "secondarySignDisplay": "Secondary sign display",
            "primaryLabelColour": "Primary Label Colour",
            "primaryTextColour": "Primary Text  Colour",
            "secondaryLabelColour": "Secondary Label Colour",
            "secondaryTextColour": "Secondary Text Colour",
            "min": "Min",
            "max": "Max",
            "value": "Value",
            "twoHandles": "Two handles",
            "lineColor": "Line color",
            "handleColor": "Handle color",
            "trackColor": "Track color",
            "timelineData": "Timeline data",
            "hideDate": "Hide Date",
            "svgData": "Svg  data",
            "rawHtml": "Raw HTML",
            "values": "values",
            "labels": "Labels",
            "defaultSelected": "Default selected",
            "enableMultipleSelection": "Enable multiple selection",
            "selectedTextColour": "Selected text colour",
            "selectedBackgroundColor": "Selected background color",
            "fileUrl": "File URL",
            "scalePageToWidth": "Scale page to width",
            "showPageControls": "Show page controls",
            "steps": "Steps",
            "currentStep": "Current step",
            "stepsSelectable": "Steps selectable",
            "theme": "Theme",
            "columns": "Columns",
            "cardData": "Card Data",
            "enableAddCard": "Enable Add Card",
            "width": "Width",
            "minWidth": "Min Width",
            "accentColor": "Accent color",
            "defaultColor": "Default Color",
            "setColor": "Set Color",
            "structure": "Structure",
            "checkedValues": "Checked Values",
            "expandedValues": "Expanded Values"
        },
        "Table": {
            "displayName": "Table",
            "description": "Display paginated tabular data",
            "columnType": "Column type",
            "columnName": "Column name",
            "overflow": "Overflow",
            "key": "key",
            "textColor": "Text color",
            "validation": "Validation",
            "regex": "Regex",
            "minLength": "Min length",
            "maxLength": "Max length",
            "customRule": "Custom rule",
            "values": "Values",
            "labels": "Labels",
            "cellBgColor": "Cell Background Color",
            "dateDisplayformat": "Date Display Format",
            "dateParseformat": "Date Parse Format",
            "showTime": "show time",
            "makeEditable": "make editable",
            "buttonText": "Button Text",
            "buttonPosition": "Button Position",
            "remove": "Remove",
            "addButton": "+ Add button",
            "addColumn": "+ Add column",
            "noActionMessage": "This table doesn't have any action buttons"
        },
        "Button": {
            "displayName": "Button",
            "description": "Trigger actions: queries, alerts etc"
        },
        "Chart": {
            "displayName": "Chart",
            "description": "Display charts"
        },
        "Modal": {
            "displayName": "Modal",
            "description": "Modal triggered by events"
        },
        "TextInput": {
            "displayName": "Text Input",
            "description": "Text field for forms"
        },
        "NumberInput": {
            "displayName": "Number Input",
            "description": "Number field for forms"
        },
        "PasswordInput": {
            "displayName": "Password Input",
            "description": "Password input field for forms"
        },
        "Datepicker": {
            "displayName": "Date Picker",
            "description": "Select a date and time"
        },
        "Checkbox": {
            "displayName": "Checkbox",
            "description": "A single checkbox"
        },
        "Radio-button": {
            "displayName": "Radio Button",
            "description": "Radio buttons"
        },
        "ToggleSwitch": {
            "displayName": "Toggle Switch",
            "description": "Toggle Switch"
        },
        "Textarea": {
            "displayName": "Textarea",
            "description": "Text area form field"
        },
        "DateRangePicker": {
            "displayName": "Range Picker",
            "description": "Select a date range"
        },
        "Text": {
            "displayName": "Text",
            "description": "Display markdown or HTML"
        },
        "Image": {
            "displayName": "Image",
            "description": "Display an Image"
        },
        "Container": {
            "displayName": "Container",
            "description": "Wrapper for multiple components"
        },
        "Dropdown": {
            "displayName": "Dropdown",
            "description": "Select one value from options"
        },
        "Multiselect": {
            "displayName": "Multiselect",
            "description": "Select multiple values from options"
        },
        "RichTextEditor": {
            "displayName": "Text Editor",
            "description": "Rich text editor"
        },
        "Map": {
            "displayName": "Map",
            "description": "Display Google Maps"
        },
        "QrScanner": {
            "displayName": "QR Scanner",
            "description": "Scan QR codes and hold its data"
        },
        "StarRating": {
            "displayName": "Rating",
            "description": "Star rating"
        },
        "Divider": {
            "displayName": "Divider",
            "description": "Separator between components"
        },
        "FilePicker": {
            "displayName": "File Picker",
            "description": "File Picker"
        },
        "Calendar": {
            "displayName": "Calendar",
            "description": "Calendar"
        },
        "Iframe": {
            "displayName": "Iframe",
            "description": "Display an Iframe"
        },
        "CodeEditor": {
            "displayName": "Code Editor",
            "description": "Code Editor"
        },
        "Tabs": {
            "displayName": "Tabs",
            "description": "Tabs component"
        },
        "Timer": {
            "displayName": "Timer",
            "description": "timer"
        },
        "Listview": {
            "displayName": "List View",
            "description": "Wrapper for multiple components"
        },
        "Tags": {
            "displayName": "Tags",
            "description": "Content can be shown as tags"
        },
        "Pagination": {
            "displayName": "Pagination",
            "description": "Pagination "
        },
        "CircularProgressbar": {
            "displayName": "Circular Progressbar",
            "description": "Show the progress using circular progressbar"
        },
        "Spinner": {
            "displayName": "Spinner",
            "description": "Spinner can be used to display loading status"
        },
        "Statistics": {
            "displayName": "Statistics",
            "description": "Statistics can be used to display different statistical information"
        },
        "RangeSlider": {
            "displayName": "Range Slider",
            "description": "Can be used to show slider with a range"
        },
        "Timeline": {
            "displayName": "Timeline",
            "description": "Visual representation of a sequence of events"
        },
        "SvgImage": {
            "displayName": "Svg Image",
            "description": "Svg image"
        },
        "Html": {
            "displayName": "HTML Viewer",
            "description": "HTML Viewer"
        },
        "VerticalDivider": {
            "displayName": "Vertical Divider",
            "description": "Vertical Separator between components"
        },
        "CustomComponent": {
            "displayName": "Custom Component",
            "description": "Add your custom react component"
        },
        "ButtonGroup": {
            "displayName": "Button Group",
            "description": "ButtonGroup"
        },
        "PDF": {
            "displayName": "PDF",
            "description": "Embed PDF file"
        },
        "Steps": {
            "displayName": "Steps",
            "description": "Steps"
        },
        "KanbanBoard": {
            "displayName": "Kanban Board",
            "description": "Kanban Board"
        },
        "ColorPicker": {
            "displayName": "Color Picker",
            "description": "Color Picker Palette"
        },
        "TreeSelect": {
            "displayName": "Tree Select",
            "description": "Select values from a tree view"
        }
    },
    "leftSidebar": {
        "Inspector": {
            "text": "Inspector",
            "tip": "Inspector"
        },
        "Sources": {
            "text": "Sources",
            "tip": "Add or edit datasources",
            "dataSources": "Data sources",
            "addDataSource": "+ add data source"
        },
        "Debugger": {
            "text": "Debugger",
            "tip": "Debugger",
            "errors": "Errors",
            "noErrors": "No errors found",
            "clear": "clear"
        },
        "Comments": {
            "text": "Comments",
            "tip": "toggle comments",
            "commentBody": "There are no comments to display",
            "typeComment": "Type your comment here"
        },
        "Settings": {
            "text": "Settings",
            "tip": "Global Settings",
            "hideHeader": "Hide header for launched apps",
            "maintenanceMode": "Maintenance mode",
            "maxWidthOfCanvas": "Max width of canvas",
            "maxHeightOfCanvas": "Max height of canvas",
            "backgroundColorOfCanvas": "Background color of canvas"
        },
        "Back": {
            "text": "Back",
            "tip": "Back to Home"
        }
    }
}<|MERGE_RESOLUTION|>--- conflicted
+++ resolved
@@ -1,43 +1,4 @@
 {
-<<<<<<< HEAD
-    "globals": {
-        "readDocumentation": "Read documentation",
-        "cancel": "Cancel",
-        "save": "Save",
-        "back": "Back",
-        "edit": "Edit",
-        "search": "Search",
-        "update": "Update",
-        "delete": "Delete",
-        "add": "Add",
-        "view": "View",
-        "create": "Create",
-        "enabled": "Enabled",
-        "disabled": "Disabled",
-        "yes": "Yes",
-        "submit": "Submit",
-        "select": "Select",
-        "environmentVar": "Workspace Variables",
-        "saving": "Saving...",
-        "saveDatasource": "Save data source",
-        "authorize": "Authorize",
-        "connect": "Connect",
-        "reconnect": "Reconnect",
-        "components": "components",
-        "send": "Send",
-        "noConnection": "could not connect",
-        "connectionVerified": "connection verified",
-        "left": "Left",
-        "center": "Center",
-        "right": "Right",
-        "justified": "Justified",
-        "host": "Host",
-        "operation": "Operation",
-        "header": "HEADER",
-        "path": "PATH",
-        "query": "QUERY",
-        "requestBody": "REQUEST BODY"
-=======
     "globals":{
         "readDocumentation":"Read documentation",
         "cancel":"Cancel",
@@ -76,7 +37,6 @@
         "query":"Query",
         "requestBody":"Request Body",
         "page": "Page"
->>>>>>> 7f785f03
     },
     "errorBoundary": "Something went wrong.",
     "viewer": "Sorry!. This app is under maintenance",
@@ -86,11 +46,7 @@
         "readReleaseNotes": "Read release notes & update",
         "skipVersion": "Skip this version"
     },
-<<<<<<< HEAD
-    "stripe": "Please wait whle we load the OpenAPI specification for Stripe.",
-=======
     "stripe": "Please wait while we load the OpenAPI specification for Stripe.",
->>>>>>> 7f785f03
     "openApi": {
         "noValidOpenApi": "Valid OpenAPI Spec is not available!.",
         "selectHost": "Select a host",
@@ -106,19 +62,13 @@
     "googleSheets": {
         "readOnly": "Read only",
         "enableReadAndWrite": "If you want your {{whiteLabelText}} apps to modify your Google sheets, make sure to select read and write access",
-<<<<<<< HEAD
-        "readDataFromSheets": "Your {{whiteLabelText}} apps can only read data from Google sheets",
-=======
         "readDataFromSheets": "Your {{whiteLabelText}} can only read data from Google sheets",
->>>>>>> 7f785f03
         "readWrite": "Read and write",
         "readModifySheets": "Your {{whiteLabelText}} apps can read data from sheets, modify sheets, and more.",
         "toGoogleSheets": "to Google Sheets"
     },
     "profile": {
         "profileSettings": "Profile Settings"
-<<<<<<< HEAD
-=======
     },
     "verificationSuccessPage": {
         "workEmail": "Work email",
@@ -129,24 +79,11 @@
         "acceptInvite": "Accept invite",
         "successfullyVerifiedEmail": "Successfully verified email",
         "setupTooljet": "Set up {{whiteLabelText}}"
->>>>>>> 7f785f03
     },
     "loginSignupPage": {
         "forgotPassword": "Forgot Password",
         "emailAddress": "Email address",
         "enterEmail": "Enter email",
-<<<<<<< HEAD
-        "resetPassword": "Reset Password",
-        "dontHaveAccount": "Don't have account yet?",
-        "signIn": "Sign in",
-        "signUp": "Sign up",
-        "createToolJetAccount": "Create a {{whiteLabelText}} account",
-        "enterBusinessEmail": "Enter your business email",
-        "alreadyHaveAnAccount": "Already have an account?",
-        "password": "Password",
-        "showPassword": "show password",
-        "loginTo": "Login to",
-=======
         "dontHaveAccount": "Don't have account yet?",
         "enterBusinessEmail": "Enter your business email",
         "alreadyHaveAnAccount": "Already have an account?",
@@ -157,14 +94,10 @@
         "password": "Password",
         "showPassword": "show password",
         "loginTo": "Login",
->>>>>>> 7f785f03
         "yourAccount": "your account",
         "noLoginMethodsEnabled": "No login methods enabled for this workspace",
         "emailConfirmLink": "Please check your email for confirmation link",
         "newPassword": "New Password",
-<<<<<<< HEAD
-        "passwordConfirmation": "Password Confirmation"
-=======
         "passwordConfirmation": "Password Confirmation",
         "newToTooljet": "New to {{whiteLabelText}}?",
         "enterWorkEmail": "Enter your work email",
@@ -176,34 +109,21 @@
         "passwordCharacter": "Password must be at least 5 character",
         "enterFullName": "Enter your full name",
         "enterNewPassword": "Enter new password"
->>>>>>> 7f785f03
     },
     "editor": {
         "preview": "Preview",
         "share": "Share",
         "shareModal": {
-<<<<<<< HEAD
-            "makeApplicationPublic": "Make application public ?",
-            "shareableLink": "Get shareable link for this application",
-            "copy": "copy",
-            "embeddableLink": "Get embeddable link for this application",
-            "manageUsers": "Manage Users"
-=======
             "makeApplicationPublic": "Make application public?",
             "shareableLink": "Get shareable link for this application",
             "copy": "copy",
             "embeddableLink": "Get embeddable link for this application",
             "manageUsers": "Users"
->>>>>>> 7f785f03
         },
         "appVersionManager": {
             "version": "Version",
             "currentlyReleased": "Currently Released",
-<<<<<<< HEAD
-            "createVersion": "Create Version",
-=======
             "createVersion": "Create new version",
->>>>>>> 7f785f03
             "versionName": "Version Name",
             "createVersionFrom": "Create version from",
             "save": "Save",
@@ -250,18 +170,6 @@
                 "goToAllDatasources": "Go to all Datasource",
                 "send": "Send"
             },
-<<<<<<< HEAD
-            "runQueryOnPageLoad": "Run this query on page load?",
-            "confirmBeforeQueryRun": "Request confirmation before running query?",
-            "notificationOnSuccess": "Show notification on success?",
-            "successMessage": "Success Message",
-            "queryRanSuccessfully": "Query ran successfully",
-            "notificationDuration": "Notification duration (s)",
-            "events": "Events",
-            "transformation": {
-                "transformationToolTip": "Transformations can be used to transform the results of queries. All the app variables are accessible from transformers and supports JS libraries such as Lodash & Moment.",
-                "transformations": "Transformations"
-=======
             "runQueryOnApplicationLoad":"Run this query on application load?",
             "confirmBeforeQueryRun":"Request confirmation before running query?",
             "notificationOnSuccess":"Show notification on success?",
@@ -272,7 +180,6 @@
             "transformation":{
                 "transformationToolTip":"Transformations can be enabled on queries to transform the query results. ToolJet allows you to transform the query results using two programming languages: JavaScript and Python",
                 "transformations":"Enable Transformations"
->>>>>>> 7f785f03
             }
         },
         "inspector": {
@@ -327,17 +234,10 @@
             "menus": {
                 "addWorkspace": "Add workspace",
                 "menusList": {
-<<<<<<< HEAD
-                    "manageUsers": "Manage Users",
-                    "manageGroups": "Manage Groups",
-                    "manageSso": "Manage SSO",
-                    "manageEnv": "Manage Workspace Variables"
-=======
                     "manageUsers": "Users",
                     "manageGroups": "Groups",
                     "manageSso": "SSO",
                     "manageEnv": "Workspace Variables"
->>>>>>> 7f785f03
                 },
                 "manageUsers": {
                     "usersAndPermission": "Users & Permissions",
@@ -379,11 +279,7 @@
                     }
                 },
                 "manageSSO": {
-<<<<<<< HEAD
-                    "manageSso": "Manage SSO",
-=======
                     "manageSso": "SSO",
->>>>>>> 7f785f03
                     "generalSettings": {
                         "title": "General Settings",
                         "enableSignup": "Enable Signup",
@@ -462,33 +358,6 @@
         "profile": "Profile",
         "logout": "Logout"
     },
-<<<<<<< HEAD
-    "homePage": {
-        "appCard": {
-            "changeIcon": "Change Icon",
-            "addToFolder": "Add to folder",
-            "move": "Move",
-            "to": "to",
-            "selectFolder": "Select folder",
-            "deleteApp": "Delete app",
-            "exportApp": "Export app",
-            "cloneApp": "Clone app",
-            "launch": "Launch",
-            "maintenance": "Maintenance",
-            "noDeployedVersion": "App does not have a deployed version",
-            "openInAppViewer": "Open in app viewer",
-            "removeFromFolder": "Remove from folder"
-        },
-        "blankPage": {
-            "welcomeToToolJet": "Welcome to {{whiteLabelText}}!",
-            "getStartedCreateNewApp": "You can get started by creating a new application or by creating an application using a template in {{whiteLabelText}} Library.",
-            "importApplication": "Import an application"
-        },
-        "foldersSection": {
-            "allApplications": "All applications",
-            "folders": "Folders",
-            "createNewFolder": "+ Create new folder",
-=======
     "homePage":{
         "appCard":{
             "changeIcon":"Change Icon",
@@ -514,7 +383,6 @@
             "allApplications": "All apps",
             "folders": "Folders",
             "createNewFolder": "+ Create new",
->>>>>>> 7f785f03
             "noFolders": "You haven't created any folders. Use folders to organize your apps",
             "createFolder": "Create folder",
             "updateFolder": "Update folder",
@@ -523,31 +391,6 @@
             "folderName": "Folder name",
             "wishToDeleteFolder": "Are you sure you want to delete the folder? Apps within the folder will not be deleted."
         },
-<<<<<<< HEAD
-        "header": {
-            "createNewApplication": "Create new application",
-            "import": "Import",
-            "chooseFromTemplate": "Choose from template"
-        },
-        "pagination": {
-            "showing": "Showing",
-            "of": "of",
-            "to": "to"
-        },
-        "noApplicationFound": "No Applications found",
-        "thisFolderIsEmpty": "This folder is empty",
-        "deleteAppAndData": "The app and the associated data will be permanently deleted, do you want to continue?",
-        "removeAppFromFolder": "The app will be removed from this folder, do you want to continue?",
-        "change": "Change",
-        "templateCard": {
-            "use": "Use",
-            "preview": "Preview",
-            "leadGeneration": "Lead generation"
-        },
-        "templateLibraryModal": {
-            "select": "Select template",
-            "createAppfromTemplate": "Create application from template"
-=======
         "header":{
             "createNewApplication":"Create new application",
             "import":"Import",
@@ -571,17 +414,13 @@
         "templateLibraryModal":{
             "select":"Select template",
             "createAppfromTemplate":"Create application from template"
->>>>>>> 7f785f03
         }
     },
     "confirmationPage": {
         "setupAccount": "Set up your account",
         "signupWithGoogle": "Sign up with Google",
         "signupWithGitHub": "Sign up with GitHub",
-<<<<<<< HEAD
-=======
         "signupWithOpenid": "Sign up with",
->>>>>>> 7f785f03
         "or": "OR",
         "firstName": "First name",
         "lastName": "Last name",
@@ -593,28 +432,16 @@
         "clickAndAgree": "By clicking the button below, you agree to our",
         "termsAndConditions": "Terms and Conditions",
         "finishAccountSetup": "Finish account setup",
-<<<<<<< HEAD
-        "acceptInvite": "accept invite",
-=======
         "acceptInvite": "Accept invite",
->>>>>>> 7f785f03
         "accountExists": "Already have an account?",
         "and": "and"
     },
     "onBoarding": {
-<<<<<<< HEAD
-        "finishToolJetInstallation": "Finish {{whiteLabelText}} installation",
-        "organization": "Organization",
-        "name": "Name",
-        "email": "Email",
-        "receiveUpdatesFromToolJet": "You will receive updates from the {{whiteLabelText}} team ( 1-2 emails every month, we do not spam )",
-=======
         "finishToolJetInstallation": "Finish ToolJet installation",
         "organization": "Organization",
         "name": "Name",
         "email": "Email",
         "receiveUpdatesFromToolJet": "You will receive updates from the ToolJet team ( 1-2 emails every month, we do not spam )",
->>>>>>> 7f785f03
         "finishSetup": "Finish setup",
         "skip": "Skip"
     },
