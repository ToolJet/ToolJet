--- conflicted
+++ resolved
@@ -718,14 +718,9 @@
             "buttonPosition": "Button Position",
             "remove": "Remove",
             "addButton": "+ Add button",
-<<<<<<< HEAD
-            "addColumn": "New column",
-            "noActionMessage": "This table doesn't have any action buttons"
-=======
             "addColumn": "+ Add column",
             "noActionMessage": "This table doesn't have any action buttons",
             "horizontalAlignment":"horizontal alignment"
->>>>>>> 8a98bea9
         },
         "Button": {
             "displayName": "Button",
