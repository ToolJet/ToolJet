--- conflicted
+++ resolved
@@ -181,7 +181,7 @@
       "events": "Events",
       "transformation": {
         "transformationToolTip": "Transformations can be enabled on queries to transform the query results. ToolJet allows you to transform the query results using two programming languages: JavaScript and Python",
-        "transformations": "Enable Transformations"
+        "transformations": "Transformations"
       }
     },
     "inspector": {
@@ -204,7 +204,7 @@
         "table": "Table",
         "pageIndex": "Page index",
         "component": "Component",
-        "addHandler": "+ Add handler",
+        "addHandler": "Add handler",
         "addEventHandler": "+ Add event handler",
         "emptyMessage": "This {{componentName}} doesn't have any event handlers",
         "page": "Page"
@@ -258,7 +258,7 @@
           "enterFirstName": "Enter First Name",
           "enterLastName": "Enter Last Name",
           "enterEmail": "Enter email id",
-          "enterFulltName": "Enter full name",
+          "enterFullName": "Enter full name",
           "inviteNewUsers": "Invite new users"
         },
         "manageGroups": {
@@ -267,7 +267,7 @@
             "createNewGroup": "Create new group",
             "updateGroup": "Update group",
             "addNewGroup": "Add new group",
-            "enterName": "Enter Name",
+            "enterName": "Enter group name",
             "createGroup": "Create Group",
             "name": "Name"
           },
@@ -335,50 +335,11 @@
               "enableEncryption": "Enable encryption",
               "addVariable": "Add variable"
             },
-<<<<<<< HEAD
             "variableTable": {
               "name": "name",
               "value": "value",
               "type": "type",
               "secret": "secret"
-=======
-            "runQueryOnApplicationLoad": "Run this query on application load?",
-            "confirmBeforeQueryRun": "Request confirmation before running query?",
-            "notificationOnSuccess": "Show notification on success?",
-            "successMessage": "Success Message",
-            "queryRanSuccessfully": "Query ran successfully",
-            "notificationDuration": "Notification duration (s)",
-            "events": "Events",
-            "transformation": {
-                "transformationToolTip": "Transformations can be enabled on queries to transform the query results. ToolJet allows you to transform the query results using two programming languages: JavaScript and Python",
-                "transformations": "Transformations"
-            }
-        },
-        "inspector": {
-            "eventManager": {
-                "event": "Event",
-                "action": "Action",
-                "debounce": "Debounce",
-                "actionOptions": "Action Options",
-                "message": "Message",
-                "alertType": "Alert Type",
-                "url": "URL",
-                "modal": "Modal",
-                "text": "Text",
-                "query": "Query",
-                "key": "Key",
-                "value": "Value",
-                "type": "Type",
-                "fileName": "File name",
-                "data": "Data",
-                "table": "Table",
-                "pageIndex": "Page index",
-                "component": "Component",
-                "addHandler": "Add handler",
-                "addEventHandler": "+ Add event handler",
-                "emptyMessage": "This {{componentName}} doesn't have any event handlers",
-                "page": "Page"
->>>>>>> c24a87d4
             }
           }
         }
@@ -439,223 +400,9 @@
       "wishToDeleteFolder": "Are you sure you want to delete the folder {{folderName}}? Apps within the folder will not be deleted."
     },
     "header": {
-<<<<<<< HEAD
       "createNewApplication": "Create new app",
       "import": "Import",
       "chooseFromTemplate": "Choose from template"
-=======
-        "darkModeToggle": {
-            "activateLightMode": "Activate light mode",
-            "activateDarkMode": "Activate dark mode"
-        },
-        "languageSelection": {
-            "changeLanguage": "Change language",
-            "searchLanguage": "Search language"
-        },
-        "notificationCenter": {
-            "notifications": "Notifications",
-            "markAllAs": "Mark all as",
-            "read": "read",
-            "un": "un",
-            "youDontHaveany": "You don't have any",
-            "youAreCaughtUp": "You're all caught up!",
-            "view": "View"
-        },
-        "organization": {
-            "addNewWorkSpace": "Add new workspace",
-            "loadOrganizations": "Load Organizations",
-            "createWorkspace": "Create workspace",
-            "workspaceName": "workspace name",
-            "editWorkspace": "Edit workspace",
-            "menus": {
-                "addWorkspace": "Add workspace",
-                "menusList": {
-                    "manageUsers": "Users",
-                    "manageGroups": "Groups",
-                    "manageSso": "SSO",
-                    "manageEnv": "Workspace Variables"
-                },
-                "manageUsers": {
-                    "usersAndPermission": "Users & Permissions",
-                    "inviteNewUser": "Invite one user",
-                    "inviteUsers": "Invite users",
-                    "name": "NAME",
-                    "email": "EMAIL",
-                    "status": "STATUS",
-                    "archive": "Archive",
-                    "unarchive": "Unarchive",
-                    "addNewUser": "Add users",
-                    "emailAddress": "Email address",
-                    "createUser": "Create User",
-                    "enterFirstName": "Enter First Name",
-                    "enterLastName": "Enter Last Name",
-                    "enterEmail": "Enter email id",
-                    "enterFullName": "Enter full name",
-                    "inviteNewUsers":"Invite new users"
-                },
-                "manageGroups": {
-                    "permissions": {
-                        "userGroups": "User Groups",
-                        "createNewGroup": "Create new group",
-                        "updateGroup": "Update group",
-                        "addNewGroup": "Add new group",
-                        "enterName": "Enter group name",
-                        "createGroup": "Create Group",
-                        "name": "Name"
-                    },
-                    "permissionResources": {
-                        "userGroup": "User group",
-                        "apps": "Apps",
-                        "users": "User",
-                        "permissions": "Permissions",
-                        "addAppsToGroup": "Select apps to add to the group",
-                        "name": "name",
-                        "addUsersToGroup": "Select users to add to the group",
-                        "email": "email",
-                        "resource": "Resource",
-                        "createUpdateDelete": "Create/Update/Delete",
-                        "folder": "Folder"
-                    }
-                },
-                "manageSSO": {
-                    "manageSso": "SSO",
-                    "generalSettings": {
-                        "title": "General Settings",
-                        "enableSignup": "Enable Signup",
-                        "newAccountWillBeCreated": "New account will be created for user's first time SSO sign in",
-                        "allowedDomains": "Allowed domains",
-                        "enterDomains": "Enter Domains",
-                        "supportMultiDomains": "Support multiple domains. Enter domain names separated by comma. example: tooljet.com,tooljet.io,yourorganization.com",
-                        "loginUrl": "Login URL",
-                        "workspaceLogin": "Use this URL to login directly to this workspace",
-                        "allowDefaultSso": "Allow default SSO",
-                        "ssoAuth": "Allow users to authenticate via default SSO. Default SSO configurations can be overridden by \n workspace level SSO."
-                    },
-                    "google": {
-                        "title": "Google",
-                        "enabled": "Enabled",
-                        "disabled": "Disabled",
-                        "clientId": "Client Id",
-                        "enterClientId": "Enter Client Id",
-                        "redirectUrl": "Redirect URL"
-                    },
-                    "github": {
-                        "title": "GitHub",
-                        "hostName": "Host Name",
-                        "enterHostName": "Enter Host Name",
-                        "requiredGithub": "Required if GitHub is self hosted",
-                        "clientId": "Client Id",
-                        "enterClientId": "Enter Client Id",
-                        "clientSecret": "Client Secret",
-                        "enterClientSecret": "Enter Client Secret",
-                        "encrypted": "Encrypted",
-                        "redirectUrl": "Redirect URL"
-                    },
-                    "passwordLogin": "Password Login",
-                    "environmentVar": {
-                        "noEnvConfig": "You haven't configured any workspace variables, press the 'Add new variable' button to create one",
-                        "envWillBeDeleted": "Variable will be deleted, do you want to continue?",
-                        "addNewVariable": "Add new variable",
-                        "variableForm": {
-                            "addNewVariable": "Add new variable",
-                            "updatevariable": "Update variable",
-                            "name": "Name",
-                            "value": "Value",
-                            "enterVariableName": "Enter Variable Name",
-                            "enterValue": "Enter Value",
-                            "type": "Type",
-                            "enableEncryption": "Enable encryption",
-                            "addVariable": "Add variable"
-                        },
-                        "variableTable": {
-                            "name": "name",
-                            "value": "value",
-                            "type": "type",
-                            "secret": "secret"
-                        }
-                    }
-                }
-            }
-        },
-        "profileSettingPage": {
-            "profileSettings": "Profile Settings",
-            "firstName": "First name",
-            "lastName": "Last name",
-            "enterFirstName": "Enter First Name",
-            "enterLastName": "Enter Last Name",
-            "email": "Email",
-            "avatar": "Avatar",
-            "update": "Update",
-            "profile": "Profile",
-            "changePassword": "Change password",
-            "currentPassword": "Current password",
-            "newPassword": "New password",
-            "confirmNewPassword": "Confirm new password",
-            "enterCurrentPassword": "Enter current password",
-            "enterNewPassword": "Enter new password",
-            "inviteUsers": "Invite users"
-        },
-        "profile": "Profile",
-        "logout": "Logout"
-    },
-    "homePage": {
-        "appCard": {
-            "changeIcon": "Change Icon",
-            "addToFolder": "Add to folder",
-            "move": "Move",
-            "to": "to",
-            "selectFolder": "Select folder",
-            "deleteApp": "Delete app",
-            "exportApp": "Export app",
-            "cloneApp": "Clone app",
-            "launch": "Launch",
-            "maintenance": "Maintenance",
-            "noDeployedVersion": "App does not have a deployed version",
-            "openInAppViewer": "Open in app viewer",
-            "removeFromFolder": "Remove from folder"
-        },
-        "blankPage": {
-            "welcomeToToolJet": "Welcome to your new ToolJet workspace",
-            "getStartedCreateNewApp": "You can get started by creating a new application or by creating an application using a template in ToolJet Library.",
-            "importApplication": "Import an app"
-        },
-        "foldersSection": {
-            "allApplications": "All apps",
-            "folders": "Folders",
-            "createNewFolder": "+ Create new",
-            "noFolders": "You haven't created any folders. Use folders to organize your apps",
-            "createFolder": "Create folder",
-            "updateFolder": "Update folder",
-            "editFolder": "Edit folder",
-            "deleteFolder": "Delete folder",
-            "folderName": "Folder name",
-            "wishToDeleteFolder": "Are you sure you want to delete the folder {{folderName}}? Apps within the folder will not be deleted."
-        },
-        "header": {
-            "createNewApplication": "Create new app",
-            "import": "Import",
-            "chooseFromTemplate": "Choose from template"
-        },
-        "pagination": {
-            "showing": "Showing",
-            "of": "of",
-            "to": "to"
-        },
-        "noApplicationFound": "No Applications found",
-        "thisFolderIsEmpty": "This folder is empty",
-        "deleteAppAndData": "The app {{appName}} and the associated data will be permanently deleted, do you want to continue?",
-        "removeAppFromFolder": "The app will be removed from this folder, do you want to continue?",
-        "change": "Change",
-        "templateCard": {
-            "use": "Use",
-            "preview": "Preview",
-            "leadGeneretion": "Lead generetion"
-        },
-        "templateLibraryModal": {
-            "select": "Select template",
-            "createAppfromTemplate": "Create application from template"
-        }
->>>>>>> c24a87d4
     },
     "pagination": {
       "showing": "Showing",
@@ -1018,17 +765,13 @@
       "description": "Text area form field"
     },
     "DateRangePicker": {
-      "displayName": "Range Picker (Pendiente)",
+      "displayName": "Range Picker",
       "description": "Select a date range"
     },
     "Text": {
       "displayName": "Text",
       "description": "Display markdown or HTML"
     },
-    "Icon": {
-      "displayName": "Icon (Pendiente)",
-      "description": "Icon"
-    },
     "Image": {
       "displayName": "Image",
       "description": "Display an Image"
@@ -1066,7 +809,7 @@
       "description": "Separator between components"
     },
     "FilePicker": {
-      "displayName": "File Picker (Pendiente)",
+      "displayName": "File Picker",
       "description": "File Picker"
     },
     "Calendar": {
@@ -1086,7 +829,7 @@
       "description": "Tabs component"
     },
     "Timer": {
-      "displayName": "Timer (pendiente)",
+      "displayName": "Timer",
       "description": "timer"
     },
     "Listview": {
@@ -1140,10 +883,6 @@
     "ButtonGroup": {
       "displayName": "Button Group",
       "description": "ButtonGroup"
-    },
-    "Link": {
-      "displayName": "Link",
-      "description": "Add link to the text"
     },
     "PDF": {
       "displayName": "PDF",
