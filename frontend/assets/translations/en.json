--- conflicted
+++ resolved
@@ -358,7 +358,6 @@
         "profile": "Profile",
         "logout": "Logout"
     },
-<<<<<<< HEAD
     "homePage":{
         "appCard":{
             "changeIcon":"Change Icon",
@@ -380,64 +379,6 @@
             "getStartedCreateNewApp":"You can get started by creating a new application or by creating an application using a template in ToolJet Library.",
             "importApplication":"Import an application"
         },
-        "foldersSection":{
-            "allApplications":"All apps",
-            "folders":"Folders",
-            "createNewFolder":"+ Create new folder",
-            "noFolders":"You haven't created any folders. Use folders to organize your apps",
-            "createFolder":"Create folder",
-            "updateFolder":"Update folder",
-            "editFolder":"Edit folder",
-            "deleteFolder":"Delete folder",
-            "folderName":"Folder name",
-            "wishToDeleteFolder":"Are you sure you want to delete the folder? Apps within the folder will not be deleted."
-           
-        },
-        "header":{
-            "createNewApplication":"Create new application",
-            "import":"Import",
-            "chooseFromTemplate":"Choose from template"
-        },
-        "pagination":{
-            "showing":"Showing",
-            "of":"of",
-            "to":"to"
-        },
-        "noApplicationFound":"No Applications found",
-        "thisFolderIsEmpty":"This folder is empty",
-        "deleteAppAndData":"The app and the associated data will be permanently deleted, do you want to continue?",
-        "removeAppFromFolder":"The app will be removed from this folder, do you want to continue?",
-        "change":"Change",
-        "templateCard":{
-            "use":"Use",
-            "preview":"Preview",
-            "leadGeneretion":"Lead generetion"
-        },
-        "templateLibraryModal":{
-            "select":"Select template",
-            "createAppfromTemplate":"Create application from template"
-=======
-    "homePage": {
-        "appCard": {
-            "changeIcon": "Change Icon",
-            "addToFolder": "Add to folder",
-            "move": "Move",
-            "to": "to",
-            "selectFolder": "Select folder",
-            "deleteApp": "Delete app",
-            "exportApp": "Export app",
-            "cloneApp": "Clone app",
-            "launch": "Launch",
-            "maintenance": "Maintenance",
-            "noDeployedVersion": "App does not have a deployed version",
-            "openInAppViewer": "Open in app viewer",
-            "removeFromFolder": "Remove from folder"
-        },
-        "blankPage": {
-            "welcomeToToolJet": "Welcome to ToolJet!",
-            "getStartedCreateNewApp": "You can get started by creating a new application or by creating an application using a template in ToolJet Library.",
-            "importApplication": "Import an application"
-        },
         "foldersSection": {
             "allApplications": "All applications",
             "folders": "Folders",
@@ -450,30 +391,29 @@
             "folderName": "Folder name",
             "wishToDeleteFolder": "Are you sure you want to delete the folder? Apps within the folder will not be deleted."
         },
-        "header": {
-            "createNewApplication": "Create new application",
-            "import": "Import",
-            "chooseFromTemplate": "Choose from template"
-        },
-        "pagination": {
-            "showing": "Showing",
-            "of": "of",
-            "to": "to"
-        },
-        "noApplicationFound": "No Applications found",
-        "thisFolderIsEmpty": "This folder is empty",
-        "deleteAppAndData": "The app and the associated data will be permanently deleted, do you want to continue?",
-        "removeAppFromFolder": "The app will be removed from this folder, do you want to continue?",
-        "change": "Change",
-        "templateCard": {
-            "use": "Use",
-            "preview": "Preview",
-            "leadGeneration": "Lead generation"
-        },
-        "templateLibraryModal": {
-            "select": "Select template",
-            "createAppfromTemplate": "Create application from template"
->>>>>>> 8b467026
+        "header":{
+            "createNewApplication":"Create new application",
+            "import":"Import",
+            "chooseFromTemplate":"Choose from template"
+        },
+        "pagination":{
+            "showing":"Showing",
+            "of":"of",
+            "to":"to"
+        },
+        "noApplicationFound":"No Applications found",
+        "thisFolderIsEmpty":"This folder is empty",
+        "deleteAppAndData":"The app and the associated data will be permanently deleted, do you want to continue?",
+        "removeAppFromFolder":"The app will be removed from this folder, do you want to continue?",
+        "change":"Change",
+        "templateCard":{
+            "use":"Use",
+            "preview":"Preview",
+            "leadGeneretion":"Lead generetion"
+        },
+        "templateLibraryModal":{
+            "select":"Select template",
+            "createAppfromTemplate":"Create application from template"
         }
     },
     "confirmationPage": {
