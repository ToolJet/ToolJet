--- conflicted
+++ resolved
@@ -1,168 +1,169 @@
 {
-  "globals": {
-    "readDocumentation": "Прочесть документацию",
-    "cancel": "Отмена",
-    "save": "Сохранить",
-    "back": "Назад",
-    "edit": "Редактировать",
-    "search": "Поиск",
-    "update": "Обновить",
-    "delete": "Удалить",
-    "add": "Добавить",
-    "view": "Просмотр",
-    "create": "Создать",
-    "enabled": "Включен",
-    "disabled": "Отключен",
-    "yes": "Да",
-    "submit": "Отправить",
-    "select": "Выбор",
-    "environmentVar": "Переменные среды",
-    "saving": "Сохранение...",
-    "saveDatasource": "Сохранить источник данных",
-    "authorize": "Авторизоваться",
-    "connect": "Подключиться",
-    "reconnect": "Переподключиться",
-    "components": "компоненты",
-    "send": "Отправить",
-    "noConnection": "не удалось подключиться",
-    "connectionVerifeid": "соединение установлено",
-    "left": "Влево",
-    "center": "Центр",
-    "right": "Вправо",
-    "justified": "Выровнено",
-    "host": "Хост",
-    "operation": "Операция",
-    "header": "ЗАГОЛОВОК",
-    "path": "ПУТЬ",
-    "query": "ЗАПРОС",
-    "requestBody": "ТЕЛО ЗАПРОСА"
-  },
-  "errorBoundary": "Что-то пошло не так.",
-  "viewer": "Извините! Это приложение находится на тех.обслуживании",
-  "app": {
-    "updateAvailable": "Доступно обновление",
-    "newVersionReleased": "Новая версия Tooljet была выпущена",
-    "readReleaseNotes": "Прочитать, что нового было добавлено",
-    "skipVersion": "Пропустить эту версию"
-  },
-  "stripe": "Пожалуйста, подождите пока мы загрузим OpenAPI для Stripe.",
-  "openApi": {
-    "noValidOpenApi": "Подходящая спецификация OpenAPI сейчас недоступна!.",
-    "selectHost": "Выберите хоста",
-    "selectOperation": "Выберите операцию"
-  },
-  "slack": {
-    "authorize": "Авторизоваться",
-    "connectToolJetToSlack": "ToolJet может подключиться к Slack и получить список пользователей, отправлять сообщения, и др. Пожалуйста, настройте подходящие права доступа.",
-    "chatWrite": "chat:написать",
-    "listUsersAndSendMessage": "Ваше приложение ToolJet сможет получить список пользователей, а также отправлять сообщения пользователям и в чаты.",
-    "connectSlack": "Подключиться к Slack"
-  },
-  "googleSheets": {
-    "readOnly": "Только чтение",
-    "enableReadAndWrite": "Если вы хотите, чтобы приложения ToolJet могли изменять ваши Google-таблицы, удостоверьтесь, что были даны права на чтение и запись",
-    "readDataFromSheets": "Ваши ToolJet приложения могут только читать данные из Google-таблиц",
-    "readWrite": "Чтение и запись",
-    "readModifySheets": "Ваши ToolJet приложения могут только читать данные из Google-таблиц, изменять их, и др",
-    "toGoogleSheets": "к Google-таблицам"
+  "globals":{
+    "readDocumentation":"Прочесть документацию",
+    "cancel":"Отмена",
+    "save":"Сохранить",
+    "back":"Назад",
+    "edit":"Редактировать",
+    "search":"Поиск",
+    "update":"Обновить",
+    "delete":"Удалить",
+    "add":"Добавить",
+    "view":"Просмотр",
+    "create":"Создать",
+    "enabled":"Включен",
+    "disabled":"Отключен",
+    "yes":"Да",
+    "submit":"Отправить",
+    "select":"Выбор",
+    "environmentVar":"Переменные среды",
+    "saving":"Сохранение...",
+    "saveDatasource":"Сохранить источник данных",
+    "authorize":"Авторизоваться",
+    "connect":"Подключиться",
+    "reconnect":"Переподключиться",
+    "components":"компоненты",
+    "send":"Отправить",
+    "noConnection":"не удалось подключиться",
+    "connectionVerifeid":"соединение установлено",
+    "left":"Влево",
+    "center":"Центр",
+    "right":"Вправо",
+    "justified":"Выровнено",
+    "host":"Хост",
+    "operation":"Операция",
+    "header":"ЗАГОЛОВОК",
+    "path":"ПУТЬ",
+    "query":"ЗАПРОС",
+    "requestBody":"ТЕЛО ЗАПРОСА"
+  },
+  "errorBoundary":"Что-то пошло не так.",
+  "viewer":"Извините! Это приложение находится на тех.обслуживании",
+  "app":{
+    "updateAvailable":"Доступно обновление",
+    "newVersionReleased":"Новая версия Tooljet была выпущена",
+    "readReleaseNotes":"Прочитать, что нового было добавлено",
+    "skipVersion":"Пропустить эту версию"
+  },
+  "stripe":"Пожалуйста, подождите пока мы загрузим OpenAPI для Stripe.",
+  "openApi":{
+    "noValidOpenApi":"Подходящая спецификация OpenAPI сейчас недоступна!.",
+    "selectHost":"Выберите хоста",
+    "selectOperation":"Выберите операцию"
+  },
+  "slack":{
+    "authorize":"Авторизоваться",
+    "connectToolJetToSlack":"ToolJet может подключиться к Slack и получить список пользователей, отправлять сообщения, и др. Пожалуйста, настройте подходящие права доступа.",
+    "chatWrite":"chat:написать",
+    "listUsersAndSendMessage":"Ваше приложение ToolJet сможет получить список пользователей, а также отправлять сообщения пользователям и в чаты.",
+    "connectSlack":"Подключиться к Slack"
+  },
+  "googleSheets":{
+    "readOnly":"Только чтение",
+    "enableReadAndWrite":"Если вы хотите, чтобы приложения ToolJet могли изменять ваши Google-таблицы, удостоверьтесь, что были даны права на чтение и запись",
+    "readDataFromSheets":"Ваши ToolJet приложения могут только читать данные из Google-таблиц",
+    "readWrite":"Чтение и запись",
+    "readModifySheets":"Ваши ToolJet приложения могут только читать данные из Google-таблиц, изменять их, и др",
+    "toGoogleSheets":"к Google-таблицам"
+
   },
   "profile": {
     "profileSettings": "Настройки профиля"
   },
-  "loginSignupPage": {
-    "forgotPassword": "Забыли пароль",
-    "emailAddress": "Почтовый адрес",
-    "enterEmail": "Введите адрес электронной почты",
-    "resetPassword": "Сбросить пароль",
-    "dontHaveAccount": "У вас еще нет аккаунта??",
-    "signIn": "Войти",
-    "signUp": "Зарегистрироваться",
-    "createToolJetAccount": "Создать аккаунт ToolJet",
-    "enterBusinessEmail": "Введите свою бизнес почту",
-    "alreadyHaveAnAccount": "У вас уже есть аккаунт?",
-    "password": "Пароль",
-    "showPassword": "Показать пароль",
-    "loginTo": "Залогиниться в",
-    "yourAccount": "ваш аккаунт",
-    "noLoginMethodsEnabled": "Не найдено методов логина для этого рабочего пространства",
-    "emailConfirmLink": "Пожалуйста, поищите письмо с подтверждением на вашей электронной почте",
-    "newPassword": "Новый Пароль",
-    "passwordConfirmation": "Подтверждение Пароля"
+  "loginSignupPage":{
+    "forgotPassword":"Забыли пароль",
+    "emailAddress":"Почтовый адрес",
+    "enterEmail":"Введите адрес электронной почты",
+    "resetPassword":"Сбросить пароль",
+    "dontHaveAccount":"У вас еще нет аккаунта??",
+    "signIn":"Войти",
+    "signUp":"Зарегистрироваться",
+    "createToolJetAccount":"Создать аккаунт ToolJet",
+    "enterBusinessEmail":"Введите свою бизнес почту",
+    "alreadyHaveAnAccount":"У вас уже есть аккаунт?",
+    "password":"Пароль",
+    "showPassword":"Показать пароль",
+    "loginTo":"Залогиниться в",
+    "yourAccount":"ваш аккаунт",
+    "noLoginMethodsEnabled":"Не найдено методов логина для этого рабочего пространства",
+    "emailConfirmLink":"Пожалуйста, поищите письмо с подтверждением на вашей электронной почте",
+    "newPassword":"Новый Пароль",
+    "passwordConfirmation":"Подтверждение Пароля"
   },
   "editor": {
     "preview": "Предпросмотр",
-    "share": "Поделиться",
+    "share":"Поделиться",
     "shareModal": {
-      "makeApplicationPublic": "Сделать приложение общедоступным ?",
-      "shareableLink": "Получить ссылку, которой можно поделиться этим приложением",
-      "copy": "копировать",
-      "embeddableLink": "Получить встроенную ссылку для этого приложения",
-      "manageUsers": "Управлять пользователями"
-    },
-    "appVersionManager": {
-      "version": "Версия",
-      "currentlyReleased": "Текущая выпущенная",
-      "createVersion": "Создать Версию",
-      "versionName": "Имя версии",
-      "createVersionFrom": "Создать версию из",
-      "save": "Сохранить",
-      "create": "Создать версию",
+      "makeApplicationPublic":"Сделать приложение общедоступным ?",
+      "shareableLink":"Получить ссылку, которой можно поделиться этим приложением",
+      "copy":"копировать",
+      "embeddableLink":"Получить встроенную ссылку для этого приложения",
+      "manageUsers":"Управлять пользователями"
+    },
+    "appVersionManager":{
+      "version":"Версия",
+      "currentlyReleased":"Текущая выпущенная",
+      "createVersion":"Создать Версию",
+      "versionName":"Имя версии",
+      "createVersionFrom":"Создать версию из",
+      "save":"Сохранить",
+      "create":"Создать версию",
       "editVersion": "Редактировать версию",
-      "deleteVersion": "Вы действительно хотите удалить эту версию ({{version}})?",
-      "enterVersionName": "Введите имя версии",
-      "versionAlreadyReleased": "Версия уже выпущена. Пожалуйста, создайте новую версию или переключитесь на другую, чтобы продолжить работу."
-    },
-    "queries": "Запросы",
-    "inspectComponent": "Пожалуйста, выберите компонент для инспекции",
-    "release": "Релиз",
-    "searchQueries": "Поисковые запросы",
-    "createQuery": "Создать запрос",
-    "queryManager": {
-      "general": "Общие",
-      "advanced": "Продвинутые",
-      "preview": "Предпросмотр",
-      "Save": "Сохранить",
-      "selectDatasource": "Выбрать источник данных",
-      "addDatasource": "Добавить источник данных",
-      "dataSourceManager": {
-        "toast": {
+      "deleteVersion":"Вы действительно хотите удалить эту версию ({{version}})?",
+      "enterVersionName":"Введите имя версии",
+      "versionAlreadyReleased":"Версия уже выпущена. Пожалуйста, создайте новую версию или переключитесь на другую, чтобы продолжить работу."
+    },
+    "queries":"Запросы",
+    "inspectComponent":"Пожалуйста, выберите компонент для инспекции",
+    "release":"Релиз",
+    "searchQueries":"Поисковые запросы",
+    "createQuery":"Создать запрос",
+    "queryManager":{
+      "general":"Общие",
+      "advanced":"Продвинутые",
+      "preview":"Предпросмотр",
+      "Save":"Сохранить",
+      "selectDatasource":"Выбрать источник данных",
+      "addDatasource":"Добавить источник данных",
+      "dataSourceManager":{
+        "toast":{
           "success": {
             "dataSourceAdded": "Источник данных добавлен",
             "dataSourceSaved": "Источник данных сохранен"
           },
-          "error": {
-            "noEmptyDsName": "Имя источника не может быть пустым"
+          "error" :{
+            "noEmptyDsName" :"Имя источника не может быть пустым"
           }
         },
-        "suggestDataSource": "Предложить источник данных",
-        "suggestAnIntegration": "Предложить интеграцию",
-        "whatLookingFor": "Расскажите нам, что вы ищете?",
-        "noResultFound": "Не нашли то, что искали?",
-        "suggest": "Предложить",
-        "addNewDataSource": "Добавить новый источник данных",
-        "whiteListIP": "Пожалуйста, добавьте наш  IP адрес в белый список, если источник данных не в открытом доступе.",
-        "copied": "Скопировано",
-        "copy": "Копировать",
-        "saving": "Сохранение",
-        "noResultsFor": "Нет результато для",
-        "noteTaken": "Спасибо, мы уведомлены об этом!",
-        "goToAllDatasources": "Ко всем источникам данных",
-        "send": "Отправлено"
+        "suggestDataSource":"Предложить источник данных",
+        "suggestAnIntegration":"Предложить интеграцию",
+        "whatLookingFor":"Расскажите нам, что вы ищете?",
+        "noResultFound":"Не нашли то, что искали?",
+        "suggest":"Предложить",
+        "addNewDataSource":"Добавить новый источник данных",
+        "whiteListIP":"Пожалуйста, добавьте наш  IP адрес в белый список, если источник данных не в открытом доступе.",
+        "copied":"Скопировано",
+        "copy":"Копировать",
+        "saving":"Сохранение",
+        "noResultsFor":"Нет результато для",
+        "noteTaken":"Спасибо, мы уведомлены об этом!",
+        "goToAllDatasources":"Ко всем источникам данных",
+        "send":"Отправлено"
       },
-      "runQueryOnPageLoad": "Запускать этот запрос при загрузке страницы?",
-      "confirmBeforeQueryRun": "Требовать подтверждение перед запуском запроса?",
-      "notificationOnSuccess": "Показывать уведомление при успехе?",
-      "successMessage": "Успех",
-      "queryRanSuccessfully": "Запрос был успешно запущен",
-      "notificationDuration": "Длина сообщения (сек)",
-      "events": "События",
-      "transformation": {
-        "transformationToolTip": "Трансформации могут быть использованы для преобразования результатов запросов. Все переменные доступны для преобразователей и поддерживают JS-библиотеки, такие как Lodash и Moment",
-        "transformations": "Трансформации"
+      "runQueryOnPageLoad":"Запускать этот запрос при загрузке страницы?",
+      "confirmBeforeQueryRun":"Требовать подтверждение перед запуском запроса?",
+      "notificationOnSuccess":"Показывать уведомление при успехе?",
+      "successMessage":"Успех",
+      "queryRanSuccessfully":"Запрос был успешно запущен",
+      "notificationDuration":"Длина сообщения (сек)",
+      "events":"События",
+      "transformation":{
+        "transformationToolTip":"Трансформации могут быть использованы для преобразования результатов запросов. Все переменные доступны для преобразователей и поддерживают JS-библиотеки, такие как Lodash и Moment",
+        "transformations":"Трансформации"
       }
     },
-    "inspector": {
-      "eventManager": {
+    "inspector":{
+      "eventManager":{
         "event": "Событие",
         "action": "Действие",
         "actionOptions": "Опции действия",
@@ -180,220 +181,162 @@
         "table": "Таблица",
         "pageIndex": "Номер страницы",
         "component": "Компонент",
-        "addHandler": "добавить обработчик",
+        "addHandler": "+ добавить обработчик",
         "addEventHandler": "+ добавить обработчик событий",
         "emptyMessage": "Этот {{componentName}} не имеет ни одного обработчика"
       }
     }
   },
-  "header": {
-    "darkModeToggle": {
-      "activateLightMode": "Включить светлый режим",
-      "activateDarkMode": "Включить темный режим"
-    },
-    "languageSelection": {
-      "changeLanguage": "Изменить язык",
-      "searchLanguage": "Выбрать язык"
-    },
-    "notificationCenter": {
-      "notifications": "Уведомления",
-      "markAllAs": "Отметить все как",
-      "read": "прочитано",
-      "un": "не",
-      "youDontHaveany": "У вас нет ни одного",
-      "youAreCaughtUp": "Вы просмотрели все уведомления!",
-      "view": "Просмотр"
-    },
-    "organization": {
-      "loadOrganizations": "Загрузить организации",
-      "createWorkspace": "Создать рабочее пространство",
-      "workspaceName": "имя пространства",
-      "editWorkspace": "редактировать пространство",
+  "header":{
+    "darkModeToggle":{
+      "activateLightMode" :"Включить светлый режим",
+      "activateDarkMode":"Включить темный режим"
+    },
+    "languageSelection":{
+      "changeLanguage":"Изменить язык",
+      "searchLanguage":"Выбрать язык"
+    },
+    "notificationCenter":{
+      "notifications":"Уведомления",
+      "markAllAs":"Отметить все как",
+      "read":"прочитано",
+      "un":"не",
+      "youDontHaveany":"У вас нет ни одного",
+      "youAreCaughtUp":"Вы просмотрели все уведомления!",
+      "view":"Просмотр"
+    },
+    "organization":{
+      "loadOrganizations":"Загрузить организации",
+      "createWorkspace":"Создать рабочее пространство",
+      "workspaceName":"имя пространства",
+      "editWorkspace":"редактировать пространство",
       "menus": {
-        "addWorkspace": "Добавить рабочее пространство",
-        "menusList": {
-          "manageUsers": "Управлять пользователями",
-          "manageGroups": "Управлять группами",
-          "manageSso": "Управлять SSO",
-          "manageEnv": "Управлять переменными среды"
+        "addWorkspace":"Добавить рабочее пространство",
+        "menusList":{
+          "manageUsers":"Управлять пользователями",
+          "manageGroups":"Управлять группами",
+          "manageSso":"Управлять SSO",
+          "manageEnv":"Управлять переменными среды"
         },
-        "manageUsers": {
-          "usersAndPermission": "Пользователи и разрешения",
-          "inviteNewUser": "Пригласить нового пользователя",
-          "name": "ИМЯ",
-          "email": "ПОЧТА",
-          "status": "СТАТУС",
-          "archive": "Архивировать",
-          "unarchive": "Разархивировать",
-          "addNewUser": "Добавить нового пользователя",
-          "emailAddress": "Адрес электронной почты",
-          "createUser": "Создать пользователя",
-          "enterFirstName": "Введите Имя",
-          "enterLastName": "Введитя Фамилию",
-          "enterEmail": "Введите Почту"
+        "manageUsers":{
+          "usersAndPermission":"Пользователи и разрешения",
+          "inviteNewUser":"Пригласить нового пользователя",
+          "name":"ИМЯ",
+          "email":"ПОЧТА",
+          "status":"СТАТУС",
+          "archive":"Архивировать",
+          "unarchive":"Разархивировать",
+          "addNewUser":"Добавить нового пользователя",
+          "emailAddress":"Адрес электронной почты",
+          "createUser":"Создать пользователя",
+          "enterFirstName":"Введите Имя",
+          "enterLastName":"Введитя Фамилию",
+          "enterEmail":"Введите Почту"
         },
-        "manageGroups": {
-          "permissions": {
-            "userGroups": "Группы пользователей",
-            "createNewGroup": "Создать новую группу",
-            "udpateGroup": "Обновить группу",
-            "addNewGroup": "Добавить новую группу",
-            "enterName": "Введите имя",
-            "createGroup": "Создать группу",
-            "name": "Имя"
+        "manageGroups":{
+          "permissions":{
+            "userGroups":"Группы пользователей",
+            "createNewGroup":"Создать новую группу",
+            "udpateGroup":"Обновить группу",
+            "addNewGroup":"Добавить новую группу",
+            "enterName":"Введите имя",
+            "createGroup":"Создать группу",
+            "name":"Имя"
           },
-          "permissionResources": {
-            "userGroup": "Группа пользователей",
-            "apps": "Приложения",
-            "users": "Пользователь",
-            "permissions": "Разрешение",
-            "addAppsToGroup": "Выберите приложения для добавления в группу",
-            "name": "имя",
-            "addUsersToGroup": "Выберите пользователей для добавления в группу",
-            "email": "электронная почта",
-            "resource": "ресурс",
-            "createUpdateDelete": "Создать/Обновить/Удалить",
-            "folder": "Папка"
+          "permissionResources":{
+            "userGroup":"Группа пользователей",
+            "apps":"Приложения",
+            "users":"Пользователь",
+            "permissions":"Разрешение",
+            "addAppsToGroup":"Выберите приложения для добавления в группу",
+            "name":"имя",
+            "addUsersToGroup":"Выберите пользователей для добавления в группу",
+            "email":"электронная почта",
+            "resource":"ресурс",
+            "createUpdateDelete":"Создать/Обновить/Удалить",
+            "folder":"Папка"
           }
         },
-        "manageSSO": {
-          "manageSso": "Управлять SSO",
-          "generalSettings": {
-            "title": "Основные настройки",
-            "enableSignup": "Включить вход",
-            "newAccountWillBeCreated": "Новый аккаунт будет создан для первого логина пользователя через SSO",
-            "allowedDomains": "Разрешенные домены",
-            "enterDomains": "Домены входа",
-            "supportMultiDomains": "Поддержка множества доменов. Введите доменные имена, разделенные запятой. Например: tooljet.com,tooljet.io,yourorganization.com",
-            "loginUrl": "Ссылка на логин",
-            "workspaceLogin": "Используйте эту чтобы напрямую залогиниться в рабочую область",
-            "allowDefaultSso": "Разрешить стандартный SSO",
-            "ssoAuth": "Разрешить пользователям вход через стандартный SSO. Стандартная конфигурация SSO будут перезаписана."
+        "manageSSO":{
+          "manageSso":"Управлять SSO",
+          "generalSettings":{
+            "title":"Основные настройки",
+            "enableSignup":"Включить вход",
+            "newAccountWillBeCreated":"Новый аккаунт будет создан для первого логина пользователя через SSO",
+            "allowedDomains":"Разрешенные домены",
+            "enterDomains":"Домены входа",
+            "supportMultiDomains":"Поддержка множества доменов. Введите доменные имена, разделенные запятой. Например: tooljet.com,tooljet.io,yourorganization.com",
+            "loginUrl":"Ссылка на логин",
+            "workspaceLogin":"Используйте эту чтобы напрямую залогиниться в рабочую область",
+            "allowDefaultSso":"Разрешить стандартный SSO",
+            "ssoAuth":"Разрешить пользователям вход через стандартный SSO. Стандартная конфигурация SSO будут перезаписана."
           },
-          "google": {
-            "title": "Google",
-            "enabled": "Включен",
-            "disabled": "Выключен",
-            "clientId": "Id клиента",
-            "enterClientId": "Ввести Id клиента",
-            "redirectUrl": "Редирект ссылка"
+          "google":{
+            "title":"Google",
+            "enabled":"Включен",
+            "disabled":"Выключен",
+            "clientId":"Id клиента",
+            "enterClientId":"Ввести Id клиента",
+            "redirectUrl":"Редирект ссылка"
           },
-          "github": {
-            "title": "Github",
-            "hostName": "Имя хоста",
-            "enterHostName": "Введите имя хоста",
-            "requiredGithub": "Обязателен, если GitHub хоститься самостоятельно",
-            "clientId": "Id клиента",
-            "enterClientId": "Ввести Id клиента",
-            "clientSecret": "Secret клиента",
-            "enterClientSecret": "Введите Secret клиента",
-            "encrypted": "Зашифровано",
-            "redirectUrl": "Редирект ссылка"
+          "github":{
+            "title":"Github",
+            "hostName":"Имя хоста",
+            "enterHostName":"Введите имя хоста",
+            "requiredGithub":"Обязателен, если GitHub хоститься самостоятельно",
+            "clientId":"Id клиента",
+            "enterClientId":"Ввести Id клиента",
+            "clientSecret":"Secret клиента",
+            "enterClientSecret":"Введите Secret клиента",
+            "encrypted":"Зашифровано",
+            "redirectUrl":"Редирект ссылка"
           },
-          "passwordLogin": "Пароль логин",
-          "environmentVar": {
-            "noEnvConfig": "Вы не настроили ни одной переменной среды, нажмите кнопку 'Добавить новую переменную' чтобы создать",
-            "envWillBeDeleted": "Переменная будет удалена, вы хотите продолжить?",
-            "addNewVariable": "Добавить новую переменную",
-            "variableForm": {
-              "addNewVariable": "Добавить новую переменную",
-              "updatevariable": "Обновить переменную",
-              "name": "Имя",
-              "value": "Значение",
-              "enterVariableName": "Введите значение переменной",
-              "enterValue": "Введите значение",
-              "type": "Тип",
-              "enableEncryption": "Включить шифрование",
-              "addVariable": "Добавить переменную"
+          "passwordLogin":"Пароль логин",
+          "environmentVar" : {
+            "noEnvConfig":"Вы не настроили ни одной переменной среды, нажмите кнопку 'Добавить новую переменную' чтобы создать",
+            "envWillBeDeleted":"Переменная будет удалена, вы хотите продолжить?",
+            "addNewVariable":"Добавить новую переменную",
+            "variableForm":{
+              "addNewVariable":"Добавить новую переменную",
+              "updatevariable":"Обновить переменную",
+              "name":"Имя",
+              "value":"Значение",
+              "enterVariableName":"Введите значение переменной",
+              "enterValue":"Введите значение",
+              "type":"Тип",
+              "enableEncryption":"Включить шифрование",
+              "addVariable":"Добавить переменную"
             },
-            "variableTable": {
-              "name": "Имя",
-              "value": "значение",
-              "type": "тип",
-              "secret": "secret"
+            "variableTable":{
+              "name":"Имя",
+              "value":"значение",
+              "type":"тип",
+              "secret":"secret"
             }
           }
         }
       }
     },
-    "profileSettingPage": {
-      "profileSettings": "Настройки профиля",
-      "firstName": "Имя",
-      "lastName": "Фамилия",
-      "enterFirstName": "Ввести имя",
-      "enterLastName": "Ввести фамилию",
-      "email": "Электронная почта",
-      "avatar": "Аватар",
-      "update": "Обновить",
-      "profile": "Профиль",
-      "changePassword": "Сменить пароль",
-      "currentPassword": "Текущий пароль",
-      "newPassword": "Новый пароль",
-      "confirmNewPassword": "Подтвердить новый пароль",
-      "enterCurrentPassword": "Ввести текущий пароль",
-      "enterNewPassword": "Ввести новый пароль"
-    },
-    "profile": "Профиль",
-    "logout": "Разлогиниться"
-  },
-<<<<<<< HEAD
-  "homePage": {
-    "appCard": {
-      "changeIcon": "Изменить иконку",
-      "addToFolder": "Добавить в папку",
-      "move": "Переместить",
-      "to": "в",
-      "selectFolder": "Выбрать папку",
-      "deleteApp": "Удалить приложение",
-      "exportApp": "Экспортировать приложение",
-      "cloneApp": "Клонировать приложение",
-      "launch": "Запустить",
-      "maintenance": "Тех.обслуживание",
-      "noDeployedVersion": "Приложение не имеет задеплоенной версии",
-      "openInAppViewer": "Открыть просмотрщик приложений",
-      "removeFromFolder": "Удалить из папки"
-    },
-    "blankPage": {
-      "welcomeToToolJet": "Добро пожаловать в ToolJet!",
-      "getStartedCreateNewApp": "Вы можете начать создание нового приложения или создание нового приложения используя шаблон из библиотеки ToolJet",
-      "importApplication": "Импортировать приложение"
-    },
-    "foldersSection": {
-      "allApplications": "Все приложения",
-      "folders": "Папки",
-      "createNewFolder": "+ Создать новую папку",
-      "noFolders": "Вы не создали ни одной папки.",
-      "createFolder": "Создать папку",
-      "updateFolder": "Обновить папку",
-      "editFolder": "Редактировать папку",
-      "deleteFolder": "Удалить папку",
-      "folderName": "Имя папки",
-      "wishToDeleteFolder": "Вы уверены, что хотите удалить папку {{folderName}}? Приложения в папке не будут удалены."
-    },
-    "header": {
-      "createNewApplication": "Создать новое приложение",
-      "import": "Импорт",
-      "chooseFromTemplate": "Выбрать из шаблона"
-    },
-    "pagination": {
-      "showing": "Показывается",
-      "of": "от",
-      "to": "до"
-    },
-    "noApplicationFound": "Приложения не найдены",
-    "thisFolderIsEmpty": "Эта папка пуста",
-    "deleteAppAndData": "Приложение и связанные с ним данные будут удалены, вы хотите продолжить?",
-    "removeAppFromFolder": "Приложение будет удалине из папки, вы хотите продолжить?",
-    "change": "Изменить",
-    "templateCard": {
-      "use": "Использовать",
-      "preview": "Предпросмотр",
-      "leadGeneretion": "Лидогенерация"
-    },
-    "templateLibraryModal": {
-      "select": "Выбрать шаблон",
-      "createAppfromTemplate": "Создать приложение из шаблона"
-=======
+    "profileSettingPage":{
+      "profileSettings":"Настройки профиля",
+      "firstName":"Имя",
+      "lastName":"Фамилия",
+      "enterFirstName":"Ввести имя",
+      "enterLastName":"Ввести фамилию",
+      "email":"Электронная почта",
+      "avatar":"Аватар",
+      "update":"Обновить",
+      "profile":"Профиль",
+      "changePassword":"Сменить пароль",
+      "currentPassword":"Текущий пароль",
+      "newPassword":"Новый пароль",
+      "confirmNewPassword":"Подтвердить новый пароль",
+      "enterCurrentPassword":"Ввести текущий пароль",
+      "enterNewPassword":"Ввести новый пароль"
+    },
+    "profile":"Профиль",
+    "logout":"Разлогиниться"
+  },
   "homePage":{
     "appCard":{
       "changeIcon":"Изменить иконку",
@@ -451,72 +394,72 @@
     "templateLibraryModal":{
       "select":"Выбрать шаблон",
       "createAppfromTemplate":"Создать приложение из шаблона"
->>>>>>> 78232b1d
     }
   },
-  "confirmationPage": {
-    "setupAccount": "Настройте свою учетную запись",
-    "signupWithGoogle": "Залогиниться через Google",
-    "signupWithGitHub": "Залогиниться через GitHub",
-    "or": "ИЛИ",
-    "firstName": "Имя",
-    "lastName": "Фамилия",
-    "company": "Компания",
-    "role": "Роль",
-    "pleaseSelect": "Пожалуйста выберите",
-    "password": "Пароль",
-    "confirmPassword": "Подтвердите пароль",
-    "clickAndAgree": "Нажав на кнопку ниже, вы соглашаетесь с нашими",
-    "termsAndConditions": "Условиями и положениями",
-    "finishAccountSetup": "Закончить настройку учетной записи",
-    "acceptInvite": "принять инвайт",
-    "accountExists": "У вас уже есть учетная запись?",
-    "and": "и"
-  },
-  "onBoarding": {
-    "finishToolJetInstallation": "Закончить установку ToolJet",
-    "organization": "Организация",
-    "name": "Имя",
-    "email": "Электронная почта",
-    "receiveUpdatesFromToolJet": "Вы будете получать обновления от команды ToolJet ( 1-2 письма каждый месяц, мы не спамим )",
-    "finishSetup": "Закончить настройку",
-    "skip": "Пропустить"
-  },
-  "redirectSso": {
-    "upgradingTov1.13.0": "Обновление до версии v1.13.0 и выше.",
-    "fromV1.13.0": "С v1.13.0 мы представили",
-    "multiWorkspace": "Мульти-рабочее пространство",
-    "singleSignOnConfig": "Конфигурации, связанные с SSO были перенесены переменных среды в базу данных. Пожалуйста, учтите это",
-    "link": "Ссылка",
-    "toConfigureSSO": "чтобы настроить SSO.",
-    "haveGoogleGithubSSo": "Если у вас есть конфигурации SSO от Google или GitHub до обновления и мульти-рабочие пространства были отключены значит SSO конфигурации будут мигрированы во время обновления, но, вам нужно перенастроить ссылку перенаправления на стороне SSO провайдера. Ссылки перенаправления для каждого SSO даны ниже.",
-    "isMultiWorkspaceEnabled": "Если вы включили Мульти-рабочие пространства, тогда конфигурации SSO не будут мигрированы во время обновления и вам нужно перенастроить SSO в соответствующем провайдере.",
-    "youHaveEnabled": "Вы включили",
-    "setupSsoWorkspace": "Пожалуйста, залогиньтесь с вашим паролем и вы сможете настроить SSO в пространстве",
-    "manageSsoMenu": "Управление меню SSO.",
-    "youHaveDisabled": "Вы отключили",
-    "configureRedirectUrl": "Пожалуйста, настройте ссылку перенаправления на стороне SSO провайдера.",
-    "google": "Google",
-    "redirectUrl": "Ссылка перенаправления:",
-    "gitHub": "GitHub"
+  "confirmationPage":{
+    "setupAccount":"Настройте свою учетную запись",
+    "signupWithGoogle":"Залогиниться через Google",
+    "signupWithGitHub":"Залогиниться через GitHub",
+    "or":"ИЛИ",
+    "firstName":"Имя",
+    "lastName":"Фамилия",
+    "company":"Компания",
+    "role":"Роль",
+    "pleaseSelect":"Пожалуйста выберите",
+    "password":"Пароль",
+    "confirmPassword":"Подтвердите пароль",
+    "clickAndAgree":"Нажав на кнопку ниже, вы соглашаетесь с нашими",
+    "termsAndConditions":"Условиями и положениями",
+    "finishAccountSetup":"Закончить настройку учетной записи",
+    "acceptInvite":"принять инвайт",
+    "accountExists":"У вас уже есть учетная запись?",
+    "and":"и"
+
+  },
+  "onBoarding":{
+    "finishToolJetInstallation":"Закончить установку ToolJet",
+    "organization":"Организация",
+    "name":"Имя",
+    "email":"Электронная почта",
+    "receiveUpdatesFromToolJet":"Вы будете получать обновления от команды ToolJet ( 1-2 письма каждый месяц, мы не спамим )",
+    "finishSetup":"Закончить настройку",
+    "skip":"Пропустить"
+  },
+  "redirectSso":{
+    "upgradingTov1.13.0":"Обновление до версии v1.13.0 и выше.",
+    "fromV1.13.0":"С v1.13.0 мы представили",
+    "multiWorkspace":"Мульти-рабочее пространство",
+    "singleSignOnConfig":"Конфигурации, связанные с SSO были перенесены переменных среды в базу данных. Пожалуйста, учтите это",
+    "link":"Ссылка",
+    "toConfigureSSO":"чтобы настроить SSO.",
+    "haveGoogleGithubSSo":"Если у вас есть конфигурации SSO от Google или GitHub до обновления и мульти-рабочие пространства были отключены значит SSO конфигурации будут мигрированы во время обновления, но, вам нужно перенастроить ссылку перенаправления на стороне SSO провайдера. Ссылки перенаправления для каждого SSO даны ниже.",
+    "isMultiWorkspaceEnabled":"Если вы включили Мульти-рабочие пространства, тогда конфигурации SSO не будут мигрированы во время обновления и вам нужно перенастроить SSO в соответствующем провайдере.",
+    "youHaveEnabled":"Вы включили",
+    "setupSsoWorkspace":"Пожалуйста, залогиньтесь с вашим паролем и вы сможете настроить SSO в пространстве",
+    "manageSsoMenu":"Управление меню SSO.",
+    "youHaveDisabled":"Вы отключили",
+    "configureRedirectUrl":"Пожалуйста, настройте ссылку перенаправления на стороне SSO провайдера.",
+    "google":"Google",
+    "redirectUrl":"Ссылка перенаправления:",
+    "gitHub":"GitHub"
   },
   "oAuth2": {
-    "pleaseWait": "Пожалуйста подождите...",
-    "authSuccess": "Аутентификация успешна, вы можете закрыть эту вкладку.",
-    "authFailed": "Аутентификация провалена"
+    "pleaseWait":"Пожалуйста подождите...",
+    "authSuccess":"Аутентификация успешна, вы можете закрыть эту вкладку.",
+    "authFailed":"Аутентификация провалена"
   },
   "widgetManager": {
     "commonlyUsed": "обычно используется",
-    "layouts": "слои",
-    "forms": "формы",
-    "intregrations": "интеграции",
-    "others": "другие",
+    "layouts" : "слои",
+    "forms" : "формы",
+    "intregrations" : "интеграции",
+    "others":"другие",
     "noResults": "Не найдено результатов",
     "tryAdjustingFilterMessage": "Попробуйте изменить свой поисковой запрос или фильтр чтобы найти то, что вы ищете.",
     "clearQuery": "очистить запрос"
   },
-  "widget": {
-    "common": {
+  "widget":{
+    "common":{
       "properties": "Свойства",
       "events": "События",
       "layout": "Слой",
@@ -759,219 +702,220 @@
       "displayName": "Диаграмма",
       "description": "Отображает диаграммы"
     },
-    "Modal": {
+    "Modal" : {
       "displayName": "Модальное окно",
       "description": "Модальное окно, которое вызывается событиями"
     },
-    "TextInput": {
+    "TextInput" : {
       "displayName": "Ввода текста",
       "description": "Ввод текста в формах"
     },
-    "NumberInput": {
+    "NumberInput" :{
       "displayName": "Ввод цифр",
       "description": "Цифровое поле для форм"
     },
-    "PasswordInput": {
+    "PasswordInput":{
       "displayName": "Ввод пароля",
       "description": "Ввод пароля для форм"
     },
-    "Datepicker": {
+    "Datepicker" :{
       "displayName": "Выбор даты",
       "description": "Выбор даты и времени"
     },
-    "Checkbox": {
+    "Checkbox":{
       "displayName": "Чекбокс",
       "description": "Обычный чекбокс"
     },
-    "Radio-button": {
+    "Radio-button":{
       "displayName": "Радио баттоны",
       "description": "Радио баттоны"
     },
-    "ToggleSwitch": {
+    "ToggleSwitch":{
       "displayName": "Переключатель",
       "description": "Переключатель"
     },
-    "Textarea": {
+    "Textarea":{
       "displayName": "Текстовое поле",
       "description": "Текстовое поле в форме"
     },
-    "DateRangePicker": {
+    "DateRangePicker":{
       "displayName": "Выбор диапазона",
       "description": "Выберите диапазон дат"
     },
-    "Text": {
+    "Text":{
       "displayName": "Текст",
       "description": "Отображать HTML или разметку"
     },
-    "Image": {
+    "Image":{
       "displayName": "Изображение",
       "description": "Отображает изображeние"
     },
-    "Container": {
+    "Container":{
       "displayName": "Контейнер",
       "description": "Обертка для множества компонентов"
     },
-    "Dropdown": {
+    "Dropdown":{
       "displayName": "Выпадающий список",
       "description": "Выбрать одно значение из списка опций"
     },
-    "Multiselect": {
+    "Multiselect":{
       "displayName": "Мультивыбор",
       "description": "Выбирает несколько значений из списка опций"
     },
-    "RichTextEditor": {
+    "RichTextEditor":{
       "displayName": "Редактор текста",
       "description": "Полноценный текстовый редактор"
     },
-    "Map": {
+    "Map":{
       "displayName": "Карта",
       "description": "Отображает Google карты"
     },
-    "QrScanner": {
+    "QrScanner":{
       "displayName": "QR сканер",
       "description": "Сканирует QR коды и хранит данные"
     },
-    "StarRating": {
+    "StarRating":{
       "displayName": "Рейтинг",
       "description": "Рейтинг через звездочки"
     },
-    "Divider": {
+    "Divider":{
       "displayName": "Разделитель",
       "description": "Разделитель между компонентами"
     },
-    "FilePicker": {
+    "FilePicker":{
       "displayName": "Средство выбора файлов",
       "description": "Средство выбора файлов"
     },
-    "Calendar": {
+    "Calendar":{
       "displayName": "Календарь",
       "description": "Календарь"
     },
-    "Iframe": {
+    "Iframe":{
       "displayName": "Iframe",
       "description": "отображать как Iframe"
     },
-    "CodeEditor": {
+    "CodeEditor":{
       "displayName": "Редактор кода",
       "description": "Редактор кода"
     },
-    "Tabs": {
+    "Tabs":{
       "displayName": "Вкладки",
       "description": "Компонент вкладок"
     },
-    "Timer": {
+    "Timer":{
       "displayName": "Таймер",
       "description": "таймер"
     },
-    "Listview": {
+    "Listview":{
       "displayName": "Список",
       "description": "Может использоваться для разных компонентов"
     },
-    "Tags": {
+    "Tags":{
       "displayName": "Теги",
       "description": "Контент может быть показан как теги"
     },
-    "Pagination": {
+    "Pagination":{
       "displayName": "Пагинация",
       "description": "Пагинация "
     },
-    "CircularProgressbar": {
+    "CircularProgressbar":{
       "displayName": "Круговой индикатор прогресса",
       "description": "Показывает прогресс благодаря круговому прогрессбару"
     },
-    "Spinner": {
+    "Spinner":{
       "displayName": "Спиннер",
       "description": "Можно использовать для отображения состояния загрузки"
     },
-    "Statistics": {
+    "Statistics":{
       "displayName": "Статистика",
       "description": "Может быть использована для отображения разной статистической информации"
     },
-    "RangeSlider": {
+    "RangeSlider":{
       "displayName": "Ползунок диапазона",
       "description": "Можно использовать для отображения диапазона"
     },
-    "Timeline": {
+    "Timeline":{
       "displayName": "Временная линия",
       "description": "Визуальное отображение последовательности событий"
     },
-    "SvgImage": {
+    "SvgImage":{
       "displayName": "Svg изображение",
       "description": "Svg изображение"
     },
-    "Html": {
+    "Html":{
       "displayName": "HTML просмотрщик",
       "description": "HTML просмотрщик"
     },
-    "VerticalDivider": {
+    "VerticalDivider":{
       "displayName": "Вертикальный разделитель",
       "description": "Вертикальный разделитель между компонентами"
     },
-    "CustomComponent": {
+    "CustomComponent":{
       "displayName": "Пользовательский элемент",
       "description": "Добавьте свой собственный react компонент"
     },
-    "ButtonGroup": {
+    "ButtonGroup":{
       "displayName": "Группа кнопок",
       "description": "ButtonGroup"
     },
-    "PDF": {
+    "PDF":{
       "displayName": "PDF",
       "description": "Встроенный PDF файл"
     },
-    "Steps": {
+    "Steps":{
       "displayName": "Шаги",
       "description": "Шаги"
     },
-    "KanbanBoard": {
+    "KanbanBoard":{
       "displayName": "Канбан доска",
       "description": "Канбан доска "
     },
-    "ColorPicker": {
+    "ColorPicker":{
       "displayName": "Выбор цвета",
       "description": "Выбор цвета из палитры"
     },
-    "TreeSelect": {
+    "TreeSelect":{
       "displayName": "Выбор дерева",
       "description": "Выберите значения из режима дерева"
     }
   },
-  "leftSidebar": {
-    "Inspector": {
-      "text": "Инспектор",
-      "tip": "Инспектор"
-    },
-    "Sources": {
-      "text": "Источники",
-      "tip": "Добавить или редактировать источники данных",
-      "dataSources": "Источники данных",
-      "addDataSource": "+ добавить источник данных"
-    },
-    "Debugger": {
-      "text": "Отладчик",
-      "tip": "Отладчик",
-      "errors": "Ошибки",
-      "noErrors": "Ошибок нет",
-      "clear": "очистить"
-    },
-    "Comments": {
-      "text": "Комментарии",
-      "tip": "Включить комментарии",
-      "commentBody": "Нет комментариев для отображения",
-      "typeComment": "Оставьте свой комментарий тут"
-    },
-    "Settings": {
-      "text": "Настройки",
-      "tip": "Главные настройки",
+  "leftSidebar":{
+    "Inspector":{
+      "text":"Инспектор",
+      "tip" : "Инспектор"
+    },
+    "Sources" :{
+      "text":"Источники",
+      "tip" : "Добавить или редактировать источники данных",
+      "dataSources":"Источники данных",
+      "addDataSource":"+ добавить источник данных"
+    },
+    "Debugger":{
+      "text":"Отладчик",
+      "tip" : "Отладчик",
+      "errors":"Ошибки",
+      "noErrors":"Ошибок нет",
+      "clear":"очистить"
+    },
+    "Comments":{
+      "text":"Комментарии",
+      "tip" : "Включить комментарии",
+      "commentBody":"Нет комментариев для отображения",
+      "typeComment":"Оставьте свой комментарий тут"
+    },
+    "Settings":{
+      "text":"Настройки",
+      "tip" : "Главные настройки",
       "hideHeader": "Спрятать заголовок для запущенных приложений",
-      "maintenanceMode": "Режим тех.обслуживания",
-      "maxWidthOfCanvas": "Максимальная ширина поверхности",
-      "maxHeightOfCanvas": "Максимальная высота поверхности",
-      "backgroundColorOfCanvas": "Задний фон поверхности"
-    },
-    "Back": {
-      "text": "Назад",
-      "tip": "Домой"
+      "maintenanceMode":"Режим тех.обслуживания",
+      "maxWidthOfCanvas":"Максимальная ширина поверхности",
+      "maxHeightOfCanvas" :"Максимальная высота поверхности",
+      "backgroundColorOfCanvas":"Задний фон поверхности"
+
+    },
+    "Back":{
+      "text":"Назад",
+      "tip" : "Домой"
     }
   }
 }