--- conflicted
+++ resolved
@@ -336,7 +336,6 @@
     "profile": "Профиль",
     "logout": "Разлогиниться"
   },
-<<<<<<< HEAD
   "homePage": {
     "appCard": {
       "changeIcon": "Изменить иконку",
@@ -368,7 +367,7 @@
       "editFolder": "Редактировать папку",
       "deleteFolder": "Удалить папку",
       "folderName": "Имя папки",
-      "wishToDeleteFolder": "Вы уверены, что хотите удалить папку? Приложения в папке не будут удалены."
+      "wishToDeleteFolder": "Вы уверены, что хотите удалить папку {{folderName}}? Приложения в папке не будут удалены."
     },
     "header": {
       "createNewApplication": "Создать новое приложение",
@@ -393,65 +392,6 @@
     "templateLibraryModal": {
       "select": "Выбрать шаблон",
       "createAppfromTemplate": "Создать приложение из шаблона"
-=======
-  "homePage":{
-    "appCard":{
-      "changeIcon":"Изменить иконку",
-      "addToFolder":"Добавить в папку",
-      "move":"Переместить",
-      "to":"в",
-      "selectFolder":"Выбрать папку",
-      "deleteApp":"Удалить приложение",
-      "exportApp":"Экспортировать приложение",
-      "cloneApp":"Клонировать приложение",
-      "launch":"Запустить",
-      "maintenance":"Тех.обслуживание",
-      "noDeployedVersion":"Приложение не имеет задеплоенной версии",
-      "openInAppViewer":"Открыть просмотрщик приложений",
-      "removeFromFolder":"Удалить из папки"
-    },
-    "blankPage":{
-      "welcomeToToolJet":"Добро пожаловать в ToolJet!",
-      "getStartedCreateNewApp":"Вы можете начать создание нового приложения или создание нового приложения используя шаблон из библиотеки ToolJet",
-      "importApplication":"Импортировать приложение"
-    },
-    "foldersSection":{
-      "allApplications":"Все приложения",
-      "folders":"Папки",
-      "createNewFolder":"+ Создать новую папку",
-      "noFolders":"Вы не создали ни одной папки.",
-      "createFolder":"Создать папку",
-      "updateFolder":"Обновить папку",
-      "editFolder":"Редактировать папку",
-      "deleteFolder":"Удалить папку",
-      "folderName":"Имя папки",
-      "wishToDeleteFolder":"Вы уверены, что хотите удалить папку {{folderName}}? Приложения в папке не будут удалены."
-
-    },
-    "header":{
-      "createNewApplication":"Создать новое приложение",
-      "import":"Импорт",
-      "chooseFromTemplate":"Выбрать из шаблона"
-    },
-    "pagination":{
-      "showing":"Показывается",
-      "of":"от",
-      "to":"до"
-    },
-    "noApplicationFound":"Приложения не найдены",
-    "thisFolderIsEmpty":"Эта папка пуста",
-    "deleteAppAndData":"Приложение и связанные с ним данные будут удалены, вы хотите продолжить?",
-    "removeAppFromFolder":"Приложение будет удалине из папки, вы хотите продолжить?",
-    "change":"Изменить",
-    "templateCard":{
-      "use":"Использовать",
-      "preview":"Предпросмотр",
-      "leadGeneretion":"Лидогенерация"
-    },
-    "templateLibraryModal":{
-      "select":"Выбрать шаблон",
-      "createAppfromTemplate":"Создать приложение из шаблона"
->>>>>>> b51abbcd
     }
   },
   "confirmationPage": {
