--- conflicted
+++ resolved
@@ -380,15 +380,10 @@
       "to": "до"
     },
     "noApplicationFound": "Приложения не найдены",
-<<<<<<< HEAD
     "noWorkflowFound": "Рабочие процессы не найдены",
     "thisFolderIsEmpty": "Эта папка пуста",
     "deleteAppAndData": "Приложение и связанные с ним данные будут удалены, вы хотите продолжить?",
-=======
-    "thisFolderIsEmpty": "Эта папка пуста",
-    "deleteAppAndData": "Приложение и связанные с ним данные будут удалены, вы хотите продолжить?",
     "deleteWorkflowAndData": "Рабочий процесс {{appName}} и связанные с ним данные будут удалены без возможности восстановления. Продолжить?",
->>>>>>> 93f400e8
     "removeAppFromFolder": "Приложение будет удалине из папки, вы хотите продолжить?",
     "change": "Изменить",
     "templateCard": {
