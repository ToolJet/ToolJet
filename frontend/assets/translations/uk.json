{
  "globals": {
    "readDocumentation": "Прочитать документацію",
    "cancel": "Відміна",
    "save": "Зберегти",
    "back": "Назад",
    "edit": "Редактувати",
    "search": "Пошук",
    "update": "Оновити",
    "delete": "Видалити",
    "add": "Додати",
    "view": "Перегляд",
    "create": "Створити",
    "enabled": "Увімкнено",
    "disabled": "Вимкнено",
    "yes": "Так",
    "submit": "Відіслати",
    "select": "Вибір",
    "environmentVar": "Змінні середовища",
    "saving": "Збереження...",
    "saveDatasource": "Зберегти джерело даних",
    "authorize": "Авторизуватися",
    "connect": "Під'єднатися",
    "reconnect": "Перепідключитися",
    "components": "компоненти",
    "send": "Відправити",
    "noConnection": "Не вдалося під'єднатися",
    "connectionVerifeid": "з'єднання встановлено",
    "left": "Ліворуч",
    "center": "Центр",
    "right": "Праворуч",
    "justified": "Вирівняно",
    "host": "Хост",
    "operation": "Операція",
    "header": "ЗАГОЛОВОК",
    "path": "ШЛЯХ",
    "query": "ЗАПИТ",
    "requestBody": "ТІЛО ЗАПИТУ"
  },
  "errorBoundary": "Щось пішло не так.",
  "viewer": "Вибачте! Цей додаток наразі на тех.обслуговуванні",
  "app": {
    "updateAvailable": "Доступне оновлення",
    "newVersionReleased": "Нова версія Tooljet була випущена",
    "readReleaseNotes": "Прочитать, що нового було додано",
    "skipVersion": "Пропустити цю версію"
  },
  "stripe": "Будь ласка, почекайте пока ми завантажимо OpenAPI для Stripe.",
  "openApi": {
    "noValidOpenApi": "Відповідна специфікація OpenAPI зараз недоступна!.",
    "selectHost": "Оберіть хоста",
    "selectOperation": "Оберіть операцію"
  },
  "slack": {
    "authorize": "Авторизуватися",
    "connectToolJetToSlack": "ToolJet може підключитися до Slack і отримати список користувачів, надсилати повідомлення та ін. Будь ласка, налаштуйте відповідні права доступу",
    "chatWrite": "chat:написати",
    "listUsersAndSendMessage": "Ваша програма ToolJet зможе отримати список користувачів, а також надсилати повідомлення користувачам і в чати.",
    "connectSlack": "Підключитися до Slack"
  },
  "googleSheets": {
    "readOnly": "Тільки читання",
    "enableReadAndWrite": "Якщо ви хочете, щоб програми ToolJet могли змінювати ваші Google-таблиці, переконайтеся, що були надані права на читання та запис",
    "readDataFromSheets": "Ваші ToolJet програми можуть тільки читати дані з Google-таблиць",
    "readWrite": "Читання та запис",
    "readModifySheets": "Ваші ToolJet програми можуть тільки читати дані з Google-таблиць, змінювати їх, та ін",
    "toGoogleSheets": "до Google-таблиць"
  },
  "profile": {
    "profileSettings": "Налаштувння профілю"
  },
  "loginSignupPage": {
    "forgotPassword": "Забули пароль",
    "emailAddress": "Поштова адреса",
    "enterEmail": "Введіть адресу електронної пошти",
    "resetPassword": "Скинути пароль",
    "dontHaveAccount": "У вас ще немає облікового запису??",
    "signIn": "Увійти",
    "signUp": "Зареєструватися",
    "createToolJetAccount": "Створити обліковий запис ToolJet",
    "enterBusinessEmail": "Введіть свою бізнес пошту",
    "alreadyHaveAnAccount": "У вас вже є обліковий запис?",
    "password": "Пароль",
    "showPassword": "Показати пароль",
    "loginTo": "Залогінитися в",
    "yourAccount": "ваш аккаунт",
    "noLoginMethodsEnabled": "Не знайдено методів логіну для цього робочого простору",
    "emailConfirmLink": "Будь ласка, пошукайте листа з підтвердженням на вашій електронній пошті",
    "newPassword": "Новий Пароль",
    "passwordConfirmation": "Підтвердження Пароля"
  },
  "editor": {
    "preview": "Предперегляд",
    "share": "Поділитися",
    "shareModal": {
      "makeApplicationPublic": "Зробити програму загальнодоступною?",
      "shareableLink": "Отримати посилання, яким можна поділитися цією програмою",
      "copy": "копіювати",
      "embeddableLink": "Отримати вбудоване посилання для цієї програми",
      "manageUsers": "Керувати користувачами"
    },
    "appVersionManager": {
      "version": "Версія",
      "currentlyReleased": "Поточна випущена",
      "createVersion": "Створити Версію",
      "versionName": "Ім'я версії",
      "createVersionFrom": "Створити версію з",
      "save": "Зберегти",
      "create": "Створити версію",
      "editVersion": "Редагувати версію",
      "deleteVersion": "Ви дійсно хочете видалити цю версію?",
      "enterVersionName": "Введіть ім'я версії",
      "versionAlreadyReleased": "Версія вже випущена. Будь ласка, створіть нову версію або перейдіть на іншу, щоб продовжити роботу."
    },
    "queries": "Запити",
    "inspectComponent": "Будь ласка, оберіть компонент для інспекції",
    "release": "Реліз",
    "searchQueries": "Пошукові запити",
    "createQuery": "Створити запит",
    "queryManager": {
      "general": "Загальні",
      "advanced": "Додаткові",
      "preview": "Перегляд",
      "Save": "Зберегти",
      "selectDatasource": "Вибрати джерело даних",
      "addDatasource": "Додати джерело даних",
      "dataSourceManager": {
        "toast": {
          "success": {
            "dataSourceAdded": "Джерело даних додано",
            "dataSourceSaved": "Джерело даних збережено"
          },
          "error": {
            "noEmptyDsName": "Ім'я джерела не може бути порожнім"
          }
        },
        "suggestDataSource": "Запропонувати джерело даних",
        "suggestAntegration": "Запропонувати інтеграцію",
        "whatLookingFor": "Розкажіть нам, що ви шукаєте?",
        "noResultFound": "Не знайшли те, що шукали?",
        "suggest": "Запропонувати",
        "addNewDataSource": "Додати нове джерело даних",
        "whiteListIP": "Будь ласка, додайте нашу IP адресу в білий список, якщо джерело даних не у відкритому доступі.",
        "copied": "Скопійовано",
        "copy": "Копіювати",
        "saving": "Збереження",
        "noResultsFor": "Немає результату",
        "noteTaken": "Дякую, ми повідомлені про це!",
        "goToAllDatasources": "До всіх джерел даних",
        "send": "Відправлено"
      },
      "runQueryOnPageLoad": "Запускати цей запит під час завантаження сторінки?",
      "confirmBeforeQueryRun": "Вимагати підтвердження перед запуском запиту?",
      "notificationOnSuccess": "Показувати повідомлення при успіху?",
      "successMessage": "Успіх",
      "queryRanSuccessfully": "Запит був успішно запущений",
      "notificationDuration": "Довжина повідомлення (сек)",
      "events": "Події",
      "transformation": {
        "transformationToolTip": "Трансформації можуть бути використані для перетворення результатів запитів. Всі змінні доступні для перетворювачів і підтримують JS-бібліотеки, такі як Lodash та Moment",
        "transformations": "Трансформації"
      }
    },
    "inspector": {
      "eventManager": {
        "event": "Подія",
        "action": "Дія",
        "actionOptions": "Опції дії",
        "message": "Повідомлення",
        "alertType": "Тип сповіщення",
        "url": "URL",
        "modal": "Модальне вікно",
        "text": "Текст",
        "query": "Запит",
        "key": "Ключ",
        "value": "Значення",
        "type": "Тип",
        "fileName": "Ім'я файлу",
        "data": "Дані",
        "table": "Таблиця",
        "pageIndex": "Номер сторінки",
        "component": "Компонент",
        "addHandler": "+ додати обробник",
        "addEventHandler": "+ додати обробник подій",
        "emptyMessage": "Цей {{componentName}} не має жодного оброблювача"
      }
    }
  },
  "header": {
    "darkModeToggle": {
      "activateLightMode": "Увімкнути світлий режим",
      "activateDarkMode": "Увімкнути темний режим"
    },
    "languageSelection": {
      "changeLanguage": "Змінити мову",
      "searchLanguage": "Вибрати мову"
    },
    "notificationCenter": {
      "notifications": "Повідомлення",
      "markAllAs": "Відзначити все як",
      "read": "прочитано",
      "un": "не",
      "youDontHaveany": "У вас немає жодного",
      "youAreCaughtUp": "Ви переглянули всі повідомлення!",
      "view": "Перегляд"
    },
    "organization": {
      "loadOrganizations": "Завантажити організації",
      "createWorkspace": "Створити робочий простір",
      "workspaceName": "ім'я простору",
      "editWorkspace": "редагувати простір",
      "menus": {
        "addWorkspace": "Додати робочий простір",
        "menusList": {
          "manageUsers": "Керувати користувачами",
          "manageGroups": "Керувати групами",
          "manageSso": "Керувати SSO",
          "manageEnv": "Керувати змінними середовища"
        },
        "manageUsers": {
          "usersAndPermission": "Користувачі та дозволи",
          "inviteNewUser": "Запросити нового користувача",
          "name": "ІМ'Я",
          "email": "ПОШТА",
          "status": "СТАТУС",
          "archive": "Архівувати",
          "unarchive": "Розархівувати",
          "addNewUser": "Додати нового користувача",
          "emailAddress": "Адреса електронної пошти",
          "createUser": "Створити користувача",
          "enterFirstName": "Введіть Ім'я",
          "enterLastName": "Введіть Прізвище",
          "enterEmail": "Введіть Пошту"
        },
        "manageGroups": {
          "permissions": {
            "userGroups": "Групи користувачів",
            "createNewGroup": "Створити нову групу",
            "updateGroup": "Оновити групу",
            "addNewGroup": "Додати нову групу",
            "enterName": "Введіть ім'я",
            "createGroup": "Створити групу",
            "name": "Ім'я"
          },
          "permissionResources": {
            "userGroup": "Група користувачів",
            "apps": "Додатки",
            "users": "Користувач",
            "permissions": "Дозвол",
            "addAppsToGroup": "Виберіть програми для додавання до групи",
            "name": "ім'я",
            "addUsersToGroup": "Виберіть користувачів для додавання до групи",
            "email": "електронна пошта",
            "resource": "ресурс",
            "createUpdateDelete": "Створити/Оновити/Видалити",
            "folder": "Папка"
          }
        },
        "manageSSO": {
          "manageSso": "Керувати SSO",
          "generalSettings": {
            "title": "Основні налаштування",
            "enableSignup": "Увімкнути вхід",
            "newAccountWillBeCreated": "Новий обліковий запис буде створено для першого логіна користувача через SSO",
            "allowedDomains": "Дозволені домени",
            "enterDomains": "Домени входу",
            "supportMultiDomains": "Підтримка безлічі доменів. Введіть доменні імена, розділені комою. Наприклад: tooljet.com,tooljet.io,yourorganization.com",
            "loginUrl": "Посилання на логін",
            "workspaceLogin": "Використовуйте це, щоб безпосередньо залогінитися в робочу область",
            "allowDefaultSso": "Дозволити стандартний SSO",
            "ssoAuth": "Дозволити користувачам вхід через стандартний SSO. Стандартну конфігурацію SSO буде перезаписано."
          },
          "google": {
            "title": "Google",
            "enabled": "Увімкнено",
            "disabled": "Вимкнено",
            "clientId": "Id клієнта",
            "enterClientId": "Ввести Id клієнта",
            "redirectUrl": "Редирект посилання"
          },
          "github": {
            "title": "Github",
            "hostName": "Ім'я хоста",
            "enterHostName": "Введіть ім'я хоста",
            "requiredGithub": "Обов'язковий, якщо GitHub хоститься самостійно",
            "clientId": "Id клієнта",
            "enterClientId": "Ввести Id клієнта",
            "clientSecret": "Secret клієнта",
            "enterClientSecret": "Введіть Secret клієнта",
            "encrypted": "Зашифровано",
            "redirectUrl": "Редирект посилання"
          },
          "passwordLogin": "Пароль логин",
          "environmentVar": {
            "noEnvConfig": "Ви не налаштували жодного змінного середовища, натисніть кнопку 'Додати нову змінну' щоб створити",
            "envWillBeDeleted": "Змінна буде видалена, ви хочете продовжити?",
            "addNewVariable": "Додати нову змінну",
            "variableForm": {
              "addNewVariable": "Додати нову змінну",
              "updatevariable": "Оновити змінну",
              "name": "Ім'я",
              "value": "Значення",
              "enterVariableName": "Введіть значення змінної",
              "enterValue": "Введіть значення",
              "type": "Тип",
              "enableEncryption": "Увімкнути шифрування",
              "addVariable": "Додати змінну"
            },
            "variableTable": {
              "name": "Ім'я",
              "value": "значення",
              "type": "тип",
              "secret": "secret"
            }
          }
        }
      }
    },
    "profileSettingPage": {
      "profileSettings": "Налаштування профілю",
      "firstName": "Ім'я",
      "lastName": "Прізвище",
      "enterFirstName": "Ввести ім'я",
      "enterLastName": "Ввести прізвище",
      "email": "Електронна пошта",
      "avatar": "Аватар",
      "update": "Оновити",
      "profile": "Профіль",
      "changePassword": "Змінити пароль",
      "currentPassword": "Поточний пароль",
      "newPassword": "Новий пароль",
      "confirmNewPassword": "Підтвердити новий пароль",
      "enterCurrentPassword": "Ввести поточний пароль",
      "enterNewPassword": "Ввести новий пароль"
    },
    "profile": "Профіль",
    "logout": "Розлогитися"
  },
  "homePage": {
    "appCard": {
      "changeIcon": "Змінити іконку",
      "addToFolder": "Додати до папки",
      "move": "Перемістити",
      "to": "в",
      "selectFolder": "Вибрати папку",
      "deleteApp": "Видалити програму",
      "exportApp": "Експортувати програму",
      "cloneApp": "Клонувати програму",
      "launch": "Запустити",
      "maintenance": "Тех.обслуговування",
      "noDeployedVersion": "Додаток не має задеплоєної версії",
      "openInAppViewer": "Відкрити переглядач додатків",
      "removeFromFolder": "Видалити з папки"
    },
    "blankPage": {
      "welcomeToToolJet": "Ласкаво просимо до ToolJet!",
      "getStartedCreateNewApp": "Ви можете почати створення нової програми або створення нової програми, використовуючи шаблон з бібліотеки ToolJet",
      "importApplication": "Імпортувати програму"
    },
    "foldersSection": {
      "allApplications": "Всі програми",
      "folders": "Папки",
      "createNewFolder": "+ Створити нову папку",
      "noFolders": "Ви не створили жодної папки.",
      "createFolder": "Створити папку",
      "updateFolder": "Оновити папку",
      "editFolder": "Редагувати папку",
      "deleteFolder": "Видалити папку",
      "folderName": "Ім'я папки",
      "wishToDeleteFolder": "Ви впевнені, що хочете видалити папку {{folderName}}? Програми не будуть видалені."
    },
    "header": {
      "createNewApplication": "Створити новий додаток",
      "import": "Імпорт",
      "chooseFromTemplate": "Вибрати із шаблону"
    },
    "pagination": {
      "showing": "Показується",
      "of": "від",
      "to": "до"
    },
    "noApplicationFound": "Програми не знайдені",
<<<<<<< HEAD
    "noWorkflowFound": "Робочі процеси не знайдено",
    "thisFolderIsEmpty": "Ця папка порожня",
    "deleteAppAndData": "Додаток та пов'язані з ним дані будуть видалені, ви хочете продовжити?",
=======
    "thisFolderIsEmpty": "Ця папка порожня",
    "deleteAppAndData": "Додаток та пов'язані з ним дані будуть видалені, ви хочете продовжити?",
    "deleteWorkflowAndData": "Робочий процес {{appName}} та пов’язані з ним дані будуть видалені назавжди. Продовжити?",
>>>>>>> 93f400e8
    "removeAppFromFolder": "Додаток буде видалений з папки, ви хочете продовжити?",
    "change": "Змінити",
    "templateCard": {
      "use": "Використати",
      "preview": "Перегляд",
      "leadGeneretion": "Лідогенерація"
    },
    "templateLibraryModal": {
      "select": "Вибрати шаблон",
      "createAppfromTemplate": "Створити програму з шаблону"
    }
  },
  "confirmationPage": {
    "setupAccount": "Налаштуйте свій обліковий запис",
    "signupWithGoogle": "Залогуватися через Google",
    "signupWithGitHub": "Залогуватися через GitHub",
    "or": "АБО",
    "firstName": "Ім'я",
    "lastName": "Прізвище",
    "company": "Компанія",
    "Role": "Роль",
    "pleaseSelect": "Будь ласка, виберіть",
    "password": "Пароль",
    "confirmPassword": "Підтвердіть пароль",
    "clickAndAgree": "Натиснувши на кнопку нижче, ви погоджуєтесь з нашими",
    "termsAndConditions": "Умовами та положеннями",
    "finishAccountSetup": "Закінчити налаштування облікового запису",
    "acceptInvite": "прийняти інвайт",
    "accountExists": "У вас вже є обліковий запис?",
    "and": "і"
  },
  "onBoarding": {
    "finishToolJetInstallation": "Закінчити встановлення ToolJet",
    "organization": "Організація",
    "name": "Ім'я",
    "email": "Електронна пошта",
    "receiveUpdatesFromToolJet": "Ви отримуватимете оновлення від команди ToolJet ( 1-2 листи щомісяця, ми не спамимо )",
    "finishSetup": "Закінчити налаштування",
    "skip": "Пропустити"
  },
  "redirectSso": {
    "upgradingTov1.13.0": "Оновлення до версії v1.13.0 та вище.",
    "fromV1.13.0": "З v1.13.0 ми представили",
    "multiWorkspace": "Мульти-робочий простір",
    "singleSignOnConfig": "Конфігурації, пов'язані з SSO були перенесені змінних середовища в базу даних. Будь ласка, врахуйте це",
    "link": "Посилання",
    "toConfigureSSO": "щоб налаштувати SSO.",
    "haveGoogleGithubSSo": "Якщо у вас є конфігурації SSO від Google або GitHub до оновлення та мульти-робочі простори були відключені значить SSO конфігурації будуть мігровані під час оновлення, але, вам потрібно переналаштувати посилання перенаправлення на стороні SSO провайдера. Посилання перенаправлення дано нижче.",
    "isMultiWorkspaceEnabled": "Якщо ви увімкнули Мульти-робочі простори, тоді конфігурації SSO не будуть мігровані під час оновлення і вам потрібно переналаштувати SSO у відповідному провайдері.",
    "youHaveEnabled": "Ви увімкнули",
    "setupSsoWorkspace": "Будь ласка, залогіньтесь з вашим паролем і ви зможете налаштувати SSO у просторі",
    "manageSsoMenu": "Керування меню SSO.",
    "youHaveDisabled": "Ви відключили",
    "configureRedirectUrl": "Будь ласка, налаштуйте посилання перенаправлення на стороні SSO-провайдера.",
    "google": "Google",
    "redirectUrl": "Посилання перенаправлення:",
    "gitHub": "GitHub"
  },
  "oAuth2": {
    "pleaseWait": "Будь ласка зачекайте...",
    "authSuccess": "Успішна автентифікація, ви можете закрити цю вкладку.",
    "authFailed": "Аутентифікація провалена"
  },
  "widgetManager": {
    "commonlyUsed": "зазвичай використовується",
    "layouts": "шари",
    "форми": "форми",
    "intregrations": "інтеграції",
    "others": "інші",
    "noResults": "Не знайдено результатів",
    "tryAdjustingFilterMessage": "Спробуйте змінити пошуковий запит або фільтр, щоб знайти те, що ви шукаєте.",
    "clearQuery": "очистити запит"
  },
  "widget": {
    "common": {
      "properties": "Властивості",
      "events": "Події",
      "layout": "Шар",
      "styles": "Стилі",
      "general": "Основне",
      "validation": "Валідація",
      "documentation": "{{componentMeta}} документація",
      "widgetNameEmptyError": "Ім'я віджету не може бути порожнім",
      "componentNameExistsError": "Ім'я компонента вже існує",
      "invalidWidgetName": "Неправильне ім'я віджету. Воно має бути унікальним і включати літери, цифри та тире."
    },
    "commonProperties": {
      "visibility": "Видимість",
      "disable": "Вимкнути",
      "borderRadius": "Радіус кордону",
      "boxShadow": "Затемнення",
      "tooltip": "Підказка",
      "showOnDesktop": "Показати на робочому столі",
      "showOnMobile": "Показати на мобільному",
      "showLoadingState": "Показати стан завантаження",
      "backgroundColor": "Колір фону",
      "textColor": "Колір тексту",
      "loaderColor": "Колір завантажувача",
      "defaultValue": "Стандартне значення",
      "placeholder": "Плейсхолдер",
      "label": "Мітка",
      "title": "Заголовок",
      "code": "Код",
      "data": "Дані",
      "tableData": "Дані таблиці",
      "tableColumns": "Колонки таблиці",
      "loadingState": "Стан завантаження",
      "serverSidePagination": "Пагінація на стороні сервера",
      "clientSidePagination": "Пагінація на стороні клієнта",
      "serverSideSearch": "Пошук на стороні сервера",
      "showSearchBox": "Показати пошук",
      "showDownloadButton": "Показати кнопку завантаження",
      "showFilterButton": "Показати фільтр",
      "showBulkUpdateActions": "Показати можливості оновлення",
      "bulkSelection": "Набір варіацій",
      "highlightSelectedRow": "Підсвітити вибраний ряд",
      "actionButtonRadius": "Радіус кнопки дії",
      "tableType": "Тип таблиці",
      "cellSize": "Розмір кнопки",
      "setPage": "Вибрати сторінку",
      "page": "Сторінка",
      "buttonText": "Текст кнопки",
      "click": "Клікнути",
      "setText": "Вибрати текст",
      "text": "Текст",
      "markerColor": "Колір маркера",
      "showAxes": "Показати осі",
      "showGridLines": "Показати сітку",
      "chartType": "Тип діаграми",
      "jsonDescription": "Опис Json",
      "usePlotlyJsonSchema": "Використовувати схему Plotly JSON",
      "Padding": "Відступ",
      "hideTitleBar": "Сховати заголовок",
      "hideCloseButton": "Сховати кнопку закриття",
      "hideOnEscape": "Ховати при виході",
      "modalSize": "Розмір модального вікна",
      "imageFit": "Зображення міститься",
      "optionsLoadingState": "Стан завантаження опцій",
      "selectedTextColor": "Вибраний текст кольору",
      "select": "Вибір",
      "open": "Відкрити",
      "close": "Закрити",
      "regex": "Регулярний вираз",
      "minLength": "Мінімальна довжина",
      "maxLength": "Максимальна довжина",
      "customValidation": "Користувачська валідація",
      "clear": "Очистити",
      "minimumValue": "Мінімальне значення",
      "maximumValue": "Максимальне значення",
      "формат": "Формат",
      "enableTimeSelection": "Увімкнути вибір часу?",
      "enableDateSelection": "Увімкнути вибір дати?",
      "disabledDates": "Вимкнути дати",
      "setChecked": "Встановити вибрані",
      "status": "статус",
      "defaultStatus": "Стан за замовчуванням",
      "checkboxColor": "Колір чекбоксу",
      "optionValues": "Значення опцій",
      "optionLabels": "Мітки опцій",
      "activeColor": "Активний колір",
      "selectOption": "Вибрати опцію",
      "option": "Опція",
      "toggleSwitchColor": "Увімкнути вибір кольору",
      "defaultStartDate": "Дата початку за промовчанням",
      "defaultEndDate": "Дата кінця за замовчуванням",
      "textSize": "Розмір тексту",
      "alignText": "Вирівняти текст",
      "url": "URL",
      "alternativeText": "Альтернативний текст",
      "zoomButton": "Кнопка збільшення",
      "borderType": "Тип рамки",
      "deselectOption": "Зняти вибір з опції",
      "clearSelections": "Очистити вибір",
      "enableSelectAllOption": "Увімкнути вибір опції Все",
      "initialLocation": "Стандартна локація",
      "defaultMarkers": "За замовчуванням маркери",
      "addNewMarkers": "Додати нові маркери",
      "searchForPlaces": "Шукати інші місця",
      "setLocation": "Вибрати локацію",
      "latitude": "Широта",
      "longitude": "Довгота",
      "numberOfStars": "Кількість зірок",
      "defaultNoOfSelectedStars": "Кількість вибраних зірок за замовчуванням",
      "enableHalfStar": "Увімкнути вибір на половину зірки",
      "tooltips": "Підказки",
      "starColor": "Колір зірочки",
      "labelColor": "Колір мітки",
      "dividerColor": "Колір роздільника",
      "clearFiles": "Очистити файли",
      "instructionText": "Текст інструкцій",
      "useDropZone": "Використовувати дроп-зону",
      "useFilePicker": "Використовувати вибір файлів",
      "pickMultipleFiles": "Вибрати кілька файлів",
      "maxFileCount": "Максимальна кількість файлів",
      "acceptFileTypes": "Дозволені типи файлів",
      "maxSizeLimitBytes": "Максимальний розмір файлів (В байтах)",
      "minSizeLimitBytes": "Мінімальний розмір файлів (В байтах)",
      "parseContent": "Скинути контент",
      "fileType": "Тип файлу",
      "dateFormat": "Формат дати",
      "defaultDate": "Дата за замовчуванням",
      "events": "Події",
      "resources": "Ресурси",
      "defaultView": "Стандартний вигляд",
      "startTimeOnWeekAndDayView": "Час початку перегляду тижня та дня",
      "endTimeOnWeekAndDayView": "Час кінця перегляду тижня та дня",
      "showToolbar": "Показати панель інструментів",
      "showViewSwitcher": "Показати перемикач режиму перегляду",
      "highlightToday": "Підсвітити сьогоднішній день",
      "showPopoverWhenEventIsClicked": "Показати підказку при натисканні на подію",
      "cellSizeInViewsClassifiedByResource": "Розмір комірки під час перегляду класифікації за ресурсами",
      "headerDateFormatOnWeekView": "Формат дати в заголовку в режимі перегляду тижня",
      "showLineNumber": "Показати номер рядка",
      "mode": "Режим",
      "tabs": "Вкладки",
      "defaultTab": "Вкладка за замовчуванням",
      "hideTabs": "Сховати вкладки",
      "highlightColor": "Підсвітити колір",
      "tabWidth": "Ширина вкладок",
      "setCurrentTab": "Встановити поточну вкладку",
      "id": "Id",
      "timerType": "Тип таймера",
      "listData": "Дані списку",
      "rowHeight": "Висота ряду",
      "showBottomBorder": "Показати нижню межу",
      "tags": "Теги",
      "numberOfPages": "Кількість сторінок",
      "defaultPageIndex": "Індекс сторінки за замовчуванням",
      "progress": "Прогрес",
      "color": "Колір",
      "strokeWidth": "Ширина штриха",
      "counterClockwise": "Проти годинникової стрілки",
      "CircleRatio": "Масштаб кола",
      "colour": "Колір",
      "size": "Розмір",
      "primaryValueLabel": "Мітка основного значення",
      "primaryValue": "Основне значення",
      "hideSecondaryValue": "Приховати вторинне значення",
      "secondaryValueLabel": "Мітка вторинного значення",
      "secondaryValue": "Вторинне значення",
      "secondarySignDisplay": "Відображати вторинний знак",
      "primaryLabelColour": "Основний колір мітки",
      "primaryTextColour": "Основний колір тексту",
      "secondaryLabelColour": "Вторинний колір мітки",
      "secondaryTextColour": "Вторинний колір тексту",
      "min": "Мінімум",
      "max": "Максимум",
      "value": "Значення",
      "twoHandles": "Два хендлери",
      "lineColor": "Колір лінії",
      "handleColor": "Керування кольорами",
      "trackColor": "Колір треку",
      "timelineData": "Дані тимчасової лінії",
      "hideDate": "Сховати дату",
      "svgData": "Svg дані",
      "rawHtml": "Необроблений HTML",
      "values": "значення",
      "labels": "Мітки",
      "defaultSelected": "Вибрані за замовчуванням",
      "enableMultipleSelection": "Включити множинний вибір",
      "selectedTextColour": "Вибраний колір тексту",
      "selectedBackgroundColor": "Вибраний колір тла",
      "fileUrl": "Шлях до файлу",
      "scalePageToWidth": "Масштабувати сторінку по ширині",
      "showPageControls": "Показати кнопки керування сторінкою",
      "steps": "Кроки",
      "currentStep": "Поточний крок",
      "stepsSelectable": "Вибрані кроки",
      "theme": "Тема",
      "columns": "Колонки",
      "cardData": "Дані картки",
      "enableAddCard": "Увімкнути додавання карток",
      "width": "Ширина",
      "minWidth": "Мінімальна ширина",
      "accentColor": "Акцентований колір",
      "defaultColor": "За замовчуванням колір",
      "setColor": "Встановити колір",
      "Структура": "Структура",
      "checkedValues": "Вибрані значення",
      "expandedValues": "Розширені значення"
    },
    "Table": {
      "displayName": "Таблиця",
      "description": "Показати дані розбиті посторінково",
      "columnType": "Тип колонки",
      "columnName": "Ім'я колонки",
      "overflow": "Переповнення",
      "key": "ключ",
      "textColor": "Колір тексту",
      "validation": "Валідація",
      "regex": "Регулярний вираз",
      "minLength": "Мінімальна довжина",
      "maxLength": "Максимальна довжина",
      "customRule": "Правило користувача",
      "values": "Значення",
      "labels": "Мітки",
      "cellBgColor": "Колір комірки",
      "dateDisplayformat": "Формат відображення дати",
      "dateParseformat": "Формат парсингу дати",
      "showTime": "час відображення",
      "makeEditable": "зробити редагованим",
      "buttonText": "Текст кнопки",
      "buttonPosition": "Позиція кнопки",
      "remove": "Видалити",
      "addButton": "+ Додати кнопку",
      "addColumn": "+ Додати колонку",
      "noActionMessage": "Ця таблиця не має жодної кнопки дій"
    },
    "Button": {
      "displayName": "Кнопка",
      "description": "Тригерить дії, запити, та ін"
    },
    "Chart": {
      "displayName": "Діаграма",
      "description": "Відображає діаграми"
    },
    "Modal": {
      "displayName": "Модальне вікно",
      "description": "Модальне вікно, яке викликається подіями"
    },
    "TextInput": {
      "displayName": "Введення тексту",
      "description": "Введення тексту у формах"
    },
    "NumberInput": {
      "displayName": "Введення цифр",
      "description": "Цифрове поле для форм"
    },
    "PasswordInput": {
      "displayName": "Введення пароля",
      "description": "Введення пароля для форм"
    },
    "Datepicker": {
      "displayName": "Вибір дати",
      "description": "Вибір дати та часу"
    },
    "Checkbox": {
      "displayName": "Чекбокс",
      "description": "Звичайний чекбокс"
    },
    "Radio-button": {
      "displayName": "Радіо батони",
      "description": "Радіо батони"
    },
    "ToggleSwitch": {
      "displayName": "Перемикач",
      "description": "Перемикач"
    },
    "Textarea": {
      "displayName": "Текстове поле",
      "description": "Текстове поле у формі"
    },
    "DateRangePicker": {
      "displayName": "Вибір діапазону",
      "description": "Виберіть діапазон дат"
    },
    "Text": {
      "displayName": "Текст",
      "description": "Відображати HTML або розмітку"
    },
    "Image": {
      "displayName": "Зображення",
      "description": "Відображає зображення"
    },
    "Container": {
      "displayName": "Контейнер",
      "description": "Обгортка для безлічі компонентів"
    },
    "Dropdown": {
      "displayName": "Випадаючий список",
      "description": "Вибрати одне значення зі списку опцій"
    },
    "Multiselect": {
      "displayName": "Мультивибір",
      "description": "Вибирає декілька значень зі списку опцій"
    },
    "RichTextEditor": {
      "displayName": "Редактор тексту",
      "description": "Повноцінний текстовий редактор"
    },
    "Map": {
      "displayName": "Карта",
      "description": "Відображає Google карти"
    },
    "QrScanner": {
      "displayName": "QR сканер",
      "description": "Сканує QR коди та зберігає дані"
    },
    "StarRating": {
      "displayName": "Рейтинг",
      "description": "Рейтинг через зірочки"
    },
    "Divider": {
      "displayName": "Розділювач",
      "description": "Розділювач між компонентами"
    },
    "FilePicker": {
      "displayName": "Засіб вибору файлів",
      "description": "Засіб вибору файлів"
    },
    "Calendar": {
      "displayName": "Календар",
      "description": "Календар"
    },
    "Iframe": {
      "displayName": "Iframe",
      "description": "відображати як Iframe"
    },
    "CodeEditor": {
      "displayName": "Редактор коду",
      "description": "Редактор коду"
    },
    "Tabs": {
      "displayName": "Вкладки",
      "description": "Компонент вкладок"
    },
    "Timer": {
      "displayName": "Таймер",
      "description": "таймер"
    },
    "Listview": {
      "displayName": "Список",
      "description": "Може використовуватись для різних компонентів"
    },
    "Tags": {
      "displayName": "Теги",
      "description": "Контент може бути показаний як теги"
    },
    "Pagination": {
      "displayName": "Пагінація",
      "description": "Пагінація"
    },
    "CircularProgressbar": {
      "displayName": "Круговий індикатор прогресу",
      "description": "Показує прогрес завдяки круговому прогресу"
    },
    "Spinner": {
      "displayName": "Спінер",
      "description": "Можна використовувати для відображення стану завантаження"
    },
    "Statistics": {
      "displayName": "Статистика",
      "description": "Може бути використана для відображення різної статистичної інформації"
    },
    "RangeSlider": {
      "displayName": "Повзунок діапазону",
      "description": "Можна використовувати для відображення діапазону"
    },
    "Timeline": {
      "displayName": "Тимчасова лінія",
      "description": "Візуальне відображення послідовності подій"
    },
    "SvgImage": {
      "displayName": "Svg зображення",
      "description": "Svg зображення"
    },
    "Html": {
      "displayName": "HTML переглядач",
      "description": "HTML переглядач"
    },
    "VerticalDivider": {
      "displayName": "Вертикальний роздільник",
      "description": "Вертикальний роздільник між компонентами"
    },
    "CustomComponent": {
      "displayName": "Елемент користувача",
      "description": "Додайте свій власний react компонент"
    },
    "ButtonGroup": {
      "displayName": "Група кнопок",
      "description": "ButtonGroup"
    },
    "PDF": {
      "displayName": "PDF",
      "description": "Вбудований PDF файл"
    },
    "Steps": {
      "displayName": "Кроки",
      "description": "Кроки"
    },
    "KanbanBoard": {
      "displayName": "Канбан дошка",
      "description": "Канбан дошка"
    },
    "ColorPicker": {
      "displayName": "Вибір кольору",
      "description": "Вибір кольору з палітри"
    },
    "TreeSelect": {
      "displayName": "Вибір дерева",
      "description": "Виберіть значення з режиму дерева"
    }
  },
  "leftSidebar": {
    "Inspector": {
      "text": "Інспектор",
      "tip": "Інспектор"
    },
    "Sources": {
      "text": "Джерела",
      "tip": "Додати або редагувати джерела даних",
      "dataSources": "Джерела даних",
      "addDataSource": "+ додати джерело даних"
    },
    "Debugger": {
      "text": "Відладчик",
      "tip": "Відладчик",
      "errors": "Помилки",
      "noErrors": "Нема помилок",
      "clear": "очистити"
    },
    "Comments": {
      "text": "Коментарі",
      "tip": "Увімкнути комментарі",
      "commentBody": "Немає коментарів для відображення",
      "typeComment": "Залиште свій комментар тут"
    },
    "Settings": {
      "text": "Налаштування",
      "tip": "Головні налаштування",
      "hideHeader": "Спрятать заголовок для запущенных приложений",
      "maintenanceMode": "Режим тех.обслуживания",
      "maxWidthOfCanvas": "Максимальная ширина поверхности",
      "maxHeightOfCanvas": "Максимальная высота поверхности",
      "backgroundColorOfCanvas": "Задній фон поверхні"
    },
    "Back": {
      "text": "Назад",
      "tip": "Додому"
    }
  }
}<|MERGE_RESOLUTION|>--- conflicted
+++ resolved
@@ -380,15 +380,10 @@
       "to": "до"
     },
     "noApplicationFound": "Програми не знайдені",
-<<<<<<< HEAD
     "noWorkflowFound": "Робочі процеси не знайдено",
     "thisFolderIsEmpty": "Ця папка порожня",
     "deleteAppAndData": "Додаток та пов'язані з ним дані будуть видалені, ви хочете продовжити?",
-=======
-    "thisFolderIsEmpty": "Ця папка порожня",
-    "deleteAppAndData": "Додаток та пов'язані з ним дані будуть видалені, ви хочете продовжити?",
     "deleteWorkflowAndData": "Робочий процес {{appName}} та пов’язані з ним дані будуть видалені назавжди. Продовжити?",
->>>>>>> 93f400e8
     "removeAppFromFolder": "Додаток буде видалений з папки, ви хочете продовжити?",
     "change": "Змінити",
     "templateCard": {
