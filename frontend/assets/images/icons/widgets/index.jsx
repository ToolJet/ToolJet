import React from 'react';
import BoundedBox from './boundedbox.jsx';
import Button from './button.jsx';
import ButtonGroup from './buttongroup.jsx';
import Calendar from './calendar.jsx';
import Chart from './chart.jsx';
import Checkbox from './checkbox.jsx';
import Circularprogressbar from './circularprogressbar.jsx';
import Codeeditor from './codeeditor.jsx';
import Colorpicker from './colorpicker.jsx';
import Container from './container.jsx';
import Customcomponent from './customcomponent.jsx';
import Datepicker from './datepicker.jsx';
import Daterangepicker from './daterangepicker.jsx';
import Divider from './divider.jsx';
import DividerHorizondal from './dividerhorizontal.jsx';
import Downstatistics from './downstatistics.jsx';
import Dropdown from './dropdown.jsx';
import DropdownV2 from './dropdownV2.jsx';
import Filepicker from './filepicker.jsx';
import Form from './form.jsx';
import Frame from './frame.jsx';
import Group from './group.jsx';
import Html from './html.jsx';
import Icon from './icon.jsx';
import Iframe from './iframe.jsx';
import Image from './image.jsx';
import Kanban from './kanban.jsx';
import Kanbanboard from './kanbanboard.jsx';
import Link from './link.jsx';
import Listview from './listview.jsx';
import Map from './map.jsx';
import Modal from './modal.jsx';
import Multiselect from './multiselect.jsx';
import MultiselectV2 from './multiselectV2.jsx';
import Numberinput from './numberinput.jsx';
import Pagination from './pagination.jsx';
import Passwordinput from './passwordinput.jsx';
import Pdf from './pdf.jsx';
import Qrscanner from './qrscanner.jsx';
import RadioButton from './radio-button.jsx';
import Rangeslider from './rangeslider.jsx';
import Rating from './rating.jsx';
import Spinner from './spinner.jsx';
import Statistics from './statistics.jsx';
import Steps from './steps.jsx';
import Svgimage from './svgimage.jsx';
import Table from './table.jsx';
import Tabs from './tabs.jsx';
import Tags from './tags.jsx';
import Text from './text.jsx';
import TextArea from './textarea.jsx';
import Texteditor from './texteditor.jsx';
import Textinput from './textinput.jsx';
import Timeline from './timeline.jsx';
import Timer from './timer.jsx';
import Toggleswitch from './toggleswitch.jsx';
import ToggleSwitchV2 from './toggleswitchV2.jsx';
<<<<<<< HEAD
=======

>>>>>>> bc5580e0
import Treeselect from './treeselect.jsx';
import Upstatistics from './upstatistics.jsx';
import Verticaldivider from './verticaldivider.jsx';

const WidgetIcon = (props) => {
  switch (props.name) {
    case 'boundedbox':
      return <BoundedBox {...props} />;
    case 'button':
      return <Button {...props} />;
    case 'buttongroup':
      return <ButtonGroup {...props} />;
    case 'calendar':
      return <Calendar {...props} />;
    case 'chart':
      return <Chart {...props} />;
    case 'checkbox':
      return <Checkbox {...props} />;
    case 'circularprogressbar':
      return <Circularprogressbar {...props} />;
    case 'codeeditor':
      return <Codeeditor {...props} />;
    case 'colorpicker':
      return <Colorpicker {...props} />;
    case 'container':
      return <Container {...props} />;
    case 'customcomponent':
      return <Customcomponent {...props} />;
    case 'datepicker':
      return <Datepicker {...props} />;
    case 'daterangepicker':
      return <Daterangepicker {...props} />;
    case 'divider':
      return <Divider {...props} />;
    case 'divider-horizondal':
      return <DividerHorizondal {...props} />;
    case 'downstatistics':
      return <Downstatistics {...props} />;
    case 'dropdown':
      return <Dropdown {...props} />;
    case 'dropdownV2':
      return <DropdownV2 {...props} />;
    case 'filepicker':
      return <Filepicker {...props} />;
    case 'form':
      return <Form {...props} />;
    case 'frame':
      return <Frame {...props} />;
    case 'group':
      return <Group {...props} />;
    case 'html':
      return <Html {...props} />;
    case 'icon':
      return <Icon {...props} />;
    case 'iframe':
      return <Iframe {...props} />;
    case 'image':
      return <Image {...props} />;
    case 'kanban':
      return <Kanban {...props} />;
    case 'kanbanboard':
      return <Kanbanboard {...props} />;
    case 'link':
      return <Link {...props} />;
    case 'listview':
      return <Listview {...props} />;
    case 'map':
      return <Map {...props} />;
    case 'modal':
      return <Modal {...props} />;
    case 'multiselect':
      return <Multiselect {...props} />;
    case 'multiselectV2':
      return <MultiselectV2 {...props} />;
    case 'numberinput':
      return <Numberinput {...props} />;
    case 'pagination':
      return <Pagination {...props} />;
    case 'passwordinput':
      return <Passwordinput {...props} />;
    case 'pdf':
      return <Pdf {...props} />;
    case 'qrscanner':
      return <Qrscanner {...props} />;
    case 'radio-button':
      return <RadioButton {...props} />;
    case 'rangeslider':
      return <Rangeslider {...props} />;
    case 'rating':
      return <Rating {...props} />;
    case 'richtexteditor':
      return <Texteditor {...props} />;
    case 'spinner':
      return <Spinner {...props} />;
    case 'starrating':
      return <Rating {...props} />;
    case 'statistics':
      return <Statistics {...props} />;
    case 'steps':
      return <Steps {...props} />;
    case 'svgimage':
      return <Svgimage {...props} />;
    case 'table':
      return <Table {...props} />;
    case 'tabs':
      return <Tabs {...props} />;
    case 'tags':
      return <Tags {...props} />;
    case 'text':
      return <Text {...props} />;
    case 'textarea':
      return <TextArea {...props} />;
    case 'textinput':
      return <Textinput {...props} />;
    case 'timeline':
      return <Timeline {...props} />;
    case 'timer':
      return <Timer {...props} />;
    case 'toggleswitch':
      return <Toggleswitch {...props} />;
<<<<<<< HEAD
    case 'toggleswitchlegacy':
=======
    case 'toggleswitchv2':
>>>>>>> bc5580e0
      return <ToggleSwitchV2 {...props} />;
    case 'treeselect':
      return <Treeselect {...props} />;
    case 'upstatistics':
      return <Upstatistics {...props} />;
    case 'verticaldivider':
      return <Verticaldivider {...props} />;

    default:
      return <BoundedBox {...props} />;
  }
};
export default WidgetIcon;<|MERGE_RESOLUTION|>--- conflicted
+++ resolved
@@ -56,10 +56,6 @@
 import Timer from './timer.jsx';
 import Toggleswitch from './toggleswitch.jsx';
 import ToggleSwitchV2 from './toggleswitchV2.jsx';
-<<<<<<< HEAD
-=======
-
->>>>>>> bc5580e0
 import Treeselect from './treeselect.jsx';
 import Upstatistics from './upstatistics.jsx';
 import Verticaldivider from './verticaldivider.jsx';
@@ -180,11 +176,7 @@
       return <Timer {...props} />;
     case 'toggleswitch':
       return <Toggleswitch {...props} />;
-<<<<<<< HEAD
-    case 'toggleswitchlegacy':
-=======
     case 'toggleswitchv2':
->>>>>>> bc5580e0
       return <ToggleSwitchV2 {...props} />;
     case 'treeselect':
       return <Treeselect {...props} />;
