--- conflicted
+++ resolved
@@ -57,12 +57,9 @@
 import Verticaldivider from './verticaldivider.jsx';
 import TimePicker from './timepicker.jsx';
 import DatepickerV2 from './datepickerv2.jsx';
-<<<<<<< HEAD
 import HorizontalDivider from './horizontalDivider.jsx';
-=======
 import PhoneInput from './phoneinput.jsx';
 import EmailInput from './emailinput.jsx';
->>>>>>> 53f265a5
 
 const WidgetIcon = (props) => {
   switch (props.name) {
@@ -110,13 +107,7 @@
     case 'daterangepicker':
       return <Daterangepicker {...props} />;
     case 'horizontaldivider':
-<<<<<<< HEAD
       return <HorizontalDivider {...props} />;
-=======
-      return <Divider {...props} />;
-    case 'divider-horizondal':
-      return <DividerHorizondal {...props} />;
->>>>>>> 53f265a5
     case 'downstatistics':
       return <Downstatistics {...props} />;
     case 'dropdown':
