--- conflicted
+++ resolved
@@ -12,13 +12,8 @@
   return (
     <div data-cy="git-tile">
       <button onClick={gitLogin} className="btn border-0 rounded-2">
-<<<<<<< HEAD
-        <img src="/assets/images/sso-buttons/git.svg" className="h-4" />
-        <span className="px-1">
-=======
         <img src="/assets/images/sso-buttons/git.svg" className="h-4" data-cy="git-icon" />
         <span className="px-1" data-cy="git-sign-in-text">
->>>>>>> 06d4701d
           Sign in with Github
         </span>
       </button>
