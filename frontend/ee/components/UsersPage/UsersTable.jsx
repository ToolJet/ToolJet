--- conflicted
+++ resolved
@@ -29,12 +29,6 @@
           <table data-testid="usersTable" className="users-table table table-vcenter h-100">
             <thead>
               <tr>
-<<<<<<< HEAD
-                <th data-cy="users-table-name-column-header">{translator('header.organization.menus.manageUsers.name', 'Name')}</th>
-                <th data-cy="users-table-email-column-header">{translator('header.organization.menus.manageUsers.email', 'Email')}</th>
-                {users && users[0]?.status ? (
-                  <th data-cy="users-table-status-column-header">{translator('header.organization.menus.manageUsers.status', 'Status')}</th>
-=======
                 <th data-cy="users-table-name-column-header">
                   {translator('header.organization.menus.manageUsers.name', 'Name')}
                 </th>
@@ -45,7 +39,6 @@
                   <th data-cy="users-table-status-column-header">
                     {translator('header.organization.menus.manageUsers.status', 'Status')}
                   </th>
->>>>>>> 8702f15b
                 ) : (
                   <th className="w-1"></th>
                 )}
@@ -125,18 +118,11 @@
                                     data-tooltip-content="Copy invitation link"
                                     width="12"
                                     fill="#889096"
-<<<<<<< HEAD
-                                    
-                                    name="copy"
-                                  />
-                                  <p className="tj-text-xsm" data-cy="copy-invitation-link">Copy link</p>
-=======
                                     name="copy"
                                   />
                                   <p className="tj-text-xsm" data-cy="copy-invitation-link">
                                     Copy link
                                   </p>
->>>>>>> 8702f15b
                                 </span>
                               </CopyToClipboard>
                               <Tooltip id="tooltip-for-copy-invitation-link" className="tooltip" />
