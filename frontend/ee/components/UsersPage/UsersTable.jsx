import React from 'react';
import { CopyToClipboard } from 'react-copy-to-clipboard';
import Avatar from '../../../src/_ui/Avatar';
import Skeleton from 'react-loading-skeleton';
import cx from 'classnames';
import { Pagination } from '@/_components';
import { Tooltip } from 'react-tooltip';

const UsersTable = ({
  isLoading,
  users,
  archivingUser,
  unarchivingUser,
  generateInvitationURL,
  invitationLinkCopyHandler,
  unarchiveOrgUser,
  archiveOrgUser,
  meta,
  pageChanged,
  darkMode,
  translator,
  isLoadingAllUsers,
  openOrganizationModal,
  openEditModal,
}) => {
  return (
    <div className="container-xl mb-4">
      <div className="card">
        <div className="card-table fixedHeader table-responsive table-bordered">
          <table data-testid="usersTable" className="table table-vcenter h-100">
            <thead>
              <tr>
                <th data-cy="name-title">{translator('header.organization.menus.manageUsers.name', 'Name')}</th>
                <th data-cy="email-title">{translator('header.organization.menus.manageUsers.email', 'Email')}</th>
                {isLoadingAllUsers && (
                  <th data-cy="status-title">{translator('header.organization.menus.manageUsers.userType', 'Type')}</th>
                )}
                {users && users[0]?.status && (
                  <th data-cy="status-title">{translator('header.organization.menus.manageUsers.status', 'Status')}</th>
                )}
                {isLoadingAllUsers && (
                  <th data-cy="status-title">
                    {translator('header.organization.menus.manageUsers.worksapces', 'Worksapces')}
                  </th>
                )}
                <th className="w-1"></th>
              </tr>
            </thead>
            {isLoading ? (
              <tbody className="w-100 h-auto">
                {Array.from(Array(4)).map((_item, index) => (
                  <tr key={index}>
                    <td className="col-2 p-3">
                      <div className="d-flex align-items-center">
                        <Skeleton circle="15%" className="col-auto" style={{ width: '35px', height: '35px' }} />
                        <Skeleton className="mx-3" width={100} />
                      </div>
                    </td>
                    <td className="col-4 p-3">
                      <Skeleton />
                    </td>
                    {users && users[0]?.status ? (
                      <td className="col-2 p-3">
                        <Skeleton />
                      </td>
                    ) : (
                      <td className="text-muted col-auto col-1 pt-3">
                        <Skeleton />
                      </td>
                    )}

                    {isLoadingAllUsers && (
                      <td className="text-muted col-auto col-1 pt-3">
                        <Skeleton />
                      </td>
                    )}

                    <td className="text-muted col-auto col-1 pt-3">
                      <Skeleton />
                    </td>
                  </tr>
                ))}
              </tbody>
            ) : (
              <tbody>
                {Array.isArray(users) &&
                  users.length > 0 &&
                  users.map((user) => (
                    <tr key={user.id}>
                      <td className="d-flex align-items-center">
                        <Avatar
                          avatarId={user.avatar_id}
                          text={`${user.first_name ? user.first_name[0] : ''}${
                            user.last_name ? user.last_name[0] : ''
                          }`}
                        />
                        <span className="mx-3" data-cy="user-name">
                          {user.name}
                        </span>
                      </td>
                      <td className="text-muted">
                        <a className="text-reset user-email" data-cy="user-email">
                          {user.email}
                        </a>
                      </td>
                      {isLoadingAllUsers && (
                        <td className="text-muted">
                          <span className="text-muted user-type">{user.user_type}</span>
                        </td>
                      )}
                      {user.status && (
                        <td className="text-muted">
                          <span
                            className={cx('badge me-1 m-1', {
                              'bg-warning': user.status === 'invited',
                              'bg-danger': user.status === 'archived',
                              'bg-success': user.status === 'active',
                            })}
                            data-cy="status-badge"
                          ></span>
                          <small className="user-status" data-cy="user-status">
                            {user.status}
                          </small>
<<<<<<< HEAD
                          {!isLoadingAllUsers && user.status === 'invited' && 'invitation_token' in user ? (
                            <CopyToClipboard text={generateInvitationURL(user)} onCopy={invitationLinkCopyHandler}>
                              <img
                                data-tip="Copy invitation link"
                                className="svg-icon cursor-pointer"
                                src="assets/images/icons/copy.svg"
                                width="15"
                                height="15"
                                data-cy="copy-invitation-link"
                              ></img>
                            </CopyToClipboard>
=======
                          {user.status === 'invited' && 'invitation_token' in user ? (
                            <>
                              <CopyToClipboard text={generateInvitationURL(user)} onCopy={invitationLinkCopyHandler}>
                                <img
                                  data-tooltip-id="tooltip-for-copy-invitation-link"
                                  data-tooltip-content="Copy invitation link"
                                  className="svg-icon cursor-pointer"
                                  src="assets/images/icons/copy.svg"
                                  width="15"
                                  height="15"
                                  data-cy="copy-invitation-link"
                                ></img>
                              </CopyToClipboard>
                              <Tooltip id="tooltip-for-copy-invitation-link" className="tooltip" />
                            </>
>>>>>>> 2dc6ae8e
                          ) : (
                            ''
                          )}
                        </td>
                      )}
                      {isLoadingAllUsers && (
                        <td className="text-muted">
                          <a className="px-2 text-muted workspaces" onClick={() => openOrganizationModal(user)}>
                            View ({user.total_organizations})
                          </a>
                        </td>
                      )}
                      {!isLoadingAllUsers ? (
                        <td>
                          <button
                            type="button"
                            style={{ minWidth: '100px' }}
                            className={cx('btn btn-sm', {
                              'btn-outline-success': user.status === 'archived',
                              'btn-outline-danger': user.status === 'active' || user.status === 'invited',
                              'btn-loading': unarchivingUser === user.id || archivingUser === user.id,
                            })}
                            disabled={unarchivingUser === user.id || archivingUser === user.id}
                            onClick={() => {
                              user.status === 'archived' ? unarchiveOrgUser(user.id) : archiveOrgUser(user.id);
                            }}
                            data-cy="user-state"
                          >
                            {user.status === 'archived'
                              ? translator('header.organization.menus.manageUsers.unarchive', 'Unarchive')
                              : translator('header.organization.menus.manageUsers.archive', 'Archive')}
                          </button>
                        </td>
                      ) : (
                        <td>
                          <button
                            type="button"
                            style={{
                              minWidth: '100px',
                              background: darkMode ? '#263342' : 'inherit',
                              color: darkMode ? '#fff' : 'inherit',
                            }}
                            className={'btn btn-sm'}
                            onClick={() => openEditModal(user)}
                            data-cy="edit-user"
                          >
                            {translator('header.organization.menus.manageUsers.edit', 'Edit')}
                          </button>
                        </td>
                      )}
                    </tr>
                  ))}
              </tbody>
            )}
          </table>
        </div>
        {meta?.total_count > 10 && (
          <Pagination
            currentPage={meta.current_page}
            count={meta.total_count}
            pageChanged={pageChanged}
            itemsPerPage={10}
            darkMode={darkMode}
          />
        )}
      </div>
    </div>
  );
};

export default UsersTable;<|MERGE_RESOLUTION|>--- conflicted
+++ resolved
@@ -121,19 +121,6 @@
                           <small className="user-status" data-cy="user-status">
                             {user.status}
                           </small>
-<<<<<<< HEAD
-                          {!isLoadingAllUsers && user.status === 'invited' && 'invitation_token' in user ? (
-                            <CopyToClipboard text={generateInvitationURL(user)} onCopy={invitationLinkCopyHandler}>
-                              <img
-                                data-tip="Copy invitation link"
-                                className="svg-icon cursor-pointer"
-                                src="assets/images/icons/copy.svg"
-                                width="15"
-                                height="15"
-                                data-cy="copy-invitation-link"
-                              ></img>
-                            </CopyToClipboard>
-=======
                           {user.status === 'invited' && 'invitation_token' in user ? (
                             <>
                               <CopyToClipboard text={generateInvitationURL(user)} onCopy={invitationLinkCopyHandler}>
@@ -149,7 +136,6 @@
                               </CopyToClipboard>
                               <Tooltip id="tooltip-for-copy-invitation-link" className="tooltip" />
                             </>
->>>>>>> 2dc6ae8e
                           ) : (
                             ''
                           )}
