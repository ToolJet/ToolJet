--- conflicted
+++ resolved
@@ -7,12 +7,9 @@
 import { Tooltip } from 'react-tooltip';
 import UsersActionMenu from './UsersActionMenu';
 import { humanizeifDefaultGroupName, decodeEntities } from '@/_helpers/utils';
-<<<<<<< HEAD
 import { ToolTip } from '@/_components/ToolTip';
 
-=======
 import Spinner from 'react-bootstrap/Spinner';
->>>>>>> e0a58996
 const UsersTable = ({
   isLoading,
   users,
