--- conflicted
+++ resolved
@@ -7,14 +7,10 @@
 import SolidIcon from '@/_ui/Icon/SolidIcons';
 import { Tooltip } from 'react-tooltip';
 import UsersActionMenu from './UsersActionMenu';
-<<<<<<< HEAD
-import { humanizeifDefaultGroupName } from '@/_helpers/utils';
+import { humanizeifDefaultGroupName, decodeEntities } from '@/_helpers/utils';
 import { ResetPasswordModal } from '@/_components/ResetPasswordModal';
 import OverflowTooltip from '@/_components/OverflowTooltip';
 import { NoActiveWorkspaceModal } from './NoActiveWorkspaceModal';
-=======
-import { humanizeifDefaultGroupName, decodeEntities } from '@/_helpers/utils';
->>>>>>> da93579e
 
 const UsersTable = ({
   isLoading,
@@ -139,11 +135,7 @@
                           className="mx-3 tj-text tj-text-sm"
                           data-cy={`${user.name.toLowerCase().replace(/\s+/g, '-')}-user-name`}
                         >
-<<<<<<< HEAD
-                          <OverflowTooltip>{user.name}</OverflowTooltip>
-=======
-                          {decodeEntities(user.name)}
->>>>>>> da93579e
+                          <OverflowTooltip>{decodeEntities(user.name)}</OverflowTooltip>
                         </span>
                       </td>
                       <td className="text-muted">
