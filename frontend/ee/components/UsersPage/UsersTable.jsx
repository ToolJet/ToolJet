--- conflicted
+++ resolved
@@ -32,33 +32,26 @@
           <table data-testid="usersTable" className="users-table table table-vcenter h-100">
             <thead>
               <tr>
-<<<<<<< HEAD
-                <th data-cy="name-title">{translator('header.organization.menus.manageUsers.name', 'Name')}</th>
-                <th data-cy="email-title">{translator('header.organization.menus.manageUsers.email', 'Email')}</th>
-                {isLoadingAllUsers && (
-                  <th data-cy="status-title">{translator('header.organization.menus.manageUsers.userType', 'Type')}</th>
-                )}
-                {users && users[0]?.status && (
-                  <th data-cy="status-title">{translator('header.organization.menus.manageUsers.status', 'Status')}</th>
-                )}
-                {isLoadingAllUsers && (
-                  <th data-cy="status-title">
-                    {translator('header.organization.menus.manageUsers.worksapces', 'Worksapces')}
-                  </th>
-=======
                 <th data-cy="users-table-name-column-header">
                   {translator('header.organization.menus.manageUsers.name', 'Name')}
                 </th>
                 <th data-cy="users-table-email-column-header">
                   {translator('header.organization.menus.manageUsers.email', 'Email')}
                 </th>
+                {isLoadingAllUsers && (
+                  <th data-cy="status-title">{translator('header.organization.menus.manageUsers.userType', 'Type')}</th>
+                )}
                 {users && users[0]?.status ? (
                   <th data-cy="users-table-status-column-header">
                     {translator('header.organization.menus.manageUsers.status', 'Status')}
                   </th>
                 ) : (
                   <th className="w-1"></th>
->>>>>>> 4759e282
+                )}
+                {isLoadingAllUsers && (
+                  <th data-cy="status-title">
+                    {translator('header.organization.menus.manageUsers.worksapces', 'Worksapces')}
+                  </th>
                 )}
                 <th className="w-1"></th>
                 <th className="w-1"></th>
@@ -163,7 +156,6 @@
                           )}
                         </td>
                       )}
-<<<<<<< HEAD
                       {isLoadingAllUsers && (
                         <td className="text-muted">
                           <a className="px-2 text-muted workspaces" onClick={() => openOrganizationModal(user)}>
@@ -173,63 +165,40 @@
                       )}
                       {!isLoadingAllUsers ? (
                         <td>
-                          <button
-                            type="button"
+                          <ButtonSolid
+                            variant="dangerSecondary"
                             style={{ minWidth: '100px' }}
-                            className={cx('btn btn-sm', {
-                              'btn-outline-success': user.status === 'archived',
-                              'btn-outline-danger': user.status === 'active' || user.status === 'invited',
-                              'btn-loading': unarchivingUser === user.id || archivingUser === user.id,
-                            })}
+                            className="workspace-user-archive-btn tj-text-xsm"
                             disabled={unarchivingUser === user.id || archivingUser === user.id}
+                            leftIcon="archive"
+                            fill="#E54D2E"
+                            iconWidth="12"
                             onClick={() => {
                               user.status === 'archived' ? unarchiveOrgUser(user.id) : archiveOrgUser(user.id);
                             }}
-                            data-cy="user-state"
+                            data-cy="button-user-status-change"
                           >
                             {user.status === 'archived'
                               ? translator('header.organization.menus.manageUsers.unarchive', 'Unarchive')
                               : translator('header.organization.menus.manageUsers.archive', 'Archive')}
-                          </button>
+                          </ButtonSolid>
                         </td>
                       ) : (
                         <td>
-                          <button
-                            type="button"
-                            style={{
-                              minWidth: '100px',
-                              background: darkMode ? '#263342' : 'inherit',
-                              color: darkMode ? '#fff' : 'inherit',
-                            }}
-                            className={'btn btn-sm'}
+                          <ButtonSolid
+                            variant="dangerSecondary"
+                            style={{ minWidth: '100px' }}
+                            className="workspace-user-archive-btn tj-text-xsm"
+                            leftIcon="edit"
+                            fill="#E54D2E"
+                            iconWidth="12"
                             onClick={() => openEditModal(user)}
                             data-cy="edit-user"
                           >
                             {translator('header.organization.menus.manageUsers.edit', 'Edit')}
-                          </button>
-                        </td>
-                      )}
-=======
-                      <td>
-                        <ButtonSolid
-                          variant="dangerSecondary"
-                          style={{ minWidth: '100px' }}
-                          className="workspace-user-archive-btn tj-text-xsm"
-                          disabled={unarchivingUser === user.id || archivingUser === user.id}
-                          leftIcon="archive"
-                          fill="#E54D2E"
-                          iconWidth="12"
-                          onClick={() => {
-                            user.status === 'archived' ? unarchiveOrgUser(user.id) : archiveOrgUser(user.id);
-                          }}
-                          data-cy="button-user-status-change"
-                        >
-                          {user.status === 'archived'
-                            ? translator('header.organization.menus.manageUsers.unarchive', 'Unarchive')
-                            : translator('header.organization.menus.manageUsers.archive', 'Archive')}
-                        </ButtonSolid>
-                      </td>
->>>>>>> 4759e282
+                          </ButtonSolid>
+                        </td>
+                      )}
                     </tr>
                   ))}
               </tbody>
