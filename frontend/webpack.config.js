--- conflicted
+++ resolved
@@ -12,7 +12,6 @@
 const ASSET_PATH = process.env.ASSET_PATH || '/';
 
 module.exports = {
-  entry: './src/index.jsx',
   mode: environment,
   optimization: {
     usedExports: true,
@@ -95,15 +94,11 @@
     }),
   ],
   devServer: {
-<<<<<<< HEAD
     historyApiFallback: { index: ASSET_PATH },
-=======
-    historyApiFallback: true,
     static: {
       directory: path.resolve(__dirname, 'assets'),
       publicPath: '/assets/',
     },
->>>>>>> d1df4a71
   },
   output: {
     publicPath: ASSET_PATH,
