--- conflicted
+++ resolved
@@ -79,11 +79,7 @@
 }
 
 if (isDevEnv) {
-<<<<<<< HEAD
-  plugins.push(new ReactRefreshWebpackPlugin({overlay: false}));
-=======
   plugins.push(new ReactRefreshWebpackPlugin({ overlay: false }));
->>>>>>> 55776557
 }
 
 module.exports = {
