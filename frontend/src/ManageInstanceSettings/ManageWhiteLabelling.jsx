import React from 'react';
import { whiteLabellingService, authenticationService, licenseService } from '@/_services';
import { toast } from 'react-hot-toast';
import { Tooltip as ReactTooltip } from 'react-tooltip';
import { withTranslation } from 'react-i18next';
import ErrorBoundary from '@/Editor/ErrorBoundary';
import Skeleton from 'react-loading-skeleton';
import { ButtonSolid } from '@/_ui/AppButton/AppButton';
import _ from 'lodash';
import { LicenseBannerCloud } from '@/LicenseBannerCloud';
class ManageWhiteLabellingComponent extends React.Component {
  constructor(props) {
    super(props);

    this.state = {
      currentUser: authenticationService.currentUserValue,
      isSaving: false,
      isLoading: false,
      errors: {},
      settings: {},
      initialSettings: {},
      hasChanges: false,
      featureAccess: {},
    };
  }

  componentDidMount() {
    this.fetchFeatureAccess();
    this.fetchSettings();
  }

  setDisabledStatus = (licenseData) => {
    const disabled =
      licenseData?.licenseStatus?.isExpired ||
      !licenseData?.licenseStatus?.isLicenseValid ||
      licenseData?.whiteLabelling !== true;
    this.setState({ disabled });
  };

  fetchFeatureAccess = () => {
    this.setState({ isLoading: true });
    licenseService.getFeatureAccess().then((data) => {
      this.setDisabledStatus(data);
      this.setState({ isLoading: false, featureAccess: data });
    });
  };

  fetchSettings = () => {
    this.setState({ isLoading: true });
    whiteLabellingService
      .get()
      .then((data) => {
        this.setInitialValues(data);
        this.setState({ isLoading: false, hasChanges: false });
      })
      .catch(({ error }) => {
        toast.error(error, { position: 'top-center' });
        this.setState({ isLoading: false });
      });
  };

  setInitialValues = (data) => {
    this.setState({
      settings: _.cloneDeep(data),
      initialSettings: _.cloneDeep(data),
    });
  };

  hasSettingsChanged = () => {
    return !_.isEqual(this.state.settings, this.state.initialSettings);
  };

  reset = () => {
    this.setState({ settings: this.state.initialSettings, hasChanges: false });
  };

  saveSettings = () => {
    this.setState({ isSaving: true });

    const transformedSettings = this.transformKeysToCamelCase(this.state.settings);

    whiteLabellingService
      .update(transformedSettings)
      .then(() => {
        window.location.reload();
        this.setState({ isSaving: false, hasChanges: false });
        this.fetchSettings();
      })
      .catch(({ error }) => {
        toast.error(error, { position: 'top-center' });
        this.reset();
        this.setState({ isSaving: false });
      });
  };

  returnBooleanValue = (value) => (value === 'true' ? true : false);

  optionsChanged = (key, newValue) => {
    this.setState((prevState) => {
      const updatedSettings = {
        ...prevState.settings,
        [key]: newValue,
      };
      return {
        settings: updatedSettings,
        hasChanges: !_.isEqual(updatedSettings, this.state.initialSettings),
      };
    });
  };

  transformKeysToCamelCase = (data) => {
    const transformedData = {};
    for (const key in data) {
      if (data.hasOwnProperty(key)) {
        const camelCaseKey = key
          .split(' ')
          .map((word, index) =>
            index === 0 ? word.toLowerCase() : word.charAt(0).toUpperCase() + word.slice(1).toLowerCase()
          )
          .join('');
        transformedData[camelCaseKey] = data[key];
      }
    }
    return transformedData;
  };

  render() {
    const { settings, isSaving, disabled, isLoading, featureAccess } = this.state;
    const isTrial = featureAccess?.licenseStatus?.licenseType === 'trial';
    return (
      <ErrorBoundary showFallback={true}>
        <div className="wrapper instance-settings-page animation-fade">
          <ReactTooltip type="dark" effect="solid" delayShow={250} />

          <div className="page-wrapper">
            <div className="container-xl">
              <div className="card">
                <div className="card-header">
                  <div className="title-banner-wrapper">
                    <div className="card-title" data-cy="card-title">
                      {this.props.t(
                        'header.organization.menus.manageInstanceSettings.instanceSettings',
                        'White labelling'
                      )}
                    </div>
<<<<<<< HEAD
                    {disabled && (
                      <LicenseBannerCloud isAvailable={false} showPaidFeatureBanner={true}></LicenseBannerCloud>
=======
                    {(disabled || isTrial) && (
                      <LicenseBanner isAvailable={false} showPaidFeatureBanner={true}></LicenseBanner>
>>>>>>> e18e7865
                    )}
                  </div>
                </div>
                <div className="card-body">
                  <div
                    className="card-content"
                    style={{
                      display: 'flex',
                      width: '516px',
                      flexDirection: 'column',
                      alignItems: 'flex-start',
                    }}
                  >
                    {!isLoading && Object.keys(settings).length !== 0 ? (
                      <form noValidate>
                        <div key="App Logo" className="form-group mb-3">
                          <label className="form-label" data-cy="app-logo-label">
                            App Logo
                          </label>
                          <div className="tj-app-input">
                            <div>
                              <input
                                className="form-control"
                                type="text"
                                onChange={(e) => this.optionsChanged('App Logo', e.target.value)}
                                aria-describedby="emailHelp"
                                value={settings['App Logo']}
                                data-cy={`input-field-app-logo`}
                                style={{ width: '516px' }}
                                placeholder={'https://app.tooljet.com/logo.svg' || 'Enter App Logo'}
                                disabled={disabled}
                              />
                              <div className="help-text">
                                <div
                                  data-cy="app-logo-help-text"
                                  style={{
                                    color: 'var(--slate-light-10, var(--slate-10, #7E868C))',
                                    fontFamily: 'IBM Plex Sans',
                                    fontSize: '10px',
                                    fontStyle: 'normal',
                                    fontWeight: 400,
                                  }}
                                >
                                  This will be used for branding across the app. Required dimensions of the logo- width
                                  130px & height 26px
                                </div>
                              </div>
                            </div>
                          </div>
                        </div>

                        <div key="Page Title" className="form-group mb-3">
                          <label className="form-label" data-cy="page-title-label">
                            Page Title
                          </label>
                          <div className="tj-app-input">
                            <div>
                              <input
                                className="form-control"
                                type="text"
                                onChange={(e) => this.optionsChanged('Page Title', e.target.value)}
                                aria-describedby="emailHelp"
                                value={settings['Page Title']}
                                data-cy={`input-field-page-title`}
                                style={{ width: '516px' }}
                                placeholder={'ToolJet' || 'Enter app title'}
                                disabled={disabled}
                              />
                              <div className="help-text">
                                <div
                                  data-cy="page-title-help-text"
                                  style={{
                                    color: 'var(--slate-light-10, var(--slate-10, #7E868C))',
                                    fontFamily: 'IBM Plex Sans',
                                    fontSize: '10px',
                                    fontStyle: 'normal',
                                    fontWeight: 400,
                                  }}
                                >
                                  This will be displayed as the browser page title
                                </div>
                              </div>
                            </div>
                          </div>
                        </div>

                        <div key="Favicon" className="form-group mb-3">
                          <label className="form-label" data-cy="fav-icon-label">
                            Favicon
                          </label>
                          <div className="tj-app-input">
                            <div>
                              <input
                                className="form-control"
                                type="text"
                                onChange={(e) => this.optionsChanged('Favicon', e.target.value)}
                                aria-describedby="emailHelp"
                                value={settings['Favicon']}
                                data-cy={`input-field-fav-icon`}
                                style={{ width: '516px' }}
                                placeholder={'https://app.tooljet.com/favico.png' || 'Enter favicon'}
                                disabled={disabled}
                              />
                              <div className="help-text">
                                <div
                                  data-cy="fav-icon-help-text"
                                  style={{
                                    color: 'var(--slate-light-10, var(--slate-10, #7E868C))',
                                    fontFamily: 'IBM Plex Sans',
                                    fontSize: '10px',
                                    fontStyle: 'normal',
                                    fontWeight: 400,
                                  }}
                                >
                                  This will be displayed in the address bar of the browser. Required dimensions of the
                                  logo- 16x16px or 32x32px
                                </div>
                              </div>
                            </div>
                          </div>
                        </div>
                      </form>
                    ) : (
                      <>
                        <div>
                          <Skeleton className="mb-2" />
                          <Skeleton />
                        </div>
                        <div className="row mt-4">
                          <div className=" col-1">
                            <Skeleton />
                          </div>
                          <div className="col-1">
                            <Skeleton />
                          </div>
                        </div>
                      </>
                    )}
                  </div>
                </div>
                <div className="card-footer">
                  <button type="button" className="btn btn-light mr-2" onClick={this.reset} data-cy="cancel-button">
                    {this.props.t('globals.cancel', 'Cancel')}
                  </button>
                  <ButtonSolid
                    onClick={this.saveSettings}
                    disabled={isSaving || disabled || !this.hasSettingsChanged()}
                    data-cy="save-button"
                    variant="primary"
                    className={`btn mx-2 btn-primary ${isSaving ? 'btn-loading' : ''}`}
                    leftIcon="floppydisk"
                    fill="#fff"
                    iconWidth="20"
                  >
                    {this.props.t('globals.savechanges', 'Save')}
                  </ButtonSolid>
                </div>
              </div>
            </div>
          </div>
        </div>
      </ErrorBoundary>
    );
  }
}

export const ManageWhiteLabelling = withTranslation()(ManageWhiteLabellingComponent);<|MERGE_RESOLUTION|>--- conflicted
+++ resolved
@@ -143,13 +143,8 @@
                         'White labelling'
                       )}
                     </div>
-<<<<<<< HEAD
-                    {disabled && (
+                    {(disabled || isTrial) && (
                       <LicenseBannerCloud isAvailable={false} showPaidFeatureBanner={true}></LicenseBannerCloud>
-=======
-                    {(disabled || isTrial) && (
-                      <LicenseBanner isAvailable={false} showPaidFeatureBanner={true}></LicenseBanner>
->>>>>>> e18e7865
                     )}
                   </div>
                 </div>
