import React from 'react';
import { instanceSettingsService, authenticationService, licenseService } from '@/_services';
import { toast } from 'react-hot-toast';
import { Tooltip as ReactTooltip } from 'react-tooltip';
import { withTranslation } from 'react-i18next';
import ErrorBoundary from '@/Editor/ErrorBoundary';
import Skeleton from 'react-loading-skeleton';
import { ButtonSolid } from '@/_ui/AppButton/AppButton';
import _ from 'lodash';

class ManageInstanceSettingsComponent extends React.Component {
  constructor(props) {
    super(props);
    this.state = {
      currentUser: authenticationService.currentUserValue,
      isSaving: false,
      isLoading: false,
      errors: {},
      settings: [],
      options: {},
      hasChanges: false,
      disabled: false,
      initialOptions: {},
      featureAccess: {},
    };
  }

  componentDidMount() {
    this.fetchFeatureAccess();
    this.fetchSettings();
  }

  setDisabledStatus = (licenseStatus) => {
    const disabled = licenseStatus?.isExpired || !licenseStatus?.isLicenseValid;
    this.setState({ disabled });
  };

  fetchFeatureAccess = () => {
    this.setState({ isLoading: true });
    licenseService.getFeatureAccess().then((data) => {
      this.setDisabledStatus(data?.licenseStatus);
      this.setState({ isLoading: false, featureAccess: data });
    });
  };

  fetchSettings = () => {
    this.setState({ isLoading: true });
    instanceSettingsService
      .fetchSettings()
      .then((data) => {
        this.setInitialValues(data);
        this.setState({ isLoading: false, hasChanges: false });
      })
      .catch(({ error }) => {
        toast.error(error, { position: 'top-center' });
        this.setState({ isLoading: false });
      });
  };

  setInitialValues = (data) => {
    this.setState({
      settings: data,
      options: _.cloneDeep(data?.settings),
      initialOptions: _.cloneDeep(data?.settings),
    });
  };

  reset = () => {
    this.setState({ options: this.state.initialOptions }, () => this.checkForChanges());
  };

  saveSettings = () => {
    this.setState({ isSaving: true });
    instanceSettingsService
      .update(this.state.options)
      .then(() => {
        toast.success('Instance settings have been updated', {
          position: 'top-center',
        });
        this.setState({ isSaving: false, hasChanges: false });
        this.fetchSettings();
      })
      .catch(({ error }) => {
        toast.error(error, { position: 'top-center' });
        this.setState({ isSaving: false });
      });
  };

  returnBooleanValue = (value) => (value === 'true' ? true : false);

  checkForChanges = () => {
    const hasChanges = !_.isEqual(this.state.options, this.state.initialOptions);
    this.setState({ hasChanges });
  };

  optionsChanged = (key) => {
    const index = this.state.options.findIndex((option) => option.key === key);
    const newOptions = _.cloneDeep(this.state.options);
    const newValue = !this.returnBooleanValue(newOptions[index]?.value);
    newOptions[index].value = newValue.toString();
    this.setState(
      {
        options: [...newOptions],
      },
      () => this.checkForChanges()
    );
  };

  render() {
    const { options, isSaving, disabled, isLoading, hasChanges, featureAccess } = this.state;
    const isTrial = featureAccess?.licenseStatus?.licenseType === 'trial';
    return (
      <ErrorBoundary showFallback={true}>
        <div className="wrapper instance-settings-page animation-fade">
          <ReactTooltip type="dark" effect="solid" delayShow={250} />

          <div className="page-wrapper">
            <div className="container-xl">
              <div className="card">
                <div className="card-header">
<<<<<<< HEAD
                  <div className="card-title" data-cy="card-title">
                    {this.props.t(
                      'header.organization.menus.manageInstanceSettings.instanceSettings',
                      'Manage instance settings'
=======
                  <div className="title-banner-wrapper">
                    <div className="card-title" data-cy="card-title">
                      {this.props.t(
                        'header.organization.menus.manageInstanceSettings.instanceSettings',
                        'Manage instance settings'
                      )}
                    </div>
                    {(disabled || isTrial) && (
                      <LicenseBanner isAvailable={false} showPaidFeatureBanner={true}></LicenseBanner>
>>>>>>> e18e7865
                    )}
                  </div>
                </div>
              </div>
              <div className="card-body">
                <div
                  className="card-content"
                  style={{
                    display: 'flex',
                    width: '370px',
                    flexDirection: 'column',
                    alignItems: 'flex-start',
                  }}
                >
                  {!isLoading && Object.entries(options) != 0 ? (
                    <form noValidate>
                      {options.map((option) => (
                        <div key={option?.key} className="form-group mb-3">
                          {option && (
                            <label className="form-check form-switch">
                              <input
                                className="form-check-input"
                                type="checkbox"
                                onChange={() => this.optionsChanged(option?.key)}
                                checked={option.value === 'true'}
                                data-cy="form-check-input"
                                disabled={disabled}
                              />
                              <span className="form-check-label" data-cy="form-check-label">
                                {this.props.t(option?.label_key, option?.label)}
                              </span>
                              <div className="help-text">
                                <div data-cy="instance-settings-help-text">
                                  {this.props.t(option?.helper_text_key, option?.helper_text)}
                                </div>
                              </div>
                            </label>
                          )}
                        </div>
                      ))}
                    </form>
                  ) : (
                    <>
                      <div>
                        <Skeleton className="mb-2" />
                        <Skeleton />
                      </div>
                      <div className="row mt-4">
                        <div className=" col-1">
                          <Skeleton />
                        </div>
                        <div className="col-1">
                          <Skeleton />
                        </div>
                      </div>
                    </>
                  )}
                </div>
              </div>
              <div className="card-footer">
                <button type="button" className="btn btn-light mr-2" onClick={this.reset} data-cy="cancel-button">
                  {this.props.t('globals.cancel', 'Cancel')}
                </button>
                <ButtonSolid
                  onClick={this.saveSettings}
                  disabled={isSaving || disabled || !hasChanges}
                  data-cy="save-button"
                  variant="primary"
                  className={`btn mx-2 btn-primary ${isSaving ? 'btn-loading' : ''}`}
                  leftIcon="floppydisk"
                  fill="#fff"
                  iconWidth="20"
                >
                  {this.props.t('globals.savechanges', 'Save')}
                </ButtonSolid>
              </div>
            </div>
          </div>
        </div>
      </ErrorBoundary>
    );
  }
}

export const ManageInstanceSettings = withTranslation()(ManageInstanceSettingsComponent);<|MERGE_RESOLUTION|>--- conflicted
+++ resolved
@@ -7,6 +7,7 @@
 import Skeleton from 'react-loading-skeleton';
 import { ButtonSolid } from '@/_ui/AppButton/AppButton';
 import _ from 'lodash';
+import { LicenseBannerCloud } from '@/LicenseBannerCloud';
 
 class ManageInstanceSettingsComponent extends React.Component {
   constructor(props) {
@@ -118,12 +119,6 @@
             <div className="container-xl">
               <div className="card">
                 <div className="card-header">
-<<<<<<< HEAD
-                  <div className="card-title" data-cy="card-title">
-                    {this.props.t(
-                      'header.organization.menus.manageInstanceSettings.instanceSettings',
-                      'Manage instance settings'
-=======
                   <div className="title-banner-wrapper">
                     <div className="card-title" data-cy="card-title">
                       {this.props.t(
@@ -132,8 +127,7 @@
                       )}
                     </div>
                     {(disabled || isTrial) && (
-                      <LicenseBanner isAvailable={false} showPaidFeatureBanner={true}></LicenseBanner>
->>>>>>> e18e7865
+                      <LicenseBannerCloud isAvailable={false} showPaidFeatureBanner={true}></LicenseBannerCloud>
                     )}
                   </div>
                 </div>
