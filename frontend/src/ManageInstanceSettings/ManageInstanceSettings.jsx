--- conflicted
+++ resolved
@@ -7,11 +7,7 @@
 import Skeleton from 'react-loading-skeleton';
 import { ButtonSolid } from '@/_ui/AppButton/AppButton';
 import _ from 'lodash';
-<<<<<<< HEAD
 import { LicenseBannerCloud } from '@/LicenseBannerCloud';
-=======
-import { ToolTip } from '@/_components/ToolTip';
->>>>>>> 7f96dede
 
 class ManageInstanceSettingsComponent extends React.Component {
   constructor(props) {
@@ -134,7 +130,6 @@
                     )}
                   </div>
                 </div>
-<<<<<<< HEAD
               </div>
               <div className="card-body">
                 <div
@@ -181,57 +176,6 @@
                       </div>
                       <div className="row mt-4">
                         <div className=" col-1">
-=======
-                <div className="card-body">
-                  <div
-                    className="card-content"
-                    style={{
-                      display: 'flex',
-                      width: '370px',
-                      flexDirection: 'column',
-                      alignItems: 'flex-start',
-                    }}
-                  >
-                    {!isLoading && Object.entries(options) != 0 ? (
-                      <form noValidate>
-                        {options.map((option) => (
-                          <div key={option?.key} className="form-group mb-3">
-                            {option && (
-                              <ToolTip
-                                message="Personal workspace must be enabled for sign up to instance"
-                                placement="left"
-                                show={option.key === 'ALLOW_PERSONAL_WORKSPACE' && isSignUpEnabled}
-                              >
-                                <label className="form-check form-switch">
-                                  <input
-                                    className="form-check-input"
-                                    type="checkbox"
-                                    onChange={() => this.optionsChanged(option?.key)}
-                                    checked={option.value === 'true'}
-                                    data-cy="form-check-input"
-                                    disabled={
-                                      disabled || (option.key === 'ALLOW_PERSONAL_WORKSPACE' && isSignUpEnabled)
-                                    }
-                                  />
-                                  <span className="form-check-label" data-cy="form-check-label">
-                                    {this.props.t(option?.label_key, option?.label)}
-                                  </span>
-                                  <div className="help-text">
-                                    <div data-cy="instance-settings-help-text">
-                                      {this.props.t(option?.helper_text_key, option?.helper_text)}
-                                    </div>
-                                  </div>
-                                </label>
-                              </ToolTip>
-                            )}
-                          </div>
-                        ))}
-                      </form>
-                    ) : (
-                      <>
-                        <div>
-                          <Skeleton className="mb-2" />
->>>>>>> 7f96dede
                           <Skeleton />
                         </div>
                         <div className="col-1">
