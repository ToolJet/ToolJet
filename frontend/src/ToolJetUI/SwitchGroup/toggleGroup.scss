--- conflicted
+++ resolved
@@ -1,25 +1,14 @@
 .ToggleGroup {
   display: inline-flex;
-<<<<<<< HEAD
   background-color: var(--controls-switch-tag);
-=======
-  background-color: var(--slate4);
->>>>>>> d36cc449
   border-radius: 6px;
   box-shadow: 0 2px 10px var(--black-a7);
   width: 142px;
-  // padding: 1px;
 }
 
 .ToggleGroupItem {
   all: unset;
-<<<<<<< HEAD
-  // background-color: var(--slate4);
   color: var(--text-disabled);
-=======
-  background-color: var(--slate4);
-  color: var(--slate9);
->>>>>>> d36cc449
   min-height: 28px;
   display: flex;
   font-size: 12px;
@@ -50,16 +39,10 @@
   padding: 2px 2px;
 
   .toggle-item {
-<<<<<<< HEAD
     border-radius: 5px;
     background: var(--controls-switch-tab);
     box-shadow: 0px 1px 0px 0px rgba(0, 0, 0, 0.10);
     color: var(--text-default);
-=======
-    background-color: white;
-    color: var(--indigo9);
-    border-radius: 6px;
->>>>>>> d36cc449
     padding: 4px;
     height: 28px;
     font-size: 10px;
@@ -72,14 +55,8 @@
 
     svg {
       path {
-<<<<<<< HEAD
         fill: var(--text-default) !important;
-=======
-        fill: var(--indigo9) !important;
->>>>>>> d36cc449
-
       }
-
     }
   }
 }
