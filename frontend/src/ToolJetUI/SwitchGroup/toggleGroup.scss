.ToggleGroup {
  display: inline-flex;
  background-color: var(--controls-switch-tag);
  border-radius: 6px;
  box-shadow: 0 2px 10px var(--black-a7);
  width: 142px;
}

.ToggleGroupItem {
  all: unset;
  color: var(--text-disabled);
  min-height: 28px;
  display: flex;
  font-size: 12px;
  line-height: 20px;
  font-weight: 500;
  align-items: center;
  justify-content: center;
  padding: 2px 2px;
  border-radius: 6px;
  width: 100%;
  font-size: 10px;

}

.ToggleGroupItem:first-child {
  margin-left: 0;
  border-top-left-radius: 4px;
  border-bottom-left-radius: 4px;
}

.ToggleGroupItem:last-child {
  border-top-right-radius: 4px;
  border-bottom-right-radius: 4px;
}

.ToggleGroupItem[data-state='on'] {
  padding: 2px 2px;

  .toggle-item {
    border-radius: 5px;
    background: var(--controls-switch-tab);
    box-shadow: 0px 1px 0px 0px rgba(0, 0, 0, 0.10);
    color: var(--text-default);
    padding: 4px;
<<<<<<< HEAD
    svg{
      path{
        fill: var(--indigo9);
=======
    height: 28px;
    font-size: 10px;
    width: 100%;
    text-align: center;
    display: flex;
    align-items: center;
    justify-content: center;
    font-size: 10px;

    svg {
      path {
        fill: var(--text-default) !important;
>>>>>>> 983f3912
      }
    }
  }
}

.ToggleGroupItem:focus {
  position: relative;
}<|MERGE_RESOLUTION|>--- conflicted
+++ resolved
@@ -43,11 +43,6 @@
     box-shadow: 0px 1px 0px 0px rgba(0, 0, 0, 0.10);
     color: var(--text-default);
     padding: 4px;
-<<<<<<< HEAD
-    svg{
-      path{
-        fill: var(--indigo9);
-=======
     height: 28px;
     font-size: 10px;
     width: 100%;
@@ -60,7 +55,6 @@
     svg {
       path {
         fill: var(--text-default) !important;
->>>>>>> 983f3912
       }
     }
   }
