--- conflicted
+++ resolved
@@ -4,18 +4,10 @@
   border-radius: 6px;
   box-shadow: 0 2px 10px var(--black-a7);
   width: 142px;
-<<<<<<< HEAD
-  // padding: 1px;
-=======
->>>>>>> c1c3f856
 }
 
 .ToggleGroupItem {
   all: unset;
-<<<<<<< HEAD
-  // background-color: var(--slate4);
-=======
->>>>>>> c1c3f856
   color: var(--text-disabled);
   min-height: 28px;
   display: flex;
@@ -26,12 +18,7 @@
   justify-content: center;
   padding: 2px 2px;
   border-radius: 6px;
-<<<<<<< HEAD
   width: 100%;
-=======
-  width: 67px;
-
->>>>>>> c1c3f856
   font-size: 10px;
 
 }
@@ -68,13 +55,7 @@
     svg {
       path {
         fill: var(--text-default) !important;
-<<<<<<< HEAD
-
       }
-
-=======
-      }
->>>>>>> c1c3f856
     }
   }
 }
