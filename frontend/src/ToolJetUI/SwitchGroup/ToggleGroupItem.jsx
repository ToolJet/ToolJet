import React from 'react';
// eslint-disable-next-line import/no-unresolved
import * as ToggleGroup from '@radix-ui/react-toggle-group';
import SolidIcon from '@/_ui/Icon/SolidIcons';

const ToggleGroupItem = ({ children, value, isIcon, ...restProps }) => {
  return (
    <ToggleGroup.Item className="ToggleGroupItem" value={value} {...restProps}>
      <div className="toggle-item">
        {!isIcon ? (
          children
        ) : (
          <SolidIcon
            data-tooltip-id="tooltip-for-copy-invitation-link"
            data-tooltip-content="Copy invitation link"
<<<<<<< HEAD
            width="14"
=======
            width="12"
>>>>>>> c1c3f856
            fill="#889096"
            name={children}
          />
        )}
      </div>
    </ToggleGroup.Item>
  );
};

export default ToggleGroupItem;<|MERGE_RESOLUTION|>--- conflicted
+++ resolved
@@ -13,11 +13,7 @@
           <SolidIcon
             data-tooltip-id="tooltip-for-copy-invitation-link"
             data-tooltip-content="Copy invitation link"
-<<<<<<< HEAD
-            width="14"
-=======
             width="12"
->>>>>>> c1c3f856
             fill="#889096"
             name={children}
           />
