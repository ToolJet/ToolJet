import React from 'react';
// eslint-disable-next-line import/no-unresolved
import * as ToggleGroup from '@radix-ui/react-toggle-group';
import SolidIcon from '@/_ui/Icon/SolidIcons';

const ToggleGroupItem = ({ children, value, isIcon, ...restProps }) => {
  return (
    <ToggleGroup.Item className="ToggleGroupItem" value={value} {...restProps}>
<<<<<<< HEAD
      <div className="toggle-item">
=======
      <div className="toggle-item" data-cy={`togglr-button-${value}`}>
>>>>>>> 983f3912
        {!isIcon ? (
          children
        ) : (
          <SolidIcon
            data-tooltip-id="tooltip-for-copy-invitation-link"
            data-tooltip-content="Copy invitation link"
            width="12"
            fill="#889096"
            name={children}
          />
        )}
      </div>
    </ToggleGroup.Item>
  );
};

export default ToggleGroupItem;<|MERGE_RESOLUTION|>--- conflicted
+++ resolved
@@ -6,11 +6,7 @@
 const ToggleGroupItem = ({ children, value, isIcon, ...restProps }) => {
   return (
     <ToggleGroup.Item className="ToggleGroupItem" value={value} {...restProps}>
-<<<<<<< HEAD
-      <div className="toggle-item">
-=======
       <div className="toggle-item" data-cy={`togglr-button-${value}`}>
->>>>>>> 983f3912
         {!isIcon ? (
           children
         ) : (
