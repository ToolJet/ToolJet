--- conflicted
+++ resolved
@@ -4,7 +4,7 @@
 import GitSSOLoginButton from '@ee/components/LoginPage/GitSSOLoginButton';
 import OnBoardingForm from '../OnBoardingForm/OnBoardingForm';
 import { authenticationService } from '@/_services';
-import { useLocation, useNavigate, useParams } from 'react-router-dom';
+import { useLocation, useParams } from 'react-router-dom';
 import { LinkExpiredInfoScreen } from '@/SuccessInfoScreen';
 import { ShowLoading } from '@/_components';
 import { toast } from 'react-hot-toast';
@@ -30,17 +30,10 @@
   const { t } = useTranslation();
 
   const location = useLocation();
-  const navigate = useNavigate();
   const params = useParams();
 
-<<<<<<< HEAD
-  const organizationId = new URLSearchParams(location?.state?.search).get('oid');
-  const source = new URLSearchParams(location?.state?.search).get('source');
-=======
   const organizationId = new URLSearchParams(location?.search).get('oid');
-  const single_organization = window.public_config?.DISABLE_MULTI_WORKSPACE === 'true';
   const source = new URLSearchParams(location?.search).get('source');
->>>>>>> 70ffc1e2
   const darkMode = localStorage.getItem('darkMode') === 'true';
 
   const getUserDetails = () => {
@@ -124,13 +117,9 @@
       .then((user) => {
         authenticationService.deleteLoginOrganizationId();
         setIsLoading(false);
-<<<<<<< HEAD
         window.location = getSubpath()
           ? `${getSubpath()}/${user?.current_organization_id}`
           : `/${user?.current_organization_id}`;
-=======
-        navigate('/');
->>>>>>> 70ffc1e2
       })
       .catch((res) => {
         setIsLoading(false);
