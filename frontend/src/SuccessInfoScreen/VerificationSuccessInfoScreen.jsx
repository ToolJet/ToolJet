--- conflicted
+++ resolved
@@ -187,56 +187,6 @@
                           : `${retrieveWhiteLabelText()}.`
                       }`}
                     </div>
-<<<<<<< HEAD
-                    {(configs?.google?.enabled || configs?.git?.enabled || configs?.openid?.enabled) &&
-                      source !== 'sso' && (
-                        <div className="d-flex flex-column align-items-center separator-bottom">
-                          {configs?.google?.enabled && (
-                            <div className="login-sso-wrapper">
-                              <GoogleSSOLoginButton
-                                text={t('confirmationPage.signupWithGoogle', 'Sign up with Google')}
-                                configs={configs?.google?.configs}
-                                configId={configs?.google?.config_id}
-                                setRedirectUrlToCookie={() => {
-                                  setRedirectUrlToCookie();
-                                }}
-                              />
-                            </div>
-                          )}
-                          {configs?.git?.enabled && (
-                            <div className="login-sso-wrapper">
-                              <GitSSOLoginButton
-                                text={t('confirmationPage.signupWithGitHub', 'Sign up with GitHub')}
-                                configs={configs?.git?.configs}
-                                setRedirectUrlToCookie={() => {
-                                  setRedirectUrlToCookie();
-                                }}
-                              />
-                            </div>
-                          )}
-                          {configs?.openid?.enabled && (
-                            <div className="login-sso-wrapper">
-                              <OIDCSSOLoginButton
-                                configId={configs?.openid?.config_id}
-                                configs={configs?.openid?.configs}
-                                text={t('confirmationPage.signupWithOpenid', `Sign up with`)}
-                                setRedirectUrlToCookie={() => {
-                                  setRedirectUrlToCookie();
-                                }}
-                              />
-                            </div>
-                          )}
-                          <div className="separator-onboarding " style={{ width: '100%' }}>
-                            <div className="mt-2 separator" data-cy="onboarding-separator">
-                              <h2>
-                                <span>{t('confirmationPage.or', 'OR')}</span>
-                              </h2>
-                            </div>
-                          </div>
-                        </div>
-                      )}
-=======
->>>>>>> 76776a99
 
                     <div className="org-page-inputs-wrapper">
                       <label className="tj-text-input-label" data-cy="name-input-label">
@@ -256,11 +206,7 @@
                       </p>
                     </div>
 
-<<<<<<< HEAD
                     {userDetails?.onboarding_details?.password && source != 'sso' && (
-=======
-                    {userDetails?.onboarding_details?.password && source !== 'sso' && (
->>>>>>> 76776a99
                       <div className="mb-3">
                         <label className="form-label" data-cy="password-label">
                           {t('verificationSuccessPage.password', 'Password')}
