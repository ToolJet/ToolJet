import React, { useState, useEffect } from 'react';
import EnterIcon from '../../assets/images/onboardingassets/Icons/Enter';
import GoogleSSOLoginButton from '@ee/components/LoginPage/GoogleSSOLoginButton';
import GitSSOLoginButton from '@ee/components/LoginPage/GitSSOLoginButton';
import OnBoardingForm from '../OnBoardingForm/OnBoardingForm';
import { authenticationService } from '@/_services';
import { useLocation, useHistory } from 'react-router-dom';
import { LinkExpiredInfoScreen } from '@/SuccessInfoScreen';
import { ShowLoading } from '@/_components';
import { toast } from 'react-hot-toast';
import OnboardingNavbar from '@/_components/OnboardingNavbar';
import { ButtonSolid } from '@/_components/AppButton';
import EyeHide from '../../assets/images/onboardingassets/Icons/EyeHide';
import EyeShow from '../../assets/images/onboardingassets/Icons/EyeShow';
import Spinner from '@/_ui/Spinner';
import { useTranslation } from 'react-i18next';
import { buildURLWithQuery, retrieveWhiteLabelText } from '@/_helpers/utils';
import WrappedCta from '@/_components/WrappedCta';
import OIDCSSOLoginButton from '@ee/components/LoginPage/OidcSSOLoginButton';

export const VerificationSuccessInfoScreen = function VerificationSuccessInfoScreen() {
  const [showOnboarding, setShowOnboarding] = useState(false);
  const [verifiedToken, setVerifiedToken] = useState(false);
  const [userDetails, setUserDetails] = useState();
  const [isLoading, setIsLoading] = useState(false);
  const [showJoinWorkspace, setShowJoinWorkspace] = useState(false);
  const [isGettingConfigs, setIsGettingConfigs] = useState(true);
  const [configs, setConfigs] = useState({});
  const [password, setPassword] = useState();
  const [showPassword, setShowPassword] = useState(false);
  const [fallBack, setFallBack] = useState(false);
  const { t } = useTranslation();

  const location = useLocation();
  const history = useHistory();

  const organizationId = new URLSearchParams(location?.state?.search).get('oid');
  const single_organization = window.public_config?.DISABLE_MULTI_WORKSPACE === 'true';
  const source = new URLSearchParams(location?.state?.search).get('source');
  const darkMode = localStorage.getItem('darkMode') === 'true';

  const getUserDetails = () => {
    setIsLoading(true);
    authenticationService
      .verifyToken(location?.state?.token, location?.state?.organizationToken)
      .then((data) => {
        if (data?.redirect_url) {
          window.location.href = buildURLWithQuery(data.redirect_url, {
            ...(organizationId ? { oid: organizationId } : {}),
            ...(source ? { source } : {}),
          });
          return;
        }
        setUserDetails(data);
        setIsLoading(false);
        if (data?.email !== '') {
          if (location?.state?.organizationToken) {
            setShowJoinWorkspace(true);
            return;
          }
          setVerifiedToken(true);
        }
      })
      .catch(({ error }) => {
        setIsLoading(false);
        toast.error(error, { position: 'top-center' });
        setFallBack(true);
      });
  };

  useEffect(() => {
    getUserDetails();

    if (source == 'sso') setShowJoinWorkspace(true);
    authenticationService.deleteLoginOrganizationId();
    if (!single_organization) {
      if (organizationId) {
        authenticationService.saveLoginOrganizationId(organizationId);
        organizationId &&
          authenticationService.getOrganizationConfigs(organizationId).then(
            (configs) => {
              setIsGettingConfigs(false);
              setConfigs(configs);
            },
            () => {
              setIsGettingConfigs(false);
            }
          );
      } else {
        setIsGettingConfigs(false);
      }
    } else {
      authenticationService.getOrganizationConfigs().then(
        (configs) => {
          setIsGettingConfigs(false);
          setConfigs(configs);
        },
        () => {
          setIsGettingConfigs(false);
        }
      );
    }
    // eslint-disable-next-line react-hooks/exhaustive-deps
  }, []);

  useEffect(() => {
    const keyDownHandler = (event) => {
      if (event.key === 'Enter') {
        clickContinue(event);
      }
    };
    document.addEventListener('keydown', keyDownHandler);
    return () => {
      document.removeEventListener('keydown', keyDownHandler);
    };
    // eslint-disable-next-line react-hooks/exhaustive-deps
  }, [userDetails]);

  const setUpAccount = (e) => {
    e.preventDefault();
    setIsLoading(true);
    authenticationService
      .onboarding({
        companyName: '',
        companySize: '',
        role: '',
        token: location?.state?.token,
        organizationToken: location?.state?.organizationToken ?? '',
        source: source,
        password: password,
      })
      .then((user) => {
        authenticationService.updateUser(user);
        authenticationService.deleteLoginOrganizationId();
        setIsLoading(false);
        history.push('/');
      })
      .catch((res) => {
        setIsLoading(false);
        toast.error(res.error || 'Something went wrong', {
          id: 'toast-login-auth-error',
          position: 'top-center',
        });
      });
  };

  const handleOnCheck = () => {
    setShowPassword(!showPassword);
  };
  const handleChange = (event) => {
    setPassword(event.target.value);
  };
  const clickContinue = (e) => {
    if (single_organization) userDetails?.onboarding_details?.questions ? setShowOnboarding(true) : setUpAccount(e);
    else {
      userDetails?.onboarding_details?.questions && !userDetails?.onboarding_details?.password
        ? setShowOnboarding(true)
        : (userDetails?.onboarding_details?.password && !userDetails?.onboarding_details?.questions) ||
          (userDetails?.onboarding_details?.password && userDetails?.onboarding_details?.questions)
        ? setShowJoinWorkspace(true)
        : setUpAccount(e);
    }
  };

  return (
    <div>
      {showJoinWorkspace && (
        <div className="page common-auth-section-whole-wrapper">
          <div
            className={`common-auth-section-left-wrapper ${
              window.public_config?.WHITE_LABEL_TEXT && 'auth-full-width'
            }`}
          >
            <OnboardingNavbar />
            <div className="common-auth-section-left-wrapper-grid">
              <form action="." method="get" autoComplete="off">
                {isGettingConfigs ? (
                  <ShowLoading />
                ) : (
                  <div className="common-auth-container-wrapper">
                    <h2 className="common-auth-section-header org-invite-header">
                      Join {configs?.name ? configs?.name : retrieveWhiteLabelText()}
                    </h2>

                    <div className="invite-sub-header">
                      {`You are invited to ${
                        configs?.name
                          ? `a workspace ${configs?.name}. Accept the invite to join the workspace.`
                          : `${retrieveWhiteLabelText()}.`
                      }`}
                    </div>
                    {(configs?.google?.enabled || configs?.git?.enabled) && source !== 'sso' && (
                      <div className="d-flex flex-column align-items-center separator-bottom">
                        {configs?.google?.enabled && (
                          <div className="login-sso-wrapper">
                            <GoogleSSOLoginButton
                              text={t('confirmationPage.signupWithGoogle', 'Sign up with Google')}
                              configs={configs?.google?.configs}
                              configId={configs?.google?.config_id}
                            />
                          </div>
                        )}
                        {configs?.git?.enabled && (
                          <div className="login-sso-wrapper">
                            <GitSSOLoginButton
                              text={t('confirmationPage.signupWithGitHub', 'Sign up with GitHub')}
                              configs={configs?.git?.configs}
                            />
                          </div>
                        )}
                        {configs?.openid?.enabled && (
                          <div className="login-sso-wrapper">
                            <OIDCSSOLoginButton
                              configId={configs?.openid?.config_id}
                              configs={configs?.openid?.configs}
                              text={t('confirmationPage.signupWithOpenid', `Sign up with`)}
                            />
                          </div>
                        )}
                        <div className="separator-onboarding " style={{ width: '100%' }}>
                          <div className="mt-2 separator">
                            <h2>
                              <span>{t('confirmationPage.or', 'OR')}</span>
                            </h2>
                          </div>
                        </div>
                      </div>
                    )}

                    <div className="org-page-inputs-wrapper">
                      <label className="tj-text-input-label">{t('verificationSuccessPage.name', 'Name')}</label>
                      <p className="tj-text-input">{userDetails?.name}</p>
                    </div>

                    <div className="signup-inputs-wrap">
                      <label className="tj-text-input-label">{t('verificationSuccessPage.workEmail', 'Email')}</label>
                      <p className="tj-text-input">{userDetails?.email}</p>
                    </div>

                    {userDetails?.onboarding_details?.password && (
                      <div className="mb-3">
                        <label className="form-label" data-cy="password-label">
                          {t('verificationSuccessPage.password', 'Password')}
                        </label>
                        <div className="org-password">
                          <input
                            onChange={handleChange}
                            name="password"
                            type={showPassword ? 'text' : 'password'}
                            className="tj-text-input"
                            placeholder="Enter password"
                            autoComplete="off"
                            data-cy="password-input"
                          />

                          <div className="org-password-hide-img" onClick={handleOnCheck}>
                            {showPassword ? (
                              <EyeHide
                                fill={
                                  darkMode
                                    ? password?.length
                                      ? '#D1D5DB'
                                      : '#656565'
                                    : password?.length
                                    ? '#384151'
                                    : '#D1D5DB'
                                }
                              />
                            ) : (
                              <EyeShow
                                fill={
                                  darkMode
                                    ? password?.length
                                      ? '#D1D5DB'
                                      : '#656565'
                                    : password?.length
                                    ? '#384151'
                                    : '#D1D5DB'
                                }
                              />
                            )}
                          </div>
                          <span className="tj-input-helper-text">
                            {t('loginSignupPage.passwordCharacter', 'Password must be at least 5 character')}
                          </span>
                        </div>
                      </div>
                    )}

                    <div>
                      <ButtonSolid
                        className="org-btn login-btn"
                        onClick={(e) => {
                          e.preventDefault();
                          userDetails?.onboarding_details?.password && userDetails?.onboarding_details?.questions
                            ? (setShowOnboarding(true), setShowJoinWorkspace(false))
                            : setUpAccount(e);
                        }}
                        disabled={
                          isLoading ||
                          (userDetails?.onboarding_details?.password &&
                            (password?.length < 5 || password?.trim()?.length === 0 || !password))
                        }
                        data-cy="accept-invite-button"
                      >
                        {isLoading ? (
                          <div className="spinner-center">
                            <Spinner />
                          </div>
                        ) : (
                          <>
                            <span>{t('verificationSuccessPage.acceptInvite', 'Accept invite')}</span>
                            <EnterIcon className="enter-icon-onboard" />
                          </>
                        )}
                      </ButtonSolid>
                    </div>
                    <p className="verification-terms">
                      By signing up you are agreeing to the
                      <br />
                      <span>
                        <a href="https://www.tooljet.com/terms">Terms of Service </a>&
                        <a href="https://www.tooljet.com/privacy"> Privacy Policy</a>
                      </span>
                    </p>
                  </div>
                )}
              </form>
            </div>
          </div>
<<<<<<< HEAD
          <WrappedCta />
=======
>>>>>>> 774da9c3
        </div>
      )}

      {verifiedToken && !showOnboarding && !showJoinWorkspace && source !== 'sso' && (
        <div className="page common-auth-section-whole-wrapper">
          <div className="info-screen-outer-wrap">
            <div className="info-screen-wrapper">
              <div className="verification-success-card">
                <img
                  className="info-screen-email-img"
                  src={
                    darkMode
                      ? 'assets/images/onboardingassets/Illustrations/verification_successfull_dark.svg'
                      : 'assets/images/onboardingassets/Illustrations/verification_successfull.svg'
                  }
                  alt="email image"
                  loading="lazy"
                />
                <h1 className="common-auth-section-header">
                  {t('verificationSuccessPage.successfullyVerifiedEmail', 'Successfully verified email')}
                </h1>
                <p className="info-screen-description">
                  Continue to set up your workspace to start using {retrieveWhiteLabelText()}.
                </p>
                <ButtonSolid
                  className="verification-success-info-btn "
                  variant="primary"
                  onClick={(e) => {
                    clickContinue(e);
                  }}
                >
                  {isLoading ? (
                    <div className="spinner-center">
                      <Spinner />
                    </div>
                  ) : (
                    <>
                      {t('verificationSuccessPage.setupTooljet', `Set up ${retrieveWhiteLabelText()}`, {
                        whiteLabelText: retrieveWhiteLabelText(),
                      })}

                      <EnterIcon fill={'#fff'}></EnterIcon>
                    </>
                  )}
                </ButtonSolid>
              </div>
            </div>
          </div>
        </div>
      )}

      {verifiedToken && showOnboarding && (
        <OnBoardingForm
          userDetails={userDetails}
          token={location?.state?.token}
          organizationToken={location?.state?.organizationToken ?? ''}
          password={password}
          darkMode={darkMode}
        />
      )}

      {fallBack && (
        <div className="page">
          <OnboardingNavbar />
          <div className="link-expired-info-wrapper">
            <div className="info-screen-outer-wrap">
              <LinkExpiredInfoScreen />
            </div>
          </div>
        </div>
      )}
    </div>
  );
};<|MERGE_RESOLUTION|>--- conflicted
+++ resolved
@@ -15,7 +15,6 @@
 import Spinner from '@/_ui/Spinner';
 import { useTranslation } from 'react-i18next';
 import { buildURLWithQuery, retrieveWhiteLabelText } from '@/_helpers/utils';
-import WrappedCta from '@/_components/WrappedCta';
 import OIDCSSOLoginButton from '@ee/components/LoginPage/OidcSSOLoginButton';
 
 export const VerificationSuccessInfoScreen = function VerificationSuccessInfoScreen() {
@@ -328,10 +327,6 @@
               </form>
             </div>
           </div>
-<<<<<<< HEAD
-          <WrappedCta />
-=======
->>>>>>> 774da9c3
         </div>
       )}
 
