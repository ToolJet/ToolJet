--- conflicted
+++ resolved
@@ -352,14 +352,9 @@
                 <h1 className="common-auth-section-header">
                   {t('verificationSuccessPage.successfullyVerifiedEmail', 'Successfully verified email')}
                 </h1>
-<<<<<<< HEAD
                 <p className="info-screen-description">
-                  Your email has been verified successfully. Continue to set up your workspace to start using{' '}
-                  {retrieveWhiteLabelText()}.
+                  Continue to set up your workspace to start using {retrieveWhiteLabelText()}.
                 </p>
-=======
-                <p className="info-screen-description">Continue to set up your workspace to start using ToolJet.</p>
->>>>>>> 637af220
                 <ButtonSolid
                   className="verification-success-info-btn "
                   variant="primary"
