--- conflicted
+++ resolved
@@ -173,13 +173,8 @@
                   <ShowLoading />
                 ) : (
                   <div className="common-auth-container-wrapper">
-<<<<<<< HEAD
-                    <h2 className="common-auth-section-header org-invite-header">
+                    <h2 className="common-auth-section-header org-invite-header" data-cy="invite-page-header">
                       Join {configs?.name ? configs?.name : retrieveWhiteLabelText()}
-=======
-                    <h2 className="common-auth-section-header org-invite-header" data-cy="invite-page-header">
-                      Join {configs?.name ? configs?.name : 'ToolJet'}
->>>>>>> f7efba06
                     </h2>
 
                     <div className="invite-sub-header" data-cy="invite-page-sub-header">
@@ -365,13 +360,8 @@
                 <h1 className="common-auth-section-header" data-cy="onboarding-page-header">
                   {t('verificationSuccessPage.successfullyVerifiedEmail', 'Successfully verified email')}
                 </h1>
-<<<<<<< HEAD
-                <p className="info-screen-description">
+                <p className="info-screen-description" data-cy="onboarding-page-description">
                   Continue to set up your workspace to start using {retrieveWhiteLabelText()}.
-=======
-                <p className="info-screen-description" data-cy="onboarding-page-description">
-                  Continue to set up your workspace to start using ToolJet.
->>>>>>> f7efba06
                 </p>
                 <ButtonSolid
                   className="verification-success-info-btn "
