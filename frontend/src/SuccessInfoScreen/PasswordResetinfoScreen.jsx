--- conflicted
+++ resolved
@@ -24,16 +24,12 @@
         <p className="info-screen-description" data-cy="reset-password-page-description">
           Your password has been reset successfully, log into ToolJet to continue your session
         </p>
-<<<<<<< HEAD
-        <ButtonSolid variant="secondary" onClick={() => navigate('/login')} className="reset-password-info-btn">
-=======
         <ButtonSolid
           variant="secondary"
-          onClick={() => props.history.push('/login')}
+          onClick={() => navigate('/login')}
           className="reset-password-info-btn"
           data-cy="back-to-login-button"
         >
->>>>>>> d26e394e
           Back to log in
         </ButtonSolid>
       </div>
