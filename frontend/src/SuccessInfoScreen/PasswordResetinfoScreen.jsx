import React from 'react';
import { ButtonSolid } from '@/_components/AppButton';
import { retrieveWhiteLabelText } from '@/_helpers/utils';

export const PasswordResetinfoScreen = function PasswordResetinfoScreen({ props, darkMode }) {
  return (
    <div className="info-screen-wrapper">
      <div className="password-reset-card">
        <img
          className="info-screen-email-img"
          src={
            darkMode
              ? 'assets/images/onboardingassets/Illustrations/reset_password_successfull_dark.svg'
              : 'assets/images/onboardingassets/Illustrations/reset_password_successfull.svg'
          }
          alt="password lock"
          loading="lazy"
          data-cy="email-image"
        />
<<<<<<< HEAD
        <h1 className="common-auth-section-header">Password has been reset</h1>
        <p className="info-screen-description">
          Your password has been reset successfully, log into {retrieveWhiteLabelText()} to continue your session
=======
        <h1 className="common-auth-section-header" data-cy="reset-password-page-header">
          Password has been reset
        </h1>
        <p className="info-screen-description" data-cy="reset-password-page-description">
          Your password has been reset successfully, log into ToolJet to continue your session
>>>>>>> f7efba06
        </p>
        <ButtonSolid
          variant="secondary"
          onClick={() => props.history.push('/login')}
          className="reset-password-info-btn"
          data-cy="back-to-login-button"
        >
          Back to log in
        </ButtonSolid>
      </div>
    </div>
  );
};<|MERGE_RESOLUTION|>--- conflicted
+++ resolved
@@ -17,17 +17,11 @@
           loading="lazy"
           data-cy="email-image"
         />
-<<<<<<< HEAD
-        <h1 className="common-auth-section-header">Password has been reset</h1>
-        <p className="info-screen-description">
-          Your password has been reset successfully, log into {retrieveWhiteLabelText()} to continue your session
-=======
         <h1 className="common-auth-section-header" data-cy="reset-password-page-header">
           Password has been reset
         </h1>
         <p className="info-screen-description" data-cy="reset-password-page-description">
-          Your password has been reset successfully, log into ToolJet to continue your session
->>>>>>> f7efba06
+          Your password has been reset successfully, log into {retrieveWhiteLabelText()} to continue your session
         </p>
         <ButtonSolid
           variant="secondary"
