import React from 'react';
import { ButtonSolid } from '@/_components/AppButton';
<<<<<<< HEAD
import { retrieveWhiteLabelText } from '@/_helpers/utils';
=======
import { useNavigate } from 'react-router-dom';
>>>>>>> 84c515c9

export const PasswordResetinfoScreen = function PasswordResetinfoScreen({ darkMode }) {
  const navigate = useNavigate();
  return (
    <div className="info-screen-wrapper">
      <div className="password-reset-card">
        <img
          className="info-screen-email-img"
          src={
            darkMode
              ? 'assets/images/onboardingassets/Illustrations/reset_password_successfull_dark.svg'
              : 'assets/images/onboardingassets/Illustrations/reset_password_successfull.svg'
          }
          alt="password lock"
          loading="lazy"
          data-cy="email-image"
        />
        <h1 className="common-auth-section-header" data-cy="reset-password-page-header">
          Password has been reset
        </h1>
        <p className="info-screen-description" data-cy="reset-password-page-description">
          Your password has been reset successfully, log into {retrieveWhiteLabelText()} to continue your session
        </p>
        <ButtonSolid
          variant="secondary"
          onClick={() => navigate('/login')}
          className="reset-password-info-btn"
          data-cy="back-to-login-button"
        >
          Back to log in
        </ButtonSolid>
      </div>
    </div>
  );
};<|MERGE_RESOLUTION|>--- conflicted
+++ resolved
@@ -1,10 +1,7 @@
 import React from 'react';
 import { ButtonSolid } from '@/_components/AppButton';
-<<<<<<< HEAD
 import { retrieveWhiteLabelText } from '@/_helpers/utils';
-=======
 import { useNavigate } from 'react-router-dom';
->>>>>>> 84c515c9
 
 export const PasswordResetinfoScreen = function PasswordResetinfoScreen({ darkMode }) {
   const navigate = useNavigate();
