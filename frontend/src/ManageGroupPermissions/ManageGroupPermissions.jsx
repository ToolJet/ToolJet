import React from 'react';
<<<<<<< HEAD
import { groupPermissionService, licenseService } from '@/_services';
=======
import { groupPermissionService } from '@/_services';
import { Tooltip } from 'react-tooltip';
>>>>>>> 980328e0
import { ConfirmDialog } from '@/_components';
import { toast } from 'react-hot-toast';
import { withTranslation } from 'react-i18next';
import { ManageGroupPermissionResources } from '@/ManageGroupPermissionResources';
import ErrorBoundary from '@/Editor/ErrorBoundary';
import Modal from '../HomePage/Modal';
import { ButtonSolid } from '@/_ui/AppButton/AppButton';
import FolderList from '@/_ui/FolderList/FolderList';
import { Loader } from '../ManageSSO/Loader';
<<<<<<< HEAD
import { LicenseBanner } from '@/LicenseBanner';
import { LicenseTooltip } from '@/LicenseTooltip';
import _ from 'lodash';
=======
import Popover from 'react-bootstrap/Popover';
import SolidIcon from '@/_ui/Icon/solidIcons/index';
import ModalBase from '@/_ui/Modal';
import OverflowTooltip from '@/_components/OverflowTooltip';
>>>>>>> 980328e0
class ManageGroupPermissionsComponent extends React.Component {
  constructor(props) {
    super(props);

    this.state = {
      isLoading: true,
      groups: [],
      creatingGroup: false,
      showNewGroupForm: false,
      newGroupName: null,
      isDeletingGroup: false,
      isUpdatingGroupName: false,
      showGroupDeletionConfirmation: false,
      showGroupNameUpdateForm: false,
      groupToBeUpdated: null,
      isSaveBtnDisabled: false,
      selectedGroupPermissionId: null,
<<<<<<< HEAD
      selectedGroup: 'All Users',
      featureAccess: null,
=======
      selectedGroup: 'All users',
      isDuplicatingGroup: false,
      groupDuplicateOption: { addPermission: true, addApps: true, addUsers: true },
      showDuplicateGroupModal: false,
      groupToDuplicate: '',
>>>>>>> 980328e0
    };
  }

  componentDidMount() {
    this.fetchFeatureAccess();
    this.fetchGroups();
  }

  findCurrentGroupDetails = (data) => {
    let currentUpdatedGroup = data.group_permissions.find((item) => {
      return item.group == this.state.newGroupName;
    });
    this.setState({ selectedGroup: currentUpdatedGroup.group });
    return currentUpdatedGroup.id;
  };

<<<<<<< HEAD
  fetchFeatureAccess = () => {
    licenseService.getFeatureAccess().then((data) => {
      this.setState({
        featureAccess: { ...data },
      });
    });
  };

  fetchGroups = (type = 'admin') => {
=======
  duplicateGroup = () => {
    const { groupDuplicateOption, groupToDuplicate } = this.state;
    this.setState({ isDuplicatingGroup: true, creatingGroup: true });
    groupPermissionService
      .duplicate(groupToDuplicate, groupDuplicateOption)
      .then((data) => {
        this.setState({
          newGroupName: data?.group,
        });
        this.fetchGroups('current', () => {
          this.setState({
            newGroupName: '',
            creatingGroup: false,
            selectedGroupPermissionId: data?.id,
            selectedGroup: data?.group,
            isDuplicatingGroup: false,
            showDuplicateGroupModal: false,
            groupDuplicateOption: { addPermission: true, addApps: true, addUsers: true },
          });
        });

        toast.success('Group duplicated successfully!');
      })
      .catch((err) => {
        this.setState({
          isDuplicatingGroup: false,
          groupDuplicateOption: { addPermission: true, addApps: true, addUsers: true },
        });
        console.error('Error occured in duplicating: ', err);
        toast.error('Could not duplicate group.\nPlease try again!');
      });
  };

  toggleShowDuplicateModal = () => {
    this.setState((prevState) => ({
      showDuplicateGroupModal: !prevState.showDuplicateGroupModal,
      groupToDuplicate: '',
      groupDuplicateOption: { addPermission: true, addApps: true, addUsers: true },
    }));
  };

  renderPopoverContent = (props, compoParam) => {
    const { groupName, id } = compoParam;
    const deleteGroup = () => {
      this.deleteGroup(id);
    };

    const duplicateGroup = () => {
      this.showDuplicateDiologBox(id);
    };

    const isDefaultGroup = groupName == 'all_users' || groupName == 'admin';

    return (
      <div
        {...props}
        style={{
          position: 'absolute',
          ...props.style,
        }}
      >
        <Popover
          id="popover-group-menu"
          className={this.props.darkMode ? 'popover-group-menu dark-theme' : 'popover-group-menu'}
          placement="bottom"
        >
          <Popover.Body bsPrefix="popover-body">
            <div>
              <Field
                leftIcon="copy"
                leftIconWidth="20"
                leftViewBox="0  0 20 20"
                text={'Duplicate group'}
                onClick={duplicateGroup}
              />
              <Field
                leftIcon="delete"
                leftIconWidth="18"
                leftIconHeight="18"
                leftViewBox="0  0 20 20"
                text={'Delete group'}
                tooltipId="tooltip-for-delete"
                tooltipContent="Cannot delete default group"
                onClick={isDefaultGroup ? {} : deleteGroup}
                buttonDisable={isDefaultGroup}
              />
            </div>
          </Popover.Body>
        </Popover>
        {(groupName == 'all_users' || groupName == 'admin') && (
          <Tooltip
            id="tooltip-for-delete"
            className="tooltip"
            place="left"
            style={{
              zIndex: 99999,
            }}
            show={isDefaultGroup}
          />
        )}
      </div>
    );
  };

  fetchGroups = (type = 'admin', callback = () => {}) => {
>>>>>>> 980328e0
    this.setState({
      isLoading: true,
    });

    groupPermissionService
      .getGroups()
      .then((data) => {
        this.setState(
          {
            groups: data.group_permissions,
            isLoading: false,
            selectedGroupPermissionId:
              type == 'admin'
                ? data.group_permissions[0].id
                : type == 'current'
                ? this.findCurrentGroupDetails(data)
                : data.group_permissions.at(-1).id,
          },
          callback
        );
      })
      .catch(({ error }) => {
        toast.error(error);
        this.setState({
          isLoading: false,
        });
      });
  };

  changeNewGroupName = (value) => {
    this.setState({
      newGroupName: value,
      isSaveBtnDisabled: false,
    });
    if ((this.state.groupToBeUpdated && this.state.groupToBeUpdated.group === value) || !value) {
      this.setState({
        isSaveBtnDisabled: true,
      });
    }
  };

  humanizeifDefaultGroupName = (groupName) => {
    switch (groupName) {
      case 'all_users':
        return 'All users';

      case 'admin':
        return 'Admin';

      default:
        return groupName;
    }
  };

  createGroup = () => {
    this.setState({ creatingGroup: true });
    groupPermissionService
      .create(this.state.newGroupName)
      .then(() => {
        this.setState({
          creatingGroup: false,
          showNewGroupForm: false,
          newGroupName: null,
          selectedGroup: this.state.newGroupName,
        });
        toast.success('Group has been created');
        this.fetchGroups('new');
      })
      .catch(({ error }) => {
        toast.error(error);
        this.setState({
          creatingGroup: false,
          showNewGroupForm: true,
        });
      });
  };

  deleteGroup = (groupPermissionId) => {
    this.setState({
      showGroupDeletionConfirmation: true,
      groupToBeDeleted: groupPermissionId,
    });
  };

  updateGroupName = (groupPermission) => {
    this.setState({
      showGroupNameUpdateForm: true,
      groupToBeUpdated: groupPermission,
      newGroupName: groupPermission.group,
      isSaveBtnDisabled: true,
    });
  };

  cancelDeleteGroupDialog = () => {
    this.setState({
      isDeletingGroup: false,
      groupToBeDeleted: null,
      showGroupDeletionConfirmation: false,
    });
  };

  executeGroupDeletion = () => {
    this.setState({ isDeletingGroup: true });
    groupPermissionService
      .del(this.state.groupToBeDeleted)
      .then(() => {
        toast.success('Group deleted successfully');
        this.fetchGroups();
        this.setState({ selectedGroup: 'All users', isDeletingGroup: false });
      })
      .catch(({ error }) => {
        toast.error(error);
      })
      .finally(() => {
        this.cancelDeleteGroupDialog();
      });
  };

  showDuplicateDiologBox = (id) => {
    this.setState({ groupToDuplicate: id, showDuplicateGroupModal: true, isDuplicatingGroup: false });
  };

  executeGroupUpdation = () => {
    this.setState({ isUpdatingGroupName: true, selectedGroup: this.state.newGroupName });
    groupPermissionService
      .update(this.state.groupToBeUpdated?.id, { name: this.state.newGroupName })
      .then(() => {
        toast.success('Group name updated successfully');
        this.fetchGroups('current');
        this.setState({
          isUpdatingGroupName: false,
          groupToBeUpdated: null,
          showGroupNameUpdateForm: false,
        });
      })
      .catch(({ error }) => {
        toast.error(error);
        this.setState({
          isUpdatingGroupName: false,
        });
      });
  };

  render() {
    const {
      isLoading,
      showNewGroupForm,
      showGroupNameUpdateForm,
      creatingGroup,
      isUpdatingGroupName,
      groups,
      isDeletingGroup,
      showGroupDeletionConfirmation,
<<<<<<< HEAD
      featureAccess,
    } = this.state;

    const isFeatureEnabled =
      !featureAccess?.licenseStatus?.isExpired &&
      featureAccess?.licenseStatus?.isLicenseValid &&
      featureAccess?.licenseStatus?.licenseType !== 'basic';
=======
      showDuplicateGroupModal,
      isDuplicatingGroup,
      groupDuplicateOption,
    } = this.state;

    const { addPermission, addApps, addUsers } = groupDuplicateOption;
    const allFalse = [addPermission, addApps, addUsers].every((value) => !value);
>>>>>>> 980328e0

    return (
      <ErrorBoundary showFallback={true}>
        <div className="wrapper org-users-page animation-fade">
          <div className="org-users-page-container">
            <ConfirmDialog
              show={showGroupDeletionConfirmation}
              message={'This group will be permanently deleted. Do you want to continue?'}
              confirmButtonLoading={isDeletingGroup}
              onConfirm={() => this.executeGroupDeletion()}
              onCancel={() => this.cancelDeleteGroupDialog()}
              darkMode={this.props.darkMode}
            />
            <ModalBase
              show={showDuplicateGroupModal}
              handleConfirm={this.duplicateGroup}
              handleClose={this.toggleShowDuplicateModal}
              title="Duplicate group"
              confirmBtnProps={{ title: 'Duplicate', disabled: allFalse }}
              isLoading={isDuplicatingGroup}
              cancelDisabled={isDuplicatingGroup}
            >
              <div className="tj-text">Duplicate the following parts of the group</div>
              <div className="group-duplcate-modal-body">
                <div className="row check-row">
                  <div className="col-1 ">
                    <input
                      class="form-check-input"
                      checked={addUsers}
                      type="checkbox"
                      onChange={() => {
                        this.setState((prevState) => ({
                          groupDuplicateOption: {
                            ...prevState.groupDuplicateOption,
                            addUsers: !prevState.groupDuplicateOption.addUsers,
                          },
                        }));
                      }}
                    />
                  </div>
                  <div className="col-11">
                    <div className="tj-text ">Users</div>
                  </div>
                </div>
                <div className="row check-row">
                  <div className="col-1 ">
                    <input
                      class="form-check-input"
                      checked={addPermission}
                      type="checkbox"
                      onChange={() => {
                        this.setState((prevState) => ({
                          groupDuplicateOption: {
                            ...prevState.groupDuplicateOption,
                            addPermission: !prevState.groupDuplicateOption.addPermission,
                          },
                        }));
                      }}
                    />
                  </div>
                  <div className="col-11">
                    <div className="tj-text ">Permissions</div>
                  </div>
                </div>
                <div className="row check-row">
                  <div className="col-1 ">
                    <input
                      class="form-check-input"
                      checked={addApps}
                      type="checkbox"
                      onChange={() => {
                        this.setState((prevState) => ({
                          groupDuplicateOption: {
                            ...prevState.groupDuplicateOption,
                            addApps: !prevState.groupDuplicateOption.addApps,
                          },
                        }));
                      }}
                    />
                  </div>
                  <div className="col-11">
                    <div className="tj-text ">Apps</div>
                  </div>
                </div>
              </div>
            </ModalBase>
            <div className="d-flex groups-btn-container">
              <p className="tj-text" data-cy="page-title">
                {groups?.length} Groups
              </p>
              {!showNewGroupForm && !showGroupNameUpdateForm && (
                <LicenseTooltip
                  limits={featureAccess}
                  feature={'Custom groups'}
                  noTooltipIfValid={true}
                  isAvailable={isFeatureEnabled}
                  placement={'bottom'}
                  customMessage={'Custom groups can only be created in paid plans'}
                >
                  <ButtonSolid
                    className="btn btn-primary create-new-group-button"
                    onClick={(e) => {
                      e.preventDefault();
                      this.setState({ newGroupName: null, showNewGroupForm: true, isSaveBtnDisabled: true });
                    }}
                    data-cy="create-new-group-button"
                    leftIcon="plus"
                    isLoading={isLoading}
                    iconWidth="16"
                    fill={'#FDFDFE'}
                    disabled={!isFeatureEnabled}
                  >
                    {this.props.t(
                      'header.organization.menus.manageGroups.permissions.createNewGroup',
                      'Create new group'
                    )}
                  </ButtonSolid>
                </LicenseTooltip>
              )}
            </div>

            <Modal
              show={showNewGroupForm || showGroupNameUpdateForm}
              closeModal={() =>
                this.setState({
                  showNewGroupForm: false,
                  showGroupNameUpdateForm: false,
                  newGroupName: null,
                })
              }
              title={
                showGroupNameUpdateForm
                  ? this.props.t('header.organization.menus.manageGroups.permissions.updateGroup', 'Update group')
                  : this.props.t('header.organization.menus.manageGroups.permissions.addNewGroup', 'Add new group')
              }
            >
              <form
                id="my-form"
                onSubmit={(e) => {
                  e.preventDefault();
                  if (showNewGroupForm) {
                    this.createGroup();
                  } else {
                    this.executeGroupUpdation();
                  }
                }}
              >
                <div className="form-group mb-3 ">
                  <div className="row">
                    <div className="col tj-app-input">
                      <input
                        type="text"
                        required
                        className="form-control"
                        placeholder={this.props.t(
                          'header.organization.menus.manageGroups.permissions.enterName',
                          'Enter group name'
                        )}
                        onChange={(e) => {
                          this.changeNewGroupName(e.target.value);
                        }}
                        value={this.state.newGroupName}
                        data-cy="group-name-input"
                        autoFocus
                      />
                    </div>
                  </div>
                </div>
                <div className="form-footer d-flex create-group-modal-footer">
                  <ButtonSolid
                    onClick={() =>
                      this.setState({
                        showNewGroupForm: false,
                        showGroupNameUpdateForm: false,
                        newGroupName: null,
                      })
                    }
                    disabled={creatingGroup}
                    data-cy="cancel-button"
                    variant="tertiary"
                  >
                    {this.props.t('globals.cancel', 'Cancel')}
                  </ButtonSolid>
                  <ButtonSolid
                    type="submit"
                    id="my-form"
                    disabled={creatingGroup || this.state.isSaveBtnDisabled}
                    data-cy="create-group-button"
                    isLoading={creatingGroup || isUpdatingGroupName}
                    leftIcon="plus"
                    fill={creatingGroup || this.state.isSaveBtnDisabled ? '#4C5155' : '#FDFDFE'}
                  >
                    {showGroupNameUpdateForm
                      ? this.props.t('globals.save', 'Save')
                      : this.props.t('header.organization.menus.manageGroups.permissions.createGroup', 'Create Group')}
                  </ButtonSolid>
                </div>
              </form>
            </Modal>

            {!showNewGroupForm && !showGroupNameUpdateForm && (
              <div className="org-users-page-card-wrap">
<<<<<<< HEAD
                <div style={{ display: 'grid' }} className="org-users-page-sidebar">
                  <div>
                    {groups.map((permissionGroup, index) => {
                      const Wrapper = ({ children }) =>
                        !permissionGroup?.enabled ? (
                          <LicenseTooltip
                            limits={featureAccess}
                            feature={'Custom groups'}
                            isAvailable={false}
                            noTooltipIfValid={true}
                            customMessage={'Custom groups are available only in paid plans'}
                          >
                            {children}
                          </LicenseTooltip>
                        ) : (
                          <>{children}</>
                        );
                      return (
                        <Wrapper key={index}>
                          <FolderList
                            key={permissionGroup.id}
                            selectedItem={
                              this.state.selectedGroup == this.humanizeifDefaultGroupName(permissionGroup.group)
                            }
                            onClick={() => {
                              if (!permissionGroup?.enabled) return;
                              this.setState({
                                selectedGroupPermissionId: permissionGroup.id,
                                selectedGroup: this.humanizeifDefaultGroupName(permissionGroup.group),
                              });
                            }}
                            className="groups-folder-list"
                            dataCy={this.humanizeifDefaultGroupName(permissionGroup.group)
                              .toLowerCase()
                              .replace(/\s+/g, '-')}
                          >
                            <span>{this.humanizeifDefaultGroupName(permissionGroup.group)}</span>
                          </FolderList>
                        </Wrapper>
                      );
                    })}
                  </div>
                  {!_.isEmpty(featureAccess) && !isFeatureEnabled && (
                    <LicenseBanner
                      style={{ alignSelf: 'flex-end', margin: '0px !important' }}
                      limits={featureAccess}
                      classes="group-banner"
                      size="xsmall"
                      type={featureAccess?.licenseStatus?.licenseType}
                      customMessage={'Custom groups & permissions are available in our paid plans.'}
                    />
                  )}
=======
                <div className="org-users-page-sidebar">
                  {groups.map((permissionGroup) => {
                    return (
                      <FolderList
                        key={permissionGroup.id}
                        listId={permissionGroup.id}
                        overlayFunctionParam={{
                          id: permissionGroup.id,
                          groupName: permissionGroup.group,
                        }}
                        selectedItem={
                          this.state.selectedGroup == this.humanizeifDefaultGroupName(permissionGroup.group)
                        }
                        onClick={() => {
                          this.setState({
                            selectedGroupPermissionId: permissionGroup.id,
                            selectedGroup: this.humanizeifDefaultGroupName(permissionGroup.group),
                          });
                        }}
                        toolTipText={this.humanizeifDefaultGroupName(permissionGroup.group)}
                        overLayComponent={this.renderPopoverContent}
                        className="groups-folder-list"
                        dataCy={this.humanizeifDefaultGroupName(permissionGroup.group)
                          .toLowerCase()
                          .replace(/\s+/g, '-')}
                      >
                        <span>
                          <OverflowTooltip>{this.humanizeifDefaultGroupName(permissionGroup.group)}</OverflowTooltip>
                        </span>
                      </FolderList>
                    );
                  })}
>>>>>>> 980328e0
                </div>

                <div className="org-users-page-card-body">
                  {isLoading ? (
                    <Loader />
                  ) : (
                    <ManageGroupPermissionResources
                      groupPermissionId={this.state.selectedGroupPermissionId}
                      darkMode={this.props.darkMode}
                      selectedGroup={this.state.selectedGroup}
                      updateGroupName={this.updateGroupName}
                      deleteGroup={this.deleteGroup}
                    />
                  )}
                </div>
              </div>
            )}
          </div>
        </div>
      </ErrorBoundary>
    );
  }
}

export const ManageGroupPermissions = withTranslation()(ManageGroupPermissionsComponent);

const Field = ({
  text,
  onClick,
  customClass,
  leftIcon,
  leftIconWidth,
  leftIconHeight = '18',
  leftIconClassName,
  buttonDisable = false,
  tooltipContent = '',
  tooltipId = '',
}) => {
  return (
    <div className={`field ${customClass ? ` ${customClass}` : ''}`}>
      <span
        className="row option-row"
        role="button"
        onClick={!buttonDisable && onClick}
        data-cy={`${text.toLowerCase().replace(/\s+/g, '-')}-card-option`}
        data-tooltip-content={tooltipContent}
        data-tooltip-id={tooltipId}
      >
        <div className={`col-2 ${leftIconClassName}`}>
          {leftIcon && (
            <SolidIcon
              name={leftIcon}
              width={leftIconWidth}
              height={leftIconHeight}
              {...(buttonDisable ? { fill: '#D7DBDF' } : {})}
            ></SolidIcon>
          )}
        </div>
        <div className={`col ${buttonDisable ? 'disable' : ''}`}>{text}</div>
      </span>
    </div>
  );
};<|MERGE_RESOLUTION|>--- conflicted
+++ resolved
@@ -1,10 +1,6 @@
 import React from 'react';
-<<<<<<< HEAD
 import { groupPermissionService, licenseService } from '@/_services';
-=======
-import { groupPermissionService } from '@/_services';
 import { Tooltip } from 'react-tooltip';
->>>>>>> 980328e0
 import { ConfirmDialog } from '@/_components';
 import { toast } from 'react-hot-toast';
 import { withTranslation } from 'react-i18next';
@@ -14,16 +10,13 @@
 import { ButtonSolid } from '@/_ui/AppButton/AppButton';
 import FolderList from '@/_ui/FolderList/FolderList';
 import { Loader } from '../ManageSSO/Loader';
-<<<<<<< HEAD
 import { LicenseBanner } from '@/LicenseBanner';
 import { LicenseTooltip } from '@/LicenseTooltip';
 import _ from 'lodash';
-=======
 import Popover from 'react-bootstrap/Popover';
 import SolidIcon from '@/_ui/Icon/solidIcons/index';
 import ModalBase from '@/_ui/Modal';
 import OverflowTooltip from '@/_components/OverflowTooltip';
->>>>>>> 980328e0
 class ManageGroupPermissionsComponent extends React.Component {
   constructor(props) {
     super(props);
@@ -41,16 +34,12 @@
       groupToBeUpdated: null,
       isSaveBtnDisabled: false,
       selectedGroupPermissionId: null,
-<<<<<<< HEAD
       selectedGroup: 'All Users',
       featureAccess: null,
-=======
-      selectedGroup: 'All users',
       isDuplicatingGroup: false,
       groupDuplicateOption: { addPermission: true, addApps: true, addUsers: true },
       showDuplicateGroupModal: false,
       groupToDuplicate: '',
->>>>>>> 980328e0
     };
   }
 
@@ -67,7 +56,6 @@
     return currentUpdatedGroup.id;
   };
 
-<<<<<<< HEAD
   fetchFeatureAccess = () => {
     licenseService.getFeatureAccess().then((data) => {
       this.setState({
@@ -76,8 +64,6 @@
     });
   };
 
-  fetchGroups = (type = 'admin') => {
-=======
   duplicateGroup = () => {
     const { groupDuplicateOption, groupToDuplicate } = this.state;
     this.setState({ isDuplicatingGroup: true, creatingGroup: true });
@@ -183,7 +169,6 @@
   };
 
   fetchGroups = (type = 'admin', callback = () => {}) => {
->>>>>>> 980328e0
     this.setState({
       isLoading: true,
     });
@@ -337,23 +322,19 @@
       groups,
       isDeletingGroup,
       showGroupDeletionConfirmation,
-<<<<<<< HEAD
+      showDuplicateGroupModal,
+      isDuplicatingGroup,
+      groupDuplicateOption,
       featureAccess,
     } = this.state;
+
+    const { addPermission, addApps, addUsers } = groupDuplicateOption;
+    const allFalse = [addPermission, addApps, addUsers].every((value) => !value);
 
     const isFeatureEnabled =
       !featureAccess?.licenseStatus?.isExpired &&
       featureAccess?.licenseStatus?.isLicenseValid &&
       featureAccess?.licenseStatus?.licenseType !== 'basic';
-=======
-      showDuplicateGroupModal,
-      isDuplicatingGroup,
-      groupDuplicateOption,
-    } = this.state;
-
-    const { addPermission, addApps, addUsers } = groupDuplicateOption;
-    const allFalse = [addPermission, addApps, addUsers].every((value) => !value);
->>>>>>> 980328e0
 
     return (
       <ErrorBoundary showFallback={true}>
@@ -556,7 +537,6 @@
 
             {!showNewGroupForm && !showGroupNameUpdateForm && (
               <div className="org-users-page-card-wrap">
-<<<<<<< HEAD
                 <div style={{ display: 'grid' }} className="org-users-page-sidebar">
                   <div>
                     {groups.map((permissionGroup, index) => {
@@ -578,22 +558,32 @@
                         <Wrapper key={index}>
                           <FolderList
                             key={permissionGroup.id}
+                            listId={permissionGroup.id}
+                            overlayFunctionParam={{
+                              id: permissionGroup.id,
+                              groupName: permissionGroup.group,
+                            }}
                             selectedItem={
                               this.state.selectedGroup == this.humanizeifDefaultGroupName(permissionGroup.group)
                             }
                             onClick={() => {
-                              if (!permissionGroup?.enabled) return;
                               this.setState({
                                 selectedGroupPermissionId: permissionGroup.id,
                                 selectedGroup: this.humanizeifDefaultGroupName(permissionGroup.group),
                               });
                             }}
+                            toolTipText={this.humanizeifDefaultGroupName(permissionGroup.group)}
+                            overLayComponent={this.renderPopoverContent}
                             className="groups-folder-list"
                             dataCy={this.humanizeifDefaultGroupName(permissionGroup.group)
                               .toLowerCase()
                               .replace(/\s+/g, '-')}
                           >
-                            <span>{this.humanizeifDefaultGroupName(permissionGroup.group)}</span>
+                            <span>
+                              <OverflowTooltip>
+                                {this.humanizeifDefaultGroupName(permissionGroup.group)}
+                              </OverflowTooltip>
+                            </span>
                           </FolderList>
                         </Wrapper>
                       );
@@ -609,40 +599,6 @@
                       customMessage={'Custom groups & permissions are available in our paid plans.'}
                     />
                   )}
-=======
-                <div className="org-users-page-sidebar">
-                  {groups.map((permissionGroup) => {
-                    return (
-                      <FolderList
-                        key={permissionGroup.id}
-                        listId={permissionGroup.id}
-                        overlayFunctionParam={{
-                          id: permissionGroup.id,
-                          groupName: permissionGroup.group,
-                        }}
-                        selectedItem={
-                          this.state.selectedGroup == this.humanizeifDefaultGroupName(permissionGroup.group)
-                        }
-                        onClick={() => {
-                          this.setState({
-                            selectedGroupPermissionId: permissionGroup.id,
-                            selectedGroup: this.humanizeifDefaultGroupName(permissionGroup.group),
-                          });
-                        }}
-                        toolTipText={this.humanizeifDefaultGroupName(permissionGroup.group)}
-                        overLayComponent={this.renderPopoverContent}
-                        className="groups-folder-list"
-                        dataCy={this.humanizeifDefaultGroupName(permissionGroup.group)
-                          .toLowerCase()
-                          .replace(/\s+/g, '-')}
-                      >
-                        <span>
-                          <OverflowTooltip>{this.humanizeifDefaultGroupName(permissionGroup.group)}</OverflowTooltip>
-                        </span>
-                      </FolderList>
-                    );
-                  })}
->>>>>>> 980328e0
                 </div>
 
                 <div className="org-users-page-card-body">
