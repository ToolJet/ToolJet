--- conflicted
+++ resolved
@@ -233,25 +233,6 @@
                 {groups?.length} Groups
               </p>
               {!showNewGroupForm && !showGroupNameUpdateForm && (
-<<<<<<< HEAD
-                <ButtonSolid
-                  className="btn btn-primary create-new-group-button"
-                  onClick={(e) => {
-                    e.preventDefault();
-                    posthog.capture('create_new_group', {
-                      workspace_id:
-                        authenticationService?.currentUserValue?.organization_id ||
-                        authenticationService?.currentSessionValue?.current_organization_id,
-                    });
-                    this.setState({ newGroupName: null, showNewGroupForm: true, isSaveBtnDisabled: true });
-                  }}
-                  data-cy="create-new-group-button"
-                  leftIcon="plus"
-                  isLoading={isLoading}
-                  iconWidth="16"
-                  fill={'#FDFDFE'}
-                  disabled={!isFeatureEnabled}
-=======
                 <LicenseTooltip
                   limits={featureAccess}
                   feature={'Custom groups'}
@@ -259,12 +240,16 @@
                   isAvailable={isFeatureEnabled}
                   placement={'bottom'}
                   customMessage={'Custom groups can only be created in paid plans'}
->>>>>>> f771ae81
                 >
                   <ButtonSolid
                     className="btn btn-primary create-new-group-button"
                     onClick={(e) => {
                       e.preventDefault();
+                      posthog.capture('create_new_group', {
+                        workspace_id:
+                          authenticationService?.currentUserValue?.organization_id ||
+                          authenticationService?.currentSessionValue?.current_organization_id,
+                      });
                       this.setState({ newGroupName: null, showNewGroupForm: true, isSaveBtnDisabled: true });
                     }}
                     data-cy="create-new-group-button"
