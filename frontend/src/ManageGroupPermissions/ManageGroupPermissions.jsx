--- conflicted
+++ resolved
@@ -365,11 +365,8 @@
               confirmBtnProps={{ title: 'Duplicate', disabled: allFalse }}
               isLoading={isDuplicatingGroup}
               cancelDisabled={isDuplicatingGroup}
-<<<<<<< HEAD
               darkMode={this.props.darkMode}
-=======
               data-cy="modal-title"
->>>>>>> c2e45273
             >
               <div className="tj-text" data-cy="modal-message">
                 Duplicate the following parts of the group
