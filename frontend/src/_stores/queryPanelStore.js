--- conflicted
+++ resolved
@@ -7,18 +7,12 @@
   queryPanelHeight: queryManagerPreferences?.isExpanded ? queryManagerPreferences?.queryPanelHeight : 95 ?? 70,
   selectedQuery: null,
   isUnsavedChangesAvailable: false,
+  queryToBeRun: null,
 };
 
 export const useQueryPanelStore = create(
   zustandDevTools((set) => ({
-<<<<<<< HEAD
-    queryPanelHeight: queryManagerPreferences?.isExpanded ? queryManagerPreferences?.queryPanelHeight : 95 ?? 70,
-    selectedQuery: null,
-    isUnsavedChangesAvailable: false,
-    queryToBeRun: null,
-=======
     ...initialState,
->>>>>>> 287109b6
     actions: {
       updateQueryPanelHeight: (newHeight) => set(() => ({ queryPanelHeight: newHeight })),
       setSelectedQuery: (queryId, dataQuery = {}) => {
