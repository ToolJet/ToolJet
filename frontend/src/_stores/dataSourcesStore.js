--- conflicted
+++ resolved
@@ -1,22 +1,6 @@
 import { create, zustandDevTools } from './utils';
 import { datasourceService, globalDatasourceService } from '@/_services';
-<<<<<<< HEAD
 import { DATA_SOURCE_TYPE } from '@/_helpers/constants';
-
-const initialState = {
-  dataSources: [],
-  loadingDataSources: true,
-  globalDataSources: [],
-  sampleDataSource: null,
-  globalDataSourceStatus: {
-    isSaving: false,
-    isEditing: false,
-    unSavedModalVisible: false,
-    action: null,
-    saveAction: null,
-  },
-};
-=======
 import { useContext } from 'react';
 import { useSuperStore } from './superStore';
 import { ModuleContext } from '../_contexts/ModuleContext';
@@ -26,6 +10,7 @@
     dataSources: [],
     loadingDataSources: true,
     globalDataSources: [],
+    sampleDataSource: null,
     globalDataSourceStatus: {
       isSaving: false,
       isEditing: false,
@@ -35,7 +20,6 @@
     },
     moduleName,
   };
->>>>>>> 711424c3
 
   return create(
     zustandDevTools(
@@ -50,22 +34,13 @@
                 loadingDataSources: false,
               });
             });
-<<<<<<< HEAD
-          });
-        },
-        fetchGlobalDataSources: (organizationId) => {
-          globalDatasourceService.getAll(organizationId).then((data) => {
-            set({
-              globalDataSources: data.data_sources?.filter((source) => source?.type != DATA_SOURCE_TYPE.SAMPLE),
-              sampleDataSource: data.data_sources?.filter((source) => source?.type == DATA_SOURCE_TYPE.SAMPLE)[0],
-=======
           },
           fetchGlobalDataSources: (organizationId) => {
             globalDatasourceService.getAll(organizationId).then((data) => {
               set({
-                globalDataSources: data.data_sources,
+                globalDataSources: data.data_sources?.filter((source) => source?.type != DATA_SOURCE_TYPE.SAMPLE),
+                sampleDataSource: data.data_sources?.filter((source) => source?.type == DATA_SOURCE_TYPE.SAMPLE)[0],
               });
->>>>>>> 711424c3
             });
           },
           setGlobalDataSourceStatus: (status) =>
