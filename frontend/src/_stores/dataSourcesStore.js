--- conflicted
+++ resolved
@@ -1,53 +1,12 @@
 import { create, zustandDevTools } from './utils';
 import { datasourceService, globalDatasourceService } from '@/_services';
-<<<<<<< HEAD
 import { DATA_SOURCE_TYPE } from '@/_helpers/constants';
-import { useContext } from 'react';
-import { useSuperStore } from './superStore';
-import { ModuleContext } from '../_contexts/ModuleContext';
-
-export function createDataSourcesStore(moduleName) {
-  const initialState = {
-    dataSources: [],
-    loadingDataSources: true,
-    globalDataSources: [],
-    sampleDataSource: null,
-    globalDataSourceStatus: {
-      isSaving: false,
-      isEditing: false,
-      unSavedModalVisible: false,
-      action: null,
-      saveAction: null,
-    },
-    moduleName,
-  };
-
-  return create(
-    zustandDevTools(
-      (set, get) => ({
-        ...initialState,
-        actions: {
-          fetchDataSources: (appId) => {
-            set({ loadingDataSources: true });
-            datasourceService.getAll(appId).then((data) => {
-              set({
-                dataSources: data.data_sources,
-                loadingDataSources: false,
-              });
-            });
-          },
-          fetchGlobalDataSources: (organizationId) => {
-            globalDatasourceService.getAll(organizationId).then((data) => {
-              set({
-                globalDataSources: data.data_sources?.filter((source) => source?.type != DATA_SOURCE_TYPE.SAMPLE),
-                sampleDataSource: data.data_sources?.filter((source) => source?.type == DATA_SOURCE_TYPE.SAMPLE)[0],
-              });
-=======
 
 const initialState = {
   dataSources: [],
   loadingDataSources: true,
   globalDataSources: [],
+  sampleDataSource: null,
   globalDataSourceStatus: {
     isSaving: false,
     isEditing: false,
@@ -68,14 +27,14 @@
             set({
               dataSources: data.data_sources,
               loadingDataSources: false,
->>>>>>> 4fd5666d
             });
           });
         },
         fetchGlobalDataSources: (organizationId) => {
           globalDatasourceService.getAll(organizationId).then((data) => {
             set({
-              globalDataSources: data.data_sources,
+              globalDataSources: data.data_sources?.filter((source) => source?.type != DATA_SOURCE_TYPE.SAMPLE),
+              sampleDataSource: data.data_sources?.filter((source) => source?.type == DATA_SOURCE_TYPE.SAMPLE)[0],
             });
           });
         },
