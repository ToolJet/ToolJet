--- conflicted
+++ resolved
@@ -21,11 +21,8 @@
     variables: {},
   },
   succededQuery: {},
-<<<<<<< HEAD
   isEditorReady: false,
-=======
   constants: {},
->>>>>>> 41734641
 };
 
 function generatePath(obj, targetKey, currentPath = '') {
