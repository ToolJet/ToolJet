import { create as _create } from 'zustand';
import { devtools } from 'zustand/middleware';
// eslint-disable-next-line import/no-unresolved
import { diff } from 'deep-object-diff';
import { componentTypes } from '@/Editor/WidgetManager/components';
import _ from 'lodash';

export const zustandDevTools = (fn, options = {}) =>
  devtools(fn, { ...options, enabled: process.env.NODE_ENV === 'production' ? false : true });

const resetters = [];

export const defaultWhiteLabellingSettings = {
  WHITE_LABEL_LOGO: 'https://app.tooljet.com/logo.svg',
  WHITE_LABEL_TEXT: 'ToolJet',
  WHITE_LABEL_FAVICON: 'assets/images/logo.svg',
};

export const create = (fn) => {
  if (fn === undefined) return create;
  const store = _create(fn);
  const initialState = store.getState();
  resetters.push(() => {
    store.setState(initialState, true);
  });
  return store;
};

export const resetAllStores = () => {
  for (const resetter of resetters) {
    resetter();
  }
};

const defaultComponent = {
  name: '',
  properties: {},
  styles: {},
  validation: {},
  type: '',
  others: {
    showOnDesktop: { value: '{{true}}' },
    showOnMobile: { value: '{{false}}' },
  },
};

const updateType = Object.freeze({
  pageDefinitionChanged: 'pages',
  containerChanges: 'components/layout',
  componentAdded: 'components',
  componentDefinitionChanged: 'components',
  componentDeleted: 'components',
});

export const computeAppDiff = (appDiff, currentPageId, opts, currentLayout) => {
  try {
    const { updateDiff, type, operation, error } = updateFor(appDiff, currentPageId, opts, currentLayout);

    return { updateDiff, type, operation, error };
  } catch (error) {
    return { error, updateDiff: {}, type: null, operation: null };
  }
};

// for table column diffs, we need to compute the diff for each column separately and send the the entire column data
function generatePath(obj, targetKey, currentPath = '') {
  for (const key in obj) {
    const newPath = currentPath ? currentPath + '.' + key : key;

    if (key === targetKey) {
      return newPath;
    }

    if (typeof obj[key] === 'object' && obj[key] !== null) {
      const result = generatePath(obj[key], targetKey, newPath);
      if (result) {
        return result;
      }
    }
  }
  return null;
}

function getValueFromJson(json, path) {
  if (!path || typeof path !== 'string') return null;

  let value = json;
  path.split('.').forEach((key) => {
    value = value[key];
  });
  return value;
}

function updateValueInJson(json, path, value) {
  let obj = json;
  const keys = path?.split('.');

  if (!keys) {
    return null;
  }

  const lastKey = keys.pop();
  keys.forEach((key) => {
    obj = obj[key];
  });
  obj[lastKey] = value;
  return json;
}

export function isParamFromTableColumn(appDiff, definition) {
  const path =
    generatePath(appDiff, 'columns') || generatePath(appDiff, 'actions') || generatePath(appDiff, 'columnSizes');
  if (!path) {
    return false;
  }

  const value2 = getValueFromJson(definition, path);

  return value2 !== undefined;
}

export const computeComponentPropertyDiff = (appDiff, definition, opts) => {
  if (!opts?.isParamFromTableColumn) {
    return appDiff;
  }
  const columnsPath = generatePath(appDiff, 'columns');
  const actionsPath = generatePath(appDiff, 'actions');
  const deletionHistoryPath = generatePath(appDiff, 'columnDeletionHistory');

  let _diff = _.cloneDeep(appDiff);

  if (columnsPath) {
    const columnsValue = getValueFromJson(definition, columnsPath);
    _diff = updateValueInJson(_diff, columnsPath, columnsValue);
  }

  if (actionsPath) {
    const actionsValue = getValueFromJson(definition, actionsPath);
    _diff = updateValueInJson(_diff, actionsPath, actionsValue);
  }

  if (deletionHistoryPath) {
    const deletionHistoryValue = getValueFromJson(definition, deletionHistoryPath);
    _diff = updateValueInJson(_diff, deletionHistoryPath, deletionHistoryValue);
  }

  return _diff;
};

const updateFor = (appDiff, currentPageId, opts, currentLayout) => {
  const updateTypeMappings = [
    {
      updateTypes: ['componentAdded', 'componentDefinitionChanged', 'componentDeleted', 'containerChanges'],
      processingFunction: computeComponentDiff,
    },
    {
      updateTypes: ['pageDefinitionChanged', 'pageSortingChanged', 'deletePageRequest', 'addNewPage'],
      processingFunction: computePageUpdate,
    },
    {
      updateTypes: ['homePageChanged'],
      processingFunction: () => ({
        updateDiff: appDiff,
        type: null,
        operation: 'update',
      }),
    },
    {
      updateTypes: ['globalSettings', 'generalAppDefinitionChanged'],
      processingFunction: () => ({
        updateDiff: appDiff,
        type: 'global_settings',
        operation: 'update',
      }),
    },
  ];

  const options = _.keys(opts);

  for (const { updateTypes, processingFunction } of updateTypeMappings) {
    const optionsTypes = _.intersection(options, updateTypes);

    if (optionsTypes.length > 0) {
      try {
        return processingFunction(appDiff, currentPageId, optionsTypes, currentLayout);
      } catch (error) {
        return { error, updateDiff: {}, type: null, operation: null };
      }
    }
  }

  return null;
};

const computePageUpdate = (appDiff, currentPageId, opts) => {
  let type;
  let updateDiff;
  let operation = 'update';

  try {
    if (opts.includes('deletePageRequest')) {
      const deletePageId = _.keys(appDiff?.pages).map((pageId) => {
        if (appDiff?.pages[pageId]?.pageId === undefined) {
          return pageId;
        }
      })[0];

      updateDiff = {
        pageId: deletePageId,
      };

      type = updateType.pageDefinitionChanged;
      operation = 'delete';
    } else if (opts.includes('pageSortingChanged')) {
      updateDiff = appDiff?.pages;

      type = updateType.pageDefinitionChanged;
    } else if (opts.includes('pageDefinitionChanged')) {
      updateDiff = appDiff?.pages[currentPageId];

<<<<<<< HEAD
      type = updateType.pageDefinitionChanged;
=======
    //remove invalid diffs that are added to pageDiff
    delete updateDiff.components;

    type = updateType.pageDefinitionChanged;
>>>>>>> 319464c0

      if (opts.includes('addNewPage')) {
        operation = 'create';
      }
    }

    return { updateDiff, type, operation };
  } catch (error) {
    return { error, updateDiff: {}, type: null, operation: null };
  }
};

const computeComponentDiff = (appDiff, currentPageId, opts, currentLayout) => {
  let type;
  let updateDiff;
  let operation = 'update';

  try {
    if (opts.includes('componentDeleted')) {
      const currentPageComponents = appDiff?.pages[currentPageId]?.components;

      updateDiff = _.keys(currentPageComponents);

      type = updateType.componentDeleted;

      operation = 'delete';
    } else if (opts.includes('componentAdded')) {
      const currentPageComponents = appDiff?.pages[currentPageId]?.components;

      updateDiff = _.toPairs(currentPageComponents ?? []).reduce((result, [id, component]) => {
        if (_.keys(component).length === 1 && component.withDefaultChildren !== undefined) {
          return result;
        }

        const componentMeta = _.cloneDeep(
          componentTypes.find((comp) => comp.component === component.component.component)
        );

        if (!componentMeta) {
          return result;
        }

        const metaDiff = diff(componentMeta, component.component);

        result[id] = _.defaultsDeep(metaDiff, defaultComponent);

        if (metaDiff.definition && !_.isEmpty(metaDiff.definition)) {
          const metaAttributes = _.keys(metaDiff.definition);

          metaAttributes.forEach((attribute) => {
            const doesActionsExist =
              metaDiff.definition[attribute]?.actions && !_.isEmpty(metaDiff.definition[attribute]?.actions?.value);
            const doesColumnsExist =
              metaDiff.definition[attribute]?.columns && !_.isEmpty(metaDiff.definition[attribute]?.columns?.value);

            if (doesActionsExist || doesColumnsExist) {
              const actions = _.toArray(metaDiff.definition[attribute]?.actions?.value) || [];
              const columns = _.toArray(metaDiff.definition[attribute]?.columns?.value) || [];

              metaDiff.definition = {
                ...metaDiff.definition,
                [attribute]: {
                  ...metaDiff.definition[attribute],
                  actions: {
                    value: actions,
                  },
                  columns: {
                    value: columns,
                  },
                },
              };
            }
            result[id][attribute] = metaDiff.definition[attribute];
          });
        }

        const currentDisplayPreference = currentLayout;

        if (currentDisplayPreference === 'mobile') {
          result[id].others.showOnMobile = { value: '{{true}}' };
          result[id].others.showOnDesktop = { value: '{{false}}' };
        }

        if (result[id]?.definition) {
          delete result[id].definition;
        }

        result[id].type = componentMeta.component;
        result[id].parent = component.component.parent ?? null;
        result[id].layouts = appDiff.pages[currentPageId].components[id].layouts;

        operation = 'create';

        return result;
      }, {});

      type = updateType.componentDefinitionChanged;
    } else if (
      (opts.includes('containerChanges') || opts.includes('componentDefinitionChanged')) &&
      !opts.includes('componentAdded')
    ) {
      const currentPageComponents = appDiff?.pages[currentPageId]?.components;

      updateDiff = toRemoveExposedvariablesFromComponentDiff(currentPageComponents);

      type = opts.includes('containerChanges') ? updateType.containerChanges : updateType.componentDefinitionChanged;
    }

    return { updateDiff, type, operation };
  } catch (error) {
    return { error, updateDiff: {}, type: null, operation: null };
  }
};

function toRemoveExposedvariablesFromComponentDiff(object) {
  const copy = _.cloneDeep(object);
  const componentIds = _.keys(copy);

  componentIds.forEach((componentId) => {
    const { component } = copy[componentId];

    if (component?.exposedVariables) {
      delete component.exposedVariables;
    }
  });

  return copy;
}

export function isPDFSupported() {
  const browser = getBrowserUserAgent();

  if (!browser) {
    return true;
  }

  const isChrome = browser.name === 'Chrome' && browser.major >= 92;
  const isEdge = browser.name === 'Edge' && browser.major >= 92;
  const isSafari = browser.name === 'Safari' && browser.major >= 15 && browser.minor >= 4; // Handle minor version check for Safari
  const isFirefox = browser.name === 'Firefox' && browser.major >= 90;

  console.log('browser--', browser, isChrome || isEdge || isSafari || isFirefox);

  return isChrome || isEdge || isSafari || isFirefox;
}

export function getBrowserUserAgent(userAgent) {
  var regexps = {
      Chrome: [/Chrome\/(\S+)/],
      Firefox: [/Firefox\/(\S+)/],
      MSIE: [/MSIE (\S+);/],
      Opera: [/Opera\/.*?Version\/(\S+)/ /* Opera 10 */, /Opera\/(\S+)/ /* Opera 9 and older */],
      Safari: [/Version\/(\S+).*?Safari\//],
    },
    re,
    m,
    browser,
    version;

  if (userAgent === undefined) userAgent = navigator.userAgent;

  for (browser in regexps)
    while ((re = regexps[browser].shift()))
      if ((m = userAgent.match(re))) {
        version = m[1].match(new RegExp('[^.]+(?:.[^.]+){0,1}'))[0];
        const { major, minor } = extractVersion(version);
        return {
          name: browser,
          major,
          minor,
        };
      }

  return null;
}

function extractVersion(versionStr) {
  // Split the string by "."
  const parts = versionStr.split('.');

  // Check for valid input
  if (parts.length === 0 || parts.some((part) => isNaN(part))) {
    return { major: null, minor: null };
  }

  // Extract major version
  const major = parseInt(parts[0], 10);

  // Handle minor version (default to 0)
  const minor = parts.length > 1 ? parseInt(parts[1], 10) : 0;

  return { major, minor };
}
export function createReferencesLookup(refState, forQueryParams = false, initalLoad = false) {
  if (forQueryParams && _.isEmpty(refState['parameters'])) {
    return { suggestionList: [] };
  }

  const getCurrentNodeType = (node) => Object.prototype.toString.call(node).slice(8, -1);

  const state = _.cloneDeep(refState);
  const queries = forQueryParams ? {} : state['queries'];
  const actions = initalLoad
    ? [
        'runQuery',
        'setVariable',
        'unSetVariable',
        'showAlert',
        'logout',
        'showModal',
        'closeModal',
        'setLocalStorage',
        'copyToClipboard',
        'goToApp',
        'generateFile',
        'setPageVariable',
        'unsetPageVariable',
        'switchPage',
      ]
    : [];

  if (!forQueryParams) {
    // eslint-disable-next-line no-unused-vars
    _.forIn(queries, (query, key) => {
      if (!query.hasOwnProperty('run')) {
        query.run = true;
      }
    });
  }

  const currentState = !forQueryParams && initalLoad ? _.merge(state, { queries }) : state;
  const suggestionList = [];
  const map = new Map();

  const hintsMap = new Map();
  const resolvedRefs = new Map();
  const resolvedRefTypes = new Map();

  const buildMap = (data, path = '') => {
    const keys = Object.keys(data);
    keys.forEach((key, index) => {
      const uniqueId = _.uniqueId();
      const value = data[key];
      const _type = Object.prototype.toString.call(value).slice(8, -1);
      const prevType = map.get(path)?.type;

      let newPath = '';
      if (path === '') {
        newPath = key;
      } else if (prevType === 'Array') {
        newPath = `${path}[${index}]`;
      } else {
        newPath = `${path}.${key}`;
      }

      if (_type === 'Object') {
        map.set(newPath, { type: _type });
        buildMap(value, newPath);
      }
      if (_type === 'Array') {
        map.set(newPath, { type: _type });
        buildMap(value, newPath);
      } else {
        map.set(newPath, { type: _type });
      }

      // Populate hints and refs

      hintsMap.set(newPath, uniqueId);
      resolvedRefs.set(uniqueId, value);
      const resolveRefType = getCurrentNodeType(value);
      resolvedRefTypes.set(uniqueId, resolveRefType);
    });
  };

  buildMap(currentState, '');

  map.forEach((__, key) => {
    if (key.endsWith('run') && key.startsWith('queries')) {
      return suggestionList.push({ hint: `${key}()`, type: 'Function' });
    }
    return suggestionList.push({ hint: key, type: resolvedRefTypes.get(hintsMap.get(key)) });
  });
  if (!forQueryParams && initalLoad) {
    actions.forEach((action) => {
      suggestionList.push({ hint: `actions.${action}()`, type: 'method' });
    });
  }

  return { suggestionList, hintsMap, resolvedRefs };
}

export function findAllEntityReferences(node, allRefs) {
  if (typeof node === 'object') {
    for (let key in node) {
      const value = node[key];
      if (typeof value === 'string' && value.includes('{{') && value.includes('}}')) {
        const referenceExists = value;

        if (referenceExists) {
          const ref = value.replace('{{', '').replace('}}', '');

          const entityName = ref.split('.')[1];

          allRefs.push(entityName);
        }
      } else if (typeof value === 'object') {
        findAllEntityReferences(value, allRefs);
      }
    }
  }
  return allRefs;
}

export function findEntityId(entityName, map, reverseMap) {
  for (const [key, value] of map.entries()) {
    const lookupid = value;
    const reverseValue = reverseMap.get(lookupid);

    if (reverseValue === entityName) {
      return key;
    }
  }
}<|MERGE_RESOLUTION|>--- conflicted
+++ resolved
@@ -218,14 +218,10 @@
     } else if (opts.includes('pageDefinitionChanged')) {
       updateDiff = appDiff?.pages[currentPageId];
 
-<<<<<<< HEAD
+      //remove invalid diffs that are added to pageDiff
+      delete updateDiff.components;
+
       type = updateType.pageDefinitionChanged;
-=======
-    //remove invalid diffs that are added to pageDiff
-    delete updateDiff.components;
-
-    type = updateType.pageDefinitionChanged;
->>>>>>> 319464c0
 
       if (opts.includes('addNewPage')) {
         operation = 'create';
