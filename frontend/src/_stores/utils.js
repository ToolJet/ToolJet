--- conflicted
+++ resolved
@@ -402,11 +402,7 @@
       if (_type === 'Array') {
         map.set(newPath, { type: _type });
 
-<<<<<<< HEAD
-        if (path.startsWith('queries') && key === 'data' && value.length > 2000) {
-=======
         if (path.startsWith('queries') && key === 'data' && value.length > 30000) {
->>>>>>> 9519a1a8
           // do nothing
         } else {
           buildMap(value, newPath);
@@ -449,11 +445,7 @@
         typeof value === 'string' &&
         value.includes('{{') &&
         value.includes('}}') &&
-<<<<<<< HEAD
-        (value.startsWith('{{components') || value.startsWith('queries'))
-=======
         (value.startsWith('{{components') || value.startsWith('{{queries'))
->>>>>>> 9519a1a8
       ) {
         const referenceExists = value;
 
