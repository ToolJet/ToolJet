import { create as _create } from 'zustand';
import { devtools } from 'zustand/middleware';
// eslint-disable-next-line import/no-unresolved
import { diff } from 'deep-object-diff';
import { componentTypes } from '@/Editor/WidgetManager/components';
import _ from 'lodash';

export const zustandDevTools = (fn, options = {}) =>
  devtools(fn, { ...options, enabled: process.env.NODE_ENV === 'production' ? false : true });

const resetters = [];

export const defaultWhiteLabellingSettings = {
  WHITE_LABEL_LOGO: 'https://app.tooljet.com/logo.svg',
  WHITE_LABEL_TEXT: 'ToolJet',
  WHITE_LABEL_FAVICON: 'assets/images/logo.svg',
};

export const create = (fn) => {
  if (fn === undefined) return create;
  const store = _create(fn);
  const initialState = store.getState();
  resetters.push(() => {
    store.setState(initialState, true);
  });
  return store;
};

export const resetAllStores = () => {
  for (const resetter of resetters) {
    resetter();
  }
};

const defaultComponent = {
  name: '',
  properties: {},
  styles: {},
  validation: {},
  type: '',
  others: {
    showOnDesktop: { value: '{{true}}' },
    showOnMobile: { value: '{{false}}' },
  },
};

const updateType = Object.freeze({
  pageDefinitionChanged: 'pages',
  containerChanges: 'components/layout',
  componentAdded: 'components',
  componentDefinitionChanged: 'components',
  componentDeleted: 'components',
});

export const computeAppDiff = (appDiff, currentPageId, opts, currentLayout) => {
  try {
    const { updateDiff, type, operation, error } = updateFor(appDiff, currentPageId, opts, currentLayout);

    return { updateDiff, type, operation, error };
  } catch (error) {
    return { error, updateDiff: {}, type: null, operation: null };
  }
};

// for table column diffs, we need to compute the diff for each column separately and send the the entire column data
function generatePath(obj, targetKey, currentPath = '') {
  for (const key in obj) {
    const newPath = currentPath ? currentPath + '.' + key : key;

    if (key === targetKey) {
      return newPath;
    }

    if (typeof obj[key] === 'object' && obj[key] !== null) {
      const result = generatePath(obj[key], targetKey, newPath);
      if (result) {
        return result;
      }
    }
  }
  return null;
}

function getValueFromJson(json, path) {
  if (!path || typeof path !== 'string') return null;

  let value = json;
  path.split('.').forEach((key) => {
    value = value[key];
  });
  return value;
}

function updateValueInJson(json, path, value) {
  let obj = json;
  const keys = path?.split('.');

  if (!keys) {
    return null;
  }

  const lastKey = keys.pop();
  keys.forEach((key) => {
    obj = obj[key];
  });
  obj[lastKey] = value;
  return json;
}

export function isParamFromTableColumn(appDiff, definition) {
  const path =
    generatePath(appDiff, 'columns') || generatePath(appDiff, 'actions') || generatePath(appDiff, 'columnSizes');
  if (!path) {
    return false;
  }

  const value2 = getValueFromJson(definition, path);

  return value2 !== undefined;
}

export const computeComponentPropertyDiff = (appDiff, definition, opts) => {
  if (!opts?.isParamFromTableColumn) {
    return appDiff;
  }
  const columnsPath = generatePath(appDiff, 'columns');
  const actionsPath = generatePath(appDiff, 'actions');
  const deletionHistoryPath = generatePath(appDiff, 'columnDeletionHistory');

  let _diff = _.cloneDeep(appDiff);

  if (columnsPath) {
    const columnsValue = getValueFromJson(definition, columnsPath);
    _diff = updateValueInJson(_diff, columnsPath, columnsValue);
  }

  if (actionsPath) {
    const actionsValue = getValueFromJson(definition, actionsPath);
    _diff = updateValueInJson(_diff, actionsPath, actionsValue);
  }

  if (deletionHistoryPath) {
    const deletionHistoryValue = getValueFromJson(definition, deletionHistoryPath);
    _diff = updateValueInJson(_diff, deletionHistoryPath, deletionHistoryValue);
  }

  return _diff;
};

const updateFor = (appDiff, currentPageId, opts, currentLayout) => {
  const updateTypeMappings = [
    {
      updateTypes: ['componentAdded', 'componentDefinitionChanged', 'componentDeleted', 'containerChanges'],
      processingFunction: computeComponentDiff,
    },
    {
      updateTypes: ['pageDefinitionChanged', 'pageSortingChanged', 'deletePageRequest', 'addNewPage'],
      processingFunction: computePageUpdate,
    },
    {
      updateTypes: ['homePageChanged'],
      processingFunction: () => ({
        updateDiff: appDiff,
        type: null,
        operation: 'update',
      }),
    },
    {
      updateTypes: ['globalSettings', 'generalAppDefinitionChanged'],
      processingFunction: () => ({
        updateDiff: appDiff,
        type: 'global_settings',
        operation: 'update',
      }),
    },
  ];

  const options = _.keys(opts);

  for (const { updateTypes, processingFunction } of updateTypeMappings) {
    const optionsTypes = _.intersection(options, updateTypes);

    if (optionsTypes.length > 0) {
      try {
        return processingFunction(appDiff, currentPageId, optionsTypes, currentLayout);
      } catch (error) {
        return { error, updateDiff: {}, type: null, operation: null };
      }
    }
  }

  return null;
};

const computePageUpdate = (appDiff, currentPageId, opts) => {
  let type;
  let updateDiff;
  let operation = 'update';

  try {
    if (opts.includes('deletePageRequest')) {
      const deletePageId = _.keys(appDiff?.pages).map((pageId) => {
        if (appDiff?.pages[pageId]?.pageId === undefined) {
          return pageId;
        }
      })[0];

      updateDiff = {
        pageId: deletePageId,
      };

      type = updateType.pageDefinitionChanged;
      operation = 'delete';
    } else if (opts.includes('pageSortingChanged')) {
      updateDiff = appDiff?.pages;

      type = updateType.pageDefinitionChanged;
    } else if (opts.includes('pageDefinitionChanged')) {
      updateDiff = appDiff?.pages[currentPageId];

      //remove invalid diffs that are added to pageDiff
      delete updateDiff.components;

      type = updateType.pageDefinitionChanged;

      if (opts.includes('addNewPage')) {
        operation = 'create';
      }
    }

    return { updateDiff, type, operation };
  } catch (error) {
    return { error, updateDiff: {}, type: null, operation: null };
  }
};

const computeComponentDiff = (appDiff, currentPageId, opts, currentLayout) => {
  let type;
  let updateDiff;
  let operation = 'update';

  try {
    if (opts.includes('componentDeleted')) {
      const currentPageComponents = appDiff?.pages[currentPageId]?.components;

      updateDiff = _.keys(currentPageComponents);

      type = updateType.componentDeleted;

      operation = 'delete';
    } else if (opts.includes('componentAdded')) {
      const currentPageComponents = appDiff?.pages[currentPageId]?.components;

      updateDiff = _.toPairs(currentPageComponents ?? []).reduce((result, [id, component]) => {
        if (_.keys(component).length === 1 && component.withDefaultChildren !== undefined) {
          return result;
        }

        const componentMeta = _.cloneDeep(
          componentTypes.find((comp) => comp.component === component.component.component)
        );

<<<<<<< HEAD
        if (!componentMeta) {
          return result;
        }
=======
          if (doesActionsExist || doesColumnsExist) {
            const actions = _.toArray(metaDiff.definition[attribute]?.actions?.value) || [];
            // const columns = _.toArray(metaDiff.definition[attribute]?.columns?.value) || [];
>>>>>>> f0365f30

        const metaDiff = diff(componentMeta, component.component);

        result[id] = _.defaultsDeep(metaDiff, defaultComponent);

        if (metaDiff.definition && !_.isEmpty(metaDiff.definition)) {
          const metaAttributes = _.keys(metaDiff.definition);

          metaAttributes.forEach((attribute) => {
            const doesActionsExist =
              metaDiff.definition[attribute]?.actions && !_.isEmpty(metaDiff.definition[attribute]?.actions?.value);
            const doesColumnsExist =
              metaDiff.definition[attribute]?.columns && !_.isEmpty(metaDiff.definition[attribute]?.columns?.value);

            if (doesActionsExist || doesColumnsExist) {
              const actions = _.toArray(metaDiff.definition[attribute]?.actions?.value) || [];
              const columns = _.toArray(metaDiff.definition[attribute]?.columns?.value) || [];

              metaDiff.definition = {
                ...metaDiff.definition,
                [attribute]: {
                  ...metaDiff.definition[attribute],
                  actions: {
                    value: actions,
                  },
                  columns: {
                    value: columns,
                  },
                },
<<<<<<< HEAD
              };
            }
            result[id][attribute] = metaDiff.definition[attribute];
          });
        }
=======
                columns: {
                  value: component.component?.definition?.properties?.columns?.value,
                },
              },
            };
          }
          result[id][attribute] = metaDiff.definition[attribute];
        });
      }
>>>>>>> f0365f30

        const currentDisplayPreference = currentLayout;

        if (currentDisplayPreference === 'mobile') {
          result[id].others.showOnMobile = { value: '{{true}}' };
          result[id].others.showOnDesktop = { value: '{{false}}' };
        }

        if (result[id]?.definition) {
          delete result[id].definition;
        }

        result[id].type = componentMeta.component;
        result[id].parent = component.component.parent ?? null;
        result[id].layouts = appDiff.pages[currentPageId].components[id].layouts;

        operation = 'create';

        return result;
      }, {});

      type = updateType.componentDefinitionChanged;
    } else if (
      (opts.includes('containerChanges') || opts.includes('componentDefinitionChanged')) &&
      !opts.includes('componentAdded')
    ) {
      const currentPageComponents = appDiff?.pages[currentPageId]?.components;

      updateDiff = toRemoveExposedvariablesFromComponentDiff(currentPageComponents);

      type = opts.includes('containerChanges') ? updateType.containerChanges : updateType.componentDefinitionChanged;
    }

    return { updateDiff, type, operation };
  } catch (error) {
    return { error, updateDiff: {}, type: null, operation: null };
  }
};

function toRemoveExposedvariablesFromComponentDiff(object) {
  const copy = _.cloneDeep(object);
  const componentIds = _.keys(copy);

  componentIds.forEach((componentId) => {
    const { component } = copy[componentId];

    if (component?.exposedVariables) {
      delete component.exposedVariables;
    }
  });

  return copy;
}

export function createReferencesLookup(refState, forQueryParams = false, initalLoad = false) {
  if (forQueryParams && _.isEmpty(refState['parameters'])) {
    return { suggestionList: [] };
  }

  const getCurrentNodeType = (node) => Object.prototype.toString.call(node).slice(8, -1);

  const state = _.cloneDeep(refState);
  const queries = forQueryParams ? {} : state['queries'];
  const actions = initalLoad
    ? [
        'runQuery',
        'setVariable',
        'unSetVariable',
        'showAlert',
        'logout',
        'showModal',
        'closeModal',
        'setLocalStorage',
        'copyToClipboard',
        'goToApp',
        'generateFile',
        'setPageVariable',
        'unsetPageVariable',
        'switchPage',
      ]
    : [];

  if (!forQueryParams) {
    // eslint-disable-next-line no-unused-vars
    _.forIn(queries, (query, key) => {
      if (!query.hasOwnProperty('run')) {
        query.run = true;
      }
    });
  }

  const currentState = !forQueryParams && initalLoad ? _.merge(state, { queries }) : state;
  const suggestionList = [];
  const map = new Map();

  const hintsMap = new Map();
  const resolvedRefs = new Map();
  const resolvedRefTypes = new Map();

  const buildMap = (data, path = '') => {
    const keys = Object.keys(data);
    keys.forEach((key, index) => {
      const uniqueId = _.uniqueId();
      const value = data[key];
      const _type = Object.prototype.toString.call(value).slice(8, -1);
      const prevType = map.get(path)?.type;

      let newPath = '';
      if (path === '') {
        newPath = key;
      } else if (prevType === 'Array') {
        newPath = `${path}[${index}]`;
      } else {
        newPath = `${path}.${key}`;
      }

      if (_type === 'Object') {
        map.set(newPath, { type: _type });
        buildMap(value, newPath);
      }
      if (_type === 'Array') {
        map.set(newPath, { type: _type });

        if (path.startsWith('queries') && key === 'data' && value.length > 30000) {
          // do nothing
        } else {
          buildMap(value, newPath);
        }
      } else {
        map.set(newPath, { type: _type });
      }

      // Populate hints and refs

      hintsMap.set(newPath, uniqueId);
      resolvedRefs.set(uniqueId, value);
      const resolveRefType = getCurrentNodeType(value);
      resolvedRefTypes.set(uniqueId, resolveRefType);
    });
  };

  buildMap(currentState, '');

  map.forEach((__, key) => {
    if (key.endsWith('run') && key.startsWith('queries')) {
      return suggestionList.push({ hint: `${key}()`, type: 'Function' });
    }
    return suggestionList.push({ hint: key, type: resolvedRefTypes.get(hintsMap.get(key)) });
  });
  if (!forQueryParams && initalLoad) {
    actions.forEach((action) => {
      suggestionList.push({ hint: `actions.${action}()`, type: 'method' });
    });
  }

  return { suggestionList, hintsMap, resolvedRefs };
}

export function findAllEntityReferences(node, allRefs) {
  if (typeof node === 'object') {
    for (let key in node) {
      const value = node[key];
      if (
        typeof value === 'string' &&
        value.includes('{{') &&
        value.includes('}}') &&
        (value.startsWith('{{components') || value.startsWith('{{queries'))
      ) {
        const referenceExists = value;

        if (referenceExists) {
          const ref = value.replace('{{', '').replace('}}', '');

          const entityName = ref.split('.')[1];

          allRefs.push(entityName);
        }
      } else if (typeof value === 'object') {
        findAllEntityReferences(value, allRefs);
      }
    }
  }
  return allRefs;
}

export function findEntityId(entityName, map, reverseMap) {
  for (const [key, value] of map.entries()) {
    const lookupid = value;
    const reverseValue = reverseMap.get(lookupid);

    if (reverseValue === entityName) {
      return key;
    }
  }
}<|MERGE_RESOLUTION|>--- conflicted
+++ resolved
@@ -260,15 +260,9 @@
           componentTypes.find((comp) => comp.component === component.component.component)
         );
 
-<<<<<<< HEAD
         if (!componentMeta) {
           return result;
         }
-=======
-          if (doesActionsExist || doesColumnsExist) {
-            const actions = _.toArray(metaDiff.definition[attribute]?.actions?.value) || [];
-            // const columns = _.toArray(metaDiff.definition[attribute]?.columns?.value) || [];
->>>>>>> f0365f30
 
         const metaDiff = diff(componentMeta, component.component);
 
@@ -285,7 +279,7 @@
 
             if (doesActionsExist || doesColumnsExist) {
               const actions = _.toArray(metaDiff.definition[attribute]?.actions?.value) || [];
-              const columns = _.toArray(metaDiff.definition[attribute]?.columns?.value) || [];
+              // const columns = _.toArray(metaDiff.definition[attribute]?.columns?.value) || [];
 
               metaDiff.definition = {
                 ...metaDiff.definition,
@@ -295,26 +289,14 @@
                     value: actions,
                   },
                   columns: {
-                    value: columns,
+                    value: component.component?.definition?.properties?.columns?.value,
                   },
                 },
-<<<<<<< HEAD
               };
             }
             result[id][attribute] = metaDiff.definition[attribute];
           });
         }
-=======
-                columns: {
-                  value: component.component?.definition?.properties?.columns?.value,
-                },
-              },
-            };
-          }
-          result[id][attribute] = metaDiff.definition[attribute];
-        });
-      }
->>>>>>> f0365f30
 
         const currentDisplayPreference = currentLayout;
 
