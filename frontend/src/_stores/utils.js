import { create as _create } from 'zustand';
import { devtools } from 'zustand/middleware';
// eslint-disable-next-line import/no-unresolved
import { diff } from 'deep-object-diff';
import { componentTypes } from '@/Editor/WidgetManager/components';
import _ from 'lodash';

export const zustandDevTools = (fn, options = {}) =>
  devtools(fn, { ...options, enabled: process.env.NODE_ENV === 'production' ? false : true });

const resetters = [];

export const create = (fn) => {
  if (fn === undefined) return create;
  const store = _create(fn);
  const initialState = store.getState();
  resetters.push(() => {
    store.setState(initialState, true);
  });
  return store;
};

export const resetAllStores = () => {
  for (const resetter of resetters) {
    resetter();
  }
};

const defaultComponent = {
  name: '',
  properties: {},
  styles: {},
  validation: {},
  type: '',
  others: {
    showOnDesktop: { value: '{{true}}' },
    showOnMobile: { value: '{{false}}' },
  },
};

const updateType = Object.freeze({
  pageDefinitionChanged: 'pages',
  containerChanges: 'components/layout',
  componentAdded: 'components',
  componentDefinitionChanged: 'components',
  componentDeleted: 'components',
});

export const computeAppDiff = (appDiff, currentPageId, opts, currentLayout) => {
  const { updateDiff, type, operation, error } = updateFor(appDiff, currentPageId, opts, currentLayout);

  return { updateDiff, type, operation, error };
};

// for table column diffs, we need to compute the diff for each column separately and send the the entire column data
function generatePath(obj, targetKey, currentPath = '') {
  for (const key in obj) {
    const newPath = currentPath ? currentPath + '.' + key : key;

    if (key === targetKey) {
      return newPath;
    }

    if (typeof obj[key] === 'object' && obj[key] !== null) {
      const result = generatePath(obj[key], targetKey, newPath);
      if (result) {
        return result;
      }
    }
  }
  return null;
}

function getValueFromJson(json, path) {
  if (!path || typeof path !== 'string') return null;

  let value = json;
  path.split('.').forEach((key) => {
    value = value[key];
  });
  return value;
}

function updateValueInJson(json, path, value) {
  let obj = json;
  const keys = path?.split('.');

  if (!keys) {
    return null;
  }

  const lastKey = keys.pop();
  keys.forEach((key) => {
    obj = obj[key];
  });
  obj[lastKey] = value;
  return json;
}

export function isParamFromTableColumn(appDiff, definition) {
  const path =
    generatePath(appDiff, 'columns') || generatePath(appDiff, 'actions') || generatePath(appDiff, 'columnSizes');
  if (!path) {
    return false;
  }

  const value2 = getValueFromJson(definition, path);

  return value2 !== undefined;
}

export const computeComponentPropertyDiff = (appDiff, definition, opts) => {
  if (!opts?.isParamFromTableColumn) {
    return appDiff;
  }
  const columnsPath = generatePath(appDiff, 'columns');
  const actionsPath = generatePath(appDiff, 'actions');
  const deletionHistoryPath = generatePath(appDiff, 'columnDeletionHistory');

  let _diff = _.cloneDeep(appDiff);

  if (columnsPath) {
    const columnsValue = getValueFromJson(definition, columnsPath);
    _diff = updateValueInJson(_diff, columnsPath, columnsValue);
  }

  if (actionsPath) {
    const actionsValue = getValueFromJson(definition, actionsPath);
    _diff = updateValueInJson(_diff, actionsPath, actionsValue);
  }

  if (deletionHistoryPath) {
    const deletionHistoryValue = getValueFromJson(definition, deletionHistoryPath);
    _diff = updateValueInJson(_diff, deletionHistoryPath, deletionHistoryValue);
  }

  return _diff;
};

const updateFor = (appDiff, currentPageId, opts, currentLayout) => {
  const updateTypeMappings = [
    {
      updateTypes: ['componentAdded', 'componentDefinitionChanged', 'componentDeleted', 'containerChanges'],
      processingFunction: computeComponentDiff,
    },
    {
      updateTypes: ['pageDefinitionChanged', 'pageSortingChanged', 'deletePageRequest', 'addNewPage'],
      processingFunction: computePageUpdate,
    },
    {
      updateTypes: ['homePageChanged'],
      processingFunction: () => ({
        updateDiff: appDiff,
        type: null,
        operation: 'update',
      }),
    },
    {
      updateTypes: ['globalSettings', 'generalAppDefinitionChanged'],
      processingFunction: () => ({
        updateDiff: appDiff,
        type: 'global_settings',
        operation: 'update',
      }),
    },
  ];

  const options = _.keys(opts);

  for (const { updateTypes, processingFunction } of updateTypeMappings) {
    const optionsTypes = _.intersection(options, updateTypes);

    if (optionsTypes.length > 0) {
      try {
        return processingFunction(appDiff, currentPageId, optionsTypes, currentLayout);
      } catch (error) {
        return { error, updateDiff: {}, type: null, operation: null };
      }
    }
  }

  return null;
};

const computePageUpdate = (appDiff, currentPageId, opts) => {
  let type;
  let updateDiff;
  let operation = 'update';

  if (opts.includes('deletePageRequest')) {
    const deletePageId = _.keys(appDiff?.pages).map((pageId) => {
      if (appDiff?.pages[pageId]?.pageId === undefined) {
        return pageId;
      }
    })[0];

    updateDiff = {
      pageId: deletePageId,
    };

    type = updateType.pageDefinitionChanged;
    operation = 'delete';
  } else if (opts.includes('pageSortingChanged')) {
    updateDiff = appDiff?.pages;

    type = updateType.pageDefinitionChanged;
  } else if (opts.includes('pageDefinitionChanged')) {
    updateDiff = appDiff?.pages[currentPageId];

    //remove invalid diffs that are added to pageDiff
    delete updateDiff.components;

    type = updateType.pageDefinitionChanged;

    if (opts.includes('addNewPage')) {
      operation = 'create';
    }
  }

  return { updateDiff, type, operation };
};

const computeComponentDiff = (appDiff, currentPageId, opts, currentLayout) => {
  let type;
  let updateDiff;
  let operation = 'update';

  if (opts.includes('componentDeleted')) {
    const currentPageComponents = appDiff?.pages[currentPageId]?.components;

    updateDiff = _.keys(currentPageComponents);

    type = updateType.componentDeleted;

    operation = 'delete';
  } else if (opts.includes('componentAdded')) {
    const currentPageComponents = appDiff?.pages[currentPageId]?.components;

    updateDiff = _.toPairs(currentPageComponents ?? []).reduce((result, [id, component]) => {
      if (_.keys(component).length === 1 && component.withDefaultChildren !== undefined) {
        return result;
      }

      const componentMeta = _.cloneDeep(
        componentTypes.find((comp) => comp.component === component.component.component)
      );

      if (!componentMeta) {
        return result;
      }

      const metaDiff = diff(componentMeta, component.component);

      result[id] = _.defaultsDeep(metaDiff, defaultComponent);

      if (metaDiff.definition && !_.isEmpty(metaDiff.definition)) {
        const metaAttributes = _.keys(metaDiff.definition);

        metaAttributes.forEach((attribute) => {
          const doesActionsExist =
            metaDiff.definition[attribute]?.actions && !_.isEmpty(metaDiff.definition[attribute]?.actions?.value);
          const doesColumnsExist =
            metaDiff.definition[attribute]?.columns && !_.isEmpty(metaDiff.definition[attribute]?.columns?.value);

          if (doesActionsExist || doesColumnsExist) {
            const actions = _.toArray(metaDiff.definition[attribute]?.actions?.value) || [];
            const columns = _.toArray(metaDiff.definition[attribute]?.columns?.value) || [];

            metaDiff.definition = {
              ...metaDiff.definition,
              [attribute]: {
                ...metaDiff.definition[attribute],
                actions: {
                  value: actions,
                },
                columns: {
                  value: columns,
                },
              },
            };
          }
          result[id][attribute] = metaDiff.definition[attribute];
        });
      }

      const currentDisplayPreference = currentLayout;

      if (currentDisplayPreference === 'mobile') {
        result[id].others.showOnMobile = { value: '{{true}}' };
        result[id].others.showOnDesktop = { value: '{{false}}' };
      }

      if (result[id]?.definition) {
        delete result[id].definition;
      }

      result[id].type = componentMeta.component;
      result[id].parent = component.component.parent ?? null;
      result[id].layouts = appDiff.pages[currentPageId].components[id].layouts;

      operation = 'create';

      return result;
    }, {});

    type = updateType.componentDefinitionChanged;
  } else if (
    (opts.includes('containerChanges') || opts.includes('componentDefinitionChanged')) &&
    !opts.includes('componentAdded')
  ) {
    const currentPageComponents = appDiff?.pages[currentPageId]?.components;

    updateDiff = toRemoveExposedvariablesFromComponentDiff(currentPageComponents);

    type = opts.includes('containerChanges') ? updateType.containerChanges : updateType.componentDefinitionChanged;
  }

  return { updateDiff, type, operation };
};

function toRemoveExposedvariablesFromComponentDiff(object) {
  const copy = _.cloneDeep(object);
  const componentIds = _.keys(copy);

  componentIds.forEach((componentId) => {
    const { component } = copy[componentId];

    if (component?.exposedVariables) {
      delete component.exposedVariables;
    }
  });

  return copy;
}

<<<<<<< HEAD
export function isPDFSupported() {
  const browser = getBrowserUserAgent();

  if (!browser) {
    return true;
  }

  const isChrome = browser.name === 'Chrome' && browser.major >= 92;
  const isEdge = browser.name === 'Edge' && browser.major >= 92;
  const isSafari = browser.name === 'Safari' && browser.major >= 15 && browser.minor >= 4; // Handle minor version check for Safari
  const isFirefox = browser.name === 'Firefox' && browser.major >= 90;

  console.log('browser--', browser, isChrome || isEdge || isSafari || isFirefox);

  return isChrome || isEdge || isSafari || isFirefox;
}

export function getBrowserUserAgent(userAgent) {
  var regexps = {
      Chrome: [/Chrome\/(\S+)/],
      Firefox: [/Firefox\/(\S+)/],
      MSIE: [/MSIE (\S+);/],
      Opera: [/Opera\/.*?Version\/(\S+)/ /* Opera 10 */, /Opera\/(\S+)/ /* Opera 9 and older */],
      Safari: [/Version\/(\S+).*?Safari\//],
    },
    re,
    m,
    browser,
    version;

  if (userAgent === undefined) userAgent = navigator.userAgent;

  for (browser in regexps)
    while ((re = regexps[browser].shift()))
      if ((m = userAgent.match(re))) {
        version = m[1].match(new RegExp('[^.]+(?:.[^.]+){0,1}'))[0];
        const { major, minor } = extractVersion(version);
        return {
          name: browser,
          major,
          minor,
        };
      }

  return null;
}

function extractVersion(versionStr) {
  // Split the string by "."
  const parts = versionStr.split('.');

  // Check for valid input
  if (parts.length === 0 || parts.some((part) => isNaN(part))) {
    return { major: null, minor: null };
  }

  // Extract major version
  const major = parseInt(parts[0], 10);

  // Handle minor version (default to 0)
  const minor = parts.length > 1 ? parseInt(parts[1], 10) : 0;

  return { major, minor };
=======
export function createReferencesLookup(refState, forQueryParams = false, initalLoad = false) {
  if (forQueryParams && _.isEmpty(refState['parameters'])) {
    return { suggestionList: [] };
  }

  const getCurrentNodeType = (node) => Object.prototype.toString.call(node).slice(8, -1);

  const state = _.cloneDeep(refState);
  const queries = forQueryParams ? {} : state['queries'];
  const actions = initalLoad
    ? [
        'runQuery',
        'setVariable',
        'unSetVariable',
        'showAlert',
        'logout',
        'showModal',
        'closeModal',
        'setLocalStorage',
        'copyToClipboard',
        'goToApp',
        'generateFile',
        'setPageVariable',
        'unsetPageVariable',
        'switchPage',
      ]
    : [];

  if (!forQueryParams) {
    // eslint-disable-next-line no-unused-vars
    _.forIn(queries, (query, key) => {
      if (!query.hasOwnProperty('run')) {
        query.run = true;
      }
    });
  }

  const currentState = !forQueryParams && initalLoad ? _.merge(state, { queries }) : state;
  const suggestionList = [];
  const map = new Map();

  const hintsMap = new Map();
  const resolvedRefs = new Map();
  const resolvedRefTypes = new Map();

  const buildMap = (data, path = '') => {
    const keys = Object.keys(data);
    keys.forEach((key, index) => {
      const uniqueId = _.uniqueId();
      const value = data[key];
      const _type = Object.prototype.toString.call(value).slice(8, -1);
      const prevType = map.get(path)?.type;

      let newPath = '';
      if (path === '') {
        newPath = key;
      } else if (prevType === 'Array') {
        newPath = `${path}[${index}]`;
      } else {
        newPath = `${path}.${key}`;
      }

      if (_type === 'Object') {
        map.set(newPath, { type: _type });
        buildMap(value, newPath);
      }
      if (_type === 'Array') {
        map.set(newPath, { type: _type });
        buildMap(value, newPath);
      } else {
        map.set(newPath, { type: _type });
      }

      // Populate hints and refs

      hintsMap.set(newPath, uniqueId);
      resolvedRefs.set(uniqueId, value);
      const resolveRefType = getCurrentNodeType(value);
      resolvedRefTypes.set(uniqueId, resolveRefType);
    });
  };

  buildMap(currentState, '');

  map.forEach((__, key) => {
    if (key.endsWith('run') && key.startsWith('queries')) {
      return suggestionList.push({ hint: `${key}()`, type: 'Function' });
    }
    return suggestionList.push({ hint: key, type: resolvedRefTypes.get(hintsMap.get(key)) });
  });
  if (!forQueryParams && initalLoad) {
    actions.forEach((action) => {
      suggestionList.push({ hint: `actions.${action}()`, type: 'method' });
    });
  }

  return { suggestionList, hintsMap, resolvedRefs };
}

export function findAllEntityReferences(node, allRefs) {
  if (typeof node === 'object') {
    for (let key in node) {
      const value = node[key];
      if (typeof value === 'string' && value.includes('{{') && value.includes('}}')) {
        const referenceExists = value;

        if (referenceExists) {
          const ref = value.replace('{{', '').replace('}}', '');

          const entityName = ref.split('.')[1];

          allRefs.push(entityName);
        }
      } else if (typeof value === 'object') {
        findAllEntityReferences(value, allRefs);
      }
    }
  }
  return allRefs;
}

export function findEntityId(entityName, map, reverseMap) {
  for (const [key, value] of map.entries()) {
    const lookupid = value;
    const reverseValue = reverseMap.get(lookupid);

    if (reverseValue === entityName) {
      return key;
    }
  }
>>>>>>> 35b1c88c
}<|MERGE_RESOLUTION|>--- conflicted
+++ resolved
@@ -333,7 +333,6 @@
   return copy;
 }
 
-<<<<<<< HEAD
 export function isPDFSupported() {
   const browser = getBrowserUserAgent();
 
@@ -397,7 +396,7 @@
   const minor = parts.length > 1 ? parseInt(parts[1], 10) : 0;
 
   return { major, minor };
-=======
+}
 export function createReferencesLookup(refState, forQueryParams = false, initalLoad = false) {
   if (forQueryParams && _.isEmpty(refState['parameters'])) {
     return { suggestionList: [] };
@@ -528,5 +527,4 @@
       return key;
     }
   }
->>>>>>> 35b1c88c
 }