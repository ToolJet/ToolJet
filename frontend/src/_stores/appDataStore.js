import { appVersionService } from '@/_services';
import { create, zustandDevTools } from './utils';
import { shallow } from 'zustand/shallow';
import { useContext } from 'react';
import { useSuperStore } from './superStore';
import { ModuleContext } from '../_contexts/ModuleContext';

export function createAppDataStore(moduleName) {
  const initialState = {
    editingVersion: null,
    currentUser: null,
    apps: [],
    appName: null,
    slug: null,
    isPublic: null,
    isMaintenanceOn: null,
    organizationId: null,
    currentVersionId: null,
    userId: null,
    app: {},
    components: [],
    pages: [],
    layouts: [],
    events: [],
    eventHandlers: [],
    appDefinitionDiff: null,
    appDiffOptions: {},
    isSaving: false,
    appId: null,
    areOthersOnSameVersionAndPage: false,
    appVersionPreviewLink: null,
    moduleName,
  };
  return create(
    zustandDevTools(
      (set, get) => ({
        ...initialState,
        actions: {
          updateEditingVersion: (version) => set(() => ({ editingVersion: version })),
          updateApps: (apps) => set(() => ({ apps: apps })),
          updateState: (state) => set((prev) => ({ ...prev, ...state })),
          updateAppDefinitionDiff: (appDefinitionDiff) => set(() => ({ appDefinitionDiff: appDefinitionDiff })),
          updateAppVersion: (appId, versionId, pageId, appDefinitionDiff, isUserSwitchedVersion = false) => {
            return new Promise((resolve, reject) => {
              get().actions.setIsSaving(true);
              const isComponentCutProcess = get().appDiffOptions?.componentCut === true;

              appVersionService
                .autoSaveApp(
                  appId,
                  versionId,
                  appDefinitionDiff.updateDiff,
                  appDefinitionDiff.type,
                  pageId,
                  appDefinitionDiff.operation,
                  isUserSwitchedVersion,
                  isComponentCutProcess
                )
                .then(() => {
                  get().actions.setIsSaving(false);
                })
                .catch((error) => {
                  get().actions.setIsSaving(false);
                  reject(error);
                })
                .finally(() => resolve());
            });
          },
          updateAppVersionEventHandlers: async (events, updateType = 'update') => {
            get().actions.setIsSaving(true);
            const appId = get().appId;
            const versionId = get().currentVersionId;

            const response = await appVersionService.saveAppVersionEventHandlers(appId, versionId, events, updateType);

            get().actions.setIsSaving(false);
            const updatedEvents = get().events;

            updatedEvents.forEach((e, index) => {
              const toUpdate = response.find((r) => r.id === e.id);
              if (toUpdate) {
                updatedEvents[index] = toUpdate;
              }
            });

<<<<<<< HEAD
            set(() => ({ events: updatedEvents }));
          },
=======
const initialState = {
  editingVersion: null,
  currentUser: null,
  apps: [],
  appName: null,
  slug: null,
  isPublic: null,
  isMaintenanceOn: null,
  organizationId: null,
  currentVersionId: null,
  userId: null,
  app: {},
  components: [],
  pages: [],
  layouts: [],
  events: [],
  eventHandlers: [],
  appDefinitionDiff: null,
  appDiffOptions: {},
  isSaving: false,
  appId: null,
  areOthersOnSameVersionAndPage: false,
  appVersionPreviewLink: null,
  metadata: null,
  eventsUpdatedLoader: false,
  eventsCreatedLoader: false,
  actionsUpdatedLoader: false,
  eventToDeleteLoaderIndex: null,
};

export const useAppDataStore = create(
  zustandDevTools(
    (set, get) => ({
      ...initialState,
      actions: {
        updateEditingVersion: (version) => set(() => ({ editingVersion: version })),
        updateApps: (apps) => set(() => ({ apps: apps })),
        updateState: (state) => set((prev) => ({ ...prev, ...state })),

        updateAppDefinitionDiff: (appDefinitionDiff) => set(() => ({ appDefinitionDiff: appDefinitionDiff })),
        updateAppVersion: (appId, versionId, pageId, appDefinitionDiff, isUserSwitchedVersion = false) => {
          return new Promise((resolve, reject) => {
            useAppDataStore.getState().actions.setIsSaving(true);
            const isComponentCutProcess = get().appDiffOptions?.componentCut === true;

            appVersionService
              .autoSaveApp(
                appId,
                versionId,
                appDefinitionDiff.updateDiff,
                appDefinitionDiff.type,
                pageId,
                appDefinitionDiff.operation,
                isUserSwitchedVersion,
                isComponentCutProcess
              )
              .then(() => {
                useAppDataStore.getState().actions.setIsSaving(false);
              })
              .catch((error) => {
                useAppDataStore.getState().actions.setIsSaving(false);
                reject(error);
              })
              .finally(() => resolve());
          });
        },
        updateAppVersionEventHandlers: async (events, updateType = 'update', param) => {
          useAppDataStore.getState().actions.setIsSaving(true);
          if (param === 'actionId') {
            set({ actionsUpdatedLoader: true });
          }
          if (param === 'eventId') {
            set({ eventsUpdatedLoader: true });
          }
          const appId = get().appId;
          const versionId = get().currentVersionId;
>>>>>>> 53d3715e

          createAppVersionEventHandlers: async (event) => {
            get().actions.setIsSaving(true);
            const appId = get().appId;
            const versionId = get().currentVersionId;

<<<<<<< HEAD
            const updatedEvents = get().events;
            const response = await appVersionService.createAppVersionEventHandler(appId, versionId, event);
            get().actions.setIsSaving(false);
            updatedEvents.push(response);
=======
          useAppDataStore.getState().actions.setIsSaving(false);
          set({ eventsUpdatedLoader: false, actionsUpdatedLoader: false });
          const updatedEvents = get().events;
>>>>>>> 53d3715e

            set(() => ({ events: updatedEvents }));
          },

          deleteAppVersionEventHandler: async (eventId) => {
            get().actions.setIsSaving(true);
            const appId = get().appId;
            const versionId = get().currentVersionId;

<<<<<<< HEAD
            const updatedEvents = get().events;

            const response = await appVersionService.deleteAppVersionEventHandler(appId, versionId, eventId);
            get().actions.setIsSaving(false);
            if (response?.affected === 1) {
              updatedEvents.splice(
                updatedEvents.findIndex((e) => e.id === eventId),
                1
              );
=======
        createAppVersionEventHandlers: async (event) => {
          useAppDataStore.getState().actions.setIsSaving(true);
          set({ eventsCreatedLoader: true });

          const appId = get().appId;
          const versionId = get().currentVersionId;

          const updatedEvents = get().events;
          const response = await appVersionService.createAppVersionEventHandler(appId, versionId, event);
          useAppDataStore.getState().actions.setIsSaving(false);
          set({ eventsCreatedLoader: false });

          updatedEvents.push(response);
>>>>>>> 53d3715e

              set(() => ({ events: updatedEvents }));
            }
          },
          autoUpdateEventStore: async (versionId) => {
            const appId = get().appId;
            const response = await appVersionService.findAllEventsWithSourceId(appId, versionId);

            set(() => ({ events: response }));
          },
          setIsSaving: (isSaving) => set(() => ({ isSaving })),
          setAppId: (appId) => set(() => ({ appId })),
          setAppPreviewLink: (appVersionPreviewLink) => set(() => ({ appVersionPreviewLink })),
        },
      }),
      { name: 'App Data Store' }
    )
  );
}

export const useAppDataStore = (callback, shallow) => {
  const moduleName = useContext(ModuleContext);

<<<<<<< HEAD
  if (!moduleName) throw Error('module context not available');
=======
          const response = await appVersionService.deleteAppVersionEventHandler(appId, versionId, eventId);
          useAppDataStore.getState().actions.setIsSaving(false);

          set({ eventToDeleteLoaderIndex: null });
          if (response?.affected === 1) {
            updatedEvents.splice(
              updatedEvents.findIndex((e) => e.id === eventId),
              1
            );
>>>>>>> 53d3715e

  const _useAppDataStore = useSuperStore((state) => state.modules[moduleName].useAppDataStore);

<<<<<<< HEAD
  return _useAppDataStore(callback, shallow);
};
=======
          set(() => ({ events: response }));
        },
        setIsSaving: (isSaving) => set(() => ({ isSaving })),
        setAppId: (appId) => set(() => ({ appId })),
        setAppPreviewLink: (appVersionPreviewLink) => set(() => ({ appVersionPreviewLink })),
        setMetadata: (metadata) => set(() => ({ metadata })),
        setEventToDeleteLoaderIndex: (index) => set(() => ({ eventToDeleteLoaderIndex: index })),
      },
    }),
    { name: 'App Data Store' }
  )
);
>>>>>>> 53d3715e

export const useEditingVersion = () => useAppDataStore((state) => state.editingVersion, shallow);
export const useIsSaving = () => useAppDataStore((state) => state.isSaving, shallow);
export const useUpdateEditingVersion = () => useAppDataStore((state) => state.actions, shallow);
export const useCurrentUser = () => useAppDataStore((state) => state.currentUser, shallow);
export const useAppInfo = () => useAppDataStore((state) => state);
export const useAppDataActions = () => useAppDataStore((state) => state.actions, shallow);<|MERGE_RESOLUTION|>--- conflicted
+++ resolved
@@ -30,6 +30,11 @@
     areOthersOnSameVersionAndPage: false,
     appVersionPreviewLink: null,
     moduleName,
+    metadata: null,
+    eventsUpdatedLoader: false,
+    eventsCreatedLoader: false,
+    actionsUpdatedLoader: false,
+    eventToDeleteLoaderIndex: null,
   };
   return create(
     zustandDevTools(
@@ -66,14 +71,21 @@
                 .finally(() => resolve());
             });
           },
-          updateAppVersionEventHandlers: async (events, updateType = 'update') => {
+          updateAppVersionEventHandlers: async (events, updateType = 'update', param) => {
             get().actions.setIsSaving(true);
+            if (param === 'actionId') {
+              set({ actionsUpdatedLoader: true });
+            }
+            if (param === 'eventId') {
+              set({ eventsUpdatedLoader: true });
+            }
             const appId = get().appId;
             const versionId = get().currentVersionId;
 
             const response = await appVersionService.saveAppVersionEventHandlers(appId, versionId, events, updateType);
 
             get().actions.setIsSaving(false);
+            set({ eventsUpdatedLoader: false, actionsUpdatedLoader: false });
             const updatedEvents = get().events;
 
             updatedEvents.forEach((e, index) => {
@@ -83,103 +95,22 @@
               }
             });
 
-<<<<<<< HEAD
             set(() => ({ events: updatedEvents }));
           },
-=======
-const initialState = {
-  editingVersion: null,
-  currentUser: null,
-  apps: [],
-  appName: null,
-  slug: null,
-  isPublic: null,
-  isMaintenanceOn: null,
-  organizationId: null,
-  currentVersionId: null,
-  userId: null,
-  app: {},
-  components: [],
-  pages: [],
-  layouts: [],
-  events: [],
-  eventHandlers: [],
-  appDefinitionDiff: null,
-  appDiffOptions: {},
-  isSaving: false,
-  appId: null,
-  areOthersOnSameVersionAndPage: false,
-  appVersionPreviewLink: null,
-  metadata: null,
-  eventsUpdatedLoader: false,
-  eventsCreatedLoader: false,
-  actionsUpdatedLoader: false,
-  eventToDeleteLoaderIndex: null,
-};
-
-export const useAppDataStore = create(
-  zustandDevTools(
-    (set, get) => ({
-      ...initialState,
-      actions: {
-        updateEditingVersion: (version) => set(() => ({ editingVersion: version })),
-        updateApps: (apps) => set(() => ({ apps: apps })),
-        updateState: (state) => set((prev) => ({ ...prev, ...state })),
-
-        updateAppDefinitionDiff: (appDefinitionDiff) => set(() => ({ appDefinitionDiff: appDefinitionDiff })),
-        updateAppVersion: (appId, versionId, pageId, appDefinitionDiff, isUserSwitchedVersion = false) => {
-          return new Promise((resolve, reject) => {
-            useAppDataStore.getState().actions.setIsSaving(true);
-            const isComponentCutProcess = get().appDiffOptions?.componentCut === true;
-
-            appVersionService
-              .autoSaveApp(
-                appId,
-                versionId,
-                appDefinitionDiff.updateDiff,
-                appDefinitionDiff.type,
-                pageId,
-                appDefinitionDiff.operation,
-                isUserSwitchedVersion,
-                isComponentCutProcess
-              )
-              .then(() => {
-                useAppDataStore.getState().actions.setIsSaving(false);
-              })
-              .catch((error) => {
-                useAppDataStore.getState().actions.setIsSaving(false);
-                reject(error);
-              })
-              .finally(() => resolve());
-          });
-        },
-        updateAppVersionEventHandlers: async (events, updateType = 'update', param) => {
-          useAppDataStore.getState().actions.setIsSaving(true);
-          if (param === 'actionId') {
-            set({ actionsUpdatedLoader: true });
-          }
-          if (param === 'eventId') {
-            set({ eventsUpdatedLoader: true });
-          }
-          const appId = get().appId;
-          const versionId = get().currentVersionId;
->>>>>>> 53d3715e
 
           createAppVersionEventHandlers: async (event) => {
             get().actions.setIsSaving(true);
+            set({ eventsCreatedLoader: true });
+
             const appId = get().appId;
             const versionId = get().currentVersionId;
 
-<<<<<<< HEAD
             const updatedEvents = get().events;
             const response = await appVersionService.createAppVersionEventHandler(appId, versionId, event);
             get().actions.setIsSaving(false);
+            set({ eventsCreatedLoader: false });
+
             updatedEvents.push(response);
-=======
-          useAppDataStore.getState().actions.setIsSaving(false);
-          set({ eventsUpdatedLoader: false, actionsUpdatedLoader: false });
-          const updatedEvents = get().events;
->>>>>>> 53d3715e
 
             set(() => ({ events: updatedEvents }));
           },
@@ -189,35 +120,22 @@
             const appId = get().appId;
             const versionId = get().currentVersionId;
 
-<<<<<<< HEAD
             const updatedEvents = get().events;
 
             const response = await appVersionService.deleteAppVersionEventHandler(appId, versionId, eventId);
             get().actions.setIsSaving(false);
+
+            set({ eventToDeleteLoaderIndex: null });
             if (response?.affected === 1) {
               updatedEvents.splice(
                 updatedEvents.findIndex((e) => e.id === eventId),
                 1
               );
-=======
-        createAppVersionEventHandlers: async (event) => {
-          useAppDataStore.getState().actions.setIsSaving(true);
-          set({ eventsCreatedLoader: true });
-
-          const appId = get().appId;
-          const versionId = get().currentVersionId;
-
-          const updatedEvents = get().events;
-          const response = await appVersionService.createAppVersionEventHandler(appId, versionId, event);
-          useAppDataStore.getState().actions.setIsSaving(false);
-          set({ eventsCreatedLoader: false });
-
-          updatedEvents.push(response);
->>>>>>> 53d3715e
 
               set(() => ({ events: updatedEvents }));
             }
           },
+
           autoUpdateEventStore: async (versionId) => {
             const appId = get().appId;
             const response = await appVersionService.findAllEventsWithSourceId(appId, versionId);
@@ -227,6 +145,8 @@
           setIsSaving: (isSaving) => set(() => ({ isSaving })),
           setAppId: (appId) => set(() => ({ appId })),
           setAppPreviewLink: (appVersionPreviewLink) => set(() => ({ appVersionPreviewLink })),
+          setMetadata: (metadata) => set(() => ({ metadata })),
+          setEventToDeleteLoaderIndex: (index) => set(() => ({ eventToDeleteLoaderIndex: index })),
         },
       }),
       { name: 'App Data Store' }
@@ -237,39 +157,12 @@
 export const useAppDataStore = (callback, shallow) => {
   const moduleName = useContext(ModuleContext);
 
-<<<<<<< HEAD
   if (!moduleName) throw Error('module context not available');
-=======
-          const response = await appVersionService.deleteAppVersionEventHandler(appId, versionId, eventId);
-          useAppDataStore.getState().actions.setIsSaving(false);
-
-          set({ eventToDeleteLoaderIndex: null });
-          if (response?.affected === 1) {
-            updatedEvents.splice(
-              updatedEvents.findIndex((e) => e.id === eventId),
-              1
-            );
->>>>>>> 53d3715e
 
   const _useAppDataStore = useSuperStore((state) => state.modules[moduleName].useAppDataStore);
 
-<<<<<<< HEAD
   return _useAppDataStore(callback, shallow);
 };
-=======
-          set(() => ({ events: response }));
-        },
-        setIsSaving: (isSaving) => set(() => ({ isSaving })),
-        setAppId: (appId) => set(() => ({ appId })),
-        setAppPreviewLink: (appVersionPreviewLink) => set(() => ({ appVersionPreviewLink })),
-        setMetadata: (metadata) => set(() => ({ metadata })),
-        setEventToDeleteLoaderIndex: (index) => set(() => ({ eventToDeleteLoaderIndex: index })),
-      },
-    }),
-    { name: 'App Data Store' }
-  )
-);
->>>>>>> 53d3715e
 
 export const useEditingVersion = () => useAppDataStore((state) => state.editingVersion, shallow);
 export const useIsSaving = () => useAppDataStore((state) => state.isSaving, shallow);
