import { appVersionService } from '@/_services';
import { create, zustandDevTools } from './utils';
import { shallow } from 'zustand/shallow';

const initialState = {
  editingVersion: null,
  currentUser: null,
  apps: [],
  appName: null,
  slug: null,
  isPublic: null,
  isMaintenanceOn: null,
  organizationId: null,
  currentVersionId: null,
  userId: null,
  app: {},
  components: [],
  pages: [],
  layouts: [],
  events: [],
  eventHandlers: [],
  appDefinitionDiff: null,
  appDiffOptions: {},
  isSaving: false,
  appId: null,
  areOthersOnSameVersionAndPage: false,
  appVersionPreviewLink: null,
<<<<<<< HEAD
  metadata: null,
=======
  eventsUpdatedLoader: false,
  eventsCreatedLoader: false,
  actionsUpdatedLoader: false,
>>>>>>> c1c3f856
};

export const useAppDataStore = create(
  zustandDevTools(
    (set, get) => ({
      ...initialState,
      actions: {
        updateEditingVersion: (version) => set(() => ({ editingVersion: version })),
        updateApps: (apps) => set(() => ({ apps: apps })),
        updateState: (state) => set((prev) => ({ ...prev, ...state })),

        updateAppDefinitionDiff: (appDefinitionDiff) => set(() => ({ appDefinitionDiff: appDefinitionDiff })),
        updateAppVersion: (appId, versionId, pageId, appDefinitionDiff, isUserSwitchedVersion = false) => {
          return new Promise((resolve, reject) => {
            useAppDataStore.getState().actions.setIsSaving(true);
            const isComponentCutProcess = get().appDiffOptions?.componentCut === true;

            appVersionService
              .autoSaveApp(
                appId,
                versionId,
                appDefinitionDiff.updateDiff,
                appDefinitionDiff.type,
                pageId,
                appDefinitionDiff.operation,
                isUserSwitchedVersion,
                isComponentCutProcess
              )
              .then(() => {
                useAppDataStore.getState().actions.setIsSaving(false);
              })
              .catch((error) => {
                useAppDataStore.getState().actions.setIsSaving(false);
                reject(error);
              })
              .finally(() => resolve());
          });
        },
        updateAppVersionEventHandlers: async (events, updateType = 'update', param) => {
          useAppDataStore.getState().actions.setIsSaving(true);
          if (param === 'actionId') {
            set({ actionsUpdatedLoader: true });
          }
          if (param === 'eventId') {
            set({ eventsUpdatedLoader: true });
          }
          const appId = get().appId;
          const versionId = get().currentVersionId;

          const response = await appVersionService.saveAppVersionEventHandlers(appId, versionId, events, updateType);

          useAppDataStore.getState().actions.setIsSaving(false);
          set({ eventsUpdatedLoader: false, actionsUpdatedLoader: false });
          const updatedEvents = get().events;

          updatedEvents.forEach((e, index) => {
            const toUpdate = response.find((r) => r.id === e.id);
            if (toUpdate) {
              updatedEvents[index] = toUpdate;
            }
          });

          set(() => ({ events: updatedEvents }));
        },

        createAppVersionEventHandlers: async (event) => {
          useAppDataStore.getState().actions.setIsSaving(true);
          set({ eventsCreatedLoader: true });

          const appId = get().appId;
          const versionId = get().currentVersionId;

          const updatedEvents = get().events;
          const response = await appVersionService.createAppVersionEventHandler(appId, versionId, event);
          useAppDataStore.getState().actions.setIsSaving(false);
          set({ eventsCreatedLoader: false });

          updatedEvents.push(response);

          set(() => ({ events: updatedEvents }));
        },

        deleteAppVersionEventHandler: async (eventId) => {
          useAppDataStore.getState().actions.setIsSaving(true);
          const appId = get().appId;
          const versionId = get().currentVersionId;

          const updatedEvents = get().events;

          const response = await appVersionService.deleteAppVersionEventHandler(appId, versionId, eventId);
          useAppDataStore.getState().actions.setIsSaving(false);
          if (response?.affected === 1) {
            updatedEvents.splice(
              updatedEvents.findIndex((e) => e.id === eventId),
              1
            );

            set(() => ({ events: updatedEvents }));
          }
        },
        autoUpdateEventStore: async (versionId) => {
          const appId = get().appId;
          const response = await appVersionService.findAllEventsWithSourceId(appId, versionId);

          set(() => ({ events: response }));
        },
        setIsSaving: (isSaving) => set(() => ({ isSaving })),
        setAppId: (appId) => set(() => ({ appId })),
        setAppPreviewLink: (appVersionPreviewLink) => set(() => ({ appVersionPreviewLink })),
        setMetadata: (metadata) => set(() => ({ metadata })),
      },
    }),
    { name: 'App Data Store' }
  )
);

export const useEditingVersion = () => useAppDataStore((state) => state.editingVersion, shallow);
export const useIsSaving = () => useAppDataStore((state) => state.isSaving, shallow);
export const useUpdateEditingVersion = () => useAppDataStore((state) => state.actions, shallow);
export const useCurrentUser = () => useAppDataStore((state) => state.currentUser, shallow);
export const useAppInfo = () => useAppDataStore((state) => state);
export const useAppDataActions = () => useAppDataStore((state) => state.actions, shallow);<|MERGE_RESOLUTION|>--- conflicted
+++ resolved
@@ -25,13 +25,10 @@
   appId: null,
   areOthersOnSameVersionAndPage: false,
   appVersionPreviewLink: null,
-<<<<<<< HEAD
   metadata: null,
-=======
   eventsUpdatedLoader: false,
   eventsCreatedLoader: false,
   actionsUpdatedLoader: false,
->>>>>>> c1c3f856
 };
 
 export const useAppDataStore = create(
