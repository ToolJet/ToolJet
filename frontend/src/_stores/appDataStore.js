import { appVersionService } from '@/_services';
import { create, zustandDevTools } from './utils';
import { shallow } from 'zustand/shallow';

const initialState = {
  editingVersion: null,
  currentUser: null,
  apps: [],
  appName: null,
  slug: null,
  creationMode: 'DEFAULT',
  isPublic: null,
  isMaintenanceOn: null,
  organizationId: null,
  currentVersionId: null,
  userId: null,
  app: {},
  components: [],
  pages: [],
  layouts: [],
  events: [],
  eventHandlers: [],
  appDefinitionDiff: null,
  appDiffOptions: {},
  isSaving: false,
  appId: null,
  areOthersOnSameVersionAndPage: false,
  appVersionPreviewLink: null,
<<<<<<< HEAD
  environments: [],
=======
  metadata: null,
  eventsUpdatedLoader: false,
  eventsCreatedLoader: false,
  actionsUpdatedLoader: false,
  eventToDeleteLoaderIndex: null,
>>>>>>> 37e81c9e
};

export const useAppDataStore = create(
  zustandDevTools(
    (set, get) => ({
      ...initialState,
      actions: {
        updateEditingVersion: (version) => set(() => ({ editingVersion: version })),
        updateApps: (apps) => set(() => ({ apps: apps })),
        updateState: (state) => set((prev) => ({ ...prev, ...state })),

        updateAppDefinitionDiff: (appDefinitionDiff) => set(() => ({ appDefinitionDiff: appDefinitionDiff })),
        updateAppVersion: (appId, versionId, pageId, appDefinitionDiff, isUserSwitchedVersion = false) => {
          return new Promise((resolve, reject) => {
            useAppDataStore.getState().actions.setIsSaving(true);
            const isComponentCutProcess = get().appDiffOptions?.componentCut === true;

            appVersionService
              .autoSaveApp(
                appId,
                versionId,
                appDefinitionDiff.updateDiff,
                appDefinitionDiff.type,
                pageId,
                appDefinitionDiff.operation,
                isUserSwitchedVersion,
                isComponentCutProcess
              )
              .then(() => {
                useAppDataStore.getState().actions.setIsSaving(false);
              })
              .catch((error) => {
                useAppDataStore.getState().actions.setIsSaving(false);
                reject(error);
              })
              .finally(() => resolve());
          });
        },
        updateAppVersionEventHandlers: async (events, updateType = 'update', param) => {
          useAppDataStore.getState().actions.setIsSaving(true);
          if (param === 'actionId') {
            set({ actionsUpdatedLoader: true });
          }
          if (param === 'eventId') {
            set({ eventsUpdatedLoader: true });
          }
          const appId = get().appId;
          const versionId = get().currentVersionId;

          const response = await appVersionService.saveAppVersionEventHandlers(appId, versionId, events, updateType);

          useAppDataStore.getState().actions.setIsSaving(false);
          set({ eventsUpdatedLoader: false, actionsUpdatedLoader: false });
          const updatedEvents = get().events;

          updatedEvents.forEach((e, index) => {
            const toUpdate = response.find((r) => r.id === e.id);
            if (toUpdate) {
              updatedEvents[index] = toUpdate;
            }
          });

          set(() => ({ events: updatedEvents }));
        },

        createAppVersionEventHandlers: async (event) => {
          useAppDataStore.getState().actions.setIsSaving(true);
          set({ eventsCreatedLoader: true });

          const appId = get().appId;
          const versionId = get().currentVersionId;

          const updatedEvents = get().events;
          const response = await appVersionService.createAppVersionEventHandler(appId, versionId, event);
          useAppDataStore.getState().actions.setIsSaving(false);
          set({ eventsCreatedLoader: false });

          updatedEvents.push(response);

          set(() => ({ events: updatedEvents }));
        },

        deleteAppVersionEventHandler: async (eventId) => {
          useAppDataStore.getState().actions.setIsSaving(true);
          const appId = get().appId;
          const versionId = get().currentVersionId;

          const updatedEvents = get().events;

          const response = await appVersionService.deleteAppVersionEventHandler(appId, versionId, eventId);
          useAppDataStore.getState().actions.setIsSaving(false);

          set({ eventToDeleteLoaderIndex: null });
          if (response?.affected === 1) {
            updatedEvents.splice(
              updatedEvents.findIndex((e) => e.id === eventId),
              1
            );

            set(() => ({ events: updatedEvents }));
          }
        },
        autoUpdateEventStore: async (versionId) => {
          const appId = get().appId;
          const response = await appVersionService.findAllEventsWithSourceId(appId, versionId);

          set(() => ({ events: response }));
        },
        setIsSaving: (isSaving) => set(() => ({ isSaving })),
        setAppId: (appId) => set(() => ({ appId })),
        setAppPreviewLink: (appVersionPreviewLink) => set(() => ({ appVersionPreviewLink })),
<<<<<<< HEAD
        setEnvironments: (environments) => set(() => ({ environments })),
=======
        setMetadata: (metadata) => set(() => ({ metadata })),
        setEventToDeleteLoaderIndex: (index) => set(() => ({ eventToDeleteLoaderIndex: index })),
>>>>>>> 37e81c9e
      },
    }),
    { name: 'App Data Store' }
  )
);

export const useEditingVersion = () => useAppDataStore((state) => state.editingVersion, shallow);
export const useIsSaving = () => useAppDataStore((state) => state.isSaving, shallow);
export const useUpdateEditingVersion = () => useAppDataStore((state) => state.actions, shallow);
export const useCurrentUser = () => useAppDataStore((state) => state.currentUser, shallow);
export const useAppInfo = () => useAppDataStore((state) => state);
export const useAppDataActions = () => useAppDataStore((state) => state.actions, shallow);<|MERGE_RESOLUTION|>--- conflicted
+++ resolved
@@ -26,15 +26,12 @@
   appId: null,
   areOthersOnSameVersionAndPage: false,
   appVersionPreviewLink: null,
-<<<<<<< HEAD
   environments: [],
-=======
   metadata: null,
   eventsUpdatedLoader: false,
   eventsCreatedLoader: false,
   actionsUpdatedLoader: false,
   eventToDeleteLoaderIndex: null,
->>>>>>> 37e81c9e
 };
 
 export const useAppDataStore = create(
@@ -146,12 +143,9 @@
         setIsSaving: (isSaving) => set(() => ({ isSaving })),
         setAppId: (appId) => set(() => ({ appId })),
         setAppPreviewLink: (appVersionPreviewLink) => set(() => ({ appVersionPreviewLink })),
-<<<<<<< HEAD
         setEnvironments: (environments) => set(() => ({ environments })),
-=======
         setMetadata: (metadata) => set(() => ({ metadata })),
         setEventToDeleteLoaderIndex: (index) => set(() => ({ eventToDeleteLoaderIndex: index })),
->>>>>>> 37e81c9e
       },
     }),
     { name: 'App Data Store' }
