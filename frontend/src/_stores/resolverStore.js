import { create } from 'zustand';
import { createReferencesLookup, findAllEntityReferences, findEntityId } from './utils';
import { createJavaScriptSuggestions } from '../Editor/CodeEditor/utils';
import { v4 as uuid } from 'uuid';
import _ from 'lodash';
import { dfs, removeAppSuggestions } from './handleReferenceTransactions';

class ReferencesBiMap {
  constructor() {
    this._map = new Map();
    this._reverseMap = new Map();
  }

  set(key, value) {
    const lookupId = uuid();

    this._map.set(key, lookupId);
    this._reverseMap.set(lookupId, value);
  }

  has(key) {
    return this._map.has(key);
  }

  get(key) {
    const lookupid = this._map.get(key);

    return this._reverseMap.get(lookupid);
  }

  reverseGet(key) {
    return this._reverseMap.get(key);
  }

  update(id, value) {
    const lookUpId = this._map.get(id);
    this._reverseMap.set(lookUpId, value);
  }

  delete(key) {
    const value = this._map.get(key);
    this._map.delete(key);
    this._reverseMap.delete(value);
  }

  getAll = () => {
    return Array.from(this._map.values());
  };
}

const initialState = {
  storeReady: false,
  suggestions: {
    appHints: [],
    jsHints: [],
  },
  lookupTable: {
    hints: {},
    resolvedRefs: {},
  },

  referenceMapper: new ReferencesBiMap(),
};

export const useResolveStore = create(
  (set, get) => ({
    ...initialState,
    actions: {
      updateStoreState: (state) => {
        set(() => ({ ...state, storeReady: true }));
      },
      updateAppSuggestions: (refState) => {
        const { suggestionList, hintsMap, resolvedRefs } = createReferencesLookup(refState, false, true);

        set(() => ({
          suggestions: { ...get().suggestions, appHints: suggestionList },
          lookupTable: { ...get().lookupTable, hints: hintsMap, resolvedRefs },
        }));
      },

      addAppSuggestions: (partialRefState) => {
        if (Object.keys(partialRefState).length === 0) return;

        const { suggestionList, hintsMap, resolvedRefs } = createReferencesLookup(partialRefState);

        const lookupHintsMap = new Map([...get().lookupTable.hints]);
        const lookupResolvedRefs = new Map([...get().lookupTable.resolvedRefs]);

        hintsMap.forEach((value, key) => {
          const alreadyExists = lookupHintsMap.has(key);

          if (!alreadyExists) {
            lookupHintsMap.set(key, value);
          } else {
            const existingLookupId = lookupHintsMap.get(key);
            const newResolvedRef = resolvedRefs.get(value);

            resolvedRefs.delete(value);
            resolvedRefs.set(existingLookupId, newResolvedRef);
          }
        });

        resolvedRefs.forEach((value, key) => {
          lookupResolvedRefs.set(key, value);
        });

        const uniqueAppHints = suggestionList.filter((hint) => {
          return !get().suggestions.appHints.find((h) => h.hint === hint.hint);
        });

        set(() => ({
          suggestions: {
            ...get().suggestions,
            appHints: [...get().suggestions.appHints, ...uniqueAppHints],
          },
          lookupTable: {
            ...get().lookupTable,
            hints: lookupHintsMap,
            resolvedRefs: lookupResolvedRefs,
          },
        }));
      },

      removeAppSuggestions: (suggestionsArray) => {
        if (suggestionsArray.length === 0) return new Promise((resolve) => resolve({ status: '' }));

        const lookupHintsMap = new Map([...get().lookupTable.hints]);
        const lookupResolvedRefs = new Map([...get().lookupTable.resolvedRefs]);
        const currentSuggestions = get().suggestions.appHints;

        suggestionsArray.forEach((suggestion) => {
          const index = currentSuggestions.findIndex((s) => s.hint === suggestion);

          if (index === -1) return;

          currentSuggestions.splice(index, 1);
          const lookUpId = lookupHintsMap.get(suggestion);

          lookupHintsMap.delete(suggestion);
          lookupResolvedRefs.delete(lookUpId);
        });

        return new Promise((resolve) => {
          set(() => ({
            suggestions: {
              ...get().suggestions,
              appHints: currentSuggestions,
            },

            lookupTable: {
              ...get().lookupTable,
              hints: lookupHintsMap,
              resolvedRefs: lookupResolvedRefs,
            },
          }));

          resolve({ status: 'ok' });
        });
      },

      updateJSHints: () => {
        const hints = createJavaScriptSuggestions();
        set(() => ({ suggestions: { ...get().suggestions, jsHints: hints } }));
      },

      addEntitiesToMap: (entities) => {
        const { referenceMapper } = get();

        entities.forEach((entity) => {
          if (!referenceMapper.has(entity.id)) {
            referenceMapper.set(entity.id, entity.name);
          }
        });
      },

      removeEntitiesFromMap: (entitiesIds) => {
        const { referenceMapper } = get();

        entitiesIds.forEach((entityId) => {
          referenceMapper.delete(entityId);
        });
      },

      getReferenceMapper: () => {
        return get().referenceMapper;
      },

<<<<<<< HEAD
      findReferences: (obj) => {
        const entityNameReferences = findAllEntityReferences(obj, []);
=======
      getEntityId: (entityName) => {
        const { referenceMapper } = get();

        for (const [key, value] of referenceMapper._map) {
          if (value === entityName) {
            return referenceMapper.reverseGet(key);
          }
        }
      },

      findAndReplaceReferences: (obj, targetEntityNames = []) => {
        const entityNameReferences =
          targetEntityNames.length === 0 ? findAllEntityReferences(obj, []) : targetEntityNames;
>>>>>>> 05024b35

        if (entityNameReferences.length === 0) return obj;

        function findEntityIdsFromRefNames(refs) {
          const entityMap = {};
          const manager = get().referenceMapper;

          refs.forEach((entityName) => {
            if (!entityName) return;

            entityMap[entityName] = findEntityId(entityName, manager._map, manager._reverseMap);
          });

          return entityMap;
        }

        const entityRefs = findEntityIdsFromRefNames(entityNameReferences);

        if (!_.isEmpty(entityRefs)) {
          let diffObj = _.cloneDeep(obj);

          for (const [key, value] of Object.entries(entityRefs)) {
            diffObj = dfs(diffObj, key, value);
          }

          return diffObj;
        }

        return obj;
      },
      handleUpdatesOnReferencingEnities: (updatedEntityName) => {
        if (!updatedEntityName) return;
        const referencesSubstring = updatedEntityName.type + '.' + updatedEntityName.name;
        const allRefsInHints = [];
        const toDeleteAppHints = [];
        const lookupHintsMap = new Map(_.cloneDeep([...get().lookupTable.hints]));
        const currentSuggestions = get().suggestions.appHints;

        lookupHintsMap.forEach((value, key) => {
          if (key.includes(referencesSubstring)) {
            const newReference = key.replace(
              referencesSubstring,
              updatedEntityName.type + '.' + updatedEntityName.newName
            );

            allRefsInHints.push({ refKey: key, refId: value, newRefKey: newReference });
            toDeleteAppHints.push({ old: key, newHint: newReference });
          }
        });

        allRefsInHints.forEach((ref) => {
          if (!lookupHintsMap.has(ref.refKey)) {
            return;
          }

          lookupHintsMap.delete(ref.refKey);
          lookupHintsMap.set(ref.newRefKey, ref.refId);
        });

        const newAppHints = removeAppSuggestions(currentSuggestions, toDeleteAppHints);

        set(() => {
          return {
            suggestions: {
              ...get().suggestions,
              appHints: newAppHints,
            },
            lookupTable: {
              ...get().lookupTable,
              hints: lookupHintsMap,
            },
          };
        });
      },
    },
  }),
  { name: 'Resolver Store' }
);

export const useResolverStoreActions = () => useResolveStore.getState().actions;<|MERGE_RESOLUTION|>--- conflicted
+++ resolved
@@ -185,10 +185,6 @@
         return get().referenceMapper;
       },
 
-<<<<<<< HEAD
-      findReferences: (obj) => {
-        const entityNameReferences = findAllEntityReferences(obj, []);
-=======
       getEntityId: (entityName) => {
         const { referenceMapper } = get();
 
@@ -202,7 +198,6 @@
       findAndReplaceReferences: (obj, targetEntityNames = []) => {
         const entityNameReferences =
           targetEntityNames.length === 0 ? findAllEntityReferences(obj, []) : targetEntityNames;
->>>>>>> 05024b35
 
         if (entityNameReferences.length === 0) return obj;
 
