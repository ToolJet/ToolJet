import { create, zustandDevTools } from './utils';

const initialState = {
  editingVersion: null,
  isUserEditingTheVersion: false,
  releasedVersionId: null,
  isVersionReleased: false,
<<<<<<< HEAD
  isEditorFreezed: false,
=======
  appVersions: [],
>>>>>>> f0a403e6
};

export const useAppVersionStore = create(
  zustandDevTools(
    (set, get) => ({
      ...initialState,
      actions: {
        updateEditingVersion: (version) =>
          set({ editingVersion: version, isVersionReleased: get().releasedVersionId === version?.id }),
        enableReleasedVersionPopupState: () => set({ isUserEditingTheVersion: true }),
        disableReleasedVersionPopupState: () => set({ isUserEditingTheVersion: false }),
        updateReleasedVersionId: (versionId) =>
          set({
            releasedVersionId: versionId,
            isVersionReleased: get().editingVersion?.id ? get().editingVersion?.id === versionId : false,
          }),
<<<<<<< HEAD
        onEditorFreeze: (value = false) => set({ isEditorFreezed: value }),
=======
        setAppVersions: (versions) => set({ appVersions: versions }),
>>>>>>> f0a403e6
      },
    }),
    { name: 'App Version Manager Store' }
  )
);

export const useAppVersionActions = () => useAppVersionStore((state) => state.actions);
export const useAppVersionState = () => useAppVersionStore((state) => state);<|MERGE_RESOLUTION|>--- conflicted
+++ resolved
@@ -5,11 +5,8 @@
   isUserEditingTheVersion: false,
   releasedVersionId: null,
   isVersionReleased: false,
-<<<<<<< HEAD
   isEditorFreezed: false,
-=======
   appVersions: [],
->>>>>>> f0a403e6
 };
 
 export const useAppVersionStore = create(
@@ -26,11 +23,8 @@
             releasedVersionId: versionId,
             isVersionReleased: get().editingVersion?.id ? get().editingVersion?.id === versionId : false,
           }),
-<<<<<<< HEAD
         onEditorFreeze: (value = false) => set({ isEditorFreezed: value }),
-=======
         setAppVersions: (versions) => set({ appVersions: versions }),
->>>>>>> f0a403e6
       },
     }),
     { name: 'App Version Manager Store' }
