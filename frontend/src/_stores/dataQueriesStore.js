import { create, zustandDevTools } from './utils';
import { getDefaultOptions } from './storeHelper';
import { dataqueryService } from '@/_services';
// import debounce from 'lodash/debounce';
import { useAppDataStore } from '@/_stores/appDataStore';
import { runQueries } from '@/_helpers/appUtils';
import { v4 as uuidv4 } from 'uuid';
import { toast } from 'react-hot-toast';
import _, { isEmpty, throttle } from 'lodash';
import { shallow } from 'zustand/shallow';
import { getCurrentState, useCurrentStateStore } from './currentStateStore';
import { useAppVersionStore } from '@/_stores/appVersionStore';
import { useEditorStore } from '@/_stores/editorStore';
import { useQueryPanelStore } from '@/_stores/queryPanelStore';

const initialState = {
  dataQueries: [],
  sortBy: 'updated_at',
  sortOrder: 'desc',
  loadingDataQueries: true,
  isDeletingQueryInProcess: false,
  /** TODO: Below two params are primarily used only for websocket invocation post update. Can be removed onece websocket logic is revamped */
  // isCreatingQueryInProcess: false,
  creatingQueryInProcessId: null,
  isUpdatingQueryInProcess: false,
  /** When a 'Create Data Query' operation is in progress, rename/update API calls are cached in the variable. */
  queuedActions: {},
};

export const useDataQueriesStore = create(
  zustandDevTools(
    (set, get) => ({
      ...initialState,
      actions: {
        // TODO: Remove editor state while changing currentState
        fetchDataQueries: async (appVersionId, selectFirstQuery = false, runQueriesOnAppLoad = false, ref) => {
          set({ loadingDataQueries: true });
          const data = await dataqueryService.getAll(appVersionId);
          set((state) => ({
            dataQueries: sortByAttribute(data.data_queries, state.sortBy, state.sortOrder),
            loadingDataQueries: false,
          }));

          if (data.data_queries.length !== 0) {
            const queryConfirmationList = [];
            const updatedQueries = {};
            const currentQueries = useCurrentStateStore.getState().queries;

            data.data_queries.forEach(({ id, name, options }) => {
              updatedQueries[name] = _.merge(currentQueries[name], {
                id: id,
                isLoading: false,
                data: [],
                rawData: [],
              });
              if (options && options?.requestConfirmation && options?.runOnPageLoad) {
                queryConfirmationList.push({ queryId: id, queryName: name });
              }
            });

            if (queryConfirmationList.length !== 0) {
              useEditorStore.getState().actions.updateQueryConfirmationList(queryConfirmationList);
            }

            useCurrentStateStore.getState().actions.setCurrentState({
              ...getCurrentState(),
              queries: updatedQueries,
            });
          }

          // Compute query state to be added in the current state
          const { actions, selectedQuery } = useQueryPanelStore.getState();
          if (selectFirstQuery) {
            actions.setSelectedQuery(data.data_queries[0]?.id, data.data_queries[0]);
          } else if (selectedQuery?.id) {
            const query = data.data_queries.find((query) => query.id === selectedQuery?.id);
            actions.setSelectedQuery(query?.id);
          }

<<<<<<< HEAD
                useSuperStore
                  .getState()
                  .modules[get().moduleName].useCurrentStateStore.getState()
                  .actions.setCurrentState({
                    ...getCurrentState(get().moduleName),
                    queries: Object.keys(currentQueries).reduce((acc, key) => {
                      if (currentQueries[key].id !== queryId) {
                        acc[key] = currentQueries[key];
                      }
                      return acc;
                    }, {}),
                  });
              })
              .catch(() => {
                set({
                  isDeletingQueryInProcess: false,
                });
              })
              .finally(() =>
                useSuperStore.getState().modules[get().moduleName].useAppDataStore.getState().actions.setIsSaving(false)
              );
          },
          updateDataQuery: (options) => {
            set({ isUpdatingQueryInProcess: true });
            const { actions, selectedQuery } = useSuperStore
              .getState()
              .modules[get().moduleName].useQueryPanelStore.getState();
            set((state) => ({
              isUpdatingQueryInProcess: false,
              dataQueries: state.dataQueries.map((query) => {
                if (query.id === selectedQuery.id) {
                  return {
                    ...query,
                    options: { ...options },
                  };
                }
                return query;
              }),
            }));
            actions.setSelectedQuery(selectedQuery.id);
          },
          // createDataQuery: (appId, appVersionId, options, kind, name, selectedDataSource, shouldRunQuery) => {
          createDataQuery: (selectedDataSource, shouldRunQuery, customOptions = {}) => {
            const appVersionId = useSuperStore.getState().modules[get().moduleName].useAppVersionStore.getState()
              .editingVersion?.id;
            const appId = useSuperStore.getState().modules[get().moduleName].useAppDataStore.getState().appId;
            const { options: defaultOptions, name } = getDefaultOptions(selectedDataSource, get().moduleName);
            const options = { ...defaultOptions, ...customOptions };
            const kind = selectedDataSource.kind;
            const tempId = uuidv4();
            set({ creatingQueryInProcessId: tempId });
            const { actions, selectedQuery } = useSuperStore
              .getState()
              .modules[get().moduleName].useQueryPanelStore.getState();
            const dataSourceId = selectedDataSource?.id !== 'null' ? selectedDataSource?.id : null;
            const pluginId = selectedDataSource.pluginId || selectedDataSource.plugin_id;
            useSuperStore.getState().modules[get().moduleName].useAppDataStore.getState().actions.setIsSaving(true);
            const { dataQueries } = useSuperStore.getState().modules[get().moduleName].useDataQueriesStore.getState();
            const currDataQueries = [...dataQueries];
            set(() => ({
              dataQueries: [
                {
                  ...selectedQuery,
                  data_source_id: dataSourceId,
                  app_version_id: appVersionId,
                  options,
                  name,
                  kind,
                  id: tempId,
                  plugin: selectedDataSource.plugin,
                },
                ...currDataQueries,
              ],
            }));
            actions.setSelectedQuery(tempId);
            actions.setNameInputFocussed(true);
            dataqueryService
              .create(appId, appVersionId, name, kind, options, dataSourceId, pluginId)
              .then((data) => {
                set((state) => ({
                  creatingQueryInProcessId: null,
                  dataQueries: state.dataQueries.map((query) => {
                    if (query.id === tempId) {
                      return {
                        ...query,
                        id: data.id,
                        data_source_id: dataSourceId,
                      };
                    }
                    return query;
                  }),
                }));
                actions.setSelectedQuery(data.id, data);
                if (shouldRunQuery) actions.setQueryToBeRun(data);
=======
          // Runs query on loading application
          if (runQueriesOnAppLoad) runQueries(data.data_queries, ref);
        },
        setDataQueries: (dataQueries) => set({ dataQueries }),
        deleteDataQueries: (queryId) => {
          set({ isDeletingQueryInProcess: true });
          useAppDataStore.getState().actions.setIsSaving(true);
          dataqueryService
            .del(queryId)
            .then(() => {
              const { actions } = useQueryPanelStore.getState();
              const { dataQueries } = useDataQueriesStore.getState();
              const newSelectedQuery = dataQueries.find((query) => query.id !== queryId);
              actions.setSelectedQuery(newSelectedQuery?.id || null);
              if (!newSelectedQuery?.id) {
                actions.setSelectedDataSource(null);
              }
              set((state) => ({
                isDeletingQueryInProcess: false,
                dataQueries: state.dataQueries.filter((query) => query.id !== queryId),
              }));
>>>>>>> 4fd5666d

              const currentQueries = useCurrentStateStore.getState().queries;

              useCurrentStateStore.getState().actions.setCurrentState({
                ...getCurrentState(),
                queries: Object.keys(currentQueries).reduce((acc, key) => {
                  if (currentQueries[key].id !== queryId) {
                    acc[key] = currentQueries[key];
                  }
                  return acc;
                }, {}),
              });
            })
            .catch(() => {
              set({
                isDeletingQueryInProcess: false,
              });
            })
            .finally(() => useAppDataStore.getState().actions.setIsSaving(false));
        },
        updateDataQuery: (options) => {
          set({ isUpdatingQueryInProcess: true });
          const { actions, selectedQuery } = useQueryPanelStore.getState();
          set((state) => ({
            isUpdatingQueryInProcess: false,
            dataQueries: state.dataQueries.map((query) => {
              if (query.id === selectedQuery.id) {
                return {
                  ...query,
                  options: { ...options },
                };
              }
              return query;
            }),
          }));
          actions.setSelectedQuery(selectedQuery.id);
        },
        // createDataQuery: (appId, appVersionId, options, kind, name, selectedDataSource, shouldRunQuery) => {
        createDataQuery: (selectedDataSource, shouldRunQuery) => {
          const appVersionId = useAppVersionStore.getState().editingVersion?.id;
          const appId = useAppDataStore.getState().appId;
          const { options, name } = getDefaultOptions(selectedDataSource);
          const kind = selectedDataSource.kind;
          const tempId = uuidv4();
          set({ creatingQueryInProcessId: tempId });
          const { actions, selectedQuery } = useQueryPanelStore.getState();
          const dataSourceId = selectedDataSource?.id !== 'null' ? selectedDataSource?.id : null;
          const pluginId = selectedDataSource.pluginId || selectedDataSource.plugin_id;
          useAppDataStore.getState().actions.setIsSaving(true);
          const { dataQueries } = useDataQueriesStore.getState();
          const currDataQueries = [...dataQueries];
          set(() => ({
            dataQueries: [
              {
                ...selectedQuery,
                data_source_id: dataSourceId,
                app_version_id: appVersionId,
                options,
                name,
                kind,
                id: tempId,
                plugin: selectedDataSource.plugin,
              },
              ...currDataQueries,
            ],
          }));
          actions.setSelectedQuery(tempId);
          actions.setNameInputFocussed(true);
          dataqueryService
            .create(appId, appVersionId, name, kind, options, dataSourceId, pluginId)
            .then((data) => {
              set((state) => ({
                creatingQueryInProcessId: null,
                dataQueries: state.dataQueries.map((query) => {
                  if (query.id === tempId) {
                    return {
                      ...query,
                      id: data.id,
                      data_source_id: dataSourceId,
                    };
                  }
                  return query;
                }),
              }));
              actions.setSelectedQuery(data.id, data);
              if (shouldRunQuery) actions.setQueryToBeRun(data);

              /** Checks if there is an API call cached. If yes execute it */
              if (!isEmpty(get()?.queuedActions?.renameQuery)) {
                get().actions.renameQuery(data.id, get().queuedActions.renameQuery);
                set({ queuedActions: { ...get().queuedActions, renameQuery: undefined } });
              }

              if (!isEmpty(get()?.queuedActions?.saveData)) {
                get().actions.saveData({ ...get().queuedActions.saveData, id: data.id });
                set({ queuedActions: { ...get().queuedActions, saveData: undefined } });
              }

              const currentQueries = useCurrentStateStore.getState().queries;

              useCurrentStateStore.getState().actions.setCurrentState({
                ...getCurrentState(),
                queries: {
                  ...currentQueries,
                  [data.name]: {
                    id: data.id,
                    isLoading: false,
                    data: [],
                    rawData: [],
                  },
                },
              });
            })
            .catch((error) => {
              set((state) => ({
                creatingQueryInProcessId: null,
                dataQueries: state.dataQueries.filter((query) => query.id !== tempId),
              }));
              actions.setSelectedQuery(null);
              toast.error(`Failed to create query: ${error.message}`);
            })
            .finally(() => useAppDataStore.getState().actions.setIsSaving(false));
        },
        renameQuery: (id, newName) => {
          /** If query creation in progress, skips call and pushes the update to queue */
          if (get().creatingQueryInProcessId === id) {
            set({ queuedActions: { ...get().queuedActions, renameQuery: newName } });
            return;
          }
          useAppDataStore.getState().actions.setIsSaving(true);
          /**
           * Seting name to store before api call for instant UI update and better UX.
           * Name is again set to state post api call to handle if renaming fails in backend.
           * */
          set((state) => ({
            dataQueries: state.dataQueries.map((query) => (query.id === id ? { ...query, name: newName } : query)),
          }));
          dataqueryService
            .update(id, newName)
            .then((data) => {
              set((state) => ({
                dataQueries: state.dataQueries.map((query) => {
                  if (query.id === id) {
                    return { ...query, name: newName, updated_at: data.updated_at };
                  }
                  return query;
                }),
              }));
              useQueryPanelStore.getState().actions.setSelectedQuery(id);

              const currentQueries = useCurrentStateStore.getState().queries;

              const queryName = Object.keys(currentQueries).find((key) => currentQueries[key].id === id);

              const { [queryName]: _, ...rest } = currentQueries;

              useCurrentStateStore.getState().actions.setCurrentState({
                ...getCurrentState(),
                queries: {
                  ...rest,
                  [newName]: {
                    ...currentQueries[queryName],
                    name: newName,
                  },
                },
              });
            })
            .finally(() => useAppDataStore.getState().actions.setIsSaving(false));
        },
        changeDataQuery: (newDataSource) => {
          const { selectedQuery } = useQueryPanelStore.getState();
          set({
            isUpdatingQueryInProcess: true,
          });
          useAppDataStore.getState().actions.setIsSaving(true);
          dataqueryService
            .changeQueryDataSource(selectedQuery?.id, newDataSource.id)
            .then(() => {
              set((state) => ({
                isUpdatingQueryInProcess: false,
                dataQueries: state.dataQueries.map((query) => {
                  if (query?.id === selectedQuery?.id) {
                    return { ...query, dataSourceId: newDataSource?.id, data_source_id: newDataSource?.id };
                  }
                  return query;
                }),
              }));
              useQueryPanelStore.getState().actions.setSelectedQuery(selectedQuery.id);
              useQueryPanelStore.getState().actions.setSelectedDataSource(newDataSource);
            })
            .catch(() => {
              set({
                isUpdatingQueryInProcess: false,
              });
            })
            .finally(() => useAppDataStore.getState().actions.setIsSaving(false));
        },
        duplicateQuery: (id, appId) => {
          set({ creatingQueryInProcessId: uuidv4() });
          const { actions } = useQueryPanelStore.getState();
          const { dataQueries } = useDataQueriesStore.getState();
          const queryToClone = { ...dataQueries.find((query) => query.id === id) };
          let newName = queryToClone.name + '_copy';
          const names = dataQueries.map(({ name }) => name);
          let count = 0;
          while (names.includes(newName)) {
            count++;
            newName = queryToClone.name + '_copy' + count.toString();
          }
          queryToClone.name = newName;

          useAppDataStore.getState().actions.setIsSaving(true);
          dataqueryService
            .create(
              appId,
              queryToClone.app_version_id,
              queryToClone.name,
              queryToClone.kind,
              queryToClone.options,
              queryToClone.data_source_id,
              queryToClone.pluginId
            )
            .then((data) => {
              set((state) => ({
                creatingQueryInProcessId: null,
                dataQueries: [{ ...data, data_source_id: queryToClone.data_source_id }, ...state.dataQueries],
              }));
              actions.setSelectedQuery(data.id, { ...data, data_source_id: queryToClone.data_source_id });

              const dataQueryEvents = useAppDataStore
                .getState()
                .events?.filter((event) => event.target === 'data_query' && event.sourceId === queryToClone.id);

              if (dataQueryEvents?.length === 0) return;

              return Promise.all(
                dataQueryEvents.map((event) => {
                  const newEvent = {
                    event: {
                      ...event?.event,
                    },
                    eventType: event?.target,
                    attachedTo: data.id,
                    index: event?.index,
                  };
                  useAppDataStore.getState().actions?.createAppVersionEventHandlers(newEvent);
                })
              );
            });
        },

        // createDataQuery: (appId, appVersionId, options, kind, name, selectedDataSource, shouldRunQuery) => {

        saveData: throttle((newValues) => {
          /** If query creation in progress, skips call and pushes the update to queue */
          if (get().creatingQueryInProcessId && get().creatingQueryInProcessId === newValues.id) {
            set({ queuedActions: { ...get().queuedActions, saveData: newValues } });
            return;
          }
          useAppDataStore.getState().actions.setIsSaving(true);
          set({ isUpdatingQueryInProcess: true });
          dataqueryService
            .update(newValues?.id, newValues?.name, newValues?.options)
            .then((data) => {
              localStorage.removeItem('transformation');
              set((state) => ({
                dataQueries: state.dataQueries.map((query) => {
                  if (query.id === newValues?.id) {
                    return { ...query, updated_at: data.updated_at };
                  }
                  return query;
                }),
                isUpdatingQueryInProcess: false,
              }));
            })
            .catch(() => {
              set({
                isUpdatingQueryInProcess: false,
              });
            })
            .finally(() => useAppDataStore.getState().actions.setIsSaving(false));
        }, 500),
        sortDataQueries: (sortBy, sortOrder) => {
          set(({ dataQueries, sortOrder: currSortOrder }) => {
            const newSortOrder = sortOrder ? sortOrder : currSortOrder === 'asc' ? 'desc' : 'asc';
            return {
              sortBy,
              sortOrder: newSortOrder,
              dataQueries: sortByAttribute(dataQueries, sortBy, newSortOrder),
            };
          });
        },
      },
    }),
    { name: 'Data Queries Store' }
  )
);

const sortByAttribute = (data, sortBy, order) => {
  if (order === 'asc') {
    if (sortBy === 'kind' || sortBy === 'updated_at') {
      // sort by name first and then by the attribute
      return data.sort((a, b) => a.name.localeCompare(b.name)).sort((a, b) => a[sortBy].localeCompare(b[sortBy]));
    }
    return data.sort((a, b) => a[sortBy].localeCompare(b[sortBy]));
  }
  if (order === 'desc') {
    if (sortBy === 'kind' || sortBy === 'updated_at') {
      // sort by name first and then by the attribute
      return data.sort((a, b) => a.name.localeCompare(b.name)).sort((a, b) => b[sortBy].localeCompare(a[sortBy]));
    }
    return data.sort((a, b) => b[sortBy].localeCompare(a[sortBy]));
  }
};

export const useDataQueries = () => useDataQueriesStore((state) => state.dataQueries, shallow);
export const useDataQueriesActions = () => useDataQueriesStore((state) => state.actions);
export const useQueryCreationLoading = () => useDataQueriesStore((state) => !!state.creatingQueryInProcessId, shallow);
export const useQueryUpdationLoading = () => useDataQueriesStore((state) => state.isUpdatingQueryInProcess, shallow);<|MERGE_RESOLUTION|>--- conflicted
+++ resolved
@@ -77,102 +77,6 @@
             actions.setSelectedQuery(query?.id);
           }
 
-<<<<<<< HEAD
-                useSuperStore
-                  .getState()
-                  .modules[get().moduleName].useCurrentStateStore.getState()
-                  .actions.setCurrentState({
-                    ...getCurrentState(get().moduleName),
-                    queries: Object.keys(currentQueries).reduce((acc, key) => {
-                      if (currentQueries[key].id !== queryId) {
-                        acc[key] = currentQueries[key];
-                      }
-                      return acc;
-                    }, {}),
-                  });
-              })
-              .catch(() => {
-                set({
-                  isDeletingQueryInProcess: false,
-                });
-              })
-              .finally(() =>
-                useSuperStore.getState().modules[get().moduleName].useAppDataStore.getState().actions.setIsSaving(false)
-              );
-          },
-          updateDataQuery: (options) => {
-            set({ isUpdatingQueryInProcess: true });
-            const { actions, selectedQuery } = useSuperStore
-              .getState()
-              .modules[get().moduleName].useQueryPanelStore.getState();
-            set((state) => ({
-              isUpdatingQueryInProcess: false,
-              dataQueries: state.dataQueries.map((query) => {
-                if (query.id === selectedQuery.id) {
-                  return {
-                    ...query,
-                    options: { ...options },
-                  };
-                }
-                return query;
-              }),
-            }));
-            actions.setSelectedQuery(selectedQuery.id);
-          },
-          // createDataQuery: (appId, appVersionId, options, kind, name, selectedDataSource, shouldRunQuery) => {
-          createDataQuery: (selectedDataSource, shouldRunQuery, customOptions = {}) => {
-            const appVersionId = useSuperStore.getState().modules[get().moduleName].useAppVersionStore.getState()
-              .editingVersion?.id;
-            const appId = useSuperStore.getState().modules[get().moduleName].useAppDataStore.getState().appId;
-            const { options: defaultOptions, name } = getDefaultOptions(selectedDataSource, get().moduleName);
-            const options = { ...defaultOptions, ...customOptions };
-            const kind = selectedDataSource.kind;
-            const tempId = uuidv4();
-            set({ creatingQueryInProcessId: tempId });
-            const { actions, selectedQuery } = useSuperStore
-              .getState()
-              .modules[get().moduleName].useQueryPanelStore.getState();
-            const dataSourceId = selectedDataSource?.id !== 'null' ? selectedDataSource?.id : null;
-            const pluginId = selectedDataSource.pluginId || selectedDataSource.plugin_id;
-            useSuperStore.getState().modules[get().moduleName].useAppDataStore.getState().actions.setIsSaving(true);
-            const { dataQueries } = useSuperStore.getState().modules[get().moduleName].useDataQueriesStore.getState();
-            const currDataQueries = [...dataQueries];
-            set(() => ({
-              dataQueries: [
-                {
-                  ...selectedQuery,
-                  data_source_id: dataSourceId,
-                  app_version_id: appVersionId,
-                  options,
-                  name,
-                  kind,
-                  id: tempId,
-                  plugin: selectedDataSource.plugin,
-                },
-                ...currDataQueries,
-              ],
-            }));
-            actions.setSelectedQuery(tempId);
-            actions.setNameInputFocussed(true);
-            dataqueryService
-              .create(appId, appVersionId, name, kind, options, dataSourceId, pluginId)
-              .then((data) => {
-                set((state) => ({
-                  creatingQueryInProcessId: null,
-                  dataQueries: state.dataQueries.map((query) => {
-                    if (query.id === tempId) {
-                      return {
-                        ...query,
-                        id: data.id,
-                        data_source_id: dataSourceId,
-                      };
-                    }
-                    return query;
-                  }),
-                }));
-                actions.setSelectedQuery(data.id, data);
-                if (shouldRunQuery) actions.setQueryToBeRun(data);
-=======
           // Runs query on loading application
           if (runQueriesOnAppLoad) runQueries(data.data_queries, ref);
         },
@@ -194,7 +98,6 @@
                 isDeletingQueryInProcess: false,
                 dataQueries: state.dataQueries.filter((query) => query.id !== queryId),
               }));
->>>>>>> 4fd5666d
 
               const currentQueries = useCurrentStateStore.getState().queries;
 
@@ -233,10 +136,11 @@
           actions.setSelectedQuery(selectedQuery.id);
         },
         // createDataQuery: (appId, appVersionId, options, kind, name, selectedDataSource, shouldRunQuery) => {
-        createDataQuery: (selectedDataSource, shouldRunQuery) => {
+        createDataQuery: (selectedDataSource, shouldRunQuery, customOptions = {}) => {
           const appVersionId = useAppVersionStore.getState().editingVersion?.id;
           const appId = useAppDataStore.getState().appId;
-          const { options, name } = getDefaultOptions(selectedDataSource);
+          const { options: defaultOptions, name } = getDefaultOptions(selectedDataSource);
+          const options = { ...defaultOptions, ...customOptions };
           const kind = selectedDataSource.kind;
           const tempId = uuidv4();
           set({ creatingQueryInProcessId: tempId });
