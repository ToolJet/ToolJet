import { create, zustandDevTools } from './utils';
import { dataqueryService } from '@/_services';
import { toast } from 'react-hot-toast';
import { useAppVersionStore } from '@/_stores/appVersionStore';
import { useQueryPanelStore } from '@/_stores/queryPanelStore';
import { runQueries, computeQueryState } from '@/_helpers/appUtils';

const initialState = {
  dataQueries: [],
  loadingDataQueries: true,
  isDeletingQueryInProcess: false,
  isCreatingQueryInProcess: false,
  isUpdatingQueryInProcess: false,
};

export const useDataQueriesStore = create(
  zustandDevTools(
    (set, get) => ({
      ...initialState,
      actions: {
        // TODO: Remove editor state while changing currentState
        fetchDataQueries: (appId, selectFirstQuery = false, runQueriesOnAppLoad = false, editorRef) => {
          set({ loadingDataQueries: true });
          dataqueryService.getAll(appId).then((data) => {
            set({
              dataQueries: data.data_queries,
              loadingDataQueries: false,
            });
            // Runs query on loading application
            if (runQueriesOnAppLoad) runQueries(data.data_queries, editorRef);
            // Compute query state to be added in the current state
            computeQueryState(data.data_queries, editorRef);
            const { actions, selectedQuery } = useQueryPanelStore.getState();
            if (selectFirstQuery || selectedQuery?.id === 'draftQuery') {
              actions.setSelectedQuery(data.data_queries[0]?.id, data.data_queries[0]);
            } else if (selectedQuery?.id) {
              const query = data.data_queries.find((query) => query.id === selectedQuery?.id);
              actions.setSelectedQuery(query?.id);
            }
<<<<<<< HEAD
            get().actions.fetchDataQueries(
              useAppVersionStore.getState().editingVersion?.id,
              selectedQuery?.id === queryId,
              false,
              editorRef
            );
          })
          .catch(({ error }) => {
            set({
              isDeletingQueryInProcess: false,
            });
            toast.error(error);
          });
      },
      renameQuery: (id, newName, fetchDataQueries) => {
        dataqueryService
          .update(id, newName)
          .then(() => {
            toast.success('Query Name Updated');
            fetchDataQueries(useAppVersionStore.getState().editingVersion?.id); // Should be replaced with - get().actions.fetchDataQueries(useAppDataStore.getState().editingVersion?.id);
          })
          .catch(({ error }) => {
            toast.error(error);
=======
          });
        },
        setDataQueries: (dataQueries) => set({ dataQueries }),
        deleteDataQueries: (queryId, editorRef) => {
          set({ isDeletingQueryInProcess: true });
          dataqueryService
            .del(queryId)
            .then(() => {
              toast.success('Query Deleted');
              set({
                isDeletingQueryInProcess: false,
              });
              const { actions, selectedQuery } = useQueryPanelStore.getState();
              if (queryId === selectedQuery?.id) {
                actions.setUnSavedChanges(false);
                actions.setSelectedQuery(null);
              }
              get().actions.fetchDataQueries(
                useAppVersionStore.getState().editingVersion?.id,
                selectedQuery?.id === queryId,
                false,
                editorRef
              );
            })
            .catch(({ error }) => {
              set({
                isDeletingQueryInProcess: false,
              });
              toast.error(error);
            });
        },
        updateDataQuery: (options, shouldRunQuery) => {
          set({ isUpdatingQueryInProcess: true });
          const { actions, selectedQuery } = useQueryPanelStore.getState();
          const { name, id, kind } = selectedQuery;
          dataqueryService
            .update(id, name, options)
            .then((data) => {
              const updatedData = { ...data, kind, options };
              actions.setUnSavedChanges(false);
              localStorage.removeItem('transformation');
              toast.success('Query Saved');
              set((state) => ({
                isUpdatingQueryInProcess: false,
                dataQueries: state.dataQueries.map((query) => {
                  if (query.id === data.id) return updatedData;
                  return query;
                }),
              }));
              if (shouldRunQuery) actions.setQueryToBeRun(updatedData);
            })
            .catch(({ error }) => {
              actions.setUnSavedChanges(false);
              toast.error(error);
              set({
                isUpdatingQueryInProcess: false,
              });
            });
        },
        createDataQuery: (appId, appVersionId, options, shouldRunQuery) => {
          set({ isCreatingQueryInProcess: true });
          const { actions, selectedQuery, selectedDataSource } = useQueryPanelStore.getState();
          const { name, kind } = selectedQuery;
          const dataSourceId = selectedDataSource.id === 'null' ? null : selectedDataSource.id;
          const pluginId = selectedDataSource.pluginId || selectedDataSource.plugin_id;
          dataqueryService
            .create(appId, appVersionId, name, kind, options, dataSourceId, pluginId)
            .then((data) => {
              const query = { ...data, kind, options };
              actions.setUnSavedChanges(false);
              toast.success('Query Added');
              set((state) => ({
                isCreatingQueryInProcess: false,
                dataQueries: [query, ...state.dataQueries],
              }));
              if (shouldRunQuery) actions.setQueryToBeRun(query);
            })
            .catch(({ error }) => {
              actions.setUnSavedChanges(false);
              toast.error(error);
              set({
                isCreatingQueryInProcess: false,
              });
            });
        },
        renameQuery: (id, newName, editorRef) => {
          dataqueryService
            .update(id, newName)
            .then(() => {
              toast.success('Query Name Updated');
              get().actions.fetchDataQueries(useAppVersionStore.getState().editingVersion?.id, false, false, editorRef);
            })
            .catch(({ error }) => {
              toast.error(error);
            });
        },
        changeDataQuery: (newDataSource) => {
          const { selectedQuery } = useQueryPanelStore.getState();
          set({
            isUpdatingQueryInProcess: true,
>>>>>>> bf0ee7b4
          });
          dataqueryService
            .changeQueryDataSource(selectedQuery?.id, newDataSource.id)
            .then(() => {
              set({
                isUpdatingQueryInProcess: false,
              });
              toast.success('Data source changed');
            })
            .catch((error) => {
              toast.error(error);
              set({
                isUpdatingQueryInProcess: false,
              });
            });
        },
      },
    }),
    { name: 'Data Queries Store' }
  )
);

export const useDataQueries = () => useDataQueriesStore((state) => state.dataQueries);
export const useDataQueriesActions = () => useDataQueriesStore((state) => state.actions);
export const useQueryCreationLoading = () => useDataQueriesStore((state) => state.isCreatingQueryInProcess);
export const useQueryUpdationLoading = () => useDataQueriesStore((state) => state.isUpdatingQueryInProcess);<|MERGE_RESOLUTION|>--- conflicted
+++ resolved
@@ -37,31 +37,6 @@
               const query = data.data_queries.find((query) => query.id === selectedQuery?.id);
               actions.setSelectedQuery(query?.id);
             }
-<<<<<<< HEAD
-            get().actions.fetchDataQueries(
-              useAppVersionStore.getState().editingVersion?.id,
-              selectedQuery?.id === queryId,
-              false,
-              editorRef
-            );
-          })
-          .catch(({ error }) => {
-            set({
-              isDeletingQueryInProcess: false,
-            });
-            toast.error(error);
-          });
-      },
-      renameQuery: (id, newName, fetchDataQueries) => {
-        dataqueryService
-          .update(id, newName)
-          .then(() => {
-            toast.success('Query Name Updated');
-            fetchDataQueries(useAppVersionStore.getState().editingVersion?.id); // Should be replaced with - get().actions.fetchDataQueries(useAppDataStore.getState().editingVersion?.id);
-          })
-          .catch(({ error }) => {
-            toast.error(error);
-=======
           });
         },
         setDataQueries: (dataQueries) => set({ dataQueries }),
@@ -162,7 +137,6 @@
           const { selectedQuery } = useQueryPanelStore.getState();
           set({
             isUpdatingQueryInProcess: true,
->>>>>>> bf0ee7b4
           });
           dataqueryService
             .changeQueryDataSource(selectedQuery?.id, newDataSource.id)
