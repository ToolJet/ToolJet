import { create, zustandDevTools } from './utils';
import { dataqueryService } from '@/_services';
import { toast } from 'react-hot-toast';

import { useAppDataStore } from '@/_stores/appDataStore';
import { useQueryPanelStore } from '@/_stores/queryPanelStore';
import { runQueries, computeQueryState } from '@/_helpers/appUtils';

const initialState = {
  dataQueries: [],
  loadingDataQueries: true,
  isDeletingQueryInProcess: false,
  isCreatingQueryInProcess: false,
  isUpdatingQueryInProcess: false,
};

export const useDataQueriesStore = create(
<<<<<<< HEAD
  zustandDevTools(
    (set, get) => ({
      ...initialState,
      actions: {
        // TODO: Remove editor state while changing currentState
        fetchDataQueries: (appId, selectFirstQuery = false, runQueriesOnAppLoad = false, editorRef) => {
          set({ loadingDataQueries: true });
          dataqueryService.getAll(appId).then((data) => {
=======
  zustandDevTools((set, get) => ({
    ...initialState,
    actions: {
      // TODO: Remove editor state while refactoring QueryManager
      fetchDataQueries: async (appId, selectFirstQuery = false, runQueriesOnAppLoad = false, editorState) => {
        set({ loadingDataQueries: true });
        await dataqueryService.getAll(appId).then((data) => {
          set({
            dataQueries: data.data_queries,
            loadingDataQueries: false,
          });
          // Runs query on loading application
          if (runQueriesOnAppLoad) runQueries(data.data_queries, editorState);
          // Compute query state to be added in the current state
          computeQueryState(data.data_queries, editorState);
          const { actions, selectedQuery } = useQueryPanelStore.getState();
          if (selectFirstQuery || selectedQuery?.id === 'draftQuery') {
            actions.setSelectedQuery(data.data_queries[0]?.id, data.data_queries[0]);
          } else if (selectedQuery?.id) {
            const query = data.data_queries.find((query) => query.id === selectedQuery?.id);
            actions.setSelectedQuery(query?.id);
          }
        });
      },
      setDataQueries: (dataQueries) => set({ dataQueries }),
      deleteDataQueries: (queryId, editorRef) => {
        set({ isDeletingQueryInProcess: true });
        dataqueryService
          .del(queryId)
          .then(() => {
            toast.success('Query Deleted');
>>>>>>> 1be1f40c
            set({
              dataQueries: data.data_queries,
              loadingDataQueries: false,
            });
            // Runs query on loading application
            if (runQueriesOnAppLoad) runQueries(data.data_queries, editorRef);
            // Compute query state to be added in the current state
            computeQueryState(data.data_queries, editorRef);
            const { actions, selectedQuery } = useQueryPanelStore.getState();
            if (selectFirstQuery || selectedQuery?.id === 'draftQuery') {
              actions.setSelectedQuery(data.data_queries[0]?.id, data.data_queries[0]);
            } else if (selectedQuery?.id) {
              const query = data.data_queries.find((query) => query.id === selectedQuery?.id);
              actions.setSelectedQuery(query?.id);
            }
          });
        },
        setDataQueries: (dataQueries) => set({ dataQueries }),
        deleteDataQueries: (queryId, editorRef) => {
          set({ isDeletingQueryInProcess: true });
          dataqueryService
            .del(queryId)
            .then(() => {
              toast.success('Query Deleted');
              set({
                isDeletingQueryInProcess: false,
              });
              const { actions, selectedQuery } = useQueryPanelStore.getState();
              if (queryId === selectedQuery?.id) {
                actions.setUnSavedChanges(false);
                actions.setSelectedQuery(null);
              }
              get().actions.fetchDataQueries(
                useAppDataStore.getState().editingVersion?.id,
                selectedQuery?.id === queryId,
                false,
                editorRef
              );
            })
            .catch(({ error }) => {
              set({
                isDeletingQueryInProcess: false,
              });
              toast.error(error);
            });
        },
        updateDataQuery: (options, shouldRunQuery) => {
          set({ isUpdatingQueryInProcess: true });
          const { actions, selectedQuery } = useQueryPanelStore.getState();
          const { name, id, kind } = selectedQuery;
          dataqueryService
            .update(id, name, options)
            .then((data) => {
              const updatedData = { ...data, kind, options };
              actions.setUnSavedChanges(false);
              localStorage.removeItem('transformation');
              toast.success('Query Saved');
              set((state) => ({
                isUpdatingQueryInProcess: false,
                dataQueries: state.dataQueries.map((query) => {
                  if (query.id === data.id) return updatedData;
                  return query;
                }),
              }));
              if (shouldRunQuery) actions.setQueryToBeRun(updatedData);
            })
            .catch(({ error }) => {
              actions.setUnSavedChanges(false);
              toast.error(error);
              set({
                isUpdatingQueryInProcess: false,
              });
            });
        },
        createDataQuery: (appId, appVersionId, options, shouldRunQuery) => {
          set({ isCreatingQueryInProcess: true });
          const { actions, selectedQuery, selectedDataSource } = useQueryPanelStore.getState();
          const { name, kind } = selectedQuery;
          const dataSourceId = selectedDataSource.id === 'null' ? null : selectedDataSource.id;
          const pluginId = selectedDataSource.pluginId || selectedDataSource.plugin_id;
          dataqueryService
            .create(appId, appVersionId, name, kind, options, dataSourceId, pluginId)
            .then((data) => {
              const query = { ...data, kind, options };
              actions.setUnSavedChanges(false);
              toast.success('Query Added');
              set((state) => ({
                isCreatingQueryInProcess: false,
                dataQueries: [query, ...state.dataQueries],
              }));
              if (shouldRunQuery) actions.setQueryToBeRun(query);
            })
            .catch(({ error }) => {
              actions.setUnSavedChanges(false);
              toast.error(error);
              set({
                isCreatingQueryInProcess: false,
              });
            });
        },
        renameQuery: (id, newName, editorRef) => {
          dataqueryService
            .update(id, newName)
            .then(() => {
              toast.success('Query Name Updated');
              get().actions.fetchDataQueries(useAppDataStore.getState().editingVersion?.id, false, false, editorRef);
            })
            .catch(({ error }) => {
              toast.error(error);
            });
        },
        changeDataQuery: (newDataSource) => {
          const { selectedQuery } = useQueryPanelStore.getState();
          set({
            isUpdatingQueryInProcess: true,
          });
          dataqueryService
            .changeQueryDataSource(selectedQuery?.id, newDataSource.id)
            .then(() => {
              set({
                isUpdatingQueryInProcess: false,
              });
              toast.success('Data source changed');
            })
            .catch((error) => {
              toast.error(error);
              set({
                isUpdatingQueryInProcess: false,
              });
            });
        },
      },
    }),
    { name: 'Data Queries Store' }
  )
);

export const useDataQueries = () => useDataQueriesStore((state) => state.dataQueries);
export const useDataQueriesActions = () => useDataQueriesStore((state) => state.actions);
export const useQueryCreationLoading = () => useDataQueriesStore((state) => state.isCreatingQueryInProcess);
export const useQueryUpdationLoading = () => useDataQueriesStore((state) => state.isUpdatingQueryInProcess);<|MERGE_RESOLUTION|>--- conflicted
+++ resolved
@@ -15,48 +15,14 @@
 };
 
 export const useDataQueriesStore = create(
-<<<<<<< HEAD
   zustandDevTools(
     (set, get) => ({
       ...initialState,
       actions: {
         // TODO: Remove editor state while changing currentState
-        fetchDataQueries: (appId, selectFirstQuery = false, runQueriesOnAppLoad = false, editorRef) => {
+        fetchDataQueries: async (appId, selectFirstQuery = false, runQueriesOnAppLoad = false, editorRef) => {
           set({ loadingDataQueries: true });
-          dataqueryService.getAll(appId).then((data) => {
-=======
-  zustandDevTools((set, get) => ({
-    ...initialState,
-    actions: {
-      // TODO: Remove editor state while refactoring QueryManager
-      fetchDataQueries: async (appId, selectFirstQuery = false, runQueriesOnAppLoad = false, editorState) => {
-        set({ loadingDataQueries: true });
-        await dataqueryService.getAll(appId).then((data) => {
-          set({
-            dataQueries: data.data_queries,
-            loadingDataQueries: false,
-          });
-          // Runs query on loading application
-          if (runQueriesOnAppLoad) runQueries(data.data_queries, editorState);
-          // Compute query state to be added in the current state
-          computeQueryState(data.data_queries, editorState);
-          const { actions, selectedQuery } = useQueryPanelStore.getState();
-          if (selectFirstQuery || selectedQuery?.id === 'draftQuery') {
-            actions.setSelectedQuery(data.data_queries[0]?.id, data.data_queries[0]);
-          } else if (selectedQuery?.id) {
-            const query = data.data_queries.find((query) => query.id === selectedQuery?.id);
-            actions.setSelectedQuery(query?.id);
-          }
-        });
-      },
-      setDataQueries: (dataQueries) => set({ dataQueries }),
-      deleteDataQueries: (queryId, editorRef) => {
-        set({ isDeletingQueryInProcess: true });
-        dataqueryService
-          .del(queryId)
-          .then(() => {
-            toast.success('Query Deleted');
->>>>>>> 1be1f40c
+          await dataqueryService.getAll(appId).then((data) => {
             set({
               dataQueries: data.data_queries,
               loadingDataQueries: false,
