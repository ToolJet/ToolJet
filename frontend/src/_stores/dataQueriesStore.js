--- conflicted
+++ resolved
@@ -28,25 +28,6 @@
         // TODO: Remove editor state while changing currentState
         fetchDataQueries: async (appId, selectFirstQuery = false, runQueriesOnAppLoad = false, editorRef) => {
           set({ loadingDataQueries: true });
-<<<<<<< HEAD
-          await dataqueryService.getAll(appId).then((data) => {
-            set({
-              dataQueries: data.data_queries,
-              loadingDataQueries: false,
-            });
-            // Runs query on loading application
-            if (runQueriesOnAppLoad) runQueries(data.data_queries, editorRef);
-            // Compute query state to be added in the current state
-            computeQueryState(data.data_queries);
-            const { actions, selectedQuery } = useQueryPanelStore.getState();
-            if (selectFirstQuery || selectedQuery?.id === 'draftQuery') {
-              actions.setSelectedQuery(data.data_queries[0]?.id, data.data_queries[0]);
-            } else if (selectedQuery?.id) {
-              const query = data.data_queries.find((query) => query.id === selectedQuery?.id);
-              actions.setSelectedQuery(query?.id);
-            }
-          });
-=======
           const data = await dataqueryService.getAll(appId);
           set((state) => ({
             dataQueries: sortByAttribute(data.data_queries, state.sortBy, state.sortOrder),
@@ -62,7 +43,6 @@
             const query = data.data_queries.find((query) => query.id === selectedQuery?.id);
             actions.setSelectedQuery(query?.id);
           }
->>>>>>> a3b57411
         },
         setDataQueries: (dataQueries) => set({ dataQueries }),
         deleteDataQueries: (queryId) => {
@@ -78,18 +58,10 @@
               if (!newSelectedQuery?.id) {
                 actions.setSelectedDataSource(null);
               }
-<<<<<<< HEAD
-              get().actions.fetchDataQueries(
-                useAppVersionStore.getState().editingVersion?.id,
-                selectedQuery?.id === queryId,
-                false
-              );
-=======
               set((state) => ({
                 isDeletingQueryInProcess: false,
                 dataQueries: state.dataQueries.filter((query) => query.id !== queryId),
               }));
->>>>>>> a3b57411
             })
             .catch(() => {
               set({
@@ -172,13 +144,6 @@
             .finally(() => useAppDataStore.getState().actions.setIsSaving(false));
         },
         renameQuery: (id, newName) => {
-<<<<<<< HEAD
-          dataqueryService
-            .update(id, newName)
-            .then(() => {
-              toast.success('Query Name Updated');
-              get().actions.fetchDataQueries(useAppVersionStore.getState().editingVersion?.id, false, false);
-=======
           useAppDataStore.getState().actions.setIsSaving(true);
           /**
            * Seting name to store before api call for instant UI update and better UX.
@@ -199,7 +164,6 @@
                 }),
               }));
               useQueryPanelStore.getState().actions.setSelectedQuery(id);
->>>>>>> a3b57411
             })
             .finally(() => useAppDataStore.getState().actions.setIsSaving(false));
         },
