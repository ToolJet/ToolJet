--- conflicted
+++ resolved
@@ -329,12 +329,9 @@
                 },
               });
             })
-<<<<<<< HEAD
             .catch((error) => {
               toast.error(`Failed to rename query: ${error.message ?? error.error}`);
             })
-=======
->>>>>>> 3cb97a5b
             .finally(() => {
               useAppDataStore.getState().actions.setIsSaving(false);
 
