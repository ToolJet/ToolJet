--- conflicted
+++ resolved
@@ -211,98 +211,11 @@
                 actions.setSelectedQuery(data.id, data);
                 if (shouldRunQuery) actions.setQueryToBeRun(data);
 
-<<<<<<< HEAD
-              useCurrentStateStore.getState().actions.setCurrentState({
-                ...getCurrentState(),
-                queries: Object.keys(currentQueries).reduce((acc, key) => {
-                  if (currentQueries[key].id !== queryId) {
-                    acc[key] = currentQueries[key];
-                  }
-                  return acc;
-                }, {}),
-              });
-            })
-            .catch(() => {
-              set({
-                isDeletingQueryInProcess: false,
-              });
-            })
-            .finally(() => useAppDataStore.getState().actions.setIsSaving(false));
-        },
-        updateDataQuery: (options) => {
-          set({ isUpdatingQueryInProcess: true });
-          const { actions, selectedQuery } = useQueryPanelStore.getState();
-          set((state) => ({
-            isUpdatingQueryInProcess: false,
-            dataQueries: state.dataQueries.map((query) => {
-              if (query.id === selectedQuery.id) {
-                return {
-                  ...query,
-                  options: { ...options },
-                };
-              }
-              return query;
-            }),
-          }));
-          actions.setSelectedQuery(selectedQuery.id);
-        },
-        // createDataQuery: (appId, appVersionId, options, kind, name, selectedDataSource, shouldRunQuery) => {
-        createDataQuery: (selectedDataSource, shouldRunQuery, customOptions = {}) => {
-          const appVersionId = useAppVersionStore.getState().editingVersion?.id;
-          const appId = useAppDataStore.getState().appId;
-          const { options: defaultOptions, name } = getDefaultOptions(selectedDataSource);
-          const options = { ...defaultOptions, ...customOptions };
-          const kind = selectedDataSource.kind;
-          const tempId = uuidv4();
-          set({ creatingQueryInProcessId: tempId });
-          const { actions, selectedQuery } = useQueryPanelStore.getState();
-          const dataSourceId = selectedDataSource?.id !== 'null' ? selectedDataSource?.id : null;
-          const pluginId = selectedDataSource.pluginId || selectedDataSource.plugin_id;
-          useAppDataStore.getState().actions.setIsSaving(true);
-          const { dataQueries } = useDataQueriesStore.getState();
-          const currDataQueries = [...dataQueries];
-          set(() => ({
-            dataQueries: [
-              {
-                ...selectedQuery,
-                data_source_id: dataSourceId,
-                app_version_id: appVersionId,
-                options,
-                name,
-                kind,
-                id: tempId,
-                plugin: selectedDataSource.plugin,
-              },
-              ...currDataQueries,
-            ],
-          }));
-          actions.setSelectedQuery(tempId);
-          actions.setNameInputFocussed(true);
-          dataqueryService
-            .create(appId, appVersionId, name, kind, options, dataSourceId, pluginId)
-            .then((data) => {
-              set((state) => ({
-                creatingQueryInProcessId: null,
-                dataQueries: state.dataQueries.map((query) => {
-                  if (query.id === tempId) {
-                    return {
-                      ...query,
-                      id: data.id,
-                      data_source_id: dataSourceId,
-                    };
-                  }
-                  return query;
-                }),
-              }));
-              actions.setSelectedQuery(data.id, data);
-              if (shouldRunQuery) actions.setQueryToBeRun(data);
-=======
                 /** Checks if there is an API call cached. If yes execute it */
                 if (!isEmpty(get()?.queuedActions?.renameQuery)) {
                   get().actions.renameQuery(data.id, get().queuedActions.renameQuery);
                   set({ queuedActions: { ...get().queuedActions, renameQuery: undefined } });
                 }
->>>>>>> 711424c3
 
                 if (!isEmpty(get()?.queuedActions?.saveData)) {
                   get().actions.saveData({ ...get().queuedActions.saveData, id: data.id });
