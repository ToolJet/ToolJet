--- conflicted
+++ resolved
@@ -44,11 +44,8 @@
   currentAppEnvironment: null,
   currentAppEnvironmentId: null,
   featureAccess: null,
-<<<<<<< HEAD
   componentsNeedsUpdateOnNextRender: [],
-=======
   appMode: 'auto',
->>>>>>> ee487fac
 };
 
 export const useEditorStore = create(
