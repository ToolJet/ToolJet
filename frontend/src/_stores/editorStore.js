--- conflicted
+++ resolved
@@ -38,13 +38,10 @@
   currentPageId: null,
   currentSessionId: uuid(),
   componentsNeedsUpdateOnNextRender: [],
-<<<<<<< HEAD
-=======
   appMode: 'auto',
   editorCanvasWidth: 1092,
   canvasBackground: {},
   pageSwitchInProgress: false,
->>>>>>> 9519a1a8
 };
 
 export const useEditorStore = create(
