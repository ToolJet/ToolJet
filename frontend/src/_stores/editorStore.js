import { create, zustandDevTools } from './utils';

const STORE_NAME = 'Editor';

const ACTIONS = {
  SET_SHOW_COMMENTS: 'SET_SHOW_COMMENTS',
  SET_HOVERED_COMPONENT: 'SET_HOVERED_COMPONENT',
  TOGGLE_COMMENTS: 'TOGGLE_COMMENTS',
  TOGGLE_CURRENT_LAYOUT: 'TOGGLE_CURRENT_LAYOUT',
  SET_SELECTION_IN_PROGRESS: 'SET_SELECTION_IN_PROGRESS',
  SET_SELECTED_COMPONENTS: 'SET_SELECTED_COMPONENTS',
  SET_IS_EDITOR_ACTIVE: 'SET_IS_EDITOR_ACTIVE',
};

const initialState = {
  currentLayout: 'desktop',
  showComments: false,
  hoveredComponent: '',
  selectionInProgress: false,
  selectedComponents: [],
  isEditorActive: false,
  currentSidebarTab: 2,
  selectedComponents: [],
  selectedComponent: null,
  scrollOptions: {
    container: null,
    throttleTime: 0,
    threshold: 0,
  },
  canUndo: false,
  canRedo: false,
  currentVersion: {},
  noOfVersionsSupported: 100,
  appDefinition: {},
  // isSaving: false,
  isUpdatingEditorStateInProcess: false,
  saveError: false,
  isLoading: true,
  defaultComponentStateComputed: false,
  showLeftSidebar: true,
  queryConfirmationList: [],
};

export const useEditorStore = create(
  zustandDevTools(
    (set, get) => ({
      ...initialState,
      actions: {
        setShowComments: (showComments) =>
          set({ showComments }, false, {
            type: ACTIONS.SET_HOVERED_COMPONENT,
            showComments,
          }),
        toggleComments: () =>
          set({ showComments: !get().showComments }, false, {
            type: ACTIONS.TOGGLE_COMMENTS,
          }),
        toggleCurrentLayout: (currentLayout) =>
          set({ currentLayout }, false, {
            type: ACTIONS.TOGGLE_CURRENT_LAYOUT,
            currentLayout,
          }),
        setIsEditorActive: (isEditorActive) => set(() => ({ isEditorActive })),
<<<<<<< HEAD
        updateEditorState: (state) => set((prev) => ({ ...prev, ...state })),
        updateQueryConfirmationList: (queryConfirmationList) => set({ queryConfirmationList }),
=======
        setHoveredComponent: (hoveredComponent) =>
          set({ hoveredComponent }, false, {
            type: ACTIONS.SET_HOVERED_COMPONENT,
            hoveredComponent,
          }),
        setSelectionInProgress: (isSelectionInProgress) => {
          set(
            {
              isSelectionInProgress,
            },
            false,
            { type: ACTIONS.SET_SELECTION_IN_PROGRESS }
          );
        },
        setSelectedComponents: (selectedComponents) => {
          set(
            {
              selectedComponents,
            },
            false,
            { type: ACTIONS.SET_SELECTED_COMPONENTS }
          );
        },
>>>>>>> 1d498211
      },
    }),
    { name: STORE_NAME }
  )
);

export const useEditorActions = () => useEditorStore((state) => state.actions);
export const useEditorState = () => useEditorStore((state) => state);<|MERGE_RESOLUTION|>--- conflicted
+++ resolved
@@ -20,7 +20,6 @@
   selectedComponents: [],
   isEditorActive: false,
   currentSidebarTab: 2,
-  selectedComponents: [],
   selectedComponent: null,
   scrollOptions: {
     container: null,
@@ -61,10 +60,8 @@
             currentLayout,
           }),
         setIsEditorActive: (isEditorActive) => set(() => ({ isEditorActive })),
-<<<<<<< HEAD
         updateEditorState: (state) => set((prev) => ({ ...prev, ...state })),
         updateQueryConfirmationList: (queryConfirmationList) => set({ queryConfirmationList }),
-=======
         setHoveredComponent: (hoveredComponent) =>
           set({ hoveredComponent }, false, {
             type: ACTIONS.SET_HOVERED_COMPONENT,
@@ -88,7 +85,6 @@
             { type: ACTIONS.SET_SELECTED_COMPONENTS }
           );
         },
->>>>>>> 1d498211
       },
     }),
     { name: STORE_NAME }
