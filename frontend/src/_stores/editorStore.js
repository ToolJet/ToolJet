--- conflicted
+++ resolved
@@ -37,11 +37,8 @@
   queryConfirmationList: [],
   currentPageId: null,
   currentSessionId: uuid(),
-<<<<<<< HEAD
   componentsNeedsUpdateOnNextRender: [],
-=======
   appMode: 'auto',
->>>>>>> 1dfac794
 };
 
 export const useEditorStore = create(
