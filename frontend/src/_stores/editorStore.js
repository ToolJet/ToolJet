--- conflicted
+++ resolved
@@ -1,15 +1,11 @@
 import _ from 'lodash';
 import { create } from './utils';
 import { v4 as uuid } from 'uuid';
-<<<<<<< HEAD
 import { licenseService } from '@/_services';
 import { shallow } from 'zustand/shallow';
 import { useAppDataStore } from './appDataStore';
 import { useResolveStore } from './resolverStore';
 import { useCurrentState, useCurrentStateStore } from './currentStateStore';
-=======
-import { useResolveStore } from './resolverStore';
->>>>>>> 91897d58
 const STORE_NAME = 'Editor';
 
 export const EMPTY_ARRAY = [];
@@ -45,13 +41,10 @@
   queryConfirmationList: [],
   currentPageId: null,
   currentSessionId: uuid(),
-<<<<<<< HEAD
   currentAppEnvironment: null,
   currentAppEnvironmentId: null,
   featureAccess: null,
-=======
   componentsNeedsUpdateOnNextRender: [],
->>>>>>> 91897d58
 };
 
 export const useEditorStore = create(
@@ -130,9 +123,6 @@
 );
 
 export const useEditorActions = () => useEditorStore((state) => state.actions);
-<<<<<<< HEAD
-export const useEditorState = () => useEditorStore((state) => state, shallow);
-=======
 export const useEditorState = () => useEditorStore((state) => state);
 
 export const getComponentsToRenders = () => {
@@ -144,5 +134,4 @@
 
   useEditorStore.getState().actions.flushComponentsNeedsUpdateOnNextRender(componentIds);
   useResolveStore.getState().actions.flushLastUpdatedRefs();
-};
->>>>>>> 91897d58
+};