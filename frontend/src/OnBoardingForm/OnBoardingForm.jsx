import React, { useState, useEffect } from 'react';
import { authenticationService } from '@/_services';
import { toast } from 'react-hot-toast';
import { useHistory } from 'react-router-dom';
import OnBoardingInput from './OnBoardingInput';
import OnBoardingRadioInput from './OnBoardingRadioInput';
import ContinueButton from './ContinueButton';
import OnBoardingBubbles from './OnBoardingBubbles';
import AppLogo from '../_components/AppLogo';
import { getuserName, retrieveWhiteLabelText } from '@/_helpers/utils';
import { ON_BOARDING_SIZE, ON_BOARDING_ROLES } from '@/_helpers/constants';
<<<<<<< HEAD
=======
import LogoLightMode from '@assets/images/Logomark.svg';
import LogoDarkMode from '@assets/images/Logomark-dark-mode.svg';
>>>>>>> 1ebc8b87

function OnBoardingForm({ userDetails = {}, token = '', organizationToken = '', password, darkMode }) {
  const Logo = darkMode ? LogoDarkMode : LogoLightMode;
  const history = useHistory();
  const [page, setPage] = useState(0);
  const [completed, setCompleted] = useState(false);
  const [isLoading, setIsLoading] = useState(false);
  const [formData, setFormData] = useState({
    companyName: '',
    role: '',
    companySize: '',
  });

  const pageProps = {
    formData,
    setFormData,
    setPage,
    page,
    setCompleted,
    isLoading,
    darkMode,
  };

  useEffect(() => {
    if (completed) {
      authenticationService
        .onboarding({
          companyName: formData.companyName.trim(),
          companySize: formData.companySize,
          role: formData.role,
          token: token,
          organizationToken: organizationToken,
          ...(password?.length > 0 && { password }),
        })
        .then((user) => {
          authenticationService.updateUser(user);
          authenticationService.deleteLoginOrganizationId();
          setIsLoading(false);
          history.push('/');
        })
        .catch((res) => {
          setIsLoading(false);
          toast.error(res.error || 'Something went wrong', {
            id: 'toast-login-auth-error',
            position: 'top-center',
          });
        });
    }
    // eslint-disable-next-line react-hooks/exhaustive-deps
  }, [completed]);

  const FORM_TITLES = [
    `Where do you work ${userDetails?.name}?`,
    'What best describes your role?',
    'What is the size of your company?',
    'What is the size of your company?', //dummy placeholder
  ];
  const FormSubTitles = [`This information will help us improve ${retrieveWhiteLabelText()}.`];

  return (
    <div className="flex">
      <div className="onboarding-navbar onboarding-navbar-layout">
        <div className="tooljet-nav-logo">
          <AppLogo className="onboard-tooljet-logo" />
        </div>
        <div></div>
        {/*Do not remove used for styling*/}
        <div className="onboarding-checkpoints">
          <p className={page == 0 ? `active-onboarding-tab` : ''}>
            <img
              src={
                darkMode
                  ? 'assets/images/onboardingassets/Icons/Check_dark.svg'
                  : 'assets/images/onboardingassets/Icons/Check.svg'
              }
              loading="lazy"
              alt="check mark"
            ></img>
            Create account
          </p>
          <p className={page == 1 ? `active-onboarding-tab` : page < 1 ? 'passive-onboarding-tab' : ''}>
            <img
              src={
                darkMode
                  ? 'assets/images/onboardingassets/Icons/Check_dark.svg'
                  : 'assets/images/onboardingassets/Icons/Check.svg'
              }
              loading="lazy"
              alt="check mark"
            ></img>
            Verify email
          </p>
          <p className={page >= 2 ? `active-onboarding-tab` : `passive-onboarding-tab`}>Set up workspace</p>
          <div className="onboarding-divider"></div>
        </div>
        <div></div> {/*Do not remove used for styling*/}
        <div className="onboarding-account-name">{getuserName(userDetails)}</div>
      </div>
      <div className="page-wrap-onboarding">
        <div className="onboarding-form">
          <div className={page == 0 ? 'onboarding-progress-cloud' : 'onboarding-progress-layout-cloud'}>
            {page !== 0 && (
              <div
                className="onboarding-back-button"
                disabled={page == 0}
                onClick={() => {
                  setPage((currPage) => currPage - 1);
                }}
              >
                <img
                  src={
                    darkMode
                      ? 'assets/images/onboardingassets/Icons/Arrow_Back_dark.svg'
                      : 'assets/images/onboardingassets/Icons/Arrow_Back.svg'
                  }
                  loading="lazy"
                  alt="arrow back"
                />
                <p className="onboarding-back-text">Back</p>
              </div>
            )}
            <div className="onboarding-bubbles-container">
              <OnBoardingBubbles formData={formData} page={page} />
            </div>
            <div></div>
            {/*Do not remove used for styling*/}
          </div>
          <form className="form-container">
            <div className="onboarding-header-wrapper">
              <h1 className="onboarding-page-header">{FORM_TITLES[page]}</h1>
              <p className="onboarding-page-sub-header">{FormSubTitles[0]}</p>
            </div>
            {page == 0 ? (
              <Page0 {...pageProps} />
            ) : page == 1 ? (
              <Page1 {...pageProps} />
            ) : (
              <Page2 {...pageProps} setIsLoading={setIsLoading} />
            )}
          </form>
        </div>
      </div>
    </div>
  );
}

// __PAGES__

export function Page0({ formData, setFormData, setPage, page, setCompleted, isLoading, darkMode }) {
  const props = { formData, setFormData, setPage };
  const btnProps = { setPage, page, formData, setCompleted, isLoading, darkMode };
  return (
    <div className="onboarding-pages-wrapper">
      <OnBoardingInput {...props} fieldType="companyName" placeholder="Enter company name" autoFocus={true} />
      <ContinueButton {...btnProps} />
    </div>
  );
}

export function Page1({ formData, setFormData, setPage, page, setCompleted, isLoading, darkMode }) {
  const props = { formData, setFormData, fieldType: 'role' };
  const btnProps = { setPage, page, formData, setCompleted, isLoading, darkMode };

  return (
    <div className="onboarding-pages-wrapper">
      {ON_BOARDING_ROLES.map((field) => (
        <div key={field}>
          <OnBoardingRadioInput {...props} field={field} />
        </div>
      ))}
      <ContinueButton {...btnProps} />
    </div>
  );
}

export function Page2({ formData, setFormData, setPage, page, setCompleted, isLoading, setIsLoading, darkMode }) {
  const props = { formData, setFormData, fieldType: 'companySize' };
  const btnProps = {
    setPage,
    page,
    formData,
    setCompleted,
    isLoading,
    setIsLoading,
    darkMode,
  };
  return (
    <div className="onboarding-pages-wrapper">
      {ON_BOARDING_SIZE.map((field) => (
        <div key={field}>
          <OnBoardingRadioInput {...props} field={field} />
        </div>
      ))}
      <ContinueButton {...btnProps} />
    </div>
  );
}

export default OnBoardingForm;<|MERGE_RESOLUTION|>--- conflicted
+++ resolved
@@ -9,14 +9,8 @@
 import AppLogo from '../_components/AppLogo';
 import { getuserName, retrieveWhiteLabelText } from '@/_helpers/utils';
 import { ON_BOARDING_SIZE, ON_BOARDING_ROLES } from '@/_helpers/constants';
-<<<<<<< HEAD
-=======
-import LogoLightMode from '@assets/images/Logomark.svg';
-import LogoDarkMode from '@assets/images/Logomark-dark-mode.svg';
->>>>>>> 1ebc8b87
 
 function OnBoardingForm({ userDetails = {}, token = '', organizationToken = '', password, darkMode }) {
-  const Logo = darkMode ? LogoDarkMode : LogoLightMode;
   const history = useHistory();
   const [page, setPage] = useState(0);
   const [completed, setCompleted] = useState(false);
@@ -77,7 +71,7 @@
     <div className="flex">
       <div className="onboarding-navbar onboarding-navbar-layout">
         <div className="tooljet-nav-logo">
-          <AppLogo className="onboard-tooljet-logo" />
+          <AppLogo darkMode={darkMode} className="onboard-tooljet-logo" />
         </div>
         <div></div>
         {/*Do not remove used for styling*/}
