import React, { useState, useEffect } from 'react';
import { authenticationService } from '@/_services';
import { toast } from 'react-hot-toast';
import OnBoardingInput from './OnBoardingInput';
import OnBoardingRadioInput from './OnBoardingRadioInput';
import ContinueButton from './ContinueButton';
import OnBoardingBubbles from './OnBoardingBubbles';
import AppLogo from '../_components/AppLogo';
import { getuserName, getSubpath, retrieveWhiteLabelText } from '@/_helpers/utils';
import { ON_BOARDING_SIZE, ON_BOARDING_ROLES } from '@/_helpers/constants';
import LogoLightMode from '@assets/images/Logomark.svg';
import LogoDarkMode from '@assets/images/Logomark-dark-mode.svg';
import startsWith from 'lodash.startswith';
import PhoneInput from 'react-phone-input-2';
import 'react-phone-input-2/lib/style.css';
import posthog from 'posthog-js';
import initPosthog from '../_helpers/initPosthog';

<<<<<<< HEAD
function OnBoardingForm({ userDetails = {}, token = '', organizationToken = '', password, darkMode, source }) {
=======
function OnBoardingForm({ userDetails = {}, token = '', organizationToken = '', password, darkMode, source = null }) {
>>>>>>> 65bcdc21
  const Logo = darkMode ? LogoDarkMode : LogoLightMode;
  const [page, setPage] = useState(0);
  const [completed, setCompleted] = useState(false);
  const [isLoading, setIsLoading] = useState(false);
  const [formData, setFormData] = useState({
    companyName: '',
    role: '',
    companySize: '',
    phoneNumber: '',
  });

  const pageProps = {
    formData,
    setFormData,
    setPage,
    page,
    setCompleted,
    isLoading,
    darkMode,
  };

  useEffect(() => {
    if (completed) {
      authenticationService
        .onboarding({
          companyName: formData.companyName.trim(),
          companySize: formData.companySize,
          role: formData.role,
          token: token,
          source,
          organizationToken: organizationToken,
          ...(password?.length > 0 && { password }),
          phoneNumber: formData?.phoneNumber,
        })
        .then((data) => {
          /* Posthog Event */
          const ssoType = localStorage.getItem('ph-sso-type');
          const event = `signup_${
            source === 'sso' ? (ssoType === 'google' ? 'google' : ssoType === 'openid' ? 'openid' : 'github') : 'email'
          }`;
          initPosthog(data);
          posthog.capture(event, {
            email: data.email,
            workspace_id: data.organization_id || data.current_organization_id,
          });

          authenticationService.deleteLoginOrganizationId();
          setIsLoading(false);
          window.location = getSubpath()
            ? `${getSubpath()}/${data.current_organization_id}`
            : `/${data.current_organization_id}`;
          setCompleted(false);
        })
        .catch((res) => {
          setIsLoading(false);
          setCompleted(false);
          toast.error(res.error || 'Something went wrong', {
            id: 'toast-login-auth-error',
            position: 'top-center',
          });
        });
    }
    // eslint-disable-next-line react-hooks/exhaustive-deps
  }, [completed]);

  const FORM_TITLES = [
    `Where do you work ${userDetails?.name}?`,
    'What best describes your role?',
    'What is the size of your company?',
    'Enter your phone number',
    'Enter your phone number', //dummy for styling
  ];
  const FormSubTitles = [`This information will help us improve ${retrieveWhiteLabelText()}.`];

  return (
    <div className="flex">
      <div className="onboarding-navbar onboarding-navbar-layout">
        <div className="tooljet-nav-logo">
          <AppLogo darkMode={darkMode} isLoadingFromHeader={true} className="onboard-tooljet-logo" />
        </div>
        <div></div>
        {/*Do not remove used for styling*/}
        <div className="onboarding-checkpoints">
          <p className={page == 0 ? `active-onboarding-tab` : ''} data-cy="create-account-check-point">
            <img
              src={
                darkMode
                  ? 'assets/images/onboardingassets/Icons/Check_dark.svg'
                  : 'assets/images/onboardingassets/Icons/Check.svg'
              }
              loading="lazy"
              alt="check mark"
              data-cy="create-account-check-mark"
            ></img>
            Create account
          </p>
          <p
            className={page == 1 ? `active-onboarding-tab` : page < 1 ? 'passive-onboarding-tab' : ''}
            data-cy="verify-email-check-point"
          >
            <img
              src={
                darkMode
                  ? 'assets/images/onboardingassets/Icons/Check_dark.svg'
                  : 'assets/images/onboardingassets/Icons/Check.svg'
              }
              loading="lazy"
              alt="check mark"
              data-cy="verify-email-check-mark"
            ></img>
            Verify email
          </p>
          <p
            className={page >= 2 ? `active-onboarding-tab` : `passive-onboarding-tab`}
            data-cy="set-up-workspace-check-point"
          >
            Set up workspace
          </p>
          <div className="onboarding-divider" data-cy="onboarding-divider"></div>
        </div>
        <div></div> {/*Do not remove used for styling*/}
        <div className="onboarding-account-name" data-cy="user-account-name-avatar">
          {getuserName(userDetails)}
        </div>
      </div>
      <div className="page-wrap-onboarding">
        <div className="onboarding-form">
          <div className={page == 0 ? 'onboarding-progress-cloud' : 'onboarding-progress-layout-cloud'}>
            {page !== 0 && (
              <div
                className="onboarding-back-button"
                disabled={page == 0}
                onClick={() => {
                  setPage((currPage) => currPage - 1);
                }}
              >
                <img
                  src={
                    darkMode
                      ? 'assets/images/onboardingassets/Icons/Arrow_Back_dark.svg'
                      : 'assets/images/onboardingassets/Icons/Arrow_Back.svg'
                  }
                  loading="lazy"
                  alt="arrow back"
                  data-cy="back-arrow"
                />
                <p className="onboarding-back-text" data-cy="back-arrow-text">
                  Back
                </p>
              </div>
            )}
            <div className="onboarding-bubbles-container">
              <OnBoardingBubbles formData={formData} page={page} />
            </div>
            <div></div>
            {/*Do not remove used for styling*/}
          </div>
          <div className="form-container">
            <div className="onboarding-header-wrapper">
              <h1 className="onboarding-page-header" data-cy="onboarding-page-header">
                {FORM_TITLES[page]}
              </h1>
              <p className="onboarding-page-sub-header" data-cy="onboarding-page-sub-header">
                {FormSubTitles[0]}
              </p>
            </div>
            {page == 0 ? (
              <Page0 {...pageProps} />
            ) : page == 1 ? (
              <Page1 {...pageProps} />
            ) : page == 2 ? (
              <Page2 {...pageProps} setIsLoading={setIsLoading} />
            ) : (
              <Page3 {...pageProps} setIsLoading={setIsLoading} />
            )}
          </div>
        </div>
      </div>
    </div>
  );
}

// __PAGES__

export function Page0({ formData, setFormData, setPage, page, setCompleted, isLoading, darkMode }) {
  const props = { formData, setFormData, setPage };
  const btnProps = { setPage, page, formData, setCompleted, isLoading, darkMode };
  return (
    <div className="onboarding-pages-wrapper">
      <OnBoardingInput
        {...props}
        fieldType="companyName"
        placeholder="Enter company name"
        autoFocus={true}
        dataCy="company-name-input-field"
      />
      <ContinueButton {...btnProps} />
    </div>
  );
}

export function Page1({ formData, setFormData, setPage, page, setCompleted, isLoading, darkMode }) {
  const props = { formData, setFormData, fieldType: 'role' };
  const btnProps = { setPage, page, formData, setCompleted, isLoading, darkMode };

  return (
    <div className="onboarding-pages-wrapper">
      {ON_BOARDING_ROLES.map((field) => (
        <div key={field}>
          <OnBoardingRadioInput {...props} field={field} />
        </div>
      ))}
      <ContinueButton {...btnProps} />
    </div>
  );
}

export function Page2({ formData, setFormData, setPage, page, setCompleted, isLoading, darkMode }) {
  const props = { formData, setFormData, fieldType: 'companySize' };
  const btnProps = {
    setPage,
    page,
    formData,
    setCompleted,
    isLoading,
    darkMode,
  };
  return (
    <div className="onboarding-pages-wrapper">
      {ON_BOARDING_SIZE.map((field) => (
        <div key={field}>
          <OnBoardingRadioInput {...props} field={field} />
        </div>
      ))}
      <ContinueButton {...btnProps} />
    </div>
  );
}

export function Page3({ formData, setFormData, setPage, page, setCompleted, isLoading, setIsLoading, darkMode }) {
  const btnProps = {
    setPage,
    page,
    formData,
    setCompleted,
    isLoading,
    setIsLoading,
    darkMode,
  };
  return (
    <div className="onboarding-pages-wrapper">
      <PhoneInput
        inputProps={{
          autoFocus: true,
        }}
        onKeyDown={(event) => {
          if (event.key === 'Enter') {
            setIsLoading(true);
            setCompleted(true);
          }
        }}
        country={'us'}
        value={formData?.phoneNumber}
        inputClass="tj-onboarding-phone-input"
        containerClass="tj-onboarding-phone-input-wrapper"
        onChange={(phone) => {
          setFormData({ ...formData, phoneNumber: phone });
        }}
        isValid={(inputNumber, country, countries) => {
          return countries.some((country) => {
            return startsWith(inputNumber, country.dialCode) || startsWith(country.dialCode, inputNumber);
          });
        }}
      />
      <ContinueButton {...btnProps} />
    </div>
  );
}

export default OnBoardingForm;<|MERGE_RESOLUTION|>--- conflicted
+++ resolved
@@ -16,11 +16,7 @@
 import posthog from 'posthog-js';
 import initPosthog from '../_helpers/initPosthog';
 
-<<<<<<< HEAD
-function OnBoardingForm({ userDetails = {}, token = '', organizationToken = '', password, darkMode, source }) {
-=======
 function OnBoardingForm({ userDetails = {}, token = '', organizationToken = '', password, darkMode, source = null }) {
->>>>>>> 65bcdc21
   const Logo = darkMode ? LogoDarkMode : LogoLightMode;
   const [page, setPage] = useState(0);
   const [completed, setCompleted] = useState(false);
