import React, { useState, useEffect } from 'react';
import { authenticationService } from '@/_services';
import { toast } from 'react-hot-toast';
import { useNavigate } from 'react-router-dom';
import OnBoardingInput from './OnBoardingInput';
import OnBoardingRadioInput from './OnBoardingRadioInput';
import ContinueButton from './ContinueButton';
import OnBoardingBubbles from './OnBoardingBubbles';
import AppLogo from '../_components/AppLogo';
import { getuserName, retrieveWhiteLabelText } from '@/_helpers/utils';
import { ON_BOARDING_SIZE, ON_BOARDING_ROLES } from '@/_helpers/constants';

function OnBoardingForm({ userDetails = {}, token = '', organizationToken = '', password, darkMode }) {
<<<<<<< HEAD
  const history = useHistory();
=======
  const Logo = darkMode ? LogoDarkMode : LogoLightMode;
  const navigate = useNavigate();
>>>>>>> 84c515c9
  const [page, setPage] = useState(0);
  const [completed, setCompleted] = useState(false);
  const [isLoading, setIsLoading] = useState(false);
  const [formData, setFormData] = useState({
    companyName: '',
    role: '',
    companySize: '',
  });

  const pageProps = {
    formData,
    setFormData,
    setPage,
    page,
    setCompleted,
    isLoading,
    darkMode,
  };

  useEffect(() => {
    if (completed) {
      authenticationService
        .onboarding({
          companyName: formData.companyName.trim(),
          companySize: formData.companySize,
          role: formData.role,
          token: token,
          organizationToken: organizationToken,
          ...(password?.length > 0 && { password }),
        })
        .then((user) => {
          authenticationService.updateUser(user);
          authenticationService.deleteLoginOrganizationId();
          setIsLoading(false);
          navigate('/');
        })
        .catch((res) => {
          setIsLoading(false);
          toast.error(res.error || 'Something went wrong', {
            id: 'toast-login-auth-error',
            position: 'top-center',
          });
        });
    }
    // eslint-disable-next-line react-hooks/exhaustive-deps
  }, [completed]);

  const FORM_TITLES = [
    `Where do you work ${userDetails?.name}?`,
    'What best describes your role?',
    'What is the size of your company?',
    'What is the size of your company?', //dummy placeholder
  ];
  const FormSubTitles = [`This information will help us improve ${retrieveWhiteLabelText()}.`];

  return (
    <div className="flex">
      <div className="onboarding-navbar onboarding-navbar-layout">
        <div className="tooljet-nav-logo">
          <AppLogo darkMode={darkMode} isLoadingFromHeader={true} className="onboard-tooljet-logo" />
        </div>
        <div></div>
        {/*Do not remove used for styling*/}
        <div className="onboarding-checkpoints">
          <p className={page == 0 ? `active-onboarding-tab` : ''} data-cy="create-account-check-point">
            <img
              src={
                darkMode
                  ? 'assets/images/onboardingassets/Icons/Check_dark.svg'
                  : 'assets/images/onboardingassets/Icons/Check.svg'
              }
              loading="lazy"
              alt="check mark"
              data-cy="create-account-check-mark"
            ></img>
            Create account
          </p>
          <p
            className={page == 1 ? `active-onboarding-tab` : page < 1 ? 'passive-onboarding-tab' : ''}
            data-cy="verify-email-check-point"
          >
            <img
              src={
                darkMode
                  ? 'assets/images/onboardingassets/Icons/Check_dark.svg'
                  : 'assets/images/onboardingassets/Icons/Check.svg'
              }
              loading="lazy"
              alt="check mark"
              data-cy="verify-email-check-mark"
            ></img>
            Verify email
          </p>
          <p
            className={page >= 2 ? `active-onboarding-tab` : `passive-onboarding-tab`}
            data-cy="set-up-workspace-check-point"
          >
            Set up workspace
          </p>
          <div className="onboarding-divider" data-cy="onboarding-divider"></div>
        </div>
        <div></div> {/*Do not remove used for styling*/}
        <div className="onboarding-account-name" data-cy="user-account-name-avatar">
          {getuserName(userDetails)}
        </div>
      </div>
      <div className="page-wrap-onboarding">
        <div className="onboarding-form">
          <div className={page == 0 ? 'onboarding-progress-cloud' : 'onboarding-progress-layout-cloud'}>
            {page !== 0 && (
              <div
                className="onboarding-back-button"
                disabled={page == 0}
                onClick={() => {
                  setPage((currPage) => currPage - 1);
                }}
              >
                <img
                  src={
                    darkMode
                      ? 'assets/images/onboardingassets/Icons/Arrow_Back_dark.svg'
                      : 'assets/images/onboardingassets/Icons/Arrow_Back.svg'
                  }
                  loading="lazy"
                  alt="arrow back"
                  data-cy="back-arrow"
                />
                <p className="onboarding-back-text" data-cy="back-arrow-text">
                  Back
                </p>
              </div>
            )}
            <div className="onboarding-bubbles-container">
              <OnBoardingBubbles formData={formData} page={page} />
            </div>
            <div></div>
            {/*Do not remove used for styling*/}
          </div>
          <div className="form-container">
            <div className="onboarding-header-wrapper">
              <h1 className="onboarding-page-header" data-cy="onboarding-page-header">
                {FORM_TITLES[page]}
              </h1>
              <p className="onboarding-page-sub-header" data-cy="onboarding-page-sub-header">
                {FormSubTitles[0]}
              </p>
            </div>
            {page == 0 ? (
              <Page0 {...pageProps} />
            ) : page == 1 ? (
              <Page1 {...pageProps} />
            ) : (
              <Page2 {...pageProps} setIsLoading={setIsLoading} />
            )}
          </div>
        </div>
      </div>
    </div>
  );
}

// __PAGES__

export function Page0({ formData, setFormData, setPage, page, setCompleted, isLoading, darkMode }) {
  const props = { formData, setFormData, setPage };
  const btnProps = { setPage, page, formData, setCompleted, isLoading, darkMode };
  return (
    <div className="onboarding-pages-wrapper">
      <OnBoardingInput
        {...props}
        fieldType="companyName"
        placeholder="Enter company name"
        autoFocus={true}
        dataCy="company-name-input-field"
      />
      <ContinueButton {...btnProps} />
    </div>
  );
}

export function Page1({ formData, setFormData, setPage, page, setCompleted, isLoading, darkMode }) {
  const props = { formData, setFormData, fieldType: 'role' };
  const btnProps = { setPage, page, formData, setCompleted, isLoading, darkMode };

  return (
    <div className="onboarding-pages-wrapper">
      {ON_BOARDING_ROLES.map((field) => (
        <div key={field}>
          <OnBoardingRadioInput {...props} field={field} />
        </div>
      ))}
      <ContinueButton {...btnProps} />
    </div>
  );
}

export function Page2({ formData, setFormData, setPage, page, setCompleted, isLoading, setIsLoading, darkMode }) {
  const props = { formData, setFormData, fieldType: 'companySize' };
  const btnProps = {
    setPage,
    page,
    formData,
    setCompleted,
    isLoading,
    setIsLoading,
    darkMode,
  };
  return (
    <div className="onboarding-pages-wrapper">
      {ON_BOARDING_SIZE.map((field) => (
        <div key={field}>
          <OnBoardingRadioInput {...props} field={field} />
        </div>
      ))}
      <ContinueButton {...btnProps} />
    </div>
  );
}

export default OnBoardingForm;<|MERGE_RESOLUTION|>--- conflicted
+++ resolved
@@ -11,12 +11,7 @@
 import { ON_BOARDING_SIZE, ON_BOARDING_ROLES } from '@/_helpers/constants';
 
 function OnBoardingForm({ userDetails = {}, token = '', organizationToken = '', password, darkMode }) {
-<<<<<<< HEAD
-  const history = useHistory();
-=======
-  const Logo = darkMode ? LogoDarkMode : LogoLightMode;
   const navigate = useNavigate();
->>>>>>> 84c515c9
   const [page, setPage] = useState(0);
   const [completed, setCompleted] = useState(false);
   const [isLoading, setIsLoading] = useState(false);
