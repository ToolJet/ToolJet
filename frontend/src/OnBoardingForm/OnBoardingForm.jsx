import React, { useState, useEffect } from 'react';
import { authenticationService } from '@/_services';
import { toast } from 'react-hot-toast';
import OnBoardingInput from './OnBoardingInput';
import OnBoardingRadioInput from './OnBoardingRadioInput';
import ContinueButton from './ContinueButton';
import OnBoardingBubbles from './OnBoardingBubbles';
<<<<<<< HEAD
import AppLogo from '../_components/AppLogo';
import { getuserName, retrieveWhiteLabelText } from '@/_helpers/utils';
=======
import { getuserName } from '@/_helpers/utils';
>>>>>>> d3abb3bf
import { redirectToDashboard } from '@/_helpers/routes';
import { ON_BOARDING_SIZE, ON_BOARDING_ROLES } from '@/_helpers/constants';
import LogoLightMode from '@assets/images/Logomark.svg';
import LogoDarkMode from '@assets/images/Logomark-dark-mode.svg';
import startsWith from 'lodash.startswith';
import PhoneInput from 'react-phone-input-2';
import 'react-phone-input-2/lib/style.css';

function OnBoardingForm({ userDetails = {}, token = '', organizationToken = '', password, darkMode, source = null }) {
  const Logo = darkMode ? LogoDarkMode : LogoLightMode;
  const [page, setPage] = useState(0);
  const [completed, setCompleted] = useState(false);
  const [isLoading, setIsLoading] = useState(false);
  const [formData, setFormData] = useState({
    companyName: '',
    role: '',
    companySize: '',
    phoneNumber: '',
  });

  const pageProps = {
    formData,
    setFormData,
    setPage,
    page,
    setCompleted,
    isLoading,
    darkMode,
  };

  useEffect(() => {
    if (completed) {
      authenticationService
        .onboarding({
          companyName: formData.companyName.trim(),
          companySize: formData.companySize,
          role: formData.role,
          token: token,
          source,
          organizationToken: organizationToken,
          ...(password?.length > 0 && { password }),
          phoneNumber: formData?.phoneNumber,
        })
        .then((data) => {
          authenticationService.deleteLoginOrganizationId();
          setIsLoading(false);
          redirectToDashboard(data);
          setCompleted(false);
        })
        .catch((res) => {
          setIsLoading(false);
          setCompleted(false);
          toast.error(res.error || 'Something went wrong', {
            id: 'toast-login-auth-error',
            position: 'top-center',
          });
        });
    }
    // eslint-disable-next-line react-hooks/exhaustive-deps
  }, [completed]);

  const FORM_TITLES = [
    `Where do you work ${userDetails?.name}?`,
    'What best describes your role?',
    'What is the size of your company?',
    'Enter your phone number',
    'Enter your phone number', //dummy for styling
  ];
  const FormSubTitles = [`This information will help us improve ${retrieveWhiteLabelText()}.`];

  return (
    <div className="flex">
      <div className="onboarding-navbar onboarding-navbar-layout">
        <div className="tooljet-nav-logo">
          <AppLogo darkMode={darkMode} isLoadingFromHeader={true} className="onboard-tooljet-logo" />
        </div>
        <div></div>
        {/*Do not remove used for styling*/}
        <div className="onboarding-checkpoints">
          <p className={page == 0 ? `active-onboarding-tab` : ''} data-cy="create-account-check-point">
            <img
              src={
                darkMode
                  ? 'assets/images/onboardingassets/Icons/Check_dark.svg'
                  : 'assets/images/onboardingassets/Icons/Check.svg'
              }
              loading="lazy"
              alt="check mark"
              data-cy="create-account-check-mark"
            ></img>
            Create account
          </p>
          <p
            className={page == 1 ? `active-onboarding-tab` : page < 1 ? 'passive-onboarding-tab' : ''}
            data-cy="verify-email-check-point"
          >
            <img
              src={
                darkMode
                  ? 'assets/images/onboardingassets/Icons/Check_dark.svg'
                  : 'assets/images/onboardingassets/Icons/Check.svg'
              }
              loading="lazy"
              alt="check mark"
              data-cy="verify-email-check-mark"
            ></img>
            Verify email
          </p>
          <p
            className={page >= 2 ? `active-onboarding-tab` : `passive-onboarding-tab`}
            data-cy="set-up-workspace-check-point"
          >
            Set up workspace
          </p>
          <div className="onboarding-divider" data-cy="onboarding-divider"></div>
        </div>
        <div></div> {/*Do not remove used for styling*/}
        <div className="onboarding-account-name" data-cy="user-account-name-avatar">
          {getuserName(userDetails)}
        </div>
      </div>
      <div className="page-wrap-onboarding">
        <div className="onboarding-form">
          <div className={page == 0 ? 'onboarding-progress-cloud' : 'onboarding-progress-layout-cloud'}>
            {page !== 0 && (
              <div
                className="onboarding-back-button"
                disabled={page == 0}
                onClick={() => {
                  setPage((currPage) => currPage - 1);
                }}
              >
                <img
                  src={
                    darkMode
                      ? 'assets/images/onboardingassets/Icons/Arrow_Back_dark.svg'
                      : 'assets/images/onboardingassets/Icons/Arrow_Back.svg'
                  }
                  loading="lazy"
                  alt="arrow back"
                  data-cy="back-arrow"
                />
                <p className="onboarding-back-text" data-cy="back-arrow-text">
                  Back
                </p>
              </div>
            )}
            <div className="onboarding-bubbles-container">
              <OnBoardingBubbles formData={formData} page={page} />
            </div>
            <div></div>
            {/*Do not remove used for styling*/}
          </div>
          <div className="form-container">
            <div className="onboarding-header-wrapper">
              <h1 className="onboarding-page-header" data-cy="onboarding-page-header">
                {FORM_TITLES[page]}
              </h1>
              <p className="onboarding-page-sub-header" data-cy="onboarding-page-sub-header">
                {FormSubTitles[0]}
              </p>
            </div>
            {page == 0 ? (
              <Page0 {...pageProps} />
            ) : page == 1 ? (
              <Page1 {...pageProps} />
            ) : page == 2 ? (
              <Page2 {...pageProps} setIsLoading={setIsLoading} />
            ) : (
              <Page3 {...pageProps} setIsLoading={setIsLoading} />
            )}
          </div>
        </div>
      </div>
    </div>
  );
}

// __PAGES__

export function Page0({ formData, setFormData, setPage, page, setCompleted, isLoading, darkMode }) {
  const props = { formData, setFormData, setPage };
  const btnProps = { setPage, page, formData, setCompleted, isLoading, darkMode };
  return (
    <div className="onboarding-pages-wrapper">
      <OnBoardingInput
        {...props}
        fieldType="companyName"
        placeholder="Enter company name"
        autoFocus={true}
        dataCy="company-name-input-field"
      />
      <ContinueButton {...btnProps} />
    </div>
  );
}

export function Page1({ formData, setFormData, setPage, page, setCompleted, isLoading, darkMode }) {
  const props = { formData, setFormData, fieldType: 'role' };
  const btnProps = { setPage, page, formData, setCompleted, isLoading, darkMode };

  return (
    <div className="onboarding-pages-wrapper">
      {ON_BOARDING_ROLES.map((field) => (
        <div key={field}>
          <OnBoardingRadioInput {...props} field={field} />
        </div>
      ))}
      <ContinueButton {...btnProps} />
    </div>
  );
}

export function Page2({ formData, setFormData, setPage, page, setCompleted, isLoading, darkMode }) {
  const props = { formData, setFormData, fieldType: 'companySize' };
  const btnProps = {
    setPage,
    page,
    formData,
    setCompleted,
    isLoading,
    darkMode,
  };
  return (
    <div className="onboarding-pages-wrapper">
      {ON_BOARDING_SIZE.map((field) => (
        <div key={field}>
          <OnBoardingRadioInput {...props} field={field} />
        </div>
      ))}
      <ContinueButton {...btnProps} />
    </div>
  );
}

export function Page3({ formData, setFormData, setPage, page, setCompleted, isLoading, setIsLoading, darkMode }) {
  const btnProps = {
    setPage,
    page,
    formData,
    setCompleted,
    isLoading,
    setIsLoading,
    darkMode,
  };
  return (
    <div className="onboarding-pages-wrapper">
      <PhoneInput
        inputProps={{
          autoFocus: true,
        }}
        onKeyDown={(event) => {
          if (event.key === 'Enter') {
            setIsLoading(true);
            setCompleted(true);
          }
        }}
        country={'us'}
        value={formData?.phoneNumber}
        inputClass="tj-onboarding-phone-input"
        containerClass="tj-onboarding-phone-input-wrapper"
        onChange={(phone) => {
          setFormData({ ...formData, phoneNumber: phone });
        }}
        isValid={(inputNumber, country, countries) => {
          return countries.some((country) => {
            return startsWith(inputNumber, country.dialCode) || startsWith(country.dialCode, inputNumber);
          });
        }}
      />
      <ContinueButton {...btnProps} />
    </div>
  );
}

export default OnBoardingForm;<|MERGE_RESOLUTION|>--- conflicted
+++ resolved
@@ -5,22 +5,15 @@
 import OnBoardingRadioInput from './OnBoardingRadioInput';
 import ContinueButton from './ContinueButton';
 import OnBoardingBubbles from './OnBoardingBubbles';
-<<<<<<< HEAD
 import AppLogo from '../_components/AppLogo';
 import { getuserName, retrieveWhiteLabelText } from '@/_helpers/utils';
-=======
-import { getuserName } from '@/_helpers/utils';
->>>>>>> d3abb3bf
 import { redirectToDashboard } from '@/_helpers/routes';
 import { ON_BOARDING_SIZE, ON_BOARDING_ROLES } from '@/_helpers/constants';
-import LogoLightMode from '@assets/images/Logomark.svg';
-import LogoDarkMode from '@assets/images/Logomark-dark-mode.svg';
 import startsWith from 'lodash.startswith';
 import PhoneInput from 'react-phone-input-2';
 import 'react-phone-input-2/lib/style.css';
 
 function OnBoardingForm({ userDetails = {}, token = '', organizationToken = '', password, darkMode, source = null }) {
-  const Logo = darkMode ? LogoDarkMode : LogoLightMode;
   const [page, setPage] = useState(0);
   const [completed, setCompleted] = useState(false);
   const [isLoading, setIsLoading] = useState(false);
