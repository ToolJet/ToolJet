--- conflicted
+++ resolved
@@ -8,21 +8,15 @@
 import AppLogo from '../_components/AppLogo';
 import { getuserName, getSubpath, retrieveWhiteLabelText } from '@/_helpers/utils';
 import { ON_BOARDING_SIZE, ON_BOARDING_ROLES } from '@/_helpers/constants';
-<<<<<<< HEAD
-import posthog from 'posthog-js';
-
-function OnBoardingForm({ userDetails = {}, token = '', organizationToken = '', password, darkMode, source }) {
-  const history = useHistory();
-=======
 import LogoLightMode from '@assets/images/Logomark.svg';
 import LogoDarkMode from '@assets/images/Logomark-dark-mode.svg';
 import startsWith from 'lodash.startswith';
 import PhoneInput from 'react-phone-input-2';
 import 'react-phone-input-2/lib/style.css';
-
-function OnBoardingForm({ userDetails = {}, token = '', organizationToken = '', password, darkMode }) {
+import posthog from 'posthog-js';
+
+function OnBoardingForm({ userDetails = {}, token = '', organizationToken = '', password, darkMode, source }) {
   const Logo = darkMode ? LogoDarkMode : LogoLightMode;
->>>>>>> 44f535cb
   const [page, setPage] = useState(0);
   const [completed, setCompleted] = useState(false);
   const [isLoading, setIsLoading] = useState(false);
@@ -55,20 +49,17 @@
           ...(password?.length > 0 && { password }),
           phoneNumber: formData?.phoneNumber,
         })
-<<<<<<< HEAD
-        .then((user) => {
+        .then((data) => {
+          /* Posthog Event */
           const ssoType = localStorage.getItem('ph-sso-type');
           const event = `signup_${
             source === 'sso' ? (ssoType === 'google' ? 'google' : ssoType === 'openid' ? 'openid' : 'github') : 'email'
           }`;
           posthog.capture(event, {
-            user_id: user.id,
-            workspace_id: user.organization_id || user.current_organization_id,
+            user_id: data.id,
+            workspace_id: data.organization_id || data.current_organization_id,
           });
-          authenticationService.updateUser(user);
-=======
-        .then((data) => {
->>>>>>> 44f535cb
+
           authenticationService.deleteLoginOrganizationId();
           setIsLoading(false);
           window.location = getSubpath()
