--- conflicted
+++ resolved
@@ -57,14 +57,10 @@
         .then((user) => {
           authenticationService.deleteLoginOrganizationId();
           setIsLoading(false);
-<<<<<<< HEAD
           window.location = getSubpath()
             ? `${getSubpath()}/${user?.current_organization_id}`
             : `/${user?.current_organization_id}`;
-=======
-          navigate('/');
           setCompleted(false);
->>>>>>> 49fce7a8
         })
         .catch((res) => {
           setIsLoading(false);
