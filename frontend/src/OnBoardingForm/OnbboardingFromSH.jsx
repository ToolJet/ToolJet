import React, { useState, useEffect } from 'react';
import { authenticationService } from '@/_services';
import { toast } from 'react-hot-toast';
import { useHistory } from 'react-router-dom';
import OnBoardingInput from './OnBoardingInput';
import OnBoardingRadioInput from './OnBoardingRadioInput';
import AdminSetup from './AdminSetup';
import OnboardingBubblesSH from './OnboardingBubblesSH';
import ContinueButtonSelfHost from './ContinueButtonSelfHost';
import { getuserName } from '@/_helpers/utils';
import { ON_BOARDING_SIZE, ON_BOARDING_ROLES } from '@/_helpers/constants';
<<<<<<< HEAD
import { tooljetService } from '../_services/tooljet.service';
=======
import Logo from '@assets/images/Logomark.svg';
>>>>>>> d8d01dce

function OnbboardingFromSH({ darkMode }) {
  const history = useHistory();
  const [page, setPage] = useState(0);
  const [completed, setCompleted] = useState(false);
  const [isLoading, setIsLoading] = useState(false);

  const [formData, setFormData] = useState({
    companyName: '',
    role: '',
    companySize: '',
    name: '',
    email: '',
    password: '',
    workspace: '',
  });

  const pageProps = {
    formData,
    setFormData,
    setPage,
    page,
    setCompleted,
    isLoading,
    darkMode,
  };

  useEffect(() => {
    if (completed) {
      authenticationService
        .setupAdmin({
          companyName: formData.companyName.trim(),
          companySize: formData.companySize,
          role: formData.role,
          password: formData.password,
          name: formData?.name,
          email: formData?.email,
          workspace: formData?.workspace,
        })
        .then((user) => {
          authenticationService.updateUser(user);
          authenticationService.deleteLoginOrganizationId();
          setIsLoading(false);
          history.push('/');
        })
        .catch((res) => {
          setIsLoading(false);
          setCompleted(false);
          toast.error(res.error || 'Something went wrong', {
            id: 'toast-login-auth-error',
            position: 'top-center',
          });
        });
    }
    // eslint-disable-next-line react-hooks/exhaustive-deps
  }, [completed]);

  const FORM_TITLES = [
    `Set up your admin account`,
    `Set up your workspace`,
    `Where do you work ${formData?.name}?`,
    'What best describes your role?',
    'What is the size of your company?',
    'What is the size of your company?', //dummy placeholder
  ];
  const FormSubTitles = ['This information will help us improve ToolJet.'];

  return (
    <div className="flex">
      <div className="onboarding-navbar onboarding-navbar-layout">
        <div className="tooljet-nav-logo">
          <Logo height="23" width="92" alt="tooljet logo" data-cy="page-logo" />
        </div>
        <div></div>
        <div className="onboarding-checkpoints">
          <p className={page == 0 ? `active-onboarding-tab` : ''}>
            <img
              src={
                darkMode
                  ? 'assets/images/onboardingassets/Icons/Check_dark.svg'
                  : 'assets/images/onboardingassets/Icons/Check.svg'
              }
              loading="lazy"
              alt="check mark"
            ></img>
            Set up admin
          </p>
          <p className={page == 1 ? `active-onboarding-tab` : page < 1 ? 'passive-onboarding-tab' : ''}>
            {page >= 1 && (
              <img
                src={
                  darkMode
                    ? 'assets/images/onboardingassets/Icons/Check_dark.svg'
                    : 'assets/images/onboardingassets/Icons/Check.svg'
                }
                loading="lazy"
                alt="check mark"
              ></img>
            )}
            Set up workspace
          </p>
          <p className={page >= 2 ? `active-onboarding-tab` : `passive-onboarding-tab`}>Company profile</p>
          <div className="onboarding-divider"></div>
        </div>
        <div></div>
        {page > 0 && <div className="onboarding-account-name">{getuserName(formData)}</div>}
      </div>
      <div className="page-wrap-onboarding">
        <div className="onboarding-form">
          <div className={page !== 0 ? 'onboarding-progress' : 'onboarding-progress-layout'}>
            <div className="navigation-wrap">
              {page > 1 && (
                <div
                  className="onboarding-back-button"
                  disabled={page == 0}
                  onClick={() => {
                    setPage((currPage) => currPage - 1);
                  }}
                >
                  <img
                    src={
                      darkMode
                        ? 'assets/images/onboardingassets/Icons/Arrow_Back_dark.svg'
                        : 'assets/images/onboardingassets/Icons/Arrow_Back.svg'
                    }
                    loading="lazy"
                    alt="arrow back"
                  />
                  <p className="onboarding-back-text">Back</p>
                </div>
              )}
              <div className="onboarding-bubbles-container">{page > 1 && <OnboardingBubblesSH page={page} />}</div>
              {page > 1 && (
                <div
                  className="onboarding-back-button"
                  onClick={() => {
                    page != 4 && setPage((currPage) => currPage + 1);
                    if (page == 4) {
                      setIsLoading(true);
                      setCompleted(true);
                      return;
                    }
                  }}
                >
                  <p className="onboarding-skip-text">Skip</p>
                  <img
                    src={
                      darkMode
                        ? 'assets/images/onboardingassets/Icons/Arrow_forward_dark.svg'
                        : 'assets/images/onboardingassets/Icons/Arrow_forward.svg'
                    }
                    loading="lazy"
                    alt="arrow front"
                  />
                </div>
              )}
            </div>
          </div>
          <div className="form-container">
            <div className="onboarding-header-wrapper">
              <h1 className="onboarding-page-header">{FORM_TITLES[page]}</h1>
              <p className="onboarding-page-sub-header">{FormSubTitles[0]}</p>
            </div>
            {page == 0 ? (
              <AdminSetup {...pageProps} />
            ) : page == 1 ? (
              <WorkspaceSetupPage {...pageProps} />
            ) : page == 2 ? (
              <Page0 {...pageProps} setIsLoading={setIsLoading} />
            ) : page == 3 ? (
              <Page1 {...pageProps} setIsLoading={setIsLoading} />
            ) : (
              <Page2 {...pageProps} setIsLoading={setIsLoading} />
            )}
          </div>
        </div>
      </div>
    </div>
  );
}

// __PAGES__

export function Page0({ formData, setFormData, setPage, page, setCompleted, isLoading, darkMode }) {
  const props = { formData, setFormData, setPage, fieldType: 'companyName' };
  const btnProps = {
    setPage,
    page,
    formData,
    setCompleted,
    isLoading,
    darkMode,
  };
  return (
    <div className="onboarding-pages-wrapper">
      <OnBoardingInput {...props} placeholder="Enter company name" autoFocus={true} />
      <ContinueButtonSelfHost {...btnProps} />
    </div>
  );
}

export function Page1({ formData, setFormData, setPage, page, setCompleted, isLoading, darkMode }) {
  const props = { formData, setFormData, fieldType: 'role' };
  const btnProps = { setPage, page, formData, setCompleted, isLoading, darkMode };

  return (
    <div className="onboarding-pages-wrapper">
      {ON_BOARDING_ROLES.map((field) => (
        <div key={field}>
          <OnBoardingRadioInput {...props} field={field} />
        </div>
      ))}
      <ContinueButtonSelfHost {...btnProps} />
    </div>
  );
}

export function Page2({ formData, setFormData, setPage, page, setCompleted, isLoading, setIsLoading, darkMode }) {
  const props = { formData, setFormData, fieldType: 'companySize' };
  const btnProps = {
    setPage,
    page,
    formData,
    setCompleted,
    isLoading,
    setIsLoading,
    darkMode,
  };
  return (
    <div className="onboarding-pages-wrapper">
      {ON_BOARDING_SIZE.map((field) => (
        <div key={field}>
          <OnBoardingRadioInput {...props} field={field} />
        </div>
      ))}
      <ContinueButtonSelfHost {...btnProps} />
    </div>
  );
}

export function WorkspaceSetupPage({
  formData,
  setFormData,
  setPage,
  page,
  setCompleted,
  isLoading,
  setIsLoading,
  darkMode,
}) {
  const props = { formData, setFormData, setPage, fieldType: 'workspace' };

  const btnProps = {
    setPage,
    page,
    formData,
    setCompleted,
    isLoading,
    setIsLoading,
    darkMode,
  };
  return (
    <div className="onboarding-pages-wrapper">
      <p className="onboarding-sh-labels">Workspace name</p>
      <OnBoardingInput {...props} placeholder="Enter a workspace name" autoFocus={true} />
      <ContinueButtonSelfHost {...btnProps} />
    </div>
  );
}

export default OnbboardingFromSH;<|MERGE_RESOLUTION|>--- conflicted
+++ resolved
@@ -9,11 +9,7 @@
 import ContinueButtonSelfHost from './ContinueButtonSelfHost';
 import { getuserName } from '@/_helpers/utils';
 import { ON_BOARDING_SIZE, ON_BOARDING_ROLES } from '@/_helpers/constants';
-<<<<<<< HEAD
-import { tooljetService } from '../_services/tooljet.service';
-=======
 import Logo from '@assets/images/Logomark.svg';
->>>>>>> d8d01dce
 
 function OnbboardingFromSH({ darkMode }) {
   const history = useHistory();
