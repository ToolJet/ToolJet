--- conflicted
+++ resolved
@@ -31,14 +31,11 @@
       options: {},
       file: null,
       isInviteUsersDrawerOpen: false,
-<<<<<<< HEAD
       userLimits: {},
-=======
       currentEditingUser: null,
       userDrawerMode: USER_DRAWER_MODES.CREATE,
       newSelectedGroups: [],
       existingGroupsToRemove: [],
->>>>>>> 980328e0
     };
   }
 
@@ -214,12 +211,8 @@
       };
       service(currentOrgUserId, isEditing ? updateUserBody : createUserBody)
         .then(() => {
-<<<<<<< HEAD
-          toast.success('User has been created');
+          toast.success(`User has been ${isEditing ? 'updated' : 'created'}`);
           this.fetchUserLimits();
-=======
-          toast.success(`User has been ${isEditing ? 'updated' : 'created'}`);
->>>>>>> 980328e0
           this.fetchUsers();
           this.setState({
             creatingUser: false,
@@ -287,9 +280,6 @@
   };
 
   render() {
-<<<<<<< HEAD
-    const { isLoading, uploadingUsers, users, archivingUser, unarchivingUser, meta, userLimits } = this.state;
-=======
     const {
       isLoading,
       uploadingUsers,
@@ -300,7 +290,6 @@
       currentEditingUser,
       userDrawerMode,
     } = this.state;
->>>>>>> 980328e0
     return (
       <ErrorBoundary showFallback={true}>
         <div className="org-wrapper org-users-page animation-fade">
