import React from 'react';
import { authenticationService, organizationService, organizationUserService, userService } from '@/_services';
import { toast } from 'react-hot-toast';
// eslint-disable-next-line import/no-unresolved
import { withTranslation } from 'react-i18next';
import urlJoin from 'url-join';
import ErrorBoundary from '@/Editor/ErrorBoundary';
import UsersTable from '../../ee/components/UsersPage/UsersTable';
import UsersFilter from '../../ee/components/UsersPage/UsersFilter';
import posthog from 'posthog-js';
import { ButtonSolid } from '@/_ui/AppButton/AppButton';
import ManageOrgUsersDrawer from './ManageOrgUsersDrawer';
<<<<<<< HEAD
import { LicenseBannerCloud } from '@/LicenseBannerCloud';
import { getDateDifferenceInDays, USER_DRAWER_MODES } from '@/_helpers/utils';
=======
import { USER_DRAWER_MODES } from '@/_helpers/utils';
import { getQueryParams } from '@/_helpers/routes';
>>>>>>> 79a67058

class ManageOrgUsersComponent extends React.Component {
  constructor(props) {
    super(props);

    this.state = {
      isLoading: true,
      creatingUser: false,
      uploadingUsers: false,
      newUser: {},
      archivingUser: null,
      unarchivingUser: null,
      fields: {},
      errors: {},
      meta: {
        total_count: 0,
      },
      currentPage: 1,
      options: {},
      file: null,
      isInviteUsersDrawerOpen: false,
      userLimits: {},
      currentEditingUser: null,
      userDrawerMode: USER_DRAWER_MODES.CREATE,
      newSelectedGroups: [],
      existingGroupsToRemove: [],
    };
  }

<<<<<<< HEAD
  componentDidMount() {
    this.fetchUserLimits();
  }
=======
  setQueryParameter = () => {
    const showAdduserDrawer = getQueryParams('adduser');
    this.setState({
      isInviteUsersDrawerOpen: showAdduserDrawer ? showAdduserDrawer : false,
    });
  };
>>>>>>> 79a67058

  validateEmail(email) {
    const re =
      /^(([^<>()[\]\\.,;:\s@"]+(\.[^<>()[\]\\.,;:\s@"]+)*)|(".+"))@((\[[0-9]{1,3}\.[0-9]{1,3}\.[0-9]{1,3}\.[0-9]{1,3}\])|(([a-zA-Z\-0-9]+\.)+[a-zA-Z]{2,}))$/;
    return re.test(String(email).toLowerCase());
  }

  handleValidation() {
    let fields = this.state.fields;
    let errors = {};
    if (!fields['fullName']) {
      errors['fullName'] = 'This field is required';
    }
    if (!fields['email']) {
      errors['email'] = 'This field is required';
    } else if (!this.validateEmail(fields['email'])) {
      errors['email'] = 'Email is not valid';
    }

    this.setState({ errors: errors });
    return Object.keys(errors).length === 0;
  }

  handleFileValidation() {
    let errors = {};
    if (!this.state.file) {
      errors['file'] = 'This field is required';
    }

    this.setState({ errors: errors });
    return Object.keys(errors).length === 0;
  }

  fetchUsers = (page = 1, options = {}) => {
    this.setState({
      options,
      isLoading: true,
      currentPage: page,
    });

    organizationService.getUsers(page, options).then((data) => {
      this.setState({
        users: data.users,
        meta: data.meta,
        isLoading: false,
      });
    });
  };

  fetchUserLimits = () => {
    userService.getUserLimits('all').then((data) => {
      this.setState({
        userLimits: data,
      });
    });
  };

  changeNewUserOption = (name, e) => {
    let fields = this.state.fields;
    fields[name] = e.target.value;

    this.setState({
      fields,
    });
  };

  archiveOrgUser = ({ id }) => {
    this.setState({ archivingUser: id });

    organizationUserService
      .archive(id)
      .then(() => {
        toast.success('The user has been archived');
        this.setState({ archivingUser: null });
        this.fetchUsers(this.state.currentPage, this.state.options);
      })
      .catch(({ error }) => {
        toast.error(error);
        this.setState({ archivingUser: null });
      });
  };

  unarchiveOrgUser = ({ id }) => {
    this.setState({ unarchivingUser: id });

    organizationUserService
      .unarchive(id)
      .then(() => {
        toast.success('The user has been unarchived');
        this.setState({ unarchivingUser: null });
        this.fetchUsers(this.state.currentPage, this.state.options);
      })
      .catch(({ error }) => {
        toast.error(error);
        this.setState({ unarchivingUser: null });
      });
  };

  inviteBulkUsers = (event) => {
    event.preventDefault();
    if (this.handleFileValidation()) {
      const formData = new FormData();
      this.setState({
        uploadingUsers: true,
      });

      formData.append('file', this.state.file);
      organizationUserService
        .inviteBulkUsers(formData)
        .then((res) => {
          toast.success(res.message, {
            position: 'top-center',
          });
          posthog.capture('click_upload_users', {
            workspace_id:
              authenticationService?.currentUserValue?.organization_id ||
              authenticationService?.currentSessionValue?.current_organization_id,
          });
          this.fetchUsers();
          this.fetchUserLimits();
          this.setState({
            uploadingUsers: false,
            isInviteUsersDrawerOpen: false,
            file: null,
          });
        })
        .catch(({ error }) => {
          toast.error(error, { position: 'top-center' });
          this.setState({ uploadingUsers: false });
        });
    }
  };

  handleFileChange = (file) => {
    this.setState({ file });
  };

  handleNameSplit = (fullName) => {
    const words = fullName.trim().split(' ');
    const firstName = words.length > 1 ? words.slice(0, -1).join(' ') : words[0];
    const lastName = words.length > 1 ? words[words.length - 1] : '';
    let fields = this.state.fields;
    fields['firstName'] = firstName;
    fields['lastName'] = lastName;
    this.setState({
      fields,
    });
  };

  manageUser = (currentOrgUserId, selectedGroups, groupsToAdd, groupsToRemove) => {
    const isEditing = this.state.userDrawerMode === USER_DRAWER_MODES.EDIT;
    const { super_admin } = authenticationService.currentSessionValue;
    if (this.handleValidation()) {
      if (!this.state.fields.fullName?.trim()) {
        toast.error('Name should not be empty');
        return;
      }
      this.handleNameSplit(this.state.fields['fullName']);
      let fields = {};
      Object.keys(this.state.fields).map((key) => {
        fields[key] = '';
      });

      this.setState({
        creatingUser: true,
      });

      const service = isEditing ? organizationUserService.updateOrgUser : organizationUserService.create;
      const createUserBody = {
        first_name: this.state.fields.firstName,
        last_name: this.state.fields.lastName,
        email: this.state.fields.email,
        groups: selectedGroups,
      };

      const updateUserBody = {
        ...(super_admin && {
          firstName: this.state.fields.firstName,
          lastName: this.state.fields.lastName ?? '',
        }),
        addGroups: groupsToAdd,
        removeGroups: groupsToRemove,
      };
      service(currentOrgUserId, isEditing ? updateUserBody : createUserBody)
        .then(() => {
          posthog.capture('click_invite_users', {
            workspace_id:
              authenticationService?.currentUserValue?.organization_id ||
              authenticationService?.currentSessionValue?.current_organization_id,
          });
          this.fetchUserLimits();
          toast.success(`User has been ${isEditing ? 'updated' : 'created'}`);
          this.fetchUsers();
          this.setState({
            creatingUser: false,
            fields: fields,
            isInviteUsersDrawerOpen: false,
            currentEditingUser: null,
            userDrawerMode: USER_DRAWER_MODES.CREATE,
          });
        })
        .catch(({ error, statusCode }) => {
          if (error.includes('User is archived')) {
            this.setState({
              errors: {
                ...this.state.errors,
                email: error,
              },
            });
          } else {
            statusCode !== 451 && toast.error(error);
          }
          this.setState({ creatingUser: false });
        });
    } else {
      this.setState({ creatingUser: false, file: null, isInviteUsersDrawerOpen: true });
    }
  };

  componentDidMount() {
    this.setQueryParameter();
  }

  generateInvitationURL = (user) => {
    if (user.account_setup_token) {
      return urlJoin(
        window.public_config?.TOOLJET_HOST,
        window.public_config?.SUB_PATH ?? '',
        `/invitations/${user.account_setup_token}/workspaces/${user.invitation_token}?oid=${authenticationService?.currentSessionValue.current_organization_id}`
      );
    }
    return urlJoin(
      window.public_config?.TOOLJET_HOST,
      window.public_config?.SUB_PATH ?? '',
      `/organization-invitations/${user.invitation_token}?oid=${authenticationService?.currentSessionValue.current_organization_id}`
    );
  };

  invitationLinkCopyHandler = () => {
    toast.success('Invitation URL copied');
  };

  pageChanged = (page) => {
    this.fetchUsers(page, this.state.options);
  };

  filterList = (options) => {
    this.fetchUsers(1, options);
  };
  setIsInviteUsersDrawerOpen = (val) => {
    this.setState({ isInviteUsersDrawerOpen: val });
  };

  onCancel = () => {
    this.setState({
      errors: {},
      file: null,
      fields: {},
      currentEditingUser: null,
      userDrawerMode: USER_DRAWER_MODES.CREATE,
    });
  };

  generateBanner = () => {
    const { usersCount, editorsCount, viewersCount } = this.state.userLimits;
    const { licenseStatus } = this.state.userLimits?.usersCount ?? {};
    const { isExpired, expiryDate } = licenseStatus ?? {};

    const daysLeft = expiryDate && getDateDifferenceInDays(new Date(), new Date(expiryDate));
    const isExpiring = daysLeft <= 14;

    if (usersCount?.percentage >= 100 && !isExpired && !isExpiring) {
      return <LicenseBannerCloud classes="my-3" limits={usersCount} type="users" />;
    } else if (editorsCount?.percentage >= 100 && !isExpired && !isExpiring) {
      return <LicenseBannerCloud classes="my-3" limits={editorsCount} type="builders" />;
    } else if (viewersCount?.percentage >= 100 && !isExpired && !isExpiring) {
      return <LicenseBannerCloud classes="my-3" limits={viewersCount} type="end users" />;
    }
  };

  toggleEditUserDrawer = (user) => {
    this.setState({ currentEditingUser: user, isInviteUsersDrawerOpen: true, userDrawerMode: USER_DRAWER_MODES.EDIT });
  };

  setUserValues = (user) => {
    this.setState({ fields: user });
  };

  render() {
    const {
      isLoading,
      uploadingUsers,
      users,
      archivingUser,
      unarchivingUser,
      meta,
      currentEditingUser,
      userDrawerMode,
    } = this.state;
    const Banner = this.generateBanner();
    return (
      <ErrorBoundary showFallback={true}>
        <div className="org-wrapper org-users-page animation-fade">
          {this.state.isInviteUsersDrawerOpen && (
            <ManageOrgUsersDrawer
              isInviteUsersDrawerOpen={this.state.isInviteUsersDrawerOpen}
              setIsInviteUsersDrawerOpen={this.setIsInviteUsersDrawerOpen}
              manageUser={this.manageUser}
              changeNewUserOption={this.changeNewUserOption}
              errors={this.state.errors}
              fields={this.state.fields}
              handleFileChange={this.handleFileChange}
              uploadingUsers={uploadingUsers}
              onCancel={this.onCancel}
              inviteBulkUsers={this.inviteBulkUsers}
              userDrawerMode={userDrawerMode}
              currentEditingUser={currentEditingUser}
              setUserValues={this.setUserValues}
              creatingUser={this.state.creatingUser}
            />
          )}

          <div className="page-wrapper">
            <div className="header-table-flex">
              <div className="page-header workspace-page-header">
                <div className="align-items-center d-flex">
                  <div className="tj-text-sm font-weight-500" data-cy="title-users-page">
                    {meta?.total_count} users
                  </div>
                  <div className=" workspace-setting-buttons-wrap">
                    <ButtonSolid
                      data-cy="button-invite-new-user"
                      className="singleuser-btn"
                      onClick={() => {
                        posthog.capture('click_add_users', {
                          workspace_id:
                            authenticationService?.currentUserValue?.organization_id ||
                            authenticationService?.currentSessionValue?.current_organization_id,
                        });
                        this.setState({ isInviteUsersDrawerOpen: true });
                      }}
                      leftIcon="usergroup"
                      fill={'#FDFDFE'}
                    >
                      {this.props.t('header.organization.menus.manageUsers.addNewUser', 'Add users')}
                    </ButtonSolid>
                  </div>
                </div>
                {Banner}
              </div>

              <div>
                <UsersFilter
                  filterList={this.filterList}
                  darkMode={this.props.darkMode}
                  clearIconPressed={() => this.fetchUsers()}
                />

                {users?.length === 0 && (
                  <div className="workspace-settings-table-wrap">
                    <div className="d-flex justify-content-center flex-column tj-user-table-wrapper">
                      <span className="text-center font-weight-bold" data-cy="text-no-result-found">
                        No result found
                      </span>
                      <small className="text-center text-muted" data-cy="text-try-changing-filters">
                        Try changing the filters
                      </small>
                    </div>
                  </div>
                )}

                {users?.length !== 0 && (
                  <UsersTable
                    isLoading={isLoading}
                    users={users}
                    unarchivingUser={unarchivingUser}
                    archivingUser={archivingUser}
                    meta={meta}
                    generateInvitationURL={this.generateInvitationURL}
                    invitationLinkCopyHandler={this.invitationLinkCopyHandler}
                    unarchiveOrgUser={this.unarchiveOrgUser}
                    archiveOrgUser={this.archiveOrgUser}
                    pageChanged={this.pageChanged}
                    darkMode={this.props.darkMode}
                    translator={this.props.t}
                    toggleEditUserDrawer={this.toggleEditUserDrawer}
                  />
                )}
              </div>
            </div>
          </div>
        </div>
      </ErrorBoundary>
    );
  }
}

export const ManageOrgUsers = withTranslation()(ManageOrgUsersComponent);<|MERGE_RESOLUTION|>--- conflicted
+++ resolved
@@ -10,13 +10,9 @@
 import posthog from 'posthog-js';
 import { ButtonSolid } from '@/_ui/AppButton/AppButton';
 import ManageOrgUsersDrawer from './ManageOrgUsersDrawer';
-<<<<<<< HEAD
 import { LicenseBannerCloud } from '@/LicenseBannerCloud';
 import { getDateDifferenceInDays, USER_DRAWER_MODES } from '@/_helpers/utils';
-=======
-import { USER_DRAWER_MODES } from '@/_helpers/utils';
 import { getQueryParams } from '@/_helpers/routes';
->>>>>>> 79a67058
 
 class ManageOrgUsersComponent extends React.Component {
   constructor(props) {
@@ -46,18 +42,17 @@
     };
   }
 
-<<<<<<< HEAD
   componentDidMount() {
     this.fetchUserLimits();
-  }
-=======
+    this.setQueryParameter();
+  }
+
   setQueryParameter = () => {
     const showAdduserDrawer = getQueryParams('adduser');
     this.setState({
       isInviteUsersDrawerOpen: showAdduserDrawer ? showAdduserDrawer : false,
     });
   };
->>>>>>> 79a67058
 
   validateEmail(email) {
     const re =
@@ -277,10 +272,6 @@
     }
   };
 
-  componentDidMount() {
-    this.setQueryParameter();
-  }
-
   generateInvitationURL = (user) => {
     if (user.account_setup_token) {
       return urlJoin(
