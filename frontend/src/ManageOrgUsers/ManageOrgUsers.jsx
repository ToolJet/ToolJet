--- conflicted
+++ resolved
@@ -106,11 +106,7 @@
 
     if (this.handleValidation()) {
       let fields = {};
-<<<<<<< HEAD
       Object.keys(this.state.fields).map((key) => {
-=======
-      Object.keys(fields).forEach((key) => {
->>>>>>> f70737ff
         fields[key] = '';
       });
 
