import React from 'react';
import { authenticationService, organizationService, organizationUserService } from '@/_services';
import { Header } from '@/_components';
import { toast } from 'react-hot-toast';
import ReactTooltip from 'react-tooltip';
import { withTranslation } from 'react-i18next';
import urlJoin from 'url-join';
<<<<<<< HEAD
import UsersTable from '../../ee/components/UsersPage/UsersTable';
import UsersFilter from '../../ee/components/UsersPage/UsersFilter';
class ManageOrgUsers extends React.Component {
=======
class ManageOrgUsersComponent extends React.Component {
>>>>>>> 1a98cea4
  constructor(props) {
    super(props);

    this.state = {
      currentUser: authenticationService.currentUserValue,
      isLoading: true,
      showNewUserForm: false,
      creatingUser: false,
      newUser: {},
      archivingUser: null,
      unarchivingUser: null,
      fields: {},
      errors: {},
      meta: {
        total_count: 0,
      },
      currentPage: 1,
      options: {},
    };
  }

  validateEmail(email) {
    const re =
      /^(([^<>()[\]\\.,;:\s@"]+(\.[^<>()[\]\\.,;:\s@"]+)*)|(".+"))@((\[[0-9]{1,3}\.[0-9]{1,3}\.[0-9]{1,3}\.[0-9]{1,3}\])|(([a-zA-Z\-0-9]+\.)+[a-zA-Z]{2,}))$/;
    return re.test(String(email).toLowerCase());
  }

  handleValidation() {
    let fields = this.state.fields;
    let errors = {};
    //Name
    if (!fields['firstName']) {
      errors['firstName'] = 'This field is required';
    }
    if (!fields['lastName']) {
      errors['lastName'] = 'This field is required';
    }
    //Email
    if (!fields['email']) {
      errors['email'] = 'This field is required';
    } else if (!this.validateEmail(fields['email'])) {
      errors['email'] = 'Email is not valid';
    }

    this.setState({ errors: errors });
    return Object.keys(errors).length === 0;
  }

  componentDidMount() {
    this.fetchUsers(1);
  }

  fetchUsers = (page = 1, options = {}) => {
    this.setState({
      options,
      isLoading: true,
      currentPage: page,
    });

    organizationService.getUsers(page, options).then((data) => {
      this.setState({
        users: data.users,
        meta: data.meta,
        isLoading: false,
      });
    });
  };

  changeNewUserOption = (name, e) => {
    let fields = this.state.fields;
    fields[name] = e.target.value;

    this.setState({
      fields,
    });
  };

  archiveOrgUser = (id) => {
    this.setState({ archivingUser: id });

    organizationUserService
      .archive(id)
      .then(() => {
        toast.success('The user has been archived', {
          position: 'top-center',
        });
        this.setState({ archivingUser: null });
        this.fetchUsers(this.state.currentPage, this.state.options);
      })
      .catch(({ error }) => {
        toast.error(error, { position: 'top-center' });
        this.setState({ archivingUser: null });
      });
  };

  unarchiveOrgUser = (id) => {
    this.setState({ unarchivingUser: id });

    organizationUserService
      .unarchive(id)
      .then(() => {
        toast.success('The user has been unarchived', {
          position: 'top-center',
        });
        this.setState({ unarchivingUser: null });
        this.fetchUsers(this.state.currentPage, this.state.options);
      })
      .catch(({ error }) => {
        toast.error(error, { position: 'top-center' });
        this.setState({ unarchivingUser: null });
      });
  };

  createUser = (event) => {
    event.preventDefault();

    if (this.handleValidation()) {
      let fields = {};
      Object.keys(this.state.fields).map((key) => {
        fields[key] = '';
      });

      this.setState({
        creatingUser: true,
      });

      organizationUserService
        .create(
          this.state.fields.firstName,
          this.state.fields.lastName,
          this.state.fields.email,
          this.state.fields.role
        )
        .then(() => {
          toast.success('User has been created', {
            position: 'top-center',
          });
          this.fetchUsers();
          this.setState({
            creatingUser: false,
            showNewUserForm: false,
            fields: fields,
          });
        })
        .catch(({ error }) => {
          toast.error(error, { position: 'top-center' });
          this.setState({ creatingUser: false });
        });
    } else {
      this.setState({ creatingUser: false, showNewUserForm: true });
    }
  };

  generateInvitationURL = (user) => {
    if (user.account_setup_token) {
      return urlJoin(
        window.public_config?.TOOLJET_HOST,
        `/invitations/${user.account_setup_token}/workspaces/${user.invitation_token}?oid=${this.state.currentUser.organization_id}`
      );
    }
    return urlJoin(window.public_config?.TOOLJET_HOST, `/organization-invitations/${user.invitation_token}`);
  };

  invitationLinkCopyHandler = () => {
    toast.success('Invitation URL copied', {
      position: 'bottom-right',
    });
  };

  pageChanged = (page) => {
    this.fetchUsers(page, this.state.options);
  };

  filterList = (options) => {
    this.fetchUsers(1, options);
  };

  render() {
    const { isLoading, showNewUserForm, creatingUser, users, archivingUser, unarchivingUser, meta } = this.state;
    return (
      <div className="wrapper org-users-page">
        <Header switchDarkMode={this.props.switchDarkMode} darkMode={this.props.darkMode} />
        <ReactTooltip type="dark" effect="solid" delayShow={250} />

        <div className="page-wrapper">
          <div className="container-xl">
            <div className="page-header d-print-none">
              <div className="row align-items-center">
                <div className="col">
                  <div className="page-pretitle"></div>
                  <h2 className="page-title" data-cy="users-page-title">
                    {this.props.t('header.organization.menus.manageUsers.usersAndPermission', 'Users & Permissions')}
                  </h2>
                </div>
                <div className="col-auto ms-auto d-print-none">
                  {!showNewUserForm && (
                    <div
                      className="btn btn-primary"
                      onClick={() => this.setState({ showNewUserForm: true })}
                      data-cy="invite-new-user"
                    >
                      {this.props.t('header.organization.menus.manageUsers.inviteNewUser', 'Invite new user')}
                    </div>
                  )}
                </div>
              </div>
            </div>
          </div>

          <div className="page-body">
            {showNewUserForm && (
              <div className="container-xl">
                <div className="card">
                  <div className="card-header">
                    <h3 className="card-title" data-cy="add-new-user">
                      {this.props.t('header.organization.menus.manageUsers.addNewUser', 'Add new user')}
                    </h3>
                  </div>
                  <div className="card-body">
                    <form onSubmit={this.createUser} noValidate>
                      <div className="form-group mb-3 ">
                        <div className="row">
                          <div className="col">
                            <input
                              type="text"
                              className="form-control"
                              placeholder={this.props.t(
                                'header.organization.menus.manageUsers.enterFirstName',
                                'Enter First Name'
                              )}
                              name="firstName"
                              onChange={this.changeNewUserOption.bind(this, 'firstName')}
                              value={this.state.fields['firstName']}
                              data-cy="first-name-input"
                            />
                            <span className="text-danger" data-cy="first-name-error">
                              {this.state.errors['firstName']}
                            </span>
                          </div>
                          <div className="col">
                            <input
                              type="text"
                              className="form-control"
                              placeholder={this.props.t(
                                'header.organization.menus.manageUsers.enterLastName',
                                'Enter Last Name'
                              )}
                              name="lastName"
                              onChange={this.changeNewUserOption.bind(this, 'lastName')}
                              value={this.state.fields['lastName']}
                              data-cy="last-name-input"
                            />
                            <span className="text-danger" data-cy="last-name-error">
                              {this.state.errors['lastName']}
                            </span>
                          </div>
                        </div>
                      </div>
                      <div className="form-group mb-3 ">
                        <label className="form-label" data-cy="email-label">
                          {this.props.t('header.organization.menus.manageUsers.emailAddress', 'Email Address')}
                        </label>
                        <div>
                          <input
                            type="text"
                            className="form-control"
                            aria-describedby="emailHelp"
                            placeholder={this.props.t(
                              'header.organization.menus.manageUsers.enterEmail',
                              'Enter Email'
                            )}
                            name="email"
                            onChange={this.changeNewUserOption.bind(this, 'email')}
                            value={this.state.fields['email']}
                            data-cy="email-input"
                          />
                          <span className="text-danger" data-cy="email-error">
                            {this.state.errors['email']}
                          </span>
                        </div>
                      </div>
                      <div className="form-footer">
                        <button
                          type="button"
                          className="btn btn-light mr-2"
                          onClick={() =>
                            this.setState({
                              showNewUserForm: false,
                              newUser: {},
                            })
                          }
                          data-cy="cancel-button"
                        >
                          {this.props.t('globals.cancel', 'Cancel')}
                        </button>
                        <button
                          type="submit"
                          className={`btn mx-2 btn-primary ${creatingUser ? 'btn-loading' : ''}`}
                          disabled={creatingUser}
                          data-cy="create-user-button"
                        >
                          {this.props.t('header.organization.menus.manageUsers.createUser', 'Create User')}
                        </button>
                      </div>
                    </form>
                  </div>
                </div>
              </div>
            )}

            {!showNewUserForm && (
<<<<<<< HEAD
              <UsersFilter
                filterList={this.filterList}
                darkMode={this.props.darkMode}
                clearIconPressed={() => this.fetchUsers()}
              />
            )}

            {users?.length === 0 && (
              <div className="d-flex justify-content-center flex-column">
                <span className="text-center pt-5 font-weight-bold">No result found</span>
                <small className="text-center text-muted">Try changing the filters</small>
=======
              <div className="container-xl">
                <div className="card">
                  <div
                    className="card-table fixedHeader table-responsive table-bordered"
                    ref={this.tableRef}
                    style={{
                      maxHeight: this.tableRef.current && this.calculateOffset(),
                    }}
                  >
                    <table data-testid="usersTable" className="table table-vcenter" disabled={true}>
                      <thead>
                        <tr>
                          <th data-cy="name-title">
                            {this.props.t('header.organization.menus.manageUsers.name', 'Name')}
                          </th>
                          <th data-cy="email-title">
                            {this.props.t('header.organization.menus.manageUsers.email', 'Email')}
                          </th>
                          <th data-cy="status-title">
                            {this.props.t('header.organization.menus.manageUsers.status', 'Status')}
                          </th>
                          <th className="w-1"></th>
                        </tr>
                      </thead>
                      {isLoading ? (
                        <tbody className="w-100" style={{ minHeight: '300px' }}>
                          {Array.from(Array(4)).map((_item, index) => (
                            <tr key={index}>
                              <td className="col-2 p-3">
                                <div className="row">
                                  <div
                                    className="skeleton-image col-auto"
                                    style={{ width: '25px', height: '25px' }}
                                  ></div>
                                  <div className="skeleton-line w-10 col mx-3"></div>
                                </div>
                              </td>
                              <td className="col-4 p-3">
                                <div className="skeleton-line w-10"></div>
                              </td>
                              <td className="col-2 p-3">
                                <div className="skeleton-line"></div>
                              </td>
                              <td className="text-muted col-auto col-1 pt-3">
                                <div className="skeleton-line"></div>
                              </td>
                              <td className="text-muted col-auto col-1 pt-3">
                                <div className="skeleton-line"></div>
                              </td>
                            </tr>
                          ))}
                        </tbody>
                      ) : (
                        <tbody>
                          {users.map((user) => (
                            <tr key={user.id}>
                              <td>
                                <span className="avatar bg-azure-lt avatar-sm" data-cy="user-avatar">
                                  {user.first_name ? user.first_name[0] : ''}
                                  {user.last_name ? user.last_name[0] : ''}
                                </span>
                                <span
                                  className="mx-3"
                                  style={{
                                    display: 'inline-flex',
                                    marginBottom: '7px',
                                  }}
                                  data-cy="user-name"
                                >
                                  {user.name}
                                </span>
                              </td>
                              <td className="text-muted">
                                <a className="text-reset user-email" data-cy="user-email">
                                  {user.email}
                                </a>
                              </td>
                              <td className="text-muted">
                                <span
                                  className={`badge bg-${
                                    user.status === 'invited'
                                      ? 'warning'
                                      : user.status === 'archived'
                                      ? 'danger'
                                      : 'success'
                                  } me-1 m-1`}
                                  data-cy="status-badge"
                                ></span>
                                <small className="user-status" data-cy="user-status">
                                  {user.status}
                                </small>
                                {user.status === 'invited' && 'invitation_token' in user ? (
                                  <CopyToClipboard
                                    text={this.generateInvitationURL(user)}
                                    onCopy={this.invitationLinkCopyHandler}
                                  >
                                    <img
                                      data-tip="Copy invitation link"
                                      className="svg-icon"
                                      src="assets/images/icons/copy.svg"
                                      width="15"
                                      height="15"
                                      style={{
                                        cursor: 'pointer',
                                      }}
                                      data-cy="copy-invitation-link"
                                    ></img>
                                  </CopyToClipboard>
                                ) : (
                                  ''
                                )}
                              </td>
                              <td>
                                <button
                                  type="button"
                                  style={{ minWidth: '100px' }}
                                  className={`btn btn-sm btn-outline-${
                                    user.status === 'archived' ? 'success' : 'danger'
                                  } ${unarchivingUser === user.id || archivingUser === user.id ? 'btn-loading' : ''}`}
                                  disabled={unarchivingUser === user.id || archivingUser === user.id}
                                  onClick={() => {
                                    user.status === 'archived'
                                      ? this.unarchiveOrgUser(user.id)
                                      : this.archiveOrgUser(user.id);
                                  }}
                                  data-cy="user-state"
                                >
                                  {user.status === 'archived'
                                    ? this.props.t('header.organization.menus.manageUsers.unarchive', 'Unarchive')
                                    : this.props.t('header.organization.menus.manageUsers.archive', 'Archive')}
                                </button>
                              </td>
                            </tr>
                          ))}
                        </tbody>
                      )}
                    </table>
                  </div>
                </div>
>>>>>>> 1a98cea4
              </div>
            )}

            {!showNewUserForm && users?.length !== 0 && (
              <UsersTable
                isLoading={isLoading}
                users={users}
                unarchivingUser={unarchivingUser}
                archivingUser={archivingUser}
                meta={meta}
                generateInvitationURL={this.generateInvitationURL}
                invitationLinkCopyHandler={this.invitationLinkCopyHandler}
                unarchiveOrgUser={this.unarchiveOrgUser}
                archiveOrgUser={this.archiveOrgUser}
                pageChanged={this.pageChanged}
                darkMode={this.props.darkMode}
              />
            )}
          </div>
        </div>
      </div>
    );
  }
}

export const ManageOrgUsers = withTranslation()(ManageOrgUsersComponent);<|MERGE_RESOLUTION|>--- conflicted
+++ resolved
@@ -5,13 +5,10 @@
 import ReactTooltip from 'react-tooltip';
 import { withTranslation } from 'react-i18next';
 import urlJoin from 'url-join';
-<<<<<<< HEAD
 import UsersTable from '../../ee/components/UsersPage/UsersTable';
 import UsersFilter from '../../ee/components/UsersPage/UsersFilter';
-class ManageOrgUsers extends React.Component {
-=======
+
 class ManageOrgUsersComponent extends React.Component {
->>>>>>> 1a98cea4
   constructor(props) {
     super(props);
 
@@ -323,7 +320,7 @@
             )}
 
             {!showNewUserForm && (
-<<<<<<< HEAD
+
               <UsersFilter
                 filterList={this.filterList}
                 darkMode={this.props.darkMode}
@@ -335,7 +332,7 @@
               <div className="d-flex justify-content-center flex-column">
                 <span className="text-center pt-5 font-weight-bold">No result found</span>
                 <small className="text-center text-muted">Try changing the filters</small>
-=======
+
               <div className="container-xl">
                 <div className="card">
                   <div
@@ -475,7 +472,7 @@
                     </table>
                   </div>
                 </div>
->>>>>>> 1a98cea4
+
               </div>
             )}
 
