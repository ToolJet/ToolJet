import React from 'react';
import { authenticationService, organizationService, organizationUserService } from '@/_services';
import { Header } from '@/_components';
import { toast } from 'react-hot-toast';
import { CopyToClipboard } from 'react-copy-to-clipboard';
import ReactTooltip from 'react-tooltip';
<<<<<<< HEAD
import { withTranslation } from 'react-i18next';

class ManageOrgUsersComponent extends React.Component {
=======
import urlJoin from 'url-join';
class ManageOrgUsers extends React.Component {
>>>>>>> 15486c53
  constructor(props) {
    super(props);

    this.state = {
      currentUser: authenticationService.currentUserValue,
      isLoading: true,
      showNewUserForm: false,
      creatingUser: false,
      newUser: {},
      archivingUser: null,
      unarchivingUser: null,
      fields: {},
      errors: {},
    };

    this.tableRef = React.createRef(null);
  }

  validateEmail(email) {
    const re =
      /^(([^<>()[\]\\.,;:\s@"]+(\.[^<>()[\]\\.,;:\s@"]+)*)|(".+"))@((\[[0-9]{1,3}\.[0-9]{1,3}\.[0-9]{1,3}\.[0-9]{1,3}\])|(([a-zA-Z\-0-9]+\.)+[a-zA-Z]{2,}))$/;
    return re.test(String(email).toLowerCase());
  }

  handleValidation() {
    let fields = this.state.fields;
    let errors = {};
    //Name
    if (!fields['firstName']) {
      errors['firstName'] = 'This field is required';
    }
    if (!fields['lastName']) {
      errors['lastName'] = 'This field is required';
    }
    //Email
    if (!fields['email']) {
      errors['email'] = 'This field is required';
    } else if (!this.validateEmail(fields['email'])) {
      errors['email'] = 'Email is not valid';
    }

    this.setState({ errors: errors });
    return Object.keys(errors).length === 0;
  }

  componentDidMount() {
    this.fetchUsers();
  }

  calculateOffset() {
    const elementHeight = this.tableRef.current.getBoundingClientRect().top;
    return window.innerHeight - elementHeight;
  }

  fetchUsers = () => {
    this.setState({
      isLoading: true,
    });

    organizationService.getUsers(null).then((data) =>
      this.setState({
        users: data.users,
        isLoading: false,
      })
    );
  };

  changeNewUserOption = (name, e) => {
    let fields = this.state.fields;
    fields[name] = e.target.value;

    this.setState({
      fields,
    });
  };

  archiveOrgUser = (id) => {
    this.setState({ archivingUser: id });

    organizationUserService
      .archive(id)
      .then(() => {
        toast.success('The user has been archived', {
          position: 'top-center',
        });
        this.setState({ archivingUser: null });
        this.fetchUsers();
      })
      .catch(({ error }) => {
        toast.error(error, { position: 'top-center' });
        this.setState({ archivingUser: null });
      });
  };

  unarchiveOrgUser = (id) => {
    this.setState({ unarchivingUser: id });

    organizationUserService
      .unarchive(id)
      .then(() => {
        toast.success('The user has been unarchived', {
          position: 'top-center',
        });
        this.setState({ unarchivingUser: null });
        this.fetchUsers();
      })
      .catch(({ error }) => {
        toast.error(error, { position: 'top-center' });
        this.setState({ unarchivingUser: null });
      });
  };

  createUser = (event) => {
    event.preventDefault();

    if (this.handleValidation()) {
      let fields = {};
      Object.keys(this.state.fields).map((key) => {
        fields[key] = '';
      });

      this.setState({
        creatingUser: true,
      });

      organizationUserService
        .create(
          this.state.fields.firstName,
          this.state.fields.lastName,
          this.state.fields.email,
          this.state.fields.role
        )
        .then(() => {
          toast.success('User has been created', {
            position: 'top-center',
          });
          this.fetchUsers();
          this.setState({
            creatingUser: false,
            showNewUserForm: false,
            fields: fields,
          });
        })
        .catch(({ error }) => {
          toast.error(error, { position: 'top-center' });
          this.setState({ creatingUser: false });
        });
    } else {
      this.setState({ creatingUser: false, showNewUserForm: true });
    }
  };

  generateInvitationURL = (user) => {
    if (user.account_setup_token) {
      return urlJoin(
        window.public_config?.TOOLJET_HOST,
        `/invitations/${user.account_setup_token}/workspaces/${user.invitation_token}?oid=${this.state.currentUser.organization_id}`
      );
    }
    return urlJoin(window.public_config?.TOOLJET_HOST, `/organization-invitations/${user.invitation_token}`);
  };

  invitationLinkCopyHandler = () => {
    toast.success('Invitation URL copied', {
      position: 'bottom-right',
    });
  };

  render() {
    const { isLoading, showNewUserForm, creatingUser, users, archivingUser, unarchivingUser } = this.state;
    return (
      <div className="wrapper org-users-page">
        <Header switchDarkMode={this.props.switchDarkMode} darkMode={this.props.darkMode} />
        <ReactTooltip type="dark" effect="solid" delayShow={250} />

        <div className="page-wrapper">
          <div className="container-xl">
            <div className="page-header d-print-none">
              <div className="row align-items-center">
                <div className="col">
                  <div className="page-pretitle"></div>
                  <h2 className="page-title" data-cy="users-page-title">
                    {this.props.t('header.organization.menus.manageUsers.usersAndPermission', 'Users & Permissions')}
                  </h2>
                </div>
                <div className="col-auto ms-auto d-print-none">
                  {!showNewUserForm && (
                    <div
                      className="btn btn-primary"
                      onClick={() => this.setState({ showNewUserForm: true })}
                      data-cy="invite-new-user"
                    >
                      {this.props.t('header.organization.menus.manageUsers.inviteNewUser', 'Invite new user')}
                    </div>
                  )}
                </div>
              </div>
            </div>
          </div>

          <div className="page-body">
            {showNewUserForm && (
              <div className="container-xl">
                <div className="card">
                  <div className="card-header">
                    <h3 className="card-title" data-cy="add-new-user">
                      {this.props.t('header.organization.menus.manageUsers.addNewUser', 'Add new user')}
                    </h3>
                  </div>
                  <div className="card-body">
                    <form onSubmit={this.createUser} noValidate>
                      <div className="form-group mb-3 ">
                        <div className="row">
                          <div className="col">
                            <input
                              type="text"
                              className="form-control"
                              placeholder={this.props.t(
                                'header.organization.menus.manageUsers.enterFirstName',
                                'Enter First Name'
                              )}
                              name="firstName"
                              onChange={this.changeNewUserOption.bind(this, 'firstName')}
                              value={this.state.fields['firstName']}
                              data-cy="first-name-input"
                            />
                            <span className="text-danger" data-cy="first-name-error">
                              {this.state.errors['firstName']}
                            </span>
                          </div>
                          <div className="col">
                            <input
                              type="text"
                              className="form-control"
                              placeholder={this.props.t(
                                'header.organization.menus.manageUsers.enterLastName',
                                'Enter Last Name'
                              )}
                              name="lastName"
                              onChange={this.changeNewUserOption.bind(this, 'lastName')}
                              value={this.state.fields['lastName']}
                              data-cy="last-name-input"
                            />
                            <span className="text-danger" data-cy="last-name-error">
                              {this.state.errors['lastName']}
                            </span>
                          </div>
                        </div>
                      </div>
                      <div className="form-group mb-3 ">
                        <label className="form-label" data-cy="email-label">
                          {this.props.t('header.organization.menus.manageUsers.emailAddress', 'Email Address')}
                        </label>
                        <div>
                          <input
                            type="text"
                            className="form-control"
                            aria-describedby="emailHelp"
                            placeholder={this.props.t(
                              'header.organization.menus.manageUsers.enterEmail',
                              'Enter Email'
                            )}
                            name="email"
                            onChange={this.changeNewUserOption.bind(this, 'email')}
                            value={this.state.fields['email']}
                            data-cy="email-input"
                          />
                          <span className="text-danger" data-cy="email-error">
                            {this.state.errors['email']}
                          </span>
                        </div>
                      </div>
                      <div className="form-footer">
                        <button
                          type="button"
                          className="btn btn-light mr-2"
                          onClick={() =>
                            this.setState({
                              showNewUserForm: false,
                              newUser: {},
                            })
                          }
                          data-cy="cancel-button"
                        >
                          {this.props.t('globals.cancel', 'Cancel')}
                        </button>
                        <button
                          type="submit"
                          className={`btn mx-2 btn-primary ${creatingUser ? 'btn-loading' : ''}`}
                          disabled={creatingUser}
                          data-cy="create-user-button"
                        >
                          {this.props.t('header.organization.menus.manageUsers.createUser', 'Create User')}
                        </button>
                      </div>
                    </form>
                  </div>
                </div>
              </div>
            )}

            {!showNewUserForm && (
              <div className="container-xl">
                <div className="card">
                  <div
                    className="card-table fixedHeader table-responsive table-bordered"
                    ref={this.tableRef}
                    style={{
                      maxHeight: this.tableRef.current && this.calculateOffset(),
                    }}
                  >
                    <table data-testid="usersTable" className="table table-vcenter" disabled={true}>
                      <thead>
                        <tr>
                          <th data-cy="name-title">
                            {this.props.t('header.organization.menus.manageUsers.name', 'Name')}
                          </th>
                          <th data-cy="email-title">
                            {this.props.t('header.organization.menus.manageUsers.email', 'Email')}
                          </th>
                          <th data-cy="status-title">
                            {this.props.t('header.organization.menus.manageUsers.status', 'Status')}
                          </th>
                          <th className="w-1"></th>
                        </tr>
                      </thead>
                      {isLoading ? (
                        <tbody className="w-100" style={{ minHeight: '300px' }}>
                          {Array.from(Array(4)).map((_item, index) => (
                            <tr key={index}>
                              <td className="col-2 p-3">
                                <div className="row">
                                  <div
                                    className="skeleton-image col-auto"
                                    style={{ width: '25px', height: '25px' }}
                                  ></div>
                                  <div className="skeleton-line w-10 col mx-3"></div>
                                </div>
                              </td>
                              <td className="col-4 p-3">
                                <div className="skeleton-line w-10"></div>
                              </td>
                              <td className="col-2 p-3">
                                <div className="skeleton-line"></div>
                              </td>
                              <td className="text-muted col-auto col-1 pt-3">
                                <div className="skeleton-line"></div>
                              </td>
                              <td className="text-muted col-auto col-1 pt-3">
                                <div className="skeleton-line"></div>
                              </td>
                            </tr>
                          ))}
                        </tbody>
                      ) : (
                        <tbody>
                          {users.map((user) => (
                            <tr key={user.id}>
                              <td>
                                <span className="avatar bg-azure-lt avatar-sm" data-cy="user-avatar">
                                  {user.first_name ? user.first_name[0] : ''}
                                  {user.last_name ? user.last_name[0] : ''}
                                </span>
                                <span
                                  className="mx-3"
                                  style={{
                                    display: 'inline-flex',
                                    marginBottom: '7px',
                                  }}
                                  data-cy="user-name"
                                >
                                  {user.name}
                                </span>
                              </td>
                              <td className="text-muted">
                                <a className="text-reset user-email" data-cy="user-email">
                                  {user.email}
                                </a>
                              </td>
                              <td className="text-muted">
                                <span
                                  className={`badge bg-${
                                    user.status === 'invited'
                                      ? 'warning'
                                      : user.status === 'archived'
                                      ? 'danger'
                                      : 'success'
                                  } me-1 m-1`}
                                  data-cy="status-badge"
                                ></span>
                                <small className="user-status" data-cy="user-status">
                                  {user.status}
                                </small>
                                {user.status === 'invited' && 'invitation_token' in user ? (
                                  <CopyToClipboard
                                    text={this.generateInvitationURL(user)}
                                    onCopy={this.invitationLinkCopyHandler}
                                  >
                                    <img
                                      data-tip="Copy invitation link"
                                      className="svg-icon"
                                      src="assets/images/icons/copy.svg"
                                      width="15"
                                      height="15"
                                      style={{
                                        cursor: 'pointer',
                                      }}
                                      data-cy="copy-invitation-link"
                                    ></img>
                                  </CopyToClipboard>
                                ) : (
                                  ''
                                )}
                              </td>
                              <td>
                                <button
                                  type="button"
                                  style={{ minWidth: '100px' }}
                                  className={`btn btn-sm btn-outline-${
                                    user.status === 'archived' ? 'success' : 'danger'
                                  } ${unarchivingUser === user.id || archivingUser === user.id ? 'btn-loading' : ''}`}
                                  disabled={unarchivingUser === user.id || archivingUser === user.id}
                                  onClick={() => {
                                    user.status === 'archived'
                                      ? this.unarchiveOrgUser(user.id)
                                      : this.archiveOrgUser(user.id);
                                  }}
                                  data-cy="user-state"
                                >
                                  {user.status === 'archived'
                                    ? this.props.t('header.organization.menus.manageUsers.unarchive', 'Unarchive')
                                    : this.props.t('header.organization.menus.manageUsers.archive', 'Archive')}
                                </button>
                              </td>
                            </tr>
                          ))}
                        </tbody>
                      )}
                    </table>
                  </div>
                </div>
              </div>
            )}
          </div>
        </div>
      </div>
    );
  }
}

export const ManageOrgUsers = withTranslation()(ManageOrgUsersComponent);<|MERGE_RESOLUTION|>--- conflicted
+++ resolved
@@ -4,14 +4,9 @@
 import { toast } from 'react-hot-toast';
 import { CopyToClipboard } from 'react-copy-to-clipboard';
 import ReactTooltip from 'react-tooltip';
-<<<<<<< HEAD
 import { withTranslation } from 'react-i18next';
-
+import urlJoin from 'url-join';
 class ManageOrgUsersComponent extends React.Component {
-=======
-import urlJoin from 'url-join';
-class ManageOrgUsers extends React.Component {
->>>>>>> 15486c53
   constructor(props) {
     super(props);
 
