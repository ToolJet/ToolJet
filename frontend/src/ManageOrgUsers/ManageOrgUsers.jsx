import React from 'react';
import { authenticationService, organizationService, organizationUserService } from '@/_services';
import { toast } from 'react-hot-toast';
// eslint-disable-next-line import/no-unresolved
import { withTranslation } from 'react-i18next';
import urlJoin from 'url-join';
import ErrorBoundary from '@/Editor/ErrorBoundary';
import UsersTable from '../../ee/components/UsersPage/UsersTable';
import UsersFilter from '../../ee/components/UsersPage/UsersFilter';
<<<<<<< HEAD
import posthog from 'posthog-js';
=======
import { ButtonSolid } from '@/_ui/AppButton/AppButton';
import ManageOrgUsersDrawer from './ManageOrgUsersDrawer';
>>>>>>> efaaee83

class ManageOrgUsersComponent extends React.Component {
  constructor(props) {
    super(props);

    this.state = {
      isLoading: true,
      creatingUser: false,
      uploadingUsers: false,
      newUser: {},
      archivingUser: null,
      unarchivingUser: null,
      fields: {},
      errors: {},
      meta: {
        total_count: 0,
      },
      currentPage: 1,
      options: {},
      file: null,
      isInviteUsersDrawerOpen: false,
    };
  }

  validateEmail(email) {
    const re =
      /^(([^<>()[\]\\.,;:\s@"]+(\.[^<>()[\]\\.,;:\s@"]+)*)|(".+"))@((\[[0-9]{1,3}\.[0-9]{1,3}\.[0-9]{1,3}\.[0-9]{1,3}\])|(([a-zA-Z\-0-9]+\.)+[a-zA-Z]{2,}))$/;
    return re.test(String(email).toLowerCase());
  }

  handleValidation() {
    let fields = this.state.fields;
    let errors = {};
    if (!fields['fullName']) {
      errors['fullName'] = 'This field is required';
    }
    if (!fields['email']) {
      errors['email'] = 'This field is required';
    } else if (!this.validateEmail(fields['email'])) {
      errors['email'] = 'Email is not valid';
    }

    this.setState({ errors: errors });
    return Object.keys(errors).length === 0;
  }

  handleFileValidation() {
    let errors = {};
    if (!this.state.file) {
      errors['file'] = 'This field is required';
    }

    this.setState({ errors: errors });
    return Object.keys(errors).length === 0;
  }

  fetchUsers = (page = 1, options = {}) => {
    this.setState({
      options,
      isLoading: true,
      currentPage: page,
    });

    organizationService.getUsers(page, options).then((data) => {
      this.setState({
        users: data.users,
        meta: data.meta,
        isLoading: false,
      });
    });
  };

  changeNewUserOption = (name, e) => {
    let fields = this.state.fields;
    fields[name] = e.target.value;

    this.setState({
      fields,
    });
  };

  archiveOrgUser = (id) => {
    this.setState({ archivingUser: id });

    organizationUserService
      .archive(id)
      .then(() => {
        toast.success('The user has been archived');
        this.setState({ archivingUser: null });
        this.fetchUsers(this.state.currentPage, this.state.options);
      })
      .catch(({ error }) => {
        toast.error(error);
        this.setState({ archivingUser: null });
      });
  };

  unarchiveOrgUser = (id) => {
    this.setState({ unarchivingUser: id });

    organizationUserService
      .unarchive(id)
      .then(() => {
        toast.success('The user has been unarchived');
        this.setState({ unarchivingUser: null });
        this.fetchUsers(this.state.currentPage, this.state.options);
      })
      .catch(({ error }) => {
        toast.error(error);
        this.setState({ unarchivingUser: null });
      });
  };

  inviteBulkUsers = (event) => {
    event.preventDefault();
    if (this.handleFileValidation()) {
      const formData = new FormData();
      this.setState({
        uploadingUsers: true,
      });

      formData.append('file', this.state.file);
      organizationUserService
        .inviteBulkUsers(formData)
        .then((res) => {
          toast.success(res.message, {
            position: 'top-center',
          });
          posthog.capture('create_bulk_users', {
            workspace_id:
              authenticationService?.currentUserValue?.organization_id ||
              authenticationService?.currentSessionValue?.current_organization_id,
          });
          this.fetchUsers();
          this.setState({
            uploadingUsers: false,
            isInviteUsersDrawerOpen: false,
            file: null,
          });
        })
        .catch(({ error }) => {
          toast.error(error, { position: 'top-center' });
          this.setState({ uploadingUsers: false });
        });
    }
  };

  handleFileChange = (file) => {
    this.setState({ file });
  };

  handleNameSplit = (fullName) => {
    const [first, last] = fullName.split(' ');
    let fields = this.state.fields;
    fields['firstName'] = first;
    fields['lastName'] = last;
    this.setState({
      fields,
    });
  };

  createUser = (event) => {
    event.preventDefault();

    if (this.handleValidation()) {
      if (!this.state.fields.fullName?.trim()) {
        toast.error('Name should not be empty');
        return;
      }
      this.handleNameSplit(this.state.fields['fullName']);
      let fields = {};
      Object.keys(this.state.fields).map((key) => {
        fields[key] = '';
      });

      this.setState({
        creatingUser: true,
      });

      organizationUserService
        .create(
          this.state.fields.firstName,
          this.state.fields.lastName,
          this.state.fields.email,
          this.state.fields.role
        )
        .then(() => {
          toast.success('User has been created');
          posthog.capture('create_new_user', {
            workspace_id:
              authenticationService?.currentUserValue?.organization_id ||
              authenticationService?.currentSessionValue?.current_organization_id,
          });
          this.fetchUsers();
          this.setState({
            creatingUser: false,
            fields: fields,
            isInviteUsersDrawerOpen: false,
          });
        })
        .catch(({ error }) => {
          toast.error(error);
          this.setState({ creatingUser: false });
        });
    } else {
      this.setState({ creatingUser: false, file: null, isInviteUsersDrawerOpen: true });
    }
  };

  generateInvitationURL = (user) => {
    if (user.account_setup_token) {
      return urlJoin(
        window.public_config?.TOOLJET_HOST,
        `/invitations/${user.account_setup_token}/workspaces/${user.invitation_token}?oid=${authenticationService?.currentSessionValue.current_organization_id}`
      );
    }
    return urlJoin(
      window.public_config?.TOOLJET_HOST,
      `/organization-invitations/${user.invitation_token}?oid=${authenticationService?.currentSessionValue.current_organization_id}`
    );
  };

  invitationLinkCopyHandler = () => {
    toast.success('Invitation URL copied');
  };

  pageChanged = (page) => {
    this.fetchUsers(page, this.state.options);
  };

  filterList = (options) => {
    this.fetchUsers(1, options);
  };
  setIsInviteUsersDrawerOpen = (val) => {
    this.setState({ isInviteUsersDrawerOpen: val });
  };

  onCancel = () => {
    this.setState({
      errors: {},
      file: null,
      fields: {},
    });
  };

  render() {
    const { isLoading, uploadingUsers, users, archivingUser, unarchivingUser, meta } = this.state;
    return (
      <ErrorBoundary showFallback={true}>
        <div className="org-wrapper org-users-page animation-fade">
          {this.state.isInviteUsersDrawerOpen && (
            <ManageOrgUsersDrawer
              isInviteUsersDrawerOpen={this.state.isInviteUsersDrawerOpen}
              setIsInviteUsersDrawerOpen={this.setIsInviteUsersDrawerOpen}
              createUser={this.createUser}
              changeNewUserOption={this.changeNewUserOption}
              errors={this.state.errors}
              fields={this.state.fields}
              handleFileChange={this.handleFileChange}
              uploadingUsers={uploadingUsers}
              onCancel={this.onCancel}
              inviteBulkUsers={this.inviteBulkUsers}
            />
          )}

          <div className="page-wrapper">
            <div>
              <div className="page-header workspace-page-header">
                <div className="align-items-center d-flex">
                  <div className="tj-text-sm font-weight-500" data-cy="title-users-page">
                    {meta?.total_count} users
                  </div>
<<<<<<< HEAD
                  <div className="col-auto ms-auto d-print-none">
                    {!showUploadUserForm && !showNewUserForm && (
                      <div
                        className="btn btn-primary mx-2"
                        onClick={() => {
                          posthog.capture('click_invite_bulk_users', {
                            workspace_id:
                              authenticationService?.currentUserValue?.organization_id ||
                              authenticationService?.currentSessionValue?.current_organization_id,
                          });
                          this.setState({ showUploadUserForm: true });
                        }}
                        data-cy="invite-bulk-user-button"
                      >
                        Invite bulk users
                      </div>
                    )}
                    {!showNewUserForm && !showUploadUserForm && (
                      <div
                        className="btn btn-primary"
                        onClick={() => {
                          posthog.capture('click_invite_new_user', {
                            workspace_id:
                              authenticationService?.currentUserValue?.organization_id ||
                              authenticationService?.currentSessionValue?.current_organization_id,
                          });
                          this.setState({ showNewUserForm: true });
                        }}
                        data-cy="invite-new-user"
                      >
                        {this.props.t('header.organization.menus.manageUsers.inviteNewUser', 'Invite new user')}
                      </div>
                    )}
=======
                  <div className=" workspace-setting-buttons-wrap">
                    <ButtonSolid
                      data-cy="button-invite-new-user"
                      className="singleuser-btn"
                      onClick={() => this.setState({ isInviteUsersDrawerOpen: true })}
                      leftIcon="usergroup"
                      fill={'#FDFDFE'}
                    >
                      {this.props.t('header.organization.menus.manageUsers.addNewUser', 'Add users')}
                    </ButtonSolid>
>>>>>>> efaaee83
                  </div>
                </div>
              </div>

              <div className="page-body">
<<<<<<< HEAD
                {showNewUserForm && (
                  <div className="container-xl animation-fade">
                    <div className="card">
                      <div className="card-header">
                        <h3 className="card-title" data-cy="add-new-user">
                          {this.props.t('header.organization.menus.manageUsers.addNewUser', 'Add new user')}
                        </h3>
                      </div>
                      <div className="card-body">
                        <form onSubmit={this.createUser} noValidate>
                          <div className="form-group mb-3 ">
                            <div className="row">
                              <div className="col">
                                <input
                                  type="text"
                                  className="form-control"
                                  placeholder={this.props.t(
                                    'header.organization.menus.manageUsers.enterFirstName',
                                    'Enter First Name'
                                  )}
                                  name="firstName"
                                  onChange={this.changeNewUserOption.bind(this, 'firstName')}
                                  value={this.state.fields['firstName']}
                                  data-cy="first-name-input"
                                />
                                <span className="text-danger" data-cy="first-name-error">
                                  {this.state.errors['firstName']}
                                </span>
                              </div>
                              <div className="col">
                                <input
                                  type="text"
                                  className="form-control"
                                  placeholder={this.props.t(
                                    'header.organization.menus.manageUsers.enterLastName',
                                    'Enter Last Name'
                                  )}
                                  name="lastName"
                                  onChange={this.changeNewUserOption.bind(this, 'lastName')}
                                  value={this.state.fields['lastName']}
                                  data-cy="last-name-input"
                                />
                                <span className="text-danger" data-cy="last-name-error">
                                  {this.state.errors['lastName']}
                                </span>
                              </div>
                            </div>
                          </div>
                          <div className="form-group mb-3 ">
                            <label className="form-label" data-cy="email-label">
                              {this.props.t('header.organization.menus.manageUsers.emailAddress', 'Email Address')}
                            </label>
                            <div>
                              <input
                                type="text"
                                className="form-control"
                                aria-describedby="emailHelp"
                                placeholder={this.props.t(
                                  'header.organization.menus.manageUsers.enterEmail',
                                  'Enter Email'
                                )}
                                name="email"
                                onChange={this.changeNewUserOption.bind(this, 'email')}
                                value={this.state.fields['email']}
                                data-cy="email-input"
                              />
                              <span className="text-danger" data-cy="email-error">
                                {this.state.errors['email']}
                              </span>
                            </div>
                          </div>
                          <div className="form-footer">
                            <button
                              type="button"
                              className="btn btn-light mr-2"
                              onClick={() =>
                                this.setState({
                                  showNewUserForm: false,
                                  newUser: {},
                                  errors: {},
                                  fields: {},
                                })
                              }
                              data-cy="cancel-button"
                            >
                              {this.props.t('globals.cancel', 'Cancel')}
                            </button>
                            <button
                              type="submit"
                              className={`btn mx-2 btn-primary ${creatingUser ? 'btn-loading' : ''}`}
                              disabled={creatingUser}
                              data-cy="create-user-button"
                            >
                              {this.props.t('header.organization.menus.manageUsers.createUser', 'Create User')}
                            </button>
                          </div>
                        </form>
                      </div>
                    </div>
                  </div>
                )}

                {showUploadUserForm && (
                  <div className="container-xl">
                    <div className="card">
                      <div className="card-header">
                        <h3 className="card-title" data-cy="bulk-user-upload-page-title">
                          Upload Users
                        </h3>
                      </div>
                      <div className="card-body">
                        <form onSubmit={this.inviteBulkUsers} noValidate>
                          <div className="form-group mb-3 ">
                            <div className="row">
                              <div className="col-6">
                                <input
                                  onChange={(e) => {
                                    const file = e.target.files[0];
                                    if (Math.round(file.size / 1024) > 1024) {
                                      toast.error('File size cannot exceed more than 1MB');
                                      e.target.value = null;
                                    } else {
                                      this.handleFileChange(file);
                                    }
                                  }}
                                  accept=".csv"
                                  type="file"
                                  className="form-control"
                                  data-cy="bulk-user-upload-input"
                                  onClick={() => {
                                    posthog.capture('click_choose_bulkuser_file', {
                                      workspace_id:
                                        authenticationService?.currentUserValue?.organization_id ||
                                        authenticationService?.currentSessionValue?.current_organization_id,
                                    });
                                  }}
                                />
                                <span className="text-danger" data-cy="file-error">
                                  {this.state.errors['file']}
                                </span>
                              </div>
                              <div className="col-6">
                                <a
                                  className="btn btn-primary"
                                  role="button"
                                  href="../../assets/csv/sample_upload.csv"
                                  download="sample_upload.csv"
                                  data-cy="download-template-button"
                                >
                                  Download Template
                                </a>
                              </div>
                            </div>
                          </div>
                          <div className="form-footer">
                            <button
                              type="button"
                              className="btn btn-light mr-2"
                              onClick={() =>
                                this.setState({
                                  showUploadUserForm: false,
                                  errors: {},
                                  file: null,
                                })
                              }
                              data-cy="cancel-button"
                            >
                              {this.props.t('globals.cancel', 'Cancel')}
                            </button>
                            <button
                              type="submit"
                              className={`btn mx-2 btn-primary ${uploadingUsers ? 'btn-loading' : ''}`}
                              disabled={uploadingUsers}
                              data-cy="create-users-button"
                            >
                              Create Users
                            </button>
                          </div>
                        </form>
                      </div>
=======
                <UsersFilter
                  filterList={this.filterList}
                  darkMode={this.props.darkMode}
                  clearIconPressed={() => this.fetchUsers()}
                />

                {users?.length === 0 && (
                  <div className="workspace-settings-table-wrap">
                    <div className="d-flex justify-content-center flex-column tj-user-table-wrapper">
                      <span className="text-center font-weight-bold" data-cy="text-no-result-found">
                        No result found
                      </span>
                      <small className="text-center text-muted" data-cy="text-try-changing-filters">
                        Try changing the filters
                      </small>
>>>>>>> efaaee83
                    </div>
                  </div>
                )}

                {users?.length !== 0 && (
                  <UsersTable
                    isLoading={isLoading}
                    users={users}
                    unarchivingUser={unarchivingUser}
                    archivingUser={archivingUser}
                    meta={meta}
                    generateInvitationURL={this.generateInvitationURL}
                    invitationLinkCopyHandler={this.invitationLinkCopyHandler}
                    unarchiveOrgUser={this.unarchiveOrgUser}
                    archiveOrgUser={this.archiveOrgUser}
                    pageChanged={this.pageChanged}
                    darkMode={this.props.darkMode}
                    translator={this.props.t}
                  />
                )}
              </div>
            </div>
          </div>
        </div>
      </ErrorBoundary>
    );
  }
}

export const ManageOrgUsers = withTranslation()(ManageOrgUsersComponent);<|MERGE_RESOLUTION|>--- conflicted
+++ resolved
@@ -7,12 +7,9 @@
 import ErrorBoundary from '@/Editor/ErrorBoundary';
 import UsersTable from '../../ee/components/UsersPage/UsersTable';
 import UsersFilter from '../../ee/components/UsersPage/UsersFilter';
-<<<<<<< HEAD
 import posthog from 'posthog-js';
-=======
 import { ButtonSolid } from '@/_ui/AppButton/AppButton';
 import ManageOrgUsersDrawer from './ManageOrgUsersDrawer';
->>>>>>> efaaee83
 
 class ManageOrgUsersComponent extends React.Component {
   constructor(props) {
@@ -285,41 +282,6 @@
                   <div className="tj-text-sm font-weight-500" data-cy="title-users-page">
                     {meta?.total_count} users
                   </div>
-<<<<<<< HEAD
-                  <div className="col-auto ms-auto d-print-none">
-                    {!showUploadUserForm && !showNewUserForm && (
-                      <div
-                        className="btn btn-primary mx-2"
-                        onClick={() => {
-                          posthog.capture('click_invite_bulk_users', {
-                            workspace_id:
-                              authenticationService?.currentUserValue?.organization_id ||
-                              authenticationService?.currentSessionValue?.current_organization_id,
-                          });
-                          this.setState({ showUploadUserForm: true });
-                        }}
-                        data-cy="invite-bulk-user-button"
-                      >
-                        Invite bulk users
-                      </div>
-                    )}
-                    {!showNewUserForm && !showUploadUserForm && (
-                      <div
-                        className="btn btn-primary"
-                        onClick={() => {
-                          posthog.capture('click_invite_new_user', {
-                            workspace_id:
-                              authenticationService?.currentUserValue?.organization_id ||
-                              authenticationService?.currentSessionValue?.current_organization_id,
-                          });
-                          this.setState({ showNewUserForm: true });
-                        }}
-                        data-cy="invite-new-user"
-                      >
-                        {this.props.t('header.organization.menus.manageUsers.inviteNewUser', 'Invite new user')}
-                      </div>
-                    )}
-=======
                   <div className=" workspace-setting-buttons-wrap">
                     <ButtonSolid
                       data-cy="button-invite-new-user"
@@ -330,194 +292,11 @@
                     >
                       {this.props.t('header.organization.menus.manageUsers.addNewUser', 'Add users')}
                     </ButtonSolid>
->>>>>>> efaaee83
                   </div>
                 </div>
               </div>
 
               <div className="page-body">
-<<<<<<< HEAD
-                {showNewUserForm && (
-                  <div className="container-xl animation-fade">
-                    <div className="card">
-                      <div className="card-header">
-                        <h3 className="card-title" data-cy="add-new-user">
-                          {this.props.t('header.organization.menus.manageUsers.addNewUser', 'Add new user')}
-                        </h3>
-                      </div>
-                      <div className="card-body">
-                        <form onSubmit={this.createUser} noValidate>
-                          <div className="form-group mb-3 ">
-                            <div className="row">
-                              <div className="col">
-                                <input
-                                  type="text"
-                                  className="form-control"
-                                  placeholder={this.props.t(
-                                    'header.organization.menus.manageUsers.enterFirstName',
-                                    'Enter First Name'
-                                  )}
-                                  name="firstName"
-                                  onChange={this.changeNewUserOption.bind(this, 'firstName')}
-                                  value={this.state.fields['firstName']}
-                                  data-cy="first-name-input"
-                                />
-                                <span className="text-danger" data-cy="first-name-error">
-                                  {this.state.errors['firstName']}
-                                </span>
-                              </div>
-                              <div className="col">
-                                <input
-                                  type="text"
-                                  className="form-control"
-                                  placeholder={this.props.t(
-                                    'header.organization.menus.manageUsers.enterLastName',
-                                    'Enter Last Name'
-                                  )}
-                                  name="lastName"
-                                  onChange={this.changeNewUserOption.bind(this, 'lastName')}
-                                  value={this.state.fields['lastName']}
-                                  data-cy="last-name-input"
-                                />
-                                <span className="text-danger" data-cy="last-name-error">
-                                  {this.state.errors['lastName']}
-                                </span>
-                              </div>
-                            </div>
-                          </div>
-                          <div className="form-group mb-3 ">
-                            <label className="form-label" data-cy="email-label">
-                              {this.props.t('header.organization.menus.manageUsers.emailAddress', 'Email Address')}
-                            </label>
-                            <div>
-                              <input
-                                type="text"
-                                className="form-control"
-                                aria-describedby="emailHelp"
-                                placeholder={this.props.t(
-                                  'header.organization.menus.manageUsers.enterEmail',
-                                  'Enter Email'
-                                )}
-                                name="email"
-                                onChange={this.changeNewUserOption.bind(this, 'email')}
-                                value={this.state.fields['email']}
-                                data-cy="email-input"
-                              />
-                              <span className="text-danger" data-cy="email-error">
-                                {this.state.errors['email']}
-                              </span>
-                            </div>
-                          </div>
-                          <div className="form-footer">
-                            <button
-                              type="button"
-                              className="btn btn-light mr-2"
-                              onClick={() =>
-                                this.setState({
-                                  showNewUserForm: false,
-                                  newUser: {},
-                                  errors: {},
-                                  fields: {},
-                                })
-                              }
-                              data-cy="cancel-button"
-                            >
-                              {this.props.t('globals.cancel', 'Cancel')}
-                            </button>
-                            <button
-                              type="submit"
-                              className={`btn mx-2 btn-primary ${creatingUser ? 'btn-loading' : ''}`}
-                              disabled={creatingUser}
-                              data-cy="create-user-button"
-                            >
-                              {this.props.t('header.organization.menus.manageUsers.createUser', 'Create User')}
-                            </button>
-                          </div>
-                        </form>
-                      </div>
-                    </div>
-                  </div>
-                )}
-
-                {showUploadUserForm && (
-                  <div className="container-xl">
-                    <div className="card">
-                      <div className="card-header">
-                        <h3 className="card-title" data-cy="bulk-user-upload-page-title">
-                          Upload Users
-                        </h3>
-                      </div>
-                      <div className="card-body">
-                        <form onSubmit={this.inviteBulkUsers} noValidate>
-                          <div className="form-group mb-3 ">
-                            <div className="row">
-                              <div className="col-6">
-                                <input
-                                  onChange={(e) => {
-                                    const file = e.target.files[0];
-                                    if (Math.round(file.size / 1024) > 1024) {
-                                      toast.error('File size cannot exceed more than 1MB');
-                                      e.target.value = null;
-                                    } else {
-                                      this.handleFileChange(file);
-                                    }
-                                  }}
-                                  accept=".csv"
-                                  type="file"
-                                  className="form-control"
-                                  data-cy="bulk-user-upload-input"
-                                  onClick={() => {
-                                    posthog.capture('click_choose_bulkuser_file', {
-                                      workspace_id:
-                                        authenticationService?.currentUserValue?.organization_id ||
-                                        authenticationService?.currentSessionValue?.current_organization_id,
-                                    });
-                                  }}
-                                />
-                                <span className="text-danger" data-cy="file-error">
-                                  {this.state.errors['file']}
-                                </span>
-                              </div>
-                              <div className="col-6">
-                                <a
-                                  className="btn btn-primary"
-                                  role="button"
-                                  href="../../assets/csv/sample_upload.csv"
-                                  download="sample_upload.csv"
-                                  data-cy="download-template-button"
-                                >
-                                  Download Template
-                                </a>
-                              </div>
-                            </div>
-                          </div>
-                          <div className="form-footer">
-                            <button
-                              type="button"
-                              className="btn btn-light mr-2"
-                              onClick={() =>
-                                this.setState({
-                                  showUploadUserForm: false,
-                                  errors: {},
-                                  file: null,
-                                })
-                              }
-                              data-cy="cancel-button"
-                            >
-                              {this.props.t('globals.cancel', 'Cancel')}
-                            </button>
-                            <button
-                              type="submit"
-                              className={`btn mx-2 btn-primary ${uploadingUsers ? 'btn-loading' : ''}`}
-                              disabled={uploadingUsers}
-                              data-cy="create-users-button"
-                            >
-                              Create Users
-                            </button>
-                          </div>
-                        </form>
-                      </div>
-=======
                 <UsersFilter
                   filterList={this.filterList}
                   darkMode={this.props.darkMode}
@@ -533,7 +312,6 @@
                       <small className="text-center text-muted" data-cy="text-try-changing-filters">
                         Try changing the filters
                       </small>
->>>>>>> efaaee83
                     </div>
                   </div>
                 )}
