import React, { useState, useCallback, useRef, useEffect } from 'react';
import SolidIcon from '@/_ui/Icon/SolidIcons';
import { useTranslation } from 'react-i18next';
import { ButtonSolid } from '@/_ui/AppButton/AppButton';
import { toast } from 'react-hot-toast';
import { FileDropzone } from './FileDropzone';
<<<<<<< HEAD
import posthog from 'posthog-js';
import { authenticationService } from '@/_services';
=======
import { userService } from '@/_services';
import { LicenseBanner } from '@/LicenseBanner';
>>>>>>> 6bfc946b
import Multiselect from '@/_ui/Multiselect/Multiselect';

function InviteUsersForm({
  onClose,
  createUser,
  changeNewUserOption,
  errors,
  fields,
  handleFileChange,
  uploadingUsers,
  onCancel,
  inviteBulkUsers,
  groups = [],
}) {
  const { t } = useTranslation();
  const [activeTab, setActiveTab] = useState(1);
  const [userLimits, setUserLimits] = useState({});
  const [selectedGroups, setSelectedGroups] = useState([]);

  const hiddenFileInput = useRef(null);

  useEffect(() => {
    fetchUserLimits();
  }, [activeTab]);

  const fetchUserLimits = () => {
    userService.getUserLimits('total').then((data) => {
      setUserLimits(data);
    });
  };

  const onDrop = useCallback((acceptedFiles) => {
    const file = acceptedFiles[0];
    if (Math.round(file.size / 1024) > 1024) {
      toast.error('File size cannot exceed more than 1MB');
    } else {
      handleFileChange(file);
    }
    // eslint-disable-next-line react-hooks/exhaustive-deps
  }, []);

  const handleClick = () => {
    hiddenFileInput.current.click();
  };

  const onChangeHandler = (items) => {
    setSelectedGroups(items);
  };

  const handleCreateUser = (e) => {
    e.preventDefault();
    const selectedGroupsIds = selectedGroups.map((group) => group.value);
    createUser(selectedGroupsIds);
  };

  return (
    <div>
      <div className="animation-fade invite-user-drawer-wrap">
        <div className="drawer-card-wrap invite-user-drawer-wrap">
          <div className="card-header">
            <div className="card-header-inner-wrap">
              <h3 className="tj-text-lg tj-text font-weight-500" data-cy="add-users-card-title">
                {t('header.organization.menus.manageUsers.addNewUser', 'Add new user')}
              </h3>
              <div
                onClick={() => {
                  onCancel();
                  onClose();
                }}
                style={{ cursor: 'pointer' }}
                data-cy="close-button"
              >
                <SolidIcon name="remove" width="16" />
              </div>
            </div>
            <div className="tj-drawer-tabs-container-outer">
              <div className="tj-drawer-tabs-container">
                <button
                  className={`tj-drawer-tabs-btn tj-text-xsm ${activeTab == 1 && 'tj-drawer-tabs-btn-active'}`}
                  onClick={() => {
                    posthog.capture('click_invite_with_email', {
                      workspace_id:
                        authenticationService?.currentUserValue?.organization_id ||
                        authenticationService?.currentSessionValue?.current_organization_id,
                    });
                    setActiveTab(1);
                  }}
                  data-cy="button-invite-with-email"
                >
                  <SolidIcon name="mail" width="14" fill={activeTab == 1 ? '#11181C' : '#687076'} />
                  <span> Invite with email</span>
                </button>
                <button
                  className={`tj-drawer-tabs-btn  tj-text-xsm ${activeTab == 2 && 'tj-drawer-tabs-btn-active'}`}
                  onClick={() => {
                    posthog.capture('click_upload_csv_file', {
                      workspace_id:
                        authenticationService?.currentUserValue?.organization_id ||
                        authenticationService?.currentSessionValue?.current_organization_id,
                    });
                    setActiveTab(2);
                  }}
                  data-cy="button-upload-csv-file"
                >
                  <SolidIcon name="fileupload" width="14" fill={activeTab == 2 ? '#11181C' : '#687076'} />
                  <span>Upload CSV file</span>
                </button>
              </div>
            </div>
          </div>
          {activeTab == 1 ? (
            <div className={`manage-users-drawer-content`}>
              <LicenseBanner classes="mb-3" limits={userLimits} type="users" size="small" />
              <div
                className={`invite-user-by-email ${
                  userLimits?.percentage === 100 && !userLimits?.licenseStatus?.isExpired && 'disabled'
                }`}
              >
                <form onSubmit={handleCreateUser} noValidate className="invite-email-body" id="inviteByEmail">
                  <label className="form-label" data-cy="label-full-name-input-field">
                    {t('header.organization.menus.manageUsers.fullName', 'Enter full name')}
                  </label>
                  <div className="form-group mb-3 ">
                    <div className="tj-app-input">
                      <input
                        type="text"
                        className="form-control"
                        placeholder={t('header.organization.menus.manageUsers.enterFirstName', 'Enter full name')}
                        name="fullName"
                        onChange={changeNewUserOption.bind(this, 'fullName')}
                        value={fields['fullName']}
                        data-cy="input-field-full-name"
                      />
                      <span className="text-danger" data-cy="error-message-fullname">
                        {errors['fullName']}
                      </span>
                    </div>
                  </div>
                  <div className="form-group mb-3 ">
                    <label className="form-label" data-cy="label-email-input-field">
                      {t('header.organization.menus.manageUsers.emailAddress', 'Email Address')}
                    </label>
                    <div className="tj-app-input">
                      <input
                        type="text"
                        className="form-control"
                        aria-describedby="emailHelp"
                        placeholder={t('header.organization.menus.manageUsers.enterEmail', 'Enter Email')}
                        name="email"
                        onChange={changeNewUserOption.bind(this, 'email')}
                        value={fields['email']}
                        data-cy="input-field-email"
                      />
                      <span className="text-danger" data-cy="error-message-email">
                        {errors['email']}
                      </span>
                    </div>
                  </div>
                  <div
                    className="form-group mb-3 manage-groups-invite-form manage-groups-app-dropdown"
                    data-cy="user-group-select"
                  >
                    <label className="form-label" data-cy="label-group-input-field">
                      {t('header.organization.menus.manageUsers.selectGroup', 'Select Group')}
                    </label>
                    <Multiselect
                      value={selectedGroups}
                      onChange={onChangeHandler}
                      options={groups}
                      overrideStrings={{
                        selectSomeItems: 'Select groups to add for this user',
                      }}
                    />
                  </div>
                </form>
              </div>
            </div>
          ) : (
            <div className="manage-users-drawer-content-bulk">
              <LicenseBanner limits={userLimits} type="users" size="small" />
              <div className="manage-users-drawer-content-bulk-download-prompt">
                <div className="user-csv-template-wrap">
                  <div>
                    <SolidIcon name="information" fill="#F76808" width="26" />
                  </div>
                  <div>
                    <p className="tj-text tj-text-sm" data-cy="helper-text-bulk-upload">
                      Download the ToolJet template to add user details or format your file in the same as the template.
                      ToolJet won’t be able to recognise files in any other format.{' '}
                    </p>
                    <ButtonSolid
                      href="../../assets/csv/sample_upload.csv"
                      download="sample_upload.csv"
                      variant="tertiary"
                      className="download-template-btn"
                      as={'a'}
                      leftIcon="folderdownload"
                      iconWidth="13"
                      data-cy="button-download-template"
                    >
                      Download Template
                    </ButtonSolid>
                  </div>
                </div>
              </div>
              <FileDropzone
                handleClick={handleClick}
                hiddenFileInput={hiddenFileInput}
                errors={errors}
                handleFileChange={handleFileChange}
                inviteBulkUsers={inviteBulkUsers}
                onDrop={onDrop}
              />
            </div>
          )}
          <div className="manage-users-drawer-footer">
            <ButtonSolid
              data-cy="cancel-button"
              onClick={() => {
                onCancel();
                onClose();
              }}
              variant="tertiary"
            >
              {t('globals.cancel', 'Cancel')}
            </ButtonSolid>

            <ButtonSolid
              form={activeTab == 1 ? 'inviteByEmail' : 'inviteBulkUsers'}
              type="submit"
              variant="primary"
              disabled={
                uploadingUsers ||
                (userLimits?.percentage === 100 && !userLimits?.licenseStatus?.isExpired && 'disabled')
              }
              data-cy={activeTab == 1 ? 'button-invite-users' : 'button-upload-users'}
              leftIcon={activeTab == 1 ? 'sent' : 'fileupload'}
              width="20"
              fill={'#FDFDFE'}
              isLoading={uploadingUsers}
            >
              {activeTab == 1 ? t('header.organization.menus.manageUsers.inviteUsers', 'Invite Users') : 'Upload users'}
            </ButtonSolid>
          </div>
        </div>
      </div>
    </div>
  );
}
export default InviteUsersForm;<|MERGE_RESOLUTION|>--- conflicted
+++ resolved
@@ -4,13 +4,9 @@
 import { ButtonSolid } from '@/_ui/AppButton/AppButton';
 import { toast } from 'react-hot-toast';
 import { FileDropzone } from './FileDropzone';
-<<<<<<< HEAD
 import posthog from 'posthog-js';
-import { authenticationService } from '@/_services';
-=======
-import { userService } from '@/_services';
+import { authenticationService, userService } from '@/_services';
 import { LicenseBanner } from '@/LicenseBanner';
->>>>>>> 6bfc946b
 import Multiselect from '@/_ui/Multiselect/Multiselect';
 
 function InviteUsersForm({
