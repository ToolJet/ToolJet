--- conflicted
+++ resolved
@@ -1,22 +1,15 @@
 import React, { useState, useCallback, useRef, useEffect } from 'react';
-<<<<<<< HEAD
-=======
 import cx from 'classnames';
->>>>>>> 980328e0
 import SolidIcon from '@/_ui/Icon/SolidIcons';
 import { ToolTip } from '@/_components/ToolTip';
 import { useTranslation } from 'react-i18next';
 import { ButtonSolid } from '@/_ui/AppButton/AppButton';
 import { toast } from 'react-hot-toast';
 import { FileDropzone } from './FileDropzone';
-<<<<<<< HEAD
 import { userService } from '@/_services';
 import { LicenseBanner } from '@/LicenseBanner';
-import Multiselect from '@/_ui/Multiselect/Multiselect';
-=======
 import { USER_DRAWER_MODES } from '@/_helpers/utils';
 import { UserGroupsSelect } from './UserGroupsSelect';
->>>>>>> 980328e0
 
 function InviteUsersForm({
   onClose,
@@ -43,7 +36,6 @@
   const hiddenFileInput = useRef(null);
 
   useEffect(() => {
-<<<<<<< HEAD
     fetchUserLimits();
   }, [activeTab]);
 
@@ -52,7 +44,7 @@
       setUserLimits(data);
     });
   };
-=======
+  useEffect(() => {
     if (currentEditingUser && groups.length) {
       const { first_name, last_name, email, groups: addedToGroups } = currentEditingUser;
       setUserValues({
@@ -69,7 +61,6 @@
       onChangeHandler(preSelectedGroups);
     }
   }, [currentEditingUser, groups]);
->>>>>>> 980328e0
 
   const onDrop = useCallback((acceptedFiles) => {
     const file = acceptedFiles[0];
@@ -168,25 +159,19 @@
             )}
           </div>
           {activeTab == 1 ? (
-<<<<<<< HEAD
-            <div className={`manage-users-drawer-content`}>
+            <div className="manage-users-drawer-content">
               <LicenseBanner classes="mb-3" limits={userLimits} type="users" size="small" />
               <div
                 className={`invite-user-by-email ${
                   !userLimits?.canAddUnlimited && userLimits?.percentage >= 100 && 'disabled'
                 }`}
               >
-                <form onSubmit={handleCreateUser} noValidate className="invite-email-body" id="inviteByEmail">
-=======
-            <div className="manage-users-drawer-content">
-              <div className="invite-user-by-email">
                 <form
                   onSubmit={isEditing ? handleEditUser : handleCreateUser}
                   noValidate
                   className="invite-email-body"
                   id="inviteByEmail"
                 >
->>>>>>> 980328e0
                   <label className="form-label" data-cy="label-full-name-input-field">
                     Name
                   </label>
@@ -307,11 +292,12 @@
               form={activeTab == 1 ? 'inviteByEmail' : 'inviteBulkUsers'}
               type="submit"
               variant="primary"
-<<<<<<< HEAD
-              disabled={uploadingUsers || (!userLimits?.canAddUnlimited && userLimits?.percentage >= 100 && 'disabled')}
-=======
-              disabled={uploadingUsers || creatingUser || !isEdited()}
->>>>>>> 980328e0
+              disabled={
+                uploadingUsers ||
+                creatingUser ||
+                !isEdited() ||
+                (!userLimits?.canAddUnlimited && userLimits?.percentage >= 100 && 'disabled')
+              }
               data-cy={activeTab == 1 ? 'button-invite-users' : 'button-upload-users'}
               leftIcon={activeTab == 1 ? 'sent' : 'fileupload'}
               width="20"
