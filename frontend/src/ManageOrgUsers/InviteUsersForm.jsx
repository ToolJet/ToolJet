import React, { useState, useCallback, useRef, useEffect } from 'react';
import cx from 'classnames';
import SolidIcon from '@/_ui/Icon/SolidIcons';
import { ToolTip } from '@/_components/ToolTip';
import { useTranslation } from 'react-i18next';
import { ButtonSolid } from '@/_ui/AppButton/AppButton';
import { toast } from 'react-hot-toast';
import { FileDropzone } from './FileDropzone';
<<<<<<< HEAD
import posthog from 'posthog-js';
import { authenticationService, userService } from '@/_services';
import { LicenseBannerCloud } from '@/LicenseBannerCloud';
=======
import { authenticationService, userService } from '@/_services';
import { LicenseBanner } from '@/LicenseBanner';
>>>>>>> a23870ca
import Multiselect from '@/_ui/Multiselect/Multiselect';
import { USER_DRAWER_MODES } from '@/_helpers/utils';
import { UserGroupsSelect } from './UserGroupsSelect';

function InviteUsersForm({
  onClose,
  manageUser,
  changeNewUserOption,
  errors,
  fields,
  handleFileChange,
  uploadingUsers,
  onCancel,
  inviteBulkUsers,
  groups = [],
  currentEditingUser,
  userDrawerMode,
  setUserValues,
  creatingUser,
}) {
  const { t } = useTranslation();
  const [activeTab, setActiveTab] = useState(1);
  const [userLimits, setUserLimits] = useState({});
  const [selectedGroups, setSelectedGroups] = useState([]);
  const [existingGroups, setExistingGroups] = useState([]);

  const hiddenFileInput = useRef(null);

  const { super_admin } = authenticationService.currentSessionValue;

  useEffect(() => {
    fetchUserLimits();
  }, [activeTab]);

  const fetchUserLimits = () => {
    userService.getUserLimits('all').then((data) => {
      setUserLimits(data);
    });
  };
  useEffect(() => {
    if (currentEditingUser && groups.length) {
      const { first_name, last_name, email, groups: addedToGroups } = currentEditingUser;
      setUserValues({
        fullName: `${first_name}${last_name && ` ${last_name}`}`,
        email: email,
      });
      const preSelectedGroups = groups
        .filter((group) => addedToGroups.includes(group.value))
        .map((filteredGroup) => ({
          ...filteredGroup,
          label: filteredGroup.name,
        }));
      setExistingGroups(groups.filter((group) => addedToGroups.includes(group.value)).map((g) => g.value));
      onChangeHandler(preSelectedGroups);
    }
  }, [currentEditingUser, groups]);

  useEffect(() => {
    if (currentEditingUser && groups.length) {
      const { first_name, last_name, email, groups: addedToGroups } = currentEditingUser;
      setUserValues({
        fullName: `${first_name}${last_name && ` ${last_name}`}`,
        email: email,
      });
      const preSelectedGroups = groups
        .filter((group) => addedToGroups.includes(group.value) || group.value === 'all_users')
        .map((filteredGroup) => ({
          ...filteredGroup,
          label: filteredGroup.name,
        }));
      setExistingGroups(groups.filter((group) => addedToGroups.includes(group.value)).map((g) => g.value));
      onChangeHandler(preSelectedGroups);
    }
  }, [currentEditingUser, groups]);

  useEffect(() => {
    const isEditing = userDrawerMode === USER_DRAWER_MODES.EDIT;
    if (!isEditing) {
      const preSelectedGroups = groups
        .filter((group) => group.isFixed)
        .map((filteredGroup) => ({
          ...filteredGroup,
          label: filteredGroup.name,
        }));
      onChangeHandler(preSelectedGroups);
    }
  }, [userDrawerMode, groups]);

  const onDrop = useCallback((acceptedFiles) => {
    const file = acceptedFiles[0];
    if (Math.round(file.size / 1024) > 1024) {
      toast.error('File size cannot exceed more than 1MB');
    } else {
      handleFileChange(file);
    }
    // eslint-disable-next-line react-hooks/exhaustive-deps
  }, []);

  const handleClick = () => {
    hiddenFileInput.current.click();
  };

  const onChangeHandler = (items) => {
    setSelectedGroups(items);
  };

  const handleCreateUser = (e) => {
    e.preventDefault();
    const selectedGroupsIds = selectedGroups.map((group) => group.value);
    manageUser(currentEditingUser?.id, selectedGroupsIds);
  };

<<<<<<< HEAD
  const generateBanner = () => {
    const { usersCount, editorsCount, viewersCount } = userLimits;

    if (usersCount?.percentage >= 100) {
      return <LicenseBannerCloud classes="mb-3" limits={usersCount} type="users" size="small" />;
    } else if (editorsCount?.percentage >= 100) {
      return <LicenseBannerCloud classes="mb-3" limits={editorsCount} type="builders" size="small" />;
    } else if (viewersCount?.percentage >= 100) {
      return <LicenseBannerCloud classes="mb-3" limits={viewersCount} type="end users" size="small" />;
    } else if (
      usersCount?.percentage >= 90 ||
      (usersCount?.total <= 10 && usersCount.current === usersCount?.total - 1)
    ) {
      return <LicenseBannerCloud classes="mb-3" limits={usersCount} type="users" size="small" />;
    } else if (
      editorsCount?.percentage >= 90 ||
      (editorsCount?.total <= 10 && editorsCount.current === editorsCount?.total - 1)
    ) {
      return <LicenseBannerCloud classes="mb-3" limits={editorsCount} type="builders" size="small" />;
    } else if (
      viewersCount?.percentage >= 90 ||
      (viewersCount?.total <= 10 && viewersCount.current === viewersCount?.total - 1)
    ) {
      return <LicenseBannerCloud classes="mb-3" limits={viewersCount} type="end users" size="small" />;
    }
  };

  const Banner = generateBanner();
=======
  const handleEditUser = (e) => {
    e.preventDefault();
    const selectedGroupsIds = selectedGroups.map((group) => group.value);
    const newGroupsToAdd = selectedGroupsIds.filter((selectedGroupId) => !existingGroups.includes(selectedGroupId));
    const groupsToRemove = existingGroups.filter((existingGroup) => !selectedGroupsIds.includes(existingGroup));
    manageUser(currentEditingUser.id, selectedGroupsIds, newGroupsToAdd, groupsToRemove);
  };

  const getEditedGroups = () => {
    const selectedGroupsIds = selectedGroups.map((group) => group.value);
    const newGroupsToAdd = selectedGroupsIds.filter((selectedGroupId) => !existingGroups.includes(selectedGroupId));
    const groupsToRemove = existingGroups.filter((existingGroup) => !selectedGroupsIds.includes(existingGroup));
    return { newGroupsToAdd, groupsToRemove };
  };

  const isEdited = () => {
    const { newGroupsToAdd, groupsToRemove } = getEditedGroups();
    const { first_name, last_name } = currentEditingUser || {};
    return isEditing
      ? fields['fullName'] !== `${first_name}${last_name && ` ${last_name}`}` ||
          groupsToRemove.length ||
          newGroupsToAdd.length
      : true;
  };

  const isEditing = userDrawerMode === USER_DRAWER_MODES.EDIT;
>>>>>>> a23870ca

  return (
    <div>
      <div className="animation-fade invite-user-drawer-wrap">
        <div className="drawer-card-wrap invite-user-drawer-wrap">
          <div className="card-header">
            <div className="card-header-inner-wrap">
              <h3 className="tj-text-lg tj-text font-weight-500" data-cy="add-users-card-title">
                {!isEditing
                  ? t('header.organization.menus.manageUsers.addNewUser', 'Add new user')
                  : 'Edit user details'}
              </h3>
              <div
                onClick={() => {
                  onCancel();
                  onClose();
                }}
                style={{ cursor: 'pointer' }}
                data-cy="close-button"
              >
                <SolidIcon name="remove" width="16" />
              </div>
            </div>
<<<<<<< HEAD
            <div className="tj-drawer-tabs-container-outer">
              <div className="tj-drawer-tabs-container">
                <button
                  className={`tj-drawer-tabs-btn tj-text-xsm ${activeTab == 1 && 'tj-drawer-tabs-btn-active'}`}
                  onClick={() => {
                    posthog.capture('click_invite_with_email', {
                      workspace_id:
                        authenticationService?.currentUserValue?.organization_id ||
                        authenticationService?.currentSessionValue?.current_organization_id,
                    });
                    setActiveTab(1);
                  }}
                  data-cy="button-invite-with-email"
                >
                  <SolidIcon name="mail" width="14" fill={activeTab == 1 ? '#11181C' : '#687076'} />
                  <span> Invite with email</span>
                </button>
                <button
                  className={`tj-drawer-tabs-btn  tj-text-xsm ${activeTab == 2 && 'tj-drawer-tabs-btn-active'}`}
                  onClick={() => {
                    posthog.capture('click_upload_csv_file', {
                      workspace_id:
                        authenticationService?.currentUserValue?.organization_id ||
                        authenticationService?.currentSessionValue?.current_organization_id,
                    });
                    setActiveTab(2);
                  }}
                  data-cy="button-upload-csv-file"
                >
                  <SolidIcon name="fileupload" width="14" fill={activeTab == 2 ? '#11181C' : '#687076'} />
                  <span>Upload CSV file</span>
                </button>
=======
            {!isEditing && (
              <div className="tj-drawer-tabs-container-outer">
                <div className="tj-drawer-tabs-container">
                  <button
                    className={`tj-drawer-tabs-btn tj-text-xsm ${activeTab == 1 && 'tj-drawer-tabs-btn-active'}`}
                    onClick={() => setActiveTab(1)}
                    data-cy="button-invite-with-email"
                  >
                    <SolidIcon name="mail" width="14" fill={activeTab == 1 ? '#11181C' : '#687076'} />
                    <span> Invite with email</span>
                  </button>
                  <button
                    className={`tj-drawer-tabs-btn  tj-text-xsm ${activeTab == 2 && 'tj-drawer-tabs-btn-active'}`}
                    onClick={() => setActiveTab(2)}
                    data-cy="button-upload-csv-file"
                  >
                    <SolidIcon name="fileupload" width="14" fill={activeTab == 2 ? '#11181C' : '#687076'} />
                    <span>Upload CSV file</span>
                  </button>
                </div>
>>>>>>> a23870ca
              </div>
            )}
          </div>
          {activeTab == 1 ? (
<<<<<<< HEAD
            <div className={`manage-users-drawer-content`}>
              {Banner}
=======
            <div className="manage-users-drawer-content">
              <LicenseBanner classes="mb-3" limits={userLimits} type="users" size="small" />
>>>>>>> a23870ca
              <div
                className={`invite-user-by-email ${
                  !userLimits?.canAddUnlimited && userLimits?.usersCount?.percentage >= 100 && 'disabled'
                }`}
              >
                <form
                  onSubmit={isEditing ? handleEditUser : handleCreateUser}
                  noValidate
                  className="invite-email-body"
                  id="inviteByEmail"
                >
                  <label className="form-label" data-cy="label-full-name-input-field">
                    Name
                  </label>
                  <div className="form-group mb-3 ">
                    <ToolTip
                      delay={{ show: '0', hide: '0' }}
                      placement="bottom"
                      message="Only user can edit their name"
                      show={isEditing}
                    >
                      <div className="tj-app-input">
                        <input
                          type="text"
                          className={cx(
                            { disabled: isEditing, 'input-error-border': errors['fullName'] },
                            'form-control'
                          )}
                          placeholder={t('header.organization.menus.manageUsers.enterFullName', 'Enter full name')}
                          name="fullName"
                          onChange={changeNewUserOption.bind(this, 'fullName')}
                          value={fields['fullName']}
                          data-cy="input-field-full-name"
                          disabled={isEditing}
                        />
                        <span className="text-danger" data-cy="error-message-fullname">
                          {errors['fullName']}
                        </span>
                      </div>
                    </ToolTip>
                  </div>
                  <div className="form-group mb-3 ">
                    <label className="form-label" data-cy="label-email-input-field">
                      {t('header.organization.menus.manageUsers.emailAddress', 'Email Address')}
                    </label>
                    <ToolTip
                      delay={{ show: '0', hide: '0' }}
                      placement="bottom"
                      message="Cannot edit user email address"
                      show={isEditing}
                    >
                      <div className="tj-app-input">
                        <input
                          type="text"
                          className={cx('form-control', { disabled: isEditing, 'input-error-border': errors['email'] })}
                          aria-describedby="emailHelp"
                          placeholder={t('header.organization.menus.manageUsers.enterEmail', 'Enter Email')}
                          name="email"
                          onChange={changeNewUserOption.bind(this, 'email')}
                          value={fields['email']}
                          data-cy="input-field-email"
                          disabled={isEditing}
                        />
                        <span className="text-danger" data-cy="error-message-email">
                          {errors['email']}
                        </span>
                      </div>
                    </ToolTip>
                  </div>
                  <div className="form-group mb-3 manage-groups-invite-form" data-cy="user-group-select">
                    <label className="form-label" data-cy="label-group-input-field">
                      {isEditing
                        ? 'User groups'
                        : t('header.organization.menus.manageUsers.selectGroup', 'Select Group')}
                    </label>
                    <UserGroupsSelect value={selectedGroups} onChange={onChangeHandler} options={groups} />
                  </div>
                </form>
              </div>
            </div>
          ) : (
            <div className="manage-users-drawer-content-bulk">
              {Banner}
              <div className="manage-users-drawer-content-bulk-download-prompt">
                <div className="user-csv-template-wrap">
                  <div>
                    <SolidIcon name="information" fill="#F76808" width="26" />
                  </div>
                  <div>
                    <p className="tj-text tj-text-sm" data-cy="helper-text-bulk-upload">
                      Download the template to add user details or format your file in the same way as the template.
                      Files in any other format may not be recognized.{' '}
                    </p>
                    <ButtonSolid
                      href="../../assets/csv/sample_upload.csv"
                      download="sample_upload.csv"
                      variant="tertiary"
                      className="download-template-btn"
                      as={'a'}
                      leftIcon="folderdownload"
                      iconWidth="13"
                      data-cy="button-download-template"
                    >
                      Download Template
                    </ButtonSolid>
                  </div>
                </div>
              </div>
              <div
                className={`${!userLimits?.canAddUnlimited && userLimits?.usersCount?.percentage >= 100 && 'disabled'}`}
              >
                <FileDropzone
                  handleClick={handleClick}
                  hiddenFileInput={hiddenFileInput}
                  errors={errors}
                  handleFileChange={handleFileChange}
                  inviteBulkUsers={inviteBulkUsers}
                  onDrop={onDrop}
                />
              </div>
            </div>
          )}
          <div className="manage-users-drawer-footer">
            <ButtonSolid
              data-cy="cancel-button"
              onClick={() => {
                onCancel();
                onClose();
              }}
              variant="tertiary"
            >
              {t('globals.cancel', 'Cancel')}
            </ButtonSolid>

            <ButtonSolid
              form={activeTab == 1 ? 'inviteByEmail' : 'inviteBulkUsers'}
              type="submit"
              variant="primary"
              disabled={
                uploadingUsers ||
<<<<<<< HEAD
                (!userLimits?.canAddUnlimited && userLimits?.usersCount?.percentage >= 100 && 'disabled')
=======
                creatingUser ||
                !isEdited() ||
                (!userLimits?.canAddUnlimited && userLimits?.percentage >= 100 && 'disabled')
>>>>>>> a23870ca
              }
              data-cy={activeTab == 1 ? 'button-invite-users' : 'button-upload-users'}
              leftIcon={activeTab == 1 ? 'sent' : 'fileupload'}
              width="20"
              fill={'#FDFDFE'}
              isLoading={uploadingUsers || creatingUser}
            >
              {!isEditing
                ? activeTab == 1
                  ? t('header.organization.menus.manageUsers.inviteUsers', 'Invite Users')
                  : 'Upload users'
                : 'Update'}
            </ButtonSolid>
          </div>
        </div>
      </div>
    </div>
  );
}
export default InviteUsersForm;<|MERGE_RESOLUTION|>--- conflicted
+++ resolved
@@ -6,15 +6,9 @@
 import { ButtonSolid } from '@/_ui/AppButton/AppButton';
 import { toast } from 'react-hot-toast';
 import { FileDropzone } from './FileDropzone';
-<<<<<<< HEAD
 import posthog from 'posthog-js';
 import { authenticationService, userService } from '@/_services';
 import { LicenseBannerCloud } from '@/LicenseBannerCloud';
-=======
-import { authenticationService, userService } from '@/_services';
-import { LicenseBanner } from '@/LicenseBanner';
->>>>>>> a23870ca
-import Multiselect from '@/_ui/Multiselect/Multiselect';
 import { USER_DRAWER_MODES } from '@/_helpers/utils';
 import { UserGroupsSelect } from './UserGroupsSelect';
 
@@ -126,7 +120,6 @@
     manageUser(currentEditingUser?.id, selectedGroupsIds);
   };
 
-<<<<<<< HEAD
   const generateBanner = () => {
     const { usersCount, editorsCount, viewersCount } = userLimits;
 
@@ -155,7 +148,7 @@
   };
 
   const Banner = generateBanner();
-=======
+
   const handleEditUser = (e) => {
     e.preventDefault();
     const selectedGroupsIds = selectedGroups.map((group) => group.value);
@@ -182,7 +175,6 @@
   };
 
   const isEditing = userDrawerMode === USER_DRAWER_MODES.EDIT;
->>>>>>> a23870ca
 
   return (
     <div>
@@ -206,46 +198,19 @@
                 <SolidIcon name="remove" width="16" />
               </div>
             </div>
-<<<<<<< HEAD
-            <div className="tj-drawer-tabs-container-outer">
-              <div className="tj-drawer-tabs-container">
-                <button
-                  className={`tj-drawer-tabs-btn tj-text-xsm ${activeTab == 1 && 'tj-drawer-tabs-btn-active'}`}
-                  onClick={() => {
-                    posthog.capture('click_invite_with_email', {
-                      workspace_id:
-                        authenticationService?.currentUserValue?.organization_id ||
-                        authenticationService?.currentSessionValue?.current_organization_id,
-                    });
-                    setActiveTab(1);
-                  }}
-                  data-cy="button-invite-with-email"
-                >
-                  <SolidIcon name="mail" width="14" fill={activeTab == 1 ? '#11181C' : '#687076'} />
-                  <span> Invite with email</span>
-                </button>
-                <button
-                  className={`tj-drawer-tabs-btn  tj-text-xsm ${activeTab == 2 && 'tj-drawer-tabs-btn-active'}`}
-                  onClick={() => {
-                    posthog.capture('click_upload_csv_file', {
-                      workspace_id:
-                        authenticationService?.currentUserValue?.organization_id ||
-                        authenticationService?.currentSessionValue?.current_organization_id,
-                    });
-                    setActiveTab(2);
-                  }}
-                  data-cy="button-upload-csv-file"
-                >
-                  <SolidIcon name="fileupload" width="14" fill={activeTab == 2 ? '#11181C' : '#687076'} />
-                  <span>Upload CSV file</span>
-                </button>
-=======
             {!isEditing && (
               <div className="tj-drawer-tabs-container-outer">
                 <div className="tj-drawer-tabs-container">
                   <button
                     className={`tj-drawer-tabs-btn tj-text-xsm ${activeTab == 1 && 'tj-drawer-tabs-btn-active'}`}
-                    onClick={() => setActiveTab(1)}
+                    onClick={() => {
+                      posthog.capture('click_invite_with_email', {
+                        workspace_id:
+                          authenticationService?.currentUserValue?.organization_id ||
+                          authenticationService?.currentSessionValue?.current_organization_id,
+                      });
+                      setActiveTab(1);
+                    }}
                     data-cy="button-invite-with-email"
                   >
                     <SolidIcon name="mail" width="14" fill={activeTab == 1 ? '#11181C' : '#687076'} />
@@ -253,25 +218,26 @@
                   </button>
                   <button
                     className={`tj-drawer-tabs-btn  tj-text-xsm ${activeTab == 2 && 'tj-drawer-tabs-btn-active'}`}
-                    onClick={() => setActiveTab(2)}
+                    onClick={() => {
+                      posthog.capture('click_upload_csv_file', {
+                        workspace_id:
+                          authenticationService?.currentUserValue?.organization_id ||
+                          authenticationService?.currentSessionValue?.current_organization_id,
+                      });
+                      setActiveTab(2);
+                    }}
                     data-cy="button-upload-csv-file"
                   >
                     <SolidIcon name="fileupload" width="14" fill={activeTab == 2 ? '#11181C' : '#687076'} />
                     <span>Upload CSV file</span>
                   </button>
                 </div>
->>>>>>> a23870ca
               </div>
             )}
           </div>
           {activeTab == 1 ? (
-<<<<<<< HEAD
             <div className={`manage-users-drawer-content`}>
               {Banner}
-=======
-            <div className="manage-users-drawer-content">
-              <LicenseBanner classes="mb-3" limits={userLimits} type="users" size="small" />
->>>>>>> a23870ca
               <div
                 className={`invite-user-by-email ${
                   !userLimits?.canAddUnlimited && userLimits?.usersCount?.percentage >= 100 && 'disabled'
@@ -412,13 +378,9 @@
               variant="primary"
               disabled={
                 uploadingUsers ||
-<<<<<<< HEAD
-                (!userLimits?.canAddUnlimited && userLimits?.usersCount?.percentage >= 100 && 'disabled')
-=======
                 creatingUser ||
                 !isEdited() ||
                 (!userLimits?.canAddUnlimited && userLimits?.percentage >= 100 && 'disabled')
->>>>>>> a23870ca
               }
               data-cy={activeTab == 1 ? 'button-invite-users' : 'button-upload-users'}
               leftIcon={activeTab == 1 ? 'sent' : 'fileupload'}
