import React, { useState, useCallback, useRef } from 'react';
import SolidIcon from '@/_ui/Icon/SolidIcons';
import { useTranslation } from 'react-i18next';
import { ButtonSolid } from '@/_ui/AppButton/AppButton';
import { toast } from 'react-hot-toast';
import { FileDropzone } from './FileDropzone';

function InviteUsersForm({
  onClose,
  createUser,
  changeNewUserOption,
  errors,
  fields,
  handleFileChange,
  uploadingUsers,
  onCancel,
  inviteBulkUsers,
}) {
  const { t } = useTranslation();
  const [activeTab, setActiveTab] = useState(1);

  const hiddenFileInput = useRef(null);

  const onDrop = useCallback((acceptedFiles) => {
    const file = acceptedFiles[0];
    if (Math.round(file.size / 1024) > 1024) {
      toast.error('File size cannot exceed more than 1MB');
    } else {
      handleFileChange(file);
    }
    // eslint-disable-next-line react-hooks/exhaustive-deps
  }, []);

  const handleClick = () => {
    hiddenFileInput.current.click();
  };

  return (
    <div>
      <div className="animation-fade invite-user-drawer-wrap">
        <div className="drawer-card-wrap invite-user-drawer-wrap">
          <div className="card-header">
            <div className="card-header-inner-wrap">
              <h3 className="tj-text-lg tj-text font-weight-500" data-cy="add-users-card-title">
                {t('header.organization.menus.manageUsers.addNewUser', 'Add new user')}
              </h3>
<<<<<<< HEAD
              <div onClick={() => onClose()} style={{ cursor: 'pointer' }} data-cy="close-button">
=======
              <div
                onClick={() => {
                  onCancel();
                  onClose();
                }}
                style={{ cursor: 'pointer' }}
                data-cy="close-button"
              >
>>>>>>> 8702f15b
                <SolidIcon name="remove" width="16" />
              </div>
            </div>
            <div className="tj-drawer-tabs-container-outer">
              <div className="tj-drawer-tabs-container">
                <button
                  className={`tj-drawer-tabs-btn tj-text-xsm ${activeTab == 1 && 'tj-drawer-tabs-btn-active'}`}
                  onClick={() => setActiveTab(1)}
                  data-cy="button-invite-with-email"
                >
                  <SolidIcon name="mail" width="14" fill={activeTab == 1 ? '#11181C' : '#687076'} />
                  <span> Invite with email</span>
                </button>
                <button
                  className={`tj-drawer-tabs-btn  tj-text-xsm ${activeTab == 2 && 'tj-drawer-tabs-btn-active'}`}
                  onClick={() => setActiveTab(2)}
                  data-cy="button-upload-csv-file"
                >
                  <SolidIcon name="fileupload" width="14" fill={activeTab == 2 ? '#11181C' : '#687076'} />
                  <span>Upload CSV file</span>
                </button>
              </div>
            </div>
          </div>
          {activeTab == 1 ? (
            <div className="manage-users-drawer-content">
              <div className="invite-user-by-email">
                <form onSubmit={createUser} noValidate className="invite-email-body" id="inviteByEmail">
                  <label className="form-label" data-cy="label-full-name-input-field">
                    {t('header.organization.menus.manageUsers.fullName', 'Enter full name')}
                  </label>
                  <div className="form-group mb-3 ">
                    <div className="tj-app-input">
                      <input
                        type="text"
                        className="form-control"
                        placeholder={t('header.organization.menus.manageUsers.enterFirstName', 'Enter full name')}
                        name="fullName"
                        onChange={changeNewUserOption.bind(this, 'fullName')}
                        value={fields['fullName']}
                        data-cy="input-field-full-name"
                      />
                      <span className="text-danger" data-cy="error-message-fullname">
                        {errors['fullName']}
                      </span>
                    </div>
                  </div>
                  <div className="form-group mb-3 ">
                    <label className="form-label" data-cy="label-email-input-field">
                      {t('header.organization.menus.manageUsers.emailAddress', 'Email Address')}
                    </label>
                    <div className="tj-app-input">
                      <input
                        type="text"
                        className="form-control"
                        aria-describedby="emailHelp"
                        placeholder={t('header.organization.menus.manageUsers.enterEmail', 'Enter Email')}
                        name="email"
                        onChange={changeNewUserOption.bind(this, 'email')}
                        value={fields['email']}
                        data-cy="input-field-email"
                      />
                      <span className="text-danger" data-cy="error-message-email">
                        {errors['email']}
                      </span>
                    </div>
                  </div>
                </form>
              </div>
            </div>
          ) : (
            <div className="manage-users-drawer-content-bulk">
              <div className="manage-users-drawer-content-bulk-download-prompt">
                <div className="user-csv-template-wrap">
                  <div>
                    <SolidIcon name="information" fill="#F76808" width="26" />
                  </div>
                  <div>
                    <p className="tj-text tj-text-sm" data-cy="helper-text-bulk-upload">
                      Download the ToolJet template to add user details or format your file in the same as the template.
                      ToolJet won’t be able to recognise files in any other format.{' '}
                    </p>
                    <ButtonSolid
                      href="../../assets/csv/sample_upload.csv"
                      download="sample_upload.csv"
                      variant="tertiary"
                      className="download-template-btn"
                      as={'a'}
                      leftIcon="folderdownload"
                      iconWidth="13"
                      data-cy="button-download-template"
                    >
                      Download Template
                    </ButtonSolid>
                  </div>
                </div>
              </div>
              <FileDropzone
                handleClick={handleClick}
                hiddenFileInput={hiddenFileInput}
                errors={errors}
                handleFileChange={handleFileChange}
                inviteBulkUsers={inviteBulkUsers}
                onDrop={onDrop}
              />
            </div>
          )}
          <div className="manage-users-drawer-footer">
            <ButtonSolid
              data-cy="cancel-button"
              onClick={() => {
                onCancel();
                onClose();
              }}
              variant="tertiary"
            >
              {t('globals.cancel', 'Cancel')}
            </ButtonSolid>

            <ButtonSolid
              form={activeTab == 1 ? 'inviteByEmail' : 'inviteBulkUsers'}
              type="submit"
              variant="primary"
              disabled={uploadingUsers}
              data-cy={activeTab == 1 ? 'button-invite-users' : 'button-upload-users'}
              leftIcon={activeTab == 1 ? 'sent' : 'fileupload'}
              width="20"
              fill={'#FDFDFE'}
              isLoading={uploadingUsers}
            >
              {activeTab == 1 ? t('header.organization.menus.manageUsers.inviteUsers', 'Invite Users') : 'Upload users'}
            </ButtonSolid>
          </div>
        </div>
      </div>
    </div>
  );
}
export default InviteUsersForm;<|MERGE_RESOLUTION|>--- conflicted
+++ resolved
@@ -44,9 +44,6 @@
               <h3 className="tj-text-lg tj-text font-weight-500" data-cy="add-users-card-title">
                 {t('header.organization.menus.manageUsers.addNewUser', 'Add new user')}
               </h3>
-<<<<<<< HEAD
-              <div onClick={() => onClose()} style={{ cursor: 'pointer' }} data-cy="close-button">
-=======
               <div
                 onClick={() => {
                   onCancel();
@@ -55,7 +52,6 @@
                 style={{ cursor: 'pointer' }}
                 data-cy="close-button"
               >
->>>>>>> 8702f15b
                 <SolidIcon name="remove" width="16" />
               </div>
             </div>
