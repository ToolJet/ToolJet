import { getWorkspaceId } from '@/_helpers/utils';
import urlJoin from 'url-join';
import { ButtonSolid } from '@/_ui/AppButton/AppButton';
import React, { useState } from 'react';
import Select, { components } from 'react-select';

export function UserGroupsSelect(props) {
  const workspaceId = getWorkspaceId();
  const darkMode = localStorage.getItem('darkMode') === 'true';

  //Will be used when workspace routing settings have been merged
  const Menu = (props) => {
    return (
      <components.Menu {...props}>
        {props.children}
        <div className="add-group-btn">
          <ButtonSolid
            onClick={() =>
              window.open(
                urlJoin(
                  `${window.public_config?.TOOLJET_HOST}${
                    window.public_config?.SUB_PATH ? window.public_config?.SUB_PATH : ''
                  }`,
                  `/${workspaceId}/workspace-settings/groups`
                )
              )
            }
            iconCustomClass="rectangle-add-icon"
            className="create-group"
            fill="var(--indigo9)"
            variant="secondary"
            leftIcon="addrectangle"
            data-cy="create-new-group-button"
          >
            Create new group
          </ButtonSolid>
        </div>
      </components.Menu>
    );
  };

  const InputOption = ({ getStyles, Icon, isDisabled, isFocused, isSelected, children, innerProps, ...rest }) => {
    const [isActive, setIsActive] = useState(false);
    const onMouseDown = () => setIsActive(true);
    const onMouseUp = () => setIsActive(false);
    const onMouseLeave = () => setIsActive(false);

    const style = {
      alignItems: 'center',
      backgroundColor: 'transparent',
      color: 'inherit',
      display: 'flex ',
    };

    const props = {
      ...innerProps,
      onMouseDown,
      onMouseUp,
      onMouseLeave,
      style,
    };

    return (
      <components.Option
        {...rest}
        isDisabled={isDisabled}
        isFocused={isFocused}
        isSelected={isSelected}
        getStyles={getStyles}
        innerProps={props}
        className={isDisabled && 'disabled'}
      >
        <input
          style={{ width: '1.2rem', height: '1.2rem', borderRadius: '6px !important' }}
          type="checkbox"
          className="form-check-input"
          checked={isSelected}
        />
        <div className="select-option">{children}</div>
      </components.Option>
    );
  };

  const MultiValue = (props) => (
    <components.MultiValue {...props}>
      <div className="selected-value">{props.data.name}</div>
    </components.MultiValue>
  );

  const selectStyles = {
    indicatorSeparator: (base) => ({
      ...base,
      display: 'none',
    }),
    option: (base) => ({
      ...base,
      '.select-option': {
        margin: '0px 10px',
      },
    }),
    multiValue: (base) => ({
      ...base,
      borderRadius: '6px',
      backgroundColor: 'var(--slate3)',
      color: 'var(--slate11)',
      '.selected-value': {
        padding: '0px 6px 1px 3px',
        color: 'var(--slate11)',
      },
    }),
    multiValueRemove: (base, state) => ({
      ...base,
      '&:hover': {
        backgroundColor: 'var(--tomato3)',
        color: 'var(--tomato9)',
      },
      paddingLeft: '0px',
      ...(state.data.isFixed && { display: 'none' }),
    }),
    input: (base) => ({
      ...base,
      input: {
        height: '25px !important',
<<<<<<< HEAD
        color: 'var(--slate11)',
=======
        color: 'var(--slate11) !important',
>>>>>>> 37e81c9e
      },
    }),
    control: (base) => ({
      ...base,
      outline: 'none',
      border: '1px solid var(--slate7)',
      boxShadow: 'none',
      borderRadius: '6px',
      background: 'unset',
      '&:hover': {
        border: '1px solid var(--slate8)',
      },
    }),
    menu: (base) => ({
      ...base,
      background: 'unset',
      '.add-group-btn': {
        display: 'flex',
        justifyContent: 'flex-end',
        padding: '8px',
        borderTop: '1px solid var(--slate5)',
        '.create-group': {
          background: 'none !important',
          '.rectangle-add-icon': {
            width: '20px',
            height: '20px',
          },
        },
      },
    }),
  };

  return (
    <Select
      isMulti
      width={'100%'}
      isClearable={false}
      hasSearch={true}
      closeMenuOnSelect={false}
      hideSelectedOptions={false}
      className={darkMode && 'theme-dark dark-theme'}
<<<<<<< HEAD
      components={{ Option: InputOption, MultiValue, Menu, IndicatorSeparator: null }}
=======
      components={{ Option: InputOption, MultiValue, IndicatorSeparator: null }}
>>>>>>> 37e81c9e
      {...props}
      styles={selectStyles}
      placeholder="Select groups to add for this user"
      noOptionsMessage={() => 'No groups found'}
    />
  );
}<|MERGE_RESOLUTION|>--- conflicted
+++ resolved
@@ -121,11 +121,7 @@
       ...base,
       input: {
         height: '25px !important',
-<<<<<<< HEAD
-        color: 'var(--slate11)',
-=======
         color: 'var(--slate11) !important',
->>>>>>> 37e81c9e
       },
     }),
     control: (base) => ({
@@ -167,11 +163,7 @@
       closeMenuOnSelect={false}
       hideSelectedOptions={false}
       className={darkMode && 'theme-dark dark-theme'}
-<<<<<<< HEAD
       components={{ Option: InputOption, MultiValue, Menu, IndicatorSeparator: null }}
-=======
-      components={{ Option: InputOption, MultiValue, IndicatorSeparator: null }}
->>>>>>> 37e81c9e
       {...props}
       styles={selectStyles}
       placeholder="Select groups to add for this user"
