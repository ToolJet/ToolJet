--- conflicted
+++ resolved
@@ -12,14 +12,8 @@
             <img src="assets/images/icons/org-constants.svg" width="64" height="64" data-cy="empty-state-image" />
             <div className="w-50 mt-2">
               <h3 data-cy="empty-state-header">No Workspace constants yet</h3>
-<<<<<<< HEAD
               <p className="text-secondary mt-2" data-cy="empty-state-text">
-                Use Workspace constants seamlessly in both the app builder and global data source connections across
-                ToolJet.
-=======
-              <p className="text-muted mt-2" data-cy="empty-state-text">
                 Use workspace constants seamlessly in both the app builder and data source connections across ToolJet.
->>>>>>> 5c4d3958
               </p>
               {canCreateVariable && (
                 <ButtonSolid
