--- conflicted
+++ resolved
@@ -17,13 +17,10 @@
 import { sample } from 'lodash';
 import ExportAppModal from './ExportAppModal';
 import Footer from './Footer';
-<<<<<<< HEAD
 import { OrganizationList } from '@/_components/OrganizationManager/List';
 import { ButtonSolid } from '@/_ui/AppButton/AppButton';
 import BulkIcon from '@/_ui/Icon/bulkIcons/index';
-=======
 import { getWorkspaceId } from '@/_helpers/utils';
->>>>>>> 2f2e79f3
 import { withRouter } from '@/_hoc/withRouter';
 
 const { iconList, defaultIcon } = configs;
@@ -32,12 +29,9 @@
 class HomePageComponent extends React.Component {
   constructor(props) {
     super(props);
-<<<<<<< HEAD
-=======
 
     const currentSession = authenticationService.currentSessionValue;
 
->>>>>>> 2f2e79f3
     this.fileInput = React.createRef();
     this.state = {
       currentUser: {
