import React from 'react';
import { appService, folderService, authenticationService } from '@/_services';
import { Link } from 'react-router-dom';
import { Pagination, Header, ConfirmDialog } from '@/_components';
import { Folders } from './Folders';
import { AppMenu } from './AppMenu';
import { BlankPage } from './BlankPage';
import OverlayTrigger from 'react-bootstrap/OverlayTrigger';
import { renderTooltip } from '@/_helpers/appUtils';
import { toast } from 'react-toastify';
import moment from 'moment';
class HomePage extends React.Component {
  constructor(props) {
    super(props);

    this.fileInput = React.createRef();
    this.state = {
      currentUser: authenticationService.currentUserValue,
      users: null,
      isLoading: true,
      creatingApp: false,
      isDeletingApp: false,
      isCloningApp: false,
      isExportingApp: false,
      isImportingApp: false,
      currentFolder: {},
      currentPage: 1,
      showAppDeletionConfirmation: false,
      apps: [],
      folders: [],
      meta: {
        count: 1,
        folders: [],
      },
    };
  }

  componentDidMount() {
    this.fetchApps(1, this.state.currentFolder.id);
    this.fetchFolders();
  }

  fetchApps = (page, folder) => {
    this.setState({
      apps: [],
      isLoading: true,
    });

    appService.getAll(page, folder).then((data) =>
      this.setState({
        apps: data.apps,
        meta: { ...this.state.meta, ...data.meta },
        isLoading: false,
      })
    );
  };

  fetchFolders = () => {
    this.setState({
      foldersLoading: true,
    });

    folderService.getAll().then((data) =>
      this.setState({
        folders: data.folders,
        foldersLoading: false,
      })
    );
  };

  pageChanged = (page) => {
    this.setState({ currentPage: page });
    this.fetchApps(page, this.state.currentFolder.id);
  };

  folderChanged = (folder) => {
    this.setState({ currentFolder: folder });
    this.fetchApps(1, folder.id);
  };

  foldersChanged = () => {
    this.fetchFolders();
  };

  createApp = () => {
    let _self = this;
    _self.setState({ creatingApp: true });
    appService
      .createApp()
      .then((data) => {
        _self.props.history.push(`/apps/${data.id}`);
      })
      .catch(({ error }) => {
        toast.error(error, { hideProgressBar: true, position: 'top-center' });
        _self.setState({ creatingApp: false });
      });
  };

  deleteApp = (app) => {
    this.setState({ showAppDeletionConfirmation: true, appToBeDeleted: app });
  };

  cloneApp = (app) => {
    this.setState({ isCloningApp: true });
    appService
      .cloneApp(app.id)
      .then((data) => {
        toast.info('App cloned successfully.', {
          hideProgressBar: true,
          position: 'top-center',
        });
        this.setState({ isCloningApp: false });
        this.props.history.push(`/apps/${data.id}`);
      })
      .catch(({ _error }) => {
        toast.error('Could not clone the app.', {
          hideProgressBar: true,
          position: 'top-center',
        });
        this.setState({ isCloningApp: false });
        console.log(_error);
      });
  };

  exportApp = (app) => {
    this.setState({ isExportingApp: true });
    appService
      .exportApp(app.id)
      .then((data) => {
        const appName = app.name.replace(/\s+/g, '-').toLowerCase();
        const fileName = `${appName}-export-${new Date().getTime()}`;
        // simulate link click download
        const json = JSON.stringify(data);
        const blob = new Blob([json], { type: 'application/json' });
        const href = URL.createObjectURL(blob);
        const link = document.createElement('a');
        link.href = href;
        link.download = fileName + '.json';
        document.body.appendChild(link);
        link.click();
        document.body.removeChild(link);
        this.setState({ isExportingApp: false });
      })
      .catch((error) => {
        toast.error('Could not export the app.', {
          hideProgressBar: true,
          position: 'top-center',
        });

        this.setState({ isExportingApp: false });
        console.log(error);
      });
  };

  handleImportApp = (event) => {
    const fileReader = new FileReader();
    fileReader.readAsText(event.target.files[0], 'UTF-8');
    fileReader.onload = (event) => {
      const fileContent = event.target.result;
      this.setState({ isImportingApp: true });
      try {
        const requestBody = JSON.parse(fileContent);
        appService
          .importApp(requestBody)
          .then(() => {
            toast.info('App imported successfully.', {
              hideProgressBar: true,
              position: 'top-center',
            });
            this.setState({
              isImportingApp: false,
            });
            this.fetchApps(this.state.currentPage, this.state.currentFolder.id);
            this.fetchFolders();
          })
          .catch(({ error }) => {
            toast.error(`Could not import the app: ${error}`, {
              hideProgressBar: true,
              position: 'top-center',
            });
            this.setState({
              isImportingApp: false,
            });
          });
      } catch (error) {
        toast.error(`Could not import the app: ${error}`, {
          hideProgressBar: true,
          position: 'top-center',
        });
        this.setState({
          isImportingApp: false,
        });
      }
      // set file input as null to handle same file upload
      event.target.value = null;
    };
  };

  canUserPerform(user, action, app) {
    let permissionGrant;

    switch (action) {
      case 'create':
        permissionGrant = this.canAnyGroupPerformAction('app_create', user.group_permissions);
        break;
      case 'read':
      case 'update':
        permissionGrant =
          this.canAnyGroupPerformActionOnApp(action, user.app_group_permissions, app) ||
          this.isUserOwnerOfApp(user, app);
        break;
      case 'delete':
        permissionGrant =
          this.canAnyGroupPerformActionOnApp('delete', user.app_group_permissions, app) ||
          this.canAnyGroupPerformAction('app_delete', user.group_permissions) ||
          this.isUserOwnerOfApp(user, app);
        break;
      default:
        permissionGrant = false;
        break;
    }

    return permissionGrant;
  }

  canAnyGroupPerformActionOnApp(action, appGroupPermissions, app) {
    if (!appGroupPermissions) {
      return false;
    }

    const permissionsToCheck = appGroupPermissions.filter((permission) => permission.app_id == app.id);
    return this.canAnyGroupPerformAction(action, permissionsToCheck);
  }

  canAnyGroupPerformAction(action, permissions) {
    if (!permissions) {
      return false;
    }

    return permissions.some((p) => p[action]);
  }

  isUserOwnerOfApp(user, app) {
    return user.id == app.user_id;
  }

  canCreateApp = () => {
    return this.canUserPerform(this.state.currentUser, 'create');
  };

  canUpdateApp = (app) => {
    return this.canUserPerform(this.state.currentUser, 'update', app);
  };

  canDeleteApp = (app) => {
    return this.canUserPerform(this.state.currentUser, 'delete', app);
  };

  cancelDeleteAppDialog = () => {
    this.setState({
      isDeletingApp: false,
      appToBeDeleted: null,
      showAppDeletionConfirmation: false,
    });
  };

  executeAppDeletion = () => {
    this.setState({ isDeletingApp: true });
    appService
      .deleteApp(this.state.appToBeDeleted.id)
      // eslint-disable-next-line no-unused-vars
      .then((data) => {
        toast.info('App deleted successfully.', {
          hideProgressBar: true,
          position: 'top-center',
        });
        this.fetchApps(this.state.currentPage || 1, this.state.currentFolder.id);
        this.fetchFolders();
      })
      .catch(({ error }) => {
        toast.error('Could not delete the app.', {
          hideProgressBar: true,
          position: 'top-center',
        });
        console.log(error);
      })
      .finally(() => {
        this.cancelDeleteAppDialog();
      });
  };

  pageCount = () => {
    return this.state.currentFolder.id ? this.state.meta.folder_count : this.state.meta.total_count;
  };

  render() {
    const {
      apps,
      isLoading,
      creatingApp,
      meta,
      currentFolder,
      showAppDeletionConfirmation,
      isDeletingApp,
      isImportingApp,
    } = this.state;
    return (
      <div className="wrapper home-page">
        <ConfirmDialog
          show={showAppDeletionConfirmation}
          message={'The app and the associated data will be permanently deleted, do you want to continue?'}
          confirmButtonLoading={isDeletingApp}
          onConfirm={() => this.executeAppDeletion()}
          onCancel={() => this.cancelDeleteAppDialog()}
        />

        <Header switchDarkMode={this.props.switchDarkMode} darkMode={this.props.darkMode} />
        {!isLoading && meta.total_count === 0 && !currentFolder.id && (
          <BlankPage
            createApp={this.createApp}
            isImportingApp={isImportingApp}
            fileInput={this.fileInput}
            handleImportApp={this.handleImportApp}
          />
        )}

        {(isLoading || meta.total_count > 0) && (
          <div className="page-body homepage-body">
            <div className="container-xl">
              <div className="row">
                <div className="col-12 col-lg-3 mb-5">
                  <br />
                  <Folders
                    foldersLoading={this.state.foldersLoading}
                    totalCount={this.state.meta.total_count}
                    folders={this.state.folders}
                    currentFolder={currentFolder}
                    folderChanged={this.folderChanged}
                    foldersChanged={this.foldersChanged}
                  />
                </div>

                <div className="col-md-9">
                  <div className="w-100 mb-5">
                    <div className="row align-items-center">
                      <div className="col">
                        <h2 className="page-title">
                          {currentFolder.id ? `Folder: ${currentFolder.name}` : 'All applications'}
                        </h2>
                      </div>
                      {this.canCreateApp() && (
                        <>
                          <div className="col-auto ms-auto d-print-none">
                            <div className="w-100 ">
                              <button
                                className={'btn btn-default d-none d-lg-inline mb-3'}
                                onChange={this.handleImportApp}
                              >
                                <label>
                                  {isImportingApp && (
                                    <span className="spinner-border spinner-border-sm me-2" role="status"></span>
                                  )}
                                  Import
                                  <input type="file" accept=".json" ref={this.fileInput} style={{ display: 'none' }} />
                                </label>
                              </button>
                            </div>
                          </div>

                          <div className="col-auto ms-auto d-print-none">
                            <div className="w-100 ">
                              <button
                                className={`btn btn-primary d-none d-lg-inline mb-3 ${
                                  creatingApp ? 'btn-loading' : ''
                                }`}
                                onClick={this.createApp}
                              >
                                Create new application
                              </button>
                            </div>
                          </div>
                        </>
                      )}
                    </div>

                    <div className="table-responsive w-100 apps-table" style={{ minHeight: '600px' }}>
                      <table
                        data-testid="appsTable"
                        className={`table table-vcenter ${this.props.darkMode ? 'bg-dark' : 'bg-white'}`}
                      >
                        <tbody>
                          {isLoading && (
                            <>
                              {Array.from(Array(10)).map((index) => (
                                <tr className="row" key={index}>
                                  <td className="col-3 p-3">
                                    <div className="skeleton-line w-10"></div>
                                    <div className="skeleton-line w-10"></div>
                                  </td>
                                  <td className="col p-3"></td>
                                  <td className="text-muted col-auto col-1 pt-4">
                                    <div className="skeleton-line"></div>
                                  </td>
                                  <td className="text-muted col-auto col-1 pt-4">
                                    <div className="skeleton-line"></div>
                                  </td>
                                </tr>
                              ))}
                            </>
                          )}

                          {meta.total_count > 0 && (
                            <>
                              {apps.map((app, index) => (
                                <tr className="row" key={index}>
                                  <td className="col p-3">
                                    <span className="app-title mb-3">{app.name}</span> <br />
                                    <small className="pt-2 app-description">
                                      created {moment(app.created_at).fromNow(true)} ago by {app.user?.first_name}{' '}
                                      {app.user?.last_name}{' '}
                                    </small>
                                  </td>
                                  <td className="text-muted col-auto pt-4">
                                    {!isLoading && this.canUpdateApp(app) && (
                                      <Link to={`/apps/${app.id}`} className="d-none d-lg-inline">
                                        <OverlayTrigger
                                          placement="top"
                                          overlay={(props) =>
                                            renderTooltip({
                                              props,
                                              text: 'Open in app builder',
                                            })
                                          }
                                        >
                                          <span className="badge bg-green-lt">Edit</span>
                                        </OverlayTrigger>
                                      </Link>
                                    )}
                                    <Link
                                      to={app?.current_version_id ? `/applications/${app.slug}` : ''}
                                      target={app?.current_version_id ? '_blank' : ''}
                                    >
                                      {!this.props.darkMode && (
                                        <OverlayTrigger
                                          placement="top"
                                          overlay={(props) =>
                                            renderTooltip({
                                              props,
                                              text:
                                                app?.current_version_id === null
                                                  ? 'App does not have a deployed version'
                                                  : 'Open in app viewer',
                                            })
                                          }
                                        >
                                          {
                                            <span
                                              className={`${app?.current_version_id
                                                ? 'badge bg-blue-lt mx-2 '
                                                : 'badge bg-light-grey mx-2'
                                                }`}
                                            >
                                              launch{' '}
                                            </span>
                                          }
                                        </OverlayTrigger>
                                      )}
                                      {this.props.darkMode && (
                                        <OverlayTrigger
                                          placement="top"
                                          overlay={(props) =>
                                            renderTooltip({
                                              props,
                                              text:
                                                app?.current_version_id === null
                                                  ? 'App does not have a deployed version'
                                                  : 'Open in app viewer',
                                            })
                                          }
                                        >
                                          {
                                            <span
<<<<<<< HEAD
                                              className={`${app?.current_version_id === null
                                                ? 'badge mx-2 '
                                                : 'badge bg-azure-lt mx-2'
                                                }`}
=======
                                              className={`${
                                                app?.current_version_id === null
                                                  ? 'badge launch-btn mx-2 '
                                                  : 'badge launch-btn bg-azure-lt mx-2'
                                              }`}
>>>>>>> d3140a9d
                                              style={{
                                                filter:
                                                  app?.current_version_id === null
                                                    ? 'brightness(0.3)'
                                                    : 'brightness(1) invert(1)',
                                              }}
                                            >
                                              launch{' '}
                                            </span>
                                          }
                                        </OverlayTrigger>
                                      )}
                                    </Link>

                                    {(this.canCreateApp(app) || this.canDeleteApp(app)) && (
                                      <AppMenu
                                        app={app}
                                        canCreateApp={this.canCreateApp()}
                                        canDeleteApp={this.canDeleteApp(app)}
                                        folders={this.state.folders}
                                        foldersChanged={this.foldersChanged}
                                        deleteApp={() => this.deleteApp(app)}
                                        cloneApp={() => this.cloneApp(app)}
                                        exportApp={() => this.exportApp(app)}
                                      />
                                    )}
                                  </td>
                                </tr>
                              ))}
                            </>
                          )}
                          {currentFolder.count === 0 && (
                            <div>
                              <img
                                className="mx-auto d-block"
                                src="assets/images/icons/empty-folder-svgrepo-com.svg"
                                height="120px"
                              />
                              <span className="d-block text-center text-body">This folder is empty</span>
                            </div>
                          )}
                        </tbody>
                      </table>
                    </div>
                    {this.pageCount() > 10 && (
                      <Pagination
                        currentPage={meta.current_page}
                        count={this.pageCount()}
                        totalPages={meta.total_pages}
                        pageChanged={this.pageChanged}
                      />
                    )}
                  </div>
                </div>
              </div>
            </div>
          </div>
        )}
      </div>
    );
  }
}

export { HomePage };<|MERGE_RESOLUTION|>--- conflicted
+++ resolved
@@ -480,18 +480,11 @@
                                         >
                                           {
                                             <span
-<<<<<<< HEAD
-                                              className={`${app?.current_version_id === null
-                                                ? 'badge mx-2 '
-                                                : 'badge bg-azure-lt mx-2'
-                                                }`}
-=======
                                               className={`${
                                                 app?.current_version_id === null
                                                   ? 'badge launch-btn mx-2 '
                                                   : 'badge launch-btn bg-azure-lt mx-2'
                                               }`}
->>>>>>> d3140a9d
                                               style={{
                                                 filter:
                                                   app?.current_version_id === null
