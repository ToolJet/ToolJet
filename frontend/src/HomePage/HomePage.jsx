--- conflicted
+++ resolved
@@ -850,20 +850,7 @@
               data-cy="home-page-content"
             >
               <div className="w-100 mb-5 container home-page-content-container">
-<<<<<<< HEAD
-                {isLoading && <HeaderSkeleton />}
-=======
-                {isLoading && !appSearchKey && (
-                  <Skeleton
-                    count={1}
-                    height={20}
-                    width={880}
-                    baseColor="#ECEEF0"
-                    className="mb-3"
-                    style={{ marginTop: '2rem' }}
-                  />
-                )}
->>>>>>> 2dafc1ff
+                {isLoading && !appSearchKey && <HeaderSkeleton />}
                 {(meta?.total_count > 0 || appSearchKey) && (
                   <>
                     <HomeHeader onSearchSubmit={this.onSearchSubmit} darkMode={this.props.darkMode} />
