import React from 'react';
import cx from 'classnames';
import { appsService, folderService, authenticationService } from '@/_services';
import { ConfirmDialog } from '@/_components';
import Select from '@/_ui/Select';
import { Folders } from './Folders';
import { BlankPage } from './BlankPage';
import { toast } from 'react-hot-toast';
import { Button, ButtonGroup, Dropdown } from 'react-bootstrap';
import Layout from '@/_ui/Layout';
import AppList from './AppList';
import TemplateLibraryModal from './TemplateLibraryModal/';
import HomeHeader from './Header';
import Modal from './Modal';
import configs from './Configs/AppIcon.json';
import { withTranslation } from 'react-i18next';
import { sample, isEmpty } from 'lodash';
import ExportAppModal from './ExportAppModal';
import Footer from './Footer';
import { OrganizationList } from '@/_components/OrganizationManager/List';
import { ButtonSolid } from '@/_ui/AppButton/AppButton';
import BulkIcon from '@/_ui/Icon/bulkIcons/index';
import { getWorkspaceId } from '@/_helpers/utils';
import { withRouter } from '@/_hoc/withRouter';

const { iconList, defaultIcon } = configs;

const MAX_APPS_PER_PAGE = 9;
class HomePageComponent extends React.Component {
  constructor(props) {
    super(props);

    const currentSession = authenticationService.currentSessionValue;

    this.fileInput = React.createRef();
    this.state = {
      currentUser: {
        id: currentSession?.current_user.id,
      },
      users: null,
      isLoading: true,
      creatingApp: false,
      isDeletingApp: false,
      isCloningApp: false,
      isExportingApp: false,
      isImportingApp: false,
      isDeletingAppFromFolder: false,
      currentFolder: {},
      currentPage: 1,
      appSearchKey: '',
      appToBeDeleted: false,
      showAppDeletionConfirmation: false,
      showRemoveAppFromFolderConfirmation: false,
      showAddToFolderModal: false,
      apps: [],
      folders: [],
      meta: {
        count: 1,
        folders: [],
      },
      appOperations: {},
      showTemplateLibraryModal: false,
      app: {},
    };
  }

  componentDidMount() {
    this.fetchApps(1, this.state.currentFolder.id);
    this.fetchFolders();
  }

  fetchApps = (page = 1, folder, searchKey) => {
    const appSearchKey = searchKey !== '' ? searchKey || this.state.appSearchKey : '';
    this.setState({
      apps: [],
      isLoading: true,
      currentPage: page,
      appSearchKey,
    });

    appsService.getAll(page, folder, appSearchKey).then((data) =>
      this.setState({
        apps: data.apps,
        meta: { ...this.state.meta, ...data.meta },
        isLoading: false,
      })
    );
  };

  fetchFolders = (searchKey) => {
    const appSearchKey = searchKey !== '' ? searchKey || this.state.appSearchKey : '';
    this.setState({
      foldersLoading: true,
      appSearchKey: appSearchKey,
    });

    folderService.getAll(appSearchKey).then((data) => {
      const folder_slug = new URL(window.location.href)?.searchParams?.get('folder');
      const folder = data?.folders?.find((folder) => folder.name === folder_slug);
      const currentFolderId = folder ? folder.id : this.state.currentFolder?.id;
      const currentFolder = data?.folders?.find((folder) => currentFolderId && folder.id === currentFolderId);
      this.setState({
        folders: data.folders,
        foldersLoading: false,
        currentFolder: currentFolder || {},
      });
      currentFolder && this.fetchApps(1, currentFolder.id);
    });
  };

  pageChanged = (page) => {
    this.fetchApps(page, this.state.currentFolder.id);
  };

  folderChanged = (folder) => {
    this.setState({ currentFolder: folder });
    this.fetchApps(1, folder.id);
  };

  foldersChanged = () => {
    this.fetchFolders();
  };

  createApp = () => {
    let _self = this;
    _self.setState({ creatingApp: true });
    appsService
      .createApp({ icon: sample(iconList) })
      .then((data) => {
        const workspaceId = getWorkspaceId();
        _self.props.navigate(`/${workspaceId}/apps/${data.id}`);
      })
      .catch(({ error }) => {
        toast.error(error);
        _self.setState({ creatingApp: false });
      });
  };

  deleteApp = (app) => {
    this.setState({ showAppDeletionConfirmation: true, appToBeDeleted: app });
  };

  cloneApp = (app) => {
    this.setState({ isCloningApp: true });
<<<<<<< HEAD
    appsService
      .cloneApp(app.id)
=======
    appService
      .cloneResource({ app: [{ id: app.id }], organization_id: getWorkspaceId() })
>>>>>>> d3566c83
      .then((data) => {
        toast.success('App cloned successfully.');
        this.setState({ isCloningApp: false });
        this.props.navigate(`/${getWorkspaceId()}/apps/${data.imports.app[0].id}`);
      })
      .catch(({ _error }) => {
        toast.error('Could not clone the app.');
        this.setState({ isCloningApp: false });
        console.log(_error);
      });
  };

  exportApp = async (app) => {
    this.setState({ isExportingApp: true, app: app });
  };

  handleImportApp = (event) => {
    const fileReader = new FileReader();
    fileReader.readAsText(event.target.files[0], 'UTF-8');
    fileReader.onload = (event) => {
      const fileContent = event.target.result;
      this.setState({ isImportingApp: true });
      try {
<<<<<<< HEAD
        const requestBody = JSON.parse(fileContent);
        appsService
          .importApp(requestBody)
=======
        const organization_id = getWorkspaceId();
        let importJSON = JSON.parse(fileContent);
        // For backward compatibility with legacy app import
        const isLegacyImport = isEmpty(importJSON.tooljet_version);
        if (isLegacyImport) {
          importJSON = { app: [{ definition: importJSON }], tooljet_version: importJSON.tooljetVersion };
        }
        const requestBody = { organization_id, ...importJSON };
        appService
          .importResource(requestBody)
>>>>>>> d3566c83
          .then((data) => {
            toast.success('Imported successfully.');
            this.setState({
              isImportingApp: false,
            });
            if (!isEmpty(data.imports.app)) {
              this.props.navigate(`/${getWorkspaceId()}/apps/${data.imports.app[0].id}`);
            } else if (!isEmpty(data.imports.tooljet_database)) {
              this.props.navigate(`/${getWorkspaceId()}/database`);
            }
          })
          .catch(({ error }) => {
            toast.error(`Could not import: ${error}`);
            this.setState({
              isImportingApp: false,
            });
          });
      } catch (error) {
        toast.error(`Could not import: ${error}`);
        this.setState({
          isImportingApp: false,
        });
      }
      // set file input as null to handle same file upload
      event.target.value = null;
    };
  };

  canUserPerform(user, action, app) {
    const currentSession = authenticationService.currentSessionValue;
    let permissionGrant;

    switch (action) {
      case 'create':
        permissionGrant = this.canAnyGroupPerformAction('app_create', currentSession.group_permissions);
        break;
      case 'read':
      case 'update':
        permissionGrant =
          this.canAnyGroupPerformActionOnApp(action, currentSession.app_group_permissions, app) ||
          this.isUserOwnerOfApp(user, app);
        break;
      case 'delete':
        permissionGrant =
          this.canAnyGroupPerformActionOnApp('delete', currentSession.app_group_permissions, app) ||
          this.canAnyGroupPerformAction('app_delete', currentSession.group_permissions) ||
          this.isUserOwnerOfApp(user, app);
        break;
      default:
        permissionGrant = false;
        break;
    }

    return permissionGrant;
  }

  canAnyGroupPerformActionOnApp(action, appGroupPermissions, app) {
    if (!appGroupPermissions) {
      return false;
    }

    const permissionsToCheck = appGroupPermissions.filter((permission) => permission.app_id == app.id);
    return this.canAnyGroupPerformAction(action, permissionsToCheck);
  }

  canAnyGroupPerformAction(action, permissions) {
    if (!permissions) {
      return false;
    }

    return permissions.some((p) => p[action]);
  }

  isUserOwnerOfApp(user, app) {
    return user.id == app.user_id;
  }

  canCreateApp = () => {
    return this.canUserPerform(this.state.currentUser, 'create');
  };

  canUpdateApp = (app) => {
    return this.canUserPerform(this.state.currentUser, 'update', app);
  };

  canDeleteApp = (app) => {
    return this.canUserPerform(this.state.currentUser, 'delete', app);
  };

  canCreateFolder = () => {
    return this.canAnyGroupPerformAction('folder_create', authenticationService.currentSessionValue?.group_permissions);
  };

  canDeleteFolder = () => {
    return this.canAnyGroupPerformAction('folder_delete', authenticationService.currentSessionValue?.group_permissions);
  };

  canUpdateFolder = () => {
    return this.canAnyGroupPerformAction('folder_update', authenticationService.currentSessionValue?.group_permissions);
  };

  cancelDeleteAppDialog = () => {
    this.setState({
      isDeletingApp: false,
      appToBeDeleted: null,
      showAppDeletionConfirmation: false,
    });
  };

  executeAppDeletion = () => {
    this.setState({ isDeletingApp: true });
    appsService
      .deleteApp(this.state.appToBeDeleted.id)
      // eslint-disable-next-line no-unused-vars
      .then((data) => {
        toast.success('App deleted successfully.');
        this.fetchApps(
          this.state.currentPage
            ? this.state.apps?.length === 1
              ? this.state.currentPage - 1
              : this.state.currentPage
            : 1,
          this.state.currentFolder.id
        );
        this.fetchFolders();
      })
      .catch(({ error }) => {
        toast.error('Could not delete the app.');
        console.log(error);
      })
      .finally(() => {
        this.cancelDeleteAppDialog();
      });
  };

  pageCount = () => {
    return this.state.currentFolder.id ? this.state.meta.folder_count : this.state.meta.total_count;
  };

  onSearchSubmit = (key) => {
    if (this.state.appSearchKey === key) {
      return;
    }
    this.fetchApps(1, this.state.currentFolder.id, key || '');
  };

  addAppToFolder = () => {
    const { appOperations } = this.state;
    if (!appOperations?.selectedFolder || !appOperations?.selectedApp) {
      return toast.error('Select a folder');
    }
    this.setState({ appOperations: { ...appOperations, isAdding: true } });

    folderService
      .addToFolder(appOperations.selectedApp.id, appOperations.selectedFolder)
      .then(() => {
        toast.success('Added to folder.');
        this.foldersChanged();
        this.setState({ appOperations: {}, showAddToFolderModal: false });
      })
      .catch(({ error }) => {
        this.setState({ appOperations: { ...appOperations, isAdding: false } });
        toast.error(error);
      });
  };

  removeAppFromFolder = () => {
    const { appOperations } = this.state;
    if (!appOperations?.selectedFolder || !appOperations?.selectedApp) {
      return toast.error('Select a folder');
    }
    this.setState({ isDeletingAppFromFolder: true });

    folderService
      .removeAppFromFolder(appOperations.selectedApp.id, appOperations.selectedFolder.id)
      .then(() => {
        toast.success('Removed from folder.');

        this.fetchApps(1, appOperations.selectedFolder.id);
        this.fetchFolders();
      })
      .catch(({ error }) => {
        toast.error(error);
      })
      .finally(() => {
        this.setState({
          appOperations: {},
          isDeletingAppFromFolder: false,
          showRemoveAppFromFolderConfirmation: false,
        });
      });
  };

  appActionModal = (app, folder, action) => {
    const { appOperations } = this.state;

    switch (action) {
      case 'add-to-folder':
        this.setState({ appOperations: { ...appOperations, selectedApp: app }, showAddToFolderModal: true });
        break;
      case 'change-icon':
        this.setState({
          appOperations: { ...appOperations, selectedApp: app, selectedIcon: app?.icon },
          showChangeIconModal: true,
        });
        break;
      case 'remove-app-from-folder':
        this.setState({
          appOperations: { ...appOperations, selectedApp: app, selectedFolder: folder },
          showRemoveAppFromFolderConfirmation: true,
        });
        break;
    }
  };

  getIcons = () => {
    const { appOperations } = this.state;
    const selectedIcon = appOperations.selectedIcon || appOperations.selectedApp?.icon || defaultIcon;
    return iconList.map((icon, index) => (
      <li
        className={`p-3 ms-1 me-2 mt-1 mb-2${selectedIcon === icon ? ' selected' : ''}`}
        onClick={() => this.setState({ appOperations: { ...appOperations, selectedIcon: icon } })}
        key={index}
      >
        <BulkIcon name={icon} data-cy={`${icon}-icon`} />
      </li>
    ));
  };

  changeIcon = () => {
    const { appOperations, apps } = this.state;

    if (!appOperations?.selectedIcon || !appOperations?.selectedApp) {
      return toast.error('Select an icon');
    }
    if (appOperations.selectedIcon === appOperations.selectedApp.icon) {
      this.setState({ appOperations: {}, showChangeIconModal: false });
      return toast.success('Icon updated.');
    }
    this.setState({ appOperations: { ...appOperations, isAdding: true } });

    appsService
      .changeIcon(appOperations.selectedIcon, appOperations.selectedApp.id)
      .then(() => {
        toast.success('Icon updated.');

        const updatedApps = apps.map((app) => {
          if (app.id === appOperations.selectedApp.id) {
            app.icon = appOperations.selectedIcon;
          }
          return app;
        });
        this.setState({ appOperations: {}, showChangeIconModal: false, apps: updatedApps });
      })
      .catch(({ error }) => {
        this.setState({ appOperations: { ...appOperations, isAdding: false } });
        toast.error(error);
      });
  };

  showTemplateLibraryModal = () => {
    this.setState({ showTemplateLibraryModal: true });
  };
  hideTemplateLibraryModal = () => {
    this.setState({ showTemplateLibraryModal: false });
  };

  render() {
    const {
      apps,
      isLoading,
      creatingApp,
      meta,
      currentFolder,
      showAppDeletionConfirmation,
      showRemoveAppFromFolderConfirmation,
      isDeletingApp,
      isImportingApp,
      isDeletingAppFromFolder,
      appSearchKey,
      showAddToFolderModal,
      showChangeIconModal,
      appOperations,
      isExportingApp,
      appToBeDeleted,
      app,
    } = this.state;
    return (
      <Layout switchDarkMode={this.props.switchDarkMode} darkMode={this.props.darkMode}>
        <div className="wrapper home-page">
          <ConfirmDialog
            show={showAppDeletionConfirmation}
            message={this.props.t(
              'homePage.deleteAppAndData',
              'The app {{appName}} and the associated data will be permanently deleted, do you want to continue?',
              {
                appName: appToBeDeleted?.name,
              }
            )}
            confirmButtonLoading={isDeletingApp}
            onConfirm={() => this.executeAppDeletion()}
            onCancel={() => this.cancelDeleteAppDialog()}
            darkMode={this.props.darkMode}
          />

          <ConfirmDialog
            show={showRemoveAppFromFolderConfirmation}
            message={this.props.t(
              'homePage.removeAppFromFolder',
              'The app will be removed from this folder, do you want to continue?'
            )}
            confirmButtonLoading={isDeletingAppFromFolder}
            onConfirm={() => this.removeAppFromFolder()}
            onCancel={() =>
              this.setState({
                appOperations: {},
                isDeletingAppFromFolder: false,
                showRemoveAppFromFolderConfirmation: false,
              })
            }
            darkMode={this.props.darkMode}
          />

          <Modal
            show={showAddToFolderModal && !!appOperations.selectedApp}
            closeModal={() => this.setState({ showAddToFolderModal: false, appOperations: {} })}
            title={this.props.t('homePage.appCard.addToFolder', 'Add to folder')}
          >
            <div className="row">
              <div className="col modal-main">
                <div className="mb-3 move-selected-app-to-text " data-cy="move-selected-app-to-text">
                  <p>
                    {this.props.t('homePage.appCard.move', 'Move')}
                    <span>{` "${appOperations?.selectedApp?.name}" `}</span>
                  </p>

                  <span>{this.props.t('homePage.appCard.to', 'to')}</span>
                </div>
                <div data-cy="select-folder" className="select-folder-container">
                  <Select
                    options={this.state.folders.map((folder) => {
                      return { name: folder.name, value: folder.id };
                    })}
                    disabled={!!appOperations?.isAdding}
                    onChange={(newVal) => {
                      this.setState({ appOperations: { ...appOperations, selectedFolder: newVal } });
                    }}
                    width={'100%'}
                    value={appOperations?.selectedFolder}
                    placeholder={this.props.t('homePage.appCard.selectFolder', 'Select folder')}
                    closeMenuOnSelect={true}
                  />
                </div>
              </div>
            </div>
            <div className="row">
              <div className="col d-flex modal-footer-btn">
                <ButtonSolid
                  variant="tertiary"
                  onClick={() => this.setState({ showAddToFolderModal: false, appOperations: {} })}
                  data-cy="cancel-button"
                >
                  {this.props.t('globals.cancel', 'Cancel')}
                </ButtonSolid>
                <ButtonSolid
                  onClick={this.addAppToFolder}
                  data-cy="add-to-folder-button"
                  isLoading={appOperations?.isAdding}
                >
                  {this.props.t('homePage.appCard.addToFolder', 'Add to folder')}
                </ButtonSolid>
              </div>
            </div>
          </Modal>

          <Modal
            show={showChangeIconModal && !!appOperations.selectedApp}
            closeModal={() => this.setState({ showChangeIconModal: false, appOperations: {} })}
            title={this.props.t('homePage.appCard.changeIcon', 'Change Icon')}
          >
            <div className="row">
              <div className="col modal-main icon-change-modal">
                <ul className="p-0">{this.getIcons()}</ul>
              </div>
            </div>
            <div className="row">
              <div className="col d-flex modal-footer-btn">
                <ButtonSolid
                  onClick={() => this.setState({ showChangeIconModal: false, appOperations: {} })}
                  data-cy="cancel-button"
                  variant="tertiary"
                >
                  {this.props.t('globals.cancel', 'Cancel')}
                </ButtonSolid>
                <ButtonSolid
                  className={`btn btn-primary ${appOperations?.isAdding ? 'btn-loading' : ''}`}
                  onClick={this.changeIcon}
                  data-cy="change-button"
                >
                  {this.props.t('homePage.change', 'Change')}
                </ButtonSolid>
              </div>
            </div>
          </Modal>
          {isExportingApp && app.hasOwnProperty('id') && (
            <ExportAppModal
              show={isExportingApp}
              closeModal={() => {
                this.setState({ isExportingApp: false, app: {} });
              }}
              customClassName="modal-version-lists"
              title={'Select a version to export'}
              app={app}
              darkMode={this.props.darkMode}
            />
          )}
          <div className="row gx-0">
            <div className="home-page-sidebar col p-0">
              {this.canCreateApp() && (
                <div className="create-new-app-wrapper">
                  <Dropdown as={ButtonGroup} className="d-inline-flex create-new-app-dropdown">
                    <Button
                      className={`create-new-app-button col-11 ${creatingApp ? 'btn-loading' : ''}`}
                      onClick={this.createApp}
                      data-cy="create-new-app-button"
                    >
                      {isImportingApp && <span className="spinner-border spinner-border-sm mx-2" role="status"></span>}
                      {this.props.t('homePage.header.createNewApplication', 'Create new app')}
                    </Button>
                    <Dropdown.Toggle split className="d-inline" data-cy="import-dropdown-menu" />
                    <Dropdown.Menu className="import-lg-position new-app-dropdown">
                      <Dropdown.Item
                        className="homepage-dropdown-style tj-text tj-text-xsm"
                        onClick={this.showTemplateLibraryModal}
                        data-cy="choose-from-template-button"
                      >
                        {this.props.t('homePage.header.chooseFromTemplate', 'Choose from template')}
                      </Dropdown.Item>
                      <label
                        className="homepage-dropdown-style tj-text tj-text-xsm"
                        data-cy="import-option-label"
                        onChange={this.handleImportApp}
                      >
                        {this.props.t('homePage.header.import', 'Import')}
                        <input
                          type="file"
                          accept=".json"
                          ref={this.fileInput}
                          style={{ display: 'none' }}
                          data-cy="import-option-input"
                        />
                      </label>
                    </Dropdown.Menu>
                  </Dropdown>
                </div>
              )}
              <Folders
                foldersLoading={this.state.foldersLoading}
                folders={this.state.folders}
                currentFolder={currentFolder}
                folderChanged={this.folderChanged}
                foldersChanged={this.foldersChanged}
                canCreateFolder={this.canCreateFolder()}
                canDeleteFolder={this.canDeleteFolder()}
                canUpdateFolder={this.canUpdateFolder()}
                darkMode={this.props.darkMode}
                canCreateApp={this.canCreateApp()}
              />
              <OrganizationList />
            </div>

            <div
              className={cx('col home-page-content', {
                'bg-light-gray': !this.props.darkMode,
              })}
              data-cy="home-page-content"
            >
              <div className="w-100 mb-5 container home-page-content-container">
                {(meta?.total_count > 0 || appSearchKey) && (
                  <>
                    <HomeHeader onSearchSubmit={this.onSearchSubmit} darkMode={this.props.darkMode} />
                    <div className="liner"></div>
                  </>
                )}
                {!isLoading && meta?.total_count === 0 && !currentFolder.id && !appSearchKey && (
                  <BlankPage
                    createApp={this.createApp}
                    isImportingApp={isImportingApp}
                    fileInput={this.fileInput}
                    handleImportApp={this.handleImportApp}
                    creatingApp={creatingApp}
                    darkMode={this.props.darkMode}
                    showTemplateLibraryModal={this.state.showTemplateLibraryModal}
                    viewTemplateLibraryModal={this.showTemplateLibraryModal}
                    hideTemplateLibraryModal={this.hideTemplateLibraryModal}
                  />
                )}
                {!isLoading && meta.total_count === 0 && appSearchKey && (
                  <div>
                    <span className={`d-block text-center text-body pt-5 ${this.props.darkMode && 'text-white-50'}`}>
                      {this.props.t('homePage.noApplicationFound', 'No Applications found')}
                    </span>
                  </div>
                )}
                {isLoading ||
                  (meta.total_count > 0 && (
                    <AppList
                      apps={apps}
                      canCreateApp={this.canCreateApp}
                      canDeleteApp={this.canDeleteApp}
                      canUpdateApp={this.canUpdateApp}
                      deleteApp={this.deleteApp}
                      cloneApp={this.cloneApp}
                      exportApp={this.exportApp}
                      meta={meta}
                      currentFolder={currentFolder}
                      isLoading={isLoading}
                      darkMode={this.props.darkMode}
                      appActionModal={this.appActionModal}
                      removeAppFromFolder={this.removeAppFromFolder}
                    />
                  ))}
              </div>
              {this.pageCount() > MAX_APPS_PER_PAGE && (
                <Footer
                  currentPage={meta.current_page}
                  count={this.pageCount()}
                  itemsPerPage={MAX_APPS_PER_PAGE}
                  pageChanged={this.pageChanged}
                  darkMode={this.props.darkMode}
                  dataLoading={isLoading}
                />
              )}
            </div>
            <TemplateLibraryModal
              show={this.state.showTemplateLibraryModal}
              onHide={() => this.setState({ showTemplateLibraryModal: false })}
              onCloseButtonClick={() => this.setState({ showTemplateLibraryModal: false })}
              darkMode={this.props.darkMode}
            />
          </div>
        </div>
      </Layout>
    );
  }
}

export const HomePage = withTranslation()(withRouter(HomePageComponent));<|MERGE_RESOLUTION|>--- conflicted
+++ resolved
@@ -142,13 +142,8 @@
 
   cloneApp = (app) => {
     this.setState({ isCloningApp: true });
-<<<<<<< HEAD
     appsService
-      .cloneApp(app.id)
-=======
-    appService
       .cloneResource({ app: [{ id: app.id }], organization_id: getWorkspaceId() })
->>>>>>> d3566c83
       .then((data) => {
         toast.success('App cloned successfully.');
         this.setState({ isCloningApp: false });
@@ -172,11 +167,6 @@
       const fileContent = event.target.result;
       this.setState({ isImportingApp: true });
       try {
-<<<<<<< HEAD
-        const requestBody = JSON.parse(fileContent);
-        appsService
-          .importApp(requestBody)
-=======
         const organization_id = getWorkspaceId();
         let importJSON = JSON.parse(fileContent);
         // For backward compatibility with legacy app import
@@ -185,9 +175,8 @@
           importJSON = { app: [{ definition: importJSON }], tooljet_version: importJSON.tooljetVersion };
         }
         const requestBody = { organization_id, ...importJSON };
-        appService
+        appsService
           .importResource(requestBody)
->>>>>>> d3566c83
           .then((data) => {
             toast.success('Imported successfully.');
             this.setState({
