import React from 'react';
import cx from 'classnames';
import { appService, folderService, authenticationService } from '@/_services';
import { ConfirmDialog } from '@/_components';
import Select from '@/_ui/Select';
import { Folders } from './Folders';
import { BlankPage } from './BlankPage';
import { toast } from 'react-hot-toast';
import { Button, ButtonGroup, Dropdown } from 'react-bootstrap';
import Layout from '@/_ui/Layout';
import AppList from './AppList';
import TemplateLibraryModal from './TemplateLibraryModal/';
import HomeHeader from './Header';
import Modal from './Modal';
import configs from './Configs/AppIcon.json';
import { withTranslation } from 'react-i18next';
import { sample } from 'lodash';
import ExportAppModal from './ExportAppModal';
import Footer from './Footer';
import { OrganizationList } from '@/_components/OrganizationManager/List';
import { ButtonSolid } from '@/_ui/AppButton/AppButton';
import BulkIcon from '@/_ui/Icon/bulkIcons/index';
import { getWorkspaceId } from '@/_helpers/utils';
import { withRouter } from '@/_hoc/withRouter';

const { iconList, defaultIcon } = configs;

const MAX_APPS_PER_PAGE = 9;
class HomePageComponent extends React.Component {
  constructor(props) {
    super(props);

    const currentSession = authenticationService.currentSessionValue;

    this.fileInput = React.createRef();
    this.state = {
      currentUser: {
        id: currentSession?.current_user.id,
      },
      users: null,
      isLoading: true,
      creatingApp: false,
      isDeletingApp: false,
      isCloningApp: false,
      isExportingApp: false,
      isImportingApp: false,
      isDeletingAppFromFolder: false,
      currentFolder: {},
      currentPage: 1,
      appSearchKey: '',
      appToBeDeleted: false,
      showAppDeletionConfirmation: false,
      showRemoveAppFromFolderConfirmation: false,
      showAddToFolderModal: false,
      apps: [],
      folders: [],
      meta: {
        count: 1,
        folders: [],
      },
      appOperations: {},
      showTemplateLibraryModal: false,
      app: {},
    };
  }

  componentDidMount() {
    this.fetchApps(1, this.state.currentFolder.id);
    this.fetchFolders();
  }

  componentDidUpdate(prevProps) {
    if (prevProps.appType != this.props.appType) {
      this.fetchFolders();
      this.fetchApps(1);
    }
  }

  fetchApps = (page = 1, folder, searchKey) => {
    const appSearchKey = searchKey !== '' ? searchKey || this.state.appSearchKey : '';
    this.setState({
      apps: [],
      isLoading: true,
      currentPage: page,
      appSearchKey,
    });

    appService.getAll(page, folder, appSearchKey, this.props.appType).then((data) =>
      this.setState({
        apps: data.apps,
        meta: { ...this.state.meta, ...data.meta },
        isLoading: false,
      })
    );
  };

  fetchFolders = (searchKey) => {
    const appSearchKey = searchKey !== '' ? searchKey || this.state.appSearchKey : '';
    this.setState({
      foldersLoading: true,
      appSearchKey: appSearchKey,
    });

    folderService.getAll(appSearchKey, this.props.appType).then((data) => {
      const currentFolder = data?.folders?.filter(
        (folder) => this.state.currentFolder?.id && folder.id === this.state.currentFolder?.id
      )?.[0];
      this.setState({
        folders: data.folders,
        foldersLoading: false,
        currentFolder: currentFolder || {},
      });
    });
  };

  pageChanged = (page) => {
    this.fetchApps(page, this.state.currentFolder.id);
  };

  folderChanged = (folder) => {
    this.setState({ currentFolder: folder });
    this.fetchApps(1, folder.id);
  };

  foldersChanged = () => {
    this.fetchFolders();
  };

  createApp = () => {
    let _self = this;
    _self.setState({ creatingApp: true });
    appService
      .createApp({ icon: sample(iconList), type: this.props.appType })
      .then((data) => {
        const workspaceId = getWorkspaceId();
        _self.props.navigate(`/${workspaceId}/apps/${data.id}`);
      })
      .catch(({ error }) => {
        toast.error(error);
        _self.setState({ creatingApp: false });
      });
  };

  deleteApp = (app) => {
    this.setState({ showAppDeletionConfirmation: true, appToBeDeleted: app });
  };

  cloneApp = (app) => {
    this.setState({ isCloningApp: true });
    appService
      .cloneApp(app.id)
      .then((data) => {
        toast.success('App cloned successfully.');
        this.setState({ isCloningApp: false });
        this.props.navigate(`/${getWorkspaceId()}/apps/${data.id}`);
      })
      .catch(({ _error }) => {
        toast.error('Could not clone the app.');
        this.setState({ isCloningApp: false });
        console.log(_error);
      });
  };

  exportApp = async (app) => {
    this.setState({ isExportingApp: true, app: app });
  };

  handleImportApp = (event) => {
    const fileReader = new FileReader();
    fileReader.readAsText(event.target.files[0], 'UTF-8');
    fileReader.onload = (event) => {
      const fileContent = event.target.result;
      this.setState({ isImportingApp: true });
      try {
        const requestBody = JSON.parse(fileContent);
        appService
          .importApp(requestBody)
          .then((data) => {
            toast.success('App imported successfully.');
            this.setState({
              isImportingApp: false,
            });
            this.props.navigate(`/${getWorkspaceId()}/apps/${data.id}`);
          })
          .catch(({ error }) => {
            toast.error(`Could not import the app: ${error}`);
            this.setState({
              isImportingApp: false,
            });
          });
      } catch (error) {
        toast.error(`Could not import the app: ${error}`);
        this.setState({
          isImportingApp: false,
        });
      }
      // set file input as null to handle same file upload
      event.target.value = null;
    };
  };

  canUserPerform(user, action, app) {
    const currentSession = authenticationService.currentSessionValue;
    let permissionGrant;

    switch (action) {
      case 'create':
        permissionGrant = this.canAnyGroupPerformAction('app_create', currentSession.group_permissions);
        break;
      case 'read':
      case 'update':
        permissionGrant =
          this.canAnyGroupPerformActionOnApp(action, currentSession.app_group_permissions, app) ||
          this.isUserOwnerOfApp(user, app);
        break;
      case 'delete':
        permissionGrant =
          this.canAnyGroupPerformActionOnApp('delete', currentSession.app_group_permissions, app) ||
          this.canAnyGroupPerformAction('app_delete', currentSession.group_permissions) ||
          this.isUserOwnerOfApp(user, app);
        break;
      default:
        permissionGrant = false;
        break;
    }

    return permissionGrant;
  }

  canAnyGroupPerformActionOnApp(action, appGroupPermissions, app) {
    if (!appGroupPermissions) {
      return false;
    }

    const permissionsToCheck = appGroupPermissions.filter((permission) => permission.app_id == app.id);
    return this.canAnyGroupPerformAction(action, permissionsToCheck);
  }

  canAnyGroupPerformAction(action, permissions) {
    if (!permissions) {
      return false;
    }

    return permissions.some((p) => p[action]);
  }

  isUserOwnerOfApp(user, app) {
    return user.id == app.user_id;
  }

  canCreateApp = () => {
    return this.canUserPerform(this.state.currentUser, 'create');
  };

  canUpdateApp = (app) => {
    return this.canUserPerform(this.state.currentUser, 'update', app);
  };

  canDeleteApp = (app) => {
    return this.canUserPerform(this.state.currentUser, 'delete', app);
  };

  canCreateFolder = () => {
    return this.canAnyGroupPerformAction('folder_create', authenticationService.currentSessionValue?.group_permissions);
  };

  canDeleteFolder = () => {
    return this.canAnyGroupPerformAction('folder_delete', authenticationService.currentSessionValue?.group_permissions);
  };

  canUpdateFolder = () => {
    return this.canAnyGroupPerformAction('folder_update', authenticationService.currentSessionValue?.group_permissions);
  };

  cancelDeleteAppDialog = () => {
    this.setState({
      isDeletingApp: false,
      appToBeDeleted: null,
      showAppDeletionConfirmation: false,
    });
  };

  executeAppDeletion = () => {
    this.setState({ isDeletingApp: true });
    appService
      .deleteApp(this.state.appToBeDeleted.id)
      // eslint-disable-next-line no-unused-vars
      .then((data) => {
        toast.success('App deleted successfully.');
        this.fetchApps(
          this.state.currentPage
            ? this.state.apps?.length === 1
              ? this.state.currentPage - 1
              : this.state.currentPage
            : 1,
          this.state.currentFolder.id
        );
        this.fetchFolders();
      })
      .catch(({ error }) => {
        toast.error('Could not delete the app.');
        console.log(error);
      })
      .finally(() => {
        this.cancelDeleteAppDialog();
      });
  };

  pageCount = () => {
    return this.state.currentFolder.id ? this.state.meta.folder_count : this.state.meta.total_count;
  };

  onSearchSubmit = (key) => {
    if (this.state.appSearchKey === key) {
      return;
    }
    this.fetchApps(1, this.state.currentFolder.id, key || '');
  };

  addAppToFolder = () => {
    const { appOperations } = this.state;
    if (!appOperations?.selectedFolder || !appOperations?.selectedApp) {
      return toast.error('Select a folder');
    }
    this.setState({ appOperations: { ...appOperations, isAdding: true } });

    folderService
      .addToFolder(appOperations.selectedApp.id, appOperations.selectedFolder)
      .then(() => {
        toast.success('Added to folder.');
        this.foldersChanged();
        this.setState({ appOperations: {}, showAddToFolderModal: false });
      })
      .catch(({ error }) => {
        this.setState({ appOperations: { ...appOperations, isAdding: false } });
        toast.error(error);
      });
  };

  removeAppFromFolder = () => {
    const { appOperations } = this.state;
    if (!appOperations?.selectedFolder || !appOperations?.selectedApp) {
      return toast.error('Select a folder');
    }
    this.setState({ isDeletingAppFromFolder: true });

    folderService
      .removeAppFromFolder(appOperations.selectedApp.id, appOperations.selectedFolder.id)
      .then(() => {
        toast.success('Removed from folder.');

        this.fetchApps(1, appOperations.selectedFolder.id);
        this.fetchFolders();
      })
      .catch(({ error }) => {
        toast.error(error);
      })
      .finally(() => {
        this.setState({
          appOperations: {},
          isDeletingAppFromFolder: false,
          showRemoveAppFromFolderConfirmation: false,
        });
      });
  };

  appActionModal = (app, folder, action) => {
    const { appOperations } = this.state;

    switch (action) {
      case 'add-to-folder':
        this.setState({ appOperations: { ...appOperations, selectedApp: app }, showAddToFolderModal: true });
        break;
      case 'change-icon':
        this.setState({
          appOperations: { ...appOperations, selectedApp: app, selectedIcon: app?.icon },
          showChangeIconModal: true,
        });
        break;
      case 'remove-app-from-folder':
        this.setState({
          appOperations: { ...appOperations, selectedApp: app, selectedFolder: folder },
          showRemoveAppFromFolderConfirmation: true,
        });
        break;
    }
  };

  getIcons = () => {
    const { appOperations } = this.state;
    const selectedIcon = appOperations.selectedIcon || appOperations.selectedApp?.icon || defaultIcon;
    return iconList.map((icon, index) => (
      <li
        className={`p-3 ms-1 me-2 mt-1 mb-2${selectedIcon === icon ? ' selected' : ''}`}
        onClick={() => this.setState({ appOperations: { ...appOperations, selectedIcon: icon } })}
        key={index}
      >
        <BulkIcon name={icon} data-cy={`${icon}-icon`} />
      </li>
    ));
  };

  changeIcon = () => {
    const { appOperations, apps } = this.state;

    if (!appOperations?.selectedIcon || !appOperations?.selectedApp) {
      return toast.error('Select an icon');
    }
    if (appOperations.selectedIcon === appOperations.selectedApp.icon) {
      this.setState({ appOperations: {}, showChangeIconModal: false });
      return toast.success('Icon updated.');
    }
    this.setState({ appOperations: { ...appOperations, isAdding: true } });

    appService
      .changeIcon(appOperations.selectedIcon, appOperations.selectedApp.id)
      .then(() => {
        toast.success('Icon updated.');

        const updatedApps = apps.map((app) => {
          if (app.id === appOperations.selectedApp.id) {
            app.icon = appOperations.selectedIcon;
          }
          return app;
        });
        this.setState({ appOperations: {}, showChangeIconModal: false, apps: updatedApps });
      })
      .catch(({ error }) => {
        this.setState({ appOperations: { ...appOperations, isAdding: false } });
        toast.error(error);
      });
  };

  showTemplateLibraryModal = () => {
    this.setState({ showTemplateLibraryModal: true });
  };
  hideTemplateLibraryModal = () => {
    this.setState({ showTemplateLibraryModal: false });
  };

  render() {
    const {
      apps,
      isLoading,
      creatingApp,
      meta,
      currentFolder,
      showAppDeletionConfirmation,
      showRemoveAppFromFolderConfirmation,
      isDeletingApp,
      isImportingApp,
      isDeletingAppFromFolder,
      appSearchKey,
      showAddToFolderModal,
      showChangeIconModal,
      appOperations,
      isExportingApp,
      app,
    } = this.state;
    return (
      <Layout switchDarkMode={this.props.switchDarkMode} darkMode={this.props.darkMode}>
        <div className="wrapper home-page">
          <ConfirmDialog
            show={showAppDeletionConfirmation}
            message={this.props.t(
              'homePage.deleteAppAndData',
              'The app and the associated data will be permanently deleted, do you want to continue?'
            )}
            confirmButtonLoading={isDeletingApp}
            onConfirm={() => this.executeAppDeletion()}
            onCancel={() => this.cancelDeleteAppDialog()}
            darkMode={this.props.darkMode}
          />

          <ConfirmDialog
            show={showRemoveAppFromFolderConfirmation}
            message={this.props.t(
              'homePage.removeAppFromFolder',
              'The app will be removed from this folder, do you want to continue?'
            )}
            confirmButtonLoading={isDeletingAppFromFolder}
            onConfirm={() => this.removeAppFromFolder()}
            onCancel={() =>
              this.setState({
                appOperations: {},
                isDeletingAppFromFolder: false,
                showRemoveAppFromFolderConfirmation: false,
              })
            }
            darkMode={this.props.darkMode}
          />

          <Modal
            show={showAddToFolderModal && !!appOperations.selectedApp}
            closeModal={() => this.setState({ showAddToFolderModal: false, appOperations: {} })}
            title={this.props.t('homePage.appCard.addToFolder', 'Add to folder')}
          >
            <div className="row">
              <div className="col modal-main">
                <div className="mb-3 move-selected-app-to-text " data-cy="move-selected-app-to-text">
                  <p>
                    {this.props.t('homePage.appCard.move', 'Move')}
                    <span>{` "${appOperations?.selectedApp?.name}" `}</span>
                  </p>

                  <span>{this.props.t('homePage.appCard.to', 'to')}</span>
                </div>
                <div data-cy="select-folder" className="select-folder-container">
                  <Select
                    options={this.state.folders.map((folder) => {
                      return { name: folder.name, value: folder.id };
                    })}
                    disabled={!!appOperations?.isAdding}
                    onChange={(newVal) => {
                      this.setState({ appOperations: { ...appOperations, selectedFolder: newVal } });
                    }}
                    width={'100%'}
                    value={appOperations?.selectedFolder}
                    placeholder={this.props.t('homePage.appCard.selectFolder', 'Select folder')}
                    closeMenuOnSelect={true}
                    customWrap={true}
                  />
                </div>
              </div>
            </div>
            <div className="row">
              <div className="col d-flex modal-footer-btn">
                <ButtonSolid
                  variant="tertiary"
                  onClick={() => this.setState({ showAddToFolderModal: false, appOperations: {} })}
                  data-cy="cancel-button"
                >
                  {this.props.t('globals.cancel', 'Cancel')}
                </ButtonSolid>
                <ButtonSolid
                  onClick={this.addAppToFolder}
                  data-cy="add-to-folder-button"
                  isLoading={appOperations?.isAdding}
                >
                  {this.props.t('homePage.appCard.addToFolder', 'Add to folder')}
                </ButtonSolid>
              </div>
            </div>
          </Modal>

          <Modal
            show={showChangeIconModal && !!appOperations.selectedApp}
            closeModal={() => this.setState({ showChangeIconModal: false, appOperations: {} })}
            title={this.props.t('homePage.appCard.changeIcon', 'Change Icon')}
          >
            <div className="row">
              <div className="col modal-main icon-change-modal">
                <ul className="p-0">{this.getIcons()}</ul>
              </div>
            </div>
            <div className="row">
              <div className="col d-flex modal-footer-btn">
                <ButtonSolid
                  onClick={() => this.setState({ showChangeIconModal: false, appOperations: {} })}
                  data-cy="cancel-button"
                  variant="tertiary"
                >
                  {this.props.t('globals.cancel', 'Cancel')}
                </ButtonSolid>
                <ButtonSolid
                  className={`btn btn-primary ${appOperations?.isAdding ? 'btn-loading' : ''}`}
                  onClick={this.changeIcon}
                  data-cy="change-button"
                >
                  {this.props.t('homePage.change', 'Change')}
                </ButtonSolid>
              </div>
            </div>
          </Modal>
          {isExportingApp && app.hasOwnProperty('id') && (
            <ExportAppModal
              show={isExportingApp}
              closeModal={() => {
                this.setState({ isExportingApp: false, app: {} });
              }}
              customClassName="modal-version-lists"
              title={'Select a version to export'}
              app={app}
              darkMode={this.props.darkMode}
            />
          )}
          <div className="row gx-0">
            <div className="home-page-sidebar col p-0">
              {this.canCreateApp() && (
                <div className="create-new-app-wrapper">
                  <Dropdown as={ButtonGroup} className="d-inline-flex create-new-app-dropdown">
                    <Button
                      className={`create-new-app-button col-11 ${creatingApp ? 'btn-loading' : ''}`}
                      onClick={this.createApp}
                      data-cy="create-new-app-button"
                    >
                      {isImportingApp && <span className="spinner-border spinner-border-sm mx-2" role="status"></span>}
                      {this.props.t('homePage.header.createNewApplication', 'Create new app')}
                    </Button>
                    <Dropdown.Toggle split className="d-inline" data-cy="import-dropdown-menu" />
                    <Dropdown.Menu className="import-lg-position new-app-dropdown">
                      <Dropdown.Item
                        className="homepage-dropdown-style tj-text tj-text-xsm"
                        onClick={this.showTemplateLibraryModal}
                        data-cy="choose-from-template-button"
                      >
                        {this.props.t('homePage.header.chooseFromTemplate', 'Choose from template')}
                      </Dropdown.Item>
                      <label
                        className="homepage-dropdown-style tj-text tj-text-xsm"
                        data-cy="import-option-label"
                        onChange={this.handleImportApp}
                      >
                        {this.props.t('homePage.header.import', 'Import')}
                        <input
                          type="file"
                          accept=".json"
                          ref={this.fileInput}
                          style={{ display: 'none' }}
                          data-cy="import-option-input"
                        />
                      </label>
                    </Dropdown.Menu>
                  </Dropdown>
                </div>
              )}
              <Folders
                foldersLoading={this.state.foldersLoading}
                folders={this.state.folders}
                currentFolder={currentFolder}
                folderChanged={this.folderChanged}
                foldersChanged={this.foldersChanged}
                canCreateFolder={this.canCreateFolder()}
                canDeleteFolder={this.canDeleteFolder()}
                canUpdateFolder={this.canUpdateFolder()}
                darkMode={this.props.darkMode}
<<<<<<< HEAD
                appType={this.props.appType}
=======
                canCreateApp={this.canCreateApp()}
>>>>>>> 5a5f526d
              />
              <OrganizationList />
            </div>

            <div
              className={cx('col home-page-content', {
                'bg-light-gray': !this.props.darkMode,
              })}
              data-cy="home-page-content"
            >
              <div className="w-100 mb-5 container home-page-content-container">
                {(meta?.total_count > 0 || appSearchKey) && (
                  <>
                    <HomeHeader onSearchSubmit={this.onSearchSubmit} darkMode={this.props.darkMode} />
                    <div className="liner"></div>
                  </>
                )}
                {!isLoading && meta?.total_count === 0 && !currentFolder.id && !appSearchKey && (
                  <BlankPage
                    createApp={this.createApp}
                    isImportingApp={isImportingApp}
                    fileInput={this.fileInput}
                    handleImportApp={this.handleImportApp}
                    creatingApp={creatingApp}
                    darkMode={this.props.darkMode}
                    showTemplateLibraryModal={this.state.showTemplateLibraryModal}
                    viewTemplateLibraryModal={this.showTemplateLibraryModal}
                    hideTemplateLibraryModal={this.hideTemplateLibraryModal}
                  />
                )}
                {!isLoading && meta.total_count === 0 && appSearchKey && (
                  <div>
                    <span className={`d-block text-center text-body pt-5 ${this.props.darkMode && 'text-white-50'}`}>
                      {this.props.t('homePage.noApplicationFound', 'No Applications found')}
                    </span>
                  </div>
                )}
                {isLoading ||
                  (meta.total_count > 0 && (
                    <AppList
                      apps={apps}
                      canCreateApp={this.canCreateApp}
                      canDeleteApp={this.canDeleteApp}
                      canUpdateApp={this.canUpdateApp}
                      deleteApp={this.deleteApp}
                      cloneApp={this.cloneApp}
                      exportApp={this.exportApp}
                      meta={meta}
                      currentFolder={currentFolder}
                      isLoading={isLoading}
                      darkMode={this.props.darkMode}
                      appActionModal={this.appActionModal}
                      removeAppFromFolder={this.removeAppFromFolder}
                    />
                  ))}
              </div>
              {this.pageCount() > MAX_APPS_PER_PAGE && (
                <Footer
                  currentPage={meta.current_page}
                  count={this.pageCount()}
                  itemsPerPage={MAX_APPS_PER_PAGE}
                  pageChanged={this.pageChanged}
                  darkMode={this.props.darkMode}
                  dataLoading={isLoading}
                />
              )}
            </div>
            <TemplateLibraryModal
              show={this.state.showTemplateLibraryModal}
              onHide={() => this.setState({ showTemplateLibraryModal: false })}
              onCloseButtonClick={() => this.setState({ showTemplateLibraryModal: false })}
              darkMode={this.props.darkMode}
            />
          </div>
        </div>
      </Layout>
    );
  }
}

export const HomePage = withTranslation()(withRouter(HomePageComponent));<|MERGE_RESOLUTION|>--- conflicted
+++ resolved
@@ -634,11 +634,8 @@
                 canDeleteFolder={this.canDeleteFolder()}
                 canUpdateFolder={this.canUpdateFolder()}
                 darkMode={this.props.darkMode}
-<<<<<<< HEAD
                 appType={this.props.appType}
-=======
                 canCreateApp={this.canCreateApp()}
->>>>>>> 5a5f526d
               />
               <OrganizationList />
             </div>
