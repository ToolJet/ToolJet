--- conflicted
+++ resolved
@@ -1,10 +1,6 @@
 import React from 'react';
 import cx from 'classnames';
-<<<<<<< HEAD
 import { appsService, folderService, authenticationService, libraryAppService, licenseService } from '@/_services';
-=======
-import { appsService, folderService, authenticationService, libraryAppService } from '@/_services';
->>>>>>> d3abb3bf
 import { ConfirmDialog, AppModal } from '@/_components';
 import Select from '@/_ui/Select';
 import { Folders } from './Folders';
@@ -117,12 +113,7 @@
       currentPage: page,
       appSearchKey,
     });
-<<<<<<< HEAD
     appsService.getAll(page, folder, appSearchKey, this.props.appType).then((data) => {
-=======
-
-    appsService.getAll(page, folder, appSearchKey).then((data) =>
->>>>>>> d3abb3bf
       this.setState({
         apps: data.apps,
         meta: { ...this.state.meta, ...data.meta },
@@ -138,11 +129,7 @@
       appSearchKey: appSearchKey,
     });
 
-<<<<<<< HEAD
     folderService.getAll(appSearchKey, this.props.appType).then((data) => {
-=======
-    folderService.getAll(appSearchKey).then((data) => {
->>>>>>> d3abb3bf
       const folder_slug = new URL(window.location.href)?.searchParams?.get('folder');
       const folder = data?.folders?.find((folder) => folder.name === folder_slug);
       const currentFolderId = folder ? folder.id : this.state.currentFolder?.id;
@@ -173,11 +160,7 @@
     let _self = this;
     _self.setState({ creatingApp: true });
     try {
-<<<<<<< HEAD
       const data = await appsService.createApp({ icon: sample(iconList), name: appName, type: this.props.appType });
-=======
-      const data = await appsService.createApp({ icon: sample(iconList), name: appName });
->>>>>>> d3abb3bf
       const workspaceId = getWorkspaceId();
       _self.props.navigate(`/${workspaceId}/apps/${data.id}`);
       toast.success(`${this.props.appType === 'workflow' ? 'Workflow' : 'App'} created successfully!`);
