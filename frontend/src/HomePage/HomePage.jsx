--- conflicted
+++ resolved
@@ -383,7 +383,6 @@
                         </>
                       )}
                     </div>
-<<<<<<< HEAD
                     <AppList
                       apps={apps}
                       canCreateApp={this.canCreateApp}
@@ -399,156 +398,6 @@
                       isLoading={isLoading}
                       darkMode={this.props.darkMode}
                     />
-=======
-
-                    <div className="table-responsive w-100 apps-table" style={{ minHeight: '600px' }}>
-                      <table
-                        data-testid="appsTable"
-                        className={`table table-vcenter ${this.props.darkMode ? 'bg-dark' : 'bg-white'}`}
-                      >
-                        <tbody>
-                          {isLoading && (
-                            <>
-                              {Array.from(Array(10)).map((index) => (
-                                <tr className="row" key={index}>
-                                  <td className="col-3 p-3">
-                                    <div className="skeleton-line w-10"></div>
-                                    <div className="skeleton-line w-10"></div>
-                                  </td>
-                                  <td className="col p-3"></td>
-                                  <td className="text-muted col-auto col-1 pt-4">
-                                    <div className="skeleton-line"></div>
-                                  </td>
-                                  <td className="text-muted col-auto col-1 pt-4">
-                                    <div className="skeleton-line"></div>
-                                  </td>
-                                </tr>
-                              ))}
-                            </>
-                          )}
-
-                          {meta.total_count > 0 && (
-                            <>
-                              {apps.map((app, index) => (
-                                <tr className="row" key={index}>
-                                  <td className="col p-3">
-                                    <span className="app-title mb-3">{app.name}</span> <br />
-                                    <small className="pt-2 app-description">
-                                      created {moment(app.created_at).fromNow(true)} ago by {app.user?.first_name}{' '}
-                                      {app.user?.last_name}{' '}
-                                    </small>
-                                  </td>
-                                  <td className="text-muted col-auto pt-4">
-                                    {!isLoading && this.canUpdateApp(app) && (
-                                      <Link to={`/apps/${app.id}`} className="d-none d-lg-inline">
-                                        <OverlayTrigger
-                                          placement="top"
-                                          overlay={(props) =>
-                                            renderTooltip({
-                                              props,
-                                              text: 'Open in app builder',
-                                            })
-                                          }
-                                        >
-                                          <span className="badge bg-green-lt">Edit</span>
-                                        </OverlayTrigger>
-                                      </Link>
-                                    )}
-                                    <Link
-                                      to={app?.current_version_id ? `/applications/${app.slug}` : ''}
-                                      target={app?.current_version_id ? '_blank' : ''}
-                                    >
-                                      {!this.props.darkMode && (
-                                        <OverlayTrigger
-                                          placement="top"
-                                          overlay={(props) =>
-                                            renderTooltip({
-                                              props,
-                                              text:
-                                                app?.current_version_id === null
-                                                  ? 'App does not have a deployed version'
-                                                  : 'Open in app viewer',
-                                            })
-                                          }
-                                        >
-                                          {
-                                            <span
-                                              className={`${
-                                                app?.current_version_id
-                                                  ? 'badge bg-blue-lt mx-2 '
-                                                  : 'badge bg-light-grey mx-2'
-                                              }`}
-                                            >
-                                              launch{' '}
-                                            </span>
-                                          }
-                                        </OverlayTrigger>
-                                      )}
-                                      {this.props.darkMode && (
-                                        <OverlayTrigger
-                                          placement="top"
-                                          overlay={(props) =>
-                                            renderTooltip({
-                                              props,
-                                              text:
-                                                app?.current_version_id === null
-                                                  ? 'App does not have a deployed version'
-                                                  : 'Open in app viewer',
-                                            })
-                                          }
-                                        >
-                                          {
-                                            <span
-                                              className={`${
-                                                app?.current_version_id === null
-                                                  ? 'badge launch-btn mx-2 '
-                                                  : 'badge launch-btn bg-azure-lt mx-2'
-                                              }`}
-                                              style={{
-                                                filter:
-                                                  app?.current_version_id === null
-                                                    ? 'brightness(0.3)'
-                                                    : 'brightness(1) invert(1)',
-                                              }}
-                                            >
-                                              launch{' '}
-                                            </span>
-                                          }
-                                        </OverlayTrigger>
-                                      )}
-                                    </Link>
-
-                                    {(this.canCreateApp(app) || this.canDeleteApp(app)) && (
-                                      <AppMenu
-                                        app={app}
-                                        canCreateApp={this.canCreateApp()}
-                                        canDeleteApp={this.canDeleteApp(app)}
-                                        folders={this.state.folders}
-                                        foldersChanged={this.foldersChanged}
-                                        deleteApp={() => this.deleteApp(app)}
-                                        cloneApp={() => this.cloneApp(app)}
-                                        exportApp={() => this.exportApp(app)}
-                                      />
-                                    )}
-                                  </td>
-                                </tr>
-                              ))}
-                            </>
-                          )}
-                          {currentFolder.count === 0 && (
-                            <div>
-                              <img
-                                className="mx-auto d-block"
-                                src="assets/images/icons/empty-folder-svgrepo-com.svg"
-                                height="120px"
-                              />
-                              <span className="d-block text-center text-body">This folder is empty</span>
-                            </div>
-                          )}
-                        </tbody>
-                      </table>
-                    </div>
->>>>>>> 845b675b
                     {this.pageCount() > 10 && (
                       <Pagination
                         currentPage={meta.current_page}
