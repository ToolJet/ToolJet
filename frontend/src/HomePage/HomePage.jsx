--- conflicted
+++ resolved
@@ -131,39 +131,20 @@
 
   cloneApp = (app) => {
     this.setState({ isCloningApp: true });
-<<<<<<< HEAD
     appService.getLicenseTerms().then(() => {
       appService
         .cloneApp(app.id)
         .then((data) => {
-          toast.success('App cloned successfully.', {
-            position: 'top-center',
-          });
+          toast.success('App cloned successfully.');
           this.setState({ isCloningApp: false });
           this.props.history.push(`/apps/${data.id}`);
         })
         .catch(({ _error }) => {
-          toast.error('Could not clone the app.', {
-            position: 'top-center',
-          });
+          toast.error('Could not clone the app.');
           this.setState({ isCloningApp: false });
           console.log(_error);
         });
     });
-=======
-    appService
-      .cloneApp(app.id)
-      .then((data) => {
-        toast.success('App cloned successfully.');
-        this.setState({ isCloningApp: false });
-        this.props.history.push(`/apps/${data.id}`);
-      })
-      .catch(({ _error }) => {
-        toast.error('Could not clone the app.');
-        this.setState({ isCloningApp: false });
-        console.log(_error);
-      });
->>>>>>> 9b2787cc
   };
 
   exportApp = async (app) => {
@@ -188,14 +169,8 @@
             this.props.history.push(`/apps/${data.id}`);
           })
           .catch(({ error }) => {
-<<<<<<< HEAD
-            toast.error(`Could not import the app: ${error}`, {
-              position: 'top-center',
-            });
+            toast.error(`Could not import the app: ${error}`);
             appService.getLicenseTerms().then(() => this.fileInput.current.click());
-=======
-            toast.error(`Could not import the app: ${error}`);
->>>>>>> 9b2787cc
             this.setState({
               isImportingApp: false,
             });
