import React from 'react';
import cx from 'classnames';
import moment from 'moment';
import {
  appsService,
  folderService,
  authenticationService,
  libraryAppService,
  licenseService,
  gitSyncService,
} from '@/_services';
import { ConfirmDialog, AppModal } from '@/_components';
import Select from '@/_ui/Select';
import { Folders } from './Folders';
import { BlankPage } from './BlankPage';
import { toast } from 'react-hot-toast';
import { Button, ButtonGroup, Dropdown } from 'react-bootstrap';
import Layout from '@/_ui/Layout';
import AppList from './AppList';
import TemplateLibraryModal from './TemplateLibraryModal/';
import HomeHeader from './Header';
import Modal from './Modal';
import configs from './Configs/AppIcon.json';
import { fetchAndSetWindowTitle, getWorkspaceId, pageTitles } from '../_helpers/utils';
import { withTranslation } from 'react-i18next';
import { sample, isEmpty } from 'lodash';
import ExportAppModal from './ExportAppModal';
import Footer from './Footer';
import posthog from 'posthog-js';
import { OrganizationList } from '@/_components/OrganizationManager/List';
import { ButtonSolid } from '@/_ui/AppButton/AppButton';
import BulkIcon from '@/_ui/Icon/bulkIcons/index';
import { withRouter } from '@/_hoc/withRouter';
import { LicenseTooltip } from '@/LicenseTooltip';
import { LicenseBannerCloud } from '@/LicenseBannerCloud';
import ModalBase from '@/_ui/Modal';
import Skeleton from 'react-loading-skeleton';
<<<<<<< HEAD
import { LicenseBanner } from '@/LicenseBanner';
=======
import FolderFilter from './FolderFilter';
>>>>>>> a23870ca

const { iconList, defaultIcon } = configs;

const MAX_APPS_PER_PAGE = 9;
class HomePageComponent extends React.Component {
  constructor(props) {
    super(props);

    const currentSession = authenticationService.currentSessionValue;

    this.fileInput = React.createRef();
    this.state = {
      currentUser: {
        id: currentSession?.current_user.id,
        organization_id: currentSession?.current_organization_id,
      },
      users: null,
      isLoading: true,
      creatingApp: false,
      isDeletingApp: false,
      isCloningApp: false,
      isExportingApp: false,
      isImportingApp: false,
      isDeletingAppFromFolder: false,
      currentFolder: {},
      currentPage: 1,
      appSearchKey: '',
      appToBeDeleted: false,
      showAppDeletionConfirmation: false,
      showRemoveAppFromFolderConfirmation: false,
      showAddToFolderModal: false,
      apps: [],
      folders: [],
      meta: {
        count: 1,
        folders: [],
      },
      appOperations: {},
      showTemplateLibraryModal: false,
      app: {},
      appsLimit: {},
      featureAccess: {},
      newAppName: '',
      commitEnabled: false,
      fetchingOrgGit: false,
      orgGit: null,
      showGitRepositoryImportModal: false,
      fetchingAppsFromRepos: false,
      appsFromRepos: {},
      selectedAppRepo: null,
      importingApp: false,
      importingGitAppOperations: {},
      featuresLoaded: false,
      showCreateAppModal: false,
      showCreateAppFromTemplateModal: false,
      showImportAppModal: false,
      showCloneAppModal: false,
      showRenameAppModal: false,
      fileContent: '',
      fileName: '',
      selectedTemplate: null,
      deploying: false,
      workflowWorkspaceLevelLimit: {},
      workflowInstanceLevelLimit: {},
    };
  }

  async componentDidMount() {
<<<<<<< HEAD
    retrieveWhiteLabelText().then((labelText) => {
      document.title = `${labelText} - Dashboard`;
    });
=======
    fetchAndSetWindowTitle({ page: pageTitles.DASHBOARD });
>>>>>>> a23870ca
    await Promise.all([
      this.fetchApps(1, this.state.currentFolder.id),
      this.fetchFolders(),
      this.fetchFeatureAccesss(),
      this.fetchAppsLimit(),
      this.fetchWorkflowsInstanceLimit(),
      this.fetchWorkflowsWorkspaceLimit(),
      this.fetchOrgGit(),
    ]);
  }

  componentDidUpdate(prevProps) {
    if (prevProps.appType != this.props.appType) {
      this.fetchFolders();
      this.fetchApps(1);
    }
  }

  fetchAppsLimit() {
    appsService.getAppsLimit().then((data) => {
      this.setState({ appsLimit: data?.appsCount });
    });
  }

  fetchWorkflowsInstanceLimit() {
    appsService.getWorkflowLimit('instance').then((data) => {
      this.setState({ workflowInstanceLevelLimit: data?.appsCount });
    });
  }

  fetchWorkflowsWorkspaceLimit() {
    appsService.getWorkflowLimit('workspace').then((data) => {
      this.setState({ workflowWorkspaceLevelLimit: data?.appsCount });
    });
  }

  fetchFeatureAccesss = () => {
    licenseService.getFeatureAccess().then((data) => {
      this.setState({
        featureAccess: data,
        featuresLoaded: true,
      });
    });
  };

  fetchApps = (page = 1, folder, searchKey) => {
    const appSearchKey = searchKey !== '' ? searchKey || this.state.appSearchKey : '';
    this.setState({
      apps: [],
      isLoading: true,
      currentPage: page,
      appSearchKey,
    });
    appsService.getAll(page, folder, appSearchKey, this.props.appType).then((data) => {
      this.setState({
        apps: data.apps,
        meta: { ...this.state.meta, ...data.meta },
        isLoading: false,
      });
    });
  };

  fetchFolders = (searchKey) => {
    const appSearchKey = searchKey !== '' ? searchKey || this.state.appSearchKey : '';
    this.setState({
      foldersLoading: true,
      appSearchKey: appSearchKey,
    });

    folderService.getAll(appSearchKey, this.props.appType).then((data) => {
      const folder_slug = new URL(window.location.href)?.searchParams?.get('folder');
      const folder = data?.folders?.find((folder) => folder.name === folder_slug);
      const currentFolderId = folder ? folder.id : this.state.currentFolder?.id;
      const currentFolder = data?.folders?.find((folder) => currentFolderId && folder.id === currentFolderId);
      this.setState({
        folders: data.folders,
        foldersLoading: false,
        currentFolder: currentFolder || {},
      });
      currentFolder && this.fetchApps(1, currentFolder.id);
    });
  };

  pageChanged = (page) => {
    this.fetchApps(page, this.state.currentFolder.id);
  };

  folderChanged = (folder) => {
    this.setState({ currentFolder: folder });
    this.fetchApps(1, folder.id);
  };

  foldersChanged = () => {
    this.fetchFolders();
  };

  createApp = async (appName) => {
    let _self = this;
    _self.setState({ creatingApp: true });
    try {
      const data = await appsService.createApp({ icon: sample(iconList), name: appName, type: this.props.appType });
      /* Posthog Event */
      posthog.capture('click_new_app', {
        workspace_id:
          authenticationService?.currentUserValue?.organization_id ||
          authenticationService?.currentSessionValue?.current_organization_id,
        app_id: data?.id,
        button_name: this.state.posthog_from === 'blank_page' ? 'click_new_app_from_scratch' : 'click_new_app_button',
      });
      const workspaceId = getWorkspaceId();
      _self.props.navigate(`/${workspaceId}/apps/${data.id}`, { state: { commitEnabled: this.state.commitEnabled } });
      toast.success(`${this.props.appType === 'workflow' ? 'Workflow' : 'App'} created successfully!`);
      _self.setState({ creatingApp: false, posthog_from: null });
      return true;
    } catch (errorResponse) {
      _self.setState({ creatingApp: false });
      if (errorResponse.statusCode === 409) {
        return false;
      } else if (errorResponse.statusCode !== 451) {
        throw errorResponse;
      }
    }
  };

  renameApp = async (newAppName, appId) => {
    let _self = this;
    _self.setState({ renamingApp: true });
    try {
      await appsService.saveApp(appId, { name: newAppName });
      await this.fetchApps(this.state.currentPage, this.state.currentFolder.id);
      toast.success('App name has been updated!');
      _self.setState({ renamingApp: false });
      return true;
    } catch (errorResponse) {
      _self.setState({ renamingApp: false });
      if (errorResponse.statusCode === 409) {
        return false;
      } else if (errorResponse.statusCode !== 451) {
        throw errorResponse;
      }
    }
  };

  deleteApp = (app) => {
    this.setState({ showAppDeletionConfirmation: true, appToBeDeleted: app });
  };

  cloneApp = async (appName, appId) => {
    this.setState({ isCloningApp: true });
    try {
      const data = await appsService.cloneResource({
        app: [{ id: appId, name: appName }],
        organization_id: this.state.currentUser?.organization_id,
      });
      toast.success('App cloned successfully!');
      this.props.navigate(`/${getWorkspaceId()}/apps/${data?.imports?.app[0]?.id}`, {
        state: { commitEnabled: this.state.commitEnabled },
      });
      this.setState({ isCloningApp: false });
      return true;
    } catch (_error) {
      this.setState({ isCloningApp: false });
      if (_error.statusCode === 409) {
        return false;
      } else if (_error.statusCode !== 451) {
        throw _error;
      }
    }
  };

  exportApp = async (app) => {
    this.setState({ isExportingApp: true, app: app });
  };

  readAndImport = (event) => {
    try {
      const file = event.target.files[0];
      if (!file) return;

      const fileReader = new FileReader();
      const fileName = file.name.replace('.json', '').substring(0, 50);
      fileReader.readAsText(file, 'UTF-8');
      fileReader.onload = (event) => {
        const result = event.target.result;
        let fileContent;
        try {
          fileContent = JSON.parse(result);
        } catch (parseError) {
          toast.error(`Could not import: ${parseError}`);
          return;
        }
        this.setState({ fileContent, fileName, showImportAppModal: true });
      };
      fileReader.onerror = (error) => {
        toast.error(`Could not import the app: ${error}`);
        return;
      };
      event.target.value = null;
    } catch (error) {
      toast.error(error.message);
    }
  };

  importFile = async (importJSON, appName) => {
    this.setState({ isImportingApp: true });
    // For backward compatibility with legacy app import
    const organization_id = this.state.currentUser?.organization_id;
    const isLegacyImport = isEmpty(importJSON.tooljet_version);
    if (isLegacyImport) {
      importJSON = { app: [{ definition: importJSON, appName: appName }], tooljet_version: importJSON.tooljetVersion };
    } else {
      importJSON.app[0].appName = appName;
    }
    const requestBody = { organization_id, ...importJSON };
    try {
      const data = await appsService.importResource(requestBody);
      toast.success('App imported successfully.');
      this.setState({
        isImportingApp: false,
      });
      if (!isEmpty(data.imports.app)) {
        this.props.navigate(`/${getWorkspaceId()}/apps/${data.imports.app[0].id}`, {
          state: { commitEnabled: this.state.commitEnabled },
        });
      } else if (!isEmpty(data.imports.tooljet_database)) {
        this.props.navigate(`/${getWorkspaceId()}/database`);
      }
    } catch (error) {
      this.setState({
        isImportingApp: false,
      });
      if (error.statusCode === 409) {
        return false;
      }
      toast.error("Couldn't import the app");
    }
  };

  deployApp = async (event, appName, selectedApp) => {
    event.preventDefault();
    const id = selectedApp.id;
    this.setState({ deploying: true });
    try {
      const data = await libraryAppService.deploy(id, appName);
      this.setState({ deploying: false });
      toast.success('App created successfully!', { position: 'top-center' });
      this.props.navigate(`/${getWorkspaceId()}/apps/${data.app[0].id}`, {
        state: { commitEnabled: this.state.commitEnabled },
      });
    } catch (e) {
      this.setState({ deploying: false });
      if (e.statusCode === 409) {
        return false;
      } else {
        return e;
      }
    }
  };

  canUserPerform(user, action, app) {
    const currentSession = authenticationService.currentSessionValue;
    let permissionGrant;

    switch (action) {
      case 'create':
        permissionGrant = this.canAnyGroupPerformAction('app_create', currentSession.group_permissions);
        break;
      case 'read':
      case 'update':
        permissionGrant =
          this.canAnyGroupPerformActionOnApp(action, currentSession.app_group_permissions, app) ||
          this.isUserOwnerOfApp(user, app);
        break;
      case 'delete':
        permissionGrant =
          this.canAnyGroupPerformActionOnApp('delete', currentSession.app_group_permissions, app) ||
          this.canAnyGroupPerformAction('app_delete', currentSession.group_permissions) ||
          this.isUserOwnerOfApp(user, app);
        break;
      default:
        permissionGrant = false;
        break;
    }

    return permissionGrant;
  }

  canAnyGroupPerformActionOnApp(action, appGroupPermissions, app) {
    if (authenticationService.currentSessionValue?.super_admin) {
      return true;
    }
    if (!appGroupPermissions) {
      return false;
    }

    const permissionsToCheck = appGroupPermissions.filter((permission) => permission.app_id == app.id);
    return this.canAnyGroupPerformAction(action, permissionsToCheck);
  }

  canAnyGroupPerformAction(action, permissions) {
    if (authenticationService.currentSessionValue?.super_admin) {
      return true;
    }
    if (!permissions) {
      return false;
    }

    return permissions.some((p) => p[action]);
  }

  isUserOwnerOfApp(user, app) {
    return user.id == app.user_id;
  }

  canCreateApp = () => {
    return this.canUserPerform(this.state.currentUser, 'create');
  };

  canUpdateApp = (app) => {
    return this.canUserPerform(this.state.currentUser, 'update', app);
  };

  canDeleteApp = (app) => {
    return this.canUserPerform(this.state.currentUser, 'delete', app);
  };

  canCreateFolder = () => {
    return this.canAnyGroupPerformAction('folder_create', authenticationService.currentSessionValue?.group_permissions);
  };

  canDeleteFolder = () => {
    return this.canAnyGroupPerformAction('folder_delete', authenticationService.currentSessionValue?.group_permissions);
  };

  canUpdateFolder = () => {
    return this.canAnyGroupPerformAction('folder_update', authenticationService.currentSessionValue?.group_permissions);
  };

  cancelDeleteAppDialog = () => {
    this.setState({
      isDeletingApp: false,
      appToBeDeleted: null,
      showAppDeletionConfirmation: false,
    });
  };

  executeAppDeletion = () => {
    this.setState({ isDeletingApp: true });
    appsService
      .deleteApp(this.state.appToBeDeleted.id)
      // eslint-disable-next-line no-unused-vars
      .then((data) => {
        toast.success('App deleted successfully.');
        this.fetchApps(
          this.state.currentPage
            ? this.state.apps?.length === 1
              ? this.state.currentPage - 1
              : this.state.currentPage
            : 1,
          this.state.currentFolder.id
        );
        this.fetchFolders();
        this.fetchAppsLimit();
        this.fetchFeatureAccesss();
      })
      .catch(({ error }) => {
        toast.error('Could not delete the app.');
        console.log(error);
      })
      .finally(() => {
        this.cancelDeleteAppDialog();
      });
  };

  pageCount = () => {
    return this.state.currentFolder.id ? this.state.meta.folder_count : this.state.meta.total_count;
  };

  onSearchSubmit = (key) => {
    if (this.state.appSearchKey === key) {
      return;
    }
    this.fetchApps(1, this.state.currentFolder.id, key || '');
  };

  fetchOrgGit = () => {
    const workspaceId = authenticationService.currentSessionValue.current_organization_id;
    this.setState({ fetchingOrgGit: true });
    gitSyncService
      .getGitConfig(workspaceId)
      .then((data) => {
        this.setState({ orgGit: data?.organization_git });
      })
      .finally(() => {
        this.setState({ fetchingOrgGit: false });
      });
  };

  fetchRepoApps = () => {
    this.setState({ fetchingAppsFromRepos: true, selectedAppRepo: null, importingGitAppOperations: {} });
    gitSyncService
      .gitPull()
      .then((data) => {
        this.setState({ appsFromRepos: data?.meta_data });
      })
      .catch((error) => {
        toast.error(error?.error);
      })
      .finally(() => {
        this.setState({ fetchingAppsFromRepos: false });
      });
  };

  importGitApp = () => {
    const { appsFromRepos, selectedAppRepo, orgGit } = this.state;
    const appToImport = appsFromRepos[selectedAppRepo];
    const { git_app_name, git_version_id, git_version_name, last_commit_message, last_commit_user, lastpush_date } =
      appToImport;

    this.setState({ importingApp: true });
    const body = {
      gitAppId: selectedAppRepo,
      gitAppName: git_app_name,
      gitVersionName: git_version_name,
      gitVersionId: git_version_id,
      lastCommitMessage: last_commit_message,
      lastCommitUser: last_commit_user,
      lastPushDate: new Date(lastpush_date),
      organizationGitId: orgGit?.id,
    };
    gitSyncService
      .importGitApp(body)
      .then((data) => {
        const workspaceId = getWorkspaceId();
        this.props.navigate(`/${workspaceId}/apps/${data.app.id}`);
      })
      .catch((error) => {
        this.setState({ importingGitAppOperations: { message: error?.error } });
      })
      .finally(() => {
        this.setState({ importingApp: false });
      });
  };

  addAppToFolder = () => {
    const { appOperations } = this.state;
    if (!appOperations?.selectedFolder || !appOperations?.selectedApp) {
      return toast.error('Select a folder');
    }
    this.setState({ appOperations: { ...appOperations, isAdding: true } });

    posthog.capture('click_add_to_folder_button', {
      workspace_id:
        authenticationService?.currentUserValue?.organization_id ||
        authenticationService?.currentSessionValue?.current_organization_id,
      app_id: appOperations?.selectedApp?.id,
      folder_id: appOperations?.selectedFolder,
    });

    folderService
      .addToFolder(appOperations.selectedApp.id, appOperations.selectedFolder)
      .then(() => {
        toast.success('Added to folder.');
        this.foldersChanged();
        this.setState({ appOperations: {}, showAddToFolderModal: false });
      })
      .catch(({ error }) => {
        this.setState({ appOperations: { ...appOperations, isAdding: false } });
        toast.error(error);
      });
  };

  removeAppFromFolder = () => {
    const { appOperations } = this.state;
    if (!appOperations?.selectedFolder || !appOperations?.selectedApp) {
      return toast.error('Select a folder');
    }
    this.setState({ isDeletingAppFromFolder: true });

    folderService
      .removeAppFromFolder(appOperations.selectedApp.id, appOperations.selectedFolder.id)
      .then(() => {
        toast.success('Removed from folder.');

        this.fetchApps(1, appOperations.selectedFolder.id);
        this.fetchFolders();
      })
      .catch(({ error }) => {
        toast.error(error);
      })
      .finally(() => {
        this.setState({
          appOperations: {},
          isDeletingAppFromFolder: false,
          showRemoveAppFromFolderConfirmation: false,
        });
      });
  };

  appActionModal = (app, folder, action) => {
    const { appOperations } = this.state;

    switch (action) {
      case 'add-to-folder':
        this.setState({ appOperations: { ...appOperations, selectedApp: app }, showAddToFolderModal: true });
        break;
      case 'change-icon':
        this.setState({
          appOperations: { ...appOperations, selectedApp: app, selectedIcon: app?.icon },
          showChangeIconModal: true,
        });
        break;
      case 'remove-app-from-folder':
        this.setState({
          appOperations: { ...appOperations, selectedApp: app, selectedFolder: folder },
          showRemoveAppFromFolderConfirmation: true,
        });
        break;
      case 'clone-app':
        this.setState({
          appOperations: { ...appOperations, selectedApp: app, selectedIcon: app?.icon },
          showCloneAppModal: true,
        });
        break;
      case 'rename-app':
        this.setState({
          appOperations: { ...appOperations, selectedApp: app },
          showRenameAppModal: true,
        });
        break;
    }
  };

  getIcons = () => {
    const { appOperations } = this.state;
    const selectedIcon = appOperations.selectedIcon || appOperations.selectedApp?.icon || defaultIcon;
    return iconList.map((icon, index) => (
      <li
        className={`p-3 ms-1 me-2 mt-1 mb-2${selectedIcon === icon ? ' selected' : ''}`}
        onClick={() => this.setState({ appOperations: { ...appOperations, selectedIcon: icon } })}
        key={index}
      >
        <BulkIcon name={icon} data-cy={`${icon}-icon`} />
      </li>
    ));
  };

  changeIcon = () => {
    const { appOperations, apps } = this.state;

    if (!appOperations?.selectedIcon || !appOperations?.selectedApp) {
      return toast.error('Select an icon');
    }
    if (appOperations.selectedIcon === appOperations.selectedApp.icon) {
      this.setState({ appOperations: {}, showChangeIconModal: false });
      return toast.success('Icon updated.');
    }
    this.setState({ appOperations: { ...appOperations, isAdding: true } });

    appsService
      .changeIcon(appOperations.selectedIcon, appOperations.selectedApp.id)
      .then(() => {
        toast.success('Icon updated.');

        const updatedApps = apps.map((app) => {
          if (app.id === appOperations.selectedApp.id) {
            app.icon = appOperations.selectedIcon;
          }
          return app;
        });
        this.setState({ appOperations: {}, showChangeIconModal: false, apps: updatedApps });
      })
      .catch(({ error }) => {
        this.setState({ appOperations: { ...appOperations, isAdding: false } });
        toast.error(error);
      });
  };

  generateOptionsForRepository = () => {
    const { appsFromRepos } = this.state;
    return Object.keys(appsFromRepos).map((gitAppId) => ({
      name: appsFromRepos[gitAppId].git_app_name,
      value: gitAppId,
    }));
  };

  handleNewAppNameChange = (e) => {
    this.setState({ newAppName: e.target.value });
  };
  showTemplateLibraryModal = (posthog_from) => {
    this.setState({ showTemplateLibraryModal: true, posthog_from });
  };
  hideTemplateLibraryModal = () => {
    this.setState({ showTemplateLibraryModal: false });
  };
  handleCommitEnableChange = (e) => {
    this.setState({ commitEnabled: e.target.checked });
  };
  toggleGitRepositoryImportModal = (e) => {
    if (!this.state.showGitRepositoryImportModal) this.fetchRepoApps();
    this.setState({ showGitRepositoryImportModal: !this.state.showGitRepositoryImportModal });
  };

  openCreateAppFromTemplateModal = (template) => {
    this.setState({ showCreateAppFromTemplateModal: true, selectedTemplate: template });
  };

  closeCreateAppFromTemplateModal = () => {
    this.setState({ showCreateAppFromTemplateModal: false, selectedTemplate: null });
  };

  openCreateAppModal = (posthog_from) => {
    this.setState({ showCreateAppModal: true, posthog_from });
  };

  closeCreateAppModal = () => {
    this.setState({ showCreateAppModal: false });
  };

  render() {
    const {
      apps,
      isLoading,
      creatingApp,
      meta,
      currentFolder,
      showAppDeletionConfirmation,
      showRemoveAppFromFolderConfirmation,
      isDeletingApp,
      isImportingApp,
      isDeletingAppFromFolder,
      appSearchKey,
      showAddToFolderModal,
      showChangeIconModal,
      showCloneAppModal,
      appOperations,
      isExportingApp,
      appToBeDeleted,
      app,
      appsLimit,
      featureAccess,
      commitEnabled,
      fetchingOrgGit,
      orgGit,
      showGitRepositoryImportModal,
      fetchingAppsFromRepos,
      selectedAppRepo,
      appsFromRepos,
      importingApp,
      importingGitAppOperations,
      featuresLoaded,
      showCreateAppModal,
      showImportAppModal,
      fileContent,
      fileName,
      showRenameAppModal,
      showCreateAppFromTemplateModal,
      workflowWorkspaceLevelLimit,
      workflowInstanceLevelLimit,
    } = this.state;
    return (
      <Layout switchDarkMode={this.props.switchDarkMode} darkMode={this.props.darkMode}>
        <div className="wrapper home-page">
          {showCreateAppModal && (
            <AppModal
              closeModal={this.closeCreateAppModal}
              processApp={this.createApp}
              show={this.openCreateAppModal}
              title={this.props.appType == 'workflow' ? 'Create workflow' : 'Create app'}
              actionButton={this.props.appType == 'workflow' ? '+ Create workflow' : '+ Create app'}
              actionLoadingButton={'Creating'}
              fetchingOrgGit={fetchingOrgGit}
              orgGit={orgGit}
              commitEnabled={commitEnabled}
              handleCommitEnableChange={this.handleCommitEnableChange}
              appType={this.props.appType}
            />
          )}
          {showCloneAppModal && (
            <AppModal
              closeModal={() => this.setState({ showCloneAppModal: false })}
              processApp={this.cloneApp}
              show={() => this.setState({ showCloneAppModal: true })}
              selectedAppId={appOperations?.selectedApp?.id}
              selectedAppName={appOperations?.selectedApp?.name}
              title={'Clone app'}
              actionButton={'Clone app'}
              actionLoadingButton={'Cloning'}
              fetchingOrgGit={fetchingOrgGit}
              orgGit={orgGit}
              commitEnabled={commitEnabled}
              handleCommitEnableChange={this.handleCommitEnableChange}
            />
          )}
          {showImportAppModal && (
            <AppModal
              closeModal={() => this.setState({ showImportAppModal: false })}
              processApp={this.importFile}
              fileContent={fileContent}
              show={() => this.setState({ showImportAppModal: true })}
              selectedAppName={fileName}
              title={'Import app'}
              actionButton={'Import app'}
              actionLoadingButton={'Importing'}
              fetchingOrgGit={fetchingOrgGit}
              orgGit={orgGit}
              commitEnabled={commitEnabled}
              handleCommitEnableChange={this.handleCommitEnableChange}
            />
          )}
          {showCreateAppFromTemplateModal && (
            <AppModal
              show={this.openCreateAppFromTemplateModal}
              templateDetails={this.state.selectedTemplate}
              processApp={this.deployApp}
              closeModal={this.closeCreateAppFromTemplateModal}
              title={'Create new app from template'}
              actionButton={'+ Create app'}
              actionLoadingButton={'Creating'}
              fetchingOrgGit={fetchingOrgGit}
              orgGit={orgGit}
              commitEnabled={commitEnabled}
              handleCommitEnableChange={this.handleCommitEnableChange}
            />
          )}
          {showRenameAppModal && (
            <AppModal
              show={() => this.setState({ showRenameAppModal: true })}
              closeModal={() => this.setState({ showRenameAppModal: false })}
              processApp={this.renameApp}
              selectedAppId={appOperations.selectedApp.id}
              selectedAppName={appOperations.selectedApp.name}
              title={'Rename app'}
              actionButton={'Rename app'}
              actionLoadingButton={'Renaming'}
            />
          )}
          <ConfirmDialog
            show={showAppDeletionConfirmation}
            message={this.props.t(
              'homePage.deleteAppAndData',
              'The app {{appName}} and the associated data will be permanently deleted, do you want to continue?',
              {
                appName: appToBeDeleted?.name,
              }
            )}
            confirmButtonLoading={isDeletingApp}
            onConfirm={() => this.executeAppDeletion()}
            onCancel={() => this.cancelDeleteAppDialog()}
            darkMode={this.props.darkMode}
            cancelButtonText="Cancel"
          />
          <ConfirmDialog
            show={showRemoveAppFromFolderConfirmation}
            message={this.props.t(
              'homePage.removeAppFromFolder',
              'The app will be removed from this folder, do you want to continue?'
            )}
            confirmButtonLoading={isDeletingAppFromFolder}
            onConfirm={() => this.removeAppFromFolder()}
            onCancel={() =>
              this.setState({
                appOperations: {},
                isDeletingAppFromFolder: false,
                showRemoveAppFromFolderConfirmation: false,
              })
            }
            darkMode={this.props.darkMode}
          />
          <ModalBase
            title={selectedAppRepo ? 'Import app' : 'Import app from git repository'}
            show={showGitRepositoryImportModal}
            handleClose={this.toggleGitRepositoryImportModal}
            handleConfirm={this.importGitApp}
            confirmBtnProps={{
              title: 'Import app',
              isLoading: importingApp,
              disabled: importingApp || !selectedAppRepo || importingGitAppOperations?.message,
            }}
          >
            {fetchingAppsFromRepos ? (
              <div className="loader-container">
                <div className="primary-spin-loader"></div>
              </div>
            ) : (
              <>
                <div className="form-group">
                  <label className="mb-1 tj-text-sm tj-text font-weight-500" data-cy="create-app-from-label">
                    Create app from
                  </label>
                  <div className="tj-app-input" data-cy="app-select">
                    <Select
                      options={this.generateOptionsForRepository()}
                      disabled={importingApp}
                      onChange={(newVal) => {
                        this.setState({ selectedAppRepo: newVal }, () => {
                          if (appsFromRepos[newVal]?.app_name_exist === 'EXIST') {
                            this.setState({ importingGitAppOperations: { message: 'App name already exists' } });
                          }
                        });
                      }}
                      width={'100%'}
                      value={selectedAppRepo}
                      placeholder={'Select app from git repository...'}
                      closeMenuOnSelect={true}
                      customWrap={true}
                    />
                  </div>
                </div>
                {selectedAppRepo && (
                  <div className="commit-info">
                    <div className="form-group mb-3">
                      <label className="mb-1 info-label mt-3 tj-text-xsm font-weight-500" data-cy="app-name-label">
                        App name
                      </label>
                      <div className="tj-app-input">
                        <input
                          type="text"
                          disabled={true}
                          value={appsFromRepos[selectedAppRepo].git_app_name}
                          className={cx('form-control font-weight-400 disabled', {
                            'tj-input-error-state': importingGitAppOperations?.message,
                          })}
                          data-cy="app-name-field"
                        />
                      </div>
                      <div>
                        <div
                          className={cx(
                            { 'tj-input-error': importingGitAppOperations?.message },
                            'tj-text-xxsm info-text'
                          )}
                          data-cy="app-name-helper-text"
                        >
                          {importingGitAppOperations?.message
                            ? importingGitAppOperations?.message
                            : 'App name is inherited from git repository and cannot be edited'}
                        </div>
                      </div>
                    </div>
                    <div className="form-group">
                      <label className="mb-1 tj-text-xsm font-weight-500" data-cy="last-commit-label">
                        Last commit
                      </label>
                      <div className="last-commit-info form-control">
                        <div className="message-info">
                          <div data-cy="las-commit-message">
                            {appsFromRepos[selectedAppRepo]?.last_commit_message ?? 'No commits yet'}
                          </div>
                          <div data-cy="last-commit-version">{appsFromRepos[selectedAppRepo]?.git_version_name}</div>
                        </div>
                        <div className="author-info" data-cy="auther-info">
                          {`Done by ${appsFromRepos[selectedAppRepo]?.last_commit_user} at ${moment(
                            new Date(appsFromRepos[selectedAppRepo]?.lastpush_date)
                          ).format('DD MMM YYYY, h:mm a')}`}
                        </div>
                      </div>
                    </div>
                  </div>
                )}
              </>
            )}
          </ModalBase>
          <Modal
            show={showAddToFolderModal && !!appOperations.selectedApp}
            closeModal={() => this.setState({ showAddToFolderModal: false, appOperations: {} })}
            title={this.props.t('homePage.appCard.addToFolder', 'Add to folder')}
          >
            <div className="row">
              <div className="col modal-main">
                <div className="mb-3 move-selected-app-to-text " data-cy="move-selected-app-to-text">
                  <p>
                    {this.props.t('homePage.appCard.move', 'Move')}
                    <span>{` "${appOperations?.selectedApp?.name}" `}</span>
                  </p>

                  <span>{this.props.t('homePage.appCard.to', 'to')}</span>
                </div>
                <div data-cy="select-folder" className="select-folder-container">
                  <Select
                    options={this.state.folders.map((folder) => {
                      return { name: folder.name, value: folder.id };
                    })}
                    disabled={!!appOperations?.isAdding}
                    onChange={(newVal) => {
                      this.setState({ appOperations: { ...appOperations, selectedFolder: newVal } });
                    }}
                    width={'100%'}
                    value={appOperations?.selectedFolder}
                    placeholder={this.props.t('homePage.appCard.selectFolder', 'Select folder')}
                    closeMenuOnSelect={true}
                  />
                </div>
              </div>
            </div>
            <div className="row">
              <div className="col d-flex modal-footer-btn">
                <ButtonSolid
                  variant="tertiary"
                  onClick={() => this.setState({ showAddToFolderModal: false, appOperations: {} })}
                  data-cy="cancel-button"
                >
                  {this.props.t('globals.cancel', 'Cancel')}
                </ButtonSolid>
                <ButtonSolid
                  onClick={this.addAppToFolder}
                  data-cy="add-to-folder-button"
                  isLoading={appOperations?.isAdding}
                >
                  {this.props.t('homePage.appCard.addToFolder', 'Add to folder')}
                </ButtonSolid>
              </div>
            </div>
          </Modal>

          <Modal
            show={showChangeIconModal && !!appOperations.selectedApp}
            closeModal={() => this.setState({ showChangeIconModal: false, appOperations: {} })}
            title={this.props.t('homePage.appCard.changeIcon', 'Change Icon')}
          >
            <div className="row">
              <div className="col modal-main icon-change-modal">
                <ul className="p-0">{this.getIcons()}</ul>
              </div>
            </div>
            <div className="row">
              <div className="col d-flex modal-footer-btn">
                <ButtonSolid
                  onClick={() => this.setState({ showChangeIconModal: false, appOperations: {} })}
                  data-cy="cancel-button"
                  variant="tertiary"
                >
                  {this.props.t('globals.cancel', 'Cancel')}
                </ButtonSolid>
                <ButtonSolid
                  className={`btn btn-primary ${appOperations?.isAdding ? 'btn-loading' : ''}`}
                  onClick={this.changeIcon}
                  data-cy="change-button"
                >
                  {this.props.t('homePage.change', 'Change')}
                </ButtonSolid>
              </div>
            </div>
          </Modal>
          {isExportingApp && app.hasOwnProperty('id') && (
            <ExportAppModal
              show={isExportingApp}
              closeModal={() => {
                this.setState({ isExportingApp: false, app: {} });
              }}
              customClassName="modal-version-lists"
              title={'Select a version to export'}
              app={app}
              darkMode={this.props.darkMode}
            />
          )}
          <div className="row gx-0">
            <div className="home-page-sidebar col p-0">
              {this.canCreateApp() && (
                <div className="create-new-app-license-wrapper">
                  <LicenseTooltip limits={appsLimit} feature={'apps'} isAvailable={true} noTooltipIfValid={true}>
                    <div className="create-new-app-wrapper">
                      <Dropdown as={ButtonGroup} className="d-inline-flex create-new-app-dropdown">
                        <Button
                          //disabled={appsLimit?.percentage >= 100}
                          disabled={
                            this.props.appType === 'front-end'
                              ? appsLimit?.percentage >= 100
                              : workflowInstanceLevelLimit.percentage >= 100 ||
                                workflowWorkspaceLevelLimit.percentage >= 100
                          }
                          className={`create-new-app-button col-11 ${creatingApp ? 'btn-loading' : ''}`}
                          onClick={() => this.setState({ showCreateAppModal: true })}
                          data-cy="create-new-app-button"
                        >
                          {isImportingApp && (
                            <span className="spinner-border spinner-border-sm mx-2" role="status"></span>
                          )}
                          {this.props.t(
                            `${
                              this.props.appType === 'workflow' ? 'workflowsDashboard' : 'homePage'
                            }.header.createNewApplication`,
                            'Create new app'
                          )}
                        </Button>

                        {this.props.appType !== 'workflow' && (
                          <Dropdown.Toggle
                            disabled={appsLimit?.percentage >= 100}
                            split
                            className="d-inline"
                            data-cy="import-dropdown-menu"
                          />
                        )}
                        <Dropdown.Menu className="import-lg-position new-app-dropdown">
                          <Dropdown.Item
                            className="homepage-dropdown-style tj-text tj-text-xsm"
                            onClick={() => {
                              posthog.capture('click_import_from_template', {
                                workspace_id:
                                  authenticationService?.currentUserValue?.organization_id ||
                                  authenticationService?.currentSessionValue?.current_organization_id,
                                button_name: 'click_import_from_template',
                              });
                              this.showTemplateLibraryModal('click_import_from_template');
                            }}
                            data-cy="choose-from-template-button"
                          >
                            {this.props.t('homePage.header.chooseFromTemplate', 'Choose from template')}
                          </Dropdown.Item>
                          <label
                            className="homepage-dropdown-style tj-text tj-text-xsm"
                            data-cy="import-option-label"
                            onChange={this.readAndImport}
                          >
                            {this.props.t('homePage.header.import', 'Import from device')}
                            <input
                              type="file"
                              accept=".json"
                              ref={this.fileInput}
                              style={{ display: 'none' }}
                              data-cy="import-option-input"
                              onClick={() => {
                                /* Posthog Events */
                                posthog.capture('click_import_button', {
                                  workspace_id:
                                    authenticationService?.currentUserValue?.organization_id ||
                                    authenticationService?.currentSessionValue?.current_organization_id,
                                  button_name: 'click_import_dropdown_button',
                                });
                              }}
                            />
                          </label>
                          {orgGit?.is_finalized && (
                            <LicenseTooltip
                              feature={'Import from git'}
                              limits={featureAccess}
                              noTooltipIfValid={true}
                              placement="right"
                            >
                              <Dropdown.Item
                                className="homepage-dropdown-style tj-text tj-text-xsm"
                                onClick={orgGit?.is_enabled && this.toggleGitRepositoryImportModal}
                                data-cy="import-from-git-button"
                              >
                                Import from git repository
                              </Dropdown.Item>
                            </LicenseTooltip>
                          )}
                        </Dropdown.Menu>
                      </Dropdown>
                    </div>
                  </LicenseTooltip>
                  {this.props.appType === 'front-end' && (
                    <LicenseBannerCloud
                      classes="mb-3 small"
                      limits={appsLimit}
                      type="apps"
                      size="small"
                      style={{ marginTop: '20px' }}
                      z-index="10000"
                    />
                  )}
                  {this.props.appType === 'workflow' &&
                    (workflowInstanceLevelLimit.current >= workflowInstanceLevelLimit.total ||
                      100 > workflowInstanceLevelLimit.percentage >= 90 ||
                      workflowInstanceLevelLimit.current === workflowInstanceLevelLimit.total - 1 ||
                      workflowWorkspaceLevelLimit.current >= workflowWorkspaceLevelLimit.total ||
                      100 > workflowWorkspaceLevelLimit.percentage >= 90 ||
                      workflowWorkspaceLevelLimit.current === workflowWorkspaceLevelLimit.total - 1) && (
                      <>
                        <LicenseBanner
                          classes="mb-3 small"
                          limits={
                            workflowInstanceLevelLimit.current >= workflowInstanceLevelLimit.total ||
                            100 > workflowInstanceLevelLimit.percentage >= 90 ||
                            workflowInstanceLevelLimit.current === workflowInstanceLevelLimit.total - 1
                              ? workflowInstanceLevelLimit
                              : workflowWorkspaceLevelLimit
                          }
                          type="workflow"
                          size="small"
                        />
                      </>
                    )}
                </div>
              )}
              <Folders
                foldersLoading={this.state.foldersLoading}
                folders={this.state.folders}
                currentFolder={currentFolder}
                folderChanged={this.folderChanged}
                foldersChanged={this.foldersChanged}
                canCreateFolder={this.canCreateFolder()}
                canDeleteFolder={this.canDeleteFolder()}
                canUpdateFolder={this.canUpdateFolder()}
                darkMode={this.props.darkMode}
                canCreateApp={this.canCreateApp()}
                appType={this.props.appType}
              />
              <OrganizationList />
            </div>

            <div
              className={cx('col home-page-content', {
                'bg-light-gray': !this.props.darkMode,
              })}
              data-cy="home-page-content"
            >
              <div className="w-100 mb-5 container home-page-content-container">
                {featuresLoaded && !isLoading ? (
                  this.props.appType !== 'workflow' && (
                    <LicenseBannerCloud
                      classes="mt-3"
                      limits={featureAccess}
                      type={featureAccess?.licenseStatus?.licenseType}
                    />
                  )
                ) : (
                  <Skeleton
                    count={1}
                    height={20}
                    width={880}
                    baseColor="#ECEEF0"
                    className="mb-3"
                    style={{ marginTop: '2rem' }}
                  />
                )}

                {(meta?.total_count > 0 || appSearchKey) && (
                  <>
                    <HomeHeader onSearchSubmit={this.onSearchSubmit} darkMode={this.props.darkMode} />
                    <div className="liner"></div>
                    <div className="filter-container">
                      <span>{currentFolder?.count ?? meta?.total_count} APPS</span>
                      <div className="d-flex align-items-center">
                        <div className="mx-2">Filter by</div>
                        <FolderFilter
                          disabled={!!appOperations?.isAdding}
                          options={this.state.folders.map((folder) => {
                            return {
                              name: folder.name,
                              label: folder.name,
                              value: folder.id,
                              id: folder.id,
                              ...folder,
                            };
                          })}
                          onChange={this.folderChanged}
                          value={currentFolder}
                          closeMenuOnSelect={true}
                        />
                      </div>
                    </div>
                  </>
                )}
                {!isLoading && featuresLoaded && meta?.total_count === 0 && !currentFolder.id && !appSearchKey && (
                  <BlankPage
                    canCreateApp={this.canCreateApp}
                    isLoading={true}
                    createApp={this.createApp}
                    readAndImport={this.readAndImport}
                    isImportingApp={isImportingApp}
                    fileInput={this.fileInput}
                    openCreateAppModal={this.openCreateAppModal}
                    openCreateAppFromTemplateModal={this.openCreateAppFromTemplateModal}
                    creatingApp={creatingApp}
                    darkMode={this.props.darkMode}
                    showTemplateLibraryModal={this.state.showTemplateLibraryModal}
                    viewTemplateLibraryModal={this.showTemplateLibraryModal}
                    hideTemplateLibraryModal={this.hideTemplateLibraryModal}
                    appType={this.props.appType}
                  />
                )}
                {!isLoading && meta.total_count === 0 && appSearchKey && (
                  <div>
                    <span className={`d-block text-center text-body pt-5 ${this.props.darkMode && 'text-white-50'}`}>
                      {this.props.t('homePage.noApplicationFound', 'No Applications found')}
                    </span>
                  </div>
                )}
                {
                  <AppList
                    apps={apps}
                    canCreateApp={this.canCreateApp}
                    canDeleteApp={this.canDeleteApp}
                    canUpdateApp={this.canUpdateApp}
                    deleteApp={this.deleteApp}
                    cloneApp={this.cloneApp}
                    exportApp={this.exportApp}
                    meta={meta}
                    currentFolder={currentFolder}
                    isLoading={isLoading || !featuresLoaded}
                    darkMode={this.props.darkMode}
                    appActionModal={this.appActionModal}
                    removeAppFromFolder={this.removeAppFromFolder}
                    appType={this.props.appType}
                    basicPlan={featureAccess?.licenseStatus?.isExpired || !featureAccess?.licenseStatus?.isLicenseValid}
                  />
                }
              </div>
              <div className="footer-container">
                {this.pageCount() > MAX_APPS_PER_PAGE && (
                  <Footer
                    currentPage={meta.current_page}
                    count={this.pageCount()}
                    itemsPerPage={MAX_APPS_PER_PAGE}
                    pageChanged={this.pageChanged}
                    darkMode={this.props.darkMode}
                    dataLoading={isLoading}
                  />
                )}
                <div className="org-selector-mobile">
                  <OrganizationList />
                </div>
              </div>
            </div>
          </div>
          <TemplateLibraryModal
            show={this.state.showTemplateLibraryModal}
            onHide={() => this.setState({ showTemplateLibraryModal: false })}
            onCloseButtonClick={() => this.setState({ showTemplateLibraryModal: false })}
            darkMode={this.props.darkMode}
            fromButton={this.state.posthog_from || 'click_see_all_templates_button'}
            openCreateAppFromTemplateModal={this.openCreateAppFromTemplateModal}
            appCreationDisabled={!this.canCreateApp()}
          />
        </div>
      </Layout>
    );
  }
}

export const HomePage = withTranslation()(withRouter(HomePageComponent));<|MERGE_RESOLUTION|>--- conflicted
+++ resolved
@@ -35,11 +35,8 @@
 import { LicenseBannerCloud } from '@/LicenseBannerCloud';
 import ModalBase from '@/_ui/Modal';
 import Skeleton from 'react-loading-skeleton';
-<<<<<<< HEAD
 import { LicenseBanner } from '@/LicenseBanner';
-=======
 import FolderFilter from './FolderFilter';
->>>>>>> a23870ca
 
 const { iconList, defaultIcon } = configs;
 
@@ -108,13 +105,7 @@
   }
 
   async componentDidMount() {
-<<<<<<< HEAD
-    retrieveWhiteLabelText().then((labelText) => {
-      document.title = `${labelText} - Dashboard`;
-    });
-=======
     fetchAndSetWindowTitle({ page: pageTitles.DASHBOARD });
->>>>>>> a23870ca
     await Promise.all([
       this.fetchApps(1, this.state.currentFolder.id),
       this.fetchFolders(),
