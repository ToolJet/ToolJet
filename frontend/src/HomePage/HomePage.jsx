import React from 'react';
import cx from 'classnames';
import { appService, folderService, authenticationService } from '@/_services';
import { ConfirmDialog } from '@/_components';
import Select from '@/_ui/Select';
import { Folders } from './Folders';
import { BlankPage } from './BlankPage';
import { toast } from 'react-hot-toast';
import { Button, ButtonGroup, Dropdown } from 'react-bootstrap';
import Layout from '@/_ui/Layout';
import AppList from './AppList';
import TemplateLibraryModal from './TemplateLibraryModal/';
import HomeHeader from './Header';
import Modal from './Modal';
import configs from './Configs/AppIcon.json';
import { retrieveWhiteLabelText } from '../_helpers/utils';
import { withTranslation } from 'react-i18next';
import { sample } from 'lodash';
import ExportAppModal from './ExportAppModal';
import Footer from './Footer';
import { withRouter } from '@/_hoc/withRouter';

const { iconList, defaultIcon } = configs;

const MAX_APPS_PER_PAGE = 9;
class HomePageComponent extends React.Component {
  constructor(props) {
    super(props);

    this.fileInput = React.createRef();
    this.state = {
      currentUser: authenticationService.currentUserValue,
      users: null,
      isLoading: true,
      creatingApp: false,
      isDeletingApp: false,
      isCloningApp: false,
      isExportingApp: false,
      isImportingApp: false,
      isDeletingAppFromFolder: false,
      currentFolder: {},
      currentPage: 1,
      appSearchKey: '',
      appToBeDeleted: false,
      showAppDeletionConfirmation: false,
      showRemoveAppFromFolderConfirmation: false,
      showAddToFolderModal: false,
      apps: [],
      folders: [],
      meta: {
        count: 1,
        folders: [],
      },
      appOperations: {},
      showTemplateLibraryModal: false,
      app: {},
    };
  }

  componentDidMount() {
    this.fetchApps(1, this.state.currentFolder.id);
    this.fetchFolders();
    document.title = `${retrieveWhiteLabelText()} - Dashboard`;
  }

  fetchApps = (page = 1, folder, searchKey) => {
    const appSearchKey = searchKey !== '' ? searchKey || this.state.appSearchKey : '';
    this.setState({
      apps: [],
      isLoading: true,
      currentPage: page,
      appSearchKey,
    });

    appService.getAll(page, folder, appSearchKey).then((data) =>
      this.setState({
        apps: data.apps,
        meta: { ...this.state.meta, ...data.meta },
        isLoading: false,
      })
    );
  };

  fetchFolders = (searchKey) => {
    const appSearchKey = searchKey !== '' ? searchKey || this.state.appSearchKey : '';
    this.setState({
      foldersLoading: true,
      appSearchKey: appSearchKey,
    });

    folderService.getAll(appSearchKey).then((data) => {
      const currentFolder = data?.folders?.filter(
        (folder) => this.state.currentFolder?.id && folder.id === this.state.currentFolder?.id
      )?.[0];
      this.setState({
        folders: data.folders,
        foldersLoading: false,
        currentFolder: currentFolder || {},
      });
    });
  };

  pageChanged = (page) => {
    this.fetchApps(page, this.state.currentFolder.id);
  };

  folderChanged = (folder) => {
    this.setState({ currentFolder: folder });
    this.fetchApps(1, folder.id);
  };

  foldersChanged = () => {
    this.fetchFolders();
  };

  createApp = () => {
    let _self = this;
    _self.setState({ creatingApp: true });
    appService
      .createApp({ icon: sample(iconList) })
      .then((data) => {
        _self.props.navigate(`/apps/${data.id}`);
      })
      .catch(({ error }) => {
        toast.error(error);
        _self.setState({ creatingApp: false });
      });
  };

  deleteApp = (app) => {
    this.setState({ showAppDeletionConfirmation: true, appToBeDeleted: app });
  };

  cloneApp = (app) => {
    this.setState({ isCloningApp: true });
<<<<<<< HEAD
    appService.getLicenseTerms().then(() => {
      appService
        .cloneApp(app.id)
        .then((data) => {
          toast.success('App cloned successfully.');
          this.setState({ isCloningApp: false });
          this.props.history.push(`/apps/${data.id}`);
        })
        .catch(({ _error }) => {
          toast.error('Could not clone the app.');
          this.setState({ isCloningApp: false });
          console.log(_error);
        });
    });
=======
    appService
      .cloneApp(app.id)
      .then((data) => {
        toast.success('App cloned successfully.');
        this.setState({ isCloningApp: false });
        this.props.navigate(`/apps/${data.id}`);
      })
      .catch(({ _error }) => {
        toast.error('Could not clone the app.');
        this.setState({ isCloningApp: false });
        console.log(_error);
      });
>>>>>>> 84c515c9
  };

  exportApp = async (app) => {
    this.setState({ isExportingApp: true, app: app });
  };

  handleImportApp = (event) => {
    const fileReader = new FileReader();
    fileReader.readAsText(event.target.files[0], 'UTF-8');
    fileReader.onload = (event) => {
      const fileContent = event.target.result;
      this.setState({ isImportingApp: true });
      try {
        const requestBody = JSON.parse(fileContent);
        appService
          .importApp(requestBody)
          .then((data) => {
            toast.success('App imported successfully.');
            this.setState({
              isImportingApp: false,
            });
            this.props.navigate(`/apps/${data.id}`);
          })
          .catch(({ error }) => {
            toast.error(`Could not import the app: ${error}`);
            appService.getLicenseTerms().then(() => this.fileInput.current.click());
            this.setState({
              isImportingApp: false,
            });
          });
      } catch (error) {
        toast.error(`Could not import the app: ${error}`);
        this.setState({
          isImportingApp: false,
        });
      }
      // set file input as null to handle same file upload
      event.target.value = null;
    };
  };

  canUserPerform(user, action, app) {
    if (this.state.currentUser?.super_admin) {
      return true;
    }
    let permissionGrant;

    switch (action) {
      case 'create':
        permissionGrant = this.canAnyGroupPerformAction('app_create', user.group_permissions);
        break;
      case 'read':
      case 'update':
        permissionGrant =
          this.canAnyGroupPerformActionOnApp(action, user.app_group_permissions, app) ||
          this.isUserOwnerOfApp(user, app);
        break;
      case 'delete':
        permissionGrant =
          this.canAnyGroupPerformActionOnApp('delete', user.app_group_permissions, app) ||
          this.canAnyGroupPerformAction('app_delete', user.group_permissions) ||
          this.isUserOwnerOfApp(user, app);
        break;
      default:
        permissionGrant = false;
        break;
    }

    return permissionGrant;
  }

  canAnyGroupPerformActionOnApp(action, appGroupPermissions, app) {
    if (!appGroupPermissions) {
      return false;
    }

    const permissionsToCheck = appGroupPermissions.filter((permission) => permission.app_id == app.id);
    return this.canAnyGroupPerformAction(action, permissionsToCheck);
  }

  canAnyGroupPerformAction(action, permissions) {
    if (!permissions) {
      return false;
    }

    return permissions.some((p) => p[action]);
  }

  isUserOwnerOfApp(user, app) {
    return user.id == app.user_id;
  }

  canCreateApp = () => {
    return this.canUserPerform(this.state.currentUser, 'create');
  };

  canUpdateApp = (app) => {
    return this.canUserPerform(this.state.currentUser, 'update', app);
  };

  canDeleteApp = (app) => {
    return this.canUserPerform(this.state.currentUser, 'delete', app);
  };

  canCreateFolder = () => {
    return (
      this.state.currentUser?.super_admin ||
      this.canAnyGroupPerformAction('folder_create', this.state.currentUser.group_permissions)
    );
  };

  canDeleteFolder = () => {
    return (
      this.state.currentUser?.super_admin ||
      this.canAnyGroupPerformAction('folder_delete', this.state.currentUser.group_permissions)
    );
  };

  canUpdateFolder = () => {
    return (
      this.state.currentUser?.super_admin ||
      this.canAnyGroupPerformAction('folder_update', this.state.currentUser.group_permissions)
    );
  };

  cancelDeleteAppDialog = () => {
    this.setState({
      isDeletingApp: false,
      appToBeDeleted: null,
      showAppDeletionConfirmation: false,
    });
  };

  executeAppDeletion = () => {
    this.setState({ isDeletingApp: true });
    appService
      .deleteApp(this.state.appToBeDeleted.id)
      // eslint-disable-next-line no-unused-vars
      .then((data) => {
        toast.success('App deleted successfully.');
        this.fetchApps(
          this.state.currentPage
            ? this.state.apps?.length === 1
              ? this.state.currentPage - 1
              : this.state.currentPage
            : 1,
          this.state.currentFolder.id
        );
        this.fetchFolders();
      })
      .catch(({ error }) => {
        toast.error('Could not delete the app.');
        console.log(error);
      })
      .finally(() => {
        this.cancelDeleteAppDialog();
      });
  };

  pageCount = () => {
    return this.state.currentFolder.id ? this.state.meta.folder_count : this.state.meta.total_count;
  };

  onSearchSubmit = (key) => {
    if (this.state.appSearchKey === key) {
      return;
    }
    this.fetchApps(1, this.state.currentFolder.id, key || '');
    this.fetchFolders(key || '');
  };

  addAppToFolder = () => {
    const { appOperations } = this.state;
    if (!appOperations?.selectedFolder || !appOperations?.selectedApp) {
      return toast.error('Select a folder');
    }
    this.setState({ appOperations: { ...appOperations, isAdding: true } });

    folderService
      .addToFolder(appOperations.selectedApp.id, appOperations.selectedFolder)
      .then(() => {
        toast.success('Added to folder.');
        this.foldersChanged();
        this.setState({ appOperations: {}, showAddToFolderModal: false });
      })
      .catch(({ error }) => {
        this.setState({ appOperations: { ...appOperations, isAdding: false } });
        toast.error(error);
      });
  };

  removeAppFromFolder = () => {
    const { appOperations } = this.state;
    if (!appOperations?.selectedFolder || !appOperations?.selectedApp) {
      return toast.error('Select a folder');
    }
    this.setState({ isDeletingAppFromFolder: true });

    folderService
      .removeAppFromFolder(appOperations.selectedApp.id, appOperations.selectedFolder.id)
      .then(() => {
        toast.success('Removed from folder.');

        this.fetchApps(1, appOperations.selectedFolder.id);
        this.fetchFolders();
      })
      .catch(({ error }) => {
        toast.error(error);
      })
      .finally(() => {
        this.setState({
          appOperations: {},
          isDeletingAppFromFolder: false,
          showRemoveAppFromFolderConfirmation: false,
        });
      });
  };

  appActionModal = (app, folder, action) => {
    const { appOperations } = this.state;

    switch (action) {
      case 'add-to-folder':
        this.setState({ appOperations: { ...appOperations, selectedApp: app }, showAddToFolderModal: true });
        break;
      case 'change-icon':
        this.setState({
          appOperations: { ...appOperations, selectedApp: app, selectedIcon: app?.icon },
          showChangeIconModal: true,
        });
        break;
      case 'remove-app-from-folder':
        this.setState({
          appOperations: { ...appOperations, selectedApp: app, selectedFolder: folder },
          showRemoveAppFromFolderConfirmation: true,
        });
        break;
    }
  };

  getIcons = () => {
    const { appOperations } = this.state;
    const selectedIcon = appOperations.selectedIcon || appOperations.selectedApp?.icon || defaultIcon;
    return iconList.map((icon, index) => (
      <li
        className={`p-3 ms-1 me-2 mt-1 mb-2${selectedIcon === icon ? ' selected' : ''}`}
        onClick={() => this.setState({ appOperations: { ...appOperations, selectedIcon: icon } })}
        key={index}
      >
        <img src={`assets/images/icons/app-icons/${icon}.svg`} data-cy={`${icon}-icon`} />
      </li>
    ));
  };

  changeIcon = () => {
    const { appOperations, apps } = this.state;

    if (!appOperations?.selectedIcon || !appOperations?.selectedApp) {
      return toast.error('Select an icon');
    }
    if (appOperations.selectedIcon === appOperations.selectedApp.icon) {
      this.setState({ appOperations: {}, showChangeIconModal: false });
      return toast.success('Icon updated.');
    }
    this.setState({ appOperations: { ...appOperations, isAdding: true } });

    appService
      .changeIcon(appOperations.selectedIcon, appOperations.selectedApp.id)
      .then(() => {
        toast.success('Icon updated.');

        const updatedApps = apps.map((app) => {
          if (app.id === appOperations.selectedApp.id) {
            app.icon = appOperations.selectedIcon;
          }
          return app;
        });
        this.setState({ appOperations: {}, showChangeIconModal: false, apps: updatedApps });
      })
      .catch(({ error }) => {
        this.setState({ appOperations: { ...appOperations, isAdding: false } });
        toast.error(error);
      });
  };

  showTemplateLibraryModal = () => {
    appService.getLicenseTerms().then(() => this.setState({ showTemplateLibraryModal: true }));
  };
  hideTemplateLibraryModal = () => {
    this.setState({ showTemplateLibraryModal: false });
  };

  render() {
    const {
      apps,
      isLoading,
      creatingApp,
      meta,
      currentFolder,
      showAppDeletionConfirmation,
      showRemoveAppFromFolderConfirmation,
      isDeletingApp,
      isImportingApp,
      isDeletingAppFromFolder,
      appSearchKey,
      showAddToFolderModal,
      showChangeIconModal,
      appOperations,
      isExportingApp,
      app,
    } = this.state;
    return (
      <Layout switchDarkMode={this.props.switchDarkMode} darkMode={this.props.darkMode}>
        <div className="wrapper home-page">
          <ConfirmDialog
            show={showAppDeletionConfirmation}
            message={this.props.t(
              'homePage.deleteAppAndData',
              'The app and the associated data will be permanently deleted, do you want to continue?'
            )}
            confirmButtonLoading={isDeletingApp}
            onConfirm={() => this.executeAppDeletion()}
            onCancel={() => this.cancelDeleteAppDialog()}
            darkMode={this.props.darkMode}
          />

          <ConfirmDialog
            show={showRemoveAppFromFolderConfirmation}
            message={this.props.t(
              'homePage.removeAppFromFolder',
              'The app will be removed from this folder, do you want to continue?'
            )}
            confirmButtonLoading={isDeletingAppFromFolder}
            onConfirm={() => this.removeAppFromFolder()}
            onCancel={() =>
              this.setState({
                appOperations: {},
                isDeletingAppFromFolder: false,
                showRemoveAppFromFolderConfirmation: false,
              })
            }
            darkMode={this.props.darkMode}
          />

          <Modal
            show={showAddToFolderModal && !!appOperations.selectedApp}
            closeModal={() => this.setState({ showAddToFolderModal: false, appOperations: {} })}
            title={this.props.t('homePage.appCard.addToFolder', 'Add to folder')}
          >
            <div className="row">
              <div className="col modal-main">
                <div className="mb-3" data-cy="move-selected-app-to-text">
                  <span>{this.props.t('homePage.appCard.move', 'Move')}</span>
                  <strong>{` "${appOperations?.selectedApp?.name}" `}</strong>
                  <span>{this.props.t('homePage.appCard.to', 'to')}</span>
                </div>
                <div data-cy="select-folder">
                  <Select
                    options={this.state.folders.map((folder) => {
                      return { name: folder.name, value: folder.id };
                    })}
                    disabled={!!appOperations?.isAdding}
                    onChange={(newVal) => {
                      this.setState({ appOperations: { ...appOperations, selectedFolder: newVal } });
                    }}
                    width={'100%'}
                    value={appOperations?.selectedFolder}
                    placeholder={this.props.t('homePage.appCard.selectFolder', 'Select folder')}
                  />
                </div>
              </div>
            </div>
            <div className="row">
              <div className="col d-flex modal-footer-btn">
                <button
                  className="btn btn-light"
                  onClick={() => this.setState({ showAddToFolderModal: false, appOperations: {} })}
                  data-cy="cancel-button"
                >
                  {this.props.t('globals.cancel', 'Cancel')}
                </button>
                <button
                  className={`btn btn-primary ${appOperations?.isAdding ? 'btn-loading' : ''}`}
                  onClick={this.addAppToFolder}
                  data-cy="add-to-folder-button"
                >
                  {this.props.t('homePage.appCard.addToFolder', 'Add to folder')}
                </button>
              </div>
            </div>
          </Modal>

          <Modal
            show={showChangeIconModal && !!appOperations.selectedApp}
            closeModal={() => this.setState({ showChangeIconModal: false, appOperations: {} })}
            title={this.props.t('homePage.appCard.changeIcon', 'Change Icon')}
          >
            <div className="row">
              <div className="col modal-main icon-change-modal">
                <ul className="p-0">{this.getIcons()}</ul>
              </div>
            </div>
            <div className="row">
              <div className="col d-flex modal-footer-btn">
                <button
                  className="btn btn-light"
                  onClick={() => this.setState({ showChangeIconModal: false, appOperations: {} })}
                  data-cy="cancel-button"
                >
                  {this.props.t('globals.cancel', 'Cancel')}
                </button>
                <button
                  className={`btn btn-primary ${appOperations?.isAdding ? 'btn-loading' : ''}`}
                  onClick={this.changeIcon}
                  data-cy="change-button"
                >
                  {this.props.t('homePage.change', 'Change')}
                </button>
              </div>
            </div>
          </Modal>
          {isExportingApp && app.hasOwnProperty('id') && (
            <ExportAppModal
              show={isExportingApp}
              closeModal={() => {
                this.setState({ isExportingApp: false, app: {} });
              }}
              customClassName="modal-version-lists"
              title={'Select a version to export'}
              app={app}
              darkMode={this.props.darkMode}
            />
          )}
          <div className="row gx-0">
            <div className="home-page-sidebar col p-0 border-end">
              {this.canCreateApp() && (
                <div className="p-3 create-new-app-wrapper">
                  <Dropdown as={ButtonGroup} className="w-100 d-inline-flex">
                    <Button
                      className={`create-new-app-button col-11 ${creatingApp ? 'btn-loading' : ''}`}
                      onClick={this.createApp}
                      data-cy="create-new-app-button"
                    >
                      {isImportingApp && <span className="spinner-border spinner-border-sm mx-2" role="status"></span>}
                      {this.props.t('homePage.header.createNewApplication', 'Create new app')}
                    </Button>
                    <Dropdown.Toggle split className="d-inline" data-cy="import-dropdown-menu" />
                    <Dropdown.Menu className="import-lg-position">
                      <Dropdown.Item onClick={this.showTemplateLibraryModal} data-cy="choose-from-template-button">
                        {this.props.t('homePage.header.chooseFromTemplate', 'Choose from template')}
                      </Dropdown.Item>
                      <label
                        className="homepage-dropdown-style"
                        data-cy="import-option-label"
                        onChange={this.handleImportApp}
                      >
                        {this.props.t('homePage.header.import', 'Import')}
                        <input
                          type="file"
                          accept=".json"
                          ref={this.fileInput}
                          style={{ display: 'none' }}
                          data-cy="import-option-input"
                        />
                      </label>
                    </Dropdown.Menu>
                  </Dropdown>
                </div>
              )}
              <Folders
                foldersLoading={this.state.foldersLoading}
                folders={this.state.folders}
                currentFolder={currentFolder}
                folderChanged={this.folderChanged}
                foldersChanged={this.foldersChanged}
                canCreateFolder={this.canCreateFolder()}
                canDeleteFolder={this.canDeleteFolder()}
                canUpdateFolder={this.canUpdateFolder()}
                darkMode={this.props.darkMode}
              />
            </div>

            <div
              className={cx('col home-page-content', {
                'bg-light-gray': !this.props.darkMode,
              })}
              data-cy="home-page-content"
            >
              <div className="w-100 mb-5 container" style={{ maxWidth: 850 }}>
                {(meta?.total_count > 0 || appSearchKey) && (
                  <>
                    <HomeHeader onSearchSubmit={this.onSearchSubmit} darkMode={this.props.darkMode} />
                    <hr />
                  </>
                )}
                {!isLoading && meta?.total_count === 0 && !currentFolder.id && !appSearchKey && (
                  <BlankPage
                    createApp={this.createApp}
                    isImportingApp={isImportingApp}
                    fileInput={this.fileInput}
                    handleImportApp={this.handleImportApp}
                    creatingApp={creatingApp}
                    darkMode={this.props.darkMode}
                    showTemplateLibraryModal={this.state.showTemplateLibraryModal}
                    viewTemplateLibraryModal={this.showTemplateLibraryModal}
                    hideTemplateLibraryModal={this.hideTemplateLibraryModal}
                  />
                )}
                {!isLoading && meta.total_count === 0 && appSearchKey && (
                  <div>
                    <span className={`d-block text-center text-body pt-5 ${this.props.darkMode && 'text-white-50'}`}>
                      {this.props.t('homePage.noApplicationFound', 'No Applications found')}
                    </span>
                  </div>
                )}
                {isLoading ||
                  (meta.total_count > 0 && (
                    <AppList
                      apps={apps}
                      canCreateApp={this.canCreateApp}
                      canDeleteApp={this.canDeleteApp}
                      canUpdateApp={this.canUpdateApp}
                      deleteApp={this.deleteApp}
                      cloneApp={this.cloneApp}
                      exportApp={this.exportApp}
                      meta={meta}
                      currentFolder={currentFolder}
                      isLoading={isLoading}
                      darkMode={this.props.darkMode}
                      appActionModal={this.appActionModal}
                      removeAppFromFolder={this.removeAppFromFolder}
                    />
                  ))}
              </div>
              {this.pageCount() > MAX_APPS_PER_PAGE && (
                <Footer
                  currentPage={meta.current_page}
                  count={this.pageCount()}
                  itemsPerPage={MAX_APPS_PER_PAGE}
                  pageChanged={this.pageChanged}
                  darkMode={this.props.darkMode}
                  dataLoading={isLoading}
                />
              )}
            </div>
            <TemplateLibraryModal
              show={this.state.showTemplateLibraryModal}
              onHide={() => this.setState({ showTemplateLibraryModal: false })}
              onCloseButtonClick={() => this.setState({ showTemplateLibraryModal: false })}
              darkMode={this.props.darkMode}
            />
          </div>
        </div>
      </Layout>
    );
  }
}

export const HomePage = withTranslation()(withRouter(HomePageComponent));<|MERGE_RESOLUTION|>--- conflicted
+++ resolved
@@ -133,7 +133,6 @@
 
   cloneApp = (app) => {
     this.setState({ isCloningApp: true });
-<<<<<<< HEAD
     appService.getLicenseTerms().then(() => {
       appService
         .cloneApp(app.id)
@@ -148,20 +147,6 @@
           console.log(_error);
         });
     });
-=======
-    appService
-      .cloneApp(app.id)
-      .then((data) => {
-        toast.success('App cloned successfully.');
-        this.setState({ isCloningApp: false });
-        this.props.navigate(`/apps/${data.id}`);
-      })
-      .catch(({ _error }) => {
-        toast.error('Could not clone the app.');
-        this.setState({ isCloningApp: false });
-        console.log(_error);
-      });
->>>>>>> 84c515c9
   };
 
   exportApp = async (app) => {
