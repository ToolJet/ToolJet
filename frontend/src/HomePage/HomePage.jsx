import React from 'react';
import cx from 'classnames';
import moment from 'moment';
import {
  appsService,
  folderService,
  authenticationService,
  libraryAppService,
  gitSyncService,
  licenseService,
  pluginsService,
} from '@/_services';
import { ConfirmDialog, AppModal } from '@/_components';
import Select from '@/_ui/Select';
import _, { sample, isEmpty } from 'lodash';
import { Folders } from './Folders';
import { BlankPage } from './BlankPage';
import { toast } from 'react-hot-toast';
import { Button, ButtonGroup, Dropdown } from 'react-bootstrap';
import Layout from '@/_ui/Layout';
import AppList from './AppList';
import TemplateLibraryModal from './TemplateLibraryModal/';
import HomeHeader from './Header';
import Modal from './Modal';
import configs from './Configs/AppIcon.json';
import { withTranslation } from 'react-i18next';
import ExportAppModal from './ExportAppModal';
import Footer from './Footer';
import { ButtonSolid } from '@/_ui/AppButton/AppButton';
import BulkIcon from '@/_ui/Icon/bulkIcons/index';
import { getWorkspaceId } from '@/_helpers/utils';
import { getQueryParams } from '@/_helpers/routes';
import { withRouter } from '@/_hoc/withRouter';
import LicenseBanner from '@/modules/common/components/LicenseBanner';
import { LicenseTooltip } from '@/LicenseTooltip';
import ModalBase from '@/_ui/Modal';
import FolderFilter from './FolderFilter';
import { useLicenseStore } from '@/_stores/licenseStore';
import { shallow } from 'zustand/shallow';
import { fetchAndSetWindowTitle, pageTitles } from '@white-label/whiteLabelling';
import HeaderSkeleton from '@/_ui/FolderSkeleton/HeaderSkeleton';
import {
  ImportAppMenu,
  AppActionModal,
  OrganizationList,
  UserGroupMigrationBanner,
  ConsultationBanner,
  AppTypeTab,
} from '@/modules/dashboard/components';
import CreateAppWithPrompt from '@/modules/AiBuilder/components/CreateAppWithPrompt';
import SolidIcon from '@/_ui/Icon/SolidIcons';

const { iconList, defaultIcon } = configs;

const MAX_APPS_PER_PAGE = 9;
class HomePageComponent extends React.Component {
  constructor(props) {
    super(props);

    const currentSession = authenticationService.currentSessionValue;
    this.fileInput = React.createRef();
    this.state = {
      currentUser: {
        id: currentSession?.current_user.id,
        organization_id: currentSession?.current_organization_id,
      },
      users: null,
      isLoading: true,
      creatingApp: false,
      isDeletingApp: false,
      isCloningApp: false,
      isExportingApp: false,
      isImportingApp: false,
      isDeletingAppFromFolder: false,
      currentFolder: {},
      currentPage: 1,
      appSearchKey: '',
      appToBeDeleted: false,
      showAppDeletionConfirmation: false,
      showRemoveAppFromFolderConfirmation: false,
      showAddToFolderModal: false,
      apps: [],
      folders: [],
      meta: {
        count: 1,
        folders: [],
      },
      appOperations: {},
      showTemplateLibraryModal: false,
      app: {},
      appsLimit: {},
      featureAccess: null,
      newAppName: '',
      commitEnabled: false,
      fetchingOrgGit: false,
      orgGit: null,
      showGitRepositoryImportModal: false,
      fetchingAppsFromRepos: false,
      appsFromRepos: {},
      selectedAppRepo: null,
      importingApp: false,
      importingGitAppOperations: {},
      featuresLoaded: false,
      showCreateAppModal: false,
      showCreateAppFromTemplateModal: false,
      showImportAppModal: false,
      showCloneAppModal: false,
      showRenameAppModal: false,
      fileContent: '',
      fileName: '',
      selectedTemplate: null,
      deploying: false,
      workflowWorkspaceLevelLimit: {},
      workflowInstanceLevelLimit: {},
      showUserGroupMigrationModal: false,
      showGroupMigrationBanner: true,
      shouldAutoImportPlugin: false,
      dependentPlugins: [],
      dependentPluginsDetail: {},
      showMissingGroupsModal: false,
      missingGroups: [],
      missingGroupsExpanded: false,
    };
  }

  setQueryParameter = () => {
    const showImportTemplateModal = getQueryParams('fromtemplate');
    this.setState({
      showTemplateLibraryModal: showImportTemplateModal ? showImportTemplateModal : false,
    });
  };

  componentDidMount() {
    fetchAndSetWindowTitle({ page: pageTitles.DASHBOARD });
    this.fetchApps(1, this.state.currentFolder.id);
    this.fetchFolders();
    this.fetchFeatureAccesss();
    this.fetchAppsLimit();
    this.fetchWorkflowsInstanceLimit();
    this.fetchWorkflowsWorkspaceLimit();
    this.fetchOrgGit();
    this.setQueryParameter();
    const hasClosedBanner = localStorage.getItem('hasClosedGroupMigrationBanner');

    //Only show the banner once
    if (hasClosedBanner) {
      this.setState({ showGroupMigrationBanner: false });
    }
  }

  componentDidUpdate(prevProps) {
    if (prevProps.appType != this.props.appType) {
      this.fetchFolders();
      this.fetchApps(1);
    }
    if (Object.keys(this.props.featureAccess).length && !this.state.featureAccess) {
      this.setState({ featureAccess: this.props.featureAccess, featuresLoaded: this.props.featuresLoaded });
    }
  }

  fetchFeatureAccesss = () => {
    licenseService.getFeatureAccess().then((data) => {
      this.setState({
        featureAccess: data,
        featuresLoaded: true,
      });
    });
  };

  fetchAppsLimit() {
    appsService.getAppsLimit().then((data) => {
      this.setState({ appsLimit: data?.appsCount });
    });
  }

  fetchWorkflowsInstanceLimit() {
    appsService.getWorkflowLimit('instance').then((data) => {
      this.setState({ workflowInstanceLevelLimit: data?.appsCount });
    });
  }

  fetchWorkflowsWorkspaceLimit() {
    appsService.getWorkflowLimit('workspace').then((data) => {
      this.setState({ workflowWorkspaceLevelLimit: data?.appsCount });
    });
  }

  fetchApps = (page = 1, folder, searchKey) => {
    const appSearchKey = searchKey !== '' ? searchKey || this.state.appSearchKey : '';
    this.setState({
      apps: [],
      isLoading: true,
      currentPage: page,
      appSearchKey,
    });
    appsService.getAll(page, folder, appSearchKey, this.props.appType).then((data) => {
      this.setState({
        apps: data.apps,
        meta: { ...this.state.meta, ...data.meta },
        searchedAppCount: appSearchKey ? data.apps.length : this.state.currentFolder.count,
        isLoading: false,
      });
    });
  };

  fetchFolders = (searchKey) => {
    const appSearchKey = searchKey !== '' ? searchKey || this.state.appSearchKey : '';
    this.setState({
      foldersLoading: true,
      appSearchKey: appSearchKey,
    });

    folderService.getAll(appSearchKey, this.props.appType).then((data) => {
      const folder_slug = new URL(window.location.href)?.searchParams?.get('folder');
      const folder = data?.folders?.find((folder) => folder.name === folder_slug);
      const currentFolderId = folder ? folder.id : this.state.currentFolder?.id;
      const currentFolder = data?.folders?.find((folder) => currentFolderId && folder.id === currentFolderId);
      this.setState({
        folders: data.folders,
        foldersLoading: false,
        currentFolder: currentFolder || {},
      });
      currentFolder && this.fetchApps(1, currentFolder.id);
    });
  };

  pageChanged = (page) => {
    this.fetchApps(page, this.state.currentFolder.id);
  };

  folderChanged = (folder) => {
    this.setState({ currentFolder: folder });
    this.fetchApps(1, folder.id);
  };

  foldersChanged = () => {
    this.fetchFolders();
  };

  getAppType = () => {
    return this.props.appType === 'module' ? 'Module' : this.props.appType === 'workflow' ? 'Workflow' : 'App';
  };

  createApp = async (appName) => {
    let _self = this;
    _self.setState({ creatingApp: true });

    try {
      const data = await appsService.createApp({
        icon: sample(iconList),
        name: appName,
        type: this.props.appType,
      });
      const workspaceId = getWorkspaceId();
      _self.props.navigate(`/${workspaceId}/apps/${data.id}`, { state: { commitEnabled: this.state.commitEnabled } });
      toast.success(`${this.getAppType()} created successfully!`);
      _self.setState({ creatingApp: false });
      return true;
    } catch (errorResponse) {
      _self.setState({ creatingApp: false });
      if (errorResponse.statusCode === 409) {
        return false;
      } else if (errorResponse.statusCode !== 451) {
        throw errorResponse;
      }
    }
  };

  renameApp = async (newAppName, appId) => {
    let _self = this;
    _self.setState({ renamingApp: true });
    try {
      await appsService.saveApp(appId, { name: newAppName });
      await this.fetchApps(this.state.currentPage, this.state.currentFolder.id);
      toast.success(`${this.getAppType()} name has been updated!`);
      _self.setState({ renamingApp: false });
      return true;
    } catch (errorResponse) {
      _self.setState({ renamingApp: false });
      if (errorResponse.statusCode === 409) {
        return false;
      } else if (errorResponse.statusCode !== 451) {
        throw errorResponse;
      }
    }
  };

  deleteApp = (app) => {
    this.setState({ showAppDeletionConfirmation: true, appToBeDeleted: app });
  };

  cloneApp = async (appName, appId) => {
    this.setState({ isCloningApp: true });
    try {
      const data = await appsService.cloneResource({
        app: [{ id: appId, name: appName }],
        organization_id: this.state.currentUser?.organization_id,
      });
      toast.success('App cloned successfully!');
      this.props.navigate(`/${getWorkspaceId()}/apps/${data?.imports?.app[0]?.id}`, {
        state: { commitEnabled: this.state.commitEnabled },
      });
      this.setState({ isCloningApp: false });
      return true;
    } catch (_error) {
      this.setState({ isCloningApp: false });
      if (_error.statusCode === 409) {
        return false;
      } else if (_error.statusCode !== 451) {
        throw _error;
      }
    }
  };

  exportApp = async (app) => {
    this.setState({ isExportingApp: true, app: app });
  };

  readAndImport = (event) => {
    try {
      const file = event.target.files[0];
      if (!file) return;

      const fileReader = new FileReader();
      const fileName = file.name.replace('.json', '').substring(0, 50);
      fileReader.readAsText(file, 'UTF-8');
      fileReader.onload = async (event) => {
        const result = event.target.result;
        let fileContent;
        try {
          fileContent = JSON.parse(result);
        } catch (parseError) {
          toast.error(`Could not import: ${parseError}`);
          return;
        }

        const importedAppDef = fileContent.app || fileContent.appV2;
        const dataSourcesUsedInApps = [];
        importedAppDef.forEach((appDefinition) => {
          appDefinition?.definition?.appV2?.dataSources.forEach((dataSource) => {
            dataSourcesUsedInApps.push(dataSource);
          });
        });

        const dependentPluginsResponse = await pluginsService.findDependentPlugins(dataSourcesUsedInApps);
        const { pluginsToBeInstalled = [], pluginsListIdToDetailsMap = {} } = dependentPluginsResponse.data;
        this.setState({
          fileContent,
          fileName,
          showImportAppModal: true,
          dependentPlugins: pluginsToBeInstalled,
          dependentPluginsDetail: { ...pluginsListIdToDetailsMap },
        });
      };

      fileReader.onerror = (error) => {
        toast.error(`Could not import the app: ${error}`);
        return;
      };
      event.target.value = null;
    } catch (error) {
      let errorMessage = 'Some Error Occured';
      if (error?.error) {
        errorMessage = error.error;
      } else if (error?.message) {
        errorMessage = error.message;
      }
      toast.error(errorMessage);
    }
  };

<<<<<<< HEAD
  importFile = async (importJSON, appName, skipPermissionsGroupCheck = false) => {
=======
  importFile = async (importJSON, appName, skipPagePermissionsGroupCheck = false) => {
>>>>>>> 3ce5032b
    this.setState({ isImportingApp: true });
    // For backward compatibility with legacy app import
    const organization_id = this.state.currentUser?.organization_id;
    const isLegacyImport = isEmpty(importJSON.tooljet_version);
    if (isLegacyImport) {
      importJSON = {
        app: [{ definition: importJSON, appName: appName }],
        tooljet_version: importJSON.tooljetVersion,
      };
    } else {
      importJSON.app[0].appName = appName;
    }
    const requestBody = {
      organization_id,
      ...importJSON,
<<<<<<< HEAD
      skip_permissions_group_check: skipPermissionsGroupCheck,
=======
      skip_page_permissions_group_check: skipPagePermissionsGroupCheck,
>>>>>>> 3ce5032b
    };
    let installedPluginsInfo = [];
    try {
      if (this.state.dependentPlugins.length) {
        ({ installedPluginsInfo = [] } = await pluginsService.installDependentPlugins(
          this.state.dependentPlugins,
          true
        ));
      }

      const data = await appsService.importResource(requestBody);
      toast.success('App imported successfully.');
      this.setState({ isImportingApp: false });

      if (!isEmpty(data.imports.app)) {
        this.props.navigate(`/${getWorkspaceId()}/apps/${data.imports.app[0].id}`, {
          state: { commitEnabled: this.state.commitEnabled },
        });
      } else if (!isEmpty(data.imports.tooljet_database)) {
        this.props.navigate(`/${getWorkspaceId()}/database`);
      }
    } catch (error) {
      if (error?.error?.type === 'permission-check') {
        this.setState({ showMissingGroupsModal: true, missingGroups: error?.error?.data });
        return;
      }
      if (installedPluginsInfo.length) {
        const pluginsId = installedPluginsInfo.map((pluginInfo) => pluginInfo.id);
        await pluginsService.uninstallPlugins(pluginsId);
      }

      this.setState({ isImportingApp: false });
      if (error.statusCode === 409) return false;
      toast.error(error?.error || error?.message || 'App import failed');
    }
  };

  deployApp = async (event, appName, selectedApp) => {
    event.preventDefault();
    const id = selectedApp.id;
    this.setState({ deploying: true });
    try {
      const data = await libraryAppService.deploy(
        id,
        appName,
        this.state.dependentPlugins,
        this.state.shouldAutoImportPlugin
      );
      this.setState({ deploying: false });
      toast.success('App created successfully!', { position: 'top-center' });
      this.props.navigate(`/${getWorkspaceId()}/apps/${data.app[0].id}`, {
        state: { commitEnabled: this.state.commitEnabled },
      });
    } catch (e) {
      this.setState({ deploying: false });
      toast.error(e.error);
      if (e.statusCode === 409) {
        return false;
      } else {
        return e;
      }
    }
  };

  canUserPerform(user, action, app) {
    if (authenticationService.currentSessionValue?.super_admin) return true;
    const currentSession = authenticationService.currentSessionValue;
    const appPermission = currentSession.app_group_permissions;
    const canUpdateApp =
      appPermission && (appPermission.is_all_editable || appPermission.editable_apps_id.includes(app?.id));
    const canReadApp =
      (appPermission && canUpdateApp) ||
      appPermission.is_all_viewable ||
      appPermission.viewable_apps_id.includes(app?.id);
    let permissionGrant;

    switch (action) {
      case 'create':
        permissionGrant = currentSession.user_permissions.app_create;
        break;
      case 'read':
        permissionGrant = this.isUserOwnerOfApp(user, app) || canReadApp;
        break;
      case 'update':
        permissionGrant = canUpdateApp || this.isUserOwnerOfApp(user, app);
        break;
      case 'delete':
        permissionGrant = currentSession.user_permissions.app_delete || this.isUserOwnerOfApp(user, app);
        break;
      default:
        permissionGrant = false;
        break;
    }

    return permissionGrant;
  }

  isUserOwnerOfApp(user, app) {
    return user.id == app.user_id;
  }

  canCreateApp = () => {
    return this.canUserPerform(this.state.currentUser, 'create');
  };

  canUpdateApp = (app) => {
    return this.canUserPerform(this.state.currentUser, 'update', app);
  };

  canDeleteApp = (app) => {
    return this.canUserPerform(this.state.currentUser, 'delete', app);
  };

  canCreateFolder = () => {
    return authenticationService.currentSessionValue?.user_permissions?.folder_c_r_u_d;
  };

  canDeleteFolder = () => {
    return authenticationService.currentSessionValue?.user_permissions?.folder_c_r_u_d;
  };

  canUpdateFolder = () => {
    return authenticationService.currentSessionValue?.user_permissions?.folder_c_r_u_d;
  };

  cancelDeleteAppDialog = () => {
    this.setState({
      isDeletingApp: false,
      appToBeDeleted: null,
      showAppDeletionConfirmation: false,
    });
  };

  executeAppDeletion = () => {
    this.setState({ isDeletingApp: true });
    appsService
      .deleteApp(this.state.appToBeDeleted.id)
      // eslint-disable-next-line no-unused-vars
      .then((data) => {
        toast.success(`${this.getAppType()} deleted successfully.`);
        this.fetchApps(
          this.state.currentPage
            ? this.state.apps?.length === 1
              ? this.state.currentPage - 1
              : this.state.currentPage
            : 1,
          this.state.currentFolder.id
        );
        this.fetchFolders();
        if (this.props.appType === 'workflow') {
          this.fetchWorkflowsInstanceLimit();
          this.fetchWorkflowsWorkspaceLimit();
        } else {
          this.fetchAppsLimit();
        }
      })
      .catch(({ error }) => {
        toast.error('Could not delete the app.');
        console.log(error);
      })
      .finally(() => {
        this.cancelDeleteAppDialog();
      });
  };

  isExistingPlanUser = (date) => {
    return new Date(date) < new Date('2025-04-01');
  };

  pageCount = () => {
    return this.state.currentFolder.id ? this.state.meta.folder_count : this.state.meta.total_count;
  };

  onSearchSubmit = (key) => {
    if (this.state.appSearchKey === key) {
      return;
    }
    this.fetchApps(1, this.state.currentFolder.id, key || '');
  };

  fetchOrgGit = () => {
    const workspaceId = authenticationService.currentSessionValue.current_organization_id;
    this.setState({ fetchingOrgGit: true });
    gitSyncService
      .getGitStatus(workspaceId)
      .then((data) => {
        this.setState({ orgGit: data });
      })
      .finally(() => {
        this.setState({ fetchingOrgGit: false });
      });
  };

  fetchRepoApps = () => {
    this.setState({ fetchingAppsFromRepos: true, selectedAppRepo: null, importingGitAppOperations: {} });
    gitSyncService
      .gitPull()
      .then((data) => {
        this.setState({ appsFromRepos: data?.meta_data });
      })
      .catch((error) => {
        toast.error(error?.error);
      })
      .finally(() => {
        this.setState({ fetchingAppsFromRepos: false });
      });
  };

  importGitApp = () => {
    const { appsFromRepos, selectedAppRepo, orgGit } = this.state;
    const appToImport = appsFromRepos[selectedAppRepo];
    const { git_app_name, git_version_id, git_version_name, last_commit_message, last_commit_user, lastpush_date } =
      appToImport;

    this.setState({ importingApp: true });
    const body = {
      gitAppId: selectedAppRepo,
      gitAppName: git_app_name,
      gitVersionName: git_version_name,
      gitVersionId: git_version_id,
      lastCommitMessage: last_commit_message,
      lastCommitUser: last_commit_user,
      lastPushDate: new Date(lastpush_date),
      organizationGitId: orgGit?.id,
    };
    gitSyncService
      .importGitApp(body)
      .then((data) => {
        const workspaceId = getWorkspaceId();
        this.props.navigate(`/${workspaceId}/apps/${data.app.id}`);
      })
      .catch((error) => {
        this.setState({ importingGitAppOperations: { message: error?.error } });
      })
      .finally(() => {
        this.setState({ importingApp: false });
      });
  };

  addAppToFolder = () => {
    const { appOperations } = this.state;
    if (!appOperations?.selectedFolder || !appOperations?.selectedApp) {
      return toast.error('Select a folder');
    }
    this.setState({ appOperations: { ...appOperations, isAdding: true } });

    folderService
      .addToFolder(appOperations.selectedApp.id, appOperations.selectedFolder)
      .then(() => {
        toast.success('Added to folder.');
        this.foldersChanged();
        this.setState({ appOperations: {}, showAddToFolderModal: false });
      })
      .catch(({ error }) => {
        this.setState({ appOperations: { ...appOperations, isAdding: false } });
        toast.error(error);
      });
  };

  removeAppFromFolder = () => {
    const { appOperations } = this.state;
    if (!appOperations?.selectedFolder || !appOperations?.selectedApp) {
      return toast.error('Select a folder');
    }
    this.setState({ isDeletingAppFromFolder: true });

    folderService
      .removeAppFromFolder(appOperations.selectedApp.id, appOperations.selectedFolder.id)
      .then(() => {
        toast.success('Removed from folder.');

        this.fetchApps(1, appOperations.selectedFolder.id);
        this.fetchFolders();
      })
      .catch(({ error }) => {
        toast.error(error);
      })
      .finally(() => {
        this.setState({
          appOperations: {},
          isDeletingAppFromFolder: false,
          showRemoveAppFromFolderConfirmation: false,
        });
      });
  };

  appActionModal = (app, folder, action) => {
    const { appOperations } = this.state;

    switch (action) {
      case 'add-to-folder':
        this.setState({ appOperations: { ...appOperations, selectedApp: app }, showAddToFolderModal: true });
        break;
      case 'change-icon':
        this.setState({
          appOperations: { ...appOperations, selectedApp: app, selectedIcon: app?.icon },
          showChangeIconModal: true,
        });
        break;
      case 'remove-app-from-folder':
        this.setState({
          appOperations: { ...appOperations, selectedApp: app, selectedFolder: folder },
          showRemoveAppFromFolderConfirmation: true,
        });
        break;
      case 'clone-app':
        this.setState({
          appOperations: { ...appOperations, selectedApp: app, selectedIcon: app?.icon },
          showCloneAppModal: true,
        });
        break;
      case 'rename-app':
        this.setState({
          appOperations: { ...appOperations, selectedApp: app },
          showRenameAppModal: true,
        });
        break;
    }
  };

  getIcons = () => {
    const { appOperations } = this.state;
    const selectedIcon = appOperations.selectedIcon || appOperations.selectedApp?.icon || defaultIcon;
    return iconList.map((icon, index) => (
      <li
        className={`p-3 ms-1 me-2 mt-1 mb-2${selectedIcon === icon ? ' selected' : ''}`}
        onClick={() => this.setState({ appOperations: { ...appOperations, selectedIcon: icon } })}
        key={index}
      >
        <BulkIcon name={icon} data-cy={`${icon}-icon`} />
      </li>
    ));
  };

  changeIcon = () => {
    const { appOperations, apps } = this.state;

    if (!appOperations?.selectedIcon || !appOperations?.selectedApp) {
      return toast.error('Select an icon');
    }
    if (appOperations.selectedIcon === appOperations.selectedApp.icon) {
      this.setState({ appOperations: {}, showChangeIconModal: false });
      return toast.success('Icon updated.');
    }
    this.setState({ appOperations: { ...appOperations, isAdding: true } });

    appsService
      .changeIcon(appOperations.selectedIcon, appOperations.selectedApp.id)
      .then(() => {
        toast.success('Icon updated.');

        const updatedApps = apps.map((app) => {
          if (app.id === appOperations.selectedApp.id) {
            app.icon = appOperations.selectedIcon;
          }
          return app;
        });
        this.setState({ appOperations: {}, showChangeIconModal: false, apps: updatedApps });
      })
      .catch(({ error }) => {
        this.setState({ appOperations: { ...appOperations, isAdding: false } });
        toast.error(error);
      });
  };

  generateOptionsForRepository = () => {
    const { appsFromRepos } = this.state;
    return Object.keys(appsFromRepos).map((gitAppId) => ({
      name: appsFromRepos[gitAppId].git_app_name,
      value: gitAppId,
    }));
  };

  handleNewAppNameChange = (e) => {
    this.setState({ newAppName: e.target.value });
  };
  removeQueryParameters = () => {
    const urlWithoutParams = window.location.origin + window.location.pathname;
    window.history.replaceState({}, document.title, urlWithoutParams);
  };

  showTemplateLibraryModal = () => {
    this.setState({ showTemplateLibraryModal: true });
  };
  hideTemplateLibraryModal = () => {
    this.removeQueryParameters();
    this.setState({ showTemplateLibraryModal: false });
  };
  handleCommitEnableChange = (e) => {
    this.setState({ commitEnabled: e.target.checked });
  };
  toggleGitRepositoryImportModal = (e) => {
    if (!this.state.showGitRepositoryImportModal) this.fetchRepoApps();
    this.setState({ showGitRepositoryImportModal: !this.state.showGitRepositoryImportModal });
  };

  openCreateAppFromTemplateModal = async (template) => {
    try {
      const { plugins_to_be_installed = [], plugins_detail_by_id = {} } =
        (await libraryAppService.findDependentPluginsInTemplate?.(template.id)) || {};

      this.setState({
        showCreateAppFromTemplateModal: true,
        selectedTemplate: template,
        ...(plugins_to_be_installed.length && {
          shouldAutoImportPlugin: true,
          dependentPlugins: plugins_to_be_installed,
          dependentPluginsDetail: { ...plugins_detail_by_id },
        }),
      });
    } catch (error) {
      console.error('Error checking template plugins:', error);
      // Continue with template creation without plugins
      this.setState({
        showCreateAppFromTemplateModal: true,
        selectedTemplate: template,
      });
    }
  };

  closeCreateAppFromTemplateModal = () => {
    this.setState({
      showCreateAppFromTemplateModal: false,
      selectedTemplate: null,
      dependentPlugins: [],
      dependentPluginsDetail: {},
      shouldAutoImportPlugin: false,
    });
  };

  openCreateAppModal = () => {
    this.setState({ showCreateAppModal: true });
  };

  closeCreateAppModal = () => {
    this.setState({ showCreateAppModal: false });
  };

  openImportAppModal = async () => {
    this.setState({ showImportAppModal: true });
  };

  closeImportAppModal = () => {
    this.setState({
      showImportAppModal: false,
      dependentPlugins: [],
      dependentPluginsDetail: {},
      shouldAutoImportPlugin: false,
    });
  };

  isWithinSevenDaysOfSignUp = (date) => {
    const currentDate = new Date().toISOString();
    const differenceInTime = new Date(currentDate).getTime() - new Date(date).getTime();
    const differenceInDays = differenceInTime / (1000 * 3600 * 24);
    return differenceInDays <= 7;
  };

  setShowUserGroupMigrationModal = () => {
    this.setState({ showUserGroupMigrationModal: false });
  };

  setShowGroupMigrationBanner = () => {
    this.setState({ showGroupMigrationBanner: false });
    localStorage.setItem('hasClosedGroupMigrationBanner', 'true');
  };
  // We are using this method to get notified from the child component that commit enabled status has been changed
  // To be removed once all git related functionalities are moved to specific components
  handleCommitChange = (commitEnabled) => {
    this.setState({ commitEnabled: commitEnabled });
  };
  shouldShowMigrationBanner = () => {
    const { currentSessionValue } = authenticationService;
    const { appType } = this.props;
    return (
      currentSessionValue?.admin &&
      this.state.showGroupMigrationBanner &&
      new Date(currentSessionValue?.current_user?.created_at) < new Date('2025-02-01') &&
      appType !== 'workflow'
    );
  };
  render() {
    const {
      apps,
      isLoading,
      creatingApp,
      meta,
      currentFolder,
      showAppDeletionConfirmation,
      showRemoveAppFromFolderConfirmation,
      isDeletingApp,
      isImportingApp,
      isDeletingAppFromFolder,
      appSearchKey,
      showAddToFolderModal,
      showChangeIconModal,
      showCloneAppModal,
      appOperations,
      isExportingApp,
      appToBeDeleted,
      app,
      appsLimit,
      featureAccess,
      commitEnabled,
      fetchingOrgGit,
      orgGit,
      showGitRepositoryImportModal,
      fetchingAppsFromRepos,
      selectedAppRepo,
      appsFromRepos,
      importingApp,
      importingGitAppOperations,
      featuresLoaded,
      showCreateAppModal,
      showImportAppModal,
      fileContent,
      fileName,
      showRenameAppModal,
      showCreateAppFromTemplateModal,
      workflowWorkspaceLevelLimit,
      workflowInstanceLevelLimit,
      showUserGroupMigrationModal,
      showGroupMigrationBanner,
      dependentPlugins,
      dependentPluginsDetail,
      showMissingGroupsModal,
      missingGroups,
      missingGroupsExpanded,
    } = this.state;

    const invalidLicense = featureAccess?.licenseStatus?.isExpired || !featureAccess?.licenseStatus?.isLicenseValid;
    // const invalidLicense = false;

    const modalConfigs = {
      create: {
        modalType: 'create',
        closeModal: this.closeCreateAppModal,
        processApp: (name) => this.createApp(name),
        show: this.openCreateAppModal,
        title: `Create ${this.getAppType().toLocaleLowerCase()}`,
        actionButton: `+ Create ${this.getAppType().toLocaleLowerCase()}`,
        actionLoadingButton: 'Creating',
        appType: this.props.appType,
      },
      clone: {
        modalType: 'clone',
        closeModal: () => this.setState({ showCloneAppModal: false }),
        processApp: this.cloneApp,
        show: () => this.setState({ showCloneAppModal: true }),
        title: 'Clone app',
        actionButton: 'Clone app',
        actionLoadingButton: 'Cloning',
        selectedAppId: appOperations?.selectedApp?.id,
        selectedAppName: appOperations?.selectedApp?.name,
      },
      import: {
        modalType: 'import',
        closeModal: () => this.setState({ showImportAppModal: false }),
        processApp: this.importFile,
        show: this.openImportAppModal,
        title: 'Import app',
        actionButton: 'Import app',
        actionLoadingButton: 'Importing',
        fileContent: fileContent,
        selectedAppName: fileName,
        dependentPluginsDetail: dependentPluginsDetail,
        dependentPlugins: dependentPlugins,
      },
      template: {
        modalType: 'template',
        closeModal: this.closeCreateAppFromTemplateModal,
        processApp: this.deployApp,
        show: this.openCreateAppFromTemplateModal,
        title: 'Create new app from template',
        actionButton: '+ Create app',
        actionLoadingButton: 'Creating',
        templateDetails: this.state.selectedTemplate,
        dependentPluginsDetail: dependentPluginsDetail,
        dependentPlugins: dependentPlugins,
      },
    };
    const isAdmin = authenticationService?.currentSessionValue?.admin;
    const isBuilder = authenticationService?.currentSessionValue?.is_builder;

    //import app missing groups modal config
    const threshold = 3;
    const isLong = missingGroups.length > threshold;
    const displayedGroups = missingGroupsExpanded ? missingGroups : missingGroups.slice(0, threshold);

    return (
      <Layout switchDarkMode={this.props.switchDarkMode} darkMode={this.props.darkMode}>
        <div className="wrapper home-page">
          <AppActionModal
            modalStates={{
              showCreateAppModal,
              showCloneAppModal,
              showImportAppModal,
              showCreateAppFromTemplateModal,
            }}
            configs={modalConfigs}
            onCommitChange={this.handleCommitChange}
          />
          <ModalBase
            showHeader={false}
            showFooter={false}
            handleConfirm={() => this.importFile(fileContent, fileName, true)}
            show={showMissingGroupsModal}
            isLoading={importingApp}
            handleClose={() => this.setState({ showMissingGroupsModal: false })}
            confirmBtnProps={{
              title: 'Import',
              tooltipMessage: '',
            }}
            className="missing-groups-modal"
            darkMode={this.props.darkMode}
          >
            <div className="missing-groups-modal-body">
              <div className="flex items-start">
                <SolidIcon name="warning" width="40px" fill="var(--icon-warning)" />
                <div>
                  <div className="header">Warning: Missing user groups for permissions</div>
                  <p className="sub-header">
                    Permissions for the following user group(s) won’t be applied since they do not exist in this
                    workspace.
                  </p>
                </div>
              </div>

              <div className="groups-list">
                <div
                  className={`border rounded text-sm container ${
                    missingGroupsExpanded ? 'max-h-48 overflow-y-auto' : ''
                  }`}
                >
                  <div style={{ color: 'var(--text-placeholder)' }} className="tj-text-xsm font-weight-500">
                    User groups
                  </div>
                  <div className="mt-1">
                    {displayedGroups.map((group, idx) => (
                      <span className="tj-text-xsm font-weight-500" key={idx}>
                        {group}
                        {idx < displayedGroups.length - 1 ? ', ' : ''}
                      </span>
                    ))}
                    {!missingGroupsExpanded && isLong && '...'}
                  </div>
                </div>

                {isLong && (
                  <button
                    class="toggle-button"
                    onClick={() => this.setState({ missingGroupsExpanded: !missingGroupsExpanded })}
                  >
                    <span className="chevron">
                      <SolidIcon
                        fill="var(--icon-brand)"
                        name={missingGroupsExpanded ? 'cheveronup' : 'cheverondown'}
                      />
                    </span>
                    <span class="label">{missingGroupsExpanded ? 'See less' : 'See more'}</span>
                  </button>
                )}
              </div>

              <p className="info">
                Restricted pages, queries, or components will become accessible to all users or to existing groups with
                permissions. To avoid this, create the missing groups before importing, or reconfigure permissions after
                import.
              </p>

              <div className="mt-6 d-flex justify-between action-btns">
                <ButtonSolid
                  className="secondary-action"
                  variant={'tertiary'}
                  onClick={() => this.setState({ showMissingGroupsModal: false, isImportingApp: false })}
                >
                  Cancel import
                </ButtonSolid>
                <ButtonSolid
                  isLoading={importingApp}
                  variant={'primary'}
                  onClick={() => this.importFile(fileContent, fileName, true)}
                  className="primary-action"
                >
                  Import with limited permissions
                </ButtonSolid>
              </div>
            </div>
          </ModalBase>
          {showRenameAppModal && (
            <AppModal
              show={() => this.setState({ showRenameAppModal: true })}
              closeModal={() => this.setState({ showRenameAppModal: false })}
              processApp={this.renameApp}
              selectedAppId={appOperations.selectedApp.id}
              selectedAppName={appOperations.selectedApp.name}
              title={`Rename ${this.getAppType().toLocaleLowerCase()}`}
              actionButton={`Rename ${this.getAppType().toLocaleLowerCase()}`}
              actionLoadingButton={'Renaming'}
              appType={this.props.appType}
            />
          )}
          <ConfirmDialog
            show={showAppDeletionConfirmation}
            message={this.props.t(
              this.props.appType === 'workflow' ? 'homePage.deleteWorkflowAndData' : 'homePage.deleteAppAndData',
              {
                appName: appToBeDeleted?.name,
              }
            )}
            confirmButtonLoading={isDeletingApp}
            onConfirm={() => this.executeAppDeletion()}
            onCancel={() => this.cancelDeleteAppDialog()}
            darkMode={this.props.darkMode}
            cancelButtonText="Cancel"
          />

          <ConfirmDialog
            show={showRemoveAppFromFolderConfirmation}
            message={this.props.t(
              'homePage.removeAppFromFolder',
              'The app will be removed from this folder, do you want to continue?'
            )}
            confirmButtonLoading={isDeletingAppFromFolder}
            onConfirm={() => this.removeAppFromFolder()}
            onCancel={() =>
              this.setState({
                appOperations: {},
                isDeletingAppFromFolder: false,
                showRemoveAppFromFolderConfirmation: false,
              })
            }
            darkMode={this.props.darkMode}
          />
          <ModalBase
            title={selectedAppRepo ? 'Import app' : 'Import app from git repository'}
            show={showGitRepositoryImportModal}
            handleClose={this.toggleGitRepositoryImportModal}
            handleConfirm={this.importGitApp}
            confirmBtnProps={{
              title: 'Import app',
              isLoading: importingApp,
              disabled: importingApp || !selectedAppRepo || importingGitAppOperations?.message,
            }}
            darkMode={this.props.darkMode}
          >
            {fetchingAppsFromRepos ? (
              <div className="loader-container">
                <div className="primary-spin-loader"></div>
              </div>
            ) : (
              <>
                <div className="form-group">
                  <label className="mb-1 tj-text-sm tj-text font-weight-500" data-cy="create-app-from-label">
                    Create app from
                  </label>
                  <div className="tj-app-input" data-cy="app-select">
                    <Select
                      options={this.generateOptionsForRepository()}
                      disabled={importingApp}
                      onChange={(newVal) => {
                        this.setState({ selectedAppRepo: newVal }, () => {
                          if (appsFromRepos[newVal]?.app_name_exist === 'EXIST') {
                            this.setState({ importingGitAppOperations: { message: 'App name already exists' } });
                          } else {
                            this.setState({ importingGitAppOperations: {} });
                          }
                        });
                      }}
                      width={'100%'}
                      value={selectedAppRepo}
                      placeholder={'Select app from git repository...'}
                      closeMenuOnSelect={true}
                      customWrap={true}
                    />
                  </div>
                </div>
                {selectedAppRepo && (
                  <div className="commit-info">
                    <div className="form-group mb-3">
                      <label className="mb-1 info-label mt-3 tj-text-xsm font-weight-500" data-cy="app-name-label">
                        App name
                      </label>
                      <div className="tj-app-input">
                        <input
                          type="text"
                          disabled={true}
                          value={appsFromRepos[selectedAppRepo].git_app_name}
                          className={cx('form-control font-weight-400 disabled', {
                            'tj-input-error-state': importingGitAppOperations?.message,
                          })}
                          data-cy="app-name-field"
                        />
                      </div>
                      <div>
                        <div
                          className={cx(
                            { 'tj-input-error': importingGitAppOperations?.message },
                            'tj-text-xxsm info-text'
                          )}
                          data-cy="app-name-helper-text"
                        >
                          {importingGitAppOperations?.message
                            ? importingGitAppOperations?.message
                            : 'App name is inherited from git repository and cannot be edited'}
                        </div>
                      </div>
                    </div>
                    <div className="form-group">
                      <label className="mb-1 tj-text-xsm font-weight-500" data-cy="last-commit-label">
                        Last commit
                      </label>
                      <div className="last-commit-info form-control">
                        <div className="message-info">
                          <div data-cy="las-commit-message">
                            {appsFromRepos[selectedAppRepo]?.last_commit_message ?? 'No commits yet'}
                          </div>
                          <div data-cy="last-commit-version">{appsFromRepos[selectedAppRepo]?.git_version_name}</div>
                        </div>
                        <div className="author-info" data-cy="auther-info">
                          {`Done by ${appsFromRepos[selectedAppRepo]?.last_commit_user} at ${moment(
                            new Date(appsFromRepos[selectedAppRepo]?.lastpush_date)
                          ).format('DD MMM YYYY, h:mm a')}`}
                        </div>
                      </div>
                    </div>
                  </div>
                )}
              </>
            )}
          </ModalBase>
          <Modal
            show={showAddToFolderModal && !!appOperations.selectedApp}
            closeModal={() => this.setState({ showAddToFolderModal: false, appOperations: {} })}
            title={this.props.t('homePage.appCard.addToFolder', 'Add to folder')}
          >
            <div className="row">
              <div className="col modal-main">
                <div className="mb-3 move-selected-app-to-text " data-cy="move-selected-app-to-text">
                  <p>
                    {this.props.t('homePage.appCard.move', 'Move')}
                    <span>{` "${appOperations?.selectedApp?.name}" `}</span>
                  </p>

                  <span>{this.props.t('homePage.appCard.to', 'to')}</span>
                </div>
                <div data-cy="select-folder" className="select-folder-container">
                  <Select
                    options={this.state.folders.map((folder) => {
                      return { name: folder.name, value: folder.id };
                    })}
                    disabled={!!appOperations?.isAdding}
                    onChange={(newVal) => {
                      this.setState({ appOperations: { ...appOperations, selectedFolder: newVal } });
                    }}
                    width={'100%'}
                    value={appOperations?.selectedFolder}
                    placeholder={this.props.t('homePage.appCard.selectFolder', 'Select folder')}
                    closeMenuOnSelect={true}
                  />
                </div>
              </div>
            </div>
            <div className="row">
              <div className="col d-flex modal-footer-btn justify-content-end">
                <ButtonSolid
                  variant="tertiary"
                  onClick={() => this.setState({ showAddToFolderModal: false, appOperations: {} })}
                  data-cy="cancel-button"
                >
                  {this.props.t('globals.cancel', 'Cancel')}
                </ButtonSolid>
                <ButtonSolid
                  onClick={this.addAppToFolder}
                  data-cy="add-to-folder-button"
                  isLoading={appOperations?.isAdding}
                >
                  {this.props.t('homePage.appCard.addToFolder', 'Add to folder')}
                </ButtonSolid>
              </div>
            </div>
          </Modal>

          <Modal
            show={showChangeIconModal && !!appOperations.selectedApp}
            closeModal={() => this.setState({ showChangeIconModal: false, appOperations: {} })}
            title={this.props.t('homePage.appCard.changeIcon', 'Change Icon')}
          >
            <div className="row">
              <div className="col modal-main icon-change-modal">
                <ul className="p-0">{this.getIcons()}</ul>
              </div>
            </div>
            <div className="row">
              <div className="col d-flex modal-footer-btn justify-content-end">
                <ButtonSolid
                  onClick={() => this.setState({ showChangeIconModal: false, appOperations: {} })}
                  data-cy="cancel-button"
                  variant="tertiary"
                >
                  {this.props.t('globals.cancel', 'Cancel')}
                </ButtonSolid>
                <ButtonSolid
                  className={`btn btn-primary ${appOperations?.isAdding ? 'btn-loading' : ''}`}
                  onClick={this.changeIcon}
                  data-cy="change-button"
                >
                  {this.props.t('homePage.change', 'Change')}
                </ButtonSolid>
              </div>
            </div>
          </Modal>
          {isExportingApp && app.hasOwnProperty('id') && (
            <ExportAppModal
              show={isExportingApp}
              closeModal={() => {
                this.setState({ isExportingApp: false, app: {} });
              }}
              customClassName="modal-version-lists"
              title={'Select a version to export'}
              app={app}
              darkMode={this.props.darkMode}
            />
          )}
          <div className="row gx-0">
            <div className="home-page-sidebar col p-0">
              <AppTypeTab appType={this.props.appType} navigate={this.props.navigate} darkMode={this.props.darkMode} />
              {this.canCreateApp() && (
                <div className="create-new-app-license-wrapper">
                  <LicenseTooltip
                    limits={appsLimit}
                    feature={this.props.appType === 'workflow' ? 'workflows' : 'apps'}
                    isAvailable={true}
                    noTooltipIfValid={true}
                  >
                    <div className="create-new-app-wrapper">
                      <Dropdown as={ButtonGroup} className="d-inline-flex create-new-app-dropdown">
                        <Button
                          //disabled={appsLimit?.percentage >= 100}
                          disabled={
                            this.props.appType === 'front-end' || this.props.appType === 'module'
                              ? appsLimit?.percentage >= 100 || (this.props.appType === 'module' && invalidLicense)
                              : workflowInstanceLevelLimit.percentage >= 100 ||
                                workflowWorkspaceLevelLimit.percentage >= 100
                          }
                          className={`create-new-app-button col-11 ${creatingApp ? 'btn-loading' : ''}`}
                          onClick={() =>
                            this.setState({
                              showCreateAppModal: true,
                            })
                          }
                          data-cy="create-new-app-button"
                        >
                          {isImportingApp && (
                            <span className="spinner-border spinner-border-sm mx-2" role="status"></span>
                          )}
                          {this.props.appType === 'module'
                            ? 'Create new module'
                            : this.props.t(
                                `${
                                  this.props.appType === 'workflow' ? 'workflowsDashboard' : 'homePage'
                                }.header.createNewApplication`,
                                'Create new app'
                              )}
                        </Button>

                        {this.props.appType !== 'workflow' && this.props.appType !== 'module' && (
                          <Dropdown.Toggle
                            disabled={
                              appsLimit?.percentage >= 100 || (this.props.appType === 'module' && invalidLicense)
                            }
                            split
                            className="d-inline"
                            data-cy="import-dropdown-menu"
                          />
                        )}
                        <ImportAppMenu
                          darkMode={this.props.darkMode}
                          showTemplateLibraryModal={this.showTemplateLibraryModal}
                          featureAccess={featureAccess}
                          orgGit={orgGit}
                          toggleGitRepositoryImportModal={this.toggleGitRepositoryImportModal}
                          readAndImport={this.readAndImport}
                        />
                      </Dropdown>
                    </div>
                  </LicenseTooltip>
                </div>
              )}
              <Folders
                foldersLoading={this.state.foldersLoading}
                folders={this.state.folders}
                currentFolder={currentFolder}
                folderChanged={this.folderChanged}
                foldersChanged={this.foldersChanged}
                canCreateFolder={this.canCreateFolder()}
                canDeleteFolder={this.canDeleteFolder()}
                canUpdateFolder={this.canUpdateFolder()}
                darkMode={this.props.darkMode}
                canCreateApp={this.canCreateApp()}
                appType={this.props.appType}
              />
              {this.props.appType === 'front-end' && (
                <LicenseBanner classes="mb-3 small" limits={appsLimit} type="apps" size="small" />
              )}
              {this.props.appType === 'workflow' &&
                (workflowInstanceLevelLimit.current >= workflowInstanceLevelLimit.total ||
                  100 > workflowInstanceLevelLimit.percentage >= 90 ||
                  workflowInstanceLevelLimit.current === workflowInstanceLevelLimit.total - 1 ||
                  workflowWorkspaceLevelLimit.current >= workflowWorkspaceLevelLimit.total ||
                  100 > workflowWorkspaceLevelLimit.percentage >= 90 ||
                  workflowWorkspaceLevelLimit.current === workflowWorkspaceLevelLimit.total - 1) && (
                  <>
                    <LicenseBanner
                      classes="mb-3 small"
                      limits={
                        workflowInstanceLevelLimit.current >= workflowInstanceLevelLimit.total ||
                        100 > workflowInstanceLevelLimit.percentage >= 90 ||
                        workflowInstanceLevelLimit.current === workflowInstanceLevelLimit.total - 1
                          ? workflowInstanceLevelLimit
                          : workflowWorkspaceLevelLimit
                      }
                      type="workflow"
                      size="small"
                    />
                  </>
                )}
              {authenticationService.currentSessionValue?.super_admin &&
                this.isWithinSevenDaysOfSignUp(authenticationService.currentSessionValue?.consultation_banner_date) && (
                  <ConsultationBanner
                    classes={`${this.props.darkMode ? 'theme-dark dark-theme m-3 trial-banner' : 'm-3 trial-banner'}`}
                  />
                )}
              {this.shouldShowMigrationBanner() && (
                <UserGroupMigrationBanner
                  classes={`${this.props.darkMode ? 'theme-dark dark-theme m-3 trial-banner' : 'm-3 trial-banner'}`}
                  closeBanner={this.setShowGroupMigrationBanner}
                />
              )}

              <OrganizationList customStyle={{ marginBottom: isAdmin || isBuilder ? '' : '0px' }} />
            </div>

            <div
              className={cx('col home-page-content', {
                'bg-light-gray': !this.props.darkMode,
              })}
              data-cy="home-page-content"
            >
              <div className="w-100 mb-5 container home-page-content-container">
                {featuresLoaded && !isLoading ? (
                  <LicenseBanner
                    classes="mt-3"
                    limits={featureAccess}
                    type={featureAccess?.licenseStatus?.licenseType}
                  />
                ) : (
                  !appSearchKey && <HeaderSkeleton />
                )}

                {this.props.appType !== 'workflow' && this.props.appType !== 'module' && this.canCreateApp() && (
                  <CreateAppWithPrompt createApp={this.createApp} />
                )}

                {(meta?.total_count > 0 || appSearchKey) && (
                  <>
                    {!(isLoading && !appSearchKey) && (
                      <>
                        <HomeHeader
                          onSearchSubmit={this.onSearchSubmit}
                          darkMode={this.props.darkMode}
                          appType={this.props.appType}
                          disabled={this.props.appType === 'module' && invalidLicense}
                        />
                        <div className="liner"></div>
                      </>
                    )}
                    <div className="filter-container">
                      <span>{currentFolder?.count ?? meta?.total_count} APPS</span>
                      <div className="d-flex align-items-center">
                        <div className="mx-2">Filter by</div>
                        <FolderFilter
                          disabled={!!appOperations?.isAdding}
                          options={this.state.folders.map((folder) => {
                            return {
                              name: folder.name,
                              label: folder.name,
                              value: folder.id,
                              id: folder.id,
                              ...folder,
                            };
                          })}
                          onChange={this.folderChanged}
                          value={currentFolder}
                          closeMenuOnSelect={true}
                        />
                      </div>
                    </div>
                  </>
                )}
                {!isLoading &&
                  featuresLoaded &&
                  meta?.total_count === 0 &&
                  !currentFolder.id &&
                  !appSearchKey &&
                  (['front-end', 'workflow'].includes(this.props.appType) ? (
                    <BlankPage
                      canCreateApp={this.canCreateApp}
                      isLoading={true}
                      createApp={this.createApp}
                      readAndImport={this.readAndImport}
                      isImportingApp={isImportingApp}
                      fileInput={this.fileInput}
                      openCreateAppModal={this.openCreateAppModal}
                      openCreateAppFromTemplateModal={this.openCreateAppFromTemplateModal}
                      creatingApp={creatingApp}
                      darkMode={this.props.darkMode}
                      showTemplateLibraryModal={this.state.showTemplateLibraryModal}
                      viewTemplateLibraryModal={this.showTemplateLibraryModal}
                      hideTemplateLibraryModal={this.hideTemplateLibraryModal}
                      appType={this.props.appType}
                      workflowsLimit={
                        workflowInstanceLevelLimit.current >= workflowInstanceLevelLimit.total ||
                        100 > workflowInstanceLevelLimit.percentage >= 90 ||
                        workflowInstanceLevelLimit.current === workflowInstanceLevelLimit.total - 1
                          ? workflowInstanceLevelLimit
                          : workflowWorkspaceLevelLimit
                      }
                    />
                  ) : (
                    <p className="empty-title mt-3">
                      You have not created any modules.&nbsp;
                      <a onClick={this.openCreateAppModal} className="text-bold">
                        Create a module&nbsp;
                      </a>
                      to start using it within your apps.
                    </p>
                  ))}
                {!isLoading && apps?.length === 0 && appSearchKey && (
                  <div>
                    <span className={`d-block text-center text-body pt-5 ${this.props.darkMode && 'text-white-50'}`}>
                      {this.props.t('homePage.noApplicationFound', 'No Applications found')}
                    </span>
                  </div>
                )}
                {(isLoading || meta.total_count > 0 || !_.isEmpty(currentFolder)) && (
                  <AppList
                    apps={apps}
                    canCreateApp={this.canCreateApp}
                    canDeleteApp={this.canDeleteApp}
                    canUpdateApp={this.canUpdateApp}
                    deleteApp={this.deleteApp}
                    cloneApp={this.cloneApp}
                    exportApp={this.exportApp}
                    meta={meta}
                    currentFolder={currentFolder}
                    isLoading={isLoading || !featuresLoaded}
                    darkMode={this.props.darkMode}
                    appActionModal={this.appActionModal}
                    removeAppFromFolder={this.removeAppFromFolder}
                    appType={this.props.appType}
                    basicPlan={invalidLicense}
                    appSearchKey={this.state.appSearchKey}
                  />
                )}
              </div>
              <div className="footer-container">
                {this.pageCount() > MAX_APPS_PER_PAGE && (
                  <Footer
                    currentPage={meta.current_page}
                    count={this.pageCount()}
                    itemsPerPage={MAX_APPS_PER_PAGE}
                    pageChanged={this.pageChanged}
                    darkMode={this.props.darkMode}
                    dataLoading={isLoading}
                    appType={this.props.appType}
                  />
                )}
                {/* need to review the mobile view */}
                <div className="org-selector-mobile">
                  <OrganizationList />
                </div>
              </div>
            </div>
          </div>
          <TemplateLibraryModal
            show={this.state.showTemplateLibraryModal}
            onHide={() => this.setState({ showTemplateLibraryModal: false })}
            onCloseButtonClick={() => this.setState({ showTemplateLibraryModal: false })}
            darkMode={this.props.darkMode}
            openCreateAppFromTemplateModal={this.openCreateAppFromTemplateModal}
            appCreationDisabled={!this.canCreateApp()}
          />
        </div>
      </Layout>
    );
  }
}

const withStore = (Component) => (props) => {
  const { featureAccess, featuresLoaded } = useLicenseStore(
    (state) => ({
      featureAccess: state.featureAccess,
      featuresLoaded: state.featuresLoaded,
    }),
    shallow
  );

  return <Component {...props} featureAccess={featureAccess} featuresLoaded={featuresLoaded} />;
};

export const HomePage = withTranslation()(withStore(withRouter(HomePageComponent)));<|MERGE_RESOLUTION|>--- conflicted
+++ resolved
@@ -369,11 +369,7 @@
     }
   };
 
-<<<<<<< HEAD
   importFile = async (importJSON, appName, skipPermissionsGroupCheck = false) => {
-=======
-  importFile = async (importJSON, appName, skipPagePermissionsGroupCheck = false) => {
->>>>>>> 3ce5032b
     this.setState({ isImportingApp: true });
     // For backward compatibility with legacy app import
     const organization_id = this.state.currentUser?.organization_id;
@@ -389,11 +385,7 @@
     const requestBody = {
       organization_id,
       ...importJSON,
-<<<<<<< HEAD
       skip_permissions_group_check: skipPermissionsGroupCheck,
-=======
-      skip_page_permissions_group_check: skipPagePermissionsGroupCheck,
->>>>>>> 3ce5032b
     };
     let installedPluginsInfo = [];
     try {
