import React from 'react';
import { appService, folderService, authenticationService } from '@/_services';
import { Pagination, Header, ConfirmDialog } from '@/_components';
import { Folders } from './Folders';
import { BlankPage } from './BlankPage';
import { toast } from 'react-hot-toast';
import AppList from './AppList';
import TemplateLibraryModal from './TemplateLibraryModal/';
import HomeHeader from './Header';
import Modal from './Modal';
import SelectSearch from 'react-select-search';
import Fuse from 'fuse.js';
import configs from './Configs/AppIcon.json';

const { iconList, defaultIcon } = configs;

class HomePage extends React.Component {
  constructor(props) {
    super(props);

    this.fileInput = React.createRef();
    this.state = {
      currentUser: authenticationService.currentUserValue,
      users: null,
      isLoading: true,
      creatingApp: false,
      isDeletingApp: false,
      isCloningApp: false,
      isExportingApp: false,
      isImportingApp: false,
      currentFolder: {},
      currentPage: 1,
      appSearchKey: '',
      showAppDeletionConfirmation: false,
      showAddToFolderModal: false,
      apps: [],
      folders: [],
      meta: {
        count: 1,
        folders: [],
      },
<<<<<<< HEAD
      appOperations: {},
=======
      showTemplateLibraryModal: false,
>>>>>>> a02d47e8
    };
  }

  componentDidMount() {
    this.fetchApps(1, this.state.currentFolder.id);
    this.fetchFolders();
  }

  fetchApps = (page = 1, folder, searchKey) => {
    const appSearchKey = searchKey !== '' ? searchKey || this.state.appSearchKey : '';
    this.setState({
      apps: [],
      isLoading: true,
      currentPage: page,
      appSearchKey,
    });

    appService.getAll(page, folder, appSearchKey).then((data) =>
      this.setState({
        apps: data.apps,
        meta: { ...this.state.meta, ...data.meta },
        isLoading: false,
      })
    );
  };

  fetchFolders = (searchKey) => {
    const appSearchKey = searchKey !== '' ? searchKey || this.state.appSearchKey : '';
    this.setState({
      foldersLoading: true,
      appSearchKey: appSearchKey,
    });

    folderService.getAll(appSearchKey).then((data) => {
      const currentFolder = data?.folders?.filter(
        (folder) => this.state.currentFolder?.id && folder.id === this.state.currentFolder?.id
      )?.[0];
      this.setState({
        folders: data.folders,
        foldersLoading: false,
        currentFolder: currentFolder || {},
      });
    });
  };

  pageChanged = (page) => {
    this.fetchApps(page, this.state.currentFolder.id);
  };

  folderChanged = (folder) => {
    this.setState({ currentFolder: folder });
    this.fetchApps(1, folder.id);
  };

  foldersChanged = () => {
    this.fetchFolders();
  };

  createApp = () => {
    let _self = this;
    _self.setState({ creatingApp: true });
    appService
      .createApp()
      .then((data) => {
        _self.props.history.push(`/apps/${data.id}`);
      })
      .catch(({ error }) => {
        toast.error(error, { position: 'top-center' });
        _self.setState({ creatingApp: false });
      });
  };

  deleteApp = (app) => {
    this.setState({ showAppDeletionConfirmation: true, appToBeDeleted: app });
  };

  cloneApp = (app) => {
    this.setState({ isCloningApp: true });
    appService
      .cloneApp(app.id)
      .then((data) => {
        toast.success('App cloned successfully.', {
          position: 'top-center',
        });
        this.setState({ isCloningApp: false });
        this.props.history.push(`/apps/${data.id}`);
      })
      .catch(({ _error }) => {
        toast.error('Could not clone the app.', {
          position: 'top-center',
        });
        this.setState({ isCloningApp: false });
        console.log(_error);
      });
  };

  exportApp = (app) => {
    this.setState({ isExportingApp: true });
    appService
      .exportApp(app.id)
      .then((data) => {
        const appName = app.name.replace(/\s+/g, '-').toLowerCase();
        const fileName = `${appName}-export-${new Date().getTime()}`;
        // simulate link click download
        const json = JSON.stringify(data);
        const blob = new Blob([json], { type: 'application/json' });
        const href = URL.createObjectURL(blob);
        const link = document.createElement('a');
        link.href = href;
        link.download = fileName + '.json';
        document.body.appendChild(link);
        link.click();
        document.body.removeChild(link);
        this.setState({ isExportingApp: false });
      })
      .catch((error) => {
        toast.error('Could not export the app.', {
          position: 'top-center',
        });

        this.setState({ isExportingApp: false });
        console.log(error);
      });
  };

  handleImportApp = (event) => {
    const fileReader = new FileReader();
    fileReader.readAsText(event.target.files[0], 'UTF-8');
    fileReader.onload = (event) => {
      const fileContent = event.target.result;
      this.setState({ isImportingApp: true });
      try {
        const requestBody = JSON.parse(fileContent);
        appService
          .importApp(requestBody)
          .then(() => {
            toast.success('App imported successfully.', {
              position: 'top-center',
            });
            this.setState({
              isImportingApp: false,
            });
            this.fetchApps(this.state.currentPage, this.state.currentFolder.id);
            this.fetchFolders();
          })
          .catch(({ error }) => {
            toast.error(`Could not import the app: ${error}`, {
              position: 'top-center',
            });
            this.setState({
              isImportingApp: false,
            });
          });
      } catch (error) {
        toast.error(`Could not import the app: ${error}`, {
          position: 'top-center',
        });
        this.setState({
          isImportingApp: false,
        });
      }
      // set file input as null to handle same file upload
      event.target.value = null;
    };
  };

  canUserPerform(user, action, app) {
    let permissionGrant;

    switch (action) {
      case 'create':
        permissionGrant = this.canAnyGroupPerformAction('app_create', user.group_permissions);
        break;
      case 'read':
      case 'update':
        permissionGrant =
          this.canAnyGroupPerformActionOnApp(action, user.app_group_permissions, app) ||
          this.isUserOwnerOfApp(user, app);
        break;
      case 'delete':
        permissionGrant =
          this.canAnyGroupPerformActionOnApp('delete', user.app_group_permissions, app) ||
          this.canAnyGroupPerformAction('app_delete', user.group_permissions) ||
          this.isUserOwnerOfApp(user, app);
        break;
      default:
        permissionGrant = false;
        break;
    }

    return permissionGrant;
  }

  canAnyGroupPerformActionOnApp(action, appGroupPermissions, app) {
    if (!appGroupPermissions) {
      return false;
    }

    const permissionsToCheck = appGroupPermissions.filter((permission) => permission.app_id == app.id);
    return this.canAnyGroupPerformAction(action, permissionsToCheck);
  }

  canAnyGroupPerformAction(action, permissions) {
    if (!permissions) {
      return false;
    }

    return permissions.some((p) => p[action]);
  }

  isUserOwnerOfApp(user, app) {
    return user.id == app.user_id;
  }

  canCreateApp = () => {
    return this.canUserPerform(this.state.currentUser, 'create');
  };

  canUpdateApp = (app) => {
    return this.canUserPerform(this.state.currentUser, 'update', app);
  };

  canDeleteApp = (app) => {
    return this.canUserPerform(this.state.currentUser, 'delete', app);
  };

  canCreateFolder = () => {
    return this.canAnyGroupPerformAction('folder_create', this.state.currentUser.group_permissions);
  };

  cancelDeleteAppDialog = () => {
    this.setState({
      isDeletingApp: false,
      appToBeDeleted: null,
      showAppDeletionConfirmation: false,
    });
  };

  executeAppDeletion = () => {
    this.setState({ isDeletingApp: true });
    appService
      .deleteApp(this.state.appToBeDeleted.id)
      // eslint-disable-next-line no-unused-vars
      .then((data) => {
        toast.success('App deleted successfully.', {
          position: 'top-center',
        });
        this.fetchApps(
          this.state.currentPage
            ? this.state.apps?.length === 1
              ? this.state.currentPage - 1
              : this.state.currentPage
            : 1,
          this.state.currentFolder.id
        );
        this.fetchFolders();
      })
      .catch(({ error }) => {
        toast.error('Could not delete the app.', {
          position: 'top-center',
        });
        console.log(error);
      })
      .finally(() => {
        this.cancelDeleteAppDialog();
      });
  };

  pageCount = () => {
    return this.state.currentFolder.id ? this.state.meta.folder_count : this.state.meta.total_count;
  };

  onSearchSubmit = (key) => {
    if (this.state.appSearchKey === key) {
      return;
    }
    this.fetchApps(1, this.state.currentFolder.id, key || '');
    this.fetchFolders(key || '');
  };

<<<<<<< HEAD
  customFuzzySearch(options) {
    const fuse = new Fuse(options, {
      keys: ['name'],
      threshold: 0.1,
    });

    return (value) => {
      if (!value.length) {
        return options;
      }
      let searchKeystrokes = fuse.search(value);

      let _fusionSearchArray = searchKeystrokes.map((_item) => _item.item);

      return _fusionSearchArray;
    };
  }

  addAppToFolder = () => {
    const { appOperations } = this.state;
    if (!appOperations?.selectedFolder || !appOperations?.selectedApp) {
      return toast.error('Select a folder', { position: 'top-center' });
    }
    this.setState({ appOperations: { ...appOperations, isAdding: true } });

    folderService
      .addToFolder(appOperations.selectedApp.id, appOperations.selectedFolder)
      .then(() => {
        toast.success('Added to folder.', {
          position: 'top-center',
        });

        this.foldersChanged();
        this.setState({ appOperations: {}, showAddToFolderModal: false });
      })
      .catch(({ error }) => {
        this.setState({ appOperations: { ...appOperations, isAdding: false } });
        toast.error(error, { position: 'top-center' });
      });
  };

  appActionModal = (app, action) => {
    const { appOperations } = this.state;

    if (action === 'add-to-folder') {
      this.setState({ appOperations: { ...appOperations, selectedApp: app }, showAddToFolderModal: true });
    } else if (action === 'change-icon') {
      this.setState({
        appOperations: { ...appOperations, selectedApp: app, selectedIcon: app?.icon },
        showChangeIconModal: true,
      });
    }
  };

  getIcons = () => {
    const { appOperations } = this.state;
    const selectedIcon = appOperations.selectedIcon || appOperations.selectedApp?.icon || defaultIcon;
    return iconList.map((icon, index) => (
      <li
        className={`p-3 ms-1 me-2 mt-1 mb-2${selectedIcon === icon ? ' selected' : ''}`}
        onClick={() => this.setState({ appOperations: { ...appOperations, selectedIcon: icon } })}
        key={index}
      >
        <img src={`/assets/images/icons/app-icons/${icon}.svg`} />
      </li>
    ));
  };

  changeIcon = () => {
    const { appOperations, apps } = this.state;

    if (!appOperations?.selectedIcon || !appOperations?.selectedApp) {
      return toast.error('Select an icon', { position: 'top-center' });
    }
    if (appOperations.selectedIcon === appOperations.selectedApp.icon) {
      this.setState({ appOperations: {}, showChangeIconModal: false });
      return toast.success('Icon updated.', {
        position: 'top-center',
      });
    }
    this.setState({ appOperations: { ...appOperations, isAdding: true } });

    appService
      .changeIcon(appOperations.selectedIcon, appOperations.selectedApp.id)
      .then(() => {
        toast.success('Icon updated.', {
          position: 'top-center',
        });

        const updatedApps = apps.map((app) => {
          if (app.id === appOperations.selectedApp.id) {
            app.icon = appOperations.selectedIcon;
          }
          return app;
        });
        this.setState({ appOperations: {}, showChangeIconModal: false, apps: updatedApps });
      })
      .catch(({ error }) => {
        this.setState({ appOperations: { ...appOperations, isAdding: false } });
        toast.error(error, { position: 'top-center' });
      });
  };
=======
  showTemplateLibraryModal = () => this.setState({ showTemplateLibraryModal: true });
>>>>>>> a02d47e8

  render() {
    const {
      apps,
      isLoading,
      creatingApp,
      meta,
      currentFolder,
      showAppDeletionConfirmation,
      isDeletingApp,
      isImportingApp,
      appSearchKey,
      showAddToFolderModal,
      showChangeIconModal,
      appOperations,
    } = this.state;
    const appCountText = currentFolder.count ? ` (${currentFolder.count})` : '';
    const folderName = currentFolder.id
      ? `${currentFolder.name}${appCountText}`
      : `All applications${meta.total_count ? ` (${meta.total_count})` : ''}`;
    return (
      <div className="wrapper home-page">
        <ConfirmDialog
          show={showAppDeletionConfirmation}
          message={'The app and the associated data will be permanently deleted, do you want to continue?'}
          confirmButtonLoading={isDeletingApp}
          onConfirm={() => this.executeAppDeletion()}
          onCancel={() => this.cancelDeleteAppDialog()}
        />

        <Modal
          show={showAddToFolderModal && !!appOperations.selectedApp}
          closeModal={() => this.setState({ showAddToFolderModal: false, appOperations: {} })}
          title="Add to folder"
        >
          <div className="row">
            <div className="col modal-main">
              <div className="mb-3">
                <span>Move</span>
                <strong>{` "${appOperations?.selectedApp?.name}" `}</strong>
                <span>to</span>
              </div>
              <div>
                <SelectSearch
                  options={this.state.folders.map((folder) => {
                    return { name: folder.name, value: folder.id };
                  })}
                  search={true}
                  disabled={!!appOperations?.isAdding}
                  onChange={(newVal) => {
                    this.setState({ appOperations: { ...appOperations, selectedFolder: newVal } });
                  }}
                  value={appOperations?.selectedFolder}
                  emptyMessage={this.state.folders === 0 ? 'No folders present' : 'Not found'}
                  filterOptions={this.customFuzzySearch}
                  placeholder="Select folder"
                />
              </div>
            </div>
          </div>
          <div className="row">
            <div className="col d-flex modal-footer-btn">
              <button
                className="btn btn-light"
                onClick={() => this.setState({ showAddToFolderModal: false, appOperations: {} })}
              >
                Cancel
              </button>
              <button
                className={`btn btn-primary ${appOperations?.isAdding ? 'btn-loading' : ''}`}
                onClick={this.addAppToFolder}
              >
                Add to folder
              </button>
            </div>
          </div>
        </Modal>

        <Modal
          show={showChangeIconModal && !!appOperations.selectedApp}
          closeModal={() => this.setState({ showChangeIconModal: false, appOperations: {} })}
          title="Change Icon"
        >
          <div className="row">
            <div className="col modal-main icon-change-modal">
              <ul className="p-0">{this.getIcons()}</ul>
            </div>
          </div>
          <div className="row">
            <div className="col d-flex modal-footer-btn">
              <button
                className="btn btn-light"
                onClick={() => this.setState({ showChangeIconModal: false, appOperations: {} })}
              >
                Cancel
              </button>
              <button
                className={`btn btn-primary ${appOperations?.isAdding ? 'btn-loading' : ''}`}
                onClick={this.changeIcon}
              >
                Change
              </button>
            </div>
          </div>
        </Modal>

        <Header switchDarkMode={this.props.switchDarkMode} darkMode={this.props.darkMode} />
        {!isLoading && meta.total_count === 0 && !currentFolder.id && !appSearchKey && (
          <BlankPage
            createApp={this.createApp}
            isImportingApp={isImportingApp}
            fileInput={this.fileInput}
            handleImportApp={this.handleImportApp}
          />
        )}

        {(isLoading || meta.total_count > 0 || currentFolder.id || appSearchKey) && (
          <div className="page-body homepage-body">
            <div className="container-xl">
              <div className="row">
                <div className="col-12 col-lg-3 mb-5">
                  <Folders
                    foldersLoading={this.state.foldersLoading}
                    folders={this.state.folders}
                    currentFolder={currentFolder}
                    folderChanged={this.folderChanged}
                    foldersChanged={this.foldersChanged}
                    canCreateFolder={this.canCreateFolder()}
                  />
                </div>

                <div className="col-md-9">
                  <div className="w-100 mb-5">
                    <HomeHeader
                      folderName={folderName}
                      onSearchSubmit={this.onSearchSubmit}
                      handleImportApp={this.handleImportApp}
                      isImportingApp={isImportingApp}
                      canCreateApp={this.canCreateApp}
                      creatingApp={creatingApp}
                      createApp={this.createApp}
                      fileInput={this.fileInput}
                      appCount={currentFolder.count}
                      showTemplateLibraryModal={this.showTemplateLibraryModal}
                    />
                    <AppList
                      apps={apps}
                      canCreateApp={this.canCreateApp}
                      canDeleteApp={this.canDeleteApp}
                      canUpdateApp={this.canUpdateApp}
                      deleteApp={this.deleteApp}
                      cloneApp={this.cloneApp}
                      exportApp={this.exportApp}
                      meta={meta}
                      currentFolder={currentFolder}
                      isLoading={isLoading}
                      darkMode={this.props.darkMode}
                      appActionModal={this.appActionModal}
                    />
                    <div className="homepage-pagination">
                      {this.pageCount() > 10 && (
                        <Pagination
                          currentPage={meta.current_page}
                          count={this.pageCount()}
                          pageChanged={this.pageChanged}
                        />
                      )}
                    </div>
                  </div>
                </div>
              </div>
            </div>
            <TemplateLibraryModal
              show={this.state.showTemplateLibraryModal}
              onCloseButtonClick={() => this.setState({ showTemplateLibraryModal: false })}
              darkMode={this.props.darkMode}
            />
          </div>
        )}
      </div>
    );
  }
}

export { HomePage };<|MERGE_RESOLUTION|>--- conflicted
+++ resolved
@@ -39,11 +39,8 @@
         count: 1,
         folders: [],
       },
-<<<<<<< HEAD
       appOperations: {},
-=======
       showTemplateLibraryModal: false,
->>>>>>> a02d47e8
     };
   }
 
@@ -324,7 +321,6 @@
     this.fetchFolders(key || '');
   };
 
-<<<<<<< HEAD
   customFuzzySearch(options) {
     const fuse = new Fuse(options, {
       keys: ['name'],
@@ -427,9 +423,8 @@
         toast.error(error, { position: 'top-center' });
       });
   };
-=======
+
   showTemplateLibraryModal = () => this.setState({ showTemplateLibraryModal: true });
->>>>>>> a02d47e8
 
   render() {
     const {
