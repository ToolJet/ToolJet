import React from 'react';
import { appService, folderService, authenticationService } from '@/_services';
import { Link } from 'react-router-dom';
import { Pagination, Header } from '@/_components';
import { Folders } from './Folders';
import { AppMenu } from './AppMenu';
import { BlankPage } from './BlankPage';
import OverlayTrigger from 'react-bootstrap/OverlayTrigger';
import { renderTooltip } from '@/_helpers/appUtils';
import { ConfirmDialog } from '@/_components';
import { toast } from 'react-toastify';
import moment from 'moment';
class HomePage extends React.Component {
  constructor(props) {
    super(props);

    this.state = {
      currentUser: authenticationService.currentUserValue,
      users: null,
      isLoading: true,
      creatingApp: false,
      currentFolder: {},
      showAppDeletionConfirmation: false,
      apps: [],
      folders: [],
      meta: {
        count: 1,
        folders: []
      }
    };
  }

  componentDidMount() {
    this.fetchApps(1, this.state.currentFolder.id);
    this.fetchFolders();
  }

  fetchApps = (page, folder) => {
    this.setState({
      apps: [],
      isLoading: true
    })

    appService.getAll(page, folder).then((data) => this.setState({
      apps: data.apps,
      meta: {...this.state.meta, ...data.meta},
      isLoading: false
    }));
  }

  fetchFolders = () => {
    this.setState({
      foldersLoading: true
    })

    folderService.getAll().then((data) => this.setState({
      folders: data.folders,
      foldersLoading: false
    }));
  }

  pageChanged = (page) => {
    this.setState({ currentPage: page });
    this.fetchApps(page, this.state.currentFolder.id);
  }

  folderChanged = (folder) => {
    this.setState({'currentFolder': folder});
    this.fetchApps(1, folder.id);
  }

  foldersChanged = () => {
    this.fetchFolders();
  }

  createApp = () => {
    let _self = this;
    _self.setState({ creatingApp: true });
    appService.createApp().then((data) => {
      console.log(data);
      _self.props.history.push(`/apps/${data.id}`);
    });
  };

  deleteApp = (app) => {
    this.setState({ showAppDeletionConfirmation: true, appToBeDeleted: app });
  }

  executeAppDeletion = () => {
    this.setState({ isDeletingApp: true });
    appService.deleteApp(this.state.appToBeDeleted.id).then((data) => {
      toast.info('App deleted successfully.', {
        hideProgressBar: true,
        position: 'top-center'
      });
      this.setState({
        isDeletingApp: false,
        appToBeDeleted: null,
        showAppDeletionConfirmation: false
      });
      this.fetchApps(this.state.currentPage || 1, this.state.currentFolder.id);
      this.fetchFolders();
    }).catch(({ error }) => {
      toast.error('Could not delete the app.', { hideProgressBar: true, position: 'top-center' });
      this.setState({
        isDeletingApp: false,
        appToBeDeleted: null,
        showAppDeletionConfirmation: false
      });
    });
    ;
  }

  pageCount = () => {
    return this.state.currentFolder.id ? this.state.meta.folder_count : this.state.meta.total_count;
  }
  render() {
    const {
<<<<<<< HEAD
      apps, isLoading, currentUser, creatingApp, meta, currentFolder, showAppDeletionConfirmation, isDeletingApp
=======
      apps, currentUser ,isLoading, creatingApp, meta, currentFolder, showAppDeletionConfirmation, isDeletingApp
>>>>>>> 1b8c05d4
    } = this.state;
    console.log(`%c ::: currentUser | ${JSON.stringify(currentUser)} :::`,'color:orange');
    return (
      <div className="wrapper home-page">

        <ConfirmDialog
          show={showAppDeletionConfirmation}
          message={'The app and the associated data will be permanently deleted, do you want to continue?'}
          confirmButtonLoading={isDeletingApp}
          onConfirm={() => this.executeAppDeletion()}
          onCancel={() => {}}
        />

        <Header
           switchDarkMode={this.props.switchDarkMode}
           darkMode={this.props.darkMode}
        />
        {!isLoading && meta.total_count === 0 && !currentFolder.id &&
          <BlankPage
            createApp={this.createApp}
          />
        }

        {(isLoading || meta.total_count > 0) &&

        <div className="page-body homepage-body">
          <div className="container-xl">
            <div className="row">
              <div className="col-12 col-lg-3 mb-5">
                <br />
                <Folders
                  foldersLoading={this.state.foldersLoading}
                  totalCount={this.state.meta.total_count}
                  folders={this.state.folders}
                  currentFolder={currentFolder}
                  folderChanged={this.folderChanged}
                  foldersChanged={this.foldersChanged}
                />
              </div>

              <div className="col-md-9">

                    <div className="w-100 mb-5">
                      <div className="row align-items-center">
                        <div className="col">
                          <h2 className="page-title">{currentFolder.id ? `Folder: ${currentFolder.name}` : 'All applications'}</h2>
                        </div>
                      <div className="col-auto ms-auto d-print-none">
                        <button className={`btn btn-primary d-none d-lg-inline ${ creatingApp ? 'btn-loading' : ''}`} onClick={this.createApp}>Create new application</button>
                      </div>
                    </div>

                    <div className={currentFolder.count == 0 ? 'table-responsive w-100 apps-table mt-3 d-flex align-items-center' : 'table-responsive w-100 apps-table mt-3'} style={{minHeight: '600px'}}>
                      <table
                        data-testid="appsTable"
                        className={`table table-vcenter ${this.props.darkMode ? 'bg-dark' : 'bg-white' }`}>
                        <tbody>
                          {isLoading && (
                            <>
                              {Array.from(Array(10)).map(() => (
                                 <tr className="row">
                                   <td className="col-3 p-3">
                                      <div className="skeleton-line w-10"></div>
                                      <div className="skeleton-line w-10"></div>
                                    </td>
                                    <td className="col p-3">
                                    </td>
                                    <td className="text-muted col-auto col-1 pt-4">
                                      <div className="skeleton-line"></div>
                                    </td>
                                    <td className="text-muted col-auto col-1 pt-4">
                                      <div className="skeleton-line"></div>
                                    </td>
                                 </tr>
                               ))}

                            </>
                          )}

                          {meta.total_count > 0 && (
                            <>

                            {apps.map((app) => (
                            <tr className="row">
                              <td className="col p-3">
                                <span className="app-title mb-3">{app.name}</span> <br />
                                <small className="pt-2 app-description">created {moment(app.created_at).fromNow()} ago by {app.user?.first_name} {app.user?.last_name} </small>
                              </td>
                              <td className="text-muted col-auto pt-4">
                                {currentUser.role !== 'viewer' && (
                                  <Link
                                  to={`/apps/${app.id}`}
                                  className="d-none d-lg-inline"
                                  >
                                  <OverlayTrigger
                                    placement="top"
                                    overlay={(props) => renderTooltip({props, text: 'Open in app builder'})}
                                  >
<<<<<<< HEAD
                                    <span style={{display: `${currentUser.isViewer && 'none' }`}} className="badge bg-green-lt">
                                    Edit
=======
                                    <span className="badge bg-green-lt">
                                      Edit
>>>>>>> 1b8c05d4
                                    </span>
                                  </OverlayTrigger>
                                </Link>
                                )}
                                <Link
                                  to={app?.current_version_id ? `/applications/${app.slug}` : '' }

                                  target={app?.current_version_id ? '_blank' : ''}
                                >
                                  {!this.props.darkMode &&
                                  <OverlayTrigger
                                    placement="top"
                                    overlay={(props) => renderTooltip({props, text: app?.current_version_id == null ? 'App does not have a deployed version' : 'Open in app viewer'})}
                                  >
                                    {<span className={`${app?.current_version_id ? 'badge bg-blue-lt mx-2 ' : 'badge bg-light-grey mx-2'}`}
                                    >launch </span>}
                                  </OverlayTrigger>
                                  }
                                  {this.props.darkMode &&
                                  <OverlayTrigger
                                    placement="top"
                                    overlay={(props) => renderTooltip({props, text: app?.current_version_id == null ? 'App does not have a deployed version' : 'Open in app viewer'})}
                                  >
                                    {<span className={`${app?.current_version_id == null ? 'badge mx-2 ' : 'badge bg-azure-lt mx-2'}`} 
                                    style={{
                                      filter: app?.current_version_id == null ? 'brightness(0.8)' : 'brightness(1) invert(1)'}}
                                    >launch </span>}
                                  </OverlayTrigger>
                                  }
                                </Link>

                                <AppMenu
                                  app={app}
                                  folders={this.state.folders}
                                  foldersChanged={this.foldersChanged}
                                  deleteApp={() => this.deleteApp(app)}
                                />
                              </td>
                            </tr>))
                            }
                            </>)
                          }
                          {currentFolder.count == 0  && (
                            <div>
                              <img className = "mx-auto d-block" src ="assets/images/icons/empty-folder-svgrepo-com.svg" height="120px"/>
                              <span className= "d-block text-center text-body">This folder is empty</span>
                              </div>
                          )}
                        </tbody>
                      </table>
                    </div>
                      {this.pageCount() > 10 && (
                      <Pagination
                        currentPage={meta.current_page}
                        count={this.pageCount()}
                        totalPages={meta.total_pages}
                        pageChanged={this.pageChanged}
                      />
                    )}
                  </div>
              </div>

            </div>
          </div>
        </div>
        }
      </div>
    );
  }
}

export { HomePage };<|MERGE_RESOLUTION|>--- conflicted
+++ resolved
@@ -116,11 +116,7 @@
   }
   render() {
     const {
-<<<<<<< HEAD
-      apps, isLoading, currentUser, creatingApp, meta, currentFolder, showAppDeletionConfirmation, isDeletingApp
-=======
       apps, currentUser ,isLoading, creatingApp, meta, currentFolder, showAppDeletionConfirmation, isDeletingApp
->>>>>>> 1b8c05d4
     } = this.state;
     console.log(`%c ::: currentUser | ${JSON.stringify(currentUser)} :::`,'color:orange');
     return (
@@ -219,13 +215,8 @@
                                     placement="top"
                                     overlay={(props) => renderTooltip({props, text: 'Open in app builder'})}
                                   >
-<<<<<<< HEAD
-                                    <span style={{display: `${currentUser.isViewer && 'none' }`}} className="badge bg-green-lt">
-                                    Edit
-=======
                                     <span className="badge bg-green-lt">
                                       Edit
->>>>>>> 1b8c05d4
                                     </span>
                                   </OverlayTrigger>
                                 </Link>
