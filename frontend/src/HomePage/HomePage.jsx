import React from 'react';
import cx from 'classnames';
import moment from 'moment';
import {
  appsService,
  folderService,
  authenticationService,
  libraryAppService,
  licenseService,
  gitSyncService,
} from '@/_services';
import { ConfirmDialog, AppModal } from '@/_components';
import Select from '@/_ui/Select';
import { Folders } from './Folders';
import { BlankPage } from './BlankPage';
import { toast } from 'react-hot-toast';
import { Button, ButtonGroup, Dropdown } from 'react-bootstrap';
import Layout from '@/_ui/Layout';
import AppList from './AppList';
import TemplateLibraryModal from './TemplateLibraryModal/';
import HomeHeader from './Header';
import Modal from './Modal';
import configs from './Configs/AppIcon.json';
import { retrieveWhiteLabelText, getWorkspaceId } from '../_helpers/utils';
import { withTranslation } from 'react-i18next';
import { sample, isEmpty } from 'lodash';
import ExportAppModal from './ExportAppModal';
import Footer from './Footer';
import posthog from 'posthog-js';
import { OrganizationList } from '@/_components/OrganizationManager/List';
import { ButtonSolid } from '@/_ui/AppButton/AppButton';
import BulkIcon from '@/_ui/Icon/bulkIcons/index';
import { withRouter } from '@/_hoc/withRouter';
import { LicenseTooltip } from '@/LicenseTooltip';
<<<<<<< HEAD
import { LicenseBannerCloud } from '@/LicenseBannerCloud';
=======
import ModalBase from '@/_ui/Modal';
>>>>>>> 747278b2
import Skeleton from 'react-loading-skeleton';

const { iconList, defaultIcon } = configs;

const MAX_APPS_PER_PAGE = 9;
class HomePageComponent extends React.Component {
  constructor(props) {
    super(props);

    const currentSession = authenticationService.currentSessionValue;

    this.fileInput = React.createRef();
    this.state = {
      currentUser: {
        id: currentSession?.current_user.id,
        organization_id: currentSession?.current_organization_id,
      },
      users: null,
      isLoading: true,
      creatingApp: false,
      isDeletingApp: false,
      isCloningApp: false,
      isExportingApp: false,
      isImportingApp: false,
      isDeletingAppFromFolder: false,
      currentFolder: {},
      currentPage: 1,
      appSearchKey: '',
      appToBeDeleted: false,
      showAppDeletionConfirmation: false,
      showRemoveAppFromFolderConfirmation: false,
      showAddToFolderModal: false,
      apps: [],
      folders: [],
      meta: {
        count: 1,
        folders: [],
      },
      appOperations: {},
      showTemplateLibraryModal: false,
      app: {},
      appsLimit: {},
      featureAccess: {},
      newAppName: '',
      commitEnabled: false,
      fetchingOrgGit: false,
      orgGit: null,
      showGitRepositoryImportModal: false,
      fetchingAppsFromRepos: false,
      appsFromRepos: {},
      selectedAppRepo: null,
      importingApp: false,
      importingGitAppOperations: {},
      featuresLoaded: false,
      showCreateAppModal: false,
      showCreateAppFromTemplateModal: false,
      showImportAppModal: false,
      showCloneAppModal: false,
      showRenameAppModal: false,
      fileContent: '',
      fileName: '',
      selectedTemplate: null,
      deploying: false,
      workflowWorkspaceLevelLimit: {},
      workflowInstanceLevelLimit: {},
    };
  }

  async componentDidMount() {
    await Promise.all([
      this.fetchApps(1, this.state.currentFolder.id),
      this.fetchFolders(),
      this.fetchFeatureAccesss(),
      this.fetchAppsLimit(),
      this.fetchWorkflowsInstanceLimit(),
      this.fetchWorkflowsWorkspaceLimit(),
      this.fetchOrgGit(),
    ]);
    document.title = `${retrieveWhiteLabelText()} - Dashboard`;
  }

  componentDidUpdate(prevProps) {
    if (prevProps.appType != this.props.appType) {
      this.fetchFolders();
      this.fetchApps(1);
    }
  }

  fetchAppsLimit() {
    appsService.getAppsLimit().then((data) => {
      this.setState({ appsLimit: data?.appsCount });
    });
  }

  fetchWorkflowsInstanceLimit() {
    appsService.getWorkflowLimit('instance').then((data) => {
      this.setState({ workflowInstanceLevelLimit: data?.appsCount });
    });
  }

  fetchWorkflowsWorkspaceLimit() {
    appsService.getWorkflowLimit('workspace').then((data) => {
      this.setState({ workflowWorkspaceLevelLimit: data?.appsCount });
    });
  }

  fetchFeatureAccesss = () => {
    licenseService.getFeatureAccess().then((data) => {
      this.setState({
        featureAccess: data,
        featuresLoaded: true,
      });
    });
  };

  fetchApps = (page = 1, folder, searchKey) => {
    const appSearchKey = searchKey !== '' ? searchKey || this.state.appSearchKey : '';
    this.setState({
      apps: [],
      isLoading: true,
      currentPage: page,
      appSearchKey,
    });
    appsService.getAll(page, folder, appSearchKey, this.props.appType).then((data) => {
      this.setState({
        apps: data.apps,
        meta: { ...this.state.meta, ...data.meta },
        isLoading: false,
      });
    });
  };

  fetchFolders = (searchKey) => {
    const appSearchKey = searchKey !== '' ? searchKey || this.state.appSearchKey : '';
    this.setState({
      foldersLoading: true,
      appSearchKey: appSearchKey,
    });

    folderService.getAll(appSearchKey, this.props.appType).then((data) => {
      const folder_slug = new URL(window.location.href)?.searchParams?.get('folder');
      const folder = data?.folders?.find((folder) => folder.name === folder_slug);
      const currentFolderId = folder ? folder.id : this.state.currentFolder?.id;
      const currentFolder = data?.folders?.find((folder) => currentFolderId && folder.id === currentFolderId);
      this.setState({
        folders: data.folders,
        foldersLoading: false,
        currentFolder: currentFolder || {},
      });
      currentFolder && this.fetchApps(1, currentFolder.id);
    });
  };

  pageChanged = (page) => {
    this.fetchApps(page, this.state.currentFolder.id);
  };

  folderChanged = (folder) => {
    this.setState({ currentFolder: folder });
    this.fetchApps(1, folder.id);
  };

  foldersChanged = () => {
    this.fetchFolders();
  };

  createApp = async (appName) => {
    let _self = this;
    _self.setState({ creatingApp: true });
    try {
      const data = await appsService.createApp({ icon: sample(iconList), name: appName, type: this.props.appType });
      /* Posthog Event */
      posthog.capture('click_new_app', {
        workspace_id:
          authenticationService?.currentUserValue?.organization_id ||
          authenticationService?.currentSessionValue?.current_organization_id,
        app_id: data?.id,
        button_name: this.state.posthog_from === 'blank_page' ? 'click_new_app_from_scratch' : 'click_new_app_button',
      });
      const workspaceId = getWorkspaceId();
      _self.props.navigate(`/${workspaceId}/apps/${data.id}`, { state: { commitEnabled: this.state.commitEnabled } });
      toast.success(`${this.props.appType === 'workflow' ? 'Workflow' : 'App'} created successfully!`);
      _self.setState({ creatingApp: false, posthog_from: null });
      return true;
    } catch (errorResponse) {
      _self.setState({ creatingApp: false });
      if (errorResponse.statusCode === 409) {
        return false;
      } else if (errorResponse.statusCode !== 451) {
        throw errorResponse;
      }
    }
  };

  renameApp = async (newAppName, appId) => {
    let _self = this;
    _self.setState({ renamingApp: true });
    try {
      await appsService.saveApp(appId, { name: newAppName });
      await this.fetchApps();
      toast.success('App name has been updated!');
      _self.setState({ renamingApp: false });
      return true;
    } catch (errorResponse) {
      _self.setState({ renamingApp: false });
      if (errorResponse.statusCode === 409) {
        return false;
      } else if (errorResponse.statusCode !== 451) {
        throw errorResponse;
      }
    }
  };

  deleteApp = (app) => {
    this.setState({ showAppDeletionConfirmation: true, appToBeDeleted: app });
  };

  cloneApp = async (appName, appId) => {
    this.setState({ isCloningApp: true });
    try {
      const data = await appsService.cloneResource({
        app: [{ id: appId, name: appName }],
        organization_id: this.state.currentUser?.organization_id,
      });
      toast.success('App cloned successfully!');
      this.props.navigate(`/${getWorkspaceId()}/apps/${data?.imports?.app[0]?.id}`, {
        state: { commitEnabled: this.state.commitEnabled },
      });
      this.setState({ isCloningApp: false });
      return true;
    } catch (_error) {
      this.setState({ isCloningApp: false });
      if (_error.statusCode === 409) {
        return false;
      } else if (_error.statusCode !== 451) {
        throw _error;
      }
    }
  };

  exportApp = async (app) => {
    this.setState({ isExportingApp: true, app: app });
  };

  readAndImport = (event) => {
    try {
      const file = event.target.files[0];
      if (!file) return;

      const fileReader = new FileReader();
      const fileName = file.name.replace('.json', '').substring(0, 50);
      fileReader.readAsText(file, 'UTF-8');
      fileReader.onload = (event) => {
        const result = event.target.result;
        let fileContent;
        try {
          fileContent = JSON.parse(result);
        } catch (parseError) {
          toast.error(`Could not import: ${parseError}`);
          return;
        }
        this.setState({ fileContent, fileName, showImportAppModal: true });
      };
      fileReader.onerror = (error) => {
        toast.error(`Could not import the app: ${error}`);
        return;
      };
      event.target.value = null;
    } catch (error) {
      toast.error(error.message);
    }
  };

  importFile = async (importJSON, appName) => {
    this.setState({ isImportingApp: true });
    // For backward compatibility with legacy app import
    const organization_id = this.state.currentUser?.organization_id;
    const isLegacyImport = isEmpty(importJSON.tooljet_version);
    if (isLegacyImport) {
      importJSON = { app: [{ definition: importJSON, appName: appName }], tooljet_version: importJSON.tooljetVersion };
    } else {
      importJSON.app[0].appName = appName;
    }
    const requestBody = { organization_id, ...importJSON };
    try {
      const data = await appsService.importResource(requestBody);
      toast.success('App imported successfully.');
      this.setState({
        isImportingApp: false,
      });
      if (!isEmpty(data.imports.app)) {
        this.props.navigate(`/${getWorkspaceId()}/apps/${data.imports.app[0].id}`, {
          state: { commitEnabled: this.state.commitEnabled },
        });
      } else if (!isEmpty(data.imports.tooljet_database)) {
        this.props.navigate(`/${getWorkspaceId()}/database`);
      }
    } catch (error) {
      this.setState({
        isImportingApp: false,
      });
      if (error.statusCode === 409) {
        return false;
      }
      toast.error("Couldn't import the app");
    }
  };

  deployApp = async (event, appName, selectedApp) => {
    event.preventDefault();
    const id = selectedApp.id;
    this.setState({ deploying: true });
    try {
      const data = await libraryAppService.deploy(id, appName);
      this.setState({ deploying: false });
      toast.success('App created successfully!', { position: 'top-center' });
      this.props.navigate(`/${getWorkspaceId()}/apps/${data.app[0].id}`, {
        state: { commitEnabled: this.state.commitEnabled },
      });
    } catch (e) {
      this.setState({ deploying: false });
      if (e.statusCode === 409) {
        return false;
      } else {
        return e;
      }
    }
  };

  canUserPerform(user, action, app) {
    const currentSession = authenticationService.currentSessionValue;
    let permissionGrant;

    switch (action) {
      case 'create':
        permissionGrant = this.canAnyGroupPerformAction('app_create', currentSession.group_permissions);
        break;
      case 'read':
      case 'update':
        permissionGrant =
          this.canAnyGroupPerformActionOnApp(action, currentSession.app_group_permissions, app) ||
          this.isUserOwnerOfApp(user, app);
        break;
      case 'delete':
        permissionGrant =
          this.canAnyGroupPerformActionOnApp('delete', currentSession.app_group_permissions, app) ||
          this.canAnyGroupPerformAction('app_delete', currentSession.group_permissions) ||
          this.isUserOwnerOfApp(user, app);
        break;
      default:
        permissionGrant = false;
        break;
    }

    return permissionGrant;
  }

  canAnyGroupPerformActionOnApp(action, appGroupPermissions, app) {
    if (authenticationService.currentSessionValue?.super_admin) {
      return true;
    }
    if (!appGroupPermissions) {
      return false;
    }

    const permissionsToCheck = appGroupPermissions.filter((permission) => permission.app_id == app.id);
    return this.canAnyGroupPerformAction(action, permissionsToCheck);
  }

  canAnyGroupPerformAction(action, permissions) {
    if (authenticationService.currentSessionValue?.super_admin) {
      return true;
    }
    if (!permissions) {
      return false;
    }

    return permissions.some((p) => p[action]);
  }

  isUserOwnerOfApp(user, app) {
    return user.id == app.user_id;
  }

  canCreateApp = () => {
    return this.canUserPerform(this.state.currentUser, 'create');
  };

  canUpdateApp = (app) => {
    return this.canUserPerform(this.state.currentUser, 'update', app);
  };

  canDeleteApp = (app) => {
    return this.canUserPerform(this.state.currentUser, 'delete', app);
  };

  canCreateFolder = () => {
    return this.canAnyGroupPerformAction('folder_create', authenticationService.currentSessionValue?.group_permissions);
  };

  canDeleteFolder = () => {
    return this.canAnyGroupPerformAction('folder_delete', authenticationService.currentSessionValue?.group_permissions);
  };

  canUpdateFolder = () => {
    return this.canAnyGroupPerformAction('folder_update', authenticationService.currentSessionValue?.group_permissions);
  };

  cancelDeleteAppDialog = () => {
    this.setState({
      isDeletingApp: false,
      appToBeDeleted: null,
      showAppDeletionConfirmation: false,
    });
  };

  executeAppDeletion = () => {
    this.setState({ isDeletingApp: true });
    appsService
      .deleteApp(this.state.appToBeDeleted.id)
      // eslint-disable-next-line no-unused-vars
      .then((data) => {
        toast.success('App deleted successfully.');
        this.fetchApps(
          this.state.currentPage
            ? this.state.apps?.length === 1
              ? this.state.currentPage - 1
              : this.state.currentPage
            : 1,
          this.state.currentFolder.id
        );
        this.fetchFolders();
        this.fetchAppsLimit();
        this.fetchFeatureAccesss();
      })
      .catch(({ error }) => {
        toast.error('Could not delete the app.');
        console.log(error);
      })
      .finally(() => {
        this.cancelDeleteAppDialog();
      });
  };

  pageCount = () => {
    return this.state.currentFolder.id ? this.state.meta.folder_count : this.state.meta.total_count;
  };

  onSearchSubmit = (key) => {
    if (this.state.appSearchKey === key) {
      return;
    }
    this.fetchApps(1, this.state.currentFolder.id, key || '');
  };

  fetchOrgGit = () => {
    const workspaceId = authenticationService.currentSessionValue.current_organization_id;
    this.setState({ fetchingOrgGit: true });
    gitSyncService
      .getGitConfig(workspaceId)
      .then((data) => {
        this.setState({ orgGit: data?.organization_git });
      })
      .finally(() => {
        this.setState({ fetchingOrgGit: false });
      });
  };

  fetchRepoApps = () => {
    this.setState({ fetchingAppsFromRepos: true, selectedAppRepo: null, importingGitAppOperations: {} });
    gitSyncService
      .gitPull()
      .then((data) => {
        this.setState({ appsFromRepos: data?.meta_data });
      })
      .catch((error) => {
        toast.error(error?.error);
      })
      .finally(() => {
        this.setState({ fetchingAppsFromRepos: false });
      });
  };

  importGitApp = () => {
    const { appsFromRepos, selectedAppRepo, orgGit } = this.state;
    const appToImport = appsFromRepos[selectedAppRepo];
    const { git_app_name, git_version_id, git_version_name, last_commit_message, last_commit_user, lastpush_date } =
      appToImport;

    this.setState({ importingApp: true });
    const body = {
      gitAppId: selectedAppRepo,
      gitAppName: git_app_name,
      gitVersionName: git_version_name,
      gitVersionId: git_version_id,
      lastCommitMessage: last_commit_message,
      lastCommitUser: last_commit_user,
      lastPushDate: new Date(lastpush_date),
      organizationGitId: orgGit?.id,
    };
    gitSyncService
      .importGitApp(body)
      .then((data) => {
        const workspaceId = getWorkspaceId();
        this.props.navigate(`/${workspaceId}/apps/${data.app.id}`);
      })
      .catch((error) => {
        this.setState({ importingGitAppOperations: { message: error?.error } });
      })
      .finally(() => {
        this.setState({ importingApp: false });
      });
  };

  addAppToFolder = () => {
    const { appOperations } = this.state;
    if (!appOperations?.selectedFolder || !appOperations?.selectedApp) {
      return toast.error('Select a folder');
    }
    this.setState({ appOperations: { ...appOperations, isAdding: true } });

    posthog.capture('click_add_to_folder_button', {
      workspace_id:
        authenticationService?.currentUserValue?.organization_id ||
        authenticationService?.currentSessionValue?.current_organization_id,
      app_id: appOperations?.selectedApp?.id,
      folder_id: appOperations?.selectedFolder,
    });

    folderService
      .addToFolder(appOperations.selectedApp.id, appOperations.selectedFolder)
      .then(() => {
        toast.success('Added to folder.');
        this.foldersChanged();
        this.setState({ appOperations: {}, showAddToFolderModal: false });
      })
      .catch(({ error }) => {
        this.setState({ appOperations: { ...appOperations, isAdding: false } });
        toast.error(error);
      });
  };

  removeAppFromFolder = () => {
    const { appOperations } = this.state;
    if (!appOperations?.selectedFolder || !appOperations?.selectedApp) {
      return toast.error('Select a folder');
    }
    this.setState({ isDeletingAppFromFolder: true });

    folderService
      .removeAppFromFolder(appOperations.selectedApp.id, appOperations.selectedFolder.id)
      .then(() => {
        toast.success('Removed from folder.');

        this.fetchApps(1, appOperations.selectedFolder.id);
        this.fetchFolders();
      })
      .catch(({ error }) => {
        toast.error(error);
      })
      .finally(() => {
        this.setState({
          appOperations: {},
          isDeletingAppFromFolder: false,
          showRemoveAppFromFolderConfirmation: false,
        });
      });
  };

  appActionModal = (app, folder, action) => {
    const { appOperations } = this.state;

    switch (action) {
      case 'add-to-folder':
        this.setState({ appOperations: { ...appOperations, selectedApp: app }, showAddToFolderModal: true });
        break;
      case 'change-icon':
        this.setState({
          appOperations: { ...appOperations, selectedApp: app, selectedIcon: app?.icon },
          showChangeIconModal: true,
        });
        break;
      case 'remove-app-from-folder':
        this.setState({
          appOperations: { ...appOperations, selectedApp: app, selectedFolder: folder },
          showRemoveAppFromFolderConfirmation: true,
        });
        break;
      case 'clone-app':
        this.setState({
          appOperations: { ...appOperations, selectedApp: app, selectedIcon: app?.icon },
          showCloneAppModal: true,
        });
        break;
      case 'rename-app':
        this.setState({
          appOperations: { ...appOperations, selectedApp: app },
          showRenameAppModal: true,
        });
        break;
    }
  };

  getIcons = () => {
    const { appOperations } = this.state;
    const selectedIcon = appOperations.selectedIcon || appOperations.selectedApp?.icon || defaultIcon;
    return iconList.map((icon, index) => (
      <li
        className={`p-3 ms-1 me-2 mt-1 mb-2${selectedIcon === icon ? ' selected' : ''}`}
        onClick={() => this.setState({ appOperations: { ...appOperations, selectedIcon: icon } })}
        key={index}
      >
        <BulkIcon name={icon} data-cy={`${icon}-icon`} />
      </li>
    ));
  };

  changeIcon = () => {
    const { appOperations, apps } = this.state;

    if (!appOperations?.selectedIcon || !appOperations?.selectedApp) {
      return toast.error('Select an icon');
    }
    if (appOperations.selectedIcon === appOperations.selectedApp.icon) {
      this.setState({ appOperations: {}, showChangeIconModal: false });
      return toast.success('Icon updated.');
    }
    this.setState({ appOperations: { ...appOperations, isAdding: true } });

    appsService
      .changeIcon(appOperations.selectedIcon, appOperations.selectedApp.id)
      .then(() => {
        toast.success('Icon updated.');

        const updatedApps = apps.map((app) => {
          if (app.id === appOperations.selectedApp.id) {
            app.icon = appOperations.selectedIcon;
          }
          return app;
        });
        this.setState({ appOperations: {}, showChangeIconModal: false, apps: updatedApps });
      })
      .catch(({ error }) => {
        this.setState({ appOperations: { ...appOperations, isAdding: false } });
        toast.error(error);
      });
  };

<<<<<<< HEAD
  showTemplateLibraryModal = (posthog_from) => {
    this.setState({ showTemplateLibraryModal: true, posthog_from });
=======
  generateOptionsForRepository = () => {
    const { appsFromRepos } = this.state;
    return Object.keys(appsFromRepos).map((gitAppId) => ({
      name: appsFromRepos[gitAppId].git_app_name,
      value: gitAppId,
    }));
  };

  handleNewAppNameChange = (e) => {
    this.setState({ newAppName: e.target.value });
  };
  showTemplateLibraryModal = () => {
    this.setState({ showTemplateLibraryModal: true });
>>>>>>> 747278b2
  };
  hideTemplateLibraryModal = () => {
    this.setState({ showTemplateLibraryModal: false });
  };
  handleCommitEnableChange = (e) => {
    this.setState({ commitEnabled: e.target.checked });
  };
  toggleGitRepositoryImportModal = (e) => {
    if (!this.state.showGitRepositoryImportModal) this.fetchRepoApps();
    this.setState({ showGitRepositoryImportModal: !this.state.showGitRepositoryImportModal });
  };

  openCreateAppFromTemplateModal = (template) => {
    this.setState({ showCreateAppFromTemplateModal: true, selectedTemplate: template });
  };

  closeCreateAppFromTemplateModal = () => {
    this.setState({ showCreateAppFromTemplateModal: false, selectedTemplate: null });
  };

  openCreateAppModal = (posthog_from) => {
    this.setState({ showCreateAppModal: true, posthog_from });
  };

  closeCreateAppModal = () => {
    this.setState({ showCreateAppModal: false });
  };

  render() {
    const {
      apps,
      isLoading,
      creatingApp,
      meta,
      currentFolder,
      showAppDeletionConfirmation,
      showRemoveAppFromFolderConfirmation,
      isDeletingApp,
      isImportingApp,
      isDeletingAppFromFolder,
      appSearchKey,
      showAddToFolderModal,
      showChangeIconModal,
      showCloneAppModal,
      appOperations,
      isExportingApp,
      appToBeDeleted,
      app,
      appsLimit,
      featureAccess,
      commitEnabled,
      fetchingOrgGit,
      orgGit,
      showGitRepositoryImportModal,
      fetchingAppsFromRepos,
      selectedAppRepo,
      appsFromRepos,
      importingApp,
      importingGitAppOperations,
      featuresLoaded,
      showCreateAppModal,
      showImportAppModal,
      fileContent,
      fileName,
      showRenameAppModal,
      showCreateAppFromTemplateModal,
      workflowWorkspaceLevelLimit,
      workflowInstanceLevelLimit,
    } = this.state;
    return (
      <Layout switchDarkMode={this.props.switchDarkMode} darkMode={this.props.darkMode}>
        <div className="wrapper home-page">
          {showCreateAppModal && (
            <AppModal
              closeModal={this.closeCreateAppModal}
              processApp={this.createApp}
              show={this.openCreateAppModal}
              title={this.props.appType == 'workflow' ? 'Create workflow' : 'Create app'}
              actionButton={this.props.appType == 'workflow' ? '+ Create workflow' : '+ Create app'}
              actionLoadingButton={'Creating'}
              fetchingOrgGit={fetchingOrgGit}
              orgGit={orgGit}
              commitEnabled={commitEnabled}
              handleCommitEnableChange={this.handleCommitEnableChange}
              appType={this.props.appType}
            />
          )}
          {showCloneAppModal && (
            <AppModal
              closeModal={() => this.setState({ showCloneAppModal: false })}
              processApp={this.cloneApp}
              show={() => this.setState({ showCloneAppModal: true })}
              selectedAppId={appOperations?.selectedApp?.id}
              selectedAppName={appOperations?.selectedApp?.name}
              title={'Clone app'}
              actionButton={'Clone app'}
              actionLoadingButton={'Cloning'}
              fetchingOrgGit={fetchingOrgGit}
              orgGit={orgGit}
              commitEnabled={commitEnabled}
              handleCommitEnableChange={this.handleCommitEnableChange}
            />
          )}
          {showImportAppModal && (
            <AppModal
              closeModal={() => this.setState({ showImportAppModal: false })}
              processApp={this.importFile}
              fileContent={fileContent}
              show={() => this.setState({ showImportAppModal: true })}
              selectedAppName={fileName}
              title={'Import app'}
              actionButton={'Import app'}
              actionLoadingButton={'Importing'}
              fetchingOrgGit={fetchingOrgGit}
              orgGit={orgGit}
              commitEnabled={commitEnabled}
              handleCommitEnableChange={this.handleCommitEnableChange}
            />
          )}
          {showCreateAppFromTemplateModal && (
            <AppModal
              show={this.openCreateAppFromTemplateModal}
              templateDetails={this.state.selectedTemplate}
              processApp={this.deployApp}
              closeModal={this.closeCreateAppFromTemplateModal}
              title={'Create new app from template'}
              actionButton={'+ Create app'}
              actionLoadingButton={'Creating'}
              fetchingOrgGit={fetchingOrgGit}
              orgGit={orgGit}
              commitEnabled={commitEnabled}
              handleCommitEnableChange={this.handleCommitEnableChange}
            />
          )}
          {showRenameAppModal && (
            <AppModal
              show={() => this.setState({ showRenameAppModal: true })}
              closeModal={() => this.setState({ showRenameAppModal: false })}
              processApp={this.renameApp}
              selectedAppId={appOperations.selectedApp.id}
              selectedAppName={appOperations.selectedApp.name}
              title={'Rename app'}
              actionButton={'Rename app'}
              actionLoadingButton={'Renaming'}
            />
          )}
          <ConfirmDialog
            show={showAppDeletionConfirmation}
            message={this.props.t(
              'homePage.deleteAppAndData',
              'The app {{appName}} and the associated data will be permanently deleted, do you want to continue?',
              {
                appName: appToBeDeleted?.name,
              }
            )}
            confirmButtonLoading={isDeletingApp}
            onConfirm={() => this.executeAppDeletion()}
            onCancel={() => this.cancelDeleteAppDialog()}
            darkMode={this.props.darkMode}
            cancelButtonText="Cancel"
          />
          <ConfirmDialog
            show={showRemoveAppFromFolderConfirmation}
            message={this.props.t(
              'homePage.removeAppFromFolder',
              'The app will be removed from this folder, do you want to continue?'
            )}
            confirmButtonLoading={isDeletingAppFromFolder}
            onConfirm={() => this.removeAppFromFolder()}
            onCancel={() =>
              this.setState({
                appOperations: {},
                isDeletingAppFromFolder: false,
                showRemoveAppFromFolderConfirmation: false,
              })
            }
            darkMode={this.props.darkMode}
          />
          <ModalBase
            title={selectedAppRepo ? 'Import app' : 'Import app from git repository'}
            show={showGitRepositoryImportModal}
            handleClose={this.toggleGitRepositoryImportModal}
            handleConfirm={this.importGitApp}
            confirmBtnProps={{
              title: 'Import app',
              isLoading: importingApp,
              disabled: importingApp || !selectedAppRepo || importingGitAppOperations?.message,
            }}
          >
            {fetchingAppsFromRepos ? (
              <div className="loader-container">
                <div className="primary-spin-loader"></div>
              </div>
            ) : (
              <>
                <div className="form-group">
                  <label className="mb-1 tj-text-sm tj-text font-weight-500">Create app from</label>
                  <div className="tj-app-input">
                    <Select
                      options={this.generateOptionsForRepository()}
                      disabled={importingApp}
                      onChange={(newVal) => {
                        this.setState({ selectedAppRepo: newVal }, () => {
                          if (appsFromRepos[newVal]?.app_name_exist === 'EXIST') {
                            this.setState({ importingGitAppOperations: { message: 'App name already exists' } });
                          }
                        });
                      }}
                      width={'100%'}
                      value={selectedAppRepo}
                      placeholder={'Select app from git repository...'}
                      closeMenuOnSelect={true}
                      customWrap={true}
                    />
                  </div>
                </div>
                {selectedAppRepo && (
                  <div className="commit-info">
                    <div className="form-group mb-3">
                      <label className="mb-1 info-label mt-3 tj-text-xsm font-weight-500">App name</label>
                      <div className="tj-app-input">
                        <input
                          type="text"
                          disabled={true}
                          value={appsFromRepos[selectedAppRepo].git_app_name}
                          className={cx('form-control font-weight-400 disabled', {
                            'tj-input-error-state': importingGitAppOperations?.message,
                          })}
                        />
                      </div>
                      <div>
                        <div
                          className={cx(
                            { 'tj-input-error': importingGitAppOperations?.message },
                            'tj-text-xxsm info-text'
                          )}
                        >
                          {importingGitAppOperations?.message
                            ? importingGitAppOperations?.message
                            : 'App name is inherited from git repository and cannot be edited'}
                        </div>
                      </div>
                    </div>
                    <div className="form-group">
                      <label className="mb-1 tj-text-xsm font-weight-500">Last commit</label>
                      <div className="last-commit-info form-control">
                        <div className="message-info">
                          <div>{appsFromRepos[selectedAppRepo]?.last_commit_message ?? 'No commits yet'}</div>
                          <div>{appsFromRepos[selectedAppRepo]?.git_version_name}</div>
                        </div>
                        <div className="author-info">
                          {`Done by ${appsFromRepos[selectedAppRepo]?.last_commit_user} at ${moment(
                            new Date(appsFromRepos[selectedAppRepo]?.lastpush_date)
                          ).format('DD MMM YYYY, h:mm a')}`}
                        </div>
                      </div>
                    </div>
                  </div>
                )}
              </>
            )}
          </ModalBase>
          <Modal
            show={showAddToFolderModal && !!appOperations.selectedApp}
            closeModal={() => this.setState({ showAddToFolderModal: false, appOperations: {} })}
            title={this.props.t('homePage.appCard.addToFolder', 'Add to folder')}
          >
            <div className="row">
              <div className="col modal-main">
                <div className="mb-3 move-selected-app-to-text " data-cy="move-selected-app-to-text">
                  <p>
                    {this.props.t('homePage.appCard.move', 'Move')}
                    <span>{` "${appOperations?.selectedApp?.name}" `}</span>
                  </p>

                  <span>{this.props.t('homePage.appCard.to', 'to')}</span>
                </div>
                <div data-cy="select-folder" className="select-folder-container">
                  <Select
                    options={this.state.folders.map((folder) => {
                      return { name: folder.name, value: folder.id };
                    })}
                    disabled={!!appOperations?.isAdding}
                    onChange={(newVal) => {
                      this.setState({ appOperations: { ...appOperations, selectedFolder: newVal } });
                    }}
                    width={'100%'}
                    value={appOperations?.selectedFolder}
                    placeholder={this.props.t('homePage.appCard.selectFolder', 'Select folder')}
                    closeMenuOnSelect={true}
                  />
                </div>
              </div>
            </div>
            <div className="row">
              <div className="col d-flex modal-footer-btn">
                <ButtonSolid
                  variant="tertiary"
                  onClick={() => this.setState({ showAddToFolderModal: false, appOperations: {} })}
                  data-cy="cancel-button"
                >
                  {this.props.t('globals.cancel', 'Cancel')}
                </ButtonSolid>
                <ButtonSolid
                  onClick={this.addAppToFolder}
                  data-cy="add-to-folder-button"
                  isLoading={appOperations?.isAdding}
                >
                  {this.props.t('homePage.appCard.addToFolder', 'Add to folder')}
                </ButtonSolid>
              </div>
            </div>
          </Modal>

          <Modal
            show={showChangeIconModal && !!appOperations.selectedApp}
            closeModal={() => this.setState({ showChangeIconModal: false, appOperations: {} })}
            title={this.props.t('homePage.appCard.changeIcon', 'Change Icon')}
          >
            <div className="row">
              <div className="col modal-main icon-change-modal">
                <ul className="p-0">{this.getIcons()}</ul>
              </div>
            </div>
            <div className="row">
              <div className="col d-flex modal-footer-btn">
                <ButtonSolid
                  onClick={() => this.setState({ showChangeIconModal: false, appOperations: {} })}
                  data-cy="cancel-button"
                  variant="tertiary"
                >
                  {this.props.t('globals.cancel', 'Cancel')}
                </ButtonSolid>
                <ButtonSolid
                  className={`btn btn-primary ${appOperations?.isAdding ? 'btn-loading' : ''}`}
                  onClick={this.changeIcon}
                  data-cy="change-button"
                >
                  {this.props.t('homePage.change', 'Change')}
                </ButtonSolid>
              </div>
            </div>
          </Modal>
          {isExportingApp && app.hasOwnProperty('id') && (
            <ExportAppModal
              show={isExportingApp}
              closeModal={() => {
                this.setState({ isExportingApp: false, app: {} });
              }}
              customClassName="modal-version-lists"
              title={'Select a version to export'}
              app={app}
              darkMode={this.props.darkMode}
            />
          )}
          <div className="row gx-0">
            <div className="home-page-sidebar col p-0">
              {this.canCreateApp() && (
                <div className="create-new-app-license-wrapper">
                  <LicenseTooltip limits={appsLimit} feature={'apps'} isAvailable={true} noTooltipIfValid={true}>
                    <div className="create-new-app-wrapper">
                      <Dropdown as={ButtonGroup} className="d-inline-flex create-new-app-dropdown">
                        <Button
<<<<<<< HEAD
                          disabled={appsLimit?.percentage >= 100 && this.props.appType !== 'workflow'}
=======
                          //disabled={appsLimit?.percentage >= 100}
                          disabled={
                            this.props.appType === 'front-end'
                              ? appsLimit?.percentage >= 100
                              : workflowInstanceLevelLimit.percentage >= 100 ||
                                workflowWorkspaceLevelLimit.percentage >= 100
                          }
>>>>>>> 747278b2
                          className={`create-new-app-button col-11 ${creatingApp ? 'btn-loading' : ''}`}
                          onClick={() => this.setState({ showCreateAppModal: true })}
                          data-cy="create-new-app-button"
                        >
                          {isImportingApp && (
                            <span className="spinner-border spinner-border-sm mx-2" role="status"></span>
                          )}
                          {this.props.t(
                            `${
                              this.props.appType === 'workflow' ? 'workflowsDashboard' : 'homePage'
                            }.header.createNewApplication`,
                            'Create new app'
                          )}
                        </Button>

                        {this.props.appType !== 'workflow' && (
                          <Dropdown.Toggle
                            disabled={appsLimit?.percentage >= 100}
                            split
                            className="d-inline"
                            data-cy="import-dropdown-menu"
                          />
                        )}
                        <Dropdown.Menu className="import-lg-position new-app-dropdown">
                          <Dropdown.Item
                            className="homepage-dropdown-style tj-text tj-text-xsm"
                            onClick={() => {
                              posthog.capture('click_import_from_template', {
                                workspace_id:
                                  authenticationService?.currentUserValue?.organization_id ||
                                  authenticationService?.currentSessionValue?.current_organization_id,
                                button_name: 'click_import_from_template',
                              });
                              this.showTemplateLibraryModal('click_import_from_template');
                            }}
                            data-cy="choose-from-template-button"
                          >
                            {this.props.t('homePage.header.chooseFromTemplate', 'Choose from template')}
                          </Dropdown.Item>
                          <label
                            className="homepage-dropdown-style tj-text tj-text-xsm"
                            data-cy="import-option-label"
                            onChange={this.readAndImport}
                          >
                            {this.props.t('homePage.header.import', 'Import from device')}
                            <input
                              type="file"
                              accept=".json"
                              ref={this.fileInput}
                              style={{ display: 'none' }}
                              data-cy="import-option-input"
                              onClick={() => {
                                /* Posthog Events */
                                posthog.capture('click_import_button', {
                                  workspace_id:
                                    authenticationService?.currentUserValue?.organization_id ||
                                    authenticationService?.currentSessionValue?.current_organization_id,
                                  button_name: 'click_import_dropdown_button',
                                });
                              }}
                            />
                          </label>
                          {orgGit?.is_finalized && (
                            <LicenseTooltip
                              feature={'Import from git'}
                              limits={featureAccess}
                              noTooltipIfValid={true}
                              placement="right"
                            >
                              <Dropdown.Item
                                className="homepage-dropdown-style tj-text tj-text-xsm"
                                onClick={orgGit?.is_enabled && this.toggleGitRepositoryImportModal}
                              >
                                Import from git repository
                              </Dropdown.Item>
                            </LicenseTooltip>
                          )}
                        </Dropdown.Menu>
                      </Dropdown>
                    </div>
                  </LicenseTooltip>
<<<<<<< HEAD
                  {this.props.appType !== 'workflow' && (
                    <LicenseBannerCloud classes="mb-3 small" limits={appsLimit} type="apps" size="small" />
                  )}
=======
                  {this.props.appType === 'front-end' && (
                    <LicenseBanner classes="mb-3 small" limits={appsLimit} type="apps" size="small" />
                  )}
                  {this.props.appType === 'workflow' &&
                    (workflowInstanceLevelLimit.current >= workflowInstanceLevelLimit.total ||
                      100 > workflowInstanceLevelLimit.percentage >= 90 ||
                      workflowInstanceLevelLimit.current === workflowInstanceLevelLimit.total - 1 ||
                      workflowWorkspaceLevelLimit.current >= workflowWorkspaceLevelLimit.total ||
                      100 > workflowWorkspaceLevelLimit.percentage >= 90 ||
                      workflowWorkspaceLevelLimit.current === workflowWorkspaceLevelLimit.total - 1) && (
                      <>
                        <LicenseBanner
                          classes="mb-3 small"
                          limits={
                            workflowInstanceLevelLimit.current >= workflowInstanceLevelLimit.total ||
                            100 > workflowInstanceLevelLimit.percentage >= 90 ||
                            workflowInstanceLevelLimit.current === workflowInstanceLevelLimit.total - 1
                              ? workflowInstanceLevelLimit
                              : workflowWorkspaceLevelLimit
                          }
                          type="workflow"
                          size="small"
                        />
                      </>
                    )}
>>>>>>> 747278b2
                </div>
              )}
              <Folders
                foldersLoading={this.state.foldersLoading}
                folders={this.state.folders}
                currentFolder={currentFolder}
                folderChanged={this.folderChanged}
                foldersChanged={this.foldersChanged}
                canCreateFolder={this.canCreateFolder()}
                canDeleteFolder={this.canDeleteFolder()}
                canUpdateFolder={this.canUpdateFolder()}
                darkMode={this.props.darkMode}
                canCreateApp={this.canCreateApp()}
                appType={this.props.appType}
              />
              <OrganizationList />
            </div>

            <div
              className={cx('col home-page-content', {
                'bg-light-gray': !this.props.darkMode,
              })}
              data-cy="home-page-content"
            >
              <div className="w-100 mb-5 container home-page-content-container">
                {featuresLoaded && !isLoading ? (
                  this.props.appType !== 'workflow' && (
                    <LicenseBannerCloud
                      classes="mt-3"
                      limits={featureAccess}
                      type={featureAccess?.licenseStatus?.licenseType}
                    />
                  )
                ) : (
                  <Skeleton
                    count={1}
                    height={20}
                    width={880}
                    baseColor="#ECEEF0"
                    className="mb-3"
                    style={{ marginTop: '2rem' }}
                  />
                )}

                {(meta?.total_count > 0 || appSearchKey) && (
                  <>
                    <HomeHeader onSearchSubmit={this.onSearchSubmit} darkMode={this.props.darkMode} />
                    <div className="liner"></div>
                  </>
                )}
                {!isLoading && featuresLoaded && meta?.total_count === 0 && !currentFolder.id && !appSearchKey && (
                  <BlankPage
                    canCreateApp={this.canCreateApp}
                    isLoading={true}
                    createApp={this.createApp}
                    readAndImport={this.readAndImport}
                    isImportingApp={isImportingApp}
                    fileInput={this.fileInput}
                    openCreateAppModal={this.openCreateAppModal}
                    openCreateAppFromTemplateModal={this.openCreateAppFromTemplateModal}
                    creatingApp={creatingApp}
                    darkMode={this.props.darkMode}
                    showTemplateLibraryModal={this.state.showTemplateLibraryModal}
                    viewTemplateLibraryModal={this.showTemplateLibraryModal}
                    hideTemplateLibraryModal={this.hideTemplateLibraryModal}
                    appType={this.props.appType}
                  />
                )}
                {!isLoading && meta.total_count === 0 && appSearchKey && (
                  <div>
                    <span className={`d-block text-center text-body pt-5 ${this.props.darkMode && 'text-white-50'}`}>
                      {this.props.t('homePage.noApplicationFound', 'No Applications found')}
                    </span>
                  </div>
                )}
                {
                  <AppList
                    apps={apps}
                    canCreateApp={this.canCreateApp}
                    canDeleteApp={this.canDeleteApp}
                    canUpdateApp={this.canUpdateApp}
                    deleteApp={this.deleteApp}
                    cloneApp={this.cloneApp}
                    exportApp={this.exportApp}
                    meta={meta}
                    currentFolder={currentFolder}
                    isLoading={isLoading || !featuresLoaded}
                    darkMode={this.props.darkMode}
                    appActionModal={this.appActionModal}
                    removeAppFromFolder={this.removeAppFromFolder}
                    appType={this.props.appType}
                    basicPlan={featureAccess?.licenseStatus?.isExpired || !featureAccess?.licenseStatus?.isLicenseValid}
                  />
                }
              </div>
              {this.pageCount() > MAX_APPS_PER_PAGE && (
                <Footer
                  currentPage={meta.current_page}
                  count={this.pageCount()}
                  itemsPerPage={MAX_APPS_PER_PAGE}
                  pageChanged={this.pageChanged}
                  darkMode={this.props.darkMode}
                  dataLoading={isLoading}
                />
              )}
            </div>
            <TemplateLibraryModal
              show={this.state.showTemplateLibraryModal}
              onHide={() => this.setState({ showTemplateLibraryModal: false })}
              onCloseButtonClick={() => this.setState({ showTemplateLibraryModal: false })}
              darkMode={this.props.darkMode}
              fromButton={this.state.posthog_from || 'click_see_all_templates_button'}
              openCreateAppFromTemplateModal={this.openCreateAppFromTemplateModal}
              appCreationDisabled={!this.canCreateApp()}
            />
          </div>
        </div>
      </Layout>
    );
  }
}

export const HomePage = withTranslation()(withRouter(HomePageComponent));<|MERGE_RESOLUTION|>--- conflicted
+++ resolved
@@ -32,12 +32,10 @@
 import BulkIcon from '@/_ui/Icon/bulkIcons/index';
 import { withRouter } from '@/_hoc/withRouter';
 import { LicenseTooltip } from '@/LicenseTooltip';
-<<<<<<< HEAD
 import { LicenseBannerCloud } from '@/LicenseBannerCloud';
-=======
 import ModalBase from '@/_ui/Modal';
->>>>>>> 747278b2
 import Skeleton from 'react-loading-skeleton';
+import { LicenseBanner } from '@/LicenseBanner';
 
 const { iconList, defaultIcon } = configs;
 
@@ -685,10 +683,6 @@
       });
   };
 
-<<<<<<< HEAD
-  showTemplateLibraryModal = (posthog_from) => {
-    this.setState({ showTemplateLibraryModal: true, posthog_from });
-=======
   generateOptionsForRepository = () => {
     const { appsFromRepos } = this.state;
     return Object.keys(appsFromRepos).map((gitAppId) => ({
@@ -700,9 +694,8 @@
   handleNewAppNameChange = (e) => {
     this.setState({ newAppName: e.target.value });
   };
-  showTemplateLibraryModal = () => {
-    this.setState({ showTemplateLibraryModal: true });
->>>>>>> 747278b2
+  showTemplateLibraryModal = (posthog_from) => {
+    this.setState({ showTemplateLibraryModal: true, posthog_from });
   };
   hideTemplateLibraryModal = () => {
     this.setState({ showTemplateLibraryModal: false });
@@ -1066,9 +1059,6 @@
                     <div className="create-new-app-wrapper">
                       <Dropdown as={ButtonGroup} className="d-inline-flex create-new-app-dropdown">
                         <Button
-<<<<<<< HEAD
-                          disabled={appsLimit?.percentage >= 100 && this.props.appType !== 'workflow'}
-=======
                           //disabled={appsLimit?.percentage >= 100}
                           disabled={
                             this.props.appType === 'front-end'
@@ -1076,7 +1066,6 @@
                               : workflowInstanceLevelLimit.percentage >= 100 ||
                                 workflowWorkspaceLevelLimit.percentage >= 100
                           }
->>>>>>> 747278b2
                           className={`create-new-app-button col-11 ${creatingApp ? 'btn-loading' : ''}`}
                           onClick={() => this.setState({ showCreateAppModal: true })}
                           data-cy="create-new-app-button"
@@ -1158,11 +1147,6 @@
                       </Dropdown>
                     </div>
                   </LicenseTooltip>
-<<<<<<< HEAD
-                  {this.props.appType !== 'workflow' && (
-                    <LicenseBannerCloud classes="mb-3 small" limits={appsLimit} type="apps" size="small" />
-                  )}
-=======
                   {this.props.appType === 'front-end' && (
                     <LicenseBanner classes="mb-3 small" limits={appsLimit} type="apps" size="small" />
                   )}
@@ -1188,7 +1172,6 @@
                         />
                       </>
                     )}
->>>>>>> 747278b2
                 </div>
               )}
               <Folders
