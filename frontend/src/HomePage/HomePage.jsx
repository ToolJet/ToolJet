--- conflicted
+++ resolved
@@ -585,15 +585,6 @@
                       appActionModal={this.appActionModal}
                     />
                     <div className="homepage-pagination">
-<<<<<<< HEAD
-                    {this.pageCount() > 10 && (
-                      <Pagination
-                        currentPage={meta.current_page}
-                        count={this.pageCount()}
-                        pageChanged={this.pageChanged}
-                      />
-                    )}
-=======
                       {this.pageCount() > 10 && (
                         <Pagination
                           currentPage={meta.current_page}
@@ -601,7 +592,6 @@
                           pageChanged={this.pageChanged}
                         />
                       )}
->>>>>>> 3ed0dc56
                     </div>
                   </div>
                 </div>
