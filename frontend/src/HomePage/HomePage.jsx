--- conflicted
+++ resolved
@@ -21,7 +21,7 @@
 import HomeHeader from './Header';
 import Modal from './Modal';
 import configs from './Configs/AppIcon.json';
-import { fetchAndSetWindowTitle, getWorkspaceId, pageTitles } from '../_helpers/utils';
+import { fetchAndSetWindowTitle, getWorkspaceId, pageTitles } from '@/_helpers/utils';
 import { withTranslation } from 'react-i18next';
 import { sample, isEmpty } from 'lodash';
 import ExportAppModal from './ExportAppModal';
@@ -29,11 +29,7 @@
 import { OrganizationList } from '@/_components/OrganizationManager/List';
 import { ButtonSolid } from '@/_ui/AppButton/AppButton';
 import BulkIcon from '@/_ui/Icon/bulkIcons/index';
-<<<<<<< HEAD
-=======
-import { getWorkspaceId, pageTitles, setWindowTitle } from '@/_helpers/utils';
 import { getQueryParams } from '@/_helpers/routes';
->>>>>>> eef2a49f
 import { withRouter } from '@/_hoc/withRouter';
 import { LicenseBanner } from '@/LicenseBanner';
 import { LicenseTooltip } from '@/LicenseTooltip';
@@ -109,7 +105,13 @@
     };
   }
 
-<<<<<<< HEAD
+  setQueryParameter = () => {
+    const showImportTemplateModal = getQueryParams('fromtemplate');
+    this.setState({
+      showTemplateLibraryModal: showImportTemplateModal ? showImportTemplateModal : false,
+    });
+  };
+
   async componentDidMount() {
     fetchAndSetWindowTitle({ page: pageTitles.DASHBOARD });
     await Promise.all([
@@ -121,6 +123,7 @@
       this.fetchWorkflowsWorkspaceLimit(),
       this.fetchOrgGit(),
     ]);
+    this.setQueryParameter();
   }
 
   componentDidUpdate(prevProps) {
@@ -140,20 +143,6 @@
     appsService.getWorkflowLimit('instance').then((data) => {
       this.setState({ workflowInstanceLevelLimit: data?.appsCount });
     });
-=======
-  setQueryParameter = () => {
-    const showImportTemplateModal = getQueryParams('fromtemplate');
-    this.setState({
-      showTemplateLibraryModal: showImportTemplateModal ? showImportTemplateModal : false,
-    });
-  };
-
-  componentDidMount() {
-    setWindowTitle({ page: pageTitles.DASHBOARD });
-    this.fetchApps(1, this.state.currentFolder.id);
-    this.fetchFolders();
-    this.setQueryParameter();
->>>>>>> eef2a49f
   }
 
   fetchWorkflowsWorkspaceLimit() {
@@ -688,7 +677,6 @@
       });
   };
 
-<<<<<<< HEAD
   generateOptionsForRepository = () => {
     const { appsFromRepos } = this.state;
     return Object.keys(appsFromRepos).map((gitAppId) => ({
@@ -700,13 +688,11 @@
   handleNewAppNameChange = (e) => {
     this.setState({ newAppName: e.target.value });
   };
-=======
   removeQueryParameters = () => {
     const urlWithoutParams = window.location.origin + window.location.pathname;
     window.history.replaceState({}, document.title, urlWithoutParams);
   };
 
->>>>>>> eef2a49f
   showTemplateLibraryModal = () => {
     this.setState({ showTemplateLibraryModal: true });
   };
@@ -1282,11 +1268,7 @@
                     </span>
                   </div>
                 )}
-<<<<<<< HEAD
                 {
-=======
-                {(isLoading || meta.total_count > 0) && (
->>>>>>> eef2a49f
                   <AppList
                     apps={apps}
                     canCreateApp={this.canCreateApp}
