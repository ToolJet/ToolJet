import React from 'react';
import cx from 'classnames';
import moment from 'moment';
import {
  appsService,
  folderService,
  authenticationService,
  libraryAppService,
  gitSyncService,
  licenseService,
  pluginsService,
} from '@/_services';
import { ConfirmDialog, AppModal, ToolTip } from '@/_components';
import Select from '@/_ui/Select';
import _, { sample, isEmpty } from 'lodash';
import { Folders } from './Folders';
import { BlankPage } from './BlankPage';
import { toast } from 'react-hot-toast';
import { Button, ButtonGroup, Dropdown } from 'react-bootstrap';
import Layout from '@/_ui/Layout';
import AppList from './AppList';
import TemplateLibraryModal from './TemplateLibraryModal/';
import HomeHeader from './Header';
import Modal from './Modal';
import configs from './Configs/AppIcon.json';
import { withTranslation } from 'react-i18next';
import ExportAppModal from './ExportAppModal';
import Footer from './Footer';
import { ButtonSolid } from '@/_ui/AppButton/AppButton';
import BulkIcon from '@/_ui/Icon/bulkIcons/index';
import { getWorkspaceId } from '@/_helpers/utils';
import { getQueryParams } from '@/_helpers/routes';
import { withRouter } from '@/_hoc/withRouter';
import LicenseBanner from '@/modules/common/components/LicenseBanner';
import { LicenseTooltip } from '@/LicenseTooltip';
import ModalBase from '@/_ui/Modal';
import FolderFilter from './FolderFilter';
import { useLicenseStore } from '@/_stores/licenseStore';
import { shallow } from 'zustand/shallow';
import { fetchAndSetWindowTitle, pageTitles } from '@white-label/whiteLabelling';
import HeaderSkeleton from '@/_ui/FolderSkeleton/HeaderSkeleton';
import {
  ImportAppMenu,
  AppActionModal,
  OrganizationList,
  UserGroupMigrationBanner,
  ConsultationBanner,
  AppTypeTab,
} from '@/modules/dashboard/components';
import CreateAppWithPrompt from '@/modules/AiBuilder/components/CreateAppWithPrompt';
import SolidIcon from '@/_ui/Icon/SolidIcons';
import EmptyModuleSvg from '../../assets/images/icons/empty-modules.svg';

const { iconList, defaultIcon } = configs;

const MAX_APPS_PER_PAGE = 9;
class HomePageComponent extends React.Component {
  constructor(props) {
    super(props);

    const currentSession = authenticationService.currentSessionValue;
    this.fileInput = React.createRef();
    this.state = {
      currentUser: {
        id: currentSession?.current_user.id,
        organization_id: currentSession?.current_organization_id,
      },
      shouldRedirect: false,
      users: null,
      isLoading: true,
      creatingApp: false,
      isDeletingApp: false,
      isCloningApp: false,
      isExportingApp: false,
      isImportingApp: false,
      isDeletingAppFromFolder: false,
      currentFolder: {},
      currentPage: 1,
      appSearchKey: '',
      appToBeDeleted: false,
      showAppDeletionConfirmation: false,
      showRemoveAppFromFolderConfirmation: false,
      showAddToFolderModal: false,
      apps: [],
      folders: [],
      meta: {
        count: 1,
        folders: [],
      },
      appOperations: {},
      showTemplateLibraryModal: false,
      app: {},
      appsLimit: {},
      featureAccess: null,
      newAppName: '',
      commitEnabled: false,
      fetchingOrgGit: false,
      orgGit: null,
      showGitRepositoryImportModal: false,
      fetchingAppsFromRepos: false,
      appsFromRepos: {},
      selectedAppRepo: null,
      importingApp: false,
      importingGitAppOperations: {},
      featuresLoaded: false,
      showCreateAppModal: false,
      showCreateAppFromTemplateModal: false,
      showImportAppModal: false,
      showCloneAppModal: false,
      showRenameAppModal: false,
      fileContent: '',
      fileName: '',
      selectedTemplate: null,
      deploying: false,
      workflowWorkspaceLevelLimit: {},
      workflowInstanceLevelLimit: {},
      showUserGroupMigrationModal: false,
      showGroupMigrationBanner: true,
      shouldAutoImportPlugin: false,
      dependentPlugins: [],
      dependentPluginsDetail: {},
      importedAppName: {},
      isAppImportEditable: false,
      showMissingGroupsModal: false,
      missingGroups: [],
      missingGroupsExpanded: false,
    };
  }

  setQueryParameter = () => {
    const showImportTemplateModal = getQueryParams('fromtemplate');
    this.setState({
      showTemplateLibraryModal: showImportTemplateModal ? showImportTemplateModal : false,
    });
  };

  componentDidMount() {
    if (this.props.appType === 'workflow') {
      if (!this.canViewWorkflow()) {
        toast.error('You do not have permission to view workflows');
        this.setState({ shouldRedirect: true });
        return;
      }
    }
    fetchAndSetWindowTitle({ page: pageTitles.DASHBOARD });
    this.fetchApps(1, this.state.currentFolder.id);
    this.fetchFolders();
    this.fetchFeatureAccesss();
    this.fetchAppsLimit();
    this.fetchWorkflowsInstanceLimit();
    this.fetchWorkflowsWorkspaceLimit();
    this.fetchOrgGit();
    this.setQueryParameter();
    const hasClosedBanner = localStorage.getItem('hasClosedGroupMigrationBanner');

    //Only show the banner once
    if (hasClosedBanner) {
      this.setState({ showGroupMigrationBanner: false });
    }
  }

  componentDidUpdate(prevProps, prevState) {
    if (prevProps.appType != this.props.appType) {
      this.fetchFolders();
      this.fetchApps(1);
    }
    if (Object.keys(this.props.featureAccess).length && !this.state.featureAccess) {
      this.setState({ featureAccess: this.props.featureAccess, featuresLoaded: this.props.featuresLoaded });
    }
    if (this.state.shouldRedirect && !prevState.shouldRedirect) {
      const workspaceId = getWorkspaceId();
      this.props.navigate(`/${workspaceId}`);
    }
  }

  fetchFeatureAccesss = () => {
    licenseService.getFeatureAccess().then((data) => {
      this.setState({
        featureAccess: data,
        featuresLoaded: true,
      });
    });
  };

  fetchAppsLimit() {
    appsService.getAppsLimit().then((data) => {
      this.setState({ appsLimit: data?.appsCount });
    });
  }

  fetchWorkflowsInstanceLimit() {
    appsService.getWorkflowLimit('instance').then((data) => {
      this.setState({ workflowInstanceLevelLimit: data?.appsCount });
    });
  }

  fetchWorkflowsWorkspaceLimit() {
    appsService.getWorkflowLimit('workspace').then((data) => {
      this.setState({ workflowWorkspaceLevelLimit: data?.appsCount });
    });
  }

  fetchApps = (page = 1, folder, searchKey) => {
    const appSearchKey = searchKey !== '' ? searchKey || this.state.appSearchKey : '';
    this.setState({
      apps: [],
      isLoading: true,
      currentPage: page,
      appSearchKey,
    });
    appsService.getAll(page, folder, appSearchKey, this.props.appType).then((data) => {
      this.setState({
        apps: data.apps,
        meta: { ...this.state.meta, ...data.meta },
        searchedAppCount: appSearchKey ? data.apps.length : this.state.currentFolder.count,
        isLoading: false,
      });
    });
  };

  fetchFolders = (searchKey) => {
    const appSearchKey = searchKey !== '' ? searchKey || this.state.appSearchKey : '';
    this.setState({
      foldersLoading: true,
      appSearchKey: appSearchKey,
    });

    folderService.getAll(appSearchKey, this.props.appType).then((data) => {
      const folder_slug = new URL(window.location.href)?.searchParams?.get('folder');
      const folder = data?.folders?.find((folder) => folder.name === folder_slug);
      const currentFolderId = folder ? folder.id : this.state.currentFolder?.id;
      const currentFolder = data?.folders?.find((folder) => currentFolderId && folder.id === currentFolderId);
      this.setState({
        folders: data.folders,
        foldersLoading: false,
        currentFolder: currentFolder || {},
      });
      currentFolder && this.fetchApps(1, currentFolder.id);
    });
  };

  pageChanged = (page) => {
    this.fetchApps(page, this.state.currentFolder.id);
  };

  folderChanged = (folder) => {
    this.setState({ currentFolder: folder });
    this.fetchApps(1, folder.id);
  };

  foldersChanged = () => {
    this.fetchFolders();
  };

  getAppType = () => {
    return this.props.appType === 'module' ? 'Module' : this.props.appType === 'workflow' ? 'Workflow' : 'App';
  };

  createApp = async (appName) => {
    let _self = this;
    _self.setState({ creatingApp: true });

    try {
      const data = await appsService.createApp({
        icon: sample(iconList),
        name: appName,
        type: this.props.appType,
      });
      const workspaceId = getWorkspaceId();
      _self.props.navigate(`/${workspaceId}/apps/${data.id}`, { state: { commitEnabled: this.state.commitEnabled } });
      toast.success(`${this.getAppType()} created successfully!`);
      _self.setState({ creatingApp: false });
      return true;
    } catch (errorResponse) {
      _self.setState({ creatingApp: false });
      if (errorResponse.statusCode === 409) {
        return false;
      } else if (errorResponse.statusCode !== 451) {
        throw errorResponse;
      }
    }
  };

  renameApp = async (newAppName, appId) => {
    let _self = this;
    _self.setState({ renamingApp: true });
    try {
      await appsService.saveApp(appId, { name: newAppName }, this.props.appType);
      await this.fetchApps(this.state.currentPage, this.state.currentFolder.id);
      toast.success(`${this.getAppType()} name has been updated!`);
      _self.setState({ renamingApp: false });
      return true;
    } catch (errorResponse) {
      _self.setState({ renamingApp: false });
      if (errorResponse.statusCode === 409) {
        return false;
      } else if (errorResponse.statusCode !== 451) {
        throw errorResponse;
      }
    }
  };

  deleteApp = (app) => {
    this.setState({ showAppDeletionConfirmation: true, appToBeDeleted: app });
  };

  cloneApp = async (appName, appId) => {
    this.setState({ isCloningApp: true });
    try {
      const data = await appsService.cloneResource(
        {
          app: [{ id: appId, name: appName }],
          organization_id: this.state.currentUser?.organization_id,
        },
        this.props.appType
      );
      toast.success('App cloned successfully!');
      this.props.navigate(`/${getWorkspaceId()}/apps/${data?.imports?.app[0]?.id}`, {
        state: { commitEnabled: this.state.commitEnabled },
      });
      this.setState({ isCloningApp: false });
      return true;
    } catch (_error) {
      this.setState({ isCloningApp: false });
      if (_error.statusCode === 409) {
        return false;
      } else if (_error.statusCode !== 451) {
        throw _error;
      }
    }
  };

  exportApp = async (app) => {
    this.setState({ isExportingApp: true, app: app });
  };

  readAndImport = (event) => {
    try {
      const file = event.target.files[0];
      if (!file) return;

      const fileReader = new FileReader();
      const fileName = file.name.replace('.json', '').substring(0, 50);
      fileReader.readAsText(file, 'UTF-8');
      fileReader.onload = async (event) => {
        const result = event.target.result;
        let fileContent;
        try {
          fileContent = JSON.parse(result);
        } catch (parseError) {
          toast.error(`Could not import: ${parseError}`);
          return;
        }

        const importedAppDef = fileContent.app || fileContent.appV2;
        const dataSourcesUsedInApps = [];
        importedAppDef.forEach((appDefinition) => {
          appDefinition?.definition?.appV2?.dataSources.forEach((dataSource) => {
            dataSourcesUsedInApps.push(dataSource);
          });
        });

        const dependentPluginsResponse = await pluginsService.findDependentPlugins(dataSourcesUsedInApps);
        const { pluginsToBeInstalled = [], pluginsListIdToDetailsMap = {} } = dependentPluginsResponse.data;
        this.setState({
          fileContent,
          fileName,
          showImportAppModal: true,
          dependentPlugins: pluginsToBeInstalled,
          dependentPluginsDetail: { ...pluginsListIdToDetailsMap },
        });
      };

      fileReader.onerror = (error) => {
        toast.error(`Could not import the app: ${error}`);
        return;
      };
      event.target.value = null;
    } catch (error) {
      let errorMessage = 'Some Error Occured';
      if (error?.error) {
        errorMessage = error.error;
      } else if (error?.message) {
        errorMessage = error.message;
      }
      toast.error(errorMessage);
    }
  };

  importFile = async (importJSON, appName, skipPagePermissionsGroupCheck = false) => {
    this.setState({ isImportingApp: true });
    // For backward compatibility with legacy app import
    const organization_id = this.state.currentUser?.organization_id;
    const isLegacyImport = isEmpty(importJSON.tooljet_version);
    if (isLegacyImport) {
      importJSON = {
        app: [{ definition: importJSON, appName: appName }],
        tooljet_version: importJSON.tooljetVersion,
      };
    } else {
      importJSON.app[0].appName = appName;
    }
    const requestBody = {
      organization_id,
      ...importJSON,
      skip_page_permissions_group_check: skipPagePermissionsGroupCheck,
    };
    let installedPluginsInfo = [];
    try {
      if (this.state.dependentPlugins.length) {
        ({ installedPluginsInfo = [] } = await pluginsService.installDependentPlugins(
          this.state.dependentPlugins,
          true
        ));
      }

      if (importJSON.app[0].definition.appV2.type !== this.props.appType) {
        toast.error(
          `${this.props.appType === 'module' ? 'App' : 'Module'} could not be imported in ${
            this.props.appType === 'module' ? 'modules' : 'apps'
          } section. Switch to ${this.props.appType === 'module' ? 'apps' : 'modules'} section and try again.`,
          { style: { maxWidth: '425px' } }
        );
        this.setState({ isImportingApp: false });
        return;
      }

      const data = await appsService.importResource(requestBody, this.props.appType);
      toast.success(`${this.props.appType === 'module' ? 'Module' : 'App'} imported successfully.`);
      this.setState({ isImportingApp: false });

      if (!isEmpty(data.imports.app)) {
        this.props.navigate(`/${getWorkspaceId()}/apps/${data.imports.app[0].id}`, {
          state: { commitEnabled: this.state.commitEnabled },
        });
      } else if (!isEmpty(data.imports.tooljet_database)) {
        this.props.navigate(`/${getWorkspaceId()}/database`);
      }
    } catch (error) {
      if (error?.error?.type === 'permission-check') {
        this.setState({ showMissingGroupsModal: true, missingGroups: error?.error?.data });
        return;
      }
      if (installedPluginsInfo.length) {
        const pluginsId = installedPluginsInfo.map((pluginInfo) => pluginInfo.id);
        await pluginsService.uninstallPlugins(pluginsId);
      }

      this.setState({ isImportingApp: false });
      if (error.statusCode === 409) return false;
      toast.error(error?.error || error?.message || 'App import failed');
    }
  };

  deployApp = async (event, appName, selectedApp) => {
    event.preventDefault();
    const id = selectedApp.id;
    this.setState({ deploying: true });
    try {
      const data = await libraryAppService.deploy(
        id,
        appName,
        this.state.dependentPlugins,
        this.state.shouldAutoImportPlugin
      );
      this.setState({ deploying: false });
      toast.success('App created successfully!', { position: 'top-center' });
      this.props.navigate(`/${getWorkspaceId()}/apps/${data.app[0].id}`, {
        state: { commitEnabled: this.state.commitEnabled },
      });
    } catch (e) {
      this.setState({ deploying: false });
      toast.error(e.error);
      if (e.statusCode === 409) {
        return false;
      } else {
        return e;
      }
    }
  };

  canViewWorkflow = () => {
    return this.canUserPerform(this.state.currentUser, 'view');
  };

  canUserPerform(user, action, app) {
    const currentSession = authenticationService.currentSessionValue;
    const { user_permissions, app_group_permissions, workflow_group_permissions, super_admin, admin } = currentSession;

    if (super_admin) return true;

    if (this.props.appType === 'workflow') {
      const canCreateWorkflow = admin || user_permissions?.workflow_create;
      const canUpdateWorkflow =
        workflow_group_permissions?.is_all_editable ||
        workflow_group_permissions?.editable_workflows_id?.includes(app?.id);
      const canExecuteWorkflow =
        canUpdateWorkflow ||
        workflow_group_permissions?.is_all_executable ||
        workflow_group_permissions?.executable_workflows_id?.includes(app?.id);
      const canDeleteWorkflow = user_permissions?.workflow_delete || admin;

      switch (action) {
        case 'create':
          return canCreateWorkflow;
        case 'read':
          return canCreateWorkflow || canUpdateWorkflow || canDeleteWorkflow || canExecuteWorkflow;
        case 'update':
          return canUpdateWorkflow;
        case 'delete':
          return canDeleteWorkflow;
        case 'view':
          return (
            canCreateWorkflow ||
            canUpdateWorkflow ||
            canDeleteWorkflow ||
            canExecuteWorkflow ||
            workflow_group_permissions?.editable_workflows_id?.length > 0 ||
            workflow_group_permissions?.executable_workflows_id?.length > 0
          );
        default:
          return false;
      }
    } else {
      const canUpdateApp =
        app_group_permissions &&
        (app_group_permissions.is_all_editable || app_group_permissions.editable_apps_id.includes(app?.id));
      const canReadApp =
        (app_group_permissions && canUpdateApp) ||
        app_group_permissions.is_all_viewable ||
        app_group_permissions.viewable_apps_id.includes(app?.id);

      switch (action) {
        case 'create':
          return user_permissions.app_create;
        case 'read':
          return this.isUserOwnerOfApp(user, app) || canReadApp;
        case 'update':
          return canUpdateApp || this.isUserOwnerOfApp(user, app);
        case 'delete':
          return user_permissions.app_delete || this.isUserOwnerOfApp(user, app);
        default:
          return false;
      }
    }
  }

  isUserOwnerOfApp(user, app) {
    return user.id == app.user_id;
  }

  canCreateApp = () => {
    return this.canUserPerform(this.state.currentUser, 'create');
  };

  canUpdateApp = (app) => {
    return this.canUserPerform(this.state.currentUser, 'update', app);
  };

  canDeleteApp = (app) => {
    return this.canUserPerform(this.state.currentUser, 'delete', app);
  };

  canCreateFolder = () => {
    return authenticationService.currentSessionValue?.user_permissions?.folder_c_r_u_d;
  };

  canDeleteFolder = () => {
    return authenticationService.currentSessionValue?.user_permissions?.folder_c_r_u_d;
  };

  canUpdateFolder = () => {
    return authenticationService.currentSessionValue?.user_permissions?.folder_c_r_u_d;
  };

  cancelDeleteAppDialog = () => {
    this.setState({
      isDeletingApp: false,
      appToBeDeleted: null,
      showAppDeletionConfirmation: false,
    });
  };

  executeAppDeletion = () => {
    this.setState({ isDeletingApp: true });
    appsService
      .deleteApp(this.state.appToBeDeleted.id, this.props.appType)
      // eslint-disable-next-line no-unused-vars
      .then((data) => {
        toast.success(`${this.getAppType()} deleted successfully.`);
        this.fetchApps(
          this.state.currentPage
            ? this.state.apps?.length === 1
              ? this.state.currentPage - 1
              : this.state.currentPage
            : 1,
          this.state.currentFolder.id
        );
        this.fetchFolders();
        if (this.props.appType === 'workflow') {
          this.fetchWorkflowsInstanceLimit();
          this.fetchWorkflowsWorkspaceLimit();
        } else {
          this.fetchAppsLimit();
        }
      })
      .catch(({ error }) => {
        toast.error('Could not delete the app.');
        console.log(error);
      })
      .finally(() => {
        this.cancelDeleteAppDialog();
      });
  };

  isExistingPlanUser = (date) => {
    return new Date(date) < new Date('2025-04-01');
  };

  pageCount = () => {
    return this.state.currentFolder.id ? this.state.meta.folder_count : this.state.meta.total_count;
  };

  onSearchSubmit = (key) => {
    if (this.state.appSearchKey === key) {
      return;
    }
    this.fetchApps(1, this.state.currentFolder.id, key || '');
  };

  fetchOrgGit = () => {
    const workspaceId = authenticationService.currentSessionValue.current_organization_id;
    this.setState({ fetchingOrgGit: true });
    gitSyncService
      .getGitStatus(workspaceId)
      .then((data) => {
        this.setState({ orgGit: data });
      })
      .finally(() => {
        this.setState({ fetchingOrgGit: false });
      });
  };

  fetchRepoApps = () => {
    this.setState({ fetchingAppsFromRepos: true, selectedAppRepo: null, importingGitAppOperations: {} });
    gitSyncService
      .gitPull()
      .then((data) => {
        this.setState({ appsFromRepos: data?.meta_data });
      })
      .catch((error) => {
        toast.error(error?.error);
      })
      .finally(() => {
        this.setState({ fetchingAppsFromRepos: false });
      });
  };

  importGitApp = () => {
    const { appsFromRepos, selectedAppRepo, orgGit } = this.state;
    const appToImport = appsFromRepos[selectedAppRepo];
    const { git_app_name, git_version_id, git_version_name, last_commit_message, last_commit_user, lastpush_date } =
      appToImport;

    this.setState({ importingApp: true });
    const body = {
      gitAppId: selectedAppRepo,
      gitAppName: git_app_name,
      gitVersionName: git_version_name,
      gitVersionId: git_version_id,
      lastCommitMessage: last_commit_message,
      lastCommitUser: last_commit_user,
      lastPushDate: new Date(lastpush_date),
      organizationGitId: orgGit?.id,
      appName: this.state.importedAppName,
      allowEditing: this.state.isAppImportEditable,
    };
    gitSyncService
      .importGitApp(body)
      .then((data) => {
        const workspaceId = getWorkspaceId();
        this.props.navigate(`/${workspaceId}/apps/${data.app.id}`);
      })
      .catch((error) => {
        this.setState({ importingGitAppOperations: { message: error?.error } });
      })
      .finally(() => {
        this.setState({ importingApp: false });
      });
  };

  addAppToFolder = () => {
    const { appOperations } = this.state;
    if (!appOperations?.selectedFolder || !appOperations?.selectedApp) {
      return toast.error('Select a folder');
    }
    this.setState({ appOperations: { ...appOperations, isAdding: true } });

    folderService
      .addToFolder(appOperations.selectedApp.id, appOperations.selectedFolder)
      .then(() => {
        toast.success('Added to folder.');
        this.foldersChanged();
        this.setState({ appOperations: {}, showAddToFolderModal: false });
      })
      .catch(({ error }) => {
        this.setState({ appOperations: { ...appOperations, isAdding: false } });
        toast.error(error);
      });
  };

  removeAppFromFolder = () => {
    const { appOperations } = this.state;
    if (!appOperations?.selectedFolder || !appOperations?.selectedApp) {
      return toast.error('Select a folder');
    }
    this.setState({ isDeletingAppFromFolder: true });

    folderService
      .removeAppFromFolder(appOperations.selectedApp.id, appOperations.selectedFolder.id)
      .then(() => {
        toast.success('Removed from folder.');

        this.fetchApps(1, appOperations.selectedFolder.id);
        this.fetchFolders();
      })
      .catch(({ error }) => {
        toast.error(error);
      })
      .finally(() => {
        this.setState({
          appOperations: {},
          isDeletingAppFromFolder: false,
          showRemoveAppFromFolderConfirmation: false,
        });
      });
  };

  appActionModal = (app, folder, action) => {
    const { appOperations } = this.state;

    switch (action) {
      case 'add-to-folder':
        this.setState({ appOperations: { ...appOperations, selectedApp: app }, showAddToFolderModal: true });
        break;
      case 'change-icon':
        this.setState({
          appOperations: { ...appOperations, selectedApp: app, selectedIcon: app?.icon },
          showChangeIconModal: true,
        });
        break;
      case 'remove-app-from-folder':
        this.setState({
          appOperations: { ...appOperations, selectedApp: app, selectedFolder: folder },
          showRemoveAppFromFolderConfirmation: true,
        });
        break;
      case 'clone-app':
        this.setState({
          appOperations: { ...appOperations, selectedApp: app, selectedIcon: app?.icon },
          showCloneAppModal: true,
        });
        break;
      case 'rename-app':
        this.setState({
          appOperations: { ...appOperations, selectedApp: app },
          showRenameAppModal: true,
        });
        break;
    }
  };

  getIcons = () => {
    const { appOperations } = this.state;
    const selectedIcon = appOperations.selectedIcon || appOperations.selectedApp?.icon || defaultIcon;
    return iconList.map((icon, index) => (
      <li
        className={`p-3 ms-1 me-2 mt-1 mb-2${selectedIcon === icon ? ' selected' : ''}`}
        onClick={() => this.setState({ appOperations: { ...appOperations, selectedIcon: icon } })}
        key={index}
      >
        <BulkIcon name={icon} data-cy={`${icon}-icon`} />
      </li>
    ));
  };

  changeIcon = () => {
    const { appOperations, apps } = this.state;

    if (!appOperations?.selectedIcon || !appOperations?.selectedApp) {
      return toast.error('Select an icon');
    }
    if (appOperations.selectedIcon === appOperations.selectedApp.icon) {
      this.setState({ appOperations: {}, showChangeIconModal: false });
      return toast.success('Icon updated.');
    }
    this.setState({ appOperations: { ...appOperations, isAdding: true } });

    appsService
      .changeIcon(appOperations.selectedIcon, appOperations.selectedApp.id)
      .then(() => {
        toast.success('Icon updated.');

        const updatedApps = apps.map((app) => {
          if (app.id === appOperations.selectedApp.id) {
            app.icon = appOperations.selectedIcon;
          }
          return app;
        });
        this.setState({ appOperations: {}, showChangeIconModal: false, apps: updatedApps });
      })
      .catch(({ error }) => {
        this.setState({ appOperations: { ...appOperations, isAdding: false } });
        toast.error(error);
      });
  };

  generateOptionsForRepository = () => {
    const { appsFromRepos } = this.state;
    return Object.keys(appsFromRepos).map((gitAppId) => ({
      name: appsFromRepos[gitAppId].git_app_name,
      value: gitAppId,
    }));
  };

  handleNewAppNameChange = (e) => {
    this.setState({ newAppName: e.target.value });
  };
  removeQueryParameters = () => {
    const urlWithoutParams = window.location.origin + window.location.pathname;
    window.history.replaceState({}, document.title, urlWithoutParams);
  };

  showTemplateLibraryModal = () => {
    this.setState({ showTemplateLibraryModal: true });
  };
  hideTemplateLibraryModal = () => {
    this.removeQueryParameters();
    this.setState({ showTemplateLibraryModal: false });
  };
  handleCommitEnableChange = (e) => {
    this.setState({ commitEnabled: e.target.checked });
  };
  toggleGitRepositoryImportModal = (e) => {
    if (!this.state.showGitRepositoryImportModal) this.fetchRepoApps();
    this.setState({ showGitRepositoryImportModal: !this.state.showGitRepositoryImportModal });
  };

  openCreateAppFromTemplateModal = async (template) => {
    try {
      const { plugins_to_be_installed = [], plugins_detail_by_id = {} } =
        (await libraryAppService.findDependentPluginsInTemplate?.(template.id)) || {};

      this.setState({
        showCreateAppFromTemplateModal: true,
        selectedTemplate: template,
        ...(plugins_to_be_installed.length && {
          shouldAutoImportPlugin: true,
          dependentPlugins: plugins_to_be_installed,
          dependentPluginsDetail: { ...plugins_detail_by_id },
        }),
      });
    } catch (error) {
      console.error('Error checking template plugins:', error);
      // Continue with template creation without plugins
      this.setState({
        showCreateAppFromTemplateModal: true,
        selectedTemplate: template,
      });
    }
  };

  closeCreateAppFromTemplateModal = () => {
    this.setState({
      showCreateAppFromTemplateModal: false,
      selectedTemplate: null,
      dependentPlugins: [],
      dependentPluginsDetail: {},
      shouldAutoImportPlugin: false,
    });
  };

  openCreateAppModal = () => {
    this.setState({ showCreateAppModal: true });
  };

  closeCreateAppModal = () => {
    this.setState({ showCreateAppModal: false });
  };

  openImportAppModal = async () => {
    this.setState({ showImportAppModal: true });
  };

  closeImportAppModal = () => {
    this.setState({
      showImportAppModal: false,
      dependentPlugins: [],
      dependentPluginsDetail: {},
      shouldAutoImportPlugin: false,
    });
  };

  isWithinSevenDaysOfSignUp = (date) => {
    const currentDate = new Date().toISOString();
    const differenceInTime = new Date(currentDate).getTime() - new Date(date).getTime();
    const differenceInDays = differenceInTime / (1000 * 3600 * 24);
    return differenceInDays <= 7;
  };

  setShowUserGroupMigrationModal = () => {
    this.setState({ showUserGroupMigrationModal: false });
  };

  setShowGroupMigrationBanner = () => {
    this.setState({ showGroupMigrationBanner: false });
    localStorage.setItem('hasClosedGroupMigrationBanner', 'true');
  };
  // We are using this method to get notified from the child component that commit enabled status has been changed
  // To be removed once all git related functionalities are moved to specific components
  handleCommitChange = (commitEnabled) => {
    this.setState({ commitEnabled: commitEnabled });
  };
  shouldShowMigrationBanner = () => {
    const { currentSessionValue } = authenticationService;
    const { appType } = this.props;
    return (
      currentSessionValue?.admin &&
      this.state.showGroupMigrationBanner &&
      new Date(currentSessionValue?.current_user?.created_at) < new Date('2025-02-01') &&
      appType !== 'workflow'
    );
  };
  handleAppNameChange = (e) => {
    const newAppName = e.target.value;
    const { appsFromRepos } = this.state;
    let validationMessage = {};
    if (!newAppName.trim()) {
      validationMessage = { message: 'App name cannot be empty' };
    } else if (newAppName.length > 50) {
      validationMessage = { message: 'App name cannot exceed 50 characters' };
    } else {
      const matchingApp = Object.values(appsFromRepos).find((app) => app.git_app_name === newAppName.trim());
      if (matchingApp?.app_name_exist === 'EXIST') {
        validationMessage = { message: 'App name already exists' };
      }
    }
    this.setState({
      importedAppName: newAppName,
      importingGitAppOperations: validationMessage,
    });
  };
  render() {
    const {
      apps,
      isLoading,
      creatingApp,
      meta,
      currentFolder,
      showAppDeletionConfirmation,
      showRemoveAppFromFolderConfirmation,
      isDeletingApp,
      isImportingApp,
      isDeletingAppFromFolder,
      appSearchKey,
      showAddToFolderModal,
      showChangeIconModal,
      showCloneAppModal,
      appOperations,
      isExportingApp,
      appToBeDeleted,
      app,
      appsLimit,
      featureAccess,
      commitEnabled,
      fetchingOrgGit,
      orgGit,
      showGitRepositoryImportModal,
      fetchingAppsFromRepos,
      selectedAppRepo,
      appsFromRepos,
      importingApp,
      importingGitAppOperations,
      featuresLoaded,
      showCreateAppModal,
      showImportAppModal,
      fileContent,
      fileName,
      showRenameAppModal,
      showCreateAppFromTemplateModal,
      workflowWorkspaceLevelLimit,
      workflowInstanceLevelLimit,
      showUserGroupMigrationModal,
      showGroupMigrationBanner,
      dependentPlugins,
      dependentPluginsDetail,
      showMissingGroupsModal,
      missingGroups,
      missingGroupsExpanded,
    } = this.state;

    const invalidLicense = featureAccess?.licenseStatus?.isExpired || !featureAccess?.licenseStatus?.isLicenseValid;
    const deleteModuleText =
      'This action will permanently delete the module from all connected applications. This cannot be reversed. Confirm deletion?';

    const getDisabledState = () => {
      if (this.props.appType === 'module') {
        return invalidLicense;
      } else if (this.props.appType === 'front-end') {
        return appsLimit?.percentage >= 100;
      } else {
        return workflowInstanceLevelLimit.percentage >= 100 || workflowWorkspaceLevelLimit.percentage >= 100;
      }
    };
    const modalConfigs = {
      create: {
        modalType: 'create',
        closeModal: this.closeCreateAppModal,
        processApp: (name) => this.createApp(name),
        show: this.openCreateAppModal,
        title: `Create ${this.getAppType().toLocaleLowerCase()}`,
        actionButton: `+ Create ${this.getAppType().toLocaleLowerCase()}`,
        actionLoadingButton: 'Creating',
        appType: this.props.appType,
      },
      clone: {
        modalType: 'clone',
        closeModal: () => this.setState({ showCloneAppModal: false }),
        processApp: this.cloneApp,
        show: () => this.setState({ showCloneAppModal: true }),
        title: 'Clone app',
        actionButton: 'Clone app',
        actionLoadingButton: 'Cloning',
        selectedAppId: appOperations?.selectedApp?.id,
        selectedAppName: appOperations?.selectedApp?.name,
      },
      import: {
        modalType: 'import',
        closeModal: () => this.setState({ showImportAppModal: false }),
        processApp: this.importFile,
        show: this.openImportAppModal,
        title: 'Import app',
        actionButton: 'Import app',
        actionLoadingButton: 'Importing',
        fileContent: fileContent,
        selectedAppName: fileName,
        dependentPluginsDetail: dependentPluginsDetail,
        dependentPlugins: dependentPlugins,
      },
      template: {
        modalType: 'template',
        closeModal: this.closeCreateAppFromTemplateModal,
        processApp: this.deployApp,
        show: this.openCreateAppFromTemplateModal,
        title: 'Create new app from template',
        actionButton: '+ Create app',
        actionLoadingButton: 'Creating',
        templateDetails: this.state.selectedTemplate,
        dependentPluginsDetail: dependentPluginsDetail,
        dependentPlugins: dependentPlugins,
      },
    };
    const isAdmin = authenticationService?.currentSessionValue?.admin;
    const isBuilder = authenticationService?.currentSessionValue?.is_builder;

    //import app missing groups modal config
    const threshold = 3;
    const isLong = missingGroups.length > threshold;
    const displayedGroups = missingGroupsExpanded ? missingGroups : missingGroups.slice(0, threshold);

    return (
      <Layout switchDarkMode={this.props.switchDarkMode} darkMode={this.props.darkMode}>
        <div className="wrapper home-page">
          <AppActionModal
            modalStates={{
              showCreateAppModal,
              showCloneAppModal,
              showImportAppModal,
              showCreateAppFromTemplateModal,
            }}
            configs={modalConfigs}
            onCommitChange={this.handleCommitChange}
          />
          <ModalBase
            showHeader={false}
            showFooter={false}
            handleConfirm={() => this.importFile(fileContent, fileName, true)}
            show={showMissingGroupsModal}
            isLoading={importingApp}
            handleClose={() => this.setState({ showMissingGroupsModal: false })}
            confirmBtnProps={{
              title: 'Import',
              tooltipMessage: '',
            }}
            className="missing-groups-modal"
            darkMode={this.props.darkMode}
          >
            <div className="missing-groups-modal-body">
              <div className="flex items-start">
                <SolidIcon name="warning" width="40px" fill="var(--icon-warning)" />
                <div>
                  <div className="header">Warning: Missing user groups for permissions</div>
                  <p className="sub-header">
                    Permissions for the following user group(s) won’t be applied since they do not exist in this
                    workspace.
                  </p>
                </div>
              </div>

              <div className="groups-list">
                <div
                  className={`border rounded text-sm container ${
                    missingGroupsExpanded ? 'max-h-48 overflow-y-auto' : ''
                  }`}
                >
                  <div style={{ color: 'var(--text-placeholder)' }} className="tj-text-xsm font-weight-500">
                    User groups
                  </div>
                  <div className="mt-1">
                    {displayedGroups.map((group, idx) => (
                      <span className="tj-text-xsm font-weight-500" key={idx}>
                        {group}
                        {idx < displayedGroups.length - 1 ? ', ' : ''}
                      </span>
                    ))}
                    {!missingGroupsExpanded && isLong && '...'}
                  </div>
                </div>

                {isLong && (
                  <button
                    class="toggle-button"
                    onClick={() => this.setState({ missingGroupsExpanded: !missingGroupsExpanded })}
                  >
                    <span className="chevron">
                      <SolidIcon
                        fill="var(--icon-brand)"
                        name={missingGroupsExpanded ? 'cheveronup' : 'cheverondown'}
                      />
                    </span>
                    <span class="label">{missingGroupsExpanded ? 'See less' : 'See more'}</span>
                  </button>
                )}
              </div>

              <p className="info">
                Restricted pages, queries, or components will become accessible to all users or to existing groups with
                permissions. To avoid this, create the missing groups before importing, or reconfigure permissions after
                import.
              </p>

              <div className="mt-6 d-flex justify-between action-btns">
                <ButtonSolid
                  className="secondary-action"
                  variant={'tertiary'}
                  onClick={() => this.setState({ showMissingGroupsModal: false, isImportingApp: false })}
                >
                  Cancel import
                </ButtonSolid>
                <ButtonSolid
                  isLoading={importingApp}
                  variant={'primary'}
                  onClick={() => this.importFile(fileContent, fileName, true)}
                  className="primary-action"
                >
                  Import with limited permissions
                </ButtonSolid>
              </div>
            </div>
          </ModalBase>
          {showRenameAppModal && (
            <AppModal
              show={() => this.setState({ showRenameAppModal: true })}
              closeModal={() => this.setState({ showRenameAppModal: false })}
              processApp={this.renameApp}
              selectedAppId={appOperations.selectedApp.id}
              selectedAppName={appOperations.selectedApp.name}
              title={`Rename ${this.getAppType().toLocaleLowerCase()}`}
              actionButton={`Rename ${this.getAppType().toLocaleLowerCase()}`}
              actionLoadingButton={'Renaming'}
              appType={this.props.appType}
            />
          )}
          <ConfirmDialog
            show={showAppDeletionConfirmation}
            message={this.props.t(
              this.props.appType === 'workflow'
                ? 'homePage.deleteWorkflowAndData'
                : this.props.appType === 'front-end'
                ? 'homePage.deleteAppAndData'
                : deleteModuleText,
              {
                appName: appToBeDeleted?.name,
              }
            )}
            confirmButtonLoading={isDeletingApp}
            onConfirm={() => this.executeAppDeletion()}
            onCancel={() => this.cancelDeleteAppDialog()}
            darkMode={this.props.darkMode}
            cancelButtonText="Cancel"
          />

          <ConfirmDialog
            show={showRemoveAppFromFolderConfirmation}
            message={this.props.t(
              'homePage.removeAppFromFolder',
              'The app will be removed from this folder, do you want to continue?'
            )}
            confirmButtonLoading={isDeletingAppFromFolder}
            onConfirm={() => this.removeAppFromFolder()}
            onCancel={() =>
              this.setState({
                appOperations: {},
                isDeletingAppFromFolder: false,
                showRemoveAppFromFolderConfirmation: false,
              })
            }
            darkMode={this.props.darkMode}
          />
          <ModalBase
            title={selectedAppRepo ? 'Import app' : 'Import app from git repository'}
            show={showGitRepositoryImportModal}
            handleClose={this.toggleGitRepositoryImportModal}
            handleConfirm={this.importGitApp}
            confirmBtnProps={{
              title: 'Import app',
              isLoading: importingApp,
              disabled: importingApp || !selectedAppRepo || importingGitAppOperations?.message,
            }}
            darkMode={this.props.darkMode}
          >
            {fetchingAppsFromRepos ? (
              <div className="loader-container">
                <div className="primary-spin-loader"></div>
              </div>
            ) : (
              <>
                <div className="form-group">
                  <label className="mb-1 tj-text-sm tj-text font-weight-500" data-cy="create-app-from-label">
                    Create app from
                  </label>
                  <div className="tj-app-input" data-cy="app-select">
                    <Select
                      options={this.generateOptionsForRepository()}
                      disabled={importingApp}
                      onChange={(newVal) => {
                        this.setState(
                          { selectedAppRepo: newVal, importedAppName: appsFromRepos[newVal]?.git_app_name },
                          () => {
                            if (appsFromRepos[newVal]?.app_name_exist === 'EXIST') {
                              this.setState({ importingGitAppOperations: { message: 'App name already exists' } });
                            } else {
                              this.setState({ importingGitAppOperations: {} });
                            }
                          }
                        );
                      }}
                      width={'100%'}
                      value={selectedAppRepo}
                      placeholder={'Select app from git repository...'}
                      closeMenuOnSelect={true}
                      customWrap={true}
                    />
                  </div>
                </div>
                {selectedAppRepo && (
                  <div className="commit-info">
                    <div className="form-group mb-3">
                      <label className="mb-1 info-label mt-3 tj-text-xsm font-weight-500" data-cy="app-name-label">
                        App name
                      </label>
                      <div className="tj-app-input">
                        <input
                          type="text"
                          value={this.state.importedAppName}
                          className={cx('form-control font-weight-400', {
                            'tj-input-error-state': importingGitAppOperations?.message,
                          })}
                          onChange={this.handleAppNameChange}
                        />
                      </div>
                      <div>
                        <div
                          className={cx(
                            { 'tj-input-error': importingGitAppOperations?.message },
                            'tj-text-xxsm info-text'
                          )}
                          data-cy="app-name-helper-text"
                        >
                          {importingGitAppOperations?.message}
                        </div>
                      </div>
                    </div>
                    <div className="application-editable-checkbox-container">
                      <input
                        className="form-check-input"
                        checked={this.state.isAppImportEditable}
                        type="checkbox"
                        onChange={() =>
                          this.setState((prevState) => ({ isAppImportEditable: !prevState.isAppImportEditable }))
                        }
                      />
                      Make application editable
                      <div className="helper-text">
                        <div className="tj-text tj-text-xsm"></div>
                        <div className="tj-text-xxsm">
                          Enabling this allows editing and git sync push/pull access in development.
                        </div>
                      </div>
                    </div>
                    <div className="form-group">
                      <label className="mb-1 tj-text-xsm font-weight-500" data-cy="last-commit-label">
                        Last commit
                      </label>
                      <div className="last-commit-info form-control">
                        <div className="message-info">
                          <div data-cy="las-commit-message">
                            {appsFromRepos[selectedAppRepo]?.last_commit_message ?? 'No commits yet'}
                          </div>
                          <div data-cy="last-commit-version">{appsFromRepos[selectedAppRepo]?.git_version_name}</div>
                        </div>
                        <div className="author-info" data-cy="auther-info">
                          {`Done by ${appsFromRepos[selectedAppRepo]?.last_commit_user} at ${moment(
                            new Date(appsFromRepos[selectedAppRepo]?.lastpush_date)
                          ).format('DD MMM YYYY, h:mm a')}`}
                        </div>
                      </div>
                    </div>
                  </div>
                )}
              </>
            )}
          </ModalBase>
          <Modal
            show={showAddToFolderModal && !!appOperations.selectedApp}
            closeModal={() => this.setState({ showAddToFolderModal: false, appOperations: {} })}
            title={this.props.t('homePage.appCard.addToFolder', 'Add to folder')}
          >
            <div className="row">
              <div className="col modal-main">
                <div className="mb-3 move-selected-app-to-text " data-cy="move-selected-app-to-text">
                  <p>
                    {this.props.t('homePage.appCard.move', 'Move')}
                    <span>{` "${appOperations?.selectedApp?.name}" `}</span>
                  </p>

                  <span>{this.props.t('homePage.appCard.to', 'to')}</span>
                </div>
                <div data-cy="select-folder" className="select-folder-container">
                  <Select
                    options={this.state.folders.map((folder) => {
                      return { name: folder.name, value: folder.id };
                    })}
                    disabled={!!appOperations?.isAdding}
                    onChange={(newVal) => {
                      this.setState({ appOperations: { ...appOperations, selectedFolder: newVal } });
                    }}
                    width={'100%'}
                    value={appOperations?.selectedFolder}
                    placeholder={this.props.t('homePage.appCard.selectFolder', 'Select folder')}
                    closeMenuOnSelect={true}
                  />
                </div>
              </div>
            </div>
            <div className="row">
              <div className="col d-flex modal-footer-btn justify-content-end">
                <ButtonSolid
                  variant="tertiary"
                  onClick={() => this.setState({ showAddToFolderModal: false, appOperations: {} })}
                  data-cy="cancel-button"
                >
                  {this.props.t('globals.cancel', 'Cancel')}
                </ButtonSolid>
                <ButtonSolid
                  onClick={this.addAppToFolder}
                  data-cy="add-to-folder-button"
                  isLoading={appOperations?.isAdding}
                >
                  {this.props.t('homePage.appCard.addToFolder', 'Add to folder')}
                </ButtonSolid>
              </div>
            </div>
          </Modal>

          <Modal
            show={showChangeIconModal && !!appOperations.selectedApp}
            closeModal={() => this.setState({ showChangeIconModal: false, appOperations: {} })}
            title={this.props.t('homePage.appCard.changeIcon', 'Change Icon')}
          >
            <div className="row">
              <div className="col modal-main icon-change-modal">
                <ul className="p-0">{this.getIcons()}</ul>
              </div>
            </div>
            <div className="row">
              <div className="col d-flex modal-footer-btn justify-content-end">
                <ButtonSolid
                  onClick={() => this.setState({ showChangeIconModal: false, appOperations: {} })}
                  data-cy="cancel-button"
                  variant="tertiary"
                >
                  {this.props.t('globals.cancel', 'Cancel')}
                </ButtonSolid>
                <ButtonSolid
                  className={`btn btn-primary ${appOperations?.isAdding ? 'btn-loading' : ''}`}
                  onClick={this.changeIcon}
                  data-cy="change-button"
                >
                  {this.props.t('homePage.change', 'Change')}
                </ButtonSolid>
              </div>
            </div>
          </Modal>
          {isExportingApp && app.hasOwnProperty('id') && (
            <ExportAppModal
              show={isExportingApp}
              closeModal={() => {
                this.setState({ isExportingApp: false, app: {} });
              }}
              customClassName="modal-version-lists"
              title={'Select a version to export'}
              app={app}
              darkMode={this.props.darkMode}
            />
          )}
          <div className="row gx-0">
            <div className="home-page-sidebar col p-0">
              {this.canCreateApp() && (
                <div className="create-new-app-license-wrapper">
                  <LicenseTooltip
                    limits={appsLimit}
                    feature={this.props.appType === 'workflow' ? 'workflows' : 'apps'}
                    isAvailable={true}
                    noTooltipIfValid={true}
                  >
                    <div className="create-new-app-wrapper">
                      <Dropdown as={ButtonGroup} className="d-inline-flex create-new-app-dropdown">
                        <Button
                          disabled={getDisabledState()}
                          className={`create-new-app-button col-11 ${creatingApp ? 'btn-loading' : ''}`}
                          onClick={() =>
                            this.setState({
                              showCreateAppModal: true,
                            })
                          }
                          data-cy="create-new-app-button"
                        >
                          <>
                            {isImportingApp && (
                              <span className="spinner-border spinner-border-sm mx-2" role="status"></span>
                            )}
                            {this.props.appType === 'module'
                              ? 'Create new module'
                              : this.props.t(
                                  `${
                                    this.props.appType === 'workflow' ? 'workflowsDashboard' : 'homePage'
                                  }.header.createNewApplication`,
                                  'Create new app'
                                )}
                          </>
                        </Button>

                        {this.props.appType !== 'workflow' && (
                          <Dropdown.Toggle
                            disabled={getDisabledState()}
                            split
                            className="d-inline"
                            data-cy="import-dropdown-menu"
                          />
                        )}
                        <ImportAppMenu
                          darkMode={this.props.darkMode}
                          showTemplateLibraryModal={
                            this.props.appType !== 'module' ? this.showTemplateLibraryModal : undefined
                          }
                          featureAccess={featureAccess}
                          orgGit={orgGit}
                          toggleGitRepositoryImportModal={
                            this.props.appType !== 'module' ? this.toggleGitRepositoryImportModal : undefined
                          }
                          readAndImport={this.readAndImport}
                          appType={this.props.appType}
                        />
                      </Dropdown>
                    </div>
                  </LicenseTooltip>
                </div>
              )}
              {this.props.appType === 'module' ? (
                <div>
                  <p></p>
                </div>
              ) : (
                <Folders
                  foldersLoading={this.state.foldersLoading}
                  folders={this.state.folders}
                  currentFolder={currentFolder}
                  folderChanged={this.folderChanged}
                  foldersChanged={this.foldersChanged}
                  canCreateFolder={this.canCreateFolder()}
                  canDeleteFolder={this.canDeleteFolder()}
                  canUpdateFolder={this.canUpdateFolder()}
                  darkMode={this.props.darkMode}
                  canCreateApp={this.canCreateApp()}
                  appType={this.props.appType}
                />
              )}
              {this.props.appType === 'front-end' && (
                <LicenseBanner classes="mb-3 small" limits={appsLimit} type="apps" size="small" />
              )}
              {this.props.appType === 'workflow' &&
                (workflowInstanceLevelLimit.current >= workflowInstanceLevelLimit.total ||
                  100 > workflowInstanceLevelLimit.percentage >= 90 ||
                  workflowInstanceLevelLimit.current === workflowInstanceLevelLimit.total - 1 ||
                  workflowWorkspaceLevelLimit.current >= workflowWorkspaceLevelLimit.total ||
                  100 > workflowWorkspaceLevelLimit.percentage >= 90 ||
                  workflowWorkspaceLevelLimit.current === workflowWorkspaceLevelLimit.total - 1) && (
                  <>
                    <LicenseBanner
                      classes="mb-3 small"
                      limits={
                        workflowInstanceLevelLimit.current >= workflowInstanceLevelLimit.total ||
                        100 > workflowInstanceLevelLimit.percentage >= 90 ||
                        workflowInstanceLevelLimit.current === workflowInstanceLevelLimit.total - 1
                          ? workflowInstanceLevelLimit
                          : workflowWorkspaceLevelLimit
                      }
                      type="workflow"
                      size="small"
                    />
                  </>
                )}
              {authenticationService.currentSessionValue?.super_admin &&
                this.isWithinSevenDaysOfSignUp(authenticationService.currentSessionValue?.consultation_banner_date) && (
                  <ConsultationBanner
                    classes={`${this.props.darkMode ? 'theme-dark dark-theme m-3 trial-banner' : 'm-3 trial-banner'}`}
                  />
                )}

              <OrganizationList customStyle={{ marginBottom: isAdmin || isBuilder ? '' : '0px' }} />
            </div>

            <div
              className={cx('col home-page-content', {
                'bg-light-gray': !this.props.darkMode,
              })}
              data-cy="home-page-content"
            >
              <div className="w-100 mb-5 container home-page-content-container">
                {featuresLoaded && !isLoading ? (
                  <>
                    <LicenseBanner
                      classes="mt-3"
                      limits={featureAccess}
                      type={featureAccess?.licenseStatus?.licenseType}
                    />
                    <AppTypeTab
                      appType={this.props.appType}
                      navigate={this.props.navigate}
                      darkMode={this.props.darkMode}
                    />
                  </>
                ) : (
                  !appSearchKey && <HeaderSkeleton />
                )}

                {this.props.appType !== 'workflow' && this.props.appType !== 'module' && this.canCreateApp() && (
                  <CreateAppWithPrompt createApp={this.createApp} />
                )}

                {(meta?.total_count > 0 || appSearchKey) && (
                  <>
                    {!(isLoading && !appSearchKey) && (
                      <>
                        <HomeHeader
                          onSearchSubmit={this.onSearchSubmit}
                          darkMode={this.props.darkMode}
                          appType={this.props.appType}
                          disabled={this.props.appType === 'module' && invalidLicense}
                        />
                        <div className="liner"></div>
                      </>
                    )}
                    <div className="filter-container">
                      <span>{currentFolder?.count ?? meta?.total_count} APPS</span>
                      <div className="d-flex align-items-center">
                        <div className="mx-2">Filter by</div>
                        <FolderFilter
                          disabled={!!appOperations?.isAdding}
                          options={this.state.folders.map((folder) => {
                            return {
                              name: folder.name,
                              label: folder.name,
                              value: folder.id,
                              id: folder.id,
                              ...folder,
                            };
                          })}
                          onChange={this.folderChanged}
                          value={currentFolder}
                          closeMenuOnSelect={true}
                        />
                      </div>
                    </div>
                  </>
                )}
                {!isLoading &&
                  featuresLoaded &&
                  meta?.total_count === 0 &&
                  !currentFolder.id &&
                  !appSearchKey &&
                  (['front-end', 'workflow'].includes(this.props.appType) ? (
                    <BlankPage
                      canCreateApp={this.canCreateApp}
                      isLoading={true}
                      createApp={this.createApp}
                      readAndImport={this.readAndImport}
                      isImportingApp={isImportingApp}
                      fileInput={this.fileInput}
                      openCreateAppModal={this.openCreateAppModal}
                      openCreateAppFromTemplateModal={this.openCreateAppFromTemplateModal}
                      creatingApp={creatingApp}
                      darkMode={this.props.darkMode}
                      showTemplateLibraryModal={this.state.showTemplateLibraryModal}
                      viewTemplateLibraryModal={this.showTemplateLibraryModal}
                      hideTemplateLibraryModal={this.hideTemplateLibraryModal}
                      appType={this.props.appType}
                      workflowsLimit={
                        workflowInstanceLevelLimit.current >= workflowInstanceLevelLimit.total ||
                        100 > workflowInstanceLevelLimit.percentage >= 90 ||
                        workflowInstanceLevelLimit.current === workflowInstanceLevelLimit.total - 1
                          ? workflowInstanceLevelLimit
                          : workflowWorkspaceLevelLimit
                      }
                    />
                  ) : (
<<<<<<< HEAD
                    <div className="empty-module-container">
                      <EmptyModuleSvg />
                      <p className="empty-title mt-3">Create a module to reuse on the applications.</p>
                      <ButtonSolid
                        disabled={invalidLicense}
                        leftIcon="folderdownload"
                        isLoading={false}
                        onClick={this.openCreateAppModal}
                        data-cy="button-import-an-app"
                        className="col"
                        variant="tertiary"
                      >
                        <ToolTip
                          show={invalidLicense}
                          message="Modules are available only on paid plans"
                          placement="bottom"
                        >
                          <label style={{ visibility: isImportingApp ? 'hidden' : 'visible' }} data-cy="create-module">
                            {'Create new module'}
                          </label>
                        </ToolTip>
                      </ButtonSolid>
                    </div>
=======
                    <p className="empty-title mt-3">
                      You have not created any modules.&nbsp;
                      <a
                        onClick={this.openCreateAppModal}
                        className={`text-bold ${this.props.appType === 'module' && invalidLicense ? 'disabled' : ''}`}
                      >
                        Create a module&nbsp;
                      </a>
                      to start using it within your apps.
                    </p>
>>>>>>> 9e470a50
                  ))}
                {!isLoading && apps?.length === 0 && appSearchKey && (
                  <div>
                    <span className={`d-block text-center text-body pt-5 ${this.props.darkMode && 'text-white-50'}`}>
                      {this.props.t('homePage.noApplicationFound', 'No Applications found')}
                    </span>
                  </div>
                )}
                {(isLoading || meta.total_count > 0 || !_.isEmpty(currentFolder)) && (
                  <AppList
                    apps={apps}
                    canCreateApp={this.canCreateApp}
                    canDeleteApp={this.canDeleteApp}
                    canUpdateApp={this.canUpdateApp}
                    deleteApp={this.deleteApp}
                    cloneApp={this.cloneApp}
                    exportApp={this.exportApp}
                    meta={meta}
                    currentFolder={currentFolder}
                    isLoading={isLoading || !featuresLoaded}
                    darkMode={this.props.darkMode}
                    appActionModal={this.appActionModal}
                    removeAppFromFolder={this.removeAppFromFolder}
                    appType={this.props.appType}
                    basicPlan={invalidLicense}
                    appSearchKey={this.state.appSearchKey}
                  />
                )}
              </div>
              <div className="footer-container">
                {this.pageCount() > MAX_APPS_PER_PAGE && (
                  <Footer
                    currentPage={meta.current_page}
                    count={this.pageCount()}
                    itemsPerPage={MAX_APPS_PER_PAGE}
                    pageChanged={this.pageChanged}
                    darkMode={this.props.darkMode}
                    dataLoading={isLoading}
                    appType={this.props.appType}
                  />
                )}
                {/* need to review the mobile view */}
                <div className="org-selector-mobile">
                  <OrganizationList />
                </div>
              </div>
            </div>
          </div>
          <TemplateLibraryModal
            show={this.state.showTemplateLibraryModal}
            onHide={() => this.setState({ showTemplateLibraryModal: false })}
            onCloseButtonClick={() => this.setState({ showTemplateLibraryModal: false })}
            darkMode={this.props.darkMode}
            openCreateAppFromTemplateModal={this.openCreateAppFromTemplateModal}
            appCreationDisabled={!this.canCreateApp()}
          />
        </div>
      </Layout>
    );
  }
}

const withStore = (Component) => (props) => {
  const { featureAccess, featuresLoaded } = useLicenseStore(
    (state) => ({
      featureAccess: state.featureAccess,
      featuresLoaded: state.featuresLoaded,
    }),
    shallow
  );

  return <Component {...props} featureAccess={featureAccess} featuresLoaded={featuresLoaded} />;
};

export const HomePage = withTranslation()(withStore(withRouter(HomePageComponent)));<|MERGE_RESOLUTION|>--- conflicted
+++ resolved
@@ -1635,7 +1635,6 @@
                       }
                     />
                   ) : (
-<<<<<<< HEAD
                     <div className="empty-module-container">
                       <EmptyModuleSvg />
                       <p className="empty-title mt-3">Create a module to reuse on the applications.</p>
@@ -1659,18 +1658,6 @@
                         </ToolTip>
                       </ButtonSolid>
                     </div>
-=======
-                    <p className="empty-title mt-3">
-                      You have not created any modules.&nbsp;
-                      <a
-                        onClick={this.openCreateAppModal}
-                        className={`text-bold ${this.props.appType === 'module' && invalidLicense ? 'disabled' : ''}`}
-                      >
-                        Create a module&nbsp;
-                      </a>
-                      to start using it within your apps.
-                    </p>
->>>>>>> 9e470a50
                   ))}
                 {!isLoading && apps?.length === 0 && appSearchKey && (
                   <div>
