import React from 'react';
import { appService, folderService, authenticationService } from '@/_services';
import { Link } from 'react-router-dom';
import { Pagination, Header, ConfirmDialog } from '@/_components';
import { Folders } from './Folders';
import { AppMenu } from './AppMenu';
import { BlankPage } from './BlankPage';
import OverlayTrigger from 'react-bootstrap/OverlayTrigger';
import { renderTooltip } from '@/_helpers/appUtils';
import { toast } from 'react-toastify';
import moment from 'moment';
class HomePage extends React.Component {
  constructor(props) {
    super(props);

    this.state = {
      currentUser: authenticationService.currentUserValue,
      users: null,
      isLoading: true,
      creatingApp: false,
      isDeletingApp: false,
      isCloningApp: false,
      currentFolder: {},
      showAppDeletionConfirmation: false,
      apps: [],
      folders: [],
      meta: {
        count: 1,
        folders: [],
      },
    };
  }

  componentDidMount() {
    this.fetchApps(1, this.state.currentFolder.id);
    this.fetchFolders();
  }

  fetchApps = (page, folder) => {
    this.setState({
      apps: [],
      isLoading: true,
    });

    appService.getAll(page, folder).then((data) =>
      this.setState({
        apps: data.apps,
        meta: { ...this.state.meta, ...data.meta },
        isLoading: false,
      })
    );
  };

  fetchFolders = () => {
    this.setState({
      foldersLoading: true,
    });

    folderService.getAll().then((data) =>
      this.setState({
        folders: data.folders,
        foldersLoading: false,
      })
    );
  };

  pageChanged = (page) => {
    this.setState({ currentPage: page });
    this.fetchApps(page, this.state.currentFolder.id);
  };

  folderChanged = (folder) => {
    this.setState({ currentFolder: folder });
    this.fetchApps(1, folder.id);
  };

  foldersChanged = () => {
    this.fetchFolders();
  };

  createApp = () => {
    let _self = this;
    _self.setState({ creatingApp: true });
    appService.createApp().then((data) => {
      console.log(data);
      _self.props.history.push(`/apps/${data.id}`);
    });
  };

  deleteApp = (app) => {
    this.setState({ showAppDeletionConfirmation: true, appToBeDeleted: app });
  };

  cloneApp = (app) => {
    this.setState({ isCloningApp: true });
    appService
      .cloneApp(app.id)
      .then((data) => {
        toast.info('App cloned successfully.', {
          hideProgressBar: true,
          position: 'top-center',
        });
        this.setState({ isCloningApp: false });
        this.props.history.push(`/apps/${data.id}`);
      })
      .catch(({ _error }) => {
        toast.error('Could not clone the app.', {
          hideProgressBar: true,
          position: 'top-center',
        });
        this.setState({ isCloningApp: false });
        console.log(_error);
      });
  };

  executeAppDeletion = () => {
    this.setState({ isDeletingApp: true });
    appService
      .deleteApp(this.state.appToBeDeleted.id)
      // eslint-disable-next-line no-unused-vars
      .then((data) => {
        toast.info('App deleted successfully.', {
          hideProgressBar: true,
          position: 'top-center',
        });
        this.setState({
          isDeletingApp: false,
          appToBeDeleted: null,
          showAppDeletionConfirmation: false,
        });
        this.fetchApps(this.state.currentPage || 1, this.state.currentFolder.id);
        this.fetchFolders();
      })
      .catch(({ error }) => {
        toast.error('Could not delete the app.', {
          hideProgressBar: true,
          position: 'top-center',
        });
        this.setState({
          isDeletingApp: false,
          appToBeDeleted: null,
          showAppDeletionConfirmation: false,
        });
        console.log(error);
      });
  };

  pageCount = () => {
    return this.state.currentFolder.id ? this.state.meta.folder_count : this.state.meta.total_count;
<<<<<<< HEAD
  };

=======
  }
>>>>>>> 809567ae
  render() {
    const {
      apps,
      currentUser,
      isLoading,
      creatingApp,
      meta,
      currentFolder,
      showAppDeletionConfirmation,
      isDeletingApp,
    } = this.state;
    console.log(`%c ::: currentUser | ${JSON.stringify(currentUser)} :::`,'color:orange');
    return (
      <div className="wrapper home-page">
        <ConfirmDialog
          show={showAppDeletionConfirmation}
          message={'The app and the associated data will be permanently deleted, do you want to continue?'}
          confirmButtonLoading={isDeletingApp}
          onConfirm={() => this.executeAppDeletion()}
          onCancel={() => {}}
        />

        <Header switchDarkMode={this.props.switchDarkMode} darkMode={this.props.darkMode} />
        {!isLoading && meta.total_count === 0 && !currentFolder.id && <BlankPage createApp={this.createApp} />}

        {(isLoading || meta.total_count > 0) && (
          <div className="page-body homepage-body">
            <div className="container-xl">
              <div className="row">
                <div className="col-12 col-lg-3 mb-5">
                  <br />
                  <Folders
                    foldersLoading={this.state.foldersLoading}
                    totalCount={this.state.meta.total_count}
                    folders={this.state.folders}
                    currentFolder={currentFolder}
                    folderChanged={this.folderChanged}
                    foldersChanged={this.foldersChanged}
                  />
                </div>

                <div className="col-md-9">
                  <div className="w-100 mb-5">
                    <div className="row align-items-center">
                      <div className="col">
                        <h2 className="page-title">
                          {currentFolder.id ? `Folder: ${currentFolder.name}` : 'All applications'}
                        </h2>
                      </div>
                      <div className="col-auto ms-auto d-print-none">
                        <button
                          className={`btn btn-primary d-none d-lg-inline ${creatingApp ? 'btn-loading' : ''}`}
                          onClick={this.createApp}
                        >
                          Create new application
                        </button>
                      </div>
                    </div>

                    <div
                      className={
                        currentFolder.count == 0
                          ? 'table-responsive w-100 apps-table mt-3 d-flex align-items-center'
                          : 'table-responsive w-100 apps-table mt-3'
                      }
                      style={{ minHeight: '600px' }}
                    >
                      <table
                        data-testid="appsTable"
                        className={`table table-vcenter ${this.props.darkMode ? 'bg-dark' : 'bg-white'}`}
                      >
                        <tbody>
                          {isLoading && (
                            <>
                              {Array.from(Array(10)).map((index) => (
                                <tr key={index} className="row">
                                  <td className="col-3 p-3">
                                    <div className="skeleton-line w-10"></div>
                                    <div className="skeleton-line w-10"></div>
                                  </td>
                                  <td className="col p-3"></td>
                                  <td className="text-muted col-auto col-1 pt-4">
                                    <div className="skeleton-line"></div>
                                  </td>
                                  <td className="text-muted col-auto col-1 pt-4">
                                    <div className="skeleton-line"></div>
                                  </td>
                                </tr>
                              ))}
                            </>
                          )}

                          {meta.total_count > 0 && (
                            <>
                              {apps.map((app, index) => (
                                <tr key={index} className="row">
                                  <td className="col p-3">
                                    <span className="app-title mb-3">{app.name}</span> <br />
                                    <small className="pt-2 app-description">
                                      created {moment(app.created_at).fromNow()} ago by {app.user?.first_name}{' '}
                                      {app.user?.last_name}{' '}
                                    </small>
                                  </td>
                                  <td className="text-muted col-auto pt-4">
                                    {currentUser.role !== 'viewer' && (
                                      <Link to={`/apps/${app.id}`} className="d-none d-lg-inline">
                                        <OverlayTrigger
                                          placement="top"
                                          overlay={(props) =>
                                            renderTooltip({
                                              props,
                                              text: 'Open in app builder',
                                            })
                                          }
                                        >
                                          <span className="badge bg-green-lt">Edit</span>
                                        </OverlayTrigger>
                                      </Link>
                                    )}
                                    <Link
                                      to={app?.current_version_id ? `/applications/${app.slug}` : ''}
                                      target={app?.current_version_id ? '_blank' : ''}
                                    >
                                      {!this.props.darkMode && (
                                        <OverlayTrigger
                                          placement="top"
                                          overlay={(props) =>
                                            renderTooltip({
                                              props,
                                              text:
                                                app?.current_version_id == null
                                                  ? 'App does not have a deployed version'
                                                  : 'Open in app viewer',
                                            })
                                          }
                                        >
                                          {
                                            <span
                                              className={`${
                                                app?.current_version_id
                                                  ? 'badge bg-blue-lt mx-2 '
                                                  : 'badge bg-light-grey mx-2'
                                              }`}
                                            >
                                              launch{' '}
                                            </span>
                                          }
                                        </OverlayTrigger>
                                      )}
                                      {this.props.darkMode && (
                                        <OverlayTrigger
                                          placement="top"
                                          overlay={(props) =>
                                            renderTooltip({
                                              props,
                                              text:
                                                app?.current_version_id == null
                                                  ? 'App does not have a deployed version'
                                                  : 'Open in app viewer',
                                            })
                                          }
                                        >
                                          {
                                            <span
                                              className={`${
                                                app?.current_version_id == null
                                                  ? 'badge mx-2 '
                                                  : 'badge bg-azure-lt mx-2'
                                              }`}
                                              style={{
                                                filter:
                                                  app?.current_version_id == null
                                                    ? 'brightness(0.8)'
                                                    : 'brightness(1) invert(1)',
                                              }}
                                            >
                                              launch{' '}
                                            </span>
                                          }
                                        </OverlayTrigger>
                                      )}
                                    </Link>

                                    <AppMenu
                                      app={app}
                                      folders={this.state.folders}
                                      foldersChanged={this.foldersChanged}
                                      deleteApp={() => this.deleteApp(app)}
                                      cloneApp={() => this.cloneApp(app)}
                                    />
                                  </td>
                                </tr>
                              ))}
                            </>
                          )}
                          {currentFolder.count == 0 && (
                            <div>
                              <img
                                className="mx-auto d-block"
                                src="assets/images/icons/empty-folder-svgrepo-com.svg"
                                height="120px"
                              />
                              <span className="d-block text-center text-body">This folder is empty</span>
                            </div>
                          )}
                        </tbody>
                      </table>
                    </div>
                    {this.pageCount() > 10 && (
                      <Pagination
                        currentPage={meta.current_page}
                        count={this.pageCount()}
                        totalPages={meta.total_pages}
                        pageChanged={this.pageChanged}
                      />
                    )}
                  </div>
                </div>
              </div>
            </div>
          </div>
        )}
      </div>
    );
  }
}

export { HomePage };<|MERGE_RESOLUTION|>--- conflicted
+++ resolved
@@ -147,12 +147,7 @@
 
   pageCount = () => {
     return this.state.currentFolder.id ? this.state.meta.folder_count : this.state.meta.total_count;
-<<<<<<< HEAD
-  };
-
-=======
-  }
->>>>>>> 809567ae
+  };
   render() {
     const {
       apps,
@@ -164,7 +159,7 @@
       showAppDeletionConfirmation,
       isDeletingApp,
     } = this.state;
-    console.log(`%c ::: currentUser | ${JSON.stringify(currentUser)} :::`,'color:orange');
+    console.log(`%c ::: currentUser | ${JSON.stringify(currentUser)} :::`, 'color:orange');
     return (
       <div className="wrapper home-page">
         <ConfirmDialog
