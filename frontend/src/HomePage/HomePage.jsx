import React from 'react';
import cx from 'classnames';
import { appsService, folderService, authenticationService, libraryAppService, licenseService } from '@/_services';
import { ConfirmDialog, AppModal } from '@/_components';
import Select from '@/_ui/Select';
import { Folders } from './Folders';
import { BlankPage } from './BlankPage';
import { toast } from 'react-hot-toast';
import { Button, ButtonGroup, Dropdown } from 'react-bootstrap';
import Layout from '@/_ui/Layout';
import AppList from './AppList';
import TemplateLibraryModal from './TemplateLibraryModal/';
import HomeHeader from './Header';
import Modal from './Modal';
import configs from './Configs/AppIcon.json';
import { retrieveWhiteLabelText, getWorkspaceId } from '../_helpers/utils';
import { withTranslation } from 'react-i18next';
import { sample, isEmpty } from 'lodash';
import ExportAppModal from './ExportAppModal';
import Footer from './Footer';
import { OrganizationList } from '@/_components/OrganizationManager/List';
import { ButtonSolid } from '@/_ui/AppButton/AppButton';
import BulkIcon from '@/_ui/Icon/bulkIcons/index';
import { withRouter } from '@/_hoc/withRouter';
import { LicenseBanner } from '@/LicenseBanner';
import { LicenseTooltip } from '@/LicenseTooltip';
import Skeleton from 'react-loading-skeleton';

const { iconList, defaultIcon } = configs;

const MAX_APPS_PER_PAGE = 9;
class HomePageComponent extends React.Component {
  constructor(props) {
    super(props);

    const currentSession = authenticationService.currentSessionValue;

    this.fileInput = React.createRef();
    this.state = {
      currentUser: {
        id: currentSession?.current_user.id,
        organization_id: currentSession?.current_organization_id,
      },
      users: null,
      isLoading: true,
      creatingApp: false,
      isDeletingApp: false,
      isCloningApp: false,
      isExportingApp: false,
      isImportingApp: false,
      isDeletingAppFromFolder: false,
      currentFolder: {},
      currentPage: 1,
      appSearchKey: '',
      appToBeDeleted: false,
      showAppDeletionConfirmation: false,
      showRemoveAppFromFolderConfirmation: false,
      showAddToFolderModal: false,
      apps: [],
      folders: [],
      meta: {
        count: 1,
        folders: [],
      },
      appOperations: {},
      showTemplateLibraryModal: false,
      app: {},
      appsLimit: {},
      featureAccess: {},
<<<<<<< HEAD
      featuresLoaded: false,
=======
      showCreateAppModal: false,
      showCreateAppFromTemplateModal: false,
      showImportAppModal: false,
      showCloneAppModal: false,
      showRenameAppModal: false,
      fileContent: '',
      fileName: '',
      selectedTemplate: null,
      deploying: false,
>>>>>>> e9f6f4d3
    };
  }

  async componentDidMount() {
    await Promise.all([
      this.fetchApps(1, this.state.currentFolder.id),
      this.fetchFolders(),
      this.fetchFeatureAccesss(),
      this.fetchAppsLimit(),
    ]);
    document.title = `${retrieveWhiteLabelText()} - Dashboard`;
  }

  componentDidUpdate(prevProps) {
    if (prevProps.appType != this.props.appType) {
      this.fetchFolders();
      this.fetchApps(1);
    }
  }

  fetchAppsLimit() {
    appsService.getAppsLimit().then((data) => {
      this.setState({ appsLimit: data?.appsCount });
    });
  }

  fetchFeatureAccesss = () => {
    licenseService.getFeatureAccess().then((data) => {
      this.setState({
        featureAccess: data,
        featuresLoaded: true,
      });
    });
  };

  fetchApps = (page = 1, folder, searchKey) => {
    const appSearchKey = searchKey !== '' ? searchKey || this.state.appSearchKey : '';
    this.setState({
      apps: [],
      isLoading: true,
      currentPage: page,
      appSearchKey,
    });
    appsService.getAll(page, folder, appSearchKey, this.props.appType).then((data) => {
      this.setState({
        apps: data.apps,
        meta: { ...this.state.meta, ...data.meta },
        isLoading: false,
      });
    });
  };

  fetchFolders = (searchKey) => {
    const appSearchKey = searchKey !== '' ? searchKey || this.state.appSearchKey : '';
    this.setState({
      foldersLoading: true,
      appSearchKey: appSearchKey,
    });

    folderService.getAll(appSearchKey, this.props.appType).then((data) => {
      const folder_slug = new URL(window.location.href)?.searchParams?.get('folder');
      const folder = data?.folders?.find((folder) => folder.name === folder_slug);
      const currentFolderId = folder ? folder.id : this.state.currentFolder?.id;
      const currentFolder = data?.folders?.find((folder) => currentFolderId && folder.id === currentFolderId);
      this.setState({
        folders: data.folders,
        foldersLoading: false,
        currentFolder: currentFolder || {},
      });
      currentFolder && this.fetchApps(1, currentFolder.id);
    });
  };

  pageChanged = (page) => {
    this.fetchApps(page, this.state.currentFolder.id);
  };

  folderChanged = (folder) => {
    this.setState({ currentFolder: folder });
    this.fetchApps(1, folder.id);
  };

  foldersChanged = () => {
    this.fetchFolders();
  };

  createApp = async (appName) => {
    let _self = this;
    _self.setState({ creatingApp: true });
    try {
      const data = await appsService.createApp({ icon: sample(iconList), name: appName, type: this.props.appType });
      const workspaceId = getWorkspaceId();
      _self.props.navigate(`/${workspaceId}/apps/${data.id}`);
      toast.success(`${this.props.appType === 'workflow' ? 'Workflow' : 'App'} created successfully!`);
      _self.setState({ creatingApp: false });
      return true;
    } catch (errorResponse) {
      _self.setState({ creatingApp: false });
      if (errorResponse.statusCode === 409) {
        return false;
      } else if (errorResponse.statusCode !== 451) {
        throw errorResponse;
      }
    }
  };

  renameApp = async (newAppName, appId) => {
    let _self = this;
    _self.setState({ renamingApp: true });
    try {
      await appsService.saveApp(appId, { name: newAppName });
      await this.fetchApps();
      toast.success('App name has been updated!');
      _self.setState({ renamingApp: false });
      return true;
    } catch (errorResponse) {
      _self.setState({ renamingApp: false });
      if (errorResponse.statusCode === 409) {
        return false;
      } else if (errorResponse.statusCode !== 451) {
        throw errorResponse;
      }
    }
  };

  deleteApp = (app) => {
    this.setState({ showAppDeletionConfirmation: true, appToBeDeleted: app });
  };

  cloneApp = async (appName, appId) => {
    this.setState({ isCloningApp: true });
    try {
      const data = await appsService.cloneResource({
        app: [{ id: appId, name: appName }],
        organization_id: this.state.currentUser?.organization_id,
      });
      toast.success('App cloned successfully!');
      this.props.navigate(`/${getWorkspaceId()}/apps/${data?.imports?.app[0]?.id}`);
      this.setState({ isCloningApp: false });
      return true;
    } catch (_error) {
      this.setState({ isCloningApp: false });
      if (_error.statusCode === 409) {
        return false;
      } else if (_error.statusCode !== 451) {
        throw _error;
      }
    }
  };

  exportApp = async (app) => {
    this.setState({ isExportingApp: true, app: app });
  };

  readAndImport = (event) => {
    try {
      const file = event.target.files[0];
      if (!file) return;

      const fileReader = new FileReader();
      const fileName = file.name.replace('.json', '').substring(0, 50);
      fileReader.readAsText(file, 'UTF-8');
      fileReader.onload = (event) => {
        const result = event.target.result;
        let fileContent;
        try {
          fileContent = JSON.parse(result);
        } catch (parseError) {
          toast.error(`Could not import: ${parseError}`);
          return;
        }
        this.setState({ fileContent, fileName, showImportAppModal: true });
      };
      fileReader.onerror = (error) => {
        toast.error(`Could not import the app: ${error}`);
        return;
      };
      event.target.value = null;
    } catch (error) {
      toast.error(error.message);
    }
  };

  importFile = async (importJSON, appName) => {
    this.setState({ isImportingApp: true });
    // For backward compatibility with legacy app import
    const organization_id = this.state.currentUser?.organization_id;
    const isLegacyImport = isEmpty(importJSON.tooljet_version);
    if (isLegacyImport) {
      importJSON = { app: [{ definition: importJSON, appName: appName }], tooljet_version: importJSON.tooljetVersion };
    } else {
      importJSON.app[0].appName = appName;
    }
    const requestBody = { organization_id, ...importJSON };
    try {
      const data = await appsService.importResource(requestBody);
      toast.success('App imported successfully.');
      this.setState({
        isImportingApp: false,
      });
      if (!isEmpty(data.imports.app)) {
        this.props.navigate(`/${getWorkspaceId()}/apps/${data.imports.app[0].id}`);
      } else if (!isEmpty(data.imports.tooljet_database)) {
        this.props.navigate(`/${getWorkspaceId()}/database`);
      }
    } catch (error) {
      this.setState({
        isImportingApp: false,
      });
      if (error.statusCode === 409) {
        return false;
      }
      toast.error("Couldn't import the app");
    }
  };

  deployApp = async (event, appName, selectedApp) => {
    event.preventDefault();
    const id = selectedApp.id;
    this.setState({ deploying: true });
    try {
      const data = await libraryAppService.deploy(id, appName);
      this.setState({ deploying: false });
      toast.success('App created successfully!', { position: 'top-center' });
      this.props.navigate(`/${getWorkspaceId()}/apps/${data.app[0].id}`);
    } catch (e) {
      this.setState({ deploying: false });
      if (e.statusCode === 409) {
        return false;
      } else {
        return e;
      }
    }
  };

  canUserPerform(user, action, app) {
    const currentSession = authenticationService.currentSessionValue;
    let permissionGrant;

    switch (action) {
      case 'create':
        permissionGrant = this.canAnyGroupPerformAction('app_create', currentSession.group_permissions);
        break;
      case 'read':
      case 'update':
        permissionGrant =
          this.canAnyGroupPerformActionOnApp(action, currentSession.app_group_permissions, app) ||
          this.isUserOwnerOfApp(user, app);
        break;
      case 'delete':
        permissionGrant =
          this.canAnyGroupPerformActionOnApp('delete', currentSession.app_group_permissions, app) ||
          this.canAnyGroupPerformAction('app_delete', currentSession.group_permissions) ||
          this.isUserOwnerOfApp(user, app);
        break;
      default:
        permissionGrant = false;
        break;
    }

    return permissionGrant;
  }

  canAnyGroupPerformActionOnApp(action, appGroupPermissions, app) {
    if (authenticationService.currentSessionValue?.super_admin) {
      return true;
    }
    if (!appGroupPermissions) {
      return false;
    }

    const permissionsToCheck = appGroupPermissions.filter((permission) => permission.app_id == app.id);
    return this.canAnyGroupPerformAction(action, permissionsToCheck);
  }

  canAnyGroupPerformAction(action, permissions) {
    if (authenticationService.currentSessionValue?.super_admin) {
      return true;
    }
    if (!permissions) {
      return false;
    }

    return permissions.some((p) => p[action]);
  }

  isUserOwnerOfApp(user, app) {
    return user.id == app.user_id;
  }

  canCreateApp = () => {
    return this.canUserPerform(this.state.currentUser, 'create');
  };

  canUpdateApp = (app) => {
    return this.canUserPerform(this.state.currentUser, 'update', app);
  };

  canDeleteApp = (app) => {
    return this.canUserPerform(this.state.currentUser, 'delete', app);
  };

  canCreateFolder = () => {
    return this.canAnyGroupPerformAction('folder_create', authenticationService.currentSessionValue?.group_permissions);
  };

  canDeleteFolder = () => {
    return this.canAnyGroupPerformAction('folder_delete', authenticationService.currentSessionValue?.group_permissions);
  };

  canUpdateFolder = () => {
    return this.canAnyGroupPerformAction('folder_update', authenticationService.currentSessionValue?.group_permissions);
  };

  cancelDeleteAppDialog = () => {
    this.setState({
      isDeletingApp: false,
      appToBeDeleted: null,
      showAppDeletionConfirmation: false,
    });
  };

  executeAppDeletion = () => {
    this.setState({ isDeletingApp: true });
    appsService
      .deleteApp(this.state.appToBeDeleted.id)
      // eslint-disable-next-line no-unused-vars
      .then((data) => {
        toast.success('App deleted successfully.');
        this.fetchApps(
          this.state.currentPage
            ? this.state.apps?.length === 1
              ? this.state.currentPage - 1
              : this.state.currentPage
            : 1,
          this.state.currentFolder.id
        );
        this.fetchFolders();
        this.fetchAppsLimit();
        this.fetchFeatureAccesss();
      })
      .catch(({ error }) => {
        toast.error('Could not delete the app.');
        console.log(error);
      })
      .finally(() => {
        this.cancelDeleteAppDialog();
      });
  };

  pageCount = () => {
    return this.state.currentFolder.id ? this.state.meta.folder_count : this.state.meta.total_count;
  };

  onSearchSubmit = (key) => {
    if (this.state.appSearchKey === key) {
      return;
    }
    this.fetchApps(1, this.state.currentFolder.id, key || '');
  };

  addAppToFolder = () => {
    const { appOperations } = this.state;
    if (!appOperations?.selectedFolder || !appOperations?.selectedApp) {
      return toast.error('Select a folder');
    }
    this.setState({ appOperations: { ...appOperations, isAdding: true } });

    folderService
      .addToFolder(appOperations.selectedApp.id, appOperations.selectedFolder)
      .then(() => {
        toast.success('Added to folder.');
        this.foldersChanged();
        this.setState({ appOperations: {}, showAddToFolderModal: false });
      })
      .catch(({ error }) => {
        this.setState({ appOperations: { ...appOperations, isAdding: false } });
        toast.error(error);
      });
  };

  removeAppFromFolder = () => {
    const { appOperations } = this.state;
    if (!appOperations?.selectedFolder || !appOperations?.selectedApp) {
      return toast.error('Select a folder');
    }
    this.setState({ isDeletingAppFromFolder: true });

    folderService
      .removeAppFromFolder(appOperations.selectedApp.id, appOperations.selectedFolder.id)
      .then(() => {
        toast.success('Removed from folder.');

        this.fetchApps(1, appOperations.selectedFolder.id);
        this.fetchFolders();
      })
      .catch(({ error }) => {
        toast.error(error);
      })
      .finally(() => {
        this.setState({
          appOperations: {},
          isDeletingAppFromFolder: false,
          showRemoveAppFromFolderConfirmation: false,
        });
      });
  };

  appActionModal = (app, folder, action) => {
    const { appOperations } = this.state;

    switch (action) {
      case 'add-to-folder':
        this.setState({ appOperations: { ...appOperations, selectedApp: app }, showAddToFolderModal: true });
        break;
      case 'change-icon':
        this.setState({
          appOperations: { ...appOperations, selectedApp: app, selectedIcon: app?.icon },
          showChangeIconModal: true,
        });
        break;
      case 'remove-app-from-folder':
        this.setState({
          appOperations: { ...appOperations, selectedApp: app, selectedFolder: folder },
          showRemoveAppFromFolderConfirmation: true,
        });
        break;
      case 'clone-app':
        this.setState({
          appOperations: { ...appOperations, selectedApp: app, selectedIcon: app?.icon },
          showCloneAppModal: true,
        });
        break;
      case 'rename-app':
        this.setState({
          appOperations: { ...appOperations, selectedApp: app },
          showRenameAppModal: true,
        });
        break;
    }
  };

  getIcons = () => {
    const { appOperations } = this.state;
    const selectedIcon = appOperations.selectedIcon || appOperations.selectedApp?.icon || defaultIcon;
    return iconList.map((icon, index) => (
      <li
        className={`p-3 ms-1 me-2 mt-1 mb-2${selectedIcon === icon ? ' selected' : ''}`}
        onClick={() => this.setState({ appOperations: { ...appOperations, selectedIcon: icon } })}
        key={index}
      >
        <BulkIcon name={icon} data-cy={`${icon}-icon`} />
      </li>
    ));
  };

  changeIcon = () => {
    const { appOperations, apps } = this.state;

    if (!appOperations?.selectedIcon || !appOperations?.selectedApp) {
      return toast.error('Select an icon');
    }
    if (appOperations.selectedIcon === appOperations.selectedApp.icon) {
      this.setState({ appOperations: {}, showChangeIconModal: false });
      return toast.success('Icon updated.');
    }
    this.setState({ appOperations: { ...appOperations, isAdding: true } });

    appsService
      .changeIcon(appOperations.selectedIcon, appOperations.selectedApp.id)
      .then(() => {
        toast.success('Icon updated.');

        const updatedApps = apps.map((app) => {
          if (app.id === appOperations.selectedApp.id) {
            app.icon = appOperations.selectedIcon;
          }
          return app;
        });
        this.setState({ appOperations: {}, showChangeIconModal: false, apps: updatedApps });
      })
      .catch(({ error }) => {
        this.setState({ appOperations: { ...appOperations, isAdding: false } });
        toast.error(error);
      });
  };

  showTemplateLibraryModal = () => {
    this.setState({ showTemplateLibraryModal: true });
  };
  hideTemplateLibraryModal = () => {
    this.setState({ showTemplateLibraryModal: false });
  };

  openCreateAppFromTemplateModal = (template) => {
    this.setState({ showCreateAppFromTemplateModal: true, selectedTemplate: template });
  };

  closeCreateAppFromTemplateModal = () => {
    this.setState({ showCreateAppFromTemplateModal: false, selectedTemplate: null });
  };

  openCreateAppModal = () => {
    this.setState({ showCreateAppModal: true });
  };

  closeCreateAppModal = () => {
    this.setState({ showCreateAppModal: false });
  };

  render() {
    const {
      apps,
      isLoading,
      creatingApp,
      meta,
      currentFolder,
      showAppDeletionConfirmation,
      showRemoveAppFromFolderConfirmation,
      isDeletingApp,
      isImportingApp,
      isDeletingAppFromFolder,
      appSearchKey,
      showAddToFolderModal,
      showChangeIconModal,
      showCloneAppModal,
      appOperations,
      isExportingApp,
      appToBeDeleted,
      app,
      appsLimit,
      featureAccess,
<<<<<<< HEAD
      featuresLoaded,
=======
      showCreateAppModal,
      showImportAppModal,
      fileContent,
      fileName,
      showRenameAppModal,
      showCreateAppFromTemplateModal,
>>>>>>> e9f6f4d3
    } = this.state;
    return (
      <Layout switchDarkMode={this.props.switchDarkMode} darkMode={this.props.darkMode}>
        <div className="wrapper home-page">
          {showCreateAppModal && (
            <AppModal
              closeModal={this.closeCreateAppModal}
              processApp={this.createApp}
              show={this.openCreateAppModal}
              title={this.props.appType == 'workflow' ? 'Create workflow' : 'Create app'}
              actionButton={this.props.appType == 'workflow' ? '+ Create workflow' : '+ Create app'}
              actionLoadingButton={'Creating'}
            />
          )}
          {showCloneAppModal && (
            <AppModal
              closeModal={() => this.setState({ showCloneAppModal: false })}
              processApp={this.cloneApp}
              show={() => this.setState({ showCloneAppModal: true })}
              selectedAppId={appOperations?.selectedApp?.id}
              selectedAppName={appOperations?.selectedApp?.name}
              title={'Clone app'}
              actionButton={'Clone app'}
              actionLoadingButton={'Cloning'}
            />
          )}
          {showImportAppModal && (
            <AppModal
              closeModal={() => this.setState({ showImportAppModal: false })}
              processApp={this.importFile}
              fileContent={fileContent}
              show={() => this.setState({ showImportAppModal: true })}
              selectedAppName={fileName}
              title={'Import app'}
              actionButton={'Import app'}
              actionLoadingButton={'Importing'}
            />
          )}
          {showCreateAppFromTemplateModal && (
            <AppModal
              show={this.openCreateAppFromTemplateModal}
              templateDetails={this.state.selectedTemplate}
              processApp={this.deployApp}
              closeModal={this.closeCreateAppFromTemplateModal}
              title={'Create new app from template'}
              actionButton={'+ Create app'}
              actionLoadingButton={'Creating'}
            />
          )}
          {showRenameAppModal && (
            <AppModal
              show={() => this.setState({ showRenameAppModal: true })}
              closeModal={() => this.setState({ showRenameAppModal: false })}
              processApp={this.renameApp}
              selectedAppId={appOperations.selectedApp.id}
              selectedAppName={appOperations.selectedApp.name}
              title={'Rename app'}
              actionButton={'Rename app'}
              actionLoadingButton={'Renaming'}
            />
          )}
          <ConfirmDialog
            show={showAppDeletionConfirmation}
            message={this.props.t(
              'homePage.deleteAppAndData',
              'The app {{appName}} and the associated data will be permanently deleted, do you want to continue?',
              {
                appName: appToBeDeleted?.name,
              }
            )}
            confirmButtonLoading={isDeletingApp}
            onConfirm={() => this.executeAppDeletion()}
            onCancel={() => this.cancelDeleteAppDialog()}
            darkMode={this.props.darkMode}
          />
          <ConfirmDialog
            show={showRemoveAppFromFolderConfirmation}
            message={this.props.t(
              'homePage.removeAppFromFolder',
              'The app will be removed from this folder, do you want to continue?'
            )}
            confirmButtonLoading={isDeletingAppFromFolder}
            onConfirm={() => this.removeAppFromFolder()}
            onCancel={() =>
              this.setState({
                appOperations: {},
                isDeletingAppFromFolder: false,
                showRemoveAppFromFolderConfirmation: false,
              })
            }
            darkMode={this.props.darkMode}
          />

          <Modal
            show={showAddToFolderModal && !!appOperations.selectedApp}
            closeModal={() => this.setState({ showAddToFolderModal: false, appOperations: {} })}
            title={this.props.t('homePage.appCard.addToFolder', 'Add to folder')}
          >
            <div className="row">
              <div className="col modal-main">
                <div className="mb-3 move-selected-app-to-text " data-cy="move-selected-app-to-text">
                  <p>
                    {this.props.t('homePage.appCard.move', 'Move')}
                    <span>{` "${appOperations?.selectedApp?.name}" `}</span>
                  </p>

                  <span>{this.props.t('homePage.appCard.to', 'to')}</span>
                </div>
                <div data-cy="select-folder" className="select-folder-container">
                  <Select
                    options={this.state.folders.map((folder) => {
                      return { name: folder.name, value: folder.id };
                    })}
                    disabled={!!appOperations?.isAdding}
                    onChange={(newVal) => {
                      this.setState({ appOperations: { ...appOperations, selectedFolder: newVal } });
                    }}
                    width={'100%'}
                    value={appOperations?.selectedFolder}
                    placeholder={this.props.t('homePage.appCard.selectFolder', 'Select folder')}
                    closeMenuOnSelect={true}
                  />
                </div>
              </div>
            </div>
            <div className="row">
              <div className="col d-flex modal-footer-btn">
                <ButtonSolid
                  variant="tertiary"
                  onClick={() => this.setState({ showAddToFolderModal: false, appOperations: {} })}
                  data-cy="cancel-button"
                >
                  {this.props.t('globals.cancel', 'Cancel')}
                </ButtonSolid>
                <ButtonSolid
                  onClick={this.addAppToFolder}
                  data-cy="add-to-folder-button"
                  isLoading={appOperations?.isAdding}
                >
                  {this.props.t('homePage.appCard.addToFolder', 'Add to folder')}
                </ButtonSolid>
              </div>
            </div>
          </Modal>

          <Modal
            show={showChangeIconModal && !!appOperations.selectedApp}
            closeModal={() => this.setState({ showChangeIconModal: false, appOperations: {} })}
            title={this.props.t('homePage.appCard.changeIcon', 'Change Icon')}
          >
            <div className="row">
              <div className="col modal-main icon-change-modal">
                <ul className="p-0">{this.getIcons()}</ul>
              </div>
            </div>
            <div className="row">
              <div className="col d-flex modal-footer-btn">
                <ButtonSolid
                  onClick={() => this.setState({ showChangeIconModal: false, appOperations: {} })}
                  data-cy="cancel-button"
                  variant="tertiary"
                >
                  {this.props.t('globals.cancel', 'Cancel')}
                </ButtonSolid>
                <ButtonSolid
                  className={`btn btn-primary ${appOperations?.isAdding ? 'btn-loading' : ''}`}
                  onClick={this.changeIcon}
                  data-cy="change-button"
                >
                  {this.props.t('homePage.change', 'Change')}
                </ButtonSolid>
              </div>
            </div>
          </Modal>
          {isExportingApp && app.hasOwnProperty('id') && (
            <ExportAppModal
              show={isExportingApp}
              closeModal={() => {
                this.setState({ isExportingApp: false, app: {} });
              }}
              customClassName="modal-version-lists"
              title={'Select a version to export'}
              app={app}
              darkMode={this.props.darkMode}
            />
          )}
          <div className="row gx-0">
            <div className="home-page-sidebar col p-0">
              {this.canCreateApp() && (
                <div className="create-new-app-license-wrapper">
                  <LicenseTooltip
                    limits={appsLimit}
                    feature={this.props.appType === 'workflow' ? 'workflows' : 'apps'}
                    isAvailable={true}
                    noTooltipIfValid={true}
                  >
                    <div className="create-new-app-wrapper">
                      <Dropdown as={ButtonGroup} className="d-inline-flex create-new-app-dropdown">
                        <Button
                          disabled={appsLimit?.percentage >= 100}
                          className={`create-new-app-button col-11 ${creatingApp ? 'btn-loading' : ''}`}
                          onClick={() => this.setState({ showCreateAppModal: true })}
                          data-cy="create-new-app-button"
                        >
                          {isImportingApp && (
                            <span className="spinner-border spinner-border-sm mx-2" role="status"></span>
                          )}
                          {this.props.t(
                            `${
                              this.props.appType === 'workflow' ? 'workflowsDashboard' : 'homePage'
                            }.header.createNewApplication`,
                            'Create new app'
                          )}
                        </Button>

                        {this.props.appType !== 'workflow' && (
                          <Dropdown.Toggle
                            disabled={appsLimit?.percentage >= 100}
                            split
                            className="d-inline"
                            data-cy="import-dropdown-menu"
                          />
                        )}
                        <Dropdown.Menu className="import-lg-position new-app-dropdown">
                          <Dropdown.Item
                            className="homepage-dropdown-style tj-text tj-text-xsm"
                            onClick={this.showTemplateLibraryModal}
                            data-cy="choose-from-template-button"
                          >
                            {this.props.t('homePage.header.chooseFromTemplate', 'Choose from template')}
                          </Dropdown.Item>
                          <label
                            className="homepage-dropdown-style tj-text tj-text-xsm"
                            data-cy="import-option-label"
                            onChange={this.readAndImport}
                          >
                            {this.props.t('homePage.header.import', 'Import')}
                            <input
                              type="file"
                              accept=".json"
                              ref={this.fileInput}
                              style={{ display: 'none' }}
                              data-cy="import-option-input"
                            />
                          </label>
                        </Dropdown.Menu>
                      </Dropdown>
                    </div>
                  </LicenseTooltip>
                  <LicenseBanner classes="mb-3 small" limits={appsLimit} type="apps" size="small" />
                </div>
              )}
              <Folders
                foldersLoading={this.state.foldersLoading}
                folders={this.state.folders}
                currentFolder={currentFolder}
                folderChanged={this.folderChanged}
                foldersChanged={this.foldersChanged}
                canCreateFolder={this.canCreateFolder()}
                canDeleteFolder={this.canDeleteFolder()}
                canUpdateFolder={this.canUpdateFolder()}
                darkMode={this.props.darkMode}
                canCreateApp={this.canCreateApp()}
                appType={this.props.appType}
              />
              <OrganizationList />
            </div>

            <div
              className={cx('col home-page-content', {
                'bg-light-gray': !this.props.darkMode,
              })}
              data-cy="home-page-content"
            >
              <div className="w-100 mb-5 container home-page-content-container">
                {featuresLoaded && !isLoading ? (
                  <LicenseBanner
                    classes="mt-3"
                    limits={featureAccess}
                    type={featureAccess?.licenseStatus?.licenseType}
                  />
                ) : (
                  <Skeleton
                    count={1}
                    height={20}
                    width={880}
                    baseColor="#ECEEF0"
                    className="mb-3"
                    style={{ marginTop: '2rem' }}
                  />
                )}

                {(meta?.total_count > 0 || appSearchKey) && (
                  <>
                    <HomeHeader onSearchSubmit={this.onSearchSubmit} darkMode={this.props.darkMode} />
                    <div className="liner"></div>
                  </>
                )}
                {!isLoading && featuresLoaded && meta?.total_count === 0 && !currentFolder.id && !appSearchKey && (
                  <BlankPage
                    canCreateApp={this.canCreateApp}
<<<<<<< HEAD
                    isLoading={true}
                    createApp={this.createApp}
=======
                    readAndImport={this.readAndImport}
>>>>>>> e9f6f4d3
                    isImportingApp={isImportingApp}
                    fileInput={this.fileInput}
                    openCreateAppModal={this.openCreateAppModal}
                    openCreateAppFromTemplateModal={this.openCreateAppFromTemplateModal}
                    creatingApp={creatingApp}
                    darkMode={this.props.darkMode}
                    showTemplateLibraryModal={this.state.showTemplateLibraryModal}
                    viewTemplateLibraryModal={this.showTemplateLibraryModal}
                    hideTemplateLibraryModal={this.hideTemplateLibraryModal}
                    appType={this.props.appType}
                  />
                )}
                {!isLoading && meta.total_count === 0 && appSearchKey && (
                  <div>
                    <span className={`d-block text-center text-body pt-5 ${this.props.darkMode && 'text-white-50'}`}>
                      {this.props.t('homePage.noApplicationFound', 'No Applications found')}
                    </span>
                  </div>
                )}
<<<<<<< HEAD
                {
                  <AppList
                    apps={apps}
                    canCreateApp={this.canCreateApp}
                    canDeleteApp={this.canDeleteApp}
                    canUpdateApp={this.canUpdateApp}
                    deleteApp={this.deleteApp}
                    cloneApp={this.cloneApp}
                    exportApp={this.exportApp}
                    meta={meta}
                    currentFolder={currentFolder}
                    isLoading={isLoading || !featuresLoaded}
                    darkMode={this.props.darkMode}
                    appActionModal={this.appActionModal}
                    removeAppFromFolder={this.removeAppFromFolder}
                    appType={this.props.appType}
                    basicPlan={featureAccess?.licenseStatus?.isExpired || !featureAccess?.licenseStatus?.isLicenseValid}
                  />
                }
=======
                {isLoading ||
                  (meta.total_count > 0 && (
                    <AppList
                      apps={apps}
                      canCreateApp={this.canCreateApp}
                      canDeleteApp={this.canDeleteApp}
                      canUpdateApp={this.canUpdateApp}
                      deleteApp={this.deleteApp}
                      exportApp={this.exportApp}
                      meta={meta}
                      currentFolder={currentFolder}
                      isLoading={isLoading}
                      darkMode={this.props.darkMode}
                      appActionModal={this.appActionModal}
                      removeAppFromFolder={this.removeAppFromFolder}
                      appType={this.props.appType}
                      basicPlan={
                        featureAccess?.licenseStatus?.isExpired || !featureAccess?.licenseStatus?.isLicenseValid
                      }
                    />
                  ))}
>>>>>>> e9f6f4d3
              </div>
              {this.pageCount() > MAX_APPS_PER_PAGE && (
                <Footer
                  currentPage={meta.current_page}
                  count={this.pageCount()}
                  itemsPerPage={MAX_APPS_PER_PAGE}
                  pageChanged={this.pageChanged}
                  darkMode={this.props.darkMode}
                  dataLoading={isLoading}
                />
              )}
            </div>
            <TemplateLibraryModal
              show={this.state.showTemplateLibraryModal}
              onHide={() => this.setState({ showTemplateLibraryModal: false })}
              onCloseButtonClick={() => this.setState({ showTemplateLibraryModal: false })}
              darkMode={this.props.darkMode}
              openCreateAppFromTemplateModal={this.openCreateAppFromTemplateModal}
              appCreationDisabled={!this.canCreateApp()}
            />
          </div>
        </div>
      </Layout>
    );
  }
}

export const HomePage = withTranslation()(withRouter(HomePageComponent));<|MERGE_RESOLUTION|>--- conflicted
+++ resolved
@@ -67,9 +67,7 @@
       app: {},
       appsLimit: {},
       featureAccess: {},
-<<<<<<< HEAD
       featuresLoaded: false,
-=======
       showCreateAppModal: false,
       showCreateAppFromTemplateModal: false,
       showImportAppModal: false,
@@ -79,7 +77,6 @@
       fileName: '',
       selectedTemplate: null,
       deploying: false,
->>>>>>> e9f6f4d3
     };
   }
 
@@ -612,16 +609,13 @@
       app,
       appsLimit,
       featureAccess,
-<<<<<<< HEAD
       featuresLoaded,
-=======
       showCreateAppModal,
       showImportAppModal,
       fileContent,
       fileName,
       showRenameAppModal,
       showCreateAppFromTemplateModal,
->>>>>>> e9f6f4d3
     } = this.state;
     return (
       <Layout switchDarkMode={this.props.switchDarkMode} darkMode={this.props.darkMode}>
@@ -923,12 +917,9 @@
                 {!isLoading && featuresLoaded && meta?.total_count === 0 && !currentFolder.id && !appSearchKey && (
                   <BlankPage
                     canCreateApp={this.canCreateApp}
-<<<<<<< HEAD
                     isLoading={true}
                     createApp={this.createApp}
-=======
                     readAndImport={this.readAndImport}
->>>>>>> e9f6f4d3
                     isImportingApp={isImportingApp}
                     fileInput={this.fileInput}
                     openCreateAppModal={this.openCreateAppModal}
@@ -948,7 +939,6 @@
                     </span>
                   </div>
                 )}
-<<<<<<< HEAD
                 {
                   <AppList
                     apps={apps}
@@ -968,29 +958,6 @@
                     basicPlan={featureAccess?.licenseStatus?.isExpired || !featureAccess?.licenseStatus?.isLicenseValid}
                   />
                 }
-=======
-                {isLoading ||
-                  (meta.total_count > 0 && (
-                    <AppList
-                      apps={apps}
-                      canCreateApp={this.canCreateApp}
-                      canDeleteApp={this.canDeleteApp}
-                      canUpdateApp={this.canUpdateApp}
-                      deleteApp={this.deleteApp}
-                      exportApp={this.exportApp}
-                      meta={meta}
-                      currentFolder={currentFolder}
-                      isLoading={isLoading}
-                      darkMode={this.props.darkMode}
-                      appActionModal={this.appActionModal}
-                      removeAppFromFolder={this.removeAppFromFolder}
-                      appType={this.props.appType}
-                      basicPlan={
-                        featureAccess?.licenseStatus?.isExpired || !featureAccess?.licenseStatus?.isLicenseValid
-                      }
-                    />
-                  ))}
->>>>>>> e9f6f4d3
               </div>
               {this.pageCount() > MAX_APPS_PER_PAGE && (
                 <Footer
