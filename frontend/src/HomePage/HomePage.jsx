import React from 'react';
import cx from 'classnames';
import { appService, folderService, authenticationService } from '@/_services';
import { ConfirmDialog } from '@/_components';
import Select from '@/_ui/Select';
import { Folders } from './Folders';
import { BlankPage } from './BlankPage';
import { toast } from 'react-hot-toast';
import { Button, ButtonGroup, Dropdown } from 'react-bootstrap';
import Layout from '@/_ui/Layout';
import AppList from './AppList';
import TemplateLibraryModal from './TemplateLibraryModal/';
import HomeHeader from './Header';
import Modal from './Modal';
import configs from './Configs/AppIcon.json';
import { withTranslation } from 'react-i18next';
import { sample } from 'lodash';
import ExportAppModal from './ExportAppModal';
import Footer from './Footer';
<<<<<<< HEAD
import { OrganizationList } from '@/_components/OrganizationManager/List';
import { ButtonSolid } from '@/_ui/AppButton/AppButton';
import BulkIcon from '@/_ui/Icon/bulkIcons/index';
=======
import { withRouter } from '@/_hoc/withRouter';
>>>>>>> 66807853

const { iconList, defaultIcon } = configs;

const MAX_APPS_PER_PAGE = 9;
class HomePageComponent extends React.Component {
  constructor(props) {
    super(props);
    this.fileInput = React.createRef();
    this.state = {
      currentUser: authenticationService.currentUserValue,
      users: null,
      isLoading: true,
      creatingApp: false,
      isDeletingApp: false,
      isCloningApp: false,
      isExportingApp: false,
      isImportingApp: false,
      isDeletingAppFromFolder: false,
      currentFolder: {},
      currentPage: 1,
      appSearchKey: '',
      appToBeDeleted: false,
      showAppDeletionConfirmation: false,
      showRemoveAppFromFolderConfirmation: false,
      showAddToFolderModal: false,
      apps: [],
      folders: [],
      meta: {
        count: 1,
        folders: [],
      },
      appOperations: {},
      showTemplateLibraryModal: false,
      app: {},
    };
  }

  componentDidMount() {
    this.fetchApps(1, this.state.currentFolder.id);
    this.fetchFolders();
  }

  fetchApps = (page = 1, folder, searchKey) => {
    const appSearchKey = searchKey !== '' ? searchKey || this.state.appSearchKey : '';
    this.setState({
      apps: [],
      isLoading: true,
      currentPage: page,
      appSearchKey,
    });

    appService.getAll(page, folder, appSearchKey).then((data) =>
      this.setState({
        apps: data.apps,
        meta: { ...this.state.meta, ...data.meta },
        isLoading: false,
      })
    );
  };

  fetchFolders = (searchKey) => {
    const appSearchKey = searchKey !== '' ? searchKey || this.state.appSearchKey : '';
    this.setState({
      foldersLoading: true,
      appSearchKey: appSearchKey,
    });

    folderService.getAll(appSearchKey).then((data) => {
      const currentFolder = data?.folders?.filter(
        (folder) => this.state.currentFolder?.id && folder.id === this.state.currentFolder?.id
      )?.[0];
      this.setState({
        folders: data.folders,
        foldersLoading: false,
        currentFolder: currentFolder || {},
      });
    });
  };

  pageChanged = (page) => {
    this.fetchApps(page, this.state.currentFolder.id);
  };

  folderChanged = (folder) => {
    this.setState({ currentFolder: folder });
    this.fetchApps(1, folder.id);
  };

  foldersChanged = () => {
    this.fetchFolders();
  };

  createApp = () => {
    let _self = this;
    _self.setState({ creatingApp: true });
    appService
      .createApp({ icon: sample(iconList) })
      .then((data) => {
        _self.props.navigate(`/apps/${data.id}`);
      })
      .catch(({ error }) => {
        toast.error(error);
        _self.setState({ creatingApp: false });
      });
  };

  deleteApp = (app) => {
    this.setState({ showAppDeletionConfirmation: true, appToBeDeleted: app });
  };

  cloneApp = (app) => {
    this.setState({ isCloningApp: true });
    appService
      .cloneApp(app.id)
      .then((data) => {
        toast.success('App cloned successfully.');
        this.setState({ isCloningApp: false });
        this.props.navigate(`/apps/${data.id}`);
      })
      .catch(({ _error }) => {
        toast.error('Could not clone the app.');
        this.setState({ isCloningApp: false });
        console.log(_error);
      });
  };

  exportApp = async (app) => {
    this.setState({ isExportingApp: true, app: app });
  };

  handleImportApp = (event) => {
    const fileReader = new FileReader();
    fileReader.readAsText(event.target.files[0], 'UTF-8');
    fileReader.onload = (event) => {
      const fileContent = event.target.result;
      this.setState({ isImportingApp: true });
      try {
        const requestBody = JSON.parse(fileContent);
        appService
          .importApp(requestBody)
          .then((data) => {
            toast.success('App imported successfully.');
            this.setState({
              isImportingApp: false,
            });
            this.props.navigate(`/apps/${data.id}`);
          })
          .catch(({ error }) => {
            toast.error(`Could not import the app: ${error}`);
            this.setState({
              isImportingApp: false,
            });
          });
      } catch (error) {
        toast.error(`Could not import the app: ${error}`);
        this.setState({
          isImportingApp: false,
        });
      }
      // set file input as null to handle same file upload
      event.target.value = null;
    };
  };

  canUserPerform(user, action, app) {
    let permissionGrant;

    switch (action) {
      case 'create':
        permissionGrant = this.canAnyGroupPerformAction('app_create', user.group_permissions);
        break;
      case 'read':
      case 'update':
        permissionGrant =
          this.canAnyGroupPerformActionOnApp(action, user.app_group_permissions, app) ||
          this.isUserOwnerOfApp(user, app);
        break;
      case 'delete':
        permissionGrant =
          this.canAnyGroupPerformActionOnApp('delete', user.app_group_permissions, app) ||
          this.canAnyGroupPerformAction('app_delete', user.group_permissions) ||
          this.isUserOwnerOfApp(user, app);
        break;
      default:
        permissionGrant = false;
        break;
    }

    return permissionGrant;
  }

  canAnyGroupPerformActionOnApp(action, appGroupPermissions, app) {
    if (!appGroupPermissions) {
      return false;
    }

    const permissionsToCheck = appGroupPermissions.filter((permission) => permission.app_id == app.id);
    return this.canAnyGroupPerformAction(action, permissionsToCheck);
  }

  canAnyGroupPerformAction(action, permissions) {
    if (!permissions) {
      return false;
    }

    return permissions.some((p) => p[action]);
  }

  isUserOwnerOfApp(user, app) {
    return user.id == app.user_id;
  }

  canCreateApp = () => {
    return this.canUserPerform(this.state.currentUser, 'create');
  };

  canUpdateApp = (app) => {
    return this.canUserPerform(this.state.currentUser, 'update', app);
  };

  canDeleteApp = (app) => {
    return this.canUserPerform(this.state.currentUser, 'delete', app);
  };

  canCreateFolder = () => {
    return this.canAnyGroupPerformAction('folder_create', this.state.currentUser.group_permissions);
  };

  canDeleteFolder = () => {
    return this.canAnyGroupPerformAction('folder_delete', this.state.currentUser.group_permissions);
  };

  canUpdateFolder = () => {
    return this.canAnyGroupPerformAction('folder_update', this.state.currentUser.group_permissions);
  };

  cancelDeleteAppDialog = () => {
    this.setState({
      isDeletingApp: false,
      appToBeDeleted: null,
      showAppDeletionConfirmation: false,
    });
  };

  executeAppDeletion = () => {
    this.setState({ isDeletingApp: true });
    appService
      .deleteApp(this.state.appToBeDeleted.id)
      // eslint-disable-next-line no-unused-vars
      .then((data) => {
        toast.success('App deleted successfully.');
        this.fetchApps(
          this.state.currentPage
            ? this.state.apps?.length === 1
              ? this.state.currentPage - 1
              : this.state.currentPage
            : 1,
          this.state.currentFolder.id
        );
        this.fetchFolders();
      })
      .catch(({ error }) => {
        toast.error('Could not delete the app.');
        console.log(error);
      })
      .finally(() => {
        this.cancelDeleteAppDialog();
      });
  };

  pageCount = () => {
    return this.state.currentFolder.id ? this.state.meta.folder_count : this.state.meta.total_count;
  };

  onSearchSubmit = (key) => {
    if (this.state.appSearchKey === key) {
      return;
    }
    this.fetchApps(1, this.state.currentFolder.id, key || '');
    this.fetchFolders(key || '');
  };

  addAppToFolder = () => {
    const { appOperations } = this.state;
    if (!appOperations?.selectedFolder || !appOperations?.selectedApp) {
      return toast.error('Select a folder');
    }
    this.setState({ appOperations: { ...appOperations, isAdding: true } });

    folderService
      .addToFolder(appOperations.selectedApp.id, appOperations.selectedFolder)
      .then(() => {
        toast.success('Added to folder.');
        this.foldersChanged();
        this.setState({ appOperations: {}, showAddToFolderModal: false });
      })
      .catch(({ error }) => {
        this.setState({ appOperations: { ...appOperations, isAdding: false } });
        toast.error(error);
      });
  };

  removeAppFromFolder = () => {
    const { appOperations } = this.state;
    if (!appOperations?.selectedFolder || !appOperations?.selectedApp) {
      return toast.error('Select a folder');
    }
    this.setState({ isDeletingAppFromFolder: true });

    folderService
      .removeAppFromFolder(appOperations.selectedApp.id, appOperations.selectedFolder.id)
      .then(() => {
        toast.success('Removed from folder.');

        this.fetchApps(1, appOperations.selectedFolder.id);
        this.fetchFolders();
      })
      .catch(({ error }) => {
        toast.error(error);
      })
      .finally(() => {
        this.setState({
          appOperations: {},
          isDeletingAppFromFolder: false,
          showRemoveAppFromFolderConfirmation: false,
        });
      });
  };

  appActionModal = (app, folder, action) => {
    const { appOperations } = this.state;

    switch (action) {
      case 'add-to-folder':
        this.setState({ appOperations: { ...appOperations, selectedApp: app }, showAddToFolderModal: true });
        break;
      case 'change-icon':
        this.setState({
          appOperations: { ...appOperations, selectedApp: app, selectedIcon: app?.icon },
          showChangeIconModal: true,
        });
        break;
      case 'remove-app-from-folder':
        this.setState({
          appOperations: { ...appOperations, selectedApp: app, selectedFolder: folder },
          showRemoveAppFromFolderConfirmation: true,
        });
        break;
    }
  };

  getIcons = () => {
    const { appOperations } = this.state;
    const selectedIcon = appOperations.selectedIcon || appOperations.selectedApp?.icon || defaultIcon;
    return iconList.map((icon, index) => (
      <li
        className={`p-3 ms-1 me-2 mt-1 mb-2${selectedIcon === icon ? ' selected' : ''}`}
        onClick={() => this.setState({ appOperations: { ...appOperations, selectedIcon: icon } })}
        key={index}
      >
        <BulkIcon name={icon} />
      </li>
    ));
  };

  changeIcon = () => {
    const { appOperations, apps } = this.state;

    if (!appOperations?.selectedIcon || !appOperations?.selectedApp) {
      return toast.error('Select an icon');
    }
    if (appOperations.selectedIcon === appOperations.selectedApp.icon) {
      this.setState({ appOperations: {}, showChangeIconModal: false });
      return toast.success('Icon updated.');
    }
    this.setState({ appOperations: { ...appOperations, isAdding: true } });

    appService
      .changeIcon(appOperations.selectedIcon, appOperations.selectedApp.id)
      .then(() => {
        toast.success('Icon updated.');

        const updatedApps = apps.map((app) => {
          if (app.id === appOperations.selectedApp.id) {
            app.icon = appOperations.selectedIcon;
          }
          return app;
        });
        this.setState({ appOperations: {}, showChangeIconModal: false, apps: updatedApps });
      })
      .catch(({ error }) => {
        this.setState({ appOperations: { ...appOperations, isAdding: false } });
        toast.error(error);
      });
  };

  showTemplateLibraryModal = () => {
    this.setState({ showTemplateLibraryModal: true });
  };
  hideTemplateLibraryModal = () => {
    this.setState({ showTemplateLibraryModal: false });
  };

  render() {
    const {
      apps,
      isLoading,
      creatingApp,
      meta,
      currentFolder,
      showAppDeletionConfirmation,
      showRemoveAppFromFolderConfirmation,
      isDeletingApp,
      isImportingApp,
      isDeletingAppFromFolder,
      appSearchKey,
      showAddToFolderModal,
      showChangeIconModal,
      appOperations,
      isExportingApp,
      app,
    } = this.state;
    return (
      <Layout switchDarkMode={this.props.switchDarkMode} darkMode={this.props.darkMode}>
        <div className="wrapper home-page">
          <ConfirmDialog
            show={showAppDeletionConfirmation}
            message={this.props.t(
              'homePage.deleteAppAndData',
              'The app and the associated data will be permanently deleted, do you want to continue?'
            )}
            confirmButtonLoading={isDeletingApp}
            onConfirm={() => this.executeAppDeletion()}
            onCancel={() => this.cancelDeleteAppDialog()}
            darkMode={this.props.darkMode}
          />

          <ConfirmDialog
            show={showRemoveAppFromFolderConfirmation}
            message={this.props.t(
              'homePage.removeAppFromFolder',
              'The app will be removed from this folder, do you want to continue?'
            )}
            confirmButtonLoading={isDeletingAppFromFolder}
            onConfirm={() => this.removeAppFromFolder()}
            onCancel={() =>
              this.setState({
                appOperations: {},
                isDeletingAppFromFolder: false,
                showRemoveAppFromFolderConfirmation: false,
              })
            }
            darkMode={this.props.darkMode}
          />

          <Modal
            show={showAddToFolderModal && !!appOperations.selectedApp}
            closeModal={() => this.setState({ showAddToFolderModal: false, appOperations: {} })}
            title={this.props.t('homePage.appCard.addToFolder', 'Add to folder')}
          >
            <div className="row">
              <div className="col modal-main">
                <div className="mb-3 move-selected-app-to-text " data-cy="move-selected-app-to-text">
                  <p>
                    {this.props.t('homePage.appCard.move', 'Move')}
                    <span>{` "${appOperations?.selectedApp?.name}" `}</span>
                  </p>

                  <span>{this.props.t('homePage.appCard.to', 'to')}</span>
                </div>
                <div data-cy="select-folder">
                  <Select
                    options={this.state.folders.map((folder) => {
                      return { name: folder.name, value: folder.id };
                    })}
                    disabled={!!appOperations?.isAdding}
                    onChange={(newVal) => {
                      this.setState({ appOperations: { ...appOperations, selectedFolder: newVal } });
                    }}
                    width={'100%'}
                    value={appOperations?.selectedFolder}
                    placeholder={this.props.t('homePage.appCard.selectFolder', 'Select folder')}
                  />
                </div>
              </div>
            </div>
            <div className="row">
              <div className="col d-flex modal-footer-btn">
                <ButtonSolid
                  variant="tertiary"
                  onClick={() => this.setState({ showAddToFolderModal: false, appOperations: {} })}
                  data-cy="cancel-button"
                >
                  {this.props.t('globals.cancel', 'Cancel')}
                </ButtonSolid>
                <ButtonSolid
                  onClick={this.addAppToFolder}
                  data-cy="add-to-folder-button"
                  isLoading={appOperations?.isAdding}
                >
                  {this.props.t('homePage.appCard.addToFolder', 'Add to folder')}
                </ButtonSolid>
              </div>
            </div>
          </Modal>

          <Modal
            show={showChangeIconModal && !!appOperations.selectedApp}
            closeModal={() => this.setState({ showChangeIconModal: false, appOperations: {} })}
            title={this.props.t('homePage.appCard.changeIcon', 'Change Icon')}
          >
            <div className="row">
              <div className="col modal-main icon-change-modal">
                <ul className="p-0">{this.getIcons()}</ul>
              </div>
            </div>
            <div className="row">
              <div className="col d-flex modal-footer-btn">
                <ButtonSolid
                  onClick={() => this.setState({ showChangeIconModal: false, appOperations: {} })}
                  data-cy="cancel-button"
                  variant="tertiary"
                >
                  {this.props.t('globals.cancel', 'Cancel')}
                </ButtonSolid>
                <ButtonSolid
                  className={`btn btn-primary ${appOperations?.isAdding ? 'btn-loading' : ''}`}
                  onClick={this.changeIcon}
                >
                  {this.props.t('homePage.change', 'Change')}
                </ButtonSolid>
              </div>
            </div>
          </Modal>
          {isExportingApp && app.hasOwnProperty('id') && (
            <ExportAppModal
              show={isExportingApp}
              closeModal={() => {
                this.setState({ isExportingApp: false, app: {} });
              }}
              customClassName="modal-version-lists"
              title={'Select a version to export'}
              app={app}
              darkMode={this.props.darkMode}
            />
          )}
          <div className="row gx-0">
            <div className="home-page-sidebar col p-0">
              {this.canCreateApp() && (
                <div className="create-new-app-wrapper">
                  <Dropdown as={ButtonGroup} className="d-inline-flex create-new-app-dropdown">
                    <Button
                      className={`create-new-app-button col-11 ${creatingApp ? 'btn-loading' : ''}`}
                      onClick={this.createApp}
                      data-cy="create-new-app-button"
                    >
                      {isImportingApp && <span className="spinner-border spinner-border-sm mx-2" role="status"></span>}
                      {this.props.t('homePage.header.createNewApplication', 'Create new app')}
                    </Button>
                    <Dropdown.Toggle split className="d-inline" data-cy="import-dropdown-menu" />
                    <Dropdown.Menu className="import-lg-position new-app-dropdown">
                      <Dropdown.Item
                        className="homepage-dropdown-style tj-text tj-text-xsm"
                        onClick={this.showTemplateLibraryModal}
                        data-cy="choose-from-template-button"
                      >
                        {this.props.t('homePage.header.chooseFromTemplate', 'Choose from template')}
                      </Dropdown.Item>
                      <label
                        className="homepage-dropdown-style tj-text tj-text-xsm"
                        data-cy="import-option-label"
                        onChange={this.handleImportApp}
                      >
                        {this.props.t('homePage.header.import', 'Import')}
                        <input
                          type="file"
                          accept=".json"
                          ref={this.fileInput}
                          style={{ display: 'none' }}
                          data-cy="import-option-input"
                        />
                      </label>
                    </Dropdown.Menu>
                  </Dropdown>
                </div>
              )}
              <Folders
                foldersLoading={this.state.foldersLoading}
                folders={this.state.folders}
                currentFolder={currentFolder}
                folderChanged={this.folderChanged}
                foldersChanged={this.foldersChanged}
                canCreateFolder={this.canCreateFolder()}
                canDeleteFolder={this.canDeleteFolder()}
                canUpdateFolder={this.canUpdateFolder()}
                darkMode={this.props.darkMode}
              />
            </div>
            <OrganizationList />

            <div
              className={cx('col home-page-content', {
                'bg-light-gray': !this.props.darkMode,
              })}
              data-cy="home-page-content"
            >
              <div className="w-100 mb-5 container" style={{ maxWidth: 880 }}>
                {(meta?.total_count > 0 || appSearchKey) && (
                  <>
                    <HomeHeader onSearchSubmit={this.onSearchSubmit} darkMode={this.props.darkMode} />
                    <div className="liner"></div>
                  </>
                )}
                {!isLoading && meta?.total_count === 0 && !currentFolder.id && !appSearchKey && (
                  <BlankPage
                    createApp={this.createApp}
                    isImportingApp={isImportingApp}
                    fileInput={this.fileInput}
                    handleImportApp={this.handleImportApp}
                    creatingApp={creatingApp}
                    darkMode={this.props.darkMode}
                    showTemplateLibraryModal={this.state.showTemplateLibraryModal}
                    viewTemplateLibraryModal={this.showTemplateLibraryModal}
                    hideTemplateLibraryModal={this.hideTemplateLibraryModal}
                  />
                )}
                {!isLoading && meta.total_count === 0 && appSearchKey && (
                  <div>
                    <span className={`d-block text-center text-body pt-5 ${this.props.darkMode && 'text-white-50'}`}>
                      {this.props.t('homePage.noApplicationFound', 'No Applications found')}
                    </span>
                  </div>
                )}
                {isLoading ||
                  (meta.total_count > 0 && (
                    <AppList
                      apps={apps}
                      canCreateApp={this.canCreateApp}
                      canDeleteApp={this.canDeleteApp}
                      canUpdateApp={this.canUpdateApp}
                      deleteApp={this.deleteApp}
                      cloneApp={this.cloneApp}
                      exportApp={this.exportApp}
                      meta={meta}
                      currentFolder={currentFolder}
                      isLoading={isLoading}
                      darkMode={this.props.darkMode}
                      appActionModal={this.appActionModal}
                      removeAppFromFolder={this.removeAppFromFolder}
                    />
                  ))}
              </div>
              {this.pageCount() > MAX_APPS_PER_PAGE && (
                <Footer
                  currentPage={meta.current_page}
                  count={this.pageCount()}
                  itemsPerPage={MAX_APPS_PER_PAGE}
                  pageChanged={this.pageChanged}
                  darkMode={this.props.darkMode}
                  dataLoading={isLoading}
                />
              )}
            </div>
            <TemplateLibraryModal
              show={this.state.showTemplateLibraryModal}
              onHide={() => this.setState({ showTemplateLibraryModal: false })}
              onCloseButtonClick={() => this.setState({ showTemplateLibraryModal: false })}
              darkMode={this.props.darkMode}
            />
          </div>
        </div>
      </Layout>
    );
  }
}

export const HomePage = withTranslation()(withRouter(HomePageComponent));<|MERGE_RESOLUTION|>--- conflicted
+++ resolved
@@ -17,13 +17,10 @@
 import { sample } from 'lodash';
 import ExportAppModal from './ExportAppModal';
 import Footer from './Footer';
-<<<<<<< HEAD
 import { OrganizationList } from '@/_components/OrganizationManager/List';
 import { ButtonSolid } from '@/_ui/AppButton/AppButton';
 import BulkIcon from '@/_ui/Icon/bulkIcons/index';
-=======
 import { withRouter } from '@/_hoc/withRouter';
->>>>>>> 66807853
 
 const { iconList, defaultIcon } = configs;
 
