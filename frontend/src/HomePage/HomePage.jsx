import React from 'react';
import cx from 'classnames';
<<<<<<< HEAD
import { appsService, folderService, authenticationService } from '@/_services';
import { ConfirmDialog } from '@/_components';
=======
import { appService, folderService, authenticationService, libraryAppService } from '@/_services';
import { ConfirmDialog, AppModal } from '@/_components';
>>>>>>> 1e18e7ae
import Select from '@/_ui/Select';
import { Folders } from './Folders';
import { BlankPage } from './BlankPage';
import { toast } from 'react-hot-toast';
import { Button, ButtonGroup, Dropdown } from 'react-bootstrap';
import Layout from '@/_ui/Layout';
import AppList from './AppList';
import TemplateLibraryModal from './TemplateLibraryModal/';
import HomeHeader from './Header';
import Modal from './Modal';
import configs from './Configs/AppIcon.json';
import { withTranslation } from 'react-i18next';
import { sample, isEmpty } from 'lodash';
import ExportAppModal from './ExportAppModal';
import Footer from './Footer';
import { OrganizationList } from '@/_components/OrganizationManager/List';
import { ButtonSolid } from '@/_ui/AppButton/AppButton';
import BulkIcon from '@/_ui/Icon/bulkIcons/index';
import { getWorkspaceId } from '@/_helpers/utils';
import { withRouter } from '@/_hoc/withRouter';

const { iconList, defaultIcon } = configs;

const MAX_APPS_PER_PAGE = 9;
class HomePageComponent extends React.Component {
  constructor(props) {
    super(props);

    const currentSession = authenticationService.currentSessionValue;

    this.fileInput = React.createRef();
    this.state = {
      currentUser: {
        id: currentSession?.current_user.id,
        organization_id: currentSession?.current_organization_id,
      },
      users: null,
      isLoading: true,
      creatingApp: false,
      isDeletingApp: false,
      isCloningApp: false,
      isExportingApp: false,
      isImportingApp: false,
      isDeletingAppFromFolder: false,
      currentFolder: {},
      currentPage: 1,
      appSearchKey: '',
      appToBeDeleted: false,
      showAppDeletionConfirmation: false,
      showRemoveAppFromFolderConfirmation: false,
      showAddToFolderModal: false,
      apps: [],
      folders: [],
      meta: {
        count: 1,
        folders: [],
      },
      appOperations: {},
      showTemplateLibraryModal: false,
      app: {},
      showCreateAppModal: false,
      showCreateAppFromTemplateModal: false,
      showImportAppModal: false,
      showCloneAppModal: false,
      showRenameAppModal: false,
      fileContent: '',
      fileName: '',
      selectedTemplate: null,
      deploying: false,
    };
  }

  componentDidMount() {
    this.fetchApps(1, this.state.currentFolder.id);
    this.fetchFolders();
  }

  fetchApps = (page = 1, folder, searchKey) => {
    const appSearchKey = searchKey !== '' ? searchKey || this.state.appSearchKey : '';
    this.setState({
      apps: [],
      isLoading: true,
      currentPage: page,
      appSearchKey,
    });

    appsService.getAll(page, folder, appSearchKey).then((data) =>
      this.setState({
        apps: data.apps,
        meta: { ...this.state.meta, ...data.meta },
        isLoading: false,
      })
    );
  };

  fetchFolders = (searchKey) => {
    const appSearchKey = searchKey !== '' ? searchKey || this.state.appSearchKey : '';
    this.setState({
      foldersLoading: true,
      appSearchKey: appSearchKey,
    });

    folderService.getAll(appSearchKey).then((data) => {
      const folder_slug = new URL(window.location.href)?.searchParams?.get('folder');
      const folder = data?.folders?.find((folder) => folder.name === folder_slug);
      const currentFolderId = folder ? folder.id : this.state.currentFolder?.id;
      const currentFolder = data?.folders?.find((folder) => currentFolderId && folder.id === currentFolderId);
      this.setState({
        folders: data.folders,
        foldersLoading: false,
        currentFolder: currentFolder || {},
      });
      currentFolder && this.fetchApps(1, currentFolder.id);
    });
  };

  pageChanged = (page) => {
    this.fetchApps(page, this.state.currentFolder.id);
  };

  folderChanged = (folder) => {
    this.setState({ currentFolder: folder });
    this.fetchApps(1, folder.id);
  };

  foldersChanged = () => {
    this.fetchFolders();
  };

  createApp = async (appName) => {
    let _self = this;
    _self.setState({ creatingApp: true });
<<<<<<< HEAD
    appsService
      .createApp({ icon: sample(iconList) })
      .then((data) => {
        const workspaceId = getWorkspaceId();
        _self.props.navigate(`/${workspaceId}/apps/${data.id}`);
      })
      .catch(({ error }) => {
        toast.error(error);
        _self.setState({ creatingApp: false });
      });
=======
    try {
      const data = await appService.createApp({ icon: sample(iconList), name: appName });
      const workspaceId = getWorkspaceId();
      _self.props.navigate(`/${workspaceId}/apps/${data.id}`);
      toast.success('App created successfully!');
      _self.setState({ creatingApp: false });
      return true;
    } catch (errorResponse) {
      _self.setState({ creatingApp: false });
      if (errorResponse.statusCode === 409) {
        return false;
      } else {
        throw errorResponse;
      }
    }
  };

  renameApp = async (newAppName, appId) => {
    let _self = this;
    _self.setState({ renamingApp: true });
    try {
      await appService.saveApp(appId, { name: newAppName });
      await this.fetchApps();
      toast.success('App name has been updated!');
      _self.setState({ renamingApp: false });
      return true;
    } catch (errorResponse) {
      _self.setState({ renamingApp: false });
      if (errorResponse.statusCode === 409) {
        return false;
      } else {
        throw errorResponse;
      }
    }
>>>>>>> 1e18e7ae
  };

  deleteApp = (app) => {
    this.setState({ showAppDeletionConfirmation: true, appToBeDeleted: app });
  };

  cloneApp = async (appName, appId) => {
    this.setState({ isCloningApp: true });
<<<<<<< HEAD
    appsService
      .cloneResource({ app: [{ id: app.id }], organization_id: this.state.currentUser?.organization_id })
      .then((data) => {
        toast.success('App cloned successfully.');
        this.setState({ isCloningApp: false });
        this.props.navigate(`/${getWorkspaceId()}/apps/${data.imports.app[0].id}`);
      })
      .catch(({ _error }) => {
        toast.error('Could not clone the app.');
        this.setState({ isCloningApp: false });
        console.log(_error);
=======
    try {
      const data = await appService.cloneResource({
        app: [{ id: appId, name: appName }],
        organization_id: getWorkspaceId(),
>>>>>>> 1e18e7ae
      });
      toast.success('App cloned successfully!');
      this.props.navigate(`/${getWorkspaceId()}/apps/${data?.imports?.app[0]?.id}`);
      this.setState({ isCloningApp: false });
      return true;
    } catch (_error) {
      this.setState({ isCloningApp: false });
      if (_error.statusCode === 409) {
        return false;
      } else {
        throw _error;
      }
    }
  };

  exportApp = async (app) => {
    this.setState({ isExportingApp: true, app: app });
  };

<<<<<<< HEAD
  handleImportApp = (event) => {
    const fileReader = new FileReader();
    fileReader.readAsText(event.target.files[0], 'UTF-8');
    fileReader.onload = (event) => {
      const fileContent = event.target.result;
      this.setState({ isImportingApp: true });
      try {
        const organization_id = this.state.currentUser?.organization_id;
        let importJSON = JSON.parse(fileContent);
        // For backward compatibility with legacy app import
        const isLegacyImport = isEmpty(importJSON.tooljet_version);
        if (isLegacyImport) {
          importJSON = { app: [{ definition: importJSON }], tooljet_version: importJSON.tooljetVersion };
        }
        const requestBody = { organization_id, ...importJSON };
        appsService
          .importResource(requestBody)
          .then((data) => {
            toast.success('Imported successfully.');
            this.setState({
              isImportingApp: false,
            });
            if (!isEmpty(data.imports.app)) {
              this.props.navigate(`/${getWorkspaceId()}/apps/${data.imports.app[0].id}`);
            } else if (!isEmpty(data.imports.tooljet_database)) {
              this.props.navigate(`/${getWorkspaceId()}/database`);
            }
          })
          .catch(({ error }) => {
            toast.error(`Could not import: ${error}`);
            this.setState({
              isImportingApp: false,
            });
          });
      } catch (error) {
        toast.error(`Could not import: ${error}`);
        this.setState({
          isImportingApp: false,
        });
      }
      // set file input as null to handle same file upload
=======
  readAndImport = (event) => {
    try {
      const file = event.target.files[0];
      if (!file) return;

      const fileReader = new FileReader();
      const fileName = file.name.replace('.json', '').substring(0, 50);
      fileReader.readAsText(file, 'UTF-8');
      fileReader.onload = (event) => {
        const result = event.target.result;
        const fileContent = JSON.parse(result);
        this.setState({ fileContent, fileName, showImportAppModal: true });
      };
      fileReader.onerror = (error) => {
        throw new Error(`Could not import the app: ${error}`);
      };
>>>>>>> 1e18e7ae
      event.target.value = null;
    } catch (error) {
      toast.error(error.message);
    }
  };

  importFile = async (importJSON, appName) => {
    this.setState({ isImportingApp: true });
    // For backward compatibility with legacy app import
    const organization_id = getWorkspaceId();
    const isLegacyImport = isEmpty(importJSON.tooljet_version);
    if (isLegacyImport) {
      importJSON = { app: [{ definition: importJSON, appName: appName }], tooljet_version: importJSON.tooljetVersion };
    }
    const requestBody = { organization_id, ...importJSON };
    try {
      const data = await appService.importResource(requestBody);
      toast.success('App imported successfully.');
      this.setState({
        isImportingApp: false,
      });
      if (!isEmpty(data.imports.app)) {
        this.props.navigate(`/${getWorkspaceId()}/apps/${data.imports.app[0].id}`);
      } else if (!isEmpty(data.imports.tooljet_database)) {
        this.props.navigate(`/${getWorkspaceId()}/database`);
      }
    } catch (error) {
      this.setState({
        isImportingApp: false,
      });
      if (error.statusCode === 409) {
        return false;
      }
    }
  };

  deployApp = async (event, appName, selectedApp) => {
    event.preventDefault();
    const id = selectedApp.id;
    this.setState({ deploying: true });
    try {
      const data = await libraryAppService.deploy(id, appName);
      this.setState({ deploying: false });
      toast.success('App created successfully!', { position: 'top-center' });
      this.props.navigate(`/${getWorkspaceId()}/apps/${data.app[0].id}`);
    } catch (e) {
      this.setState({ deploying: false });
      if (e.statusCode === 409) {
        return false;
      } else {
        return e;
      }
    }
  };

  canUserPerform(user, action, app) {
    const currentSession = authenticationService.currentSessionValue;
    let permissionGrant;

    switch (action) {
      case 'create':
        permissionGrant = this.canAnyGroupPerformAction('app_create', currentSession.group_permissions);
        break;
      case 'read':
      case 'update':
        permissionGrant =
          this.canAnyGroupPerformActionOnApp(action, currentSession.app_group_permissions, app) ||
          this.isUserOwnerOfApp(user, app);
        break;
      case 'delete':
        permissionGrant =
          this.canAnyGroupPerformActionOnApp('delete', currentSession.app_group_permissions, app) ||
          this.canAnyGroupPerformAction('app_delete', currentSession.group_permissions) ||
          this.isUserOwnerOfApp(user, app);
        break;
      default:
        permissionGrant = false;
        break;
    }

    return permissionGrant;
  }

  canAnyGroupPerformActionOnApp(action, appGroupPermissions, app) {
    if (!appGroupPermissions) {
      return false;
    }

    const permissionsToCheck = appGroupPermissions.filter((permission) => permission.app_id == app.id);
    return this.canAnyGroupPerformAction(action, permissionsToCheck);
  }

  canAnyGroupPerformAction(action, permissions) {
    if (!permissions) {
      return false;
    }

    return permissions.some((p) => p[action]);
  }

  isUserOwnerOfApp(user, app) {
    return user.id == app.user_id;
  }

  canCreateApp = () => {
    return this.canUserPerform(this.state.currentUser, 'create');
  };

  canUpdateApp = (app) => {
    return this.canUserPerform(this.state.currentUser, 'update', app);
  };

  canDeleteApp = (app) => {
    return this.canUserPerform(this.state.currentUser, 'delete', app);
  };

  canCreateFolder = () => {
    return this.canAnyGroupPerformAction('folder_create', authenticationService.currentSessionValue?.group_permissions);
  };

  canDeleteFolder = () => {
    return this.canAnyGroupPerformAction('folder_delete', authenticationService.currentSessionValue?.group_permissions);
  };

  canUpdateFolder = () => {
    return this.canAnyGroupPerformAction('folder_update', authenticationService.currentSessionValue?.group_permissions);
  };

  cancelDeleteAppDialog = () => {
    this.setState({
      isDeletingApp: false,
      appToBeDeleted: null,
      showAppDeletionConfirmation: false,
    });
  };

  executeAppDeletion = () => {
    this.setState({ isDeletingApp: true });
    appsService
      .deleteApp(this.state.appToBeDeleted.id)
      // eslint-disable-next-line no-unused-vars
      .then((data) => {
        toast.success('App deleted successfully.');
        this.fetchApps(
          this.state.currentPage
            ? this.state.apps?.length === 1
              ? this.state.currentPage - 1
              : this.state.currentPage
            : 1,
          this.state.currentFolder.id
        );
        this.fetchFolders();
      })
      .catch(({ error }) => {
        toast.error('Could not delete the app.');
        console.log(error);
      })
      .finally(() => {
        this.cancelDeleteAppDialog();
      });
  };

  pageCount = () => {
    return this.state.currentFolder.id ? this.state.meta.folder_count : this.state.meta.total_count;
  };

  onSearchSubmit = (key) => {
    if (this.state.appSearchKey === key) {
      return;
    }
    this.fetchApps(1, this.state.currentFolder.id, key || '');
  };

  addAppToFolder = () => {
    const { appOperations } = this.state;
    if (!appOperations?.selectedFolder || !appOperations?.selectedApp) {
      return toast.error('Select a folder');
    }
    this.setState({ appOperations: { ...appOperations, isAdding: true } });

    folderService
      .addToFolder(appOperations.selectedApp.id, appOperations.selectedFolder)
      .then(() => {
        toast.success('Added to folder.');
        this.foldersChanged();
        this.setState({ appOperations: {}, showAddToFolderModal: false });
      })
      .catch(({ error }) => {
        this.setState({ appOperations: { ...appOperations, isAdding: false } });
        toast.error(error);
      });
  };

  removeAppFromFolder = () => {
    const { appOperations } = this.state;
    if (!appOperations?.selectedFolder || !appOperations?.selectedApp) {
      return toast.error('Select a folder');
    }
    this.setState({ isDeletingAppFromFolder: true });

    folderService
      .removeAppFromFolder(appOperations.selectedApp.id, appOperations.selectedFolder.id)
      .then(() => {
        toast.success('Removed from folder.');

        this.fetchApps(1, appOperations.selectedFolder.id);
        this.fetchFolders();
      })
      .catch(({ error }) => {
        toast.error(error);
      })
      .finally(() => {
        this.setState({
          appOperations: {},
          isDeletingAppFromFolder: false,
          showRemoveAppFromFolderConfirmation: false,
        });
      });
  };

  appActionModal = (app, folder, action) => {
    const { appOperations } = this.state;

    switch (action) {
      case 'add-to-folder':
        this.setState({ appOperations: { ...appOperations, selectedApp: app }, showAddToFolderModal: true });
        break;
      case 'change-icon':
        this.setState({
          appOperations: { ...appOperations, selectedApp: app, selectedIcon: app?.icon },
          showChangeIconModal: true,
        });
        break;
      case 'remove-app-from-folder':
        this.setState({
          appOperations: { ...appOperations, selectedApp: app, selectedFolder: folder },
          showRemoveAppFromFolderConfirmation: true,
        });
        break;
      case 'clone-app':
        this.setState({
          appOperations: { ...appOperations, selectedApp: app, selectedIcon: app?.icon },
          showCloneAppModal: true,
        });
        break;
      case 'rename-app':
        this.setState({
          appOperations: { ...appOperations, selectedApp: app },
          showRenameAppModal: true,
        });
        break;
    }
  };

  getIcons = () => {
    const { appOperations } = this.state;
    const selectedIcon = appOperations.selectedIcon || appOperations.selectedApp?.icon || defaultIcon;
    return iconList.map((icon, index) => (
      <li
        className={`p-3 ms-1 me-2 mt-1 mb-2${selectedIcon === icon ? ' selected' : ''}`}
        onClick={() => this.setState({ appOperations: { ...appOperations, selectedIcon: icon } })}
        key={index}
      >
        <BulkIcon name={icon} data-cy={`${icon}-icon`} />
      </li>
    ));
  };

  changeIcon = () => {
    const { appOperations, apps } = this.state;

    if (!appOperations?.selectedIcon || !appOperations?.selectedApp) {
      return toast.error('Select an icon');
    }
    if (appOperations.selectedIcon === appOperations.selectedApp.icon) {
      this.setState({ appOperations: {}, showChangeIconModal: false });
      return toast.success('Icon updated.');
    }
    this.setState({ appOperations: { ...appOperations, isAdding: true } });

    appsService
      .changeIcon(appOperations.selectedIcon, appOperations.selectedApp.id)
      .then(() => {
        toast.success('Icon updated.');

        const updatedApps = apps.map((app) => {
          if (app.id === appOperations.selectedApp.id) {
            app.icon = appOperations.selectedIcon;
          }
          return app;
        });
        this.setState({ appOperations: {}, showChangeIconModal: false, apps: updatedApps });
      })
      .catch(({ error }) => {
        this.setState({ appOperations: { ...appOperations, isAdding: false } });
        toast.error(error);
      });
  };

  showTemplateLibraryModal = () => {
    this.setState({ showTemplateLibraryModal: true });
  };
  hideTemplateLibraryModal = () => {
    this.setState({ showTemplateLibraryModal: false });
  };

  openCreateAppFromTemplateModal = (template) => {
    this.setState({ showCreateAppFromTemplateModal: true, selectedTemplate: template });
  };

  closeCreateAppFromTemplateModal = () => {
    this.setState({ showCreateAppFromTemplateModal: false, selectedTemplate: null });
  };

  openCreateAppModal = () => {
    this.setState({ showCreateAppModal: true });
  };

  closeCreateAppModal = () => {
    this.setState({ showCreateAppModal: false });
  };

  render() {
    const {
      apps,
      isLoading,
      creatingApp,
      meta,
      currentFolder,
      showAppDeletionConfirmation,
      showRemoveAppFromFolderConfirmation,
      isDeletingApp,
      isImportingApp,
      isDeletingAppFromFolder,
      appSearchKey,
      showAddToFolderModal,
      showChangeIconModal,
      showCloneAppModal,
      appOperations,
      isExportingApp,
      appToBeDeleted,
      app,
      showCreateAppModal,
      showImportAppModal,
      fileContent,
      fileName,
      showRenameAppModal,
      showCreateAppFromTemplateModal,
    } = this.state;
    return (
      <Layout switchDarkMode={this.props.switchDarkMode} darkMode={this.props.darkMode}>
        <div className="wrapper home-page">
          {showCreateAppModal && (
            <AppModal
              closeModal={this.closeCreateAppModal}
              processApp={this.createApp}
              show={this.openCreateAppModal}
              title={'Create app'}
              actionButton={'+ Create app'}
              actionLoadingButton={'Creating'}
            />
          )}
          {showCloneAppModal && (
            <AppModal
              closeModal={() => this.setState({ showCloneAppModal: false })}
              processApp={this.cloneApp}
              show={() => this.setState({ showCloneAppModal: true })}
              selectedAppId={appOperations?.selectedApp?.id}
              selectedAppName={appOperations?.selectedApp?.name}
              title={'Clone app'}
              actionButton={'Clone app'}
              actionLoadingButton={'Cloning'}
            />
          )}
          {showImportAppModal && (
            <AppModal
              closeModal={() => this.setState({ showImportAppModal: false })}
              processApp={this.importFile}
              fileContent={fileContent}
              show={() => this.setState({ showImportAppModal: true })}
              selectedAppName={fileName}
              title={'Import app'}
              actionButton={'Import app'}
              actionLoadingButton={'Importing'}
            />
          )}
          {showCreateAppFromTemplateModal && (
            <AppModal
              show={this.openCreateAppFromTemplateModal}
              templateDetails={this.state.selectedTemplate}
              processApp={this.deployApp}
              closeModal={this.closeCreateAppFromTemplateModal}
              title={'Create new app from template'}
              actionButton={'+ Create app'}
              actionLoadingButton={'Creating'}
            />
          )}
          {showRenameAppModal && (
            <AppModal
              show={() => this.setState({ showRenameAppModal: true })}
              closeModal={() => this.setState({ showRenameAppModal: false })}
              processApp={this.renameApp}
              selectedAppId={appOperations.selectedApp.id}
              selectedAppName={appOperations.selectedApp.name}
              title={'Rename app'}
              actionButton={'Rename app'}
              actionLoadingButton={'Renaming'}
            />
          )}
          <ConfirmDialog
            show={showAppDeletionConfirmation}
            message={this.props.t(
              'homePage.deleteAppAndData',
              'The app {{appName}} and the associated data will be permanently deleted, do you want to continue?',
              {
                appName: appToBeDeleted?.name,
              }
            )}
            confirmButtonLoading={isDeletingApp}
            onConfirm={() => this.executeAppDeletion()}
            onCancel={() => this.cancelDeleteAppDialog()}
            darkMode={this.props.darkMode}
          />
          <ConfirmDialog
            show={showRemoveAppFromFolderConfirmation}
            message={this.props.t(
              'homePage.removeAppFromFolder',
              'The app will be removed from this folder, do you want to continue?'
            )}
            confirmButtonLoading={isDeletingAppFromFolder}
            onConfirm={() => this.removeAppFromFolder()}
            onCancel={() =>
              this.setState({
                appOperations: {},
                isDeletingAppFromFolder: false,
                showRemoveAppFromFolderConfirmation: false,
              })
            }
            darkMode={this.props.darkMode}
          />

          <Modal
            show={showAddToFolderModal && !!appOperations.selectedApp}
            closeModal={() => this.setState({ showAddToFolderModal: false, appOperations: {} })}
            title={this.props.t('homePage.appCard.addToFolder', 'Add to folder')}
          >
            <div className="row">
              <div className="col modal-main">
                <div className="mb-3 move-selected-app-to-text " data-cy="move-selected-app-to-text">
                  <p>
                    {this.props.t('homePage.appCard.move', 'Move')}
                    <span>{` "${appOperations?.selectedApp?.name}" `}</span>
                  </p>

                  <span>{this.props.t('homePage.appCard.to', 'to')}</span>
                </div>
                <div data-cy="select-folder" className="select-folder-container">
                  <Select
                    options={this.state.folders.map((folder) => {
                      return { name: folder.name, value: folder.id };
                    })}
                    disabled={!!appOperations?.isAdding}
                    onChange={(newVal) => {
                      this.setState({ appOperations: { ...appOperations, selectedFolder: newVal } });
                    }}
                    width={'100%'}
                    value={appOperations?.selectedFolder}
                    placeholder={this.props.t('homePage.appCard.selectFolder', 'Select folder')}
                    closeMenuOnSelect={true}
                  />
                </div>
              </div>
            </div>
            <div className="row">
              <div className="col d-flex modal-footer-btn">
                <ButtonSolid
                  variant="tertiary"
                  onClick={() => this.setState({ showAddToFolderModal: false, appOperations: {} })}
                  data-cy="cancel-button"
                >
                  {this.props.t('globals.cancel', 'Cancel')}
                </ButtonSolid>
                <ButtonSolid
                  onClick={this.addAppToFolder}
                  data-cy="add-to-folder-button"
                  isLoading={appOperations?.isAdding}
                >
                  {this.props.t('homePage.appCard.addToFolder', 'Add to folder')}
                </ButtonSolid>
              </div>
            </div>
          </Modal>

          <Modal
            show={showChangeIconModal && !!appOperations.selectedApp}
            closeModal={() => this.setState({ showChangeIconModal: false, appOperations: {} })}
            title={this.props.t('homePage.appCard.changeIcon', 'Change Icon')}
          >
            <div className="row">
              <div className="col modal-main icon-change-modal">
                <ul className="p-0">{this.getIcons()}</ul>
              </div>
            </div>
            <div className="row">
              <div className="col d-flex modal-footer-btn">
                <ButtonSolid
                  onClick={() => this.setState({ showChangeIconModal: false, appOperations: {} })}
                  data-cy="cancel-button"
                  variant="tertiary"
                >
                  {this.props.t('globals.cancel', 'Cancel')}
                </ButtonSolid>
                <ButtonSolid
                  className={`btn btn-primary ${appOperations?.isAdding ? 'btn-loading' : ''}`}
                  onClick={this.changeIcon}
                  data-cy="change-button"
                >
                  {this.props.t('homePage.change', 'Change')}
                </ButtonSolid>
              </div>
            </div>
          </Modal>
          {isExportingApp && app.hasOwnProperty('id') && (
            <ExportAppModal
              show={isExportingApp}
              closeModal={() => {
                this.setState({ isExportingApp: false, app: {} });
              }}
              customClassName="modal-version-lists"
              title={'Select a version to export'}
              app={app}
              darkMode={this.props.darkMode}
            />
          )}
          <div className="row gx-0">
            <div className="home-page-sidebar col p-0">
              {this.canCreateApp() && (
                <div className="create-new-app-wrapper">
                  <Dropdown as={ButtonGroup} className="d-inline-flex create-new-app-dropdown">
                    <Button
                      className={`create-new-app-button col-11 ${creatingApp ? 'btn-loading' : ''}`}
                      onClick={() => this.setState({ showCreateAppModal: true })}
                      data-cy="create-new-app-button"
                    >
                      {isImportingApp && <span className="spinner-border spinner-border-sm mx-2" role="status"></span>}
                      {this.props.t('homePage.header.createNewApplication', 'Create new app')}
                    </Button>
                    <Dropdown.Toggle split className="d-inline" data-cy="import-dropdown-menu" />
                    <Dropdown.Menu className="import-lg-position new-app-dropdown">
                      <Dropdown.Item
                        className="homepage-dropdown-style tj-text tj-text-xsm"
                        onClick={this.showTemplateLibraryModal}
                        data-cy="choose-from-template-button"
                      >
                        {this.props.t('homePage.header.chooseFromTemplate', 'Choose from template')}
                      </Dropdown.Item>
                      <label
                        className="homepage-dropdown-style tj-text tj-text-xsm"
                        data-cy="import-option-label"
                        onChange={this.readAndImport}
                      >
                        {this.props.t('homePage.header.import', 'Import')}
                        <input
                          type="file"
                          accept=".json"
                          ref={this.fileInput}
                          style={{ display: 'none' }}
                          data-cy="import-option-input"
                        />
                      </label>
                    </Dropdown.Menu>
                  </Dropdown>
                </div>
              )}
              <Folders
                foldersLoading={this.state.foldersLoading}
                folders={this.state.folders}
                currentFolder={currentFolder}
                folderChanged={this.folderChanged}
                foldersChanged={this.foldersChanged}
                canCreateFolder={this.canCreateFolder()}
                canDeleteFolder={this.canDeleteFolder()}
                canUpdateFolder={this.canUpdateFolder()}
                darkMode={this.props.darkMode}
                canCreateApp={this.canCreateApp()}
              />
              <OrganizationList />
            </div>

            <div
              className={cx('col home-page-content', {
                'bg-light-gray': !this.props.darkMode,
              })}
              data-cy="home-page-content"
            >
              <div className="w-100 mb-5 container home-page-content-container">
                {(meta?.total_count > 0 || appSearchKey) && (
                  <>
                    <HomeHeader onSearchSubmit={this.onSearchSubmit} darkMode={this.props.darkMode} />
                    <div className="liner"></div>
                  </>
                )}
                {!isLoading && meta?.total_count === 0 && !currentFolder.id && !appSearchKey && (
                  <BlankPage
                    readAndImport={this.readAndImport}
                    isImportingApp={isImportingApp}
                    fileInput={this.fileInput}
                    openCreateAppModal={this.openCreateAppModal}
                    openCreateAppFromTemplateModal={this.openCreateAppFromTemplateModal}
                    creatingApp={creatingApp}
                    darkMode={this.props.darkMode}
                    showTemplateLibraryModal={this.state.showTemplateLibraryModal}
                    viewTemplateLibraryModal={this.showTemplateLibraryModal}
                    hideTemplateLibraryModal={this.hideTemplateLibraryModal}
                    canCreateApp={this.canCreateApp}
                  />
                )}
                {!isLoading && meta.total_count === 0 && appSearchKey && (
                  <div>
                    <span className={`d-block text-center text-body pt-5 ${this.props.darkMode && 'text-white-50'}`}>
                      {this.props.t('homePage.noApplicationFound', 'No Applications found')}
                    </span>
                  </div>
                )}
                {isLoading ||
                  (meta.total_count > 0 && (
                    <AppList
                      apps={apps}
                      canCreateApp={this.canCreateApp}
                      canDeleteApp={this.canDeleteApp}
                      canUpdateApp={this.canUpdateApp}
                      deleteApp={this.deleteApp}
                      exportApp={this.exportApp}
                      meta={meta}
                      currentFolder={currentFolder}
                      isLoading={isLoading}
                      darkMode={this.props.darkMode}
                      appActionModal={this.appActionModal}
                      removeAppFromFolder={this.removeAppFromFolder}
                    />
                  ))}
              </div>
              {this.pageCount() > MAX_APPS_PER_PAGE && (
                <Footer
                  currentPage={meta.current_page}
                  count={this.pageCount()}
                  itemsPerPage={MAX_APPS_PER_PAGE}
                  pageChanged={this.pageChanged}
                  darkMode={this.props.darkMode}
                  dataLoading={isLoading}
                />
              )}
            </div>
            <TemplateLibraryModal
              show={this.state.showTemplateLibraryModal}
              onHide={() => this.setState({ showTemplateLibraryModal: false })}
              onCloseButtonClick={() => this.setState({ showTemplateLibraryModal: false })}
              darkMode={this.props.darkMode}
              openCreateAppFromTemplateModal={this.openCreateAppFromTemplateModal}
              appCreationDisabled={!this.canCreateApp()}
            />
          </div>
        </div>
      </Layout>
    );
  }
}

export const HomePage = withTranslation()(withRouter(HomePageComponent));<|MERGE_RESOLUTION|>--- conflicted
+++ resolved
@@ -1,12 +1,7 @@
 import React from 'react';
 import cx from 'classnames';
-<<<<<<< HEAD
-import { appsService, folderService, authenticationService } from '@/_services';
-import { ConfirmDialog } from '@/_components';
-=======
-import { appService, folderService, authenticationService, libraryAppService } from '@/_services';
+import { appsService, folderService, authenticationService, libraryAppService } from '@/_services';
 import { ConfirmDialog, AppModal } from '@/_components';
->>>>>>> 1e18e7ae
 import Select from '@/_ui/Select';
 import { Folders } from './Folders';
 import { BlankPage } from './BlankPage';
@@ -139,20 +134,8 @@
   createApp = async (appName) => {
     let _self = this;
     _self.setState({ creatingApp: true });
-<<<<<<< HEAD
-    appsService
-      .createApp({ icon: sample(iconList) })
-      .then((data) => {
-        const workspaceId = getWorkspaceId();
-        _self.props.navigate(`/${workspaceId}/apps/${data.id}`);
-      })
-      .catch(({ error }) => {
-        toast.error(error);
-        _self.setState({ creatingApp: false });
-      });
-=======
     try {
-      const data = await appService.createApp({ icon: sample(iconList), name: appName });
+      const data = await appsService.createApp({ icon: sample(iconList), name: appName });
       const workspaceId = getWorkspaceId();
       _self.props.navigate(`/${workspaceId}/apps/${data.id}`);
       toast.success('App created successfully!');
@@ -172,7 +155,7 @@
     let _self = this;
     _self.setState({ renamingApp: true });
     try {
-      await appService.saveApp(appId, { name: newAppName });
+      await appsService.saveApp(appId, { name: newAppName });
       await this.fetchApps();
       toast.success('App name has been updated!');
       _self.setState({ renamingApp: false });
@@ -185,7 +168,6 @@
         throw errorResponse;
       }
     }
->>>>>>> 1e18e7ae
   };
 
   deleteApp = (app) => {
@@ -194,24 +176,10 @@
 
   cloneApp = async (appName, appId) => {
     this.setState({ isCloningApp: true });
-<<<<<<< HEAD
-    appsService
-      .cloneResource({ app: [{ id: app.id }], organization_id: this.state.currentUser?.organization_id })
-      .then((data) => {
-        toast.success('App cloned successfully.');
-        this.setState({ isCloningApp: false });
-        this.props.navigate(`/${getWorkspaceId()}/apps/${data.imports.app[0].id}`);
-      })
-      .catch(({ _error }) => {
-        toast.error('Could not clone the app.');
-        this.setState({ isCloningApp: false });
-        console.log(_error);
-=======
     try {
-      const data = await appService.cloneResource({
+      const data = await appsService.cloneResource({
         app: [{ id: appId, name: appName }],
-        organization_id: getWorkspaceId(),
->>>>>>> 1e18e7ae
+        organization_id: this.state.currentUser?.organization_id,
       });
       toast.success('App cloned successfully!');
       this.props.navigate(`/${getWorkspaceId()}/apps/${data?.imports?.app[0]?.id}`);
@@ -231,49 +199,6 @@
     this.setState({ isExportingApp: true, app: app });
   };
 
-<<<<<<< HEAD
-  handleImportApp = (event) => {
-    const fileReader = new FileReader();
-    fileReader.readAsText(event.target.files[0], 'UTF-8');
-    fileReader.onload = (event) => {
-      const fileContent = event.target.result;
-      this.setState({ isImportingApp: true });
-      try {
-        const organization_id = this.state.currentUser?.organization_id;
-        let importJSON = JSON.parse(fileContent);
-        // For backward compatibility with legacy app import
-        const isLegacyImport = isEmpty(importJSON.tooljet_version);
-        if (isLegacyImport) {
-          importJSON = { app: [{ definition: importJSON }], tooljet_version: importJSON.tooljetVersion };
-        }
-        const requestBody = { organization_id, ...importJSON };
-        appsService
-          .importResource(requestBody)
-          .then((data) => {
-            toast.success('Imported successfully.');
-            this.setState({
-              isImportingApp: false,
-            });
-            if (!isEmpty(data.imports.app)) {
-              this.props.navigate(`/${getWorkspaceId()}/apps/${data.imports.app[0].id}`);
-            } else if (!isEmpty(data.imports.tooljet_database)) {
-              this.props.navigate(`/${getWorkspaceId()}/database`);
-            }
-          })
-          .catch(({ error }) => {
-            toast.error(`Could not import: ${error}`);
-            this.setState({
-              isImportingApp: false,
-            });
-          });
-      } catch (error) {
-        toast.error(`Could not import: ${error}`);
-        this.setState({
-          isImportingApp: false,
-        });
-      }
-      // set file input as null to handle same file upload
-=======
   readAndImport = (event) => {
     try {
       const file = event.target.files[0];
@@ -290,7 +215,6 @@
       fileReader.onerror = (error) => {
         throw new Error(`Could not import the app: ${error}`);
       };
->>>>>>> 1e18e7ae
       event.target.value = null;
     } catch (error) {
       toast.error(error.message);
@@ -300,14 +224,14 @@
   importFile = async (importJSON, appName) => {
     this.setState({ isImportingApp: true });
     // For backward compatibility with legacy app import
-    const organization_id = getWorkspaceId();
+    const organization_id = this.state.currentUser?.organization_id;
     const isLegacyImport = isEmpty(importJSON.tooljet_version);
     if (isLegacyImport) {
       importJSON = { app: [{ definition: importJSON, appName: appName }], tooljet_version: importJSON.tooljetVersion };
     }
     const requestBody = { organization_id, ...importJSON };
     try {
-      const data = await appService.importResource(requestBody);
+      const data = await appsService.importResource(requestBody);
       toast.success('App imported successfully.');
       this.setState({
         isImportingApp: false,
