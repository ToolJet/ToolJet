import React from 'react';
import cx from 'classnames';
import moment from 'moment';
import {
  appsService,
  folderService,
  authenticationService,
  libraryAppService,
  gitSyncService,
  licenseService,
  pluginsService,
} from '@/_services';
import { ConfirmDialog, AppModal } from '@/_components';
import Select from '@/_ui/Select';
import _, { sample, isEmpty } from 'lodash';
import { Folders } from './Folders';
import { BlankPage } from './BlankPage';
import { toast } from 'react-hot-toast';
import { Button, ButtonGroup, Dropdown } from 'react-bootstrap';
import Layout from '@/_ui/Layout';
import AppList from './AppList';
import TemplateLibraryModal from './TemplateLibraryModal/';
import HomeHeader from './Header';
import Modal from './Modal';
import configs from './Configs/AppIcon.json';
import { withTranslation } from 'react-i18next';
import ExportAppModal from './ExportAppModal';
import Footer from './Footer';
import { ButtonSolid } from '@/_ui/AppButton/AppButton';
import BulkIcon from '@/_ui/Icon/bulkIcons/index';
import { getWorkspaceId } from '@/_helpers/utils';
import { getQueryParams } from '@/_helpers/routes';
import { withRouter } from '@/_hoc/withRouter';
import LicenseBanner from '@/modules/common/components/LicenseBanner';
import { LicenseTooltip } from '@/LicenseTooltip';
import ModalBase from '@/_ui/Modal';
import FolderFilter from './FolderFilter';
import { useLicenseStore } from '@/_stores/licenseStore';
import { shallow } from 'zustand/shallow';
import { fetchAndSetWindowTitle, pageTitles } from '@white-label/whiteLabelling';
import HeaderSkeleton from '@/_ui/FolderSkeleton/HeaderSkeleton';
import {
  ImportAppMenu,
  AppActionModal,
  OrganizationList,
  UserGroupMigrationBanner,
  ConsultationBanner,
  AppTypeTab,
} from '@/modules/dashboard/components';
import CreateAppWithPrompt from '@/modules/AiBuilder/components/CreateAppWithPrompt';

const { iconList, defaultIcon } = configs;

const MAX_APPS_PER_PAGE = 9;
class HomePageComponent extends React.Component {
  constructor(props) {
    super(props);

    const currentSession = authenticationService.currentSessionValue;
    this.fileInput = React.createRef();
    this.state = {
      currentUser: {
        id: currentSession?.current_user.id,
        organization_id: currentSession?.current_organization_id,
      },
      users: null,
      isLoading: true,
      creatingApp: false,
      isDeletingApp: false,
      isCloningApp: false,
      isExportingApp: false,
      isImportingApp: false,
      isDeletingAppFromFolder: false,
      currentFolder: {},
      currentPage: 1,
      appSearchKey: '',
      appToBeDeleted: false,
      showAppDeletionConfirmation: false,
      showRemoveAppFromFolderConfirmation: false,
      showAddToFolderModal: false,
      apps: [],
      folders: [],
      meta: {
        count: 1,
        folders: [],
      },
      appOperations: {},
      showTemplateLibraryModal: false,
      app: {},
      appsLimit: {},
      featureAccess: null,
      newAppName: '',
      commitEnabled: false,
      fetchingOrgGit: false,
      orgGit: null,
      showGitRepositoryImportModal: false,
      fetchingAppsFromRepos: false,
      appsFromRepos: {},
      selectedAppRepo: null,
      importingApp: false,
      importingGitAppOperations: {},
      featuresLoaded: false,
      showCreateAppModal: false,
      showCreateAppFromTemplateModal: false,
      showImportAppModal: false,
      showCloneAppModal: false,
      showRenameAppModal: false,
      fileContent: '',
      fileName: '',
      selectedTemplate: null,
      deploying: false,
      workflowWorkspaceLevelLimit: {},
      workflowInstanceLevelLimit: {},
      showUserGroupMigrationModal: false,
      showGroupMigrationBanner: true,
      shouldAutoImportPlugin: false,
      dependentPlugins: [],
      dependentPluginsDetail: {},
    };
  }

  setQueryParameter = () => {
    const showImportTemplateModal = getQueryParams('fromtemplate');
    this.setState({
      showTemplateLibraryModal: showImportTemplateModal ? showImportTemplateModal : false,
    });
  };

  componentDidMount() {
    fetchAndSetWindowTitle({ page: pageTitles.DASHBOARD });
    this.fetchApps(1, this.state.currentFolder.id);
    this.fetchFolders();
    this.fetchFeatureAccesss();
    this.fetchAppsLimit();
    this.fetchWorkflowsInstanceLimit();
    this.fetchWorkflowsWorkspaceLimit();
    this.fetchOrgGit();
    this.setQueryParameter();
    const hasClosedBanner = localStorage.getItem('hasClosedGroupMigrationBanner');

    //Only show the banner once
    if (hasClosedBanner) {
      this.setState({ showGroupMigrationBanner: false });
    }
  }

  componentDidUpdate(prevProps) {
    if (prevProps.appType != this.props.appType) {
      this.fetchFolders();
      this.fetchApps(1);
    }
    if (Object.keys(this.props.featureAccess).length && !this.state.featureAccess) {
      this.setState({ featureAccess: this.props.featureAccess, featuresLoaded: this.props.featuresLoaded });
    }
  }

  fetchFeatureAccesss = () => {
    licenseService.getFeatureAccess().then((data) => {
      this.setState({
        featureAccess: data,
        featuresLoaded: true,
      });
    });
  };

  fetchAppsLimit() {
    appsService.getAppsLimit().then((data) => {
      this.setState({ appsLimit: data?.appsCount });
    });
  }

  fetchWorkflowsInstanceLimit() {
    appsService.getWorkflowLimit('instance').then((data) => {
      this.setState({ workflowInstanceLevelLimit: data?.appsCount });
    });
  }

  fetchWorkflowsWorkspaceLimit() {
    appsService.getWorkflowLimit('workspace').then((data) => {
      this.setState({ workflowWorkspaceLevelLimit: data?.appsCount });
    });
  }

  fetchApps = (page = 1, folder, searchKey) => {
    const appSearchKey = searchKey !== '' ? searchKey || this.state.appSearchKey : '';
    this.setState({
      apps: [],
      isLoading: true,
      currentPage: page,
      appSearchKey,
    });
    appsService.getAll(page, folder, appSearchKey, this.props.appType).then((data) => {
      this.setState({
        apps: data.apps,
        meta: { ...this.state.meta, ...data.meta },
        searchedAppCount: appSearchKey ? data.apps.length : this.state.currentFolder.count,
        isLoading: false,
      });
    });
  };

  fetchFolders = (searchKey) => {
    const appSearchKey = searchKey !== '' ? searchKey || this.state.appSearchKey : '';
    this.setState({
      foldersLoading: true,
      appSearchKey: appSearchKey,
    });

    folderService.getAll(appSearchKey, this.props.appType).then((data) => {
      const folder_slug = new URL(window.location.href)?.searchParams?.get('folder');
      const folder = data?.folders?.find((folder) => folder.name === folder_slug);
      const currentFolderId = folder ? folder.id : this.state.currentFolder?.id;
      const currentFolder = data?.folders?.find((folder) => currentFolderId && folder.id === currentFolderId);
      this.setState({
        folders: data.folders,
        foldersLoading: false,
        currentFolder: currentFolder || {},
      });
      currentFolder && this.fetchApps(1, currentFolder.id);
    });
  };

  pageChanged = (page) => {
    this.fetchApps(page, this.state.currentFolder.id);
  };

  folderChanged = (folder) => {
    this.setState({ currentFolder: folder });
    this.fetchApps(1, folder.id);
  };

  foldersChanged = () => {
    this.fetchFolders();
  };

  getAppType = () => {
    return this.props.appType === 'module' ? 'Module' : this.props.appType === 'workflow' ? 'Workflow' : 'App';
  };

  createApp = async (appName) => {
    let _self = this;
    _self.setState({ creatingApp: true });

    try {
      const data = await appsService.createApp({
        icon: sample(iconList),
        name: appName,
        type: this.props.appType,
      });
      const workspaceId = getWorkspaceId();
      _self.props.navigate(`/${workspaceId}/apps/${data.id}`, { state: { commitEnabled: this.state.commitEnabled } });
      toast.success(`${this.getAppType()} created successfully!`);
      _self.setState({ creatingApp: false });
      return true;
    } catch (errorResponse) {
      _self.setState({ creatingApp: false });
      if (errorResponse.statusCode === 409) {
        return false;
      } else if (errorResponse.statusCode !== 451) {
        throw errorResponse;
      }
    }
  };

  renameApp = async (newAppName, appId) => {
    let _self = this;
    _self.setState({ renamingApp: true });
    try {
      await appsService.saveApp(appId, { name: newAppName });
      await this.fetchApps(this.state.currentPage, this.state.currentFolder.id);
      toast.success(`${this.getAppType()} name has been updated!`);
      _self.setState({ renamingApp: false });
      return true;
    } catch (errorResponse) {
      _self.setState({ renamingApp: false });
      if (errorResponse.statusCode === 409) {
        return false;
      } else if (errorResponse.statusCode !== 451) {
        throw errorResponse;
      }
    }
  };

  deleteApp = (app) => {
    this.setState({ showAppDeletionConfirmation: true, appToBeDeleted: app });
  };

  cloneApp = async (appName, appId) => {
    this.setState({ isCloningApp: true });
    try {
      const data = await appsService.cloneResource({
        app: [{ id: appId, name: appName }],
        organization_id: this.state.currentUser?.organization_id,
      });
      toast.success('App cloned successfully!');
      this.props.navigate(`/${getWorkspaceId()}/apps/${data?.imports?.app[0]?.id}`, {
        state: { commitEnabled: this.state.commitEnabled },
      });
      this.setState({ isCloningApp: false });
      return true;
    } catch (_error) {
      this.setState({ isCloningApp: false });
      if (_error.statusCode === 409) {
        return false;
      } else if (_error.statusCode !== 451) {
        throw _error;
      }
    }
  };

  exportApp = async (app) => {
    this.setState({ isExportingApp: true, app: app });
  };

  readAndImport = (event) => {
    try {
      const file = event.target.files[0];
      if (!file) return;

      const fileReader = new FileReader();
      const fileName = file.name.replace('.json', '').substring(0, 50);
      fileReader.readAsText(file, 'UTF-8');
      fileReader.onload = async (event) => {
        const result = event.target.result;
        let fileContent;
        try {
          fileContent = JSON.parse(result);
        } catch (parseError) {
          toast.error(`Could not import: ${parseError}`);
          return;
        }

        const importedAppDef = fileContent.app || fileContent.appV2;
        const dataSourcesUsedInApps = [];
        importedAppDef.forEach((appDefinition) => {
          appDefinition?.definition?.appV2?.dataSources.forEach((dataSource) => {
            dataSourcesUsedInApps.push(dataSource);
          });
        });

        const dependentPluginsResponse = await pluginsService.findDependentPlugins(dataSourcesUsedInApps);
        const { pluginsToBeInstalled = [], pluginsListIdToDetailsMap = {} } = dependentPluginsResponse.data;
        this.setState({
          fileContent,
          fileName,
          showImportAppModal: true,
          dependentPlugins: pluginsToBeInstalled,
          dependentPluginsDetail: { ...pluginsListIdToDetailsMap },
        });
      };

      fileReader.onerror = (error) => {
        toast.error(`Could not import the app: ${error}`);
        return;
      };
      event.target.value = null;
    } catch (error) {
      let errorMessage = 'Some Error Occured';
      if (error?.error) {
        errorMessage = error.error;
      } else if (error?.message) {
        errorMessage = error.message;
      }
      toast.error(errorMessage);
    }
  };

  importFile = async (importJSON, appName) => {
    this.setState({ isImportingApp: true });
    // For backward compatibility with legacy app import
    const organization_id = this.state.currentUser?.organization_id;
    const isLegacyImport = isEmpty(importJSON.tooljet_version);
    if (isLegacyImport) {
      importJSON = { app: [{ definition: importJSON, appName: appName }], tooljet_version: importJSON.tooljetVersion };
    } else {
      importJSON.app[0].appName = appName;
    }
    const requestBody = { organization_id, ...importJSON };
    let installedPluginsInfo = [];
    try {
      if (this.state.dependentPlugins.length) {
        ({ installedPluginsInfo = [] } = await pluginsService.installDependentPlugins(
          this.state.dependentPlugins,
          true
        ));
      }

      const data = await appsService.importResource(requestBody);
      toast.success('App imported successfully.');
      this.setState({ isImportingApp: false });

      if (!isEmpty(data.imports.app)) {
        this.props.navigate(`/${getWorkspaceId()}/apps/${data.imports.app[0].id}`, {
          state: { commitEnabled: this.state.commitEnabled },
        });
      } else if (!isEmpty(data.imports.tooljet_database)) {
        this.props.navigate(`/${getWorkspaceId()}/database`);
      }
    } catch (error) {
      if (installedPluginsInfo.length) {
        const pluginsId = installedPluginsInfo.map((pluginInfo) => pluginInfo.id);
        await pluginsService.uninstallPlugins(pluginsId);
      }

      this.setState({ isImportingApp: false });
      if (error.statusCode === 409) return false;
      toast.error(error?.error || error?.message || 'App import failed');
    }
  };

  deployApp = async (event, appName, selectedApp) => {
    event.preventDefault();
    const id = selectedApp.id;
    this.setState({ deploying: true });
    try {
      const data = await libraryAppService.deploy(
        id,
        appName,
        this.state.dependentPlugins,
        this.state.shouldAutoImportPlugin
      );
      this.setState({ deploying: false });
      toast.success('App created successfully!', { position: 'top-center' });
      this.props.navigate(`/${getWorkspaceId()}/apps/${data.app[0].id}`, {
        state: { commitEnabled: this.state.commitEnabled },
      });
    } catch (e) {
      this.setState({ deploying: false });
      toast.error(e.error);
      if (e.statusCode === 409) {
        return false;
      } else {
        return e;
      }
    }
  };

  canUserPerform(user, action, app) {
    if (authenticationService.currentSessionValue?.super_admin) return true;
    const currentSession = authenticationService.currentSessionValue;
    const appPermission = currentSession.app_group_permissions;
    const canUpdateApp =
      appPermission && (appPermission.is_all_editable || appPermission.editable_apps_id.includes(app?.id));
    const canReadApp =
      (appPermission && canUpdateApp) ||
      appPermission.is_all_viewable ||
      appPermission.viewable_apps_id.includes(app?.id);
    let permissionGrant;

    switch (action) {
      case 'create':
        permissionGrant = currentSession.user_permissions.app_create;
        break;
      case 'read':
        permissionGrant = this.isUserOwnerOfApp(user, app) || canReadApp;
        break;
      case 'update':
        permissionGrant = canUpdateApp || this.isUserOwnerOfApp(user, app);
        break;
      case 'delete':
        permissionGrant = currentSession.user_permissions.app_delete || this.isUserOwnerOfApp(user, app);
        break;
      default:
        permissionGrant = false;
        break;
    }

    return permissionGrant;
  }

  isUserOwnerOfApp(user, app) {
    return user.id == app.user_id;
  }

  canCreateApp = () => {
    return this.canUserPerform(this.state.currentUser, 'create');
  };

  canUpdateApp = (app) => {
    return this.canUserPerform(this.state.currentUser, 'update', app);
  };

  canDeleteApp = (app) => {
    return this.canUserPerform(this.state.currentUser, 'delete', app);
  };

  canCreateFolder = () => {
    return authenticationService.currentSessionValue?.user_permissions?.folder_c_r_u_d;
  };

  canDeleteFolder = () => {
    return authenticationService.currentSessionValue?.user_permissions?.folder_c_r_u_d;
  };

  canUpdateFolder = () => {
    return authenticationService.currentSessionValue?.user_permissions?.folder_c_r_u_d;
  };

  cancelDeleteAppDialog = () => {
    this.setState({
      isDeletingApp: false,
      appToBeDeleted: null,
      showAppDeletionConfirmation: false,
    });
  };

  executeAppDeletion = () => {
    this.setState({ isDeletingApp: true });
    appsService
      .deleteApp(this.state.appToBeDeleted.id)
      // eslint-disable-next-line no-unused-vars
      .then((data) => {
        toast.success(`${this.getAppType()} deleted successfully.`);
        this.fetchApps(
          this.state.currentPage
            ? this.state.apps?.length === 1
              ? this.state.currentPage - 1
              : this.state.currentPage
            : 1,
          this.state.currentFolder.id
        );
        this.fetchFolders();
        if (this.props.appType === 'workflow') {
          this.fetchWorkflowsInstanceLimit();
          this.fetchWorkflowsWorkspaceLimit();
        } else {
          this.fetchAppsLimit();
        }
      })
      .catch(({ error }) => {
        toast.error('Could not delete the app.');
        console.log(error);
      })
      .finally(() => {
        this.cancelDeleteAppDialog();
      });
  };

  isExistingPlanUser = (date) => {
    return new Date(date) < new Date('2025-04-01');
  };

  pageCount = () => {
    return this.state.currentFolder.id ? this.state.meta.folder_count : this.state.meta.total_count;
  };

  onSearchSubmit = (key) => {
    if (this.state.appSearchKey === key) {
      return;
    }
    this.fetchApps(1, this.state.currentFolder.id, key || '');
  };

  fetchOrgGit = () => {
    const workspaceId = authenticationService.currentSessionValue.current_organization_id;
    this.setState({ fetchingOrgGit: true });
    gitSyncService
      .getGitStatus(workspaceId)
      .then((data) => {
        this.setState({ orgGit: data });
      })
      .finally(() => {
        this.setState({ fetchingOrgGit: false });
      });
  };

  fetchRepoApps = () => {
    this.setState({ fetchingAppsFromRepos: true, selectedAppRepo: null, importingGitAppOperations: {} });
    gitSyncService
      .gitPull()
      .then((data) => {
        this.setState({ appsFromRepos: data?.meta_data });
      })
      .catch((error) => {
        toast.error(error?.error);
      })
      .finally(() => {
        this.setState({ fetchingAppsFromRepos: false });
      });
  };

  importGitApp = () => {
    const { appsFromRepos, selectedAppRepo, orgGit } = this.state;
    const appToImport = appsFromRepos[selectedAppRepo];
    const { git_app_name, git_version_id, git_version_name, last_commit_message, last_commit_user, lastpush_date } =
      appToImport;

    this.setState({ importingApp: true });
    const body = {
      gitAppId: selectedAppRepo,
      gitAppName: git_app_name,
      gitVersionName: git_version_name,
      gitVersionId: git_version_id,
      lastCommitMessage: last_commit_message,
      lastCommitUser: last_commit_user,
      lastPushDate: new Date(lastpush_date),
      organizationGitId: orgGit?.id,
    };
    gitSyncService
      .importGitApp(body)
      .then((data) => {
        const workspaceId = getWorkspaceId();
        this.props.navigate(`/${workspaceId}/apps/${data.app.id}`);
      })
      .catch((error) => {
        this.setState({ importingGitAppOperations: { message: error?.error } });
      })
      .finally(() => {
        this.setState({ importingApp: false });
      });
  };

  addAppToFolder = () => {
    const { appOperations } = this.state;
    if (!appOperations?.selectedFolder || !appOperations?.selectedApp) {
      return toast.error('Select a folder');
    }
    this.setState({ appOperations: { ...appOperations, isAdding: true } });

    folderService
      .addToFolder(appOperations.selectedApp.id, appOperations.selectedFolder)
      .then(() => {
        toast.success('Added to folder.');
        this.foldersChanged();
        this.setState({ appOperations: {}, showAddToFolderModal: false });
      })
      .catch(({ error }) => {
        this.setState({ appOperations: { ...appOperations, isAdding: false } });
        toast.error(error);
      });
  };

  removeAppFromFolder = () => {
    const { appOperations } = this.state;
    if (!appOperations?.selectedFolder || !appOperations?.selectedApp) {
      return toast.error('Select a folder');
    }
    this.setState({ isDeletingAppFromFolder: true });

    folderService
      .removeAppFromFolder(appOperations.selectedApp.id, appOperations.selectedFolder.id)
      .then(() => {
        toast.success('Removed from folder.');

        this.fetchApps(1, appOperations.selectedFolder.id);
        this.fetchFolders();
      })
      .catch(({ error }) => {
        toast.error(error);
      })
      .finally(() => {
        this.setState({
          appOperations: {},
          isDeletingAppFromFolder: false,
          showRemoveAppFromFolderConfirmation: false,
        });
      });
  };

  appActionModal = (app, folder, action) => {
    const { appOperations } = this.state;

    switch (action) {
      case 'add-to-folder':
        this.setState({ appOperations: { ...appOperations, selectedApp: app }, showAddToFolderModal: true });
        break;
      case 'change-icon':
        this.setState({
          appOperations: { ...appOperations, selectedApp: app, selectedIcon: app?.icon },
          showChangeIconModal: true,
        });
        break;
      case 'remove-app-from-folder':
        this.setState({
          appOperations: { ...appOperations, selectedApp: app, selectedFolder: folder },
          showRemoveAppFromFolderConfirmation: true,
        });
        break;
      case 'clone-app':
        this.setState({
          appOperations: { ...appOperations, selectedApp: app, selectedIcon: app?.icon },
          showCloneAppModal: true,
        });
        break;
      case 'rename-app':
        this.setState({
          appOperations: { ...appOperations, selectedApp: app },
          showRenameAppModal: true,
        });
        break;
    }
  };

  getIcons = () => {
    const { appOperations } = this.state;
    const selectedIcon = appOperations.selectedIcon || appOperations.selectedApp?.icon || defaultIcon;
    return iconList.map((icon, index) => (
      <li
        className={`p-3 ms-1 me-2 mt-1 mb-2${selectedIcon === icon ? ' selected' : ''}`}
        onClick={() => this.setState({ appOperations: { ...appOperations, selectedIcon: icon } })}
        key={index}
      >
        <BulkIcon name={icon} data-cy={`${icon}-icon`} />
      </li>
    ));
  };

  changeIcon = () => {
    const { appOperations, apps } = this.state;

    if (!appOperations?.selectedIcon || !appOperations?.selectedApp) {
      return toast.error('Select an icon');
    }
    if (appOperations.selectedIcon === appOperations.selectedApp.icon) {
      this.setState({ appOperations: {}, showChangeIconModal: false });
      return toast.success('Icon updated.');
    }
    this.setState({ appOperations: { ...appOperations, isAdding: true } });

    appsService
      .changeIcon(appOperations.selectedIcon, appOperations.selectedApp.id)
      .then(() => {
        toast.success('Icon updated.');

        const updatedApps = apps.map((app) => {
          if (app.id === appOperations.selectedApp.id) {
            app.icon = appOperations.selectedIcon;
          }
          return app;
        });
        this.setState({ appOperations: {}, showChangeIconModal: false, apps: updatedApps });
      })
      .catch(({ error }) => {
        this.setState({ appOperations: { ...appOperations, isAdding: false } });
        toast.error(error);
      });
  };

  generateOptionsForRepository = () => {
    const { appsFromRepos } = this.state;
    return Object.keys(appsFromRepos).map((gitAppId) => ({
      name: appsFromRepos[gitAppId].git_app_name,
      value: gitAppId,
    }));
  };

  handleNewAppNameChange = (e) => {
    this.setState({ newAppName: e.target.value });
  };
  removeQueryParameters = () => {
    const urlWithoutParams = window.location.origin + window.location.pathname;
    window.history.replaceState({}, document.title, urlWithoutParams);
  };

  showTemplateLibraryModal = () => {
    this.setState({ showTemplateLibraryModal: true });
  };
  hideTemplateLibraryModal = () => {
    this.removeQueryParameters();
    this.setState({ showTemplateLibraryModal: false });
  };
  handleCommitEnableChange = (e) => {
    this.setState({ commitEnabled: e.target.checked });
  };
  toggleGitRepositoryImportModal = (e) => {
    if (!this.state.showGitRepositoryImportModal) this.fetchRepoApps();
    this.setState({ showGitRepositoryImportModal: !this.state.showGitRepositoryImportModal });
  };

  openCreateAppFromTemplateModal = async (template) => {
    try {
      const { plugins_to_be_installed = [], plugins_detail_by_id = {} } =
        (await libraryAppService.findDependentPluginsInTemplate?.(template.id)) || {};

      this.setState({
        showCreateAppFromTemplateModal: true,
        selectedTemplate: template,
        ...(plugins_to_be_installed.length && {
          shouldAutoImportPlugin: true,
          dependentPlugins: plugins_to_be_installed,
          dependentPluginsDetail: { ...plugins_detail_by_id },
        }),
      });
    } catch (error) {
      console.error('Error checking template plugins:', error);
      // Continue with template creation without plugins
      this.setState({
        showCreateAppFromTemplateModal: true,
        selectedTemplate: template,
      });
    }
  };

  closeCreateAppFromTemplateModal = () => {
    this.setState({
      showCreateAppFromTemplateModal: false,
      selectedTemplate: null,
      dependentPlugins: [],
      dependentPluginsDetail: {},
      shouldAutoImportPlugin: false,
    });
  };

  openCreateAppModal = () => {
    this.setState({ showCreateAppModal: true });
  };

  closeCreateAppModal = () => {
    this.setState({ showCreateAppModal: false });
  };

  openImportAppModal = async () => {
    this.setState({ showImportAppModal: true });
  };

  closeImportAppModal = () => {
    this.setState({
      showImportAppModal: false,
      dependentPlugins: [],
      dependentPluginsDetail: {},
      shouldAutoImportPlugin: false,
    });
  };

  isWithinSevenDaysOfSignUp = (date) => {
    const currentDate = new Date().toISOString();
    const differenceInTime = new Date(currentDate).getTime() - new Date(date).getTime();
    const differenceInDays = differenceInTime / (1000 * 3600 * 24);
    return differenceInDays <= 7;
  };

  setShowUserGroupMigrationModal = () => {
    this.setState({ showUserGroupMigrationModal: false });
  };

  setShowGroupMigrationBanner = () => {
    this.setState({ showGroupMigrationBanner: false });
    localStorage.setItem('hasClosedGroupMigrationBanner', 'true');
  };
  // We are using this method to get notified from the child component that commit enabled status has been changed
  // To be removed once all git related functionalities are moved to specific components
  handleCommitChange = (commitEnabled) => {
    this.setState({ commitEnabled: commitEnabled });
  };
  shouldShowMigrationBanner = () => {
    const { currentSessionValue } = authenticationService;
    const { appType } = this.props;
    return (
      currentSessionValue?.admin &&
      this.state.showGroupMigrationBanner &&
      new Date(currentSessionValue?.current_user?.created_at) < new Date('2025-02-01') &&
      appType !== 'workflow'
    );
  };
  render() {
    const {
      apps,
      isLoading,
      creatingApp,
      meta,
      currentFolder,
      showAppDeletionConfirmation,
      showRemoveAppFromFolderConfirmation,
      isDeletingApp,
      isImportingApp,
      isDeletingAppFromFolder,
      appSearchKey,
      showAddToFolderModal,
      showChangeIconModal,
      showCloneAppModal,
      appOperations,
      isExportingApp,
      appToBeDeleted,
      app,
      appsLimit,
      featureAccess,
      commitEnabled,
      fetchingOrgGit,
      orgGit,
      showGitRepositoryImportModal,
      fetchingAppsFromRepos,
      selectedAppRepo,
      appsFromRepos,
      importingApp,
      importingGitAppOperations,
      featuresLoaded,
      showCreateAppModal,
      showImportAppModal,
      fileContent,
      fileName,
      showRenameAppModal,
      showCreateAppFromTemplateModal,
      workflowWorkspaceLevelLimit,
      workflowInstanceLevelLimit,
      showUserGroupMigrationModal,
      showGroupMigrationBanner,
      dependentPlugins,
      dependentPluginsDetail,
    } = this.state;

    const invalidLicense = featureAccess?.licenseStatus?.isExpired || !featureAccess?.licenseStatus?.isLicenseValid;
    // const invalidLicense = false;

    const modalConfigs = {
      create: {
        modalType: 'create',
        closeModal: this.closeCreateAppModal,
        processApp: (name) => this.createApp(name),
        show: this.openCreateAppModal,
        title: `Create ${this.getAppType().toLocaleLowerCase()}`,
        actionButton: `+ Create ${this.getAppType().toLocaleLowerCase()}`,
        actionLoadingButton: 'Creating',
        appType: this.props.appType,
      },
      clone: {
        modalType: 'clone',
        closeModal: () => this.setState({ showCloneAppModal: false }),
        processApp: this.cloneApp,
        show: () => this.setState({ showCloneAppModal: true }),
        title: 'Clone app',
        actionButton: 'Clone app',
        actionLoadingButton: 'Cloning',
        selectedAppId: appOperations?.selectedApp?.id,
        selectedAppName: appOperations?.selectedApp?.name,
      },
      import: {
        modalType: 'import',
        closeModal: () => this.setState({ showImportAppModal: false }),
        processApp: this.importFile,
        show: this.openImportAppModal,
        title: 'Import app',
        actionButton: 'Import app',
        actionLoadingButton: 'Importing',
        fileContent: fileContent,
        selectedAppName: fileName,
        dependentPluginsDetail: dependentPluginsDetail,
        dependentPlugins: dependentPlugins,
      },
      template: {
        modalType: 'template',
        closeModal: this.closeCreateAppFromTemplateModal,
        processApp: this.deployApp,
        show: this.openCreateAppFromTemplateModal,
        title: 'Create new app from template',
        actionButton: '+ Create app',
        actionLoadingButton: 'Creating',
        templateDetails: this.state.selectedTemplate,
        dependentPluginsDetail: dependentPluginsDetail,
        dependentPlugins: dependentPlugins,
      },
    };
    const isAdmin = authenticationService?.currentSessionValue?.admin;
    const isBuilder = authenticationService?.currentSessionValue?.is_builder;
    return (
      <Layout switchDarkMode={this.props.switchDarkMode} darkMode={this.props.darkMode}>
        <div className="wrapper home-page">
          <AppActionModal
            modalStates={{
              showCreateAppModal,
              showCloneAppModal,
              showImportAppModal,
              showCreateAppFromTemplateModal,
            }}
            configs={modalConfigs}
            onCommitChange={this.handleCommitChange}
          />
          {showRenameAppModal && (
            <AppModal
              show={() => this.setState({ showRenameAppModal: true })}
              closeModal={() => this.setState({ showRenameAppModal: false })}
              processApp={this.renameApp}
              selectedAppId={appOperations.selectedApp.id}
              selectedAppName={appOperations.selectedApp.name}
              title={`Rename ${this.getAppType().toLocaleLowerCase()}`}
              actionButton={`Rename ${this.getAppType().toLocaleLowerCase()}`}
              actionLoadingButton={'Renaming'}
              appType={this.props.appType}
            />
          )}
          <ConfirmDialog
            show={showAppDeletionConfirmation}
            message={this.props.t(
              this.props.appType === 'workflow' ? 'homePage.deleteWorkflowAndData' : 'homePage.deleteAppAndData',
              {
                appName: appToBeDeleted?.name,
              }
            )}
            confirmButtonLoading={isDeletingApp}
            onConfirm={() => this.executeAppDeletion()}
            onCancel={() => this.cancelDeleteAppDialog()}
            darkMode={this.props.darkMode}
            cancelButtonText="Cancel"
          />

          <ConfirmDialog
            show={showRemoveAppFromFolderConfirmation}
            message={this.props.t(
              'homePage.removeAppFromFolder',
              'The app will be removed from this folder, do you want to continue?'
            )}
            confirmButtonLoading={isDeletingAppFromFolder}
            onConfirm={() => this.removeAppFromFolder()}
            onCancel={() =>
              this.setState({
                appOperations: {},
                isDeletingAppFromFolder: false,
                showRemoveAppFromFolderConfirmation: false,
              })
            }
            darkMode={this.props.darkMode}
          />
          <ModalBase
            title={selectedAppRepo ? 'Import app' : 'Import app from git repository'}
            show={showGitRepositoryImportModal}
            handleClose={this.toggleGitRepositoryImportModal}
            handleConfirm={this.importGitApp}
            confirmBtnProps={{
              title: 'Import app',
              isLoading: importingApp,
              disabled: importingApp || !selectedAppRepo || importingGitAppOperations?.message,
            }}
            darkMode={this.props.darkMode}
          >
            {fetchingAppsFromRepos ? (
              <div className="loader-container">
                <div className="primary-spin-loader"></div>
              </div>
            ) : (
              <>
                <div className="form-group">
                  <label className="mb-1 tj-text-sm tj-text font-weight-500" data-cy="create-app-from-label">
                    Create app from
                  </label>
                  <div className="tj-app-input" data-cy="app-select">
                    <Select
                      options={this.generateOptionsForRepository()}
                      disabled={importingApp}
                      onChange={(newVal) => {
                        this.setState({ selectedAppRepo: newVal }, () => {
                          if (appsFromRepos[newVal]?.app_name_exist === 'EXIST') {
                            this.setState({ importingGitAppOperations: { message: 'App name already exists' } });
                          } else {
                            this.setState({ importingGitAppOperations: {} });
                          }
                        });
                      }}
                      width={'100%'}
                      value={selectedAppRepo}
                      placeholder={'Select app from git repository...'}
                      closeMenuOnSelect={true}
                      customWrap={true}
                    />
                  </div>
                </div>
                {selectedAppRepo && (
                  <div className="commit-info">
                    <div className="form-group mb-3">
                      <label className="mb-1 info-label mt-3 tj-text-xsm font-weight-500" data-cy="app-name-label">
                        App name
                      </label>
                      <div className="tj-app-input">
                        <input
                          type="text"
                          disabled={true}
                          value={appsFromRepos[selectedAppRepo].git_app_name}
                          className={cx('form-control font-weight-400 disabled', {
                            'tj-input-error-state': importingGitAppOperations?.message,
                          })}
                          data-cy="app-name-field"
                        />
                      </div>
                      <div>
                        <div
                          className={cx(
                            { 'tj-input-error': importingGitAppOperations?.message },
                            'tj-text-xxsm info-text'
                          )}
                          data-cy="app-name-helper-text"
                        >
                          {importingGitAppOperations?.message
                            ? importingGitAppOperations?.message
                            : 'App name is inherited from git repository and cannot be edited'}
                        </div>
                      </div>
                    </div>
                    <div className="form-group">
                      <label className="mb-1 tj-text-xsm font-weight-500" data-cy="last-commit-label">
                        Last commit
                      </label>
                      <div className="last-commit-info form-control">
                        <div className="message-info">
                          <div data-cy="las-commit-message">
                            {appsFromRepos[selectedAppRepo]?.last_commit_message ?? 'No commits yet'}
                          </div>
                          <div data-cy="last-commit-version">{appsFromRepos[selectedAppRepo]?.git_version_name}</div>
                        </div>
                        <div className="author-info" data-cy="auther-info">
                          {`Done by ${appsFromRepos[selectedAppRepo]?.last_commit_user} at ${moment(
                            new Date(appsFromRepos[selectedAppRepo]?.lastpush_date)
                          ).format('DD MMM YYYY, h:mm a')}`}
                        </div>
                      </div>
                    </div>
                  </div>
                )}
              </>
            )}
          </ModalBase>
          <Modal
            show={showAddToFolderModal && !!appOperations.selectedApp}
            closeModal={() => this.setState({ showAddToFolderModal: false, appOperations: {} })}
            title={this.props.t('homePage.appCard.addToFolder', 'Add to folder')}
          >
            <div className="row">
              <div className="col modal-main">
                <div className="mb-3 move-selected-app-to-text " data-cy="move-selected-app-to-text">
                  <p>
                    {this.props.t('homePage.appCard.move', 'Move')}
                    <span>{` "${appOperations?.selectedApp?.name}" `}</span>
                  </p>

                  <span>{this.props.t('homePage.appCard.to', 'to')}</span>
                </div>
                <div data-cy="select-folder" className="select-folder-container">
                  <Select
                    options={this.state.folders.map((folder) => {
                      return { name: folder.name, value: folder.id };
                    })}
                    disabled={!!appOperations?.isAdding}
                    onChange={(newVal) => {
                      this.setState({ appOperations: { ...appOperations, selectedFolder: newVal } });
                    }}
                    width={'100%'}
                    value={appOperations?.selectedFolder}
                    placeholder={this.props.t('homePage.appCard.selectFolder', 'Select folder')}
                    closeMenuOnSelect={true}
                  />
                </div>
              </div>
            </div>
            <div className="row">
              <div className="col d-flex modal-footer-btn justify-content-end">
                <ButtonSolid
                  variant="tertiary"
                  onClick={() => this.setState({ showAddToFolderModal: false, appOperations: {} })}
                  data-cy="cancel-button"
                >
                  {this.props.t('globals.cancel', 'Cancel')}
                </ButtonSolid>
                <ButtonSolid
                  onClick={this.addAppToFolder}
                  data-cy="add-to-folder-button"
                  isLoading={appOperations?.isAdding}
                >
                  {this.props.t('homePage.appCard.addToFolder', 'Add to folder')}
                </ButtonSolid>
              </div>
            </div>
          </Modal>

          <Modal
            show={showChangeIconModal && !!appOperations.selectedApp}
            closeModal={() => this.setState({ showChangeIconModal: false, appOperations: {} })}
            title={this.props.t('homePage.appCard.changeIcon', 'Change Icon')}
          >
            <div className="row">
              <div className="col modal-main icon-change-modal">
                <ul className="p-0">{this.getIcons()}</ul>
              </div>
            </div>
            <div className="row">
              <div className="col d-flex modal-footer-btn justify-content-end">
                <ButtonSolid
                  onClick={() => this.setState({ showChangeIconModal: false, appOperations: {} })}
                  data-cy="cancel-button"
                  variant="tertiary"
                >
                  {this.props.t('globals.cancel', 'Cancel')}
                </ButtonSolid>
                <ButtonSolid
                  className={`btn btn-primary ${appOperations?.isAdding ? 'btn-loading' : ''}`}
                  onClick={this.changeIcon}
                  data-cy="change-button"
                >
                  {this.props.t('homePage.change', 'Change')}
                </ButtonSolid>
              </div>
            </div>
          </Modal>
          {isExportingApp && app.hasOwnProperty('id') && (
            <ExportAppModal
              show={isExportingApp}
              closeModal={() => {
                this.setState({ isExportingApp: false, app: {} });
              }}
              customClassName="modal-version-lists"
              title={'Select a version to export'}
              app={app}
              darkMode={this.props.darkMode}
            />
          )}
          <div className="row gx-0">
            <div className="home-page-sidebar col p-0">
              <AppTypeTab appType={this.props.appType} navigate={this.props.navigate} darkMode={this.props.darkMode} />
              {this.canCreateApp() && (
                <div className="create-new-app-license-wrapper">
                  <LicenseTooltip
                    limits={appsLimit}
                    feature={this.props.appType === 'workflow' ? 'workflows' : 'apps'}
                    isAvailable={true}
                    noTooltipIfValid={true}
                  >
                    <div className="create-new-app-wrapper">
                      <Dropdown as={ButtonGroup} className="d-inline-flex create-new-app-dropdown">
                        <Button
                          //disabled={appsLimit?.percentage >= 100}
                          disabled={
                            this.props.appType === 'front-end' || this.props.appType === 'module'
                              ? appsLimit?.percentage >= 100 || (this.props.appType === 'module' && invalidLicense)
                              : workflowInstanceLevelLimit.percentage >= 100 ||
                                workflowWorkspaceLevelLimit.percentage >= 100
                          }
                          className={`create-new-app-button col-11 ${creatingApp ? 'btn-loading' : ''}`}
                          onClick={() =>
                            this.setState({
                              showCreateAppModal: true,
                            })
                          }
                          data-cy="create-new-app-button"
                        >
                          {isImportingApp && (
                            <span className="spinner-border spinner-border-sm mx-2" role="status"></span>
                          )}
                          {this.props.appType === 'module'
                            ? 'Create new module'
                            : this.props.t(
                                `${
                                  this.props.appType === 'workflow' ? 'workflowsDashboard' : 'homePage'
                                }.header.createNewApplication`,
                                'Create new app'
                              )}
                        </Button>

                        {this.props.appType !== 'workflow' && this.props.appType !== 'module' && (
                          <Dropdown.Toggle
                            disabled={
                              appsLimit?.percentage >= 100 || (this.props.appType === 'module' && invalidLicense)
                            }
                            split
                            className="d-inline"
                            data-cy="import-dropdown-menu"
                          />
                        )}
                        <ImportAppMenu
                          darkMode={this.props.darkMode}
                          showTemplateLibraryModal={this.showTemplateLibraryModal}
                          featureAccess={featureAccess}
                          orgGit={orgGit}
                          toggleGitRepositoryImportModal={this.toggleGitRepositoryImportModal}
                          readAndImport={this.readAndImport}
                        />
                      </Dropdown>
                    </div>
                  </LicenseTooltip>
                </div>
              )}
              <Folders
                foldersLoading={this.state.foldersLoading}
                folders={this.state.folders}
                currentFolder={currentFolder}
                folderChanged={this.folderChanged}
                foldersChanged={this.foldersChanged}
                canCreateFolder={this.canCreateFolder()}
                canDeleteFolder={this.canDeleteFolder()}
                canUpdateFolder={this.canUpdateFolder()}
                darkMode={this.props.darkMode}
                canCreateApp={this.canCreateApp()}
                appType={this.props.appType}
              />
              {this.props.appType === 'front-end' && (
                <LicenseBanner classes="mb-3 small" limits={appsLimit} type="apps" size="small" />
              )}
              {this.props.appType === 'workflow' &&
                (workflowInstanceLevelLimit.current >= workflowInstanceLevelLimit.total ||
                  100 > workflowInstanceLevelLimit.percentage >= 90 ||
                  workflowInstanceLevelLimit.current === workflowInstanceLevelLimit.total - 1 ||
                  workflowWorkspaceLevelLimit.current >= workflowWorkspaceLevelLimit.total ||
                  100 > workflowWorkspaceLevelLimit.percentage >= 90 ||
                  workflowWorkspaceLevelLimit.current === workflowWorkspaceLevelLimit.total - 1) && (
                  <>
                    <LicenseBanner
                      classes="mb-3 small"
                      limits={
                        workflowInstanceLevelLimit.current >= workflowInstanceLevelLimit.total ||
                        100 > workflowInstanceLevelLimit.percentage >= 90 ||
                        workflowInstanceLevelLimit.current === workflowInstanceLevelLimit.total - 1
                          ? workflowInstanceLevelLimit
                          : workflowWorkspaceLevelLimit
                      }
                      type="workflow"
                      size="small"
                    />
                  </>
                )}
              {authenticationService.currentSessionValue?.super_admin &&
                this.isWithinSevenDaysOfSignUp(authenticationService.currentSessionValue?.consultation_banner_date) && (
                  <ConsultationBanner
                    classes={`${this.props.darkMode ? 'theme-dark dark-theme m-3 trial-banner' : 'm-3 trial-banner'}`}
                  />
                )}
              {this.shouldShowMigrationBanner() && (
                <UserGroupMigrationBanner
                  classes={`${this.props.darkMode ? 'theme-dark dark-theme m-3 trial-banner' : 'm-3 trial-banner'}`}
                  closeBanner={this.setShowGroupMigrationBanner}
                />
              )}

              <OrganizationList customStyle={{ marginBottom: isAdmin || isBuilder ? '' : '0px' }} />
            </div>

            <div
              className={cx('col home-page-content', {
                'bg-light-gray': !this.props.darkMode,
              })}
              data-cy="home-page-content"
            >
              <div className="w-100 mb-5 container home-page-content-container">
                {featuresLoaded && !isLoading ? (
                  <LicenseBanner
                    classes="mt-3"
                    limits={featureAccess}
                    type={featureAccess?.licenseStatus?.licenseType}
                  />
                ) : (
                  !appSearchKey && <HeaderSkeleton />
                )}

                {this.props.appType !== 'workflow' && this.props.appType !== 'module' && this.canCreateApp() && (
                  <CreateAppWithPrompt createApp={this.createApp} />
                )}

                {(meta?.total_count > 0 || appSearchKey) && (
                  <>
                    {!(isLoading && !appSearchKey) && (
                      <>
                        <HomeHeader
                          onSearchSubmit={this.onSearchSubmit}
                          darkMode={this.props.darkMode}
                          appType={this.props.appType}
                          disabled={this.props.appType === 'module' && invalidLicense}
                        />
                        <div className="liner"></div>
                      </>
                    )}
                    <div className="filter-container">
                      <span>{currentFolder?.count ?? meta?.total_count} APPS</span>
                      <div className="d-flex align-items-center">
                        <div className="mx-2">Filter by</div>
                        <FolderFilter
                          disabled={!!appOperations?.isAdding}
                          options={this.state.folders.map((folder) => {
                            return {
                              name: folder.name,
                              label: folder.name,
                              value: folder.id,
                              id: folder.id,
                              ...folder,
                            };
                          })}
                          onChange={this.folderChanged}
                          value={currentFolder}
                          closeMenuOnSelect={true}
                        />
                      </div>
                    </div>
                  </>
                )}
<<<<<<< HEAD
                {!isLoading &&
                  featuresLoaded &&
                  meta?.total_count === 0 &&
                  !currentFolder.id &&
                  !appSearchKey &&
                  (['front-end', 'workflow'].includes(this.props.appType) ? (
                    <BlankPage
                      canCreateApp={this.canCreateApp}
                      isLoading={true}
                      createApp={this.createApp}
                      readAndImport={this.readAndImport}
                      isImportingApp={isImportingApp}
                      fileInput={this.fileInput}
                      openCreateAppModal={this.openCreateAppModal}
                      openCreateAppFromTemplateModal={this.openCreateAppFromTemplateModal}
                      creatingApp={creatingApp}
                      darkMode={this.props.darkMode}
                      showTemplateLibraryModal={this.state.showTemplateLibraryModal}
                      viewTemplateLibraryModal={this.showTemplateLibraryModal}
                      hideTemplateLibraryModal={this.hideTemplateLibraryModal}
                      appType={this.props.appType}
                    />
                  ) : (
                    <p className="empty-title mt-3">
                      You have not created any modules.&nbsp;
                      <a onClick={this.openCreateAppModal} className="text-bold">
                        Create a module&nbsp;
                      </a>
                      to start using it within your apps.
                    </p>
                  ))}
=======
                {!isLoading && featuresLoaded && meta?.total_count === 0 && !currentFolder.id && !appSearchKey && (
                  <BlankPage
                    canCreateApp={this.canCreateApp}
                    isLoading={true}
                    createApp={this.createApp}
                    readAndImport={this.readAndImport}
                    isImportingApp={isImportingApp}
                    fileInput={this.fileInput}
                    openCreateAppModal={this.openCreateAppModal}
                    openCreateAppFromTemplateModal={this.openCreateAppFromTemplateModal}
                    creatingApp={creatingApp}
                    darkMode={this.props.darkMode}
                    showTemplateLibraryModal={this.state.showTemplateLibraryModal}
                    viewTemplateLibraryModal={this.showTemplateLibraryModal}
                    hideTemplateLibraryModal={this.hideTemplateLibraryModal}
                    appType={this.props.appType}
                    workflowsLimit={
                      workflowInstanceLevelLimit.current >= workflowInstanceLevelLimit.total ||
                      100 > workflowInstanceLevelLimit.percentage >= 90 ||
                      workflowInstanceLevelLimit.current === workflowInstanceLevelLimit.total - 1
                        ? workflowInstanceLevelLimit
                        : workflowWorkspaceLevelLimit
                    }
                  />
                )}
>>>>>>> 23197b3b
                {!isLoading && apps?.length === 0 && appSearchKey && (
                  <div>
                    <span className={`d-block text-center text-body pt-5 ${this.props.darkMode && 'text-white-50'}`}>
                      {this.props.t('homePage.noApplicationFound', 'No Applications found')}
                    </span>
                  </div>
                )}
                {(isLoading || meta.total_count > 0 || !_.isEmpty(currentFolder)) && (
                  <AppList
                    apps={apps}
                    canCreateApp={this.canCreateApp}
                    canDeleteApp={this.canDeleteApp}
                    canUpdateApp={this.canUpdateApp}
                    deleteApp={this.deleteApp}
                    cloneApp={this.cloneApp}
                    exportApp={this.exportApp}
                    meta={meta}
                    currentFolder={currentFolder}
                    isLoading={isLoading || !featuresLoaded}
                    darkMode={this.props.darkMode}
                    appActionModal={this.appActionModal}
                    removeAppFromFolder={this.removeAppFromFolder}
                    appType={this.props.appType}
                    basicPlan={invalidLicense}
                    appSearchKey={this.state.appSearchKey}
                  />
                )}
              </div>
              <div className="footer-container">
                {this.pageCount() > MAX_APPS_PER_PAGE && (
                  <Footer
                    currentPage={meta.current_page}
                    count={this.pageCount()}
                    itemsPerPage={MAX_APPS_PER_PAGE}
                    pageChanged={this.pageChanged}
                    darkMode={this.props.darkMode}
                    dataLoading={isLoading}
                    appType={this.props.appType}
                  />
                )}
                {/* need to review the mobile view */}
                <div className="org-selector-mobile">
                  <OrganizationList />
                </div>
              </div>
            </div>
          </div>
          <TemplateLibraryModal
            show={this.state.showTemplateLibraryModal}
            onHide={() => this.setState({ showTemplateLibraryModal: false })}
            onCloseButtonClick={() => this.setState({ showTemplateLibraryModal: false })}
            darkMode={this.props.darkMode}
            openCreateAppFromTemplateModal={this.openCreateAppFromTemplateModal}
            appCreationDisabled={!this.canCreateApp()}
          />
        </div>
      </Layout>
    );
  }
}

const withStore = (Component) => (props) => {
  const { featureAccess, featuresLoaded } = useLicenseStore(
    (state) => ({
      featureAccess: state.featureAccess,
      featuresLoaded: state.featuresLoaded,
    }),
    shallow
  );

  return <Component {...props} featureAccess={featureAccess} featuresLoaded={featuresLoaded} />;
};

export const HomePage = withTranslation()(withStore(withRouter(HomePageComponent)));<|MERGE_RESOLUTION|>--- conflicted
+++ resolved
@@ -1375,7 +1375,6 @@
                     </div>
                   </>
                 )}
-<<<<<<< HEAD
                 {!isLoading &&
                   featuresLoaded &&
                   meta?.total_count === 0 &&
@@ -1397,6 +1396,13 @@
                       viewTemplateLibraryModal={this.showTemplateLibraryModal}
                       hideTemplateLibraryModal={this.hideTemplateLibraryModal}
                       appType={this.props.appType}
+                      workflowsLimit={
+                        workflowInstanceLevelLimit.current >= workflowInstanceLevelLimit.total ||
+                        100 > workflowInstanceLevelLimit.percentage >= 90 ||
+                        workflowInstanceLevelLimit.current === workflowInstanceLevelLimit.total - 1
+                          ? workflowInstanceLevelLimit
+                          : workflowWorkspaceLevelLimit
+                      }
                     />
                   ) : (
                     <p className="empty-title mt-3">
@@ -1407,33 +1413,6 @@
                       to start using it within your apps.
                     </p>
                   ))}
-=======
-                {!isLoading && featuresLoaded && meta?.total_count === 0 && !currentFolder.id && !appSearchKey && (
-                  <BlankPage
-                    canCreateApp={this.canCreateApp}
-                    isLoading={true}
-                    createApp={this.createApp}
-                    readAndImport={this.readAndImport}
-                    isImportingApp={isImportingApp}
-                    fileInput={this.fileInput}
-                    openCreateAppModal={this.openCreateAppModal}
-                    openCreateAppFromTemplateModal={this.openCreateAppFromTemplateModal}
-                    creatingApp={creatingApp}
-                    darkMode={this.props.darkMode}
-                    showTemplateLibraryModal={this.state.showTemplateLibraryModal}
-                    viewTemplateLibraryModal={this.showTemplateLibraryModal}
-                    hideTemplateLibraryModal={this.hideTemplateLibraryModal}
-                    appType={this.props.appType}
-                    workflowsLimit={
-                      workflowInstanceLevelLimit.current >= workflowInstanceLevelLimit.total ||
-                      100 > workflowInstanceLevelLimit.percentage >= 90 ||
-                      workflowInstanceLevelLimit.current === workflowInstanceLevelLimit.total - 1
-                        ? workflowInstanceLevelLimit
-                        : workflowWorkspaceLevelLimit
-                    }
-                  />
-                )}
->>>>>>> 23197b3b
                 {!isLoading && apps?.length === 0 && appSearchKey && (
                   <div>
                     <span className={`d-block text-center text-body pt-5 ${this.props.darkMode && 'text-white-50'}`}>
