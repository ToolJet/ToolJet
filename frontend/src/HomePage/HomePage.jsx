--- conflicted
+++ resolved
@@ -720,13 +720,8 @@
     this.setState({ showCreateAppFromTemplateModal: false, selectedTemplate: null });
   };
 
-<<<<<<< HEAD
   openCreateAppModal = (posthog_from) => {
-    this.setState({ showCreateAppModal: true, posthog_from });
-=======
-  openCreateAppModal = () => {
-    this.setState({ showCreateAppModal: true, showCreateModuleModal: true });
->>>>>>> 1b1928e1
+    this.setState({ showCreateAppModal: true, posthog_from, showCreateModuleModal: true });
   };
 
   closeCreateAppModal = () => {
