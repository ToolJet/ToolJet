import React from 'react';
import cx from 'classnames';
import moment from 'moment';
import {
  appsService,
  folderService,
  authenticationService,
  libraryAppService,
  gitSyncService,
  licenseService,
  pluginsService,
} from '@/_services';
import { ConfirmDialog, AppModal, ToolTip } from '@/_components';
import Select from '@/_ui/Select';
<<<<<<< HEAD
import _, { sample, isEmpty, capitalize } from 'lodash';
=======
import _, { sample, isEmpty, capitalize, has } from 'lodash';
>>>>>>> f13ab82d
import { Folders } from './Folders';
import { BlankPage } from './BlankPage';
import { toast } from 'react-hot-toast';
import { Button, ButtonGroup, Dropdown } from 'react-bootstrap';
import Layout from '@/_ui/Layout';
import AppList from './AppList';
import TemplateLibraryModal from './TemplateLibraryModal/';
import HomeHeader from './Header';
import Modal from './Modal';
import configs from './Configs/AppIcon.json';
import { withTranslation } from 'react-i18next';
import ExportAppModal from './ExportAppModal';
import Footer from './Footer';
import { ButtonSolid } from '@/_ui/AppButton/AppButton';
import BulkIcon from '@/_ui/Icon/bulkIcons/index';
import { getWorkspaceId } from '@/_helpers/utils';
import { getQueryParams } from '@/_helpers/routes';
import { withRouter } from '@/_hoc/withRouter';
import LicenseBanner from '@/modules/common/components/LicenseBanner';
import { LicenseTooltip } from '@/LicenseTooltip';
import ModalBase from '@/_ui/Modal';
import FolderFilter from './FolderFilter';
import { useLicenseStore } from '@/_stores/licenseStore';
import { shallow } from 'zustand/shallow';
import { fetchAndSetWindowTitle, pageTitles } from '@white-label/whiteLabelling';
import HeaderSkeleton from '@/_ui/FolderSkeleton/HeaderSkeleton';
import {
  ImportAppMenu,
  AppActionModal,
  OrganizationList,
  ConsultationBanner,
  AppTypeTab,
} from '@/modules/dashboard/components';
import CreateAppWithPrompt from '@/modules/AiBuilder/components/CreateAppWithPrompt';
import SolidIcon from '@/_ui/Icon/SolidIcons';
import { isWorkflowsFeatureEnabled } from '@/modules/common/helpers/utils';
import EmptyModuleSvg from '../../assets/images/icons/empty-modules.svg';

const { iconList, defaultIcon } = configs;

const MAX_APPS_PER_PAGE = 9;
class HomePageComponent extends React.Component {
  constructor(props) {
    super(props);

    const currentSession = authenticationService.currentSessionValue;
    this.fileInput = React.createRef();
    this.state = {
      currentUser: {
        id: currentSession?.current_user.id,
        organization_id: currentSession?.current_organization_id,
      },
      shouldRedirect: false,
      users: null,
      isLoading: true,
      creatingApp: false,
      isDeletingApp: false,
      isCloningApp: false,
      isExportingApp: false,
      isImportingApp: false,
      isDeletingAppFromFolder: false,
      currentFolder: {},
      currentPage: 1,
      appSearchKey: '',
      appToBeDeleted: false,
      showAppDeletionConfirmation: false,
      showRemoveAppFromFolderConfirmation: false,
      showAddToFolderModal: false,
      apps: [],
      folders: [],
      meta: {
        count: 1,
        folders: [],
      },
      appOperations: {},
      showTemplateLibraryModal: false,
      app: {},
      appsLimit: {},
      featureAccess: null,
      newAppName: '',
      commitEnabled: false,
      fetchingOrgGit: false,
      orgGit: null,
      showGitRepositoryImportModal: false,
      fetchingAppsFromRepos: false,
      appsFromRepos: {},
      selectedAppRepo: null,
      importingApp: false,
      importingGitAppOperations: {},
      featuresLoaded: false,
      showCreateAppModal: false,
      showCreateAppFromTemplateModal: false,
      showImportAppModal: false,
      showCloneAppModal: false,
      showRenameAppModal: false,
      fileContent: '',
      fileName: '',
      selectedTemplate: null,
      deploying: false,
      workflowWorkspaceLevelLimit: {},
      workflowInstanceLevelLimit: {},
      showUserGroupMigrationModal: false,
      showGroupMigrationBanner: true,
      shouldAutoImportPlugin: false,
      dependentPlugins: [],
      dependentPluginsDetail: {},
      importedAppName: {},
      isAppImportEditable: false,
      showMissingGroupsModal: false,
      missingGroups: [],
      missingGroupsExpanded: false,
    };
  }

  setQueryParameter = () => {
    const showImportTemplateModal = getQueryParams('fromtemplate');
    this.setState({
      showTemplateLibraryModal: showImportTemplateModal ? showImportTemplateModal : false,
    });
  };

  componentDidMount() {
    if (this.props.appType === 'workflow') {
      if (!this.canViewWorkflow()) {
        toast.error('You do not have permission to view workflows');
        this.setState({ shouldRedirect: true });
        return;
      }
    }
    fetchAndSetWindowTitle({ page: pageTitles.DASHBOARD });
    this.fetchApps(1, this.state.currentFolder.id);
    this.fetchFolders();
    this.fetchFeatureAccesss();
    this.fetchAppsLimit();
    this.fetchWorkflowsInstanceLimit();
    this.fetchWorkflowsWorkspaceLimit();
    this.fetchOrgGit();
    this.setQueryParameter();

    // Check module access permission
    this.props.checkModuleAccess();

    const hasClosedBanner = localStorage.getItem('hasClosedGroupMigrationBanner');

    //Only show the banner once
    if (hasClosedBanner) {
      this.setState({ showGroupMigrationBanner: false });
    }
  }

  componentDidUpdate(prevProps, prevState) {
    if (prevProps.appType != this.props.appType) {
      this.fetchFolders();
      this.fetchApps(1);
    }
    if (Object.keys(this.props.featureAccess).length && !this.state.featureAccess) {
      this.setState({ featureAccess: this.props.featureAccess, featuresLoaded: this.props.featuresLoaded });
    }
    if (this.state.shouldRedirect && !prevState.shouldRedirect) {
      const workspaceId = getWorkspaceId();
      this.props.navigate(`/${workspaceId}`);
    }
  }

  fetchFeatureAccesss = () => {
    licenseService.getFeatureAccess().then((data) => {
      this.setState({
        featureAccess: data,
        featuresLoaded: true,
      });
    });
  };

  fetchAppsLimit() {
    appsService.getAppsLimit().then((data) => {
      this.setState({ appsLimit: data?.appsCount });
    });
  }

  fetchWorkflowsInstanceLimit() {
    appsService.getWorkflowLimit('instance').then((data) => {
      this.setState({ workflowInstanceLevelLimit: data?.appsCount });
    });
  }

  fetchWorkflowsWorkspaceLimit() {
    appsService.getWorkflowLimit('workspace').then((data) => {
      this.setState({ workflowWorkspaceLevelLimit: data?.appsCount });
    });
  }

  fetchApps = (page = 1, folder, searchKey) => {
    const appSearchKey = searchKey !== '' ? searchKey || this.state.appSearchKey : '';
    this.setState({
      apps: [],
      isLoading: true,
      currentPage: page,
      appSearchKey,
    });
    appsService.getAll(page, folder, appSearchKey, this.props.appType).then((data) => {
      this.setState({
        apps: data.apps,
        meta: { ...this.state.meta, ...data.meta },
        searchedAppCount: appSearchKey ? data.apps.length : this.state.currentFolder.count,
        isLoading: false,
      });
    });
  };

  fetchFolders = (searchKey) => {
    const appSearchKey = searchKey !== '' ? searchKey || this.state.appSearchKey : '';
    this.setState({
      foldersLoading: true,
      appSearchKey: appSearchKey,
    });

    folderService.getAll(appSearchKey, this.props.appType).then((data) => {
      const folder_slug = new URL(window.location.href)?.searchParams?.get('folder');
      const folder = data?.folders?.find((folder) => folder.name === folder_slug);
      const currentFolderId = folder ? folder.id : this.state.currentFolder?.id;
      const currentFolder = data?.folders?.find((folder) => currentFolderId && folder.id === currentFolderId);
      this.setState({
        folders: data.folders,
        foldersLoading: false,
        currentFolder: currentFolder || {},
      });
      currentFolder && this.fetchApps(1, currentFolder.id);
    });
  };

  pageChanged = (page) => {
    this.fetchApps(page, this.state.currentFolder.id);
  };

  folderChanged = (folder) => {
    this.setState({ currentFolder: folder });
    this.fetchApps(1, folder.id);
  };

  foldersChanged = () => {
    this.fetchFolders();
  };

  getAppType = () => {
    const { appType } = this.props;
    if (appType === 'front-end') return 'App';
    if (appType === 'workflow') return 'Workflow';
    if (appType === 'module') return 'Module';
    return 'app';
  };

  createApp = async (appName, type, prompt) => {
    let _self = this;
    _self.setState({ creatingApp: true });
    try {
      const data = await appsService.createApp({
        icon: sample(iconList),
        name: appName,
        type: this.props.appType,
        prompt,
      });
      const workspaceId = getWorkspaceId();
      _self.props.navigate(`/${workspaceId}/apps/${data.id}`, {
        state: { commitEnabled: this.state.commitEnabled, prompt },
      });
      this.props.appType !== 'front-end' && toast.success(`${capitalize(this.getAppType())} created successfully!`);
      _self.setState({ creatingApp: false });
      return true;
    } catch (errorResponse) {
      _self.setState({ creatingApp: false });
      if (errorResponse.statusCode === 409) {
        return false;
      } else if (errorResponse.statusCode !== 451) {
        throw errorResponse;
      }
    }
  };

  renameApp = async (newAppName, appId) => {
    let _self = this;
    _self.setState({ renamingApp: true });
    try {
      await appsService.saveApp(appId, { name: newAppName }, this.props.appType);
      await this.fetchApps(this.state.currentPage, this.state.currentFolder.id);
      toast.success(`${this.getAppType()} name has been updated!`);
      _self.setState({ renamingApp: false });
      return true;
    } catch (errorResponse) {
      _self.setState({ renamingApp: false });
      if (errorResponse.statusCode === 409) {
        return false;
      } else if (errorResponse.statusCode !== 451) {
        throw errorResponse;
      }
    }
  };

  deleteApp = (app) => {
    this.setState({ showAppDeletionConfirmation: true, appToBeDeleted: app });
  };

  cloneApp = async (appName, appId) => {
    this.setState({ isCloningApp: true });
    try {
      const data = await appsService.cloneResource(
        {
          app: [{ id: appId, name: appName }],
          organization_id: this.state.currentUser?.organization_id,
        },
        this.props.appType
      );
      toast.success(`${this.getAppType()} cloned successfully!`);
      this.props.navigate(`/${getWorkspaceId()}/apps/${data?.imports?.app[0]?.id}`, {
        state: { commitEnabled: this.state.commitEnabled },
      });
      this.setState({ isCloningApp: false });
      return true;
    } catch (_error) {
      this.setState({ isCloningApp: false });
      if (_error.statusCode === 409) {
        return false;
      } else if (_error.statusCode !== 451) {
        throw _error;
      }
    }
  };

  exportApp = async (app) => {
    this.setState({ isExportingApp: true, app: app });
  };

  exportAppDirectly = async (app) => {
    try {
      const fetchVersions = await appsService.getVersions(app.id);
      const { versions } = fetchVersions;

      const currentEditingVersion = versions?.filter((version) => version?.isCurrentEditingVersion)[0];
      if (!currentEditingVersion) {
        toast.error('Could not find current editing version.', {
          position: 'top-center',
        });
        return;
      }

      // Export all TJDB tables used by default
      const fetchTables = await appsService.getTables(app.id);
      const { tables: allTables } = fetchTables;

      const versionId = currentEditingVersion.id;
      const exportTjDb = true;
      const exportTables = allTables;

      const appOpts = {
        app: [
          {
            id: app.id,
            search_params: { version_id: versionId },
          },
        ],
      };

      const requestBody = {
        ...appOpts,
        ...(exportTjDb && { tooljet_database: exportTables }),
        organization_id: app.organization_id,
      };

      const data = await appsService.exportResource(requestBody);

      const appName = app.name.replace(/\s+/g, '-').toLowerCase();
      const fileName = `${appName}-export-${new Date().getTime()}`;
      const json = JSON.stringify(data, null, 2);
      const blob = new Blob([json], { type: 'application/json' });
      const href = URL.createObjectURL(blob);
      const link = document.createElement('a');
      link.href = href;
      link.download = fileName + '.json';
      document.body.appendChild(link);
      link.click();
      document.body.removeChild(link);

      toast.success('Workflow exported successfully!', {
        position: 'top-center',
      });
    } catch (error) {
      toast.error(`Could not export workflow: ${error?.data?.message || error.message}`, {
        position: 'top-center',
      });
    }
  };

  readAndImport = (event) => {
    try {
      const file = event.target.files[0];
      if (!file) return;

      const fileReader = new FileReader();
      const fileName = file.name.replace('.json', '').substring(0, 50);
      fileReader.readAsText(file, 'UTF-8');
      fileReader.onload = async (event) => {
        const result = event.target.result;
        let fileContent;
        try {
          fileContent = JSON.parse(result);
        } catch (parseError) {
          toast.error(`Could not import: ${parseError}`);
          return;
        }

        const importedAppDef = fileContent.app || fileContent.appV2;
        const dataSourcesUsedInApps = [];
        importedAppDef.forEach((appDefinition) => {
          appDefinition?.definition?.appV2?.dataSources.forEach((dataSource) => {
            dataSourcesUsedInApps.push(dataSource);
          });
        });

        const dependentPluginsResponse = await pluginsService.findDependentPlugins(dataSourcesUsedInApps);
        const { pluginsToBeInstalled = [], pluginsListIdToDetailsMap = {} } = dependentPluginsResponse.data;
        this.setState({
          fileContent,
          fileName,
          showImportAppModal: true,
          dependentPlugins: pluginsToBeInstalled,
          dependentPluginsDetail: { ...pluginsListIdToDetailsMap },
        });
      };

      fileReader.onerror = (error) => {
        toast.error(`Could not import the app: ${error}`);
        return;
      };
      event.target.value = null;
    } catch (error) {
      let errorMessage = 'Some Error Occured';
      if (error?.error) {
        errorMessage = error.error;
      } else if (error?.message) {
        errorMessage = error.message;
      }
      toast.error(errorMessage);
    }
  };

  importFile = async (importJSON, appName, skipPermissionsGroupCheck = false) => {
    this.setState({ isImportingApp: true });
    // For backward compatibility with legacy app import
    const organization_id = this.state.currentUser?.organization_id;
    const isLegacyImport = isEmpty(importJSON.tooljet_version);
    if (isLegacyImport) {
      importJSON = {
        app: [{ definition: importJSON, appName: appName }],
        tooljet_version: importJSON.tooljetVersion,
      };
    } else {
      importJSON.app[0].appName = appName;
    }
    const requestBody = {
      organization_id,
      ...importJSON,
      skip_permissions_group_check: skipPermissionsGroupCheck,
    };
    let installedPluginsInfo = [];
    try {
      if (this.state.dependentPlugins.length) {
        ({ installedPluginsInfo = [] } = await pluginsService.installDependentPlugins(
          this.state.dependentPlugins,
          true
        ));
      }

      if (importJSON.app[0].definition.appV2.type !== this.props.appType) {
        toast.error(
          `${this.props.appType === 'module' ? 'App' : 'Module'} could not be imported in ${
            this.props.appType === 'module' ? 'modules' : 'apps'
          } section. Switch to ${this.props.appType === 'module' ? 'apps' : 'modules'} section and try again.`,
          { style: { maxWidth: '425px' } }
        );
        this.setState({ isImportingApp: false });
        return;
      }

      const data = await appsService.importResource(requestBody, this.props.appType);
      toast.success(`${this.props.appType === 'module' ? 'Module' : 'App'} imported successfully.`);
      this.setState({ isImportingApp: false });

      if (!isEmpty(data.imports.app)) {
        this.props.navigate(`/${getWorkspaceId()}/apps/${data.imports.app[0].id}`, {
          state: { commitEnabled: this.state.commitEnabled },
        });
      } else if (!isEmpty(data.imports.tooljet_database)) {
        this.props.navigate(`/${getWorkspaceId()}/database`);
      }
    } catch (error) {
      if (error?.error?.type === 'permission-check') {
        this.setState({ showMissingGroupsModal: true, missingGroups: error?.error?.data });
        return;
      }
      if (installedPluginsInfo.length) {
        const pluginsId = installedPluginsInfo.map((pluginInfo) => pluginInfo.id);
        await pluginsService.uninstallPlugins(pluginsId);
      }

      this.setState({ isImportingApp: false });
      if (error.statusCode === 409) return false;
      toast.error(error?.error || error?.message || `${capitalize(this.getAppType())} import failed`);
    }
  };

  deployApp = async (event, appName, selectedApp) => {
    event.preventDefault();
    const id = selectedApp.id;
    this.setState({ deploying: true });
    try {
      const data = await libraryAppService.deploy(
        id,
        appName,
        this.state.dependentPlugins,
        this.state.shouldAutoImportPlugin
      );
      this.setState({ deploying: false });
      toast.success(`${this.getAppType()} created successfully!`, { position: 'top-center' });
      this.props.navigate(`/${getWorkspaceId()}/apps/${data.app[0].id}`, {
        state: { commitEnabled: this.state.commitEnabled },
      });
    } catch (e) {
      this.setState({ deploying: false });
      toast.error(e.error);
      if (e.statusCode === 409) {
        return false;
      } else {
        return e;
      }
    }
  };

  canViewWorkflow = () => {
    return this.canUserPerform(this.state.currentUser, 'view') && isWorkflowsFeatureEnabled();
  };

  canUserPerform(user, action, app) {
    const currentSession = authenticationService.currentSessionValue;
    const { user_permissions, app_group_permissions, workflow_group_permissions, super_admin, admin } = currentSession;

    if (super_admin) return true;

    if (this.props.appType === 'workflow') {
      const canCreateWorkflow = admin || user_permissions?.workflow_create;
      const canUpdateWorkflow =
        workflow_group_permissions?.is_all_editable ||
        workflow_group_permissions?.editable_workflows_id?.includes(app?.id);
      const canExecuteWorkflow =
        canUpdateWorkflow ||
        workflow_group_permissions?.is_all_executable ||
        workflow_group_permissions?.executable_workflows_id?.includes(app?.id);
      const canDeleteWorkflow = user_permissions?.workflow_delete || admin;

      switch (action) {
        case 'create':
          return canCreateWorkflow;
        case 'read':
          return canCreateWorkflow || canUpdateWorkflow || canDeleteWorkflow || canExecuteWorkflow;
        case 'update':
          return canUpdateWorkflow;
        case 'delete':
          return canDeleteWorkflow;
        case 'view':
          return (
            canCreateWorkflow ||
            canUpdateWorkflow ||
            canDeleteWorkflow ||
            canExecuteWorkflow ||
            workflow_group_permissions?.editable_workflows_id?.length > 0 ||
            workflow_group_permissions?.executable_workflows_id?.length > 0
          );
        default:
          return false;
      }
    } else {
      const canUpdateApp =
        app_group_permissions &&
        (app_group_permissions.is_all_editable || app_group_permissions.editable_apps_id.includes(app?.id));
      const canReadApp =
        (app_group_permissions && canUpdateApp) ||
        app_group_permissions.is_all_viewable ||
        app_group_permissions.viewable_apps_id.includes(app?.id);

      switch (action) {
        case 'create':
          return user_permissions.app_create;
        case 'read':
          return this.isUserOwnerOfApp(user, app) || canReadApp;
        case 'update':
          return canUpdateApp || this.isUserOwnerOfApp(user, app);
        case 'delete':
          return user_permissions.app_delete || this.isUserOwnerOfApp(user, app);
        default:
          return false;
      }
    }
  }

  isUserOwnerOfApp(user, app) {
    return user.id == app.user_id;
  }

  canCreateApp = () => {
    return this.canUserPerform(this.state.currentUser, 'create');
  };

  canUpdateApp = (app) => {
    return this.canUserPerform(this.state.currentUser, 'update', app);
  };

  canDeleteApp = (app) => {
    return this.canUserPerform(this.state.currentUser, 'delete', app);
  };

  canCreateFolder = () => {
    return authenticationService.currentSessionValue?.user_permissions?.folder_c_r_u_d;
  };

  canDeleteFolder = () => {
    return authenticationService.currentSessionValue?.user_permissions?.folder_c_r_u_d;
  };

  canUpdateFolder = () => {
    return authenticationService.currentSessionValue?.user_permissions?.folder_c_r_u_d;
  };

  cancelDeleteAppDialog = () => {
    this.setState({
      isDeletingApp: false,
      appToBeDeleted: null,
      showAppDeletionConfirmation: false,
    });
  };

  executeAppDeletion = () => {
    this.setState({ isDeletingApp: true });
    appsService
      .deleteApp(this.state.appToBeDeleted.id, this.props.appType)
      .then((data) => {
        toast.success(`${this.getAppType()} deleted successfully.`);
        this.fetchApps(
          this.state.currentPage
            ? this.state.apps?.length === 1
              ? this.state.currentPage - 1
              : this.state.currentPage
            : 1,
          this.state.currentFolder.id
        );
        this.fetchFolders();
        if (this.props.appType === 'workflow') {
          this.fetchWorkflowsInstanceLimit();
          this.fetchWorkflowsWorkspaceLimit();
        } else {
          this.fetchAppsLimit();
        }
      })
      .catch(({ error }) => {
        toast.error('Could not delete the app.');
      })
      .finally(() => {
        this.cancelDeleteAppDialog();
      });
  };

  isExistingPlanUser = (date) => {
    return new Date(date) < new Date('2025-04-01');
  };

  pageCount = () => {
    return this.state.currentFolder.id ? this.state.meta.folder_count : this.state.meta.total_count;
  };

  onSearchSubmit = (key) => {
    if (this.state.appSearchKey === key) {
      return;
    }
    this.fetchApps(1, this.state.currentFolder.id, key || '');
  };

  fetchOrgGit = () => {
    const workspaceId = authenticationService.currentSessionValue.current_organization_id;
    this.setState({ fetchingOrgGit: true });
    gitSyncService
      .getGitStatus(workspaceId)
      .then((data) => {
        this.setState({ orgGit: data });
      })
      .finally(() => {
        this.setState({ fetchingOrgGit: false });
      });
  };

  fetchRepoApps = () => {
    this.setState({ fetchingAppsFromRepos: true, selectedAppRepo: null, importingGitAppOperations: {} });
    gitSyncService
      .gitPull()
      .then((data) => {
        this.setState({ appsFromRepos: data?.meta_data });
      })
      .catch((error) => {
        toast.error(error?.error);
      })
      .finally(() => {
        this.setState({ fetchingAppsFromRepos: false });
      });
  };

  importGitApp = () => {
    const { appsFromRepos, selectedAppRepo, orgGit } = this.state;
    const appToImport = appsFromRepos[selectedAppRepo];
    const { git_app_name, git_version_id, git_version_name, last_commit_message, last_commit_user, lastpush_date } =
      appToImport;

    this.setState({ importingApp: true });
    const body = {
      gitAppId: selectedAppRepo,
      gitAppName: git_app_name,
      gitVersionName: git_version_name,
      gitVersionId: git_version_id,
      lastCommitMessage: last_commit_message,
      lastCommitUser: last_commit_user,
      lastPushDate: new Date(lastpush_date),
      organizationGitId: orgGit?.id,
      appName: this.state.importedAppName,
      allowEditing: this.state.isAppImportEditable,
    };
    gitSyncService
      .importGitApp(body)
      .then((data) => {
        const workspaceId = getWorkspaceId();
        this.props.navigate(`/${workspaceId}/apps/${data.app.id}`);
      })
      .catch((error) => {
        this.setState({ importingGitAppOperations: { message: error?.error } });
      })
      .finally(() => {
        this.setState({ importingApp: false });
      });
  };

  addAppToFolder = () => {
    const { appOperations } = this.state;
    if (!appOperations?.selectedFolder || !appOperations?.selectedApp) {
      return toast.error('Select a folder');
    }
    this.setState({ appOperations: { ...appOperations, isAdding: true } });

    folderService
      .addToFolder(appOperations.selectedApp.id, appOperations.selectedFolder)
      .then(() => {
        toast.success('Added to folder.');
        this.foldersChanged();
        this.setState({ appOperations: {}, showAddToFolderModal: false });
      })
      .catch(({ error }) => {
        this.setState({ appOperations: { ...appOperations, isAdding: false } });
        toast.error(error);
      });
  };

  removeAppFromFolder = () => {
    const { appOperations } = this.state;
    if (!appOperations?.selectedFolder || !appOperations?.selectedApp) {
      return toast.error('Select a folder');
    }
    this.setState({ isDeletingAppFromFolder: true });

    folderService
      .removeAppFromFolder(appOperations.selectedApp.id, appOperations.selectedFolder.id)
      .then(() => {
        toast.success('Removed from folder.');

        this.fetchApps(1, appOperations.selectedFolder.id);
        this.fetchFolders();
      })
      .catch(({ error }) => {
        toast.error(error);
      })
      .finally(() => {
        this.setState({
          appOperations: {},
          isDeletingAppFromFolder: false,
          showRemoveAppFromFolderConfirmation: false,
        });
      });
  };

  appActionModal = (app, folder, action) => {
    const { appOperations } = this.state;

    switch (action) {
      case 'add-to-folder':
        this.setState({ appOperations: { ...appOperations, selectedApp: app }, showAddToFolderModal: true });
        break;
      case 'change-icon':
        this.setState({
          appOperations: { ...appOperations, selectedApp: app, selectedIcon: app?.icon },
          showChangeIconModal: true,
        });
        break;
      case 'remove-app-from-folder':
        this.setState({
          appOperations: { ...appOperations, selectedApp: app, selectedFolder: folder },
          showRemoveAppFromFolderConfirmation: true,
        });
        break;
      case 'clone-app':
        this.setState({
          appOperations: { ...appOperations, selectedApp: app, selectedIcon: app?.icon },
          showCloneAppModal: true,
        });
        break;
      case 'rename-app':
        this.setState({
          appOperations: { ...appOperations, selectedApp: app },
          showRenameAppModal: true,
        });
        break;
    }
  };

  getIcons = () => {
    const { appOperations } = this.state;
    const selectedIcon = appOperations.selectedIcon || appOperations.selectedApp?.icon || defaultIcon;
    return iconList.map((icon, index) => (
      <li
        className={`p-3 ms-1 me-2 mt-1 mb-2${selectedIcon === icon ? ' selected' : ''}`}
        onClick={() => this.setState({ appOperations: { ...appOperations, selectedIcon: icon } })}
        key={index}
      >
        <BulkIcon name={icon} data-cy={`${icon}-icon`} />
      </li>
    ));
  };

  changeIcon = () => {
    const { appOperations, apps } = this.state;

    if (!appOperations?.selectedIcon || !appOperations?.selectedApp) {
      return toast.error('Select an icon');
    }
    if (appOperations.selectedIcon === appOperations.selectedApp.icon) {
      this.setState({ appOperations: {}, showChangeIconModal: false });
      return toast.success('Icon updated.');
    }
    this.setState({ appOperations: { ...appOperations, isAdding: true } });

    appsService
      .changeIcon(appOperations.selectedIcon, appOperations.selectedApp.id)
      .then(() => {
        toast.success('Icon updated.');

        const updatedApps = apps.map((app) => {
          if (app.id === appOperations.selectedApp.id) {
            app.icon = appOperations.selectedIcon;
          }
          return app;
        });
        this.setState({ appOperations: {}, showChangeIconModal: false, apps: updatedApps });
      })
      .catch(({ error }) => {
        this.setState({ appOperations: { ...appOperations, isAdding: false } });
        toast.error(error);
      });
  };

  generateOptionsForRepository = () => {
    const { appsFromRepos } = this.state;
    return Object.keys(appsFromRepos).map((gitAppId) => ({
      name: appsFromRepos[gitAppId].git_app_name,
      value: gitAppId,
    }));
  };

  handleNewAppNameChange = (e) => {
    this.setState({ newAppName: e.target.value });
  };
  removeQueryParameters = () => {
    const urlWithoutParams = window.location.origin + window.location.pathname;
    window.history.replaceState({}, document.title, urlWithoutParams);
  };

  showTemplateLibraryModal = () => {
    this.setState({ showTemplateLibraryModal: true });
  };
  hideTemplateLibraryModal = () => {
    this.removeQueryParameters();
    this.setState({ showTemplateLibraryModal: false });
  };
  handleCommitEnableChange = (e) => {
    this.setState({ commitEnabled: e.target.checked });
  };
  toggleGitRepositoryImportModal = (e) => {
    if (!this.state.showGitRepositoryImportModal) this.fetchRepoApps();
    this.setState({ showGitRepositoryImportModal: !this.state.showGitRepositoryImportModal });
  };

  openCreateAppFromTemplateModal = async (template) => {
    try {
      const { plugins_to_be_installed = [], plugins_detail_by_id = {} } =
        (await libraryAppService.findDependentPluginsInTemplate?.(template.id)) || {};

      this.setState({
        showCreateAppFromTemplateModal: true,
        selectedTemplate: template,
        ...(plugins_to_be_installed.length && {
          shouldAutoImportPlugin: true,
          dependentPlugins: plugins_to_be_installed,
          dependentPluginsDetail: { ...plugins_detail_by_id },
        }),
      });
    } catch (error) {
      console.error('Error checking template plugins:', error);
      // Continue with template creation without plugins
      this.setState({
        showCreateAppFromTemplateModal: true,
        selectedTemplate: template,
      });
    }
  };

  closeCreateAppFromTemplateModal = () => {
    this.setState({
      showCreateAppFromTemplateModal: false,
      selectedTemplate: null,
      dependentPlugins: [],
      dependentPluginsDetail: {},
      shouldAutoImportPlugin: false,
    });
  };

  openCreateAppModal = () => {
    this.setState({ showCreateAppModal: true });
  };

  closeCreateAppModal = () => {
    this.setState({ showCreateAppModal: false });
  };

  openImportAppModal = async () => {
    this.setState({ showImportAppModal: true });
  };

  closeImportAppModal = () => {
    this.setState({
      showImportAppModal: false,
      dependentPlugins: [],
      dependentPluginsDetail: {},
      shouldAutoImportPlugin: false,
    });
  };

  isWithinSevenDaysOfSignUp = (date) => {
    const currentDate = new Date().toISOString();
    const differenceInTime = new Date(currentDate).getTime() - new Date(date).getTime();
    const differenceInDays = differenceInTime / (1000 * 3600 * 24);
    return differenceInDays <= 7;
  };

  setShowUserGroupMigrationModal = () => {
    this.setState({ showUserGroupMigrationModal: false });
  };

  setShowGroupMigrationBanner = () => {
    this.setState({ showGroupMigrationBanner: false });
    localStorage.setItem('hasClosedGroupMigrationBanner', 'true');
  };
  // We are using this method to get notified from the child component that commit enabled status has been changed
  // To be removed once all git related functionalities are moved to specific components
  handleCommitChange = (commitEnabled) => {
    this.setState({ commitEnabled: commitEnabled });
  };
  shouldShowMigrationBanner = () => {
    const { currentSessionValue } = authenticationService;
    const { appType } = this.props;
    return (
      currentSessionValue?.admin &&
      this.state.showGroupMigrationBanner &&
      new Date(currentSessionValue?.current_user?.created_at) < new Date('2025-02-01') &&
      appType !== 'workflow'
    );
  };
  handleAppNameChange = (e) => {
    const newAppName = e.target.value;
    const { appsFromRepos } = this.state;
    let validationMessage = {};
    if (!newAppName.trim()) {
      validationMessage = { message: 'App name cannot be empty' };
    } else if (newAppName.length > 50) {
      validationMessage = { message: 'App name cannot exceed 50 characters' };
    } else {
      const matchingApp = Object.values(appsFromRepos).find((app) => app.git_app_name === newAppName.trim());
      if (matchingApp?.app_name_exist === 'EXIST') {
        validationMessage = { message: 'App name already exists' };
      }
    }
    this.setState({
      importedAppName: newAppName,
      importingGitAppOperations: validationMessage,
    });
  };

  // Helper functions for workflow limit checks
  hasWorkflowLimitReached = () => {
    const { workflowInstanceLevelLimit, workflowWorkspaceLevelLimit } = this.state;

    const instanceLimitReached =
      workflowInstanceLevelLimit.total === 0 || workflowInstanceLevelLimit.current >= workflowInstanceLevelLimit.total;
    const workspaceLimitReached =
      workflowWorkspaceLevelLimit.total === 0 ||
      workflowWorkspaceLevelLimit.current >= workflowWorkspaceLevelLimit.total;

    return instanceLimitReached || workspaceLimitReached;
  };

  hasWorkflowLimitWarning = () => {
    const { workflowInstanceLevelLimit, workflowWorkspaceLevelLimit } = this.state;
    return this.hasInstanceLimitWarning() || this.hasWorkspaceLimitWarning();
  };

  hasInstanceLimitWarning = () => {
    const { workflowInstanceLevelLimit } = this.state;
    const percentage = workflowInstanceLevelLimit.percentage;

    return (
      workflowInstanceLevelLimit.current >= workflowInstanceLevelLimit.total ||
      (percentage >= 90 && percentage < 100) ||
      workflowInstanceLevelLimit.current === workflowInstanceLevelLimit.total - 1
    );
  };

  hasWorkspaceLimitWarning = () => {
    const { workflowWorkspaceLevelLimit } = this.state;
    const percentage = workflowWorkspaceLevelLimit.percentage;

    return (
      workflowWorkspaceLevelLimit.current >= workflowWorkspaceLevelLimit.total ||
      (percentage >= 90 && percentage < 100) ||
      workflowWorkspaceLevelLimit.current === workflowWorkspaceLevelLimit.total - 1
    );
  };

  getWorkflowLimit = () => {
    return this.hasInstanceLimitWarning()
      ? this.state.workflowInstanceLevelLimit
      : this.state.workflowWorkspaceLevelLimit;
  };

  render() {
    const {
      apps,
      isLoading,
      creatingApp,
      meta,
      currentFolder,
      showAppDeletionConfirmation,
      showRemoveAppFromFolderConfirmation,
      isDeletingApp,
      isImportingApp,
      isDeletingAppFromFolder,
      appSearchKey,
      showAddToFolderModal,
      showChangeIconModal,
      showCloneAppModal,
      appOperations,
      isExportingApp,
      appToBeDeleted,
      app,
      appsLimit,
      featureAccess,
      commitEnabled,
      fetchingOrgGit,
      orgGit,
      showGitRepositoryImportModal,
      fetchingAppsFromRepos,
      selectedAppRepo,
      appsFromRepos,
      importingApp,
      importingGitAppOperations,
      featuresLoaded,
      showCreateAppModal,
      showImportAppModal,
      fileContent,
      fileName,
      showRenameAppModal,
      showCreateAppFromTemplateModal,
      workflowWorkspaceLevelLimit,
      workflowInstanceLevelLimit,
      showUserGroupMigrationModal,
      showGroupMigrationBanner,
      dependentPlugins,
      dependentPluginsDetail,
      showMissingGroupsModal,
      missingGroups,
      missingGroupsExpanded,
    } = this.state;

    const invalidLicense = featureAccess?.licenseStatus?.isExpired || !featureAccess?.licenseStatus?.isLicenseValid;
    const deleteModuleText =
      'This action will permanently delete the module from all connected applications. This cannot be reversed. Confirm deletion?';

    const getDisabledState = () => {
      if (this.props.appType === 'module') {
        return invalidLicense;
      } else if (this.props.appType === 'front-end') {
        return appsLimit?.percentage >= 100;
      } else {
        return this.hasWorkflowLimitReached();
      }
    };
    const modalConfigs = {
      create: {
        modalType: 'create',
        closeModal: this.closeCreateAppModal,
        processApp: (name) => this.createApp(name),
        show: this.openCreateAppModal,
        title: `Create ${this.getAppType().toLocaleLowerCase()}`,
        actionButton: `+ Create ${this.getAppType().toLocaleLowerCase()}`,
        actionLoadingButton: 'Creating',
        appType: this.props.appType,
      },
      clone: {
        modalType: 'clone',
        closeModal: () => this.setState({ showCloneAppModal: false }),
        processApp: this.cloneApp,
        show: () => this.setState({ showCloneAppModal: true }),
        title: `Clone ${this.getAppType().toLocaleLowerCase()}`,
        actionButton: `Clone ${this.getAppType().toLocaleLowerCase()}`,
        actionLoadingButton: 'Cloning',
        selectedAppId: appOperations?.selectedApp?.id,
        selectedAppName: appOperations?.selectedApp?.name,
        appType: this.props.appType,
      },
      import: {
        modalType: 'import',
        closeModal: () => this.setState({ showImportAppModal: false }),
        processApp: this.importFile,
        show: this.openImportAppModal,
        title: 'Import app',
        actionButton: 'Import app',
        actionLoadingButton: 'Importing',
        fileContent: fileContent,
        selectedAppName: fileName,
        dependentPluginsDetail: dependentPluginsDetail,
        dependentPlugins: dependentPlugins,
      },
      template: {
        modalType: 'template',
        closeModal: this.closeCreateAppFromTemplateModal,
        processApp: this.deployApp,
        show: this.openCreateAppFromTemplateModal,
        title: 'Create new app from template',
        actionButton: '+ Create app',
        actionLoadingButton: 'Creating',
        templateDetails: this.state.selectedTemplate,
        dependentPluginsDetail: dependentPluginsDetail,
        dependentPlugins: dependentPlugins,
      },
    };
    const isAdmin = authenticationService?.currentSessionValue?.admin;
    const isBuilder = authenticationService?.currentSessionValue?.is_builder;

    //import app missing groups modal config
    const threshold = 3;
    const isLong = missingGroups.length > threshold;
    const displayedGroups = missingGroupsExpanded ? missingGroups : missingGroups.slice(0, threshold);

    return (
      <Layout switchDarkMode={this.props.switchDarkMode} darkMode={this.props.darkMode}>
        <div className="wrapper home-page">
          <AppActionModal
            modalStates={{
              showCreateAppModal,
              showCloneAppModal,
              showImportAppModal,
              showCreateAppFromTemplateModal,
            }}
            configs={modalConfigs}
            onCommitChange={this.handleCommitChange}
          />
          <ModalBase
            showHeader={false}
            showFooter={false}
            handleConfirm={() => this.importFile(fileContent, fileName, true)}
            show={showMissingGroupsModal}
            isLoading={importingApp}
            handleClose={() => this.setState({ showMissingGroupsModal: false })}
            confirmBtnProps={{
              title: 'Import',
              tooltipMessage: '',
            }}
            className="missing-groups-modal"
            darkMode={this.props.darkMode}
          >
            <div className="missing-groups-modal-body">
              <div className="flex items-start">
                <SolidIcon name="warning" width="40px" fill="var(--icon-warning)" />
                <div>
                  <div className="header">Warning: Missing user groups for permissions</div>
                  <p className="sub-header">
                    Permissions for the following user group(s) won’t be applied since they do not exist in this
                    workspace.
                  </p>
                </div>
              </div>

              <div className="groups-list">
                <div
                  className={`border rounded text-sm container ${
                    missingGroupsExpanded ? 'max-h-48 overflow-y-auto' : ''
                  }`}
                >
                  <div style={{ color: 'var(--text-placeholder)' }} className="tj-text-xsm font-weight-500">
                    User groups
                  </div>
                  <div className="mt-1">
                    {displayedGroups.map((group, idx) => (
                      <span className="tj-text-xsm font-weight-500" key={idx}>
                        {group}
                        {idx < displayedGroups.length - 1 ? ', ' : ''}
                      </span>
                    ))}
                    {!missingGroupsExpanded && isLong && '...'}
                  </div>
                </div>

                {isLong && (
                  <button
                    class="toggle-button"
                    onClick={() => this.setState({ missingGroupsExpanded: !missingGroupsExpanded })}
                  >
                    <span className="chevron">
                      <SolidIcon
                        fill="var(--icon-brand)"
                        name={missingGroupsExpanded ? 'cheveronup' : 'cheverondown'}
                      />
                    </span>
                    <span class="label">{missingGroupsExpanded ? 'See less' : 'See more'}</span>
                  </button>
                )}
              </div>

              <p className="info">
                Restricted pages, queries, or components will become accessible to all users or to existing groups with
                permissions. To avoid this, create the missing groups before importing, or reconfigure permissions after
                import.
              </p>

              <div className="mt-6 d-flex justify-between action-btns">
                <ButtonSolid
                  className="secondary-action"
                  variant={'tertiary'}
                  onClick={() => this.setState({ showMissingGroupsModal: false, isImportingApp: false })}
                >
                  Cancel import
                </ButtonSolid>
                <ButtonSolid
                  isLoading={importingApp}
                  variant={'primary'}
                  onClick={() => this.importFile(fileContent, fileName, true)}
                  className="primary-action"
                >
                  Import with limited permissions
                </ButtonSolid>
              </div>
            </div>
          </ModalBase>
          {showRenameAppModal && (
            <AppModal
              show={() => this.setState({ showRenameAppModal: true })}
              closeModal={() => this.setState({ showRenameAppModal: false })}
              processApp={this.renameApp}
              selectedAppId={appOperations.selectedApp.id}
              selectedAppName={appOperations.selectedApp.name}
              title={`Rename ${this.getAppType().toLocaleLowerCase()}`}
              actionButton={`Rename ${this.getAppType().toLocaleLowerCase()}`}
              actionLoadingButton={'Renaming'}
              appType={this.props.appType}
            />
          )}
          <ConfirmDialog
            show={showAppDeletionConfirmation}
            message={this.props.t(
              this.props.appType === 'workflow'
                ? 'homePage.deleteWorkflowAndData'
                : this.props.appType === 'front-end'
                ? 'homePage.deleteAppAndData'
                : deleteModuleText,
              {
                appName: appToBeDeleted?.name,
              }
            )}
            confirmButtonLoading={isDeletingApp}
            onConfirm={() => this.executeAppDeletion()}
            onCancel={() => this.cancelDeleteAppDialog()}
            darkMode={this.props.darkMode}
            cancelButtonText="Cancel"
          />

          <ConfirmDialog
            show={showRemoveAppFromFolderConfirmation}
            message={this.props.t(
              'homePage.removeAppFromFolder',
              'The app will be removed from this folder, do you want to continue?'
            )}
            confirmButtonLoading={isDeletingAppFromFolder}
            onConfirm={() => this.removeAppFromFolder()}
            onCancel={() =>
              this.setState({
                appOperations: {},
                isDeletingAppFromFolder: false,
                showRemoveAppFromFolderConfirmation: false,
              })
            }
            darkMode={this.props.darkMode}
          />
          <ModalBase
            title={selectedAppRepo ? 'Import app' : 'Import app from git repository'}
            show={showGitRepositoryImportModal}
            handleClose={this.toggleGitRepositoryImportModal}
            handleConfirm={this.importGitApp}
            confirmBtnProps={{
              title: 'Import app',
              isLoading: importingApp,
              disabled: importingApp || !selectedAppRepo || importingGitAppOperations?.message,
            }}
            darkMode={this.props.darkMode}
          >
            {fetchingAppsFromRepos ? (
              <div className="loader-container">
                <div className="primary-spin-loader"></div>
              </div>
            ) : (
              <>
                <div className="form-group">
                  <label className="mb-1 tj-text-sm tj-text font-weight-500" data-cy="create-app-from-label">
                    Create app from
                  </label>
                  <div className="tj-app-input" data-cy="app-select">
                    <Select
                      options={this.generateOptionsForRepository()}
                      disabled={importingApp}
                      onChange={(newVal) => {
                        this.setState(
                          { selectedAppRepo: newVal, importedAppName: appsFromRepos[newVal]?.git_app_name },
                          () => {
                            if (appsFromRepos[newVal]?.app_name_exist === 'EXIST') {
                              this.setState({ importingGitAppOperations: { message: 'App name already exists' } });
                            } else {
                              this.setState({ importingGitAppOperations: {} });
                            }
                          }
                        );
                      }}
                      width={'100%'}
                      value={selectedAppRepo}
                      placeholder={'Select app from git repository...'}
                      closeMenuOnSelect={true}
                      customWrap={true}
                    />
                  </div>
                </div>
                {selectedAppRepo && (
                  <div className="commit-info">
                    <div className="form-group mb-3">
                      <label className="mb-1 info-label mt-3 tj-text-xsm font-weight-500" data-cy="app-name-label">
                        App name
                      </label>
                      <div className="tj-app-input">
                        <input
                          type="text"
                          value={this.state.importedAppName}
                          className={cx('form-control font-weight-400', {
                            'tj-input-error-state': importingGitAppOperations?.message,
                          })}
                          onChange={this.handleAppNameChange}
                        />
                      </div>
                      <div>
                        <div
                          className={cx(
                            { 'tj-input-error': importingGitAppOperations?.message },
                            'tj-text-xxsm info-text'
                          )}
                          data-cy="app-name-helper-text"
                        >
                          {importingGitAppOperations?.message}
                        </div>
                      </div>
                    </div>
                    <div className="application-editable-checkbox-container">
                      <input
                        className="form-check-input"
                        checked={this.state.isAppImportEditable}
                        type="checkbox"
                        onChange={() =>
                          this.setState((prevState) => ({ isAppImportEditable: !prevState.isAppImportEditable }))
                        }
                      />
                      Make application editable
                      <div className="helper-text">
                        <div className="tj-text tj-text-xsm"></div>
                        <div className="tj-text-xxsm">
                          Enabling this allows editing and git sync push/pull access in development.
                        </div>
                      </div>
                    </div>
                    <div className="form-group">
                      <label className="mb-1 tj-text-xsm font-weight-500" data-cy="last-commit-label">
                        Last commit
                      </label>
                      <div className="last-commit-info form-control">
                        <div className="message-info">
                          <div data-cy="las-commit-message">
                            {appsFromRepos[selectedAppRepo]?.last_commit_message ?? 'No commits yet'}
                          </div>
                          <div data-cy="last-commit-version">{appsFromRepos[selectedAppRepo]?.git_version_name}</div>
                        </div>
                        <div className="author-info" data-cy="auther-info">
                          {`Done by ${appsFromRepos[selectedAppRepo]?.last_commit_user} at ${moment(
                            new Date(appsFromRepos[selectedAppRepo]?.lastpush_date)
                          ).format('DD MMM YYYY, h:mm a')}`}
                        </div>
                      </div>
                    </div>
                  </div>
                )}
              </>
            )}
          </ModalBase>
          <Modal
            show={showAddToFolderModal && !!appOperations.selectedApp}
            closeModal={() => this.setState({ showAddToFolderModal: false, appOperations: {} })}
            title={this.props.t('homePage.appCard.addToFolder', 'Add to folder')}
          >
            <div className="row">
              <div className="col modal-main">
                <div className="mb-3 move-selected-app-to-text " data-cy="move-selected-app-to-text">
                  <p>
                    {this.props.t('homePage.appCard.move', 'Move')}
                    <span>{` "${appOperations?.selectedApp?.name}" `}</span>
                  </p>

                  <span>{this.props.t('homePage.appCard.to', 'to')}</span>
                </div>
                <div data-cy="select-folder" className="select-folder-container">
                  <Select
                    options={this.state.folders.map((folder) => {
                      return { name: folder.name, value: folder.id };
                    })}
                    disabled={!!appOperations?.isAdding}
                    onChange={(newVal) => {
                      this.setState({ appOperations: { ...appOperations, selectedFolder: newVal } });
                    }}
                    width={'100%'}
                    value={appOperations?.selectedFolder}
                    placeholder={this.props.t('homePage.appCard.selectFolder', 'Select folder')}
                    closeMenuOnSelect={true}
                  />
                </div>
              </div>
            </div>
            <div className="row">
              <div className="col d-flex modal-footer-btn justify-content-end">
                <ButtonSolid
                  variant="tertiary"
                  onClick={() => this.setState({ showAddToFolderModal: false, appOperations: {} })}
                  data-cy="cancel-button"
                >
                  {this.props.t('globals.cancel', 'Cancel')}
                </ButtonSolid>
                <ButtonSolid
                  onClick={this.addAppToFolder}
                  data-cy="add-to-folder-button"
                  isLoading={appOperations?.isAdding}
                >
                  {this.props.t('homePage.appCard.addToFolder', 'Add to folder')}
                </ButtonSolid>
              </div>
            </div>
          </Modal>

          <Modal
            show={showChangeIconModal && !!appOperations.selectedApp}
            closeModal={() => this.setState({ showChangeIconModal: false, appOperations: {} })}
            title={this.props.t('homePage.appCard.changeIcon', 'Change Icon')}
          >
            <div className="row">
              <div className="col modal-main icon-change-modal">
                <ul className="p-0">{this.getIcons()}</ul>
              </div>
            </div>
            <div className="row">
              <div className="col d-flex modal-footer-btn justify-content-end">
                <ButtonSolid
                  onClick={() => this.setState({ showChangeIconModal: false, appOperations: {} })}
                  data-cy="cancel-button"
                  variant="tertiary"
                >
                  {this.props.t('globals.cancel', 'Cancel')}
                </ButtonSolid>
                <ButtonSolid
                  className={`btn btn-primary ${appOperations?.isAdding ? 'btn-loading' : ''}`}
                  onClick={this.changeIcon}
                  data-cy="change-button"
                >
                  {this.props.t('homePage.change', 'Change')}
                </ButtonSolid>
              </div>
            </div>
          </Modal>
          {isExportingApp && app.hasOwnProperty('id') && (
            <ExportAppModal
              show={isExportingApp}
              closeModal={() => {
                this.setState({ isExportingApp: false, app: {} });
              }}
              customClassName="modal-version-lists"
              title={'Select a version to export'}
              app={app}
              darkMode={this.props.darkMode}
            />
          )}
          <div className="row gx-0">
            <div className="home-page-sidebar col p-0">
              {this.canCreateApp() && (
                <div className="create-new-app-license-wrapper">
                  <LicenseTooltip
                    limits={appsLimit}
                    feature={this.props.appType === 'workflow' ? 'workflows' : 'apps'}
                    isAvailable={true}
                    noTooltipIfValid={true}
                  >
                    <div className="create-new-app-wrapper">
                      <Dropdown as={ButtonGroup} className="d-inline-flex create-new-app-dropdown">
                        <Button
                          disabled={getDisabledState()}
                          className={`create-new-app-button col-11 ${creatingApp ? 'btn-loading' : ''}`}
                          onClick={() =>
                            this.setState({
                              showCreateAppModal: true,
                            })
                          }
                          data-cy="create-new-app-button"
                        >
                          <>
                            {isImportingApp && (
                              <span className="spinner-border spinner-border-sm mx-2" role="status"></span>
                            )}
                            {this.props.appType === 'module'
                              ? 'Create new module'
                              : this.props.t(
                                  `${
                                    this.props.appType === 'workflow' ? 'workflowsDashboard' : 'homePage'
                                  }.header.createNewApplication`,
                                  'Create new app'
                                )}
                          </>
                        </Button>
                        <Dropdown.Toggle
                          disabled={getDisabledState()}
                          split
                          className="d-inline"
                          data-cy="import-dropdown-menu"
                        />
                        <ImportAppMenu
                          darkMode={this.props.darkMode}
                          showTemplateLibraryModal={
                            this.props.appType !== 'module' ? this.showTemplateLibraryModal : undefined
                          }
                          featureAccess={featureAccess}
                          orgGit={orgGit}
                          toggleGitRepositoryImportModal={
                            this.props.appType !== 'module' ? this.toggleGitRepositoryImportModal : undefined
                          }
                          readAndImport={this.readAndImport}
                          appType={this.props.appType}
                        />
                      </Dropdown>
                    </div>
                  </LicenseTooltip>
                </div>
              )}
              {this.props.appType === 'module' ? (
                <div>
                  <p></p>
                </div>
              ) : (
                <Folders
                  foldersLoading={this.state.foldersLoading}
                  folders={this.state.folders}
                  currentFolder={currentFolder}
                  folderChanged={this.folderChanged}
                  foldersChanged={this.foldersChanged}
                  canCreateFolder={this.canCreateFolder()}
                  canDeleteFolder={this.canDeleteFolder()}
                  canUpdateFolder={this.canUpdateFolder()}
                  darkMode={this.props.darkMode}
                  canCreateApp={this.canCreateApp()}
                  appType={this.props.appType}
                />
              )}
              {this.props.appType === 'front-end' && (
                <LicenseBanner classes="mb-3 small" limits={appsLimit} type="apps" size="small" />
              )}
              {this.props.appType === 'workflow' &&
                (workflowInstanceLevelLimit.current >= workflowInstanceLevelLimit.total ||
                  100 > workflowInstanceLevelLimit.percentage >= 90 ||
                  workflowInstanceLevelLimit.current === workflowInstanceLevelLimit.total - 1 ||
                  workflowWorkspaceLevelLimit.current >= workflowWorkspaceLevelLimit.total ||
                  100 > workflowWorkspaceLevelLimit.percentage >= 90 ||
                  workflowWorkspaceLevelLimit.current === workflowWorkspaceLevelLimit.total - 1) && (
                  <>
                    <LicenseBanner
                      classes="mb-3 small"
                      limits={
                        workflowInstanceLevelLimit.current >= workflowInstanceLevelLimit.total ||
                        100 > workflowInstanceLevelLimit.percentage >= 90 ||
                        workflowInstanceLevelLimit.current === workflowInstanceLevelLimit.total - 1
                          ? workflowInstanceLevelLimit
                          : workflowWorkspaceLevelLimit
                      }
                      type="workflow"
                      size="small"
                    />
                  </>
                )}
              {authenticationService.currentSessionValue?.super_admin &&
                this.isWithinSevenDaysOfSignUp(authenticationService.currentSessionValue?.consultation_banner_date) && (
                  <ConsultationBanner
                    classes={`${this.props.darkMode ? 'theme-dark dark-theme m-3 trial-banner' : 'm-3 trial-banner'}`}
                  />
                )}

              <OrganizationList customStyle={{ marginBottom: isAdmin || isBuilder ? '' : '0px' }} />
            </div>

            <div
              className={cx('col home-page-content', {
                'bg-light-gray': !this.props.darkMode,
              })}
              data-cy="home-page-content"
            >
              <div className="w-100 mb-5 container home-page-content-container">
                {featuresLoaded && !isLoading ? (
                  <>
                    <LicenseBanner
                      classes="mt-3"
                      limits={featureAccess}
                      type={featureAccess?.licenseStatus?.licenseType}
                    />
                    <AppTypeTab
                      appType={this.props.appType}
                      navigate={this.props.navigate}
                      darkMode={this.props.darkMode}
                      hasModuleAccess={this.props.hasModuleAccess}
                    />
                  </>
                ) : (
                  !appSearchKey && <HeaderSkeleton />
                )}

                {this.props.appType !== 'workflow' && this.props.appType !== 'module' && this.canCreateApp() && (
                  <CreateAppWithPrompt createApp={this.createApp} />
                )}

                {(meta?.total_count > 0 || appSearchKey) && (
                  <>
                    {!(isLoading && !appSearchKey) && (
                      <>
                        <HomeHeader
                          onSearchSubmit={this.onSearchSubmit}
                          darkMode={this.props.darkMode}
                          appType={this.props.appType}
                          disabled={this.props.appType === 'module' && invalidLicense}
                        />
                        <div className="liner"></div>
                      </>
                    )}
                    <div className="filter-container">
                      <span>{currentFolder?.count ?? meta?.total_count} APPS</span>
                      <div className="d-flex align-items-center">
                        <div className="mx-2">Filter by</div>
                        <FolderFilter
                          disabled={!!appOperations?.isAdding}
                          options={this.state.folders.map((folder) => {
                            return {
                              name: folder.name,
                              label: folder.name,
                              value: folder.id,
                              id: folder.id,
                              ...folder,
                            };
                          })}
                          onChange={this.folderChanged}
                          value={currentFolder}
                          closeMenuOnSelect={true}
                        />
                      </div>
                    </div>
                  </>
                )}
                {!isLoading &&
                  featuresLoaded &&
                  meta?.total_count === 0 &&
                  !currentFolder.id &&
                  !appSearchKey &&
                  (['front-end', 'workflow'].includes(this.props.appType) ? (
                    <BlankPage
                      canCreateApp={this.canCreateApp}
                      isLoading={true}
                      createApp={this.createApp}
                      readAndImport={this.readAndImport}
                      isImportingApp={isImportingApp}
                      fileInput={this.fileInput}
                      openCreateAppModal={this.openCreateAppModal}
                      openCreateAppFromTemplateModal={this.openCreateAppFromTemplateModal}
                      creatingApp={creatingApp}
                      darkMode={this.props.darkMode}
                      showTemplateLibraryModal={this.state.showTemplateLibraryModal}
                      viewTemplateLibraryModal={this.showTemplateLibraryModal}
                      hideTemplateLibraryModal={this.hideTemplateLibraryModal}
                      appType={this.props.appType}
                      workflowsLimit={
                        workflowInstanceLevelLimit.current >= workflowInstanceLevelLimit.total ||
                        100 > workflowInstanceLevelLimit.percentage >= 90 ||
                        workflowInstanceLevelLimit.current === workflowInstanceLevelLimit.total - 1
                          ? workflowInstanceLevelLimit
                          : workflowWorkspaceLevelLimit
                      }
                    />
                  ) : (
                    <div className="empty-module-container">
                      <EmptyModuleSvg />
                      <p className="empty-title mt-3">Create a module to reuse on the applications.</p>
                      <ButtonSolid
                        disabled={invalidLicense}
                        leftIcon="folderdownload"
                        isLoading={false}
                        onClick={this.openCreateAppModal}
                        data-cy="button-import-an-app"
                        className="col"
                        variant="tertiary"
                      >
                        <ToolTip
                          show={invalidLicense}
                          message="Modules are available only on paid plans"
                          placement="bottom"
                        >
                          <label style={{ visibility: isImportingApp ? 'hidden' : 'visible' }} data-cy="create-module">
                            {'Create new module'}
                          </label>
                        </ToolTip>
                      </ButtonSolid>
                    </div>
                  ))}
                {!isLoading && apps?.length === 0 && appSearchKey && (
                  <div>
                    <span className={`d-block text-center text-body pt-5 ${this.props.darkMode && 'text-white-50'}`}>
                      {this.props.t('homePage.noApplicationFound', 'No Applications found')}
                    </span>
                  </div>
                )}
                {(isLoading || meta.total_count > 0 || !_.isEmpty(currentFolder)) && (
                  <AppList
                    apps={apps}
                    canCreateApp={this.canCreateApp}
                    canDeleteApp={this.canDeleteApp}
                    canUpdateApp={this.canUpdateApp}
                    deleteApp={this.deleteApp}
                    cloneApp={this.cloneApp}
                    exportApp={this.props.appType === 'workflow' ? this.exportAppDirectly : this.exportApp}
                    meta={meta}
                    currentFolder={currentFolder}
                    isLoading={isLoading || !featuresLoaded}
                    darkMode={this.props.darkMode}
                    appActionModal={this.appActionModal}
                    removeAppFromFolder={this.removeAppFromFolder}
                    appType={this.props.appType}
                    basicPlan={invalidLicense}
                    appSearchKey={this.state.appSearchKey}
                  />
                )}
              </div>
              <div className="footer-container">
                {this.pageCount() > MAX_APPS_PER_PAGE && (
                  <Footer
                    currentPage={meta.current_page}
                    count={this.pageCount()}
                    itemsPerPage={MAX_APPS_PER_PAGE}
                    pageChanged={this.pageChanged}
                    darkMode={this.props.darkMode}
                    dataLoading={isLoading}
                    appType={this.props.appType}
                  />
                )}
                {/* need to review the mobile view */}
                <div className="org-selector-mobile">
                  <OrganizationList />
                </div>
              </div>
            </div>
          </div>
          <TemplateLibraryModal
            show={this.state.showTemplateLibraryModal}
            onHide={() => this.setState({ showTemplateLibraryModal: false })}
            onCloseButtonClick={() => this.setState({ showTemplateLibraryModal: false })}
            darkMode={this.props.darkMode}
            openCreateAppFromTemplateModal={this.openCreateAppFromTemplateModal}
            appCreationDisabled={!this.canCreateApp()}
          />
        </div>
      </Layout>
    );
  }
}

const withStore = (Component) => (props) => {
  const { featureAccess, featuresLoaded, hasModuleAccess } = useLicenseStore(
    (state) => ({
      featureAccess: state.featureAccess,
      featuresLoaded: state.featuresLoaded,
      hasModuleAccess: state.hasModuleAccess,
    }),
    shallow
  );
  const { checkModuleAccess } = useLicenseStore((state) => state.actions, shallow);

  return (
    <Component
      {...props}
      featureAccess={featureAccess}
      featuresLoaded={featuresLoaded}
      checkModuleAccess={checkModuleAccess}
      hasModuleAccess={hasModuleAccess}
    />
  );
};

export const HomePage = withTranslation()(withStore(withRouter(HomePageComponent)));<|MERGE_RESOLUTION|>--- conflicted
+++ resolved
@@ -12,11 +12,7 @@
 } from '@/_services';
 import { ConfirmDialog, AppModal, ToolTip } from '@/_components';
 import Select from '@/_ui/Select';
-<<<<<<< HEAD
-import _, { sample, isEmpty, capitalize } from 'lodash';
-=======
 import _, { sample, isEmpty, capitalize, has } from 'lodash';
->>>>>>> f13ab82d
 import { Folders } from './Folders';
 import { BlankPage } from './BlankPage';
 import { toast } from 'react-hot-toast';
@@ -482,7 +478,7 @@
     let installedPluginsInfo = [];
     try {
       if (this.state.dependentPlugins.length) {
-        ({ installedPluginsInfo = [] } = await pluginsService.installDependentPlugins(
+        ({ installedPluginsInfo =[] } = await pluginsService.installDependentPlugins(
           this.state.dependentPlugins,
           true
         ));
@@ -490,8 +486,7 @@
 
       if (importJSON.app[0].definition.appV2.type !== this.props.appType) {
         toast.error(
-          `${this.props.appType === 'module' ? 'App' : 'Module'} could not be imported in ${
-            this.props.appType === 'module' ? 'modules' : 'apps'
+          `${this.props.appType === 'module' ? 'App' : 'Module'} could not be imported in ${this.props.appType === 'module' ? 'modules' : 'apps'
           } section. Switch to ${this.props.appType === 'module' ? 'apps' : 'modules'} section and try again.`,
           { style: { maxWidth: '425px' } }
         );
@@ -1229,9 +1224,8 @@
 
               <div className="groups-list">
                 <div
-                  className={`border rounded text-sm container ${
-                    missingGroupsExpanded ? 'max-h-48 overflow-y-auto' : ''
-                  }`}
+                  className={`border rounded text-sm container ${missingGroupsExpanded ? 'max-h-48 overflow-y-auto' : ''
+                    }`}
                 >
                   <div style={{ color: 'var(--text-placeholder)' }} className="tj-text-xsm font-weight-500">
                     User groups
@@ -1307,8 +1301,8 @@
               this.props.appType === 'workflow'
                 ? 'homePage.deleteWorkflowAndData'
                 : this.props.appType === 'front-end'
-                ? 'homePage.deleteAppAndData'
-                : deleteModuleText,
+                  ? 'homePage.deleteAppAndData'
+                  : deleteModuleText,
               {
                 appName: appToBeDeleted?.name,
               }
@@ -1573,11 +1567,10 @@
                             {this.props.appType === 'module'
                               ? 'Create new module'
                               : this.props.t(
-                                  `${
-                                    this.props.appType === 'workflow' ? 'workflowsDashboard' : 'homePage'
-                                  }.header.createNewApplication`,
-                                  'Create new app'
-                                )}
+                                `${this.props.appType === 'workflow' ? 'workflowsDashboard' : 'homePage'
+                                }.header.createNewApplication`,
+                                'Create new app'
+                              )}
                           </>
                         </Button>
                         <Dropdown.Toggle
@@ -1638,8 +1631,8 @@
                       classes="mb-3 small"
                       limits={
                         workflowInstanceLevelLimit.current >= workflowInstanceLevelLimit.total ||
-                        100 > workflowInstanceLevelLimit.percentage >= 90 ||
-                        workflowInstanceLevelLimit.current === workflowInstanceLevelLimit.total - 1
+                          100 > workflowInstanceLevelLimit.percentage >= 90 ||
+                          workflowInstanceLevelLimit.current === workflowInstanceLevelLimit.total - 1
                           ? workflowInstanceLevelLimit
                           : workflowWorkspaceLevelLimit
                       }
@@ -1746,8 +1739,8 @@
                       appType={this.props.appType}
                       workflowsLimit={
                         workflowInstanceLevelLimit.current >= workflowInstanceLevelLimit.total ||
-                        100 > workflowInstanceLevelLimit.percentage >= 90 ||
-                        workflowInstanceLevelLimit.current === workflowInstanceLevelLimit.total - 1
+                          100 > workflowInstanceLevelLimit.percentage >= 90 ||
+                          workflowInstanceLevelLimit.current === workflowInstanceLevelLimit.total - 1
                           ? workflowInstanceLevelLimit
                           : workflowWorkspaceLevelLimit
                       }
