--- conflicted
+++ resolved
@@ -172,12 +172,11 @@
 
   cloneApp = async (appId, appName) => {
     this.setState({ isCloningApp: true });
-<<<<<<< HEAD
     try {
       const data = await appService.cloneApp(appName, appId);
       toast.success('App cloned successfully!');
       this.setState({ isCloningApp: false });
-      this.props.navigate(`/${getWorkspaceId()}/apps/${data.id}`);
+      this.props.navigate(`/${getWorkspaceId()}/apps/${data.imports.app[0].id}`);
       return true;
     } catch (_error) {
       this.setState({ isCloningApp: false });
@@ -188,27 +187,12 @@
         throw _error;
       }
     }
-=======
-    appService
-      .cloneResource({ app: [{ id: app.id }], organization_id: getWorkspaceId() })
-      .then((data) => {
-        toast.success('App cloned successfully.');
-        this.setState({ isCloningApp: false });
-        this.props.navigate(`/${getWorkspaceId()}/apps/${data.imports.app[0].id}`);
-      })
-      .catch(({ _error }) => {
-        toast.error('Could not clone the app.');
-        this.setState({ isCloningApp: false });
-        console.log(_error);
-      });
->>>>>>> 9f2ff94a
   };
 
   exportApp = async (app) => {
     this.setState({ isExportingApp: true, app: app });
   };
 
-<<<<<<< HEAD
   readAndImport = (event) => {
     try {
       const file = event.target.files[0];
@@ -224,73 +208,42 @@
       fileReader.onerror = (error) => {
         throw new Error(`Could not import the app: ${error}`);
       };
-=======
-  handleImportApp = (event) => {
-    const fileReader = new FileReader();
-    fileReader.readAsText(event.target.files[0], 'UTF-8');
-    fileReader.onload = (event) => {
-      const fileContent = event.target.result;
-      this.setState({ isImportingApp: true });
-      try {
-        const organization_id = getWorkspaceId();
-        let importJSON = JSON.parse(fileContent);
-        // For backward compatibility with legacy app import
-        const isLegacyImport = isEmpty(importJSON.tooljet_version);
-        if (isLegacyImport) {
-          importJSON = { app: [{ definition: importJSON }], tooljet_version: importJSON.tooljetVersion };
-        }
-        const requestBody = { organization_id, ...importJSON };
-        appService
-          .importResource(requestBody)
-          .then((data) => {
-            toast.success('Imported successfully.');
-            this.setState({
-              isImportingApp: false,
-            });
-            if (!isEmpty(data.imports.app)) {
-              this.props.navigate(`/${getWorkspaceId()}/apps/${data.imports.app[0].id}`);
-            } else if (!isEmpty(data.imports.tooljet_database)) {
-              this.props.navigate(`/${getWorkspaceId()}/database`);
-            }
-          })
-          .catch(({ error }) => {
-            toast.error(`Could not import: ${error}`);
-            this.setState({
-              isImportingApp: false,
-            });
-          });
-      } catch (error) {
-        toast.error(`Could not import: ${error}`);
+      event.target.value = null;
+    } catch (error) {
+      toast.error(error.message);
+    }
+  };
+
+  importFile = (importJSON, appName) => {
+    this.setState({ isImportingApp: true });
+    // For backward compatibility with legacy app import
+    const organization_id = getWorkspaceId();
+    const isLegacyImport = isEmpty(importJSON.tooljet_version);
+    if (isLegacyImport) {
+      importJSON = { app: [{ definition: importJSON }], tooljet_version: importJSON.tooljetVersion };
+    }
+    const requestBody = { organization_id, appName, ...importJSON };
+    appService
+      .importResource(requestBody)
+      .then((data) => {
+        toast.success('App imported successfully.');
         this.setState({
           isImportingApp: false,
         });
-      }
-      // set file input as null to handle same file upload
->>>>>>> 9f2ff94a
-      event.target.value = null;
-    } catch (error) {
-      toast.error(error.message);
-    }
-  };
-
-  importFile = async (fileContent, appName) => {
-    this.setState({ isImportingApp: true });
-    try {
-      const data = await appService.importApp(fileContent, appName);
-
-      toast.success('App imported successfully.');
-      this.setState({
-        isImportingApp: false,
+        if (!isEmpty(data.imports.app)) {
+          this.props.navigate(`/${getWorkspaceId()}/apps/${data.imports.app[0].id}`);
+        } else if (!isEmpty(data.imports.tooljet_database)) {
+          this.props.navigate(`/${getWorkspaceId()}/database`);
+        }
+      })
+      .catch(({ error }) => {
+        this.setState({
+          isImportingApp: false,
+        });
+        if (error.statusCode === 409) {
+          return false;
+        }
       });
-      this.props.navigate(`/${getWorkspaceId()}/apps/${data.id}`);
-    } catch (error) {
-      this.setState({
-        isImportingApp: false,
-      });
-      if (error.statusCode === 409) {
-        return false;
-      }
-    }
   };
 
   deployApp = async (event, appName, selectedApp) => {
