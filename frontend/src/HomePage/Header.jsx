--- conflicted
+++ resolved
@@ -6,42 +6,6 @@
   const { t } = useTranslation();
   return (
     <div className="row">
-<<<<<<< HEAD
-      <div className="col-4">
-        <h2 className="page-title pe-2" data-cy="folder-page-title">
-          {folderName}
-        </h2>
-      </div>
-      <div className="col-8 ms-auto d-print-none d-flex flex-row justify-content-end">
-        <SearchBox onSubmit={onSearchSubmit} darkMode={darkMode} placeholder={t('globals.search', 'Search')} />
-        {canCreateApp() && (
-          <>
-            {canCreateApp() && (
-              <Dropdown as={ButtonGroup}>
-                <Button
-                  className={`btn btn-primary d-none d-lg-inline mb-3 ms-2 ${creatingApp ? 'btn-loading' : ''}`}
-                  onClick={createApp}
-                  data-cy="create-new-app-button"
-                >
-                  {isImportingApp && <span className="spinner-border spinner-border-sm mx-2" role="status"></span>}
-                  {t('homePage.header.createNewApplication', 'Create new application')}
-                </Button>
-                <Dropdown.Toggle split className="btn btn-primary d-none d-lg-inline mb-3 " />
-                <Dropdown.Menu className="import-lg-position">
-                  <Dropdown.Item onClick={showTemplateLibraryModal}>
-                    {t('homePage.header.chooseFromTemplate', 'Choose from template')}
-                  </Dropdown.Item>
-                  <label className="homepage-dropdown-style" onChange={handleImportApp}>
-                    {t('homePage.header.import', 'Import')}
-                    <input type="file" accept=".json" ref={fileInput} style={{ display: 'none' }} />
-                  </label>
-                  <input type="file" accept=".json" ref={fileInput} style={{ display: 'none' }} />
-                </Dropdown.Menu>
-              </Dropdown>
-            )}
-          </>
-        )}
-=======
       <div className="home-search-holder">
         <SearchBox
           className="border-0 bg-light-gray homepage-search"
@@ -49,7 +13,6 @@
           darkMode={darkMode}
           placeholder={t('globals.search', 'Search')}
         />
->>>>>>> 9b2787cc
       </div>
     </div>
   );
