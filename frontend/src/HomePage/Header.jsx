--- conflicted
+++ resolved
@@ -15,13 +15,8 @@
 }) {
   return (
     <div className="row">
-<<<<<<< HEAD
-      <div className="col-3">
+      <div className="col-4">
         <h2 className="page-title pe-2">{folderName}</h2>
-=======
-      <div className="col-4">
-        <h2 className="page-title px-2">{folderName}</h2>
->>>>>>> a02d47e8
       </div>
 
       <div className="col-8 ms-auto d-print-none d-flex flex-row justify-content-end">
