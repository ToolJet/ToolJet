--- conflicted
+++ resolved
@@ -1,8 +1,4 @@
-<<<<<<< HEAD
-import React, { useCallback } from 'react';
-=======
 import React from 'react';
->>>>>>> 2f6608bf
 import { SearchBox } from '@/_components/SearchBox';
 import { Button, ButtonGroup, Dropdown } from 'react-bootstrap';
 
@@ -17,10 +13,6 @@
   showTemplateLibraryModal,
   fileInput,
 }) {
-<<<<<<< HEAD
-  const debouncedChangeHandler = useCallback(debounce(onSearchSubmit, 300), []);
-=======
->>>>>>> 2f6608bf
   return (
     <div className="row">
       <div className="col-4">
