--- conflicted
+++ resolved
@@ -84,23 +84,6 @@
               </div>
             )}
           </div>
-<<<<<<< HEAD
-          {folders.map((folder, index) => (
-            <a
-              key={index}
-              className={`list-group-item list-group-item-action d-flex align-items-center ${
-                activeFolder.id === folder.id ? 'active' : ''
-              }`}
-              onClick={() => handleFolderChange(folder)}
-            >
-              <span className="me-2">
-                <img src="/assets/images/icons/folder.svg" alt="" width="14" height="14" className="folder-ico" />
-              </span>
-              {`${folder.name}${folder.count > 0 ? ` (${folder.count})` : ''}`}
-            </a>
-          ))}
-          <Modal show={showForm} closeModal={() => setShowForm(false)} title="Create Folder">
-=======
           {folders && folders.length > 0 ? (
             folders.map((folder, index) => (
               <a
@@ -119,9 +102,7 @@
           ) : (
             <div className="folder-info">You haven&apos;t created any folders. Use folders to organize your apps</div>
           )}
-          {}
-          <Modal show={showForm} setShow={setShowForm} title="Create folder">
->>>>>>> 1e103ad4
+          <Modal show={showForm} closeModal={() => setShowForm(false)} title="Create folder">
             <div className="row">
               <div className="col modal-main">
                 <input
