import React, { useState, useEffect } from 'react';
import cx from 'classnames';
import { folderService } from '@/_services';
import { toast } from 'react-hot-toast';
import Modal from './Modal';
import { FolderMenu } from './FolderMenu';
import { ConfirmDialog } from '@/_components';
import { useTranslation } from 'react-i18next';
import Skeleton from 'react-loading-skeleton';

export const Folders = function Folders({
  folders,
  foldersLoading,
  currentFolder,
  folderChanged,
  foldersChanged,
  canCreateFolder,
  canUpdateFolder,
  canDeleteFolder,
  darkMode,
}) {
  const [isLoading, setLoadingStatus] = useState(foldersLoading);
  const { t } = useTranslation();

  useEffect(() => {
    setLoadingStatus(foldersLoading);
  }, [foldersLoading]);

  const [showForm, setShowForm] = useState(false);
  const [isCreating, setCreationStatus] = useState(false);
  const [isDeleting, setDeletionStatus] = useState(false);
  const [isUpdating, setUpdationStatus] = useState(false);
  const [deletingFolder, setDeletingFolder] = useState(null);
  const [updatingFolder, setUpdatingFolder] = useState(null);
  const [newFolderName, setNewFolderName] = useState('');
  const [showDeleteConfirmation, setShowDeleteConfirmation] = useState(false);
  const [showUpdateForm, setShowUpdateForm] = useState(false);
  const [activeFolder, setActiveFolder] = useState(currentFolder || {});

  function saveFolder() {
    if (validateName()) {
      setCreationStatus(true);
      folderService
        .create(newFolderName)
        .then(() => {
          toast.success('Folder created.');
          setCreationStatus(false);
          setShowForm(false);
          setNewFolderName('');
          foldersChanged();
        })
        .catch(({ error }) => {
          toast.error('Error creating folder: ' + error);
          setCreationStatus(false);
          setShowForm(false);
          setNewFolderName('');
        });
    }
  }

  function handleFolderChange(folder) {
    setActiveFolder(folder);
    folderChanged(folder);
  }

  function deleteFolder(folder) {
    setShowDeleteConfirmation(true);
    setDeletingFolder(folder);
  }

  function updateFolder(folder) {
    setNewFolderName(folder.name);
    setShowUpdateForm(true);
    setUpdatingFolder(folder);
  }

  function executeDeletion() {
    setDeletionStatus(true);
    folderService
      .deleteFolder(deletingFolder.id)
      .then(() => {
        toast.success('Folder has been deleted.');
        setShowDeleteConfirmation(false);
        setDeletionStatus(false);
        foldersChanged();
      })
      .catch(({ error }) => {
        toast.error(error);
        setShowDeleteConfirmation(false);
        setDeletionStatus(false);
      });
  }

  function cancelDeleteDialog() {
    setShowDeleteConfirmation(false);
    setDeletingFolder(null);
  }

  function validateName() {
    if (!newFolderName?.trim()) {
      toast.error('Folder name cannot be empty.');
      return false;
    }

    if (newFolderName?.trim().length > 25) {
      toast.error('Folder name cannot be longer than 25 characters.');
      return false;
    }
    return true;
  }

  function executeEditFolder() {
    if (validateName()) {
      setUpdationStatus(true);
      folderService
        .updateFolder(newFolderName, updatingFolder.id)
        .then(() => {
          toast.success('Folder has been updated.');
          setUpdationStatus(false);
          setShowUpdateForm(false);
          setNewFolderName('');
          foldersChanged();
        })
        .catch(({ error }) => {
          toast.error(error);
          setNewFolderName('');
          setUpdationStatus(false);
        });
    }
  }

  return (
<<<<<<< HEAD
    <>
      <div
        data-testid="applicationFoldersList"
        className={cx(` application-folders-list list-group px-4 py-3 mb-3`, { dark: darkMode })}
      >
        <a
          className={cx(`list-group-item p-2 border-0 list-group-item-action d-flex align-items-center all-apps-link`, {
            'color-black': !darkMode,
            'text-white': darkMode,
            'bg-light-indigo': !activeFolder.id && !darkMode,
            'bg-dark-indigo': !activeFolder.id && darkMode,
          })}
          onClick={() => handleFolderChange({})}
          data-cy="all-applications-link"
        >
          <svg
            className="icon mx-1"
            width="14"
            height="14"
            viewBox="0 0 14 14"
            fill="none"
            xmlns="http://www.w3.org/2000/svg"
          >
            <path
              fillRule="evenodd"
              clipRule="evenodd"
              d="M3.5 2.91667C3.17783 2.91667 2.91667 3.17783 2.91667 3.5V4.66667C2.91667 4.98883 3.17783 5.25 3.5 5.25H10.5C10.8222 5.25 11.0833 4.98883 11.0833 4.66667V3.5C11.0833 3.17783 10.8222 2.91667 10.5 2.91667H3.5ZM1.75 3.5C1.75 2.5335 2.5335 1.75 3.5 1.75H10.5C11.4665 1.75 12.25 2.5335 12.25 3.5V4.66667C12.25 5.63316 11.4665 6.41667 10.5 6.41667H3.5C2.5335 6.41667 1.75 5.63316 1.75 4.66667V3.5ZM3.5 8.75C3.17783 8.75 2.91667 9.01117 2.91667 9.33333V10.5C2.91667 10.8222 3.17783 11.0833 3.5 11.0833H10.5C10.8222 11.0833 11.0833 10.8222 11.0833 10.5V9.33333C11.0833 9.01117 10.8222 8.75 10.5 8.75H3.5ZM1.75 9.33333C1.75 8.36683 2.5335 7.58333 3.5 7.58333H10.5C11.4665 7.58333 12.25 8.36683 12.25 9.33333V10.5C12.25 11.4665 11.4665 12.25 10.5 12.25H3.5C2.5335 12.25 1.75 11.4665 1.75 10.5V9.33333Z"
              fill="#C1C8CD"
            />
          </svg>
          {t('homePage.foldersSection.allApplications', 'All apps')}
        </a>
      </div>
      <hr></hr>
      <div className="w-100 px-4 py-3 folder-list">
        <ConfirmDialog
          show={showDeleteConfirmation}
          message={t(
            'homePage.foldersSection.wishToDeleteFolder',
            `Are you sure you want to delete the folder? Apps within the folder will not be deleted.`
          )}
          confirmButtonLoading={isDeleting}
          onConfirm={() => executeDeletion()}
          onCancel={() => cancelDeleteDialog()}
          darkMode={darkMode}
        />
=======
    <div className="w-100 p-3 folder-list">
      <ConfirmDialog
        show={showDeleteConfirmation}
        message={t(
          'homePage.foldersSection.wishToDeleteFolder',
          `Are you sure you want to delete the folder? Apps within the folder will not be deleted.`
        )}
        confirmButtonLoading={isDeleting}
        onConfirm={() => executeDeletion()}
        onCancel={() => cancelDeleteDialog()}
        darkMode={darkMode}
      />
>>>>>>> f1e915e6

      <div className="d-flex justify-content-between mb-2">
        <div className="folder-info text-uppercase" data-cy="folder-info">
          {t('homePage.foldersSection.folders', 'Folders')}{' '}
          {!isLoading && folders && folders.length > 0 && `(${folders.length})`}
        </div>
        {canCreateFolder && (
          <div
            className="folder-create-btn"
            onClick={() => {
              setNewFolderName('');
              setShowForm(true);
            }}
            data-cy="create-new-folder-button"
          >
            {t('homePage.foldersSection.createNewFolder', '+ Create new')}
          </div>
        )}
      </div>

      {!isLoading && (
        <div data-testid="applicationFoldersList" className={cx(`mb-1`, { dark: darkMode })}>
          <a
            className={cx(
              `list-group-item border-0 list-group-item-action d-flex align-items-center rounded-2 all-apps-link`,
              {
                'color-black': !darkMode,
                'text-white': darkMode,
                'bg-light-indigo': !activeFolder.id && !darkMode,
                'bg-dark-indigo': !activeFolder.id && darkMode,
              }
            )}
            onClick={() => handleFolderChange({})}
            data-cy="all-applications-link"
          >
            {t('homePage.foldersSection.allApplications', 'All apps')}
          </a>
        </div>
      )}
      {isLoading && <Skeleton count={3} height={22} className="mb-1" />}
      {!isLoading &&
        folders &&
        folders.length > 0 &&
        folders.map((folder, index) => (
          <a
            key={index}
            className={cx(
              `folder-list-group-item rounded-2 list-group-item h-4 mb-1 list-group-item-action no-border d-flex align-items-center`,
              {
                dark: darkMode,
                'text-white': darkMode,
                'bg-light-indigo': activeFolder.id === folder.id && !darkMode,
                'bg-dark-indigo': activeFolder.id === folder.id && darkMode,
              }
            )}
            onClick={() => handleFolderChange(folder)}
            data-cy={`${folder.name.toLowerCase().replace(/\s+/g, '-')}-list-card`}
          >
            <div className="flex-grow-1" data-cy={`${folder.name.toLowerCase().replace(/\s+/g, '-')}-name`}>
              {`${folder.name}${folder.count > 0 ? ` (${folder.count})` : ''}`}
            </div>
            {(canDeleteFolder || canUpdateFolder) && (
              <FolderMenu
                canDeleteFolder={canDeleteFolder}
                canUpdateFolder={canUpdateFolder}
                deleteFolder={() => deleteFolder(folder)}
                editFolder={() => updateFolder(folder)}
                darkMode={darkMode}
              />
            )}
          </a>
        ))}

      <Modal
        show={showForm || showUpdateForm}
        closeModal={() => (showUpdateForm ? setShowUpdateForm(false) : setShowForm(false))}
        title={
          showUpdateForm
            ? t('homePage.foldersSection.updateFolder', 'Update Folder')
            : t('homePage.foldersSection.createFolder', 'Create folder')
        }
      >
        <div className="row">
          <div className="col modal-main">
            <input
              type="text"
              onChange={(e) => setNewFolderName(e.target.value)}
              className="form-control"
              placeholder={t('homePage.foldersSection.folderName', 'folder name')}
              disabled={isCreating || isUpdating}
              value={newFolderName}
              maxLength={25}
              data-cy="folder-name-input"
            />
          </div>
        </div>
        <div className="row">
          <div className="col d-flex modal-footer-btn">
            <button
              className="btn"
              onClick={() => (showUpdateForm ? setShowUpdateForm(false) : setShowForm(false))}
              data-cy="cancel-button"
            >
              {t('globals.cancel', 'Cancel')}
            </button>
            <button
              className={`btn btn-primary ${isCreating || isUpdating ? 'btn-loading' : ''}`}
              onClick={showUpdateForm ? executeEditFolder : saveFolder}
              data-cy={`${showUpdateForm ? 'update-folder' : 'create-folder'}-button`}
            >
              {showUpdateForm
                ? t('homePage.foldersSection.updateFolder', 'Update Folder')
                : t('homePage.foldersSection.createFolder', 'Create folder')}
            </button>
          </div>
        </div>
      </Modal>
    </div>
  );
};<|MERGE_RESOLUTION|>--- conflicted
+++ resolved
@@ -130,54 +130,6 @@
   }
 
   return (
-<<<<<<< HEAD
-    <>
-      <div
-        data-testid="applicationFoldersList"
-        className={cx(` application-folders-list list-group px-4 py-3 mb-3`, { dark: darkMode })}
-      >
-        <a
-          className={cx(`list-group-item p-2 border-0 list-group-item-action d-flex align-items-center all-apps-link`, {
-            'color-black': !darkMode,
-            'text-white': darkMode,
-            'bg-light-indigo': !activeFolder.id && !darkMode,
-            'bg-dark-indigo': !activeFolder.id && darkMode,
-          })}
-          onClick={() => handleFolderChange({})}
-          data-cy="all-applications-link"
-        >
-          <svg
-            className="icon mx-1"
-            width="14"
-            height="14"
-            viewBox="0 0 14 14"
-            fill="none"
-            xmlns="http://www.w3.org/2000/svg"
-          >
-            <path
-              fillRule="evenodd"
-              clipRule="evenodd"
-              d="M3.5 2.91667C3.17783 2.91667 2.91667 3.17783 2.91667 3.5V4.66667C2.91667 4.98883 3.17783 5.25 3.5 5.25H10.5C10.8222 5.25 11.0833 4.98883 11.0833 4.66667V3.5C11.0833 3.17783 10.8222 2.91667 10.5 2.91667H3.5ZM1.75 3.5C1.75 2.5335 2.5335 1.75 3.5 1.75H10.5C11.4665 1.75 12.25 2.5335 12.25 3.5V4.66667C12.25 5.63316 11.4665 6.41667 10.5 6.41667H3.5C2.5335 6.41667 1.75 5.63316 1.75 4.66667V3.5ZM3.5 8.75C3.17783 8.75 2.91667 9.01117 2.91667 9.33333V10.5C2.91667 10.8222 3.17783 11.0833 3.5 11.0833H10.5C10.8222 11.0833 11.0833 10.8222 11.0833 10.5V9.33333C11.0833 9.01117 10.8222 8.75 10.5 8.75H3.5ZM1.75 9.33333C1.75 8.36683 2.5335 7.58333 3.5 7.58333H10.5C11.4665 7.58333 12.25 8.36683 12.25 9.33333V10.5C12.25 11.4665 11.4665 12.25 10.5 12.25H3.5C2.5335 12.25 1.75 11.4665 1.75 10.5V9.33333Z"
-              fill="#C1C8CD"
-            />
-          </svg>
-          {t('homePage.foldersSection.allApplications', 'All apps')}
-        </a>
-      </div>
-      <hr></hr>
-      <div className="w-100 px-4 py-3 folder-list">
-        <ConfirmDialog
-          show={showDeleteConfirmation}
-          message={t(
-            'homePage.foldersSection.wishToDeleteFolder',
-            `Are you sure you want to delete the folder? Apps within the folder will not be deleted.`
-          )}
-          confirmButtonLoading={isDeleting}
-          onConfirm={() => executeDeletion()}
-          onCancel={() => cancelDeleteDialog()}
-          darkMode={darkMode}
-        />
-=======
     <div className="w-100 p-3 folder-list">
       <ConfirmDialog
         show={showDeleteConfirmation}
@@ -190,7 +142,6 @@
         onCancel={() => cancelDeleteDialog()}
         darkMode={darkMode}
       />
->>>>>>> f1e915e6
 
       <div className="d-flex justify-content-between mb-2">
         <div className="folder-info text-uppercase" data-cy="folder-info">
