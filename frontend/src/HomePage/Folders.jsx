--- conflicted
+++ resolved
@@ -76,13 +76,8 @@
     if (!errorText) {
       setCreationStatus(true);
       folderService
-<<<<<<< HEAD
-        .create(newName)
+        .create(newFolderName, appType)
         .then((data) => {
-=======
-        .create(newFolderName, appType)
-        .then(() => {
->>>>>>> 62f69330
           toast.success('Folder created.');
           setCreationStatus(false);
           setShowForm(false);
