--- conflicted
+++ resolved
@@ -149,13 +149,8 @@
         darkMode={darkMode}
       />
 
-<<<<<<< HEAD
-      <div className="d-flex justify-content-between tj-folder-header">
-        <div className="folder-info tj-text-xsm text-uppercase" data-cy="folder-info">
-=======
       <div className="d-flex justify-content-between mb-2" data-cy="folder-info">
         <div className="folder-info text-uppercase">
->>>>>>> d26e394e
           {t('homePage.foldersSection.folders', 'Folders')}{' '}
           {!isLoading && folders && folders.length > 0 && `(${folders.length})`}
         </div>
