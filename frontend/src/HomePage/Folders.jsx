--- conflicted
+++ resolved
@@ -12,7 +12,7 @@
 import { ButtonSolid } from '@/_ui/AppButton/AppButton';
 import { SearchBox } from '@/_components/SearchBox';
 import _ from 'lodash';
-import { validateName, handleHttpErrorMessages, getWorkspaceId } from '@/_helpers/utils';
+import { validateName, handleHttpErrorMessages } from '@/_helpers/utils';
 import { useNavigate } from 'react-router-dom';
 
 export const Folders = function Folders({
@@ -59,11 +59,7 @@
 
   useEffect(() => {
     if (_.isEmpty(currentFolder)) {
-<<<<<<< HEAD
       updateSidebarNAV(`All ${appType === 'workflow' ? 'workflows' : 'apps'}`);
-=======
-      updateSidebarNAV('All apps');
->>>>>>> d3abb3bf
       setActiveFolder({});
     } else {
       updateSidebarNAV(currentFolder.name);
@@ -117,11 +113,7 @@
 
   function updateFolderQuery(name) {
     const path = `${name ? `?folder=${name}` : ''}`;
-<<<<<<< HEAD
-    navigate(path);
-=======
     navigate({ pathname: location.pathname, search: path }, { replace: true });
->>>>>>> d3abb3bf
   }
 
   function deleteFolder(folder) {
