import React, { useState, useEffect, useContext } from 'react';
import cx from 'classnames';
import { folderService, authenticationService } from '@/_services';
import { toast } from 'react-hot-toast';
import Modal from './Modal';
import { FolderMenu } from './FolderMenu';
import { ConfirmDialog, ToolTip } from '@/_components';
import { useTranslation } from 'react-i18next';
import Skeleton from 'react-loading-skeleton';
import posthog from 'posthog-js';
import SolidIcon from '@/_ui/Icon/SolidIcons';
import { BreadCrumbContext } from '@/App/App';
import { ButtonSolid } from '@/_ui/AppButton/AppButton';
import { SearchBox } from '@/_components/SearchBox';
import _ from 'lodash';
import { validateName, handleHttpErrorMessages } from '@/_helpers/utils';

export const Folders = function Folders({
  folders,
  foldersLoading,
  currentFolder,
  folderChanged,
  foldersChanged,
  canCreateFolder,
  canUpdateFolder,
  canDeleteFolder,
  canCreateApp,
  darkMode,
}) {
  const [isLoading, setLoadingStatus] = useState(foldersLoading);
  const [showInput, setShowInput] = useState(false);
  const [showForm, setShowForm] = useState(false);
  const [isCreating, setCreationStatus] = useState(false);
  const [isDeleting, setDeletionStatus] = useState(false);
  const [isUpdating, setUpdationStatus] = useState(false);
  const [deletingFolder, setDeletingFolder] = useState(null);
  const [updatingFolder, setUpdatingFolder] = useState(null);
  const [newFolderName, setNewFolderName] = useState('');
  const [showDeleteConfirmation, setShowDeleteConfirmation] = useState(false);
  const [showUpdateForm, setShowUpdateForm] = useState(false);
  const [activeFolder, setActiveFolder] = useState(currentFolder || {});
  const [filteredData, setFilteredData] = useState(folders);
  const [errorText, setErrorText] = useState('');

  const { t } = useTranslation();
  const { updateSidebarNAV } = useContext(BreadCrumbContext);

  useEffect(() => {
    setLoadingStatus(foldersLoading);
    // eslint-disable-next-line react-hooks/exhaustive-deps
  }, [foldersLoading]);

  useEffect(() => {
    setFilteredData(folders);
    // eslint-disable-next-line react-hooks/exhaustive-deps
  }, [folders]);

  useEffect(() => {
    updateSidebarNAV('All apps');
    // eslint-disable-next-line react-hooks/exhaustive-deps
  }, []);

  const handleSearch = (e) => {
    const value = e?.target?.value;
    const filtered = folders.filter((item) => item?.name?.toLowerCase().includes(value?.toLowerCase()));
    setFilteredData(filtered);
  };

  function saveFolder() {
    const newName = newFolderName?.trim();
    if (!newName) {
      setErrorText("Folder name can't be empty");
      return;
    }
    if (!errorText) {
      setCreationStatus(true);
      folderService
<<<<<<< HEAD
        .create(newFolderName)
        .then((data) => {
=======
        .create(newName)
        .then(() => {
>>>>>>> 9ba27b40
          toast.success('Folder created.');
          setCreationStatus(false);
          setShowForm(false);
          setNewFolderName('');
          handleFolderChange({});
          foldersChanged();
          posthog.capture('create_folder', {
            workspace_id:
              authenticationService?.currentUserValue?.organization_id ||
              authenticationService?.currentSessionValue?.current_organization_id,
            folder_id: data?.id,
          });
        })
        .catch((error) => {
          handleHttpErrorMessages(error, 'folder');
          setCreationStatus(false);
        });
    }
  }

  function handleFolderChange(folder) {
    if (_.isEmpty(folder)) {
      setActiveFolder({});
    } else {
      setActiveFolder(folder);
    }
    folderChanged(folder);
    updateSidebarNAV(folder?.name ?? 'All apps');
  }

  function deleteFolder(folder) {
    setShowDeleteConfirmation(true);
    setDeletingFolder(folder);
  }

  function updateFolder(folder) {
    setNewFolderName(folder.name);
    setShowUpdateForm(true);
    setUpdatingFolder(folder);
  }

  function executeDeletion() {
    setDeletionStatus(true);
    folderService
      .deleteFolder(deletingFolder.id)
      .then(() => {
        toast.success('Folder has been deleted.');
        setShowDeleteConfirmation(false);
        setDeletionStatus(false);
        foldersChanged();
        handleFolderChange({});
      })
      .catch(({ error }) => {
        toast.error(error);
        setShowDeleteConfirmation(false);
        setDeletionStatus(false);
      });
  }

  function cancelDeleteDialog() {
    setShowDeleteConfirmation(false);
    setDeletingFolder(null);
  }

  function executeEditFolder() {
    const folderName = newFolderName?.trim();
    if (folderName === updatingFolder?.name) {
      setUpdationStatus(false);
      setShowUpdateForm(false);
      return;
    }
    if (!errorText) {
      setUpdationStatus(true);
      folderService
        .updateFolder(folderName, updatingFolder.id)
        .then(() => {
          toast.success('Folder has been updated.');
          setUpdationStatus(false);
          setShowUpdateForm(false);
          setNewFolderName('');
          updateSidebarNAV(newFolderName);
          foldersChanged();
        })
        .catch((error) => {
          handleHttpErrorMessages(error, 'folder');
          setUpdationStatus(false);
        });
    }
  }

  const handleInputChange = (e) => {
    setErrorText('');
    const error = validateName(e.target.value, 'Folder name', false, false);
    if (!error.status) {
      setErrorText(error.errorMsg);
    }
    setNewFolderName(e.target.value);
  };

  const closeModal = () => {
    setErrorText('');
    showUpdateForm ? setShowUpdateForm(false) : setShowForm(false);
  };

  function handleClose() {
    setShowInput(false);
    setFilteredData(folders);
  }
  return (
    <div
      className={`w-100 folder-list ${!canCreateApp && 'folder-list-user'}`}
      style={{ padding: '24px 20px 20px 20px', width: '248px' }}
    >
      <ConfirmDialog
        show={showDeleteConfirmation}
        message={t(
          'homePage.foldersSection.wishToDeleteFolder',
          `Are you sure you want to delete the folder {{folderName}}? Apps within the folder will not be deleted.`,
          {
            folderName: deletingFolder?.name,
          }
        )}
        confirmButtonLoading={isDeleting}
        onConfirm={() => executeDeletion()}
        onCancel={() => cancelDeleteDialog()}
        darkMode={darkMode}
      />

      <div className="d-flex justify-content-between" data-cy="folder-info" style={{ marginBottom: '8px' }}>
        {!showInput ? (
          <>
            <div className="folder-info tj-text-xsm">
              {t('homePage.foldersSection.filteredData', 'Folders')}
              {!isLoading && filteredData && filteredData.length > 0 && `(${filteredData.length})`}
            </div>
            <div className="d-flex folder-header-icons-wrap">
              {canCreateFolder && (
                <>
                  <div
                    className="folder-create-btn"
                    onClick={() => {
                      posthog.capture('create_new_folder', {
                        workspace_id:
                          authenticationService?.currentUserValue?.organization_id ||
                          authenticationService?.currentSessionValue?.current_organization_id,
                      });
                      setNewFolderName('');
                      setShowForm(true);
                    }}
                    data-cy="create-new-folder-button"
                  >
                    <SolidIcon name="plus" width="14" fill={darkMode ? '#ECEDEE' : '#11181C'} />
                  </div>
                  <div
                    className="folder-create-btn"
                    onClick={() => {
                      setShowInput(true);
                    }}
                  >
                    <SolidIcon name="search" width="14" fill={darkMode ? '#ECEDEE' : '#11181C'} />
                  </div>
                </>
              )}
            </div>
          </>
        ) : (
          <SearchBox
            dataCy={`query-manager`}
            width="248px"
            callBack={handleSearch}
            placeholder={'search for folders'}
            customClass="tj-common-search-input"
            onClearCallback={handleClose}
            autoFocus={true}
          />
        )}
      </div>

      {!isLoading && (
        <div data-testid="applicationFoldersList" className={cx(`mb-1 all-apps-link-cotainer`)}>
          <a
            className={cx(
              `list-group-item border-0 list-group-item-action d-flex align-items-center all-apps-link tj-text-xsm`,
              {
                'bg-light-indigo': _.isEmpty(activeFolder) && !darkMode,
                'bg-dark-indigo': _.isEmpty(activeFolder) && darkMode,
              }
            )}
            style={{ height: '32px' }}
            onClick={() => handleFolderChange({})}
            data-cy="all-applications-link"
          >
            {t('homePage.foldersSection.allApplications', 'All apps')}
          </a>
        </div>
      )}
      {isLoading && <Skeleton count={3} height={22} className="mb-1" />}
      {!isLoading &&
        filteredData &&
        filteredData.length > 0 &&
        filteredData.map((folder, index) => (
          <a
            key={index}
            className={cx(
              `folder-list-group-item rounded-2 list-group-item h-4 mb-1 list-group-item-action no-border d-flex align-items-center`,
              {
                'bg-light-indigo': activeFolder.id === folder.id && !darkMode,
                'bg-dark-indigo': activeFolder.id === folder.id && darkMode,
              }
            )}
            onClick={() => handleFolderChange(folder)}
            data-cy={`${folder.name.toLowerCase().replace(/\s+/g, '-')}-list-card`}
          >
            <ToolTip message={folder.name}>
              <div
                className="flex-grow-1 tj-folder-list tj-text-xsm"
                data-cy={`${folder.name.toLowerCase().replace(/\s+/g, '-')}-name`}
              >
                {`${folder.name}${folder.count > 0 ? ` (${folder.count})` : ''}`}
              </div>
            </ToolTip>
            {(canDeleteFolder || canUpdateFolder) && (
              <FolderMenu
                canDeleteFolder={canDeleteFolder}
                canUpdateFolder={canUpdateFolder}
                deleteFolder={() => deleteFolder(folder)}
                editFolder={() => updateFolder(folder)}
                darkMode={darkMode}
                dataCy={folder.name}
              />
            )}
          </a>
        ))}

      <Modal
        show={showForm || showUpdateForm}
        closeModal={closeModal}
        title={
          showUpdateForm
            ? t('homePage.foldersSection.updateFolder', 'Update Folder')
            : t('homePage.foldersSection.createFolder', 'Create folder')
        }
      >
        <div className="row workspace-folder-modal">
          <div className="col modal-main tj-app-input">
            <input
              type="text"
              onChange={handleInputChange}
              className="form-control"
              placeholder={t('homePage.foldersSection.folderName', 'folder name')}
              disabled={isCreating || isUpdating}
              value={newFolderName}
              maxLength={50}
              data-cy="folder-name-input"
              autoFocus
            />
            <label className="tj-input-error">{errorText || ''}</label>
          </div>
        </div>
        <div className="row">
          <div className="col d-flex modal-footer-btn">
            <ButtonSolid variant="tertiary" onClick={closeModal} data-cy="cancel-button">
              {t('globals.cancel', 'Cancel')}
            </ButtonSolid>
            <ButtonSolid
              onClick={showUpdateForm ? executeEditFolder : saveFolder}
              data-cy={`${showUpdateForm ? 'update-folder' : 'create-folder'}-button`}
              isLoading={isCreating || isUpdating}
            >
              {showUpdateForm
                ? t('homePage.foldersSection.updateFolder', 'Update Folder')
                : t('homePage.foldersSection.createFolder', 'Create folder')}
            </ButtonSolid>
          </div>
        </div>
      </Modal>
    </div>
  );
};<|MERGE_RESOLUTION|>--- conflicted
+++ resolved
@@ -75,13 +75,8 @@
     if (!errorText) {
       setCreationStatus(true);
       folderService
-<<<<<<< HEAD
-        .create(newFolderName)
+        .create(newName)
         .then((data) => {
-=======
-        .create(newName)
-        .then(() => {
->>>>>>> 9ba27b40
           toast.success('Folder created.');
           setCreationStatus(false);
           setShowForm(false);
