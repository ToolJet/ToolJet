import React, { useState } from 'react';
import { toast } from 'react-hot-toast';
import TemplateLibraryModal from './TemplateLibraryModal/';
import { useTranslation } from 'react-i18next';
import { libraryAppService } from '@/_services';
import EmptyIllustration from '@assets/images/no-apps.svg';
<<<<<<< HEAD
import { getWorkspaceId } from '../_helpers/utils';
=======
import { useNavigate } from 'react-router-dom';
>>>>>>> 70ffc1e2

export const BlankPage = function BlankPage({
  createApp,
  darkMode,
  creatingApp,
  handleImportApp,
  isImportingApp,
  fileInput,
  showTemplateLibraryModal,
  hideTemplateLibraryModal,
  viewTemplateLibraryModal,
}) {
  const { t } = useTranslation();
  const [deploying, setDeploying] = useState(false);
  const navigate = useNavigate();

  const staticTemplates = [
    { id: 's3-file-explorer', name: 'S3 File Explorer' },
    { id: 'job-application-tracker', name: 'Job Application Tracker' },
    { id: 'whatsapp-and-sms-crm', name: 'WhatsApp and SMS CRM' },
  ];

  function deployApp(id) {
    if (!deploying) {
      const loadingToastId = toast.loading('Deploying app...');
      setDeploying(true);
      libraryAppService
        .deploy(id)
        .then((data) => {
          setDeploying(false);
          toast.dismiss(loadingToastId);
          toast.success('App created.');
<<<<<<< HEAD
          history.push(`/${getWorkspaceId()}/apps/${data.id}`);
=======
          navigate(`/apps/${data.id}`);
>>>>>>> 70ffc1e2
        })
        .catch((e) => {
          toast.dismiss(loadingToastId);
          toast.error(e.error);
          setDeploying(false);
        });
    }
  }

  return (
    <div>
      <div className="page-wrapper">
        <div className="container-xl"></div>
        <div>
          <div className="container-xl d-flex flex-column justify-content-center">
            <div>
              <div className="row homepage-empty-container">
                <div className="col-6">
                  <h3
                    className="empty-welcome-header"
                    style={{ color: darkMode && '#ffffff' }}
                    data-cy="empty-homepage-welcome-header"
                  >
                    {t('blankPage.welcomeToToolJet', 'Welcome to your new ToolJet workspace')}
                  </h3>
                  <p className={`empty-title ${darkMode && 'text-white-50'}`} data-cy="empty-homepage-description">
                    {t(
                      'blankPage.getStartedCreateNewApp',
                      'You can get started by creating a new application or by creating an application using a template in ToolJet Library.'
                    )}
                  </p>
                  <div className="row mt-4">
                    <div className="col">
                      <a
                        onClick={createApp}
                        className={`btn btn-primary ${creatingApp ? 'btn-loading' : ''}`}
                        data-cy="create-new-application"
                      >
                        <svg
                          className="icon"
                          width="20"
                          height="20"
                          viewBox="0 0 20 20"
                          fill="none"
                          xmlns="http://www.w3.org/2000/svg"
                        >
                          <path
                            fillRule="evenodd"
                            clipRule="evenodd"
                            d="M9.99967 3.33301C10.4599 3.33301 10.833 3.7061 10.833 4.16634V9.16634H15.833C16.2932 9.16634 16.6663 9.53944 16.6663 9.99967C16.6663 10.4599 16.2932 10.833 15.833 10.833H10.833V15.833C10.833 16.2932 10.4599 16.6663 9.99967 16.6663C9.53944 16.6663 9.16634 16.2932 9.16634 15.833V10.833H4.16634C3.7061 10.833 3.33301 10.4599 3.33301 9.99967C3.33301 9.53944 3.7061 9.16634 4.16634 9.16634H9.16634V4.16634C9.16634 3.7061 9.53944 3.33301 9.99967 3.33301Z"
                            fill="#FDFDFE"
                          />
                        </svg>
                        New app from scratch
                      </a>
                    </div>
                    <div className="col">
                      <a
                        className={`btn empty-import-button ${isImportingApp ? 'btn-loading' : ''}`}
                        onChange={handleImportApp}
                      >
                        <label
                          className="cursor-pointer"
                          style={{ visibility: isImportingApp ? 'hidden' : 'visible' }}
                          data-cy="import-an-application"
                        >
                          <svg
                            className="icon"
                            width="20"
                            height="20"
                            viewBox="0 0 20 20"
                            fill="none"
                            xmlns="http://www.w3.org/2000/svg"
                          >
                            <path
                              fillRule="evenodd"
                              clipRule="evenodd"
                              d="M9.59145 1.77401C9.84513 1.63132 10.1549 1.63132 10.4086 1.77401L17.0752 5.52401C17.3376 5.67161 17.5 5.94926 17.5 6.25033V10.0003C17.5 10.4606 17.1269 10.8337 16.6667 10.8337C16.2064 10.8337 15.8333 10.4606 15.8333 10.0003V7.6752L10.8333 10.4877V17.5003C10.8333 17.7964 10.6763 18.0702 10.4207 18.2197C10.1651 18.3691 9.84948 18.3718 9.59145 18.2266L2.92478 14.4766C2.66238 14.329 2.5 14.0514 2.5 13.7503V6.25033C2.5 5.94926 2.66238 5.67161 2.92478 5.52401L9.59145 1.77401ZM10 9.0442L14.9669 6.25033L10 3.45645L5.03311 6.25033L10 9.0442ZM4.16667 7.6752V13.263L9.16667 16.0755V10.4877L4.16667 7.6752ZM15.5893 11.9111C15.9147 12.2365 15.9147 12.7641 15.5893 13.0896L14.5118 14.167H18.3333C18.7936 14.167 19.1667 14.5401 19.1667 15.0003C19.1667 15.4606 18.7936 15.8337 18.3333 15.8337H14.5118L15.5893 16.9111C15.9147 17.2365 15.9147 17.7641 15.5893 18.0896C15.2638 18.415 14.7362 18.415 14.4107 18.0896L11.9107 15.5896C11.5853 15.2641 11.5853 14.7365 11.9107 14.4111L14.4107 11.9111C14.7362 11.5856 15.2638 11.5856 15.5893 11.9111Z"
                              fill="#C1C8CD"
                            />
                          </svg>
                          &nbsp;{t('blankPage.importApplication', 'Import an application')}
                          <input
                            type="file"
                            ref={fileInput}
                            style={{ display: 'none' }}
                            data-cy="import-option-input"
                          />
                        </label>
                      </a>
                    </div>
                  </div>
                </div>
                <div className="col-6" data-cy="empty-home-page-image">
                  <EmptyIllustration />
                </div>
              </div>
              <div className="hr-text" data-cy="action-option">
                Or choose from templates
              </div>
              <div className="row" data-cy="app-template-row">
                {staticTemplates.map(({ id, name }) => {
                  return (
                    <div key={id} className="col-4" onClick={() => deployApp(id)}>
                      <div
                        className="card cursor-pointer"
                        data-cy={`${name.toLowerCase().replace(/\s+/g, '-')}-app-template-card`}
                      >
                        <div
                          className="img-responsive img-responsive-21x9 card-img-top"
                          style={{ backgroundImage: `url(assets/images/templates/${id}.png)` }}
                          data-cy={`${name.toLowerCase().replace(/\s+/g, '-')}-app-template-image`}
                        />
                        <div className="card-body">
                          <h3
                            className="card-title"
                            data-cy={`${name.toLowerCase().replace(/\s+/g, '-')}-app-template-title`}
                          >
                            {name}
                          </h3>
                        </div>
                      </div>
                    </div>
                  );
                })}
              </div>
              <div className="m-auto text-center mt-4">
                <span
                  className="btn btn-link text-decoration-none"
                  onClick={viewTemplateLibraryModal}
                  data-cy="see-all-apps-template-buton"
                >
                  See all templates
                </span>
              </div>
            </div>
          </div>
        </div>
      </div>
      <TemplateLibraryModal
        show={showTemplateLibraryModal}
        onHide={hideTemplateLibraryModal}
        onCloseButtonClick={hideTemplateLibraryModal}
        darkMode={darkMode}
      />
    </div>
  );
};<|MERGE_RESOLUTION|>--- conflicted
+++ resolved
@@ -4,11 +4,8 @@
 import { useTranslation } from 'react-i18next';
 import { libraryAppService } from '@/_services';
 import EmptyIllustration from '@assets/images/no-apps.svg';
-<<<<<<< HEAD
 import { getWorkspaceId } from '../_helpers/utils';
-=======
 import { useNavigate } from 'react-router-dom';
->>>>>>> 70ffc1e2
 
 export const BlankPage = function BlankPage({
   createApp,
@@ -41,11 +38,7 @@
           setDeploying(false);
           toast.dismiss(loadingToastId);
           toast.success('App created.');
-<<<<<<< HEAD
-          history.push(`/${getWorkspaceId()}/apps/${data.id}`);
-=======
-          navigate(`/apps/${data.id}`);
->>>>>>> 70ffc1e2
+          navigate(`/${getWorkspaceId()}/apps/${data.id}`);
         })
         .catch((e) => {
           toast.dismiss(loadingToastId);
