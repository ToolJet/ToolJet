--- conflicted
+++ resolved
@@ -74,7 +74,21 @@
       <div className="row" data-cy="app-template-row">
         {staticTemplates.map(({ id, name }) => {
           return (
-            <div key={id} className="col-4 app-template-card-wrapper" onClick={() => deployApp(id)}>
+            <div
+              key={id}
+              className="col-4 app-template-card-wrapper"
+              onClick={() => {
+                /* Posthog Event */
+                posthog.capture('create_application_from_template', {
+                  workspace_id:
+                    authenticationService?.currentUserValue?.organization_id ||
+                    authenticationService?.currentSessionValue?.current_organization_id,
+                  template_name: name,
+                  button_name: 'create_application_from_template_card',
+                });
+                deployApp(id);
+              }}
+            >
               <div
                 className="template-card cursor-pointer"
                 data-cy={`${name.toLowerCase().replace(/\s+/g, '-')}-app-template-card`}
@@ -103,7 +117,15 @@
           className={cx('see-all-temlplates-link tj-text-sm font-weight-600 bg-transparent border-0', {
             disabled: appCreationDisabled,
           })}
-          onClick={viewTemplateLibraryModal}
+          onClick={() => {
+            posthog.capture('click_import_from_template', {
+              workspace_id:
+                authenticationService?.currentUserValue?.organization_id ||
+                authenticationService?.currentSessionValue?.current_organization_id,
+              button_name: 'click_see_all_templates_button',
+            });
+            viewTemplateLibraryModal();
+          }}
           data-cy="see-all-apps-template-buton"
         >
           See all templates
@@ -167,28 +189,6 @@
                             className="col"
                             variant="tertiary"
                           >
-<<<<<<< HEAD
-                            &nbsp;{t('blankPage.importApplication', 'Import an app')}
-                            <input
-                              disabled={appCreationDisabled}
-                              type="file"
-                              ref={fileInput}
-                              style={{ display: 'none' }}
-                              data-cy="import-option-input"
-                              onClick={() => {
-                                /* Posthog Event */
-                                posthog.capture('click_import_button', {
-                                  workspace_id:
-                                    authenticationService?.currentUserValue?.organization_id ||
-                                    authenticationService?.currentSessionValue?.current_organization_id,
-                                  button_name: 'click_import_an_application_button',
-                                });
-                              }}
-                            />
-                          </label>
-                        </ButtonSolid>
-                      </div>
-=======
                             <label
                               className={cx('', { 'cursor-pointer': !appCreationDisabled })}
                               style={{ visibility: isImportingApp ? 'hidden' : 'visible' }}
@@ -201,85 +201,27 @@
                                 ref={fileInput}
                                 style={{ display: 'none' }}
                                 data-cy="import-option-input"
+                                onClick={() => {
+                                  /* Posthog Event */
+                                  posthog.capture('click_import_button', {
+                                    workspace_id:
+                                      authenticationService?.currentUserValue?.organization_id ||
+                                      authenticationService?.currentSessionValue?.current_organization_id,
+                                    button_name: 'click_import_an_application_button',
+                                  });
+                                }}
                               />
                             </label>
                           </ButtonSolid>
                         </div>
                       )}
->>>>>>> 62f69330
                     </div>
                   </div>
                   <div className="col-6 empty-home-page-image" data-cy="empty-home-page-image">
                     <EmptyIllustration />
                   </div>
                 </div>
-<<<<<<< HEAD
-                <div className="hr-text" data-cy="action-option">
-                  Or choose from templates
-                </div>
-                <div className="row" data-cy="app-template-row">
-                  {staticTemplates.map(({ id, name }) => {
-                    return (
-                      <div
-                        key={id}
-                        className="col-4 app-template-card-wrapper"
-                        onClick={() => {
-                          /* Posthog Event */
-                          posthog.capture('create_application_from_template', {
-                            workspace_id:
-                              authenticationService?.currentUserValue?.organization_id ||
-                              authenticationService?.currentSessionValue?.current_organization_id,
-                            template_name: name,
-                            button_name: 'create_application_from_template_card',
-                          });
-                          deployApp(id);
-                        }}
-                      >
-                        <div
-                          className="template-card cursor-pointer"
-                          data-cy={`${name.toLowerCase().replace(/\s+/g, '-')}-app-template-card`}
-                        >
-                          <div
-                            className="img-responsive img-responsive-21x9 card-img-top template-card-img"
-                            style={{ backgroundImage: `url(assets/images/templates/${id}.png)` }}
-                            data-cy={`${name.toLowerCase().replace(/\s+/g, '-')}-app-template-image`}
-                          />
-                          <div className="card-body">
-                            <h3
-                              className="tj-text-md font-weight-500"
-                              data-cy={`${name.toLowerCase().replace(/\s+/g, '-')}-app-template-title`}
-                            >
-                              {name}
-                            </h3>
-                          </div>
-                        </div>
-                      </div>
-                    );
-                  })}
-                </div>
-                <div className="m-auto text-center mt-4">
-                  <button
-                    disabled={appCreationDisabled}
-                    className={cx('see-all-temlplates-link tj-text-sm font-weight-600 bg-transparent border-0', {
-                      disabled: appCreationDisabled,
-                    })}
-                    onClick={() => {
-                      posthog.capture('click_import_from_template', {
-                        workspace_id:
-                          authenticationService?.currentUserValue?.organization_id ||
-                          authenticationService?.currentSessionValue?.current_organization_id,
-                        button_name: 'click_see_all_templates_button',
-                      });
-                      viewTemplateLibraryModal();
-                    }}
-                    data-cy="see-all-apps-template-buton"
-                  >
-                    See all templates
-                  </button>
-                </div>
-=======
                 {appType !== 'workflow' && templateOptionsView}
->>>>>>> 62f69330
               </div>
             </div>
           </div>
