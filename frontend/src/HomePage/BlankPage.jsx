--- conflicted
+++ resolved
@@ -4,11 +4,8 @@
 import { useTranslation } from 'react-i18next';
 import { libraryAppService } from '@/_services';
 import EmptyIllustration from '@assets/images/no-apps.svg';
-<<<<<<< HEAD
-import { ButtonSolid } from '../_ui/AppButton/AppButton';
-=======
+import { ButtonSolid } from '@/_ui/AppButton/AppButton';
 import { useNavigate } from 'react-router-dom';
->>>>>>> 66807853
 
 export const BlankPage = function BlankPage({
   createApp,
