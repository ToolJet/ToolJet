import React, { useState } from 'react';
import { toast } from 'react-hot-toast';
import TemplateLibraryModal from './TemplateLibraryModal/';
import { useTranslation } from 'react-i18next';
import { libraryAppService } from '@/_services';
import EmptyIllustration from '@assets/images/no-apps.svg';
<<<<<<< HEAD
import { ButtonSolid } from '@/_ui/AppButton/AppButton';
=======
import { getWorkspaceId } from '../_helpers/utils';
>>>>>>> 2f2e79f3
import { useNavigate } from 'react-router-dom';

export const BlankPage = function BlankPage({
  createApp,
  darkMode,
  creatingApp,
  handleImportApp,
  isImportingApp,
  fileInput,
  showTemplateLibraryModal,
  hideTemplateLibraryModal,
  viewTemplateLibraryModal,
}) {
  const { t } = useTranslation();
  const [deploying, setDeploying] = useState(false);
  const navigate = useNavigate();

  const staticTemplates = [
    { id: 's3-file-explorer', name: 'S3 file explore' },
    { id: 'job-application-tracker', name: 'Job application tracker' },
    { id: 'whatsapp-and-sms-crm', name: 'Whatsapp and sms crm' },
  ];

  function deployApp(id) {
    if (!deploying) {
      const loadingToastId = toast.loading('Deploying app...');
      setDeploying(true);
      libraryAppService
        .deploy(id)
        .then((data) => {
          setDeploying(false);
          toast.dismiss(loadingToastId);
          toast.success('App created.');
          navigate(`/${getWorkspaceId()}/apps/${data.id}`);
        })
        .catch((e) => {
          toast.dismiss(loadingToastId);
          toast.error(e.error);
          setDeploying(false);
        });
    }
  }

  return (
    <div>
      <div className="page-wrapper blank-page-wrapper">
        <div className="container-xl"></div>
        <div>
          <div className="container-xl d-flex flex-column justify-content-center">
            <div>
              <div className="row homepage-empty-container">
                <div className="col-6">
                  <h3 className="empty-welcome-header" data-cy="empty-homepage-welcome-header">
                    {t('blankPage.welcomeToToolJet', 'Welcome to your new ToolJet workspace')}
                  </h3>
                  <p className={`empty-title`} data-cy="empty-homepage-description">
                    {t(
                      'blankPage.getStartedCreateNewApp',
                      'You can get started by creating a new application or by creating an application using a template in ToolJet Library.'
                    )}
                  </p>
                  <div className="row mt-4">
                    <ButtonSolid
                      leftIcon="plus"
                      onClick={createApp}
                      isLoading={creatingApp}
                      data-cy="create-new-application"
                      className="col"
                      fill={'#FDFDFE'}
                    >
                      New app from scratch
                    </ButtonSolid>
                    <div className="col">
                      <ButtonSolid
                        leftIcon="folderdownload"
                        onChange={handleImportApp}
                        isLoading={isImportingApp}
                        data-cy="create-new-application"
                        className="col"
                        variant="tertiary"
                      >
                        <label
                          className="cursor-pointer"
                          style={{ visibility: isImportingApp ? 'hidden' : 'visible' }}
                          data-cy="import-an-application"
                        >
                          &nbsp;{t('blankPage.importApplication', 'Import an app')}
                          <input
                            type="file"
                            ref={fileInput}
                            style={{ display: 'none' }}
                            data-cy="import-option-input"
                          />
                        </label>
                      </ButtonSolid>
                    </div>
                  </div>
                </div>
                <div className="col-6 empty-home-page-image" data-cy="empty-home-page-image">
                  <EmptyIllustration />
                </div>
              </div>
              <div className="hr-text" data-cy="action-option">
                Or choose from templates
              </div>
              <div className="row" data-cy="app-template-row">
                {staticTemplates.map(({ id, name }) => {
                  return (
                    <div key={id} className="col-4 app-template-card-wrapper" onClick={() => deployApp(id)}>
                      <div
                        className="template-card cursor-pointer"
                        data-cy={`${name.toLowerCase().replace(/\s+/g, '-')}-app-template-card`}
                      >
                        <div
                          className="img-responsive img-responsive-21x9 card-img-top template-card-img"
                          style={{ backgroundImage: `url(assets/images/templates/${id}.png)` }}
                          data-cy={`${name.toLowerCase().replace(/\s+/g, '-')}-app-template-image`}
                        />
                        <div className="card-body">
                          <h3
                            className="tj-text-md font-weight-500"
                            data-cy={`${name.toLowerCase().replace(/\s+/g, '-')}-app-template-title`}
                          >
                            {name}
                          </h3>
                        </div>
                      </div>
                    </div>
                  );
                })}
              </div>
              <div className="m-auto text-center mt-4">
                <span
                  className="see-all-temlplates-link tj-text-sm font-weight-600"
                  onClick={viewTemplateLibraryModal}
                  data-cy="see-all-apps-template-buton"
                >
                  See all templates
                </span>
              </div>
            </div>
          </div>
        </div>
      </div>
      <TemplateLibraryModal
        show={showTemplateLibraryModal}
        onHide={hideTemplateLibraryModal}
        onCloseButtonClick={hideTemplateLibraryModal}
        darkMode={darkMode}
      />
    </div>
  );
};<|MERGE_RESOLUTION|>--- conflicted
+++ resolved
@@ -4,11 +4,8 @@
 import { useTranslation } from 'react-i18next';
 import { libraryAppService } from '@/_services';
 import EmptyIllustration from '@assets/images/no-apps.svg';
-<<<<<<< HEAD
 import { ButtonSolid } from '@/_ui/AppButton/AppButton';
-=======
 import { getWorkspaceId } from '../_helpers/utils';
->>>>>>> 2f2e79f3
 import { useNavigate } from 'react-router-dom';
 
 export const BlankPage = function BlankPage({
