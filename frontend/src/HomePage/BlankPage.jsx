--- conflicted
+++ resolved
@@ -5,11 +5,8 @@
 import { useTranslation } from 'react-i18next';
 import { libraryAppService, authenticationService } from '@/_services';
 import EmptyIllustration from '@assets/images/no-apps.svg';
-<<<<<<< HEAD
 import posthog from 'posthog-js';
-=======
 import { useNavigate } from 'react-router-dom';
->>>>>>> 44f535cb
 
 export const BlankPage = function BlankPage({
   createApp,
