import React, { useEffect, useState } from 'react';
import cx from 'classnames';
import { retrieveWhiteLabelText } from '@/_helpers/utils';
import TemplateLibraryModal from './TemplateLibraryModal';
import { useTranslation } from 'react-i18next';
import { appsService } from '@/_services';
import EmptyIllustration from '@assets/images/no-apps.svg';
import { ButtonSolid } from '@/_ui/AppButton/AppButton';
import EmptyFoldersIllustration from '@assets/images/icons/no-queries-added.svg';

export const BlankPage = function BlankPage({
  readAndImport,
  isImportingApp,
  fileInput,
  openCreateAppModal,
  openCreateAppFromTemplateModal,
  creatingApp,
  darkMode,
  showTemplateLibraryModal,
  hideTemplateLibraryModal,
  viewTemplateLibraryModal,
  appType,
  canCreateApp,
}) {
  const { t } = useTranslation();
  const [appsLimit, setAppsLimit] = useState(null);

  useEffect(() => {
    fetchAppsLimit();
  }, []);

  const staticTemplates = [
    { id: 'customer-ticketing-form', name: 'Customer ticketing form' },
    { id: 'inventory-management-tooljet-db', name: 'Inventory management' },
    { id: 'kpi-management-dashboard-tooljet-db', name: 'KPI management dashboard' },
  ];

  function fetchAppsLimit() {
    appsService.getAppsLimit().then((data) => {
      setAppsLimit({ ...data?.appsCount });
    });
  }

  const appCreationDisabled = !canCreateApp() || (!appsLimit?.canAddUnlimited && appsLimit?.percentage >= 100);

  const templateOptionsView = (
    <>
      <div className="hr-text" data-cy="action-option">
        Or choose from templates
      </div>
      <div className="row" data-cy="app-template-row">
        {staticTemplates.map(({ id, name }) => {
          return (
            <div
              key={id}
              className="col-4 app-template-card-wrapper"
              onClick={() => {
                openCreateAppFromTemplateModal({ id, name });
              }}
            >
              <div
                className="template-card cursor-pointer"
                data-cy={`${name.toLowerCase().replace(/\s+/g, '-')}-app-template-card`}
              >
                <div
                  className="img-responsive img-responsive-21x9 card-img-top template-card-img"
                  style={{
                    backgroundImage: `url(assets/images/templates/${id}${darkMode ? '-dark' : ''}.png)`,
                  }}
                  data-cy={`${name.toLowerCase().replace(/\s+/g, '-')}-app-template-image`}
                />
                <div className="card-body">
                  <h3
                    className="tj-text-md font-weight-500"
                    data-cy={`${name.toLowerCase().replace(/\s+/g, '-')}-app-template-title`}
                  >
                    {name}
                  </h3>
                </div>
              </div>
            </div>
          );
        })}
      </div>
      <div className="m-auto text-center mt-4">
        <button
          disabled={appCreationDisabled}
          className={cx('see-all-temlplates-link tj-text-sm font-weight-600 bg-transparent border-0', {
            disabled: appCreationDisabled,
          })}
          onClick={viewTemplateLibraryModal}
          data-cy="see-all-apps-template-buton"
        >
          See all templates
        </button>
      </div>
    </>
  );

  return (
<<<<<<< HEAD
    appsLimit && (
      <div>
        <div className="page-wrapper blank-page-wrapper">
          <div className="container-xl"></div>
          <div>
            <div className="container-xl d-flex flex-column justify-content-center">
              <div>
                <div className="row homepage-empty-container">
                  <div className="col-7">
                    <h3 className="empty-welcome-header" data-cy="empty-homepage-welcome-header">
                      {t('blankPage.welcomeToToolJet', `Welcome to your new ${retrieveWhiteLabelText()} workspace`, {
                        whiteLabelText: retrieveWhiteLabelText(),
                      })}
                    </h3>
                    <p className={`empty-title`} data-cy="empty-homepage-description">
                      {appType !== 'workflow'
                        ? t(
                            'blankPage.getStartedCreateNewApp',
                            `You can get started by creating a new application or by creating an application using a template in ${retrieveWhiteLabelText()} Library.`,
                            {
                              whiteLabelText: retrieveWhiteLabelText(),
                            }
                          )
                        : t(
                            'blankPage.getStartedCreateNewWorkflow',
                            `You can get started by creating a new workflow.`,
                            {
                              whiteLabelText: retrieveWhiteLabelText(),
                            }
                          )}
                    </p>
                    <div className="row mt-4">
                      <div className="col-6">
                        <ButtonSolid
=======
    <div>
      <div className="page-wrapper blank-page-wrapper">
        <div className="container-xl"></div>
        <div>
          <div className="container-xl d-flex flex-column justify-content-center">
            <div>
              <div className="row homepage-empty-container">
                <div className="col-7">
                  <h3 className="empty-welcome-header" data-cy="empty-homepage-welcome-header">
                    {t('blankPage.welcomeToToolJet', 'Welcome to your new ToolJet workspace')}
                  </h3>
                  <p className={`empty-title`} data-cy="empty-homepage-description">
                    {t(
                      'blankPage.getStartedCreateNewApp',
                      'You can get started by creating a new application or by creating an application using a template in ToolJet Library.'
                    )}
                  </p>
                  <div className="row mt-4">
                    <div className="col-6">
                      <ButtonSolid
                        leftIcon="plus"
                        onClick={openCreateAppModal}
                        isLoading={creatingApp}
                        data-cy="button-new-app-from-scratch"
                        className="col"
                        fill={'#FDFDFE'}
                        disabled={appCreationDisabled}
                      >
                        Create new application
                      </ButtonSolid>
                    </div>
                    <div className="col-6">
                      <ButtonSolid
                        leftIcon="folderdownload"
                        onChange={readAndImport}
                        isLoading={isImportingApp}
                        data-cy="button-import-an-app"
                        className="col"
                        disabled={appCreationDisabled}
                        variant={!appCreationDisabled ? 'tertiary' : 'primary'}
                      >
                        <label
                          className="cursor-pointer"
                          style={{ visibility: isImportingApp ? 'hidden' : 'visible' }}
                          data-cy="import-an-application"
>>>>>>> 0fae5a09
                          disabled={appCreationDisabled}
                          leftIcon="plus"
                          onClick={openCreateAppModal}
                          isLoading={creatingApp}
                          data-cy="button-new-app-from-scratch"
                          className="col"
                          fill={'#FDFDFE'}
                        >
                          Create new {appType !== 'workflow' ? 'application' : 'workflow'}
                        </ButtonSolid>
                      </div>
                      {appType !== 'workflow' && (
                        <div className="col-6">
                          <ButtonSolid
                            disabled={appCreationDisabled}
<<<<<<< HEAD
                            leftIcon="folderdownload"
                            onChange={readAndImport}
                            isLoading={isImportingApp}
                            data-cy="button-import-an-app"
                            className="col"
                            variant="tertiary"
=======
                          />
                        </label>
                      </ButtonSolid>
                    </div>
                  </div>
                </div>
                <div className="col-5 empty-home-page-image" data-cy="empty-home-page-image">
                  <EmptyIllustration />
                </div>
              </div>
              {!appCreationDisabled && (
                <div>
                  <div className="hr-text" data-cy="action-option">
                    Or choose from templates
                  </div>
                  <div className="row" data-cy="app-template-row">
                    {staticTemplates.map(({ id, name }) => {
                      return (
                        <div
                          key={id}
                          className="col-4 app-template-card-wrapper"
                          onClick={() => {
                            openCreateAppFromTemplateModal({ id, name });
                          }}
                        >
                          <div
                            className="template-card cursor-pointer"
                            data-cy={`${name.toLowerCase().replace(/\s+/g, '-')}-app-template-card`}
>>>>>>> 0fae5a09
                          >
                            <label
                              className={cx('', { 'cursor-pointer': !appCreationDisabled })}
                              style={{ visibility: isImportingApp ? 'hidden' : 'visible' }}
                              data-cy="import-an-application"
                            >
                              &nbsp;{t('blankPage.importApplication', 'Import an app')}
                              <input
                                disabled={appCreationDisabled}
                                type="file"
                                ref={fileInput}
                                style={{ display: 'none' }}
                                data-cy="import-option-input"
                              />
                            </label>
                          </ButtonSolid>
                        </div>
                      )}
                    </div>
                  </div>
                  <div className="col-5 empty-home-page-image" data-cy="empty-home-page-image">
                    <EmptyIllustration />
                  </div>
                </div>
                {appType !== 'workflow' && !appCreationDisabled && templateOptionsView}
              </div>
            </div>
          </div>
        </div>
        <div className="d-flex justify-content-center align-items-center flex-column mt-3 blank-page-wrapper-mobile">
          <div className="mb-4">
            <EmptyFoldersIllustration />
          </div>
          <div className="tj-text-md text-secondary">No apps created yet</div>
        </div>
        <TemplateLibraryModal
          show={showTemplateLibraryModal}
          onHide={hideTemplateLibraryModal}
          onCloseButtonClick={hideTemplateLibraryModal}
          darkMode={darkMode}
          appCreationDisabled={appCreationDisabled}
        />
      </div>
    )
  );
};<|MERGE_RESOLUTION|>--- conflicted
+++ resolved
@@ -98,7 +98,6 @@
   );
 
   return (
-<<<<<<< HEAD
     appsLimit && (
       <div>
         <div className="page-wrapper blank-page-wrapper">
@@ -107,7 +106,7 @@
             <div className="container-xl d-flex flex-column justify-content-center">
               <div>
                 <div className="row homepage-empty-container">
-                  <div className="col-7">
+                  <div className="col-6">
                     <h3 className="empty-welcome-header" data-cy="empty-homepage-welcome-header">
                       {t('blankPage.welcomeToToolJet', `Welcome to your new ${retrieveWhiteLabelText()} workspace`, {
                         whiteLabelText: retrieveWhiteLabelText(),
@@ -133,53 +132,6 @@
                     <div className="row mt-4">
                       <div className="col-6">
                         <ButtonSolid
-=======
-    <div>
-      <div className="page-wrapper blank-page-wrapper">
-        <div className="container-xl"></div>
-        <div>
-          <div className="container-xl d-flex flex-column justify-content-center">
-            <div>
-              <div className="row homepage-empty-container">
-                <div className="col-7">
-                  <h3 className="empty-welcome-header" data-cy="empty-homepage-welcome-header">
-                    {t('blankPage.welcomeToToolJet', 'Welcome to your new ToolJet workspace')}
-                  </h3>
-                  <p className={`empty-title`} data-cy="empty-homepage-description">
-                    {t(
-                      'blankPage.getStartedCreateNewApp',
-                      'You can get started by creating a new application or by creating an application using a template in ToolJet Library.'
-                    )}
-                  </p>
-                  <div className="row mt-4">
-                    <div className="col-6">
-                      <ButtonSolid
-                        leftIcon="plus"
-                        onClick={openCreateAppModal}
-                        isLoading={creatingApp}
-                        data-cy="button-new-app-from-scratch"
-                        className="col"
-                        fill={'#FDFDFE'}
-                        disabled={appCreationDisabled}
-                      >
-                        Create new application
-                      </ButtonSolid>
-                    </div>
-                    <div className="col-6">
-                      <ButtonSolid
-                        leftIcon="folderdownload"
-                        onChange={readAndImport}
-                        isLoading={isImportingApp}
-                        data-cy="button-import-an-app"
-                        className="col"
-                        disabled={appCreationDisabled}
-                        variant={!appCreationDisabled ? 'tertiary' : 'primary'}
-                      >
-                        <label
-                          className="cursor-pointer"
-                          style={{ visibility: isImportingApp ? 'hidden' : 'visible' }}
-                          data-cy="import-an-application"
->>>>>>> 0fae5a09
                           disabled={appCreationDisabled}
                           leftIcon="plus"
                           onClick={openCreateAppModal}
@@ -195,43 +147,12 @@
                         <div className="col-6">
                           <ButtonSolid
                             disabled={appCreationDisabled}
-<<<<<<< HEAD
                             leftIcon="folderdownload"
                             onChange={readAndImport}
                             isLoading={isImportingApp}
                             data-cy="button-import-an-app"
                             className="col"
                             variant="tertiary"
-=======
-                          />
-                        </label>
-                      </ButtonSolid>
-                    </div>
-                  </div>
-                </div>
-                <div className="col-5 empty-home-page-image" data-cy="empty-home-page-image">
-                  <EmptyIllustration />
-                </div>
-              </div>
-              {!appCreationDisabled && (
-                <div>
-                  <div className="hr-text" data-cy="action-option">
-                    Or choose from templates
-                  </div>
-                  <div className="row" data-cy="app-template-row">
-                    {staticTemplates.map(({ id, name }) => {
-                      return (
-                        <div
-                          key={id}
-                          className="col-4 app-template-card-wrapper"
-                          onClick={() => {
-                            openCreateAppFromTemplateModal({ id, name });
-                          }}
-                        >
-                          <div
-                            className="template-card cursor-pointer"
-                            data-cy={`${name.toLowerCase().replace(/\s+/g, '-')}-app-template-card`}
->>>>>>> 0fae5a09
                           >
                             <label
                               className={cx('', { 'cursor-pointer': !appCreationDisabled })}
@@ -252,7 +173,7 @@
                       )}
                     </div>
                   </div>
-                  <div className="col-5 empty-home-page-image" data-cy="empty-home-page-image">
+                  <div className="col-6 empty-home-page-image" data-cy="empty-home-page-image">
                     <EmptyIllustration />
                   </div>
                 </div>
