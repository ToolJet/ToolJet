--- conflicted
+++ resolved
@@ -162,9 +162,7 @@
                   <EmptyIllustration />
                 </div>
               </div>
-<<<<<<< HEAD
               {appType !== 'workflow' && templateOptionsView}
-=======
               <div className="hr-text" data-cy="action-option">
                 Or choose from templates
               </div>
@@ -203,7 +201,6 @@
                   See all templates
                 </button>
               </div>
->>>>>>> ebd42373
             </div>
           </div>
         </div>
