--- conflicted
+++ resolved
@@ -63,7 +63,9 @@
               >
                 <div
                   className="img-responsive img-responsive-21x9 card-img-top template-card-img"
-                  style={{ backgroundImage: `url(assets/images/templates/${id}.png)` }}
+                  style={{
+                    backgroundImage: `url(assets/images/templates/${id}${darkMode ? '-dark' : ''}.png)`,
+                  }}
                   data-cy={`${name.toLowerCase().replace(/\s+/g, '-')}-app-template-image`}
                 />
                 <div className="card-body">
@@ -149,7 +151,6 @@
                             className="col"
                             variant="tertiary"
                           >
-<<<<<<< HEAD
                             <label
                               className={cx('', { 'cursor-pointer': !appCreationDisabled })}
                               style={{ visibility: isImportingApp ? 'hidden' : 'visible' }}
@@ -165,24 +166,6 @@
                               />
                             </label>
                           </ButtonSolid>
-=======
-                            <div
-                              className="img-responsive img-responsive-21x9 card-img-top template-card-img"
-                              style={{
-                                backgroundImage: `url(assets/images/templates/${id}${darkMode ? '-dark' : ''}.png)`,
-                              }}
-                              data-cy={`${name.toLowerCase().replace(/\s+/g, '-')}-app-template-image`}
-                            />
-                            <div className="card-body">
-                              <h3
-                                className="tj-text-md font-weight-500"
-                                data-cy={`${name.toLowerCase().replace(/\s+/g, '-')}-app-template-title`}
-                              >
-                                {name}
-                              </h3>
-                            </div>
-                          </div>
->>>>>>> 1a869446
                         </div>
                       )}
                     </div>
