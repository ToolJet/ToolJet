import React from 'react';
import { SampleApps } from './SampleApps';

<<<<<<< HEAD
export const BlankPage = function BlankPage({
  createApp
}) {
  return (<div>
    <div className="page-wrapper">
      <div className="container-xl">
      </div>
      <div className="page-body">
        <div className="container-xl d-flex flex-column justify-content-center">
          <div className="empty">
            <span>Welcome to ToolJet ! You can get started by creating a new application or by creating an application using a template in ToolJet Library.</span>
            <div className="empty-action">
              <a onClick={createApp} className="btn btn-primary text-light">
                Create a new application
              </a>
              <a href="https://docs.tooljet.io" target="_blank" className="btn btn-outline mx-3">
                Go through tutorial
              </a>
=======
export const BlankPage = function BlankPage({ createApp }) {
  return (
    <div>
      <div className="page-wrapper">
        <div className="container-xl"></div>
        <div className="page-body">
          <div className="container-xl d-flex flex-column justify-content-center">
            <div className="empty">
              <div className="empty-img">
                <img src="/assets/images/blank.svg" height="128" alt="" />
              </div>
              <p className="empty-title">You haven&apos;t created any apps yet.</p>
              <div className="empty-action">
                <a onClick={createApp} className="btn btn-primary text-light">
                  <svg
                    xmlns="http://www.w3.org/2000/svg"
                    className="icon"
                    width="24"
                    height="24"
                    viewBox="0 0 24 24"
                    strokeWidth="2"
                    stroke="currentColor"
                    fill="none"
                    strokeLinecap="round"
                    strokeLinejoin="round"
                  >
                    <path stroke="none" d="M0 0h24v24H0z" fill="none" />
                    <line x1="12" y1="5" x2="12" y2="19" />
                    <line x1="5" y1="12" x2="19" y2="12" />
                  </svg>
                  Create your first app
                </a>
                <a
                  href="https://docs.tooljet.io"
                  target="_blank"
                  className="btn btn-primary text-light mx-2"
                  rel="noreferrer"
                >
                  Read documentation
                </a>
              </div>
>>>>>>> 5c380d98
            </div>
          </div>
          <SampleApps></SampleApps>
        </div>
      </div>
    </div>
  );
};<|MERGE_RESOLUTION|>--- conflicted
+++ resolved
@@ -1,26 +1,6 @@
 import React from 'react';
 import { SampleApps } from './SampleApps';
 
-<<<<<<< HEAD
-export const BlankPage = function BlankPage({
-  createApp
-}) {
-  return (<div>
-    <div className="page-wrapper">
-      <div className="container-xl">
-      </div>
-      <div className="page-body">
-        <div className="container-xl d-flex flex-column justify-content-center">
-          <div className="empty">
-            <span>Welcome to ToolJet ! You can get started by creating a new application or by creating an application using a template in ToolJet Library.</span>
-            <div className="empty-action">
-              <a onClick={createApp} className="btn btn-primary text-light">
-                Create a new application
-              </a>
-              <a href="https://docs.tooljet.io" target="_blank" className="btn btn-outline mx-3">
-                Go through tutorial
-              </a>
-=======
 export const BlankPage = function BlankPage({ createApp }) {
   return (
     <div>
@@ -32,7 +12,7 @@
               <div className="empty-img">
                 <img src="/assets/images/blank.svg" height="128" alt="" />
               </div>
-              <p className="empty-title">You haven&apos;t created any apps yet.</p>
+              <p className="empty-title">Welcome to ToolJet ! You can get started by creating a new application or by creating an application using a template in ToolJet Library.</p>
               <div className="empty-action">
                 <a onClick={createApp} className="btn btn-primary text-light">
                   <svg
@@ -59,10 +39,9 @@
                   className="btn btn-primary text-light mx-2"
                   rel="noreferrer"
                 >
-                  Read documentation
+                  Go through the tutorial
                 </a>
               </div>
->>>>>>> 5c380d98
             </div>
           </div>
           <SampleApps></SampleApps>
