--- conflicted
+++ resolved
@@ -169,9 +169,8 @@
                 })}
               </div>
               <div className="m-auto text-center mt-4">
-<<<<<<< HEAD
-                <span
-                  className="see-all-temlplates-link tj-text-sm font-weight-600"
+                <button
+                  className="see-all-temlplates-link tj-text-sm font-weight-600 bg-transparent border-0"
                   onClick={() => {
                     posthog.capture('click_import_from_template', {
                       workspace_id:
@@ -181,11 +180,6 @@
                     });
                     viewTemplateLibraryModal();
                   }}
-=======
-                <button
-                  className="see-all-temlplates-link tj-text-sm font-weight-600 bg-transparent border-0"
-                  onClick={viewTemplateLibraryModal}
->>>>>>> 9ba27b40
                   data-cy="see-all-apps-template-buton"
                 >
                   See all templates
