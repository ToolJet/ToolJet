import React, { useState } from 'react';
import { toast } from 'react-hot-toast';
import { retrieveWhiteLabelText, getWorkspaceId } from '@/_helpers/utils';
import TemplateLibraryModal from './TemplateLibraryModal/';
import { useTranslation } from 'react-i18next';
import { libraryAppService, authenticationService } from '@/_services';
import EmptyIllustration from '@assets/images/no-apps.svg';
<<<<<<< HEAD
import posthog from 'posthog-js';
=======
import { ButtonSolid } from '@/_ui/AppButton/AppButton';
>>>>>>> efaaee83
import { useNavigate } from 'react-router-dom';

export const BlankPage = function BlankPage({
  createApp,
  darkMode,
  creatingApp,
  handleImportApp,
  isImportingApp,
  fileInput,
  showTemplateLibraryModal,
  hideTemplateLibraryModal,
  viewTemplateLibraryModal,
}) {
  const { t } = useTranslation();
  const [deploying, setDeploying] = useState(false);
  const navigate = useNavigate();

  const staticTemplates = [
    { id: 's3-file-explorer', name: 'S3 file explore' },
    { id: 'job-application-tracker', name: 'Job application tracker' },
    { id: 'whatsapp-and-sms-crm', name: 'Whatsapp and sms crm' },
  ];

  function deployApp(id) {
    if (!deploying) {
      const loadingToastId = toast.loading('Deploying app...');
      setDeploying(true);
      libraryAppService
        .deploy(id)
        .then((data) => {
          setDeploying(false);
          toast.dismiss(loadingToastId);
          toast.success('App created.');
          navigate(`/${getWorkspaceId()}/apps/${data.id}`);
        })
        .catch((e) => {
          toast.dismiss(loadingToastId);
          toast.error(e.error);
          setDeploying(false);
        });
    }
  }

  return (
    <div>
      <div className="page-wrapper blank-page-wrapper">
        <div className="container-xl"></div>
        <div>
          <div className="container-xl d-flex flex-column justify-content-center">
            <div>
              <div className="row homepage-empty-container">
                <div className="col-6">
                  <h3 className="empty-welcome-header" data-cy="empty-homepage-welcome-header">
                    {t('blankPage.welcomeToToolJet', `Welcome to your new ${retrieveWhiteLabelText()} workspace`, {
                      whiteLabelText: retrieveWhiteLabelText(),
                    })}
                  </h3>
                  <p className={`empty-title`} data-cy="empty-homepage-description">
                    {t(
                      'blankPage.getStartedCreateNewApp',
                      `You can get started by creating a new application or by creating an application using a template in ${retrieveWhiteLabelText()} Library.`,
                      {
                        whiteLabelText: retrieveWhiteLabelText(),
                      }
                    )}
                  </p>
                  <div className="row mt-4">
                    <ButtonSolid
                      leftIcon="plus"
                      onClick={createApp}
                      isLoading={creatingApp}
                      data-cy="button-new-app-from-scratch"
                      className="col"
                      fill={'#FDFDFE'}
                    >
                      Create new application
                    </ButtonSolid>
                    <div className="col">
<<<<<<< HEAD
                      <a
                        onClick={() => {
                          createApp('blank_page');
                        }}
                        className={`btn btn-primary ${creatingApp ? 'btn-loading' : ''}`}
                        data-cy="create-new-application"
                      >
                        <svg
                          className="icon"
                          width="20"
                          height="20"
                          viewBox="0 0 20 20"
                          fill="none"
                          xmlns="http://www.w3.org/2000/svg"
                        >
                          <path
                            fillRule="evenodd"
                            clipRule="evenodd"
                            d="M9.99967 3.33301C10.4599 3.33301 10.833 3.7061 10.833 4.16634V9.16634H15.833C16.2932 9.16634 16.6663 9.53944 16.6663 9.99967C16.6663 10.4599 16.2932 10.833 15.833 10.833H10.833V15.833C10.833 16.2932 10.4599 16.6663 9.99967 16.6663C9.53944 16.6663 9.16634 16.2932 9.16634 15.833V10.833H4.16634C3.7061 10.833 3.33301 10.4599 3.33301 9.99967C3.33301 9.53944 3.7061 9.16634 4.16634 9.16634H9.16634V4.16634C9.16634 3.7061 9.53944 3.33301 9.99967 3.33301Z"
                            fill="#FDFDFE"
                          />
                        </svg>
                        New app from scratch
                      </a>
                    </div>
                    <div className="col">
                      <a
                        className={`btn empty-import-button ${isImportingApp ? 'btn-loading' : ''}`}
=======
                      <ButtonSolid
                        leftIcon="folderdownload"
>>>>>>> efaaee83
                        onChange={handleImportApp}
                        isLoading={isImportingApp}
                        data-cy="button-import-an-app"
                        className="col"
                        variant="tertiary"
                      >
                        <label
                          className="cursor-pointer"
                          style={{ visibility: isImportingApp ? 'hidden' : 'visible' }}
                          data-cy="import-an-application"
                        >
                          &nbsp;{t('blankPage.importApplication', 'Import an app')}
                          <input
                            type="file"
                            ref={fileInput}
                            style={{ display: 'none' }}
                            data-cy="import-option-input"
                            onClick={() => {
                              /* Posthog Event */
                              posthog.capture('click_import_button', {
                                workspace_id:
                                  authenticationService?.currentUserValue?.organization_id ||
                                  authenticationService?.currentSessionValue?.current_organization_id,
                                button_name: 'click_import_an_application_button',
                              });
                            }}
                          />
                        </label>
                      </ButtonSolid>
                    </div>
                  </div>
                </div>
                <div className="col-6 empty-home-page-image" data-cy="empty-home-page-image">
                  <EmptyIllustration />
                </div>
              </div>
              <div className="hr-text" data-cy="action-option">
                Or choose from templates
              </div>
              <div className="row" data-cy="app-template-row">
                {staticTemplates.map(({ id, name }) => {
                  return (
<<<<<<< HEAD
                    <div
                      key={id}
                      className="col-4"
                      onClick={() => {
                        /* Posthog Event */
                        posthog.capture('create_application_from_template', {
                          workspace_id:
                            authenticationService?.currentUserValue?.organization_id ||
                            authenticationService?.currentSessionValue?.current_organization_id,
                          template_name: name,
                          button_name: 'create_application_from_template_card',
                        });
                        deployApp(id);
                      }}
                    >
=======
                    <div key={id} className="col-4 app-template-card-wrapper" onClick={() => deployApp(id)}>
>>>>>>> efaaee83
                      <div
                        className="template-card cursor-pointer"
                        data-cy={`${name.toLowerCase().replace(/\s+/g, '-')}-app-template-card`}
                      >
                        <div
                          className="img-responsive img-responsive-21x9 card-img-top template-card-img"
                          style={{ backgroundImage: `url(assets/images/templates/${id}.png)` }}
                          data-cy={`${name.toLowerCase().replace(/\s+/g, '-')}-app-template-image`}
                        />
                        <div className="card-body">
                          <h3
                            className="tj-text-md font-weight-500"
                            data-cy={`${name.toLowerCase().replace(/\s+/g, '-')}-app-template-title`}
                          >
                            {name}
                          </h3>
                        </div>
                      </div>
                    </div>
                  );
                })}
              </div>
              <div className="m-auto text-center mt-4">
                <span
<<<<<<< HEAD
                  className="btn btn-link text-decoration-none"
                  onClick={() => {
                    posthog.capture('click_import_from_template', {
                      workspace_id:
                        authenticationService?.currentUserValue?.organization_id ||
                        authenticationService?.currentSessionValue?.current_organization_id,
                      button_name: 'click_see_all_templates_button',
                    });
                    viewTemplateLibraryModal();
                  }}
=======
                  className="see-all-temlplates-link tj-text-sm font-weight-600"
                  onClick={viewTemplateLibraryModal}
>>>>>>> efaaee83
                  data-cy="see-all-apps-template-buton"
                >
                  See all templates
                </span>
              </div>
            </div>
          </div>
        </div>
      </div>
      <TemplateLibraryModal
        show={showTemplateLibraryModal}
        onHide={hideTemplateLibraryModal}
        onCloseButtonClick={hideTemplateLibraryModal}
        darkMode={darkMode}
      />
    </div>
  );
};<|MERGE_RESOLUTION|>--- conflicted
+++ resolved
@@ -5,11 +5,8 @@
 import { useTranslation } from 'react-i18next';
 import { libraryAppService, authenticationService } from '@/_services';
 import EmptyIllustration from '@assets/images/no-apps.svg';
-<<<<<<< HEAD
 import posthog from 'posthog-js';
-=======
 import { ButtonSolid } from '@/_ui/AppButton/AppButton';
->>>>>>> efaaee83
 import { useNavigate } from 'react-router-dom';
 
 export const BlankPage = function BlankPage({
@@ -79,7 +76,9 @@
                   <div className="row mt-4">
                     <ButtonSolid
                       leftIcon="plus"
-                      onClick={createApp}
+                      onClick={() => {
+                        createApp('blank_page');
+                      }}
                       isLoading={creatingApp}
                       data-cy="button-new-app-from-scratch"
                       className="col"
@@ -88,39 +87,8 @@
                       Create new application
                     </ButtonSolid>
                     <div className="col">
-<<<<<<< HEAD
-                      <a
-                        onClick={() => {
-                          createApp('blank_page');
-                        }}
-                        className={`btn btn-primary ${creatingApp ? 'btn-loading' : ''}`}
-                        data-cy="create-new-application"
-                      >
-                        <svg
-                          className="icon"
-                          width="20"
-                          height="20"
-                          viewBox="0 0 20 20"
-                          fill="none"
-                          xmlns="http://www.w3.org/2000/svg"
-                        >
-                          <path
-                            fillRule="evenodd"
-                            clipRule="evenodd"
-                            d="M9.99967 3.33301C10.4599 3.33301 10.833 3.7061 10.833 4.16634V9.16634H15.833C16.2932 9.16634 16.6663 9.53944 16.6663 9.99967C16.6663 10.4599 16.2932 10.833 15.833 10.833H10.833V15.833C10.833 16.2932 10.4599 16.6663 9.99967 16.6663C9.53944 16.6663 9.16634 16.2932 9.16634 15.833V10.833H4.16634C3.7061 10.833 3.33301 10.4599 3.33301 9.99967C3.33301 9.53944 3.7061 9.16634 4.16634 9.16634H9.16634V4.16634C9.16634 3.7061 9.53944 3.33301 9.99967 3.33301Z"
-                            fill="#FDFDFE"
-                          />
-                        </svg>
-                        New app from scratch
-                      </a>
-                    </div>
-                    <div className="col">
-                      <a
-                        className={`btn empty-import-button ${isImportingApp ? 'btn-loading' : ''}`}
-=======
                       <ButtonSolid
                         leftIcon="folderdownload"
->>>>>>> efaaee83
                         onChange={handleImportApp}
                         isLoading={isImportingApp}
                         data-cy="button-import-an-app"
@@ -163,10 +131,9 @@
               <div className="row" data-cy="app-template-row">
                 {staticTemplates.map(({ id, name }) => {
                   return (
-<<<<<<< HEAD
                     <div
                       key={id}
-                      className="col-4"
+                      className="col-4 app-template-card-wrapper"
                       onClick={() => {
                         /* Posthog Event */
                         posthog.capture('create_application_from_template', {
@@ -179,9 +146,6 @@
                         deployApp(id);
                       }}
                     >
-=======
-                    <div key={id} className="col-4 app-template-card-wrapper" onClick={() => deployApp(id)}>
->>>>>>> efaaee83
                       <div
                         className="template-card cursor-pointer"
                         data-cy={`${name.toLowerCase().replace(/\s+/g, '-')}-app-template-card`}
@@ -206,8 +170,7 @@
               </div>
               <div className="m-auto text-center mt-4">
                 <span
-<<<<<<< HEAD
-                  className="btn btn-link text-decoration-none"
+                  className="see-all-temlplates-link tj-text-sm font-weight-600"
                   onClick={() => {
                     posthog.capture('click_import_from_template', {
                       workspace_id:
@@ -217,10 +180,6 @@
                     });
                     viewTemplateLibraryModal();
                   }}
-=======
-                  className="see-all-temlplates-link tj-text-sm font-weight-600"
-                  onClick={viewTemplateLibraryModal}
->>>>>>> efaaee83
                   data-cy="see-all-apps-template-buton"
                 >
                   See all templates
