--- conflicted
+++ resolved
@@ -4,11 +4,7 @@
 import { retrieveWhiteLabelText, getWorkspaceId } from '@/_helpers/utils';
 import TemplateLibraryModal from './TemplateLibraryModal/';
 import { useTranslation } from 'react-i18next';
-<<<<<<< HEAD
-import { libraryAppService, authenticationService } from '@/_services';
-=======
-import { libraryAppService, appService } from '@/_services';
->>>>>>> 6bfc946b
+import { libraryAppService, authenticationService, appService } from '@/_services';
 import EmptyIllustration from '@assets/images/no-apps.svg';
 import posthog from 'posthog-js';
 import { ButtonSolid } from '@/_ui/AppButton/AppButton';
@@ -82,25 +78,6 @@
                     <h3 className="empty-welcome-header" data-cy="empty-homepage-welcome-header">
                       {t('blankPage.welcomeToToolJet', `Welcome to your new ${retrieveWhiteLabelText()} workspace`, {
                         whiteLabelText: retrieveWhiteLabelText(),
-<<<<<<< HEAD
-                      }
-                    )}
-                  </p>
-                  <div className="row mt-4">
-                    <ButtonSolid
-                      leftIcon="plus"
-                      onClick={() => {
-                        createApp('blank_page');
-                      }}
-                      isLoading={creatingApp}
-                      data-cy="button-new-app-from-scratch"
-                      className="col"
-                      fill={'#FDFDFE'}
-                    >
-                      Create new application
-                    </ButtonSolid>
-                    <div className="col">
-=======
                       })}
                     </h3>
                     <p className={`empty-title`} data-cy="empty-homepage-description">
@@ -113,7 +90,6 @@
                       )}
                     </p>
                     <div className="row mt-4">
->>>>>>> 6bfc946b
                       <ButtonSolid
                         disabled={appCreationDisabled}
                         leftIcon="plus"
@@ -123,32 +99,7 @@
                         className="col"
                         fill={'#FDFDFE'}
                       >
-<<<<<<< HEAD
-                        <label
-                          className="cursor-pointer"
-                          style={{ visibility: isImportingApp ? 'hidden' : 'visible' }}
-                          data-cy="import-an-application"
-                        >
-                          &nbsp;{t('blankPage.importApplication', 'Import an app')}
-                          <input
-                            type="file"
-                            ref={fileInput}
-                            style={{ display: 'none' }}
-                            data-cy="import-option-input"
-                            onClick={() => {
-                              /* Posthog Event */
-                              posthog.capture('click_import_button', {
-                                workspace_id:
-                                  authenticationService?.currentUserValue?.organization_id ||
-                                  authenticationService?.currentSessionValue?.current_organization_id,
-                                button_name: 'click_import_an_application_button',
-                              });
-                            }}
-                          />
-                        </label>
-=======
                         Create new application
->>>>>>> 6bfc946b
                       </ButtonSolid>
                       <div className="col">
                         <ButtonSolid
@@ -172,6 +123,15 @@
                               ref={fileInput}
                               style={{ display: 'none' }}
                               data-cy="import-option-input"
+                              onClick={() => {
+                                /* Posthog Event */
+                                posthog.capture('click_import_button', {
+                                  workspace_id:
+                                    authenticationService?.currentUserValue?.organization_id ||
+                                    authenticationService?.currentSessionValue?.current_organization_id,
+                                  button_name: 'click_import_an_application_button',
+                                });
+                              }}
                             />
                           </label>
                         </ButtonSolid>
@@ -185,39 +145,24 @@
                 <div className="hr-text" data-cy="action-option">
                   Or choose from templates
                 </div>
-<<<<<<< HEAD
-              </div>
-              <div className="hr-text" data-cy="action-option">
-                Or choose from templates
-              </div>
-              <div className="row" data-cy="app-template-row">
-                {staticTemplates.map(({ id, name }) => {
-                  return (
-                    <div
-                      key={id}
-                      className="col-4 app-template-card-wrapper"
-                      onClick={() => {
-                        /* Posthog Event */
-                        posthog.capture('create_application_from_template', {
-                          workspace_id:
-                            authenticationService?.currentUserValue?.organization_id ||
-                            authenticationService?.currentSessionValue?.current_organization_id,
-                          template_name: name,
-                          button_name: 'create_application_from_template_card',
-                        });
-                        deployApp(id);
-                      }}
-                    >
-                      <div
-                        className="template-card cursor-pointer"
-                        data-cy={`${name.toLowerCase().replace(/\s+/g, '-')}-app-template-card`}
-                      >
-=======
                 <div className="row" data-cy="app-template-row">
                   {staticTemplates.map(({ id, name }) => {
                     return (
-                      <div key={id} className="col-4 app-template-card-wrapper" onClick={() => deployApp(id)}>
->>>>>>> 6bfc946b
+                      <div
+                        key={id}
+                        className="col-4 app-template-card-wrapper"
+                        onClick={() => {
+                          /* Posthog Event */
+                          posthog.capture('create_application_from_template', {
+                            workspace_id:
+                              authenticationService?.currentUserValue?.organization_id ||
+                              authenticationService?.currentSessionValue?.current_organization_id,
+                            template_name: name,
+                            button_name: 'create_application_from_template_card',
+                          });
+                          deployApp(id);
+                        }}
+                      >
                         <div
                           className="template-card cursor-pointer"
                           data-cy={`${name.toLowerCase().replace(/\s+/g, '-')}-app-template-card`}
@@ -237,28 +182,6 @@
                           </div>
                         </div>
                       </div>
-<<<<<<< HEAD
-                    </div>
-                  );
-                })}
-              </div>
-              <div className="m-auto text-center mt-4">
-                <button
-                  className="see-all-temlplates-link tj-text-sm font-weight-600 bg-transparent border-0"
-                  onClick={() => {
-                    posthog.capture('click_import_from_template', {
-                      workspace_id:
-                        authenticationService?.currentUserValue?.organization_id ||
-                        authenticationService?.currentSessionValue?.current_organization_id,
-                      button_name: 'click_see_all_templates_button',
-                    });
-                    viewTemplateLibraryModal();
-                  }}
-                  data-cy="see-all-apps-template-buton"
-                >
-                  See all templates
-                </button>
-=======
                     );
                   })}
                 </div>
@@ -268,13 +191,20 @@
                     className={cx('see-all-temlplates-link tj-text-sm font-weight-600 bg-transparent border-0', {
                       disabled: appCreationDisabled,
                     })}
-                    onClick={viewTemplateLibraryModal}
+                    onClick={() => {
+                      posthog.capture('click_import_from_template', {
+                        workspace_id:
+                          authenticationService?.currentUserValue?.organization_id ||
+                          authenticationService?.currentSessionValue?.current_organization_id,
+                        button_name: 'click_see_all_templates_button',
+                      });
+                      viewTemplateLibraryModal();
+                    }}
                     data-cy="see-all-apps-template-buton"
                   >
                     See all templates
                   </button>
                 </div>
->>>>>>> 6bfc946b
               </div>
             </div>
           </div>
