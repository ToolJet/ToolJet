import React, { useState, useCallback, useEffect } from 'react';
import cx from 'classnames';
import { AppMenu } from './AppMenu';
import moment from 'moment';
import { ToolTip } from '@/_components';
import { Fade } from '@/_ui/Fade';
import useHover from '@/_hooks/useHover';
import configs from './Configs/AppIcon.json';
import { Link, useNavigate } from 'react-router-dom';
import urlJoin from 'url-join';
import { useTranslation } from 'react-i18next';
import { getPrivateRoute } from '@/_helpers/routes';
const { defaultIcon } = configs;
import posthog from 'posthog-js';
import { authenticationService } from '@/_services';

export default function AppCard({
  app,
  canCreateApp,
  canDeleteApp,
  deleteApp,
  cloneApp,
  exportApp,
  appActionModal,
  canUpdateApp,
  currentFolder,
}) {
  const canUpdate = canUpdateApp(app);
  const [hoverRef, isHovered] = useHover();
  const [focused, setFocused] = useState(false);
  const [isMenuOpen, setMenuOpen] = useState(false);
  const { t } = useTranslation();
  const navigate = useNavigate();

  const onMenuToggle = useCallback(
    (status) => {
      setMenuOpen(!!status);
      !status && !isHovered && setFocused(false);
    },
    [isHovered]
  );

  const appActionModalCallBack = useCallback(
    (action) => {
      appActionModal(app, currentFolder, action);
      if (action === 'add-to-folder') {
        posthog.capture('click_add_to_folder_option', {
          user_id:
            authenticationService?.currentUserValue?.id || authenticationService?.currentSessionValue?.current_user?.id,
          workspace_id:
            authenticationService?.currentUserValue?.organization_id ||
            authenticationService?.currentSessionValue?.current_organization_id,
          app_id: app?.id,
        });
      }
    },
    [app, appActionModal, currentFolder]
  );

  useEffect(() => {
    !isMenuOpen && setFocused(!!isHovered);
    // eslint-disable-next-line react-hooks/exhaustive-deps
  }, [isHovered]);

  const updated = moment(app.created_at).fromNow(true);
  const darkMode = localStorage.getItem('darkMode') === 'true';

  let AppIcon;
  try {
    AppIcon = require('@assets/images/icons/app-icons/' + (app.icon || defaultIcon) + '.svg');
  } catch (e) {
    console.error('App icon not found', app.icon);
  }

  return (
    <div className="card homepage-app-card animation-fade">
      <div
        className={`p-3 pt-2`}
        key={app.id}
        ref={hoverRef}
        data-cy={`${app.name.toLowerCase().replace(/\s+/g, '-')}-card`}
      >
        <div className="row mb-4 home-app-card-header">
          <div className="col-12 d-flex justify-content-between">
            <div className="pt-2">
              <div className="app-icon-main p-1">
                <div className="app-icon p-1 d-flex" data-cy={`app-card-${app.icon}-icon`}>
                  {AppIcon && <AppIcon.default />}
                </div>
              </div>
            </div>
            <Fade visible={focused} className="pt-1">
              {(canCreateApp(app) || canDeleteApp(app)) && (
                <AppMenu
                  onMenuOpen={onMenuToggle}
                  openAppActionModal={appActionModalCallBack}
                  canCreateApp={canCreateApp()}
                  canDeleteApp={canDeleteApp(app)}
                  canUpdateApp={canUpdateApp(app)}
                  deleteApp={() => deleteApp(app)}
                  cloneApp={() => cloneApp(app)}
                  exportApp={() => exportApp(app)}
                  isMenuOpen={isMenuOpen}
                  darkMode={darkMode}
                  currentFolder={currentFolder}
                />
              )}
            </Fade>
          </div>
        </div>
        <div>
          <ToolTip message={app.name}>
            <h3 className="app-card-name" data-cy={`${app.name.toLowerCase().replace(/\s+/g, '-')}-title`}>
              {app.name}
            </h3>
          </ToolTip>
        </div>
        <div className="app-creation-time-container">
          {canUpdate && (
            <div className="app-creation-time mute-text" data-cy="app-creation-details">
              <ToolTip message={app.created_at && moment(app.created_at).format('dddd, MMMM Do YYYY, h:mm:ss a')}>
                <span>{updated === 'just now' ? `Edited ${updated}` : `Edited ${updated} ago`}</span>
              </ToolTip>
              &nbsp;by{' '}
              {`${app.user?.first_name ? app.user.first_name : ''} ${app.user?.last_name ? app.user.last_name : ''}`}
            </div>
          )}
        </div>
        <Fade visible={focused} className="row mt-2">
          {canUpdate && (
            <div className="col-6">
              <ToolTip message="Open in app builder">
                <Link
<<<<<<< HEAD
                  to={`/apps/${app.id}`}
                  onClick={() => {
                    posthog.capture('click_edit_button_on_card', {
                      user_id:
                        authenticationService?.currentUserValue?.id ||
                        authenticationService?.currentSessionValue?.current_user?.id,
                      workspace_id:
                        authenticationService?.currentUserValue?.organization_id ||
                        authenticationService?.currentSessionValue?.current_organization_id,
                      app_id: app?.id,
                      folder_id: currentFolder?.id,
                    });
                  }}
=======
                  to={getPrivateRoute('editor', {
                    id: app.id,
                  })}
>>>>>>> 44f535cb
                >
                  <button
                    type="button"
                    className="btn btn-sm btn-primary w-100 rounded-2 edit-button"
                    data-cy="edit-button"
                  >
                    <svg width="15" height="14" viewBox="0 0 15 14" fill="none" xmlns="http://www.w3.org/2000/svg">
                      <path
                        fillRule="evenodd"
                        clipRule="evenodd"
                        d="M10.2467 1.69584C10.5858 1.35698 11.0456 1.16663 11.525 1.16663C12.0046 1.16663 12.4646 1.35715 12.8037 1.69629C13.1429 2.03543 13.3334 2.49541 13.3334 2.97502C13.3334 3.4545 13.143 3.91435 12.804 4.25346C12.8039 4.25356 12.8041 4.25337 12.804 4.25346L12.0667 4.99339C12.0462 5.02363 12.0226 5.05238 11.9958 5.07917C11.9695 5.10544 11.9414 5.12869 11.9118 5.1489L7.91322 9.16176C7.80376 9.27161 7.65507 9.33336 7.5 9.33336H5.75C5.42783 9.33336 5.16667 9.07219 5.16667 8.75002V7.00002C5.16667 6.84495 5.22841 6.69626 5.33826 6.58681L9.35112 2.58825C9.37133 2.55865 9.39458 2.53049 9.42086 2.50421C9.44764 2.47742 9.47639 2.45378 9.50663 2.43329L10.2463 1.69629C10.2464 1.69614 10.2466 1.69599 10.2467 1.69584ZM9.83989 3.7482L6.33333 7.24226V8.16669H7.25777L10.7518 4.66013L9.83989 3.7482ZM11.5753 3.8337L10.6663 2.92472L11.0712 2.52125C11.1916 2.4009 11.3548 2.33329 11.525 2.33329C11.6952 2.33329 11.8584 2.4009 11.9788 2.52125C12.0991 2.6416 12.1667 2.80482 12.1667 2.97502C12.1667 3.14522 12.0991 3.30845 11.9788 3.42879L11.5753 3.8337ZM2.76256 4.01259C3.09075 3.6844 3.53587 3.50002 4 3.50002H4.58333C4.9055 3.50002 5.16667 3.76119 5.16667 4.08336C5.16667 4.40552 4.9055 4.66669 4.58333 4.66669H4C3.84529 4.66669 3.69692 4.72815 3.58752 4.83754C3.47812 4.94694 3.41667 5.09531 3.41667 5.25002V10.5C3.41667 10.6547 3.47812 10.8031 3.58752 10.9125C3.69692 11.0219 3.84529 11.0834 4 11.0834H9.25C9.40471 11.0834 9.55308 11.0219 9.66248 10.9125C9.77188 10.8031 9.83333 10.6547 9.83333 10.5V9.91669C9.83333 9.59452 10.0945 9.33336 10.4167 9.33336C10.7388 9.33336 11 9.59452 11 9.91669V10.5C11 10.9642 10.8156 11.4093 10.4874 11.7375C10.1592 12.0656 9.71413 12.25 9.25 12.25H4C3.53587 12.25 3.09075 12.0656 2.76256 11.7375C2.43437 11.4093 2.25 10.9642 2.25 10.5V5.25002C2.25 4.78589 2.43437 4.34077 2.76256 4.01259Z"
                        fill="#FBFCFD"
                      />
                    </svg>
                    &nbsp;{t('globals.edit', 'Edit')}
                  </button>
                </Link>
              </ToolTip>
            </div>
          )}
          <div
            className={cx({
              'col-6': canUpdate,
              'col-12': !canUpdate,
            })}
          >
            <ToolTip
              message={
                app?.current_version_id === null
                  ? t('homePage.appCard.noDeployedVersion', 'App does not have a deployed version')
                  : t('homePage.appCard.openInAppViewer', 'Open in app viewer')
              }
            >
              <div>
                <button
                  type="button"
                  className={cx(`btn btn-sm w-100 btn-light rounded-2 launch-button`)}
                  disabled={app?.current_version_id === null || app?.is_maintenance_on}
                  onClick={() => {
                    posthog.capture('click_launch_button_on_card', {
                      user_id:
                        authenticationService?.currentUserValue?.id ||
                        authenticationService?.currentSessionValue?.current_user?.id,
                      workspace_id:
                        authenticationService?.currentUserValue?.organization_id ||
                        authenticationService?.currentSessionValue?.current_organization_id,
                      app_id: app?.id,
                      folder_id: currentFolder?.id,
                    });
                    if (app?.current_version_id) {
                      window.open(urlJoin(window.public_config?.TOOLJET_HOST, `/applications/${app.slug}`));
                    } else {
                      navigate(app?.current_version_id ? `/applications/${app.slug}` : '');
                    }
                  }}
                  data-cy="launch-button"
                >
                  <svg width="14" height="14" viewBox="0 0 14 14" fill="none" xmlns="http://www.w3.org/2000/svg">
                    <path
                      fillRule="evenodd"
                      clipRule="evenodd"
                      d="M3.50008 2.91667C3.34537 2.91667 3.197 2.97812 3.0876 3.08752C2.97821 3.19692 2.91675 3.34529 2.91675 3.5V7C2.91675 7.32217 2.65558 7.58333 2.33341 7.58333C2.01125 7.58333 1.75008 7.32217 1.75008 7V3.5C1.75008 3.03587 1.93446 2.59075 2.26264 2.26256C2.59083 1.93437 3.03595 1.75 3.50008 1.75H10.5001C10.9642 1.75 11.4093 1.93437 11.7375 2.26256C12.0657 2.59075 12.2501 3.03587 12.2501 3.5V10.5C12.2501 10.9641 12.0657 11.4092 11.7375 11.7374C11.4093 12.0656 10.9642 12.25 10.5001 12.25H7.00008C6.67791 12.25 6.41675 11.9888 6.41675 11.6667C6.41675 11.3445 6.67791 11.0833 7.00008 11.0833H10.5001C10.6548 11.0833 10.8032 11.0219 10.9126 10.9125C11.022 10.8031 11.0834 10.6547 11.0834 10.5V3.5C11.0834 3.34529 11.022 3.19692 10.9126 3.08752C10.8032 2.97812 10.6548 2.91667 10.5001 2.91667H3.50008ZM7.00008 5.25C6.67791 5.25 6.41675 4.98883 6.41675 4.66667C6.41675 4.3445 6.67791 4.08333 7.00008 4.08333H9.33341C9.65558 4.08333 9.91675 4.3445 9.91675 4.66667V7C9.91675 7.32217 9.65558 7.58333 9.33341 7.58333C9.01125 7.58333 8.75008 7.32217 8.75008 7V6.07496L6.82923 7.99581C6.60142 8.22362 6.23207 8.22362 6.00427 7.99581C5.77646 7.76801 5.77646 7.39866 6.00427 7.17085L7.92512 5.25H7.00008ZM1.16675 9.91667C1.16675 9.27233 1.68908 8.75 2.33341 8.75H4.08341C4.72775 8.75 5.25008 9.27233 5.25008 9.91667V11.6667C5.25008 12.311 4.72775 12.8333 4.08341 12.8333H2.33341C1.68908 12.8333 1.16675 12.311 1.16675 11.6667V9.91667ZM4.08341 9.91667H2.33341V11.6667H4.08341V9.91667Z"
                      fill="#121212"
                    />
                  </svg>
                  &nbsp;
                  {app?.is_maintenance_on
                    ? t('homePage.appCard.maintenance', 'Maintenance')
                    : t('homePage.appCard.launch', 'Launch')}
                </button>
              </div>
            </ToolTip>
          </div>
        </Fade>
      </div>
    </div>
  );
}<|MERGE_RESOLUTION|>--- conflicted
+++ resolved
@@ -131,8 +131,9 @@
             <div className="col-6">
               <ToolTip message="Open in app builder">
                 <Link
-<<<<<<< HEAD
-                  to={`/apps/${app.id}`}
+                  to={getPrivateRoute('editor', {
+                    id: app.id,
+                  })}
                   onClick={() => {
                     posthog.capture('click_edit_button_on_card', {
                       user_id:
@@ -145,11 +146,6 @@
                       folder_id: currentFolder?.id,
                     });
                   }}
-=======
-                  to={getPrivateRoute('editor', {
-                    id: app.id,
-                  })}
->>>>>>> 44f535cb
                 >
                   <button
                     type="button"
