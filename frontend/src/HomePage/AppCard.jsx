import React, { useState, useCallback, useEffect } from 'react';
import cx from 'classnames';
import { AppMenu } from './AppMenu';
import moment from 'moment';
import { ToolTip } from '@/_components/index';
import useHover from '@/_hooks/useHover';
import configs from './Configs/AppIcon.json';
import { Link, useNavigate } from 'react-router-dom';
import urlJoin from 'url-join';
import { useTranslation } from 'react-i18next';
import SolidIcon from '@/_ui/Icon/SolidIcons';
import BulkIcon from '@/_ui/Icon/BulkIcons';

import { getPrivateRoute, getSubpath } from '@/_helpers/routes';
import { validateName } from '@/_helpers/utils';
const { defaultIcon } = configs;
import posthog from 'posthog-js';
import { authenticationService } from '@/_services';

export default function AppCard({
  app,
  canCreateApp,
  canDeleteApp,
  deleteApp,
  exportApp,
  appActionModal,
  canUpdateApp,
  currentFolder,
  appType,
}) {
  const canUpdate = canUpdateApp(app);
  const [hoverRef, isHovered] = useHover();
  const [focused, setFocused] = useState(false);
  const [isMenuOpen, setMenuOpen] = useState(false);
  const { t } = useTranslation();
  const navigate = useNavigate();

  const onMenuToggle = useCallback(
    (status) => {
      setMenuOpen(!!status);
      !status && !isHovered && setFocused(false);
    },
    [isHovered]
  );

  const appActionModalCallBack = useCallback(
    (action) => {
      appActionModal(app, currentFolder, action);
      if (action === 'add-to-folder') {
        posthog.capture('click_add_to_folder_option', {
          workspace_id:
            authenticationService?.currentUserValue?.organization_id ||
            authenticationService?.currentSessionValue?.current_organization_id,
          app_id: app?.id,
        });
      }
    },
    [app, appActionModal, currentFolder]
  );

  const isValidSlug = (slug) => {
    const validate = validateName(slug, 'slug', true, false, false, false);
    return validate.status;
  };

  useEffect(() => {
    !isMenuOpen && setFocused(!!isHovered);
    // eslint-disable-next-line react-hooks/exhaustive-deps
  }, [isHovered]);

  const updated_at = app?.editing_version?.updated_at || app?.updated_at;
  const updated = moment(updated_at).fromNow(true);
  const darkMode = localStorage.getItem('darkMode') === 'true';

  let AppIcon;
  try {
    AppIcon = <BulkIcon fill={'#3E63DD'} name={app?.icon || defaultIcon} />;
  } catch (e) {
    console.error('App icon not found', app.icon);
  }

  const LaunchButton = (
    <div>
      <ToolTip
        message={
          app?.current_version_id === null
            ? t('homePage.appCard.noDeployedVersion', 'App does not have a deployed version')
            : t('homePage.appCard.openInAppViewer', 'Open in app viewer')
        }
      >
        <button
          type="button"
          className={cx(
            ` launch-button tj-text-xsm ${
              app?.current_version_id === null || app?.is_maintenance_on ? 'tj-disabled-btn ' : 'tj-tertiary-btn'
            }`
          )}
          onClick={() => {
<<<<<<< HEAD
            if (basicPlan) {
              return;
            }
            posthog.capture('click_launch_button_on_card', {
              workspace_id:
                authenticationService?.currentUserValue?.organization_id ||
                authenticationService?.currentSessionValue?.current_organization_id,
              app_id: app?.id,
              folder_id: currentFolder?.id,
            });
=======
>>>>>>> be480258
            if (app?.current_version_id) {
              window.open(urlJoin(window.public_config?.TOOLJET_HOST, getSubpath() ?? '', `/applications/${app.slug}`));
            } else {
              navigate(app?.current_version_id ? `/applications/${app.slug}` : '');
            }
          }}
          data-cy="launch-button"
        >
          <SolidIcon
            name="rightarrrow"
            width="14"
            fill={
              app?.current_version_id === null || app?.is_maintenance_on ? '#4C5155' : darkMode ? '#FDFDFE' : '#11181C'
            }
          />

          {app?.is_maintenance_on
            ? t('homePage.appCard.maintenance', 'Maintenance')
            : t('homePage.appCard.launch', 'Launch')}
        </button>
      </ToolTip>
    </div>
  );

  const editButtonStyle = appType === 'workflow' ? { width: '100%' } : {};

  return (
    <div className="card homepage-app-card animation-fade">
      <div key={app?.id} ref={hoverRef} data-cy={`${app?.name.toLowerCase().replace(/\s+/g, '-')}-card`}>
        <div className="row home-app-card-header">
          <div className="col-12 d-flex justify-content-between">
            <div>
              <div className="app-icon-main">
                <div className="app-icon d-flex" data-cy={`app-card-${app?.icon}-icon`}>
                  {AppIcon && AppIcon}
                </div>
              </div>
            </div>
            <div visible={focused}>
              {(canCreateApp(app) || canDeleteApp(app) || canUpdateApp(app)) && (
                <AppMenu
                  onMenuOpen={onMenuToggle}
                  openAppActionModal={appActionModalCallBack}
                  canCreateApp={canCreateApp()}
                  canDeleteApp={canDeleteApp(app)}
                  canUpdateApp={canUpdateApp(app)}
                  deleteApp={() => deleteApp(app)}
                  exportApp={() => exportApp(app)}
                  isMenuOpen={isMenuOpen}
                  darkMode={darkMode}
                  currentFolder={currentFolder}
                  appType={appType}
                />
              )}
            </div>
          </div>
        </div>
        <div>
          <ToolTip message={app.name}>
            <h3
              className="app-card-name font-weight-500 tj-text-md"
              data-cy={`${app.name.toLowerCase().replace(/\s+/g, '-')}-title`}
            >
              {app.name}
            </h3>
          </ToolTip>
        </div>
        <div className="app-creation-time-container" style={{ marginBottom: '12px' }}>
          {canUpdate && (
            <div className="app-creation-time tj-text-xsm" data-cy="app-creation-details">
              <ToolTip message={app.created_at && moment(app.created_at).format('dddd, MMMM Do YYYY, h:mm:ss a')}>
                <span>{updated === 'just now' ? `Edited ${updated}` : `Edited ${updated} ago`}</span>
              </ToolTip>
              &nbsp;by{' '}
              {`${app.user?.first_name ? app.user.first_name : ''} ${app.user?.last_name ? app.user.last_name : ''}`}
            </div>
          )}
        </div>
        <div className="appcard-buttons-wrap">
          {canUpdate && (
            <div style={editButtonStyle}>
              <ToolTip message={`Open in ${appType !== 'workflow' ? 'app builder' : 'workflow editor'}`}>
                <Link
                  to={getPrivateRoute('editor', {
                    slug: isValidSlug(app.slug) ? app.slug : app.id,
                  })}
                  onClick={() => {
                    posthog.capture('click_edit_button_on_card', {
                      workspace_id:
                        authenticationService?.currentUserValue?.organization_id ||
                        authenticationService?.currentSessionValue?.current_organization_id,
                      app_id: app?.id,
                      folder_id: currentFolder?.id,
                    });
                  }}
                >
                  <button
                    type="button"
                    className="tj-primary-btn edit-button tj-text-xsm"
                    data-cy="edit-button"
                    style={editButtonStyle}
                  >
                    <SolidIcon name="editrectangle" width="14" fill={darkMode ? '#11181C' : '#FDFDFE'} />
                    &nbsp;{t('globals.edit', 'Edit')}
                  </button>
                </Link>
              </ToolTip>
            </div>
          )}
          {appType !== 'workflow' && LaunchButton}
        </div>
      </div>
    </div>
  );
}<|MERGE_RESOLUTION|>--- conflicted
+++ resolved
@@ -96,10 +96,6 @@
             }`
           )}
           onClick={() => {
-<<<<<<< HEAD
-            if (basicPlan) {
-              return;
-            }
             posthog.capture('click_launch_button_on_card', {
               workspace_id:
                 authenticationService?.currentUserValue?.organization_id ||
@@ -107,8 +103,6 @@
               app_id: app?.id,
               folder_id: currentFolder?.id,
             });
-=======
->>>>>>> be480258
             if (app?.current_version_id) {
               window.open(urlJoin(window.public_config?.TOOLJET_HOST, getSubpath() ?? '', `/applications/${app.slug}`));
             } else {
