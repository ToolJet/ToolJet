--- conflicted
+++ resolved
@@ -69,13 +69,8 @@
   }
 
   return (
-<<<<<<< HEAD
     <div className="homepage-app-card animation-fade">
-      <div key={app.id} ref={hoverRef} data-cy={`${app.name.toLowerCase().replace(/\s+/g, '-')}-card`}>
-=======
-    <div className="card homepage-app-card animation-fade">
       <div key={app?.id} ref={hoverRef} data-cy={`${app?.name.toLowerCase().replace(/\s+/g, '-')}-card`}>
->>>>>>> 5c4d3958
         <div className="row home-app-card-header">
           <div className="col-12 d-flex justify-content-between">
             <div>
