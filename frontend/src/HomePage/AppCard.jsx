import React, { useState, useCallback, useEffect } from 'react';
import cx from 'classnames';
import { AppMenu } from './AppMenu';
import moment from 'moment';
import { ToolTip } from '@/_components';
import useHover from '@/_hooks/useHover';
import configs from './Configs/AppIcon.json';
import { Link, useNavigate } from 'react-router-dom';
import urlJoin from 'url-join';
import { useTranslation } from 'react-i18next';
import SolidIcon from '@/_ui/Icon/SolidIcons';
import BulkIcon from '@/_ui/Icon/BulkIcons';

import { getPrivateRoute } from '@/_helpers/routes';
const { defaultIcon } = configs;
import posthog from 'posthog-js';
import { authenticationService } from '@/_services';

export default function AppCard({
  app,
  canCreateApp,
  canDeleteApp,
  deleteApp,
  cloneApp,
  exportApp,
  appActionModal,
  canUpdateApp,
  currentFolder,
  appType,
}) {
  const canUpdate = canUpdateApp(app);
  const [hoverRef, isHovered] = useHover();
  const [focused, setFocused] = useState(false);
  const [isMenuOpen, setMenuOpen] = useState(false);
  const { t } = useTranslation();
  const navigate = useNavigate();

  const onMenuToggle = useCallback(
    (status) => {
      setMenuOpen(!!status);
      !status && !isHovered && setFocused(false);
    },
    [isHovered]
  );

  const appActionModalCallBack = useCallback(
    (action) => {
      appActionModal(app, currentFolder, action);
      if (action === 'add-to-folder') {
        posthog.capture('click_add_to_folder_option', {
          workspace_id:
            authenticationService?.currentUserValue?.organization_id ||
            authenticationService?.currentSessionValue?.current_organization_id,
          app_id: app?.id,
        });
      }
    },
    [app, appActionModal, currentFolder]
  );

  useEffect(() => {
    !isMenuOpen && setFocused(!!isHovered);
    // eslint-disable-next-line react-hooks/exhaustive-deps
  }, [isHovered]);

  const updated_at = app?.editing_version?.updated_at || app?.updated_at;
  const updated = moment(updated_at).fromNow(true);
  const darkMode = localStorage.getItem('darkMode') === 'true';

  let AppIcon;
  try {
    AppIcon = <BulkIcon fill={'#3E63DD'} name={app?.icon || defaultIcon} />;
  } catch (e) {
    console.error('App icon not found', app.icon);
  }

  const LaunchButton = (
    <div>
      <ToolTip
        message={
          app?.current_version_id === null
            ? t('homePage.appCard.noDeployedVersion', 'App does not have a deployed version')
            : t('homePage.appCard.openInAppViewer', 'Open in app viewer')
        }
      >
        <button
          type="button"
          className={cx(
            ` launch-button tj-text-xsm ${
              app?.current_version_id === null || app?.is_maintenance_on ? 'tj-disabled-btn ' : 'tj-tertiary-btn'
            }`
          )}
          onClick={() => {
            if (app?.current_version_id) {
              window.open(urlJoin(window.public_config?.TOOLJET_HOST, `/applications/${app.slug}`));
            } else {
              navigate(app?.current_version_id ? `/applications/${app.slug}` : '');
            }
          }}
          data-cy="launch-button"
        >
          <SolidIcon
            name="rightarrrow"
            width="14"
            fill={
              app?.current_version_id === null || app?.is_maintenance_on ? '#4C5155' : darkMode ? '#FDFDFE' : '#11181C'
            }
          />

          {app?.is_maintenance_on
            ? t('homePage.appCard.maintenance', 'Maintenance')
            : t('homePage.appCard.launch', 'Launch')}
        </button>
      </ToolTip>
    </div>
  );

  const editButtonStyle = appType === 'workflow' ? { width: '100%' } : {};

  return (
    <div className="card homepage-app-card animation-fade">
      <div key={app.id} ref={hoverRef} data-cy={`${app.name.toLowerCase().replace(/\s+/g, '-')}-card`}>
        <div className="row home-app-card-header">
          <div className="col-12 d-flex justify-content-between">
            <div>
              <div className="app-icon-main">
                <div className="app-icon d-flex" data-cy={`app-card-${app.icon}-icon`}>
                  {AppIcon && AppIcon}
                </div>
              </div>
            </div>
            <div visible={focused}>
              {(canCreateApp(app) || canDeleteApp(app)) && (
                <AppMenu
                  onMenuOpen={onMenuToggle}
                  openAppActionModal={appActionModalCallBack}
                  canCreateApp={canCreateApp()}
                  canDeleteApp={canDeleteApp(app)}
                  canUpdateApp={canUpdateApp(app)}
                  deleteApp={() => deleteApp(app)}
                  cloneApp={() => cloneApp(app)}
                  exportApp={() => exportApp(app)}
                  isMenuOpen={isMenuOpen}
                  darkMode={darkMode}
                  currentFolder={currentFolder}
                  appType={appType}
                />
              )}
            </div>
          </div>
        </div>
        <div>
          <ToolTip message={app.name}>
            <h3
              className="app-card-name font-weight-500 tj-text-md"
              data-cy={`${app.name.toLowerCase().replace(/\s+/g, '-')}-title`}
            >
              {app.name}
            </h3>
          </ToolTip>
        </div>
        <div className="app-creation-time-container" style={{ marginBottom: '12px' }}>
          {canUpdate && (
            <div className="app-creation-time tj-text-xsm" data-cy="app-creation-details">
              <ToolTip message={app.created_at && moment(app.created_at).format('dddd, MMMM Do YYYY, h:mm:ss a')}>
                <span>{updated === 'just now' ? `Edited ${updated}` : `Edited ${updated} ago`}</span>
              </ToolTip>
              &nbsp;by{' '}
              {`${app.user?.first_name ? app.user.first_name : ''} ${app.user?.last_name ? app.user.last_name : ''}`}
            </div>
          )}
        </div>
        <div className="appcard-buttons-wrap">
          {canUpdate && (
            <div style={editButtonStyle}>
              <ToolTip message={`Open in ${appType !== 'workflow' ? 'app builder' : 'workflow editor'}`}>
                <Link
                  to={getPrivateRoute('editor', {
                    id: app.id,
                  })}
                  onClick={() => {
                    posthog.capture('click_edit_button_on_card', {
                      workspace_id:
                        authenticationService?.currentUserValue?.organization_id ||
                        authenticationService?.currentSessionValue?.current_organization_id,
                      app_id: app?.id,
                      folder_id: currentFolder?.id,
                    });
                  }}
                >
                  <button
                    type="button"
                    className="tj-primary-btn edit-button tj-text-xsm"
                    data-cy="edit-button"
                    style={editButtonStyle}
                  >
                    <SolidIcon name="editrectangle" width="14" fill={darkMode ? '#11181C' : '#FDFDFE'} />
                    &nbsp;{t('globals.edit', 'Edit')}
                  </button>
                </Link>
              </ToolTip>
            </div>
          )}
<<<<<<< HEAD
          <div>
            <ToolTip
              message={
                app?.current_version_id === null
                  ? t('homePage.appCard.noDeployedVersion', 'App does not have a deployed version')
                  : t('homePage.appCard.openInAppViewer', 'Open in app viewer')
              }
            >
              <button
                type="button"
                className={cx(
                  ` launch-button tj-text-xsm ${
                    app?.current_version_id === null || app?.is_maintenance_on ? 'tj-disabled-btn ' : 'tj-tertiary-btn'
                  }`
                )}
                onClick={() => {
                  posthog.capture('click_launch_button_on_card', {
                    workspace_id:
                      authenticationService?.currentUserValue?.organization_id ||
                      authenticationService?.currentSessionValue?.current_organization_id,
                    app_id: app?.id,
                    folder_id: currentFolder?.id,
                  });
                  if (app?.current_version_id) {
                    window.open(urlJoin(window.public_config?.TOOLJET_HOST, `/applications/${app.slug}`));
                  } else {
                    navigate(app?.current_version_id ? `/applications/${app.slug}` : '');
                  }
                }}
                data-cy="launch-button"
              >
                <SolidIcon
                  name="rightarrrow"
                  width="14"
                  fill={
                    app?.current_version_id === null || app?.is_maintenance_on
                      ? '#4C5155'
                      : darkMode
                      ? '#FDFDFE'
                      : '#11181C'
                  }
                />

                {app?.is_maintenance_on
                  ? t('homePage.appCard.maintenance', 'Maintenance')
                  : t('homePage.appCard.launch', 'Launch')}
              </button>
            </ToolTip>
          </div>
=======
          {appType !== 'workflow' && LaunchButton}
>>>>>>> 62f69330
        </div>
      </div>
    </div>
  );
}<|MERGE_RESOLUTION|>--- conflicted
+++ resolved
@@ -91,6 +91,13 @@
             }`
           )}
           onClick={() => {
+            posthog.capture('click_launch_button_on_card', {
+              workspace_id:
+                authenticationService?.currentUserValue?.organization_id ||
+                authenticationService?.currentSessionValue?.current_organization_id,
+              app_id: app?.id,
+              folder_id: currentFolder?.id,
+            });
             if (app?.current_version_id) {
               window.open(urlJoin(window.public_config?.TOOLJET_HOST, `/applications/${app.slug}`));
             } else {
@@ -201,59 +208,7 @@
               </ToolTip>
             </div>
           )}
-<<<<<<< HEAD
-          <div>
-            <ToolTip
-              message={
-                app?.current_version_id === null
-                  ? t('homePage.appCard.noDeployedVersion', 'App does not have a deployed version')
-                  : t('homePage.appCard.openInAppViewer', 'Open in app viewer')
-              }
-            >
-              <button
-                type="button"
-                className={cx(
-                  ` launch-button tj-text-xsm ${
-                    app?.current_version_id === null || app?.is_maintenance_on ? 'tj-disabled-btn ' : 'tj-tertiary-btn'
-                  }`
-                )}
-                onClick={() => {
-                  posthog.capture('click_launch_button_on_card', {
-                    workspace_id:
-                      authenticationService?.currentUserValue?.organization_id ||
-                      authenticationService?.currentSessionValue?.current_organization_id,
-                    app_id: app?.id,
-                    folder_id: currentFolder?.id,
-                  });
-                  if (app?.current_version_id) {
-                    window.open(urlJoin(window.public_config?.TOOLJET_HOST, `/applications/${app.slug}`));
-                  } else {
-                    navigate(app?.current_version_id ? `/applications/${app.slug}` : '');
-                  }
-                }}
-                data-cy="launch-button"
-              >
-                <SolidIcon
-                  name="rightarrrow"
-                  width="14"
-                  fill={
-                    app?.current_version_id === null || app?.is_maintenance_on
-                      ? '#4C5155'
-                      : darkMode
-                      ? '#FDFDFE'
-                      : '#11181C'
-                  }
-                />
-
-                {app?.is_maintenance_on
-                  ? t('homePage.appCard.maintenance', 'Maintenance')
-                  : t('homePage.appCard.launch', 'Launch')}
-              </button>
-            </ToolTip>
-          </div>
-=======
           {appType !== 'workflow' && LaunchButton}
->>>>>>> 62f69330
         </div>
       </div>
     </div>
