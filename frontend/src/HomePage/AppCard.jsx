--- conflicted
+++ resolved
@@ -4,7 +4,7 @@
 import { history } from '@/_helpers';
 import moment from 'moment';
 import { ToolTip } from '@/_components';
-import { Fade } from '@/_ui/Fade';
+// import { Fade } from '@/_ui/Fade';
 import useHover from '@/_hooks/useHover';
 import configs from './Configs/AppIcon.json';
 import { Link } from 'react-router-dom';
@@ -64,17 +64,11 @@
       <div key={app.id} ref={hoverRef} data-cy={`${app.name.toLowerCase().replace(/\s+/g, '-')}-card`}>
         <div className="row home-app-card-header">
           <div className="col-12 d-flex justify-content-between">
-<<<<<<< HEAD
             <div className="">
               <div className="app-icon-main">
-                <div className="app-icon d-flex">{AppIcon && <AppIcon.default />}</div>
-=======
-            <div className="pt-2">
-              <div className="app-icon-main p-1">
-                <div className="app-icon p-1 d-flex" data-cy={`app-card-${app.icon}-icon`}>
+                <div className="app-icon d-flex" data-cy={`app-card-${app.icon}-icon`}>
                   {AppIcon && <AppIcon.default />}
                 </div>
->>>>>>> d26e394e
               </div>
             </div>
             <div visible={focused}>
@@ -105,11 +99,7 @@
         </div>
         <div className="app-creation-time-container" style={{ marginBottom: '12px' }}>
           {canUpdate && (
-<<<<<<< HEAD
-            <div className="app-creation-time tj-text-xsm mute-text" data-cy="app-creation-time">
-=======
-            <div className="app-creation-time mute-text" data-cy="app-creation-details">
->>>>>>> d26e394e
+            <div className="app-creation-time tj-text-xsm mute-text" data-cy="app-creation-details">
               <ToolTip message={app.created_at && moment(app.created_at).format('dddd, MMMM Do YYYY, h:mm:ss a')}>
                 <span>{updated === 'just now' ? `Edited ${updated}` : `Edited ${updated} ago`}</span>
               </ToolTip>
