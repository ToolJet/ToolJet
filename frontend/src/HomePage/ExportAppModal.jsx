import React, { useState, useEffect } from 'react';
import { default as BootstrapModal } from 'react-bootstrap/Modal';
import moment from 'moment';
<<<<<<< HEAD
import { appsService } from '@/_services';
=======
import { appService } from '@/_services/app.service';
>>>>>>> d3566c83
import { toast } from 'react-hot-toast';
import { ButtonSolid } from '@/_components/AppButton';

export default function ExportAppModal({ title, show, closeModal, customClassName, app, darkMode }) {
  const currentVersion = app?.editing_version;
  const [versions, setVersions] = useState(undefined);
  const [tables, setTables] = useState(undefined);
  const [versionId, setVersionId] = useState(currentVersion?.id);
  const [exportTjDb, setExportTjDb] = useState(true);

  useEffect(() => {
    async function fetchAppVersions() {
      try {
<<<<<<< HEAD
        const fetchVersions = await appsService.getVersions(app.id);
        const { versions } = await fetchVersions;
        getVersions(versions);
=======
        const fetchVersions = await appService.getVersions(app.id);
        const { versions } = fetchVersions;
        setVersions(versions);
>>>>>>> d3566c83
      } catch (error) {
        toast.error('Could not fetch the versions.', {
          position: 'top-center',
        });
        closeModal();
      }
    }
    async function fetchAppTables() {
      try {
        const fetchTables = await appService.getTables(app.id);
        const { tables } = fetchTables;
        setTables(tables);
      } catch (error) {
        toast.error('Could not fetch the tables.', {
          position: 'top-center',
        });
        closeModal();
      }
    }
    fetchAppVersions();
    fetchAppTables();
    // eslint-disable-next-line react-hooks/exhaustive-deps
  }, []);

<<<<<<< HEAD
  const exportApp = (appId, versionId = undefined) => {
    appsService
      .exportApp(appId, versionId)
=======
  const exportApp = (app, versionId, exportTjDb, tables) => {
    const appOpts = {
      app: [
        {
          id: app.id,
          ...(versionId && { search_params: { version_id: versionId } }),
        },
      ],
    };
    const requestBody = {
      ...appOpts,
      ...(exportTjDb && { tooljet_database: tables }),
      organization_id: app.organization_id,
    };

    appService
      .exportResource(requestBody)
>>>>>>> d3566c83
      .then((data) => {
        const appName = app.name.replace(/\s+/g, '-').toLowerCase();
        const fileName = `${appName}-export-${new Date().getTime()}`;
        // simulate link click download
        const json = JSON.stringify(data, null, 2);
        const blob = new Blob([json], { type: 'application/json' });
        const href = URL.createObjectURL(blob);
        const link = document.createElement('a');
        link.href = href;
        link.download = fileName + '.json';
        document.body.appendChild(link);
        link.click();
        document.body.removeChild(link);
        closeModal();
      })
      .catch((error) => {
        toast.error(`Could not export app: ${error.data.message}`, {
          position: 'top-center',
        });
        closeModal();
      });
  };

  return (
    <BootstrapModal
      onHide={() => closeModal(false)}
      contentClassName={`home-modal-component home-version-modal-component ${
        customClassName ? ` ${customClassName}` : ''
      } ${darkMode && 'dark-theme'}`}
      show={show}
      backdrop={true}
      keyboard={true}
      enforceFocus={false}
      animation={false}
      onEscapeKeyDown={() => closeModal()}
      centered
      data-cy={'modal-component'}
    >
      <BootstrapModal.Header>
        <BootstrapModal.Title data-cy={`${title.toLowerCase().replace(/\s+/g, '-')}-title`}>
          {title}
        </BootstrapModal.Title>
        <button
          className="btn-close"
          aria-label="Close"
          onClick={() => closeModal()}
          data-cy="modal-close-button"
        ></button>
      </BootstrapModal.Header>
      {Array.isArray(versions) ? (
        <>
          <BootstrapModal.Body>
            <div>
              <div className="current-version " data-cy="current-version-section">
                <span data-cy="current-version-label" className="current-version-label">
                  Current Version
                </span>
                <InputRadioField
                  versionId={currentVersion?.id}
                  data-cy={`${currentVersion?.id.toLowerCase().replace(/\s+/g, '-')}-value`}
                  versionName={currentVersion?.name}
                  versionCreatedAt={currentVersion?.createdAt}
                  checked={versionId === currentVersion?.id}
                  setVersionId={setVersionId}
                  className="current-version-wrap"
                />
              </div>
              {versions.length >= 2 ? (
                <div className="other-versions" data-cy="other-version-section">
                  <span data-cy="other-version-label" className="other-version-label">
                    Other Versions
                  </span>
                  {versions.map((version) => {
                    if (version.id !== currentVersion?.id) {
                      return (
                        <InputRadioField
                          versionId={version.id}
                          data-cy={`${version.id.toLowerCase().replace(/\s+/g, '-')}-value`}
                          versionName={version.name}
                          versionCreatedAt={version.createdAt}
                          key={version.name}
                          checked={versionId === version.id}
                          setVersionId={setVersionId}
                          className="other-version-wrap"
                        />
                      );
                    }
                  })}
                </div>
              ) : (
                <div className="other-versions" data-cy="other-version-section">
                  <span data-cy="no-other-versions-found-text">No other versions found</span>
                </div>
              )}
            </div>
          </BootstrapModal.Body>
          <div className="tj-version-wrap-sub-footer">
            <input type="checkbox" checked={exportTjDb} onChange={() => setExportTjDb(!exportTjDb)} />
            <p>Export ToolJet table schema</p>
          </div>
          <BootstrapModal.Footer className="export-app-modal-footer d-flex justify-content-end align-items-center ">
            <ButtonSolid
              className="import-export-footer-btns"
              variant="tertiary"
              data-cy="export-all-button"
              onClick={() => exportApp(app, null, exportTjDb, tables)}
            >
              Export All
            </ButtonSolid>
            <ButtonSolid
              className="import-export-footer-btns"
              data-cy="export-selected-version-button"
              onClick={() => exportApp(app, versionId, exportTjDb, tables)}
            >
              Export selected version
            </ButtonSolid>
          </BootstrapModal.Footer>
        </>
      ) : (
        <Loader />
      )}
    </BootstrapModal>
  );
}

function InputRadioField({
  versionId,
  versionName,
  versionCreatedAt,
  checked = undefined,
  key = undefined,
  setVersionId,
  className,
}) {
  return (
    <span
      key={key}
      className={`version-wrapper cursor-pointer ${className}`}
      data-cy={`${String(versionName).toLowerCase().replace(/\s+/g, '-')}-version-wrapper`}
    >
      <input
        type="radio"
        value={versionId}
        id={`${versionName}`}
        data-cy={`${String(versionName).toLowerCase().replace(/\s+/g, '-')}-radio-button`}
        name="version"
        checked={checked}
        onClick={({ target }) => setVersionId(target.value)}
        style={{ marginLeft: '1rem' }}
        className="cursor-pointer"
      />
      <label
        htmlFor={`${versionName}`}
        className="d-flex flex-column cursor-pointer w-100"
        style={{ paddingLeft: '0.75rem' }}
      >
        <span data-cy={`${String(versionName).toLowerCase().replace(/\s+/g, '-')}-text`}>{versionName}</span>
        <span className="export-creation-date tj-text-sm" data-cy="created-date-label">{`Created on ${moment(
          versionCreatedAt
        ).format('Do MMM YYYY')}`}</span>
      </label>
    </span>
  );
}

function Loader() {
  return (
    <BootstrapModal.Body>
      <div className="d-flex justify-content-center align-items-center flex-column" style={{ minHeight: '30vh' }}>
        <div className="pb-2">Loading versions ...</div>
        <div className="spinner-border" role="status"></div>
      </div>
    </BootstrapModal.Body>
  );
}<|MERGE_RESOLUTION|>--- conflicted
+++ resolved
@@ -1,11 +1,7 @@
 import React, { useState, useEffect } from 'react';
 import { default as BootstrapModal } from 'react-bootstrap/Modal';
 import moment from 'moment';
-<<<<<<< HEAD
 import { appsService } from '@/_services';
-=======
-import { appService } from '@/_services/app.service';
->>>>>>> d3566c83
 import { toast } from 'react-hot-toast';
 import { ButtonSolid } from '@/_components/AppButton';
 
@@ -19,15 +15,9 @@
   useEffect(() => {
     async function fetchAppVersions() {
       try {
-<<<<<<< HEAD
         const fetchVersions = await appsService.getVersions(app.id);
-        const { versions } = await fetchVersions;
-        getVersions(versions);
-=======
-        const fetchVersions = await appService.getVersions(app.id);
         const { versions } = fetchVersions;
         setVersions(versions);
->>>>>>> d3566c83
       } catch (error) {
         toast.error('Could not fetch the versions.', {
           position: 'top-center',
@@ -37,7 +27,7 @@
     }
     async function fetchAppTables() {
       try {
-        const fetchTables = await appService.getTables(app.id);
+        const fetchTables = await appsService.getTables(app.id);
         const { tables } = fetchTables;
         setTables(tables);
       } catch (error) {
@@ -52,11 +42,6 @@
     // eslint-disable-next-line react-hooks/exhaustive-deps
   }, []);
 
-<<<<<<< HEAD
-  const exportApp = (appId, versionId = undefined) => {
-    appsService
-      .exportApp(appId, versionId)
-=======
   const exportApp = (app, versionId, exportTjDb, tables) => {
     const appOpts = {
       app: [
@@ -72,9 +57,8 @@
       organization_id: app.organization_id,
     };
 
-    appService
+    appsService
       .exportResource(requestBody)
->>>>>>> d3566c83
       .then((data) => {
         const appName = app.name.replace(/\s+/g, '-').toLowerCase();
         const fileName = `${appName}-export-${new Date().getTime()}`;
