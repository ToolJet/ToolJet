--- conflicted
+++ resolved
@@ -85,15 +85,9 @@
   return (
     <BootstrapModal
       onHide={() => closeModal(false)}
-<<<<<<< HEAD
       contentClassName={`home-modal-component home-version-modal-component ${
         customClassName ? ` ${customClassName}` : ''
-      } ${darkMode && 'dark'}`}
-=======
-      contentClassName={`home-modal-component ${customClassName ? ` ${customClassName}` : ''} ${
-        darkMode && 'dark-theme'
-      }`}
->>>>>>> 75b7c185
+      } ${darkMode && 'dark-theme'}`}
       show={show}
       backdrop={true}
       keyboard={true}
