import React from 'react';
import OverlayTrigger from 'react-bootstrap/OverlayTrigger';
import Popover from 'react-bootstrap/Popover';
import { useTranslation } from 'react-i18next';

export const AppMenu = function AppMenu({
  deleteApp,
  exportApp,
  canCreateApp,
  canDeleteApp,
  canUpdateApp,
  onMenuOpen,
  openAppActionModal,
  darkMode,
  currentFolder,
  popoverVisible,
  setMenuOpen,
  appType,
}) {
  const { t } = useTranslation();
  const isModuleApp = appType === 'module';
  const Field = ({ text, onClick, customClass }) => {
    const closeMenu = () => {
      document.body.click();
      onClick();
    };
    return (
      <div className={`field mb-3${customClass ? ` ${customClass}` : ''}`}>
        <span
          role="button"
          onClick={() => {
            closeMenu();
          }}
          data-cy={`${text.toLowerCase().replace(/\s+/g, '-')}-card-option`}
        >
          {text}
        </span>
      </div>
    );
  };

  return (
    <OverlayTrigger
      trigger="click"
      placement="top-start"
      rootClose
      onToggle={onMenuOpen}
      onExit={() => setMenuOpen(false)}
      show={popoverVisible}
      container={document.getElementsByClassName('home-page-content')[0]}
      overlay={
        <div>
          <Popover id="popover-app-menu" className={darkMode && 'dark-theme'} placement="bottom">
            <Popover.Body bsPrefix="popover-body">
              <div data-cy="card-options">
                {canUpdateApp && (
                  <Field
<<<<<<< HEAD
                    customClass={appCreationMode === 'GIT' && 'disabled-action-tooltip'}
                    text={t(
                      'homePage.appCard.renameApp',
                      appType === 'workflow' ? 'Rename workflow' : appType === 'module' ? 'Rename module' : 'Rename app'
                    )}
                    onClick={() => appCreationMode !== 'GIT' && openAppActionModal('rename-app')}
=======
                    text={t('homePage.appCard.renameApp', appType === 'workflow' ? 'Rename workflow' : 'Rename app')}
                    onClick={() => openAppActionModal('rename-app')}
>>>>>>> f612a9cc
                  />
                )}
                {canUpdateApp && (
                  <Field
                    text={t('homePage.appCard.changeIcon', 'Change Icon')}
                    onClick={() => openAppActionModal('change-icon')}
                  />
                )}
                {canCreateApp && appType !== 'module' && (
                  <>
                    <Field
                      text={t('homePage.appCard.addToFolder', 'Add to folder')}
                      onClick={() => openAppActionModal('add-to-folder')}
                    />

                    {currentFolder.id && (
                      <Field
                        text={t('homePage.appCard.removeFromFolder', 'Remove from folder')}
                        onClick={() => openAppActionModal('remove-app-from-folder')}
                      />
                    )}
                  </>
                )}
                {canUpdateApp && canCreateApp && appType !== 'workflow' && (
                  <>
                    <Field
                      text={
                        appType === 'workflow' ? 'Clone workflow' : appType === 'module' ? 'Clone module' : 'Clone app'
                      }
                      onClick={() => openAppActionModal('clone-app')}
                    />
                    <Field text={appType === 'module' ? 'Export module' : 'Export app'} onClick={exportApp} />
                  </>
                )}
                {canDeleteApp && (
                  <Field
                    text={
                      appType === 'workflow'
                        ? t('homePage.appCard.deleteWorkflow', 'Delete workflow')
                        : appType === 'front-end'
                        ? t('homePage.appCard.deleteApp', 'Delete app')
                        : 'Delete module'
                    }
                    customClass="field__danger"
                    onClick={deleteApp}
                  />
                )}
              </div>
            </Popover.Body>
          </Popover>
        </div>
      }
    >
      <div className={'cursor-pointer menu-ico'} data-cy={`app-card-menu-icon`}>
        <svg width="28" height="28" viewBox="0 0 28 28" fill="none" xmlns="http://www.w3.org/2000/svg">
          <path
            fillRule="evenodd"
            clipRule="evenodd"
            d="M12.8335 9.91667C12.8335 9.27233 13.3558 8.75 14.0002 8.75C14.6445 8.75 15.1668 9.27233 15.1668 9.91667C15.1668 10.561 14.6445 11.0833 14.0002 11.0833C13.3558 11.0833 12.8335 10.561 12.8335 9.91667ZM12.8335 14C12.8335 13.3557 13.3558 12.8333 14.0002 12.8333C14.6445 12.8333 15.1668 13.3557 15.1668 14C15.1668 14.6443 14.6445 15.1667 14.0002 15.1667C13.3558 15.1667 12.8335 14.6443 12.8335 14ZM12.8335 18.0833C12.8335 17.439 13.3558 16.9167 14.0002 16.9167C14.6445 16.9167 15.1668 17.439 15.1668 18.0833C15.1668 18.7277 14.6445 19.25 14.0002 19.25C13.3558 19.25 12.8335 18.7277 12.8335 18.0833Z"
            fill="#11181C"
          />
        </svg>
      </div>
    </OverlayTrigger>
  );
};<|MERGE_RESOLUTION|>--- conflicted
+++ resolved
@@ -55,17 +55,11 @@
               <div data-cy="card-options">
                 {canUpdateApp && (
                   <Field
-<<<<<<< HEAD
-                    customClass={appCreationMode === 'GIT' && 'disabled-action-tooltip'}
                     text={t(
                       'homePage.appCard.renameApp',
                       appType === 'workflow' ? 'Rename workflow' : appType === 'module' ? 'Rename module' : 'Rename app'
                     )}
-                    onClick={() => appCreationMode !== 'GIT' && openAppActionModal('rename-app')}
-=======
-                    text={t('homePage.appCard.renameApp', appType === 'workflow' ? 'Rename workflow' : 'Rename app')}
                     onClick={() => openAppActionModal('rename-app')}
->>>>>>> f612a9cc
                   />
                 )}
                 {canUpdateApp && (
