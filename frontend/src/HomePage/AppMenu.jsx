--- conflicted
+++ resolved
@@ -55,19 +55,11 @@
               <div data-cy="card-options">
                 {canUpdateApp && (
                   <Field
-<<<<<<< HEAD
-                    customClass={appCreationMode === 'GIT' && 'disabled-action-tooltip'}
-=======
->>>>>>> e1a2f70e
                     text={t(
                       'homePage.appCard.renameApp',
                       appType === 'workflow' ? 'Rename workflow' : appType === 'module' ? 'Rename module' : 'Rename app'
                     )}
-<<<<<<< HEAD
-                    onClick={() => appCreationMode !== 'GIT' && openAppActionModal('rename-app')}
-=======
                     onClick={() => openAppActionModal('rename-app')}
->>>>>>> e1a2f70e
                   />
                 )}
                 {canUpdateApp && (
