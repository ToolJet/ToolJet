--- conflicted
+++ resolved
@@ -83,11 +83,7 @@
                     )}
                   </>
                 )}
-<<<<<<< HEAD
-                {canUpdateApp && canCreateApp && !isModuleApp && (
-=======
                 {canUpdateApp && canCreateApp && appType !== 'workflow' && (
->>>>>>> ed571caf
                   <>
                     {appType !== 'workflow' && (
                       <Field
@@ -97,20 +93,11 @@
                     )}
                     <Field
                       text={
-<<<<<<< HEAD
-                        appType === 'workflow'
-                          ? t('homePage.appCard.exportWorkflow', 'Export workflow')
-                          : t('homePage.appCard.exportApp', 'Export app')
-                      }
-                      onClick={exportApp}
-                    />
-=======
                         appType === 'workflow' ? 'Clone workflow' : appType === 'module' ? 'Clone module' : 'Clone app'
                       }
                       onClick={() => openAppActionModal('clone-app')}
                     />
                     <Field text={appType === 'module' ? 'Export module' : 'Export app'} onClick={exportApp} />
->>>>>>> ed571caf
                   </>
                 )}
                 {canDeleteApp && (
