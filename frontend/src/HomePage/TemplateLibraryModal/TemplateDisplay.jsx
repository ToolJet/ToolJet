--- conflicted
+++ resolved
@@ -1,7 +1,7 @@
 import React, { useEffect, useRef, useState } from 'react';
 import { Container, Row, Badge } from 'react-bootstrap';
-<<<<<<< HEAD
 import LazyLoad from 'react-lazyload';
+import { getSvgIcon } from '@/_helpers/appUtils';
 
 export default function TemplateDisplay(props) {
   const { id, name, description, sources } = props?.app ?? {};
@@ -13,12 +13,6 @@
       setLoaded(true);
     }
   }, [componentRef]);
-=======
-import { getSvgIcon } from '@/_helpers/appUtils';
-
-export default function TemplateDisplay(props) {
-  const { id, name, description, sources } = props?.app ?? {};
->>>>>>> efca1f32
 
   return (
     <div className="template-display" ref={componentRef}>
