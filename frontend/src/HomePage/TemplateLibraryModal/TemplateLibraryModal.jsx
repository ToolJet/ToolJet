--- conflicted
+++ resolved
@@ -62,11 +62,7 @@
         toast.success('App created.', {
           position: 'top-center',
         });
-<<<<<<< HEAD
-        history.push(`/${getWorkspaceId()}/apps/${data.id}`);
-=======
-        navigate(`/apps/${data.id}`);
->>>>>>> 70ffc1e2
+        navigate(`/${getWorkspaceId()}/apps/${data.id}`);
       })
       .catch((e) => {
         toast.error(e.error, {
