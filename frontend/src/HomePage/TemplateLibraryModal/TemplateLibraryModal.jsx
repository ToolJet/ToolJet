import React, { useEffect, useState } from 'react';
import { Modal, Button, Container, Row, Col } from 'react-bootstrap';
import Categories from './Categories';
import AppList from './AppList';
import { libraryAppService, authenticationService } from '@/_services';
import { toast } from 'react-hot-toast';
import _ from 'lodash';
import TemplateDisplay from './TemplateDisplay';
import { useNavigate } from 'react-router-dom';
import { useTranslation } from 'react-i18next';
<<<<<<< HEAD
import posthog from 'posthog-js';
=======
import { getWorkspaceId } from '../../_helpers/utils';
>>>>>>> 44f535cb

const identifyUniqueCategories = (templates) =>
  ['all', ...new Set(_.map(templates, 'category'))].map((categoryId) => ({
    id: categoryId,
    count: templates.filter((template) => categoryId === 'all' || template.category === categoryId).length,
  }));

export default function TemplateLibraryModal(props) {
  const navigate = useNavigate();
  const [libraryApps, setLibraryApps] = useState([]);
  const [selectedCategory, selectCategory] = useState({ id: 'all', count: 0 });
  const filteredApps = libraryApps.filter(
    (app) => selectedCategory.id === 'all' || app.category === selectedCategory.id
  );
  const [selectedApp, selectApp] = useState(undefined);
  const { t } = useTranslation();

  useEffect(() => {
    selectApp(filteredApps[0]);
    // eslint-disable-next-line react-hooks/exhaustive-deps
  }, [selectedCategory]);

  const selectApplication = (app) => {
    posthog.capture('click_template_name', {
      user_id:
        authenticationService?.currentUserValue?.id || authenticationService?.currentSessionValue?.current_user?.id,
      workspace_id:
        authenticationService?.currentUserValue?.organization_id ||
        authenticationService?.currentSessionValue?.current_organization_id,
      template_category_id: selectedCategory?.id,
      template_name: app?.name,
    });
    selectApp(app);
  };

  useEffect(() => {
    libraryAppService
      .templateManifests()
      .then((data) => {
        if (data['template_app_manifests']) {
          setLibraryApps(data['template_app_manifests']);
          selectApp(data['template_app_manifests'][0]);
        }
      })
      .catch(() => {
        toast.error('Could not fetch library apps', {
          position: 'top-center',
        });
        setLibraryApps([]);
      });
  }, []);

  const [deploying, setDeploying] = useState(false);

  function deployApp(event) {
    event.preventDefault();
    const id = selectedApp.id;
    setDeploying(true);
    posthog.capture('create_application_from_template', {
      user_id:
        authenticationService?.currentUserValue?.id || authenticationService?.currentSessionValue?.current_user?.id,
      workspace_id:
        authenticationService?.currentUserValue?.organization_id ||
        authenticationService?.currentSessionValue?.current_organization_id,
      template_category_id: selectedCategory?.id,
      template_name: selectedApp?.name,
      button_name: 'create_application_from_template',
      previous_action_button_name: props.fromButton,
    });
    libraryAppService
      .deploy(id)
      .then((data) => {
        setDeploying(false);
        props.onCloseButtonClick();
        toast.success('App created.', {
          position: 'top-center',
        });
        navigate(`/${getWorkspaceId()}/apps/${data.id}`);
      })
      .catch((e) => {
        toast.error(e.error, {
          position: 'top-center',
        });
        setDeploying(false);
      });
  }

  return (
    <Modal
      {...props}
      className={`template-library-modal ${props.darkMode ? 'dark-mode' : ''}`}
      aria-labelledby="contained-modal-title-vcenter"
      centered
    >
      <Modal.Header>
        <Modal.Title>{t('homePage.templateLibraryModal.select', 'Select template')}</Modal.Title>
      </Modal.Header>
      <Modal.Body>
        <Container fluid>
          <Row>
            <Col className="categories-column" xs={3} style={{ borderRight: '1px solid #D2DDEC', height: '100%' }}>
              <Categories
                categories={identifyUniqueCategories(libraryApps)}
                selectedCategory={selectedCategory}
                selectCategory={selectCategory}
              />
            </Col>
            <Col xs={9} style={{ height: '100%' }}>
              <Container fluid>
                <Row style={{ height: '90%' }}>
                  <Col className="template-list-column" xs={3} style={{ borderRight: '1px solid #D2DDEC' }}>
                    <AppList apps={filteredApps} selectApp={selectApplication} selectedApp={selectedApp} />
                  </Col>
                  <Col xs={9} style={{}}>
                    <TemplateDisplay app={selectedApp} darkMode={props.darkMode} />
                  </Col>
                </Row>
                <Row style={{ height: '10%' }}>
                  <Col
                    xs={12}
                    className="d-flex flex-column align-items-end template-modal-control-column"
                    style={{ borderTop: '1px solid #D2DDEC', zIndex: 1 }}
                  >
                    <div className="d-flex flex-row align-items-center" style={{ height: '100%' }}>
                      <Button variant="outline-primary" onClick={props.onCloseButtonClick}>
                        {t('globals.cancel', 'Cancel')}
                      </Button>
                      <a
                        href="#"
                        className={`btn btn-primary ms-2 ${deploying ? 'btn-loading' : ''}`}
                        onClick={deployApp}
                      >
                        {t('homePage.templateLibraryModal.createAppfromTemplate', 'Create application from template')}
                      </a>
                    </div>
                  </Col>
                </Row>
              </Container>
            </Col>
          </Row>
        </Container>
      </Modal.Body>
    </Modal>
  );
}<|MERGE_RESOLUTION|>--- conflicted
+++ resolved
@@ -8,11 +8,8 @@
 import TemplateDisplay from './TemplateDisplay';
 import { useNavigate } from 'react-router-dom';
 import { useTranslation } from 'react-i18next';
-<<<<<<< HEAD
 import posthog from 'posthog-js';
-=======
 import { getWorkspaceId } from '../../_helpers/utils';
->>>>>>> 44f535cb
 
 const identifyUniqueCategories = (templates) =>
   ['all', ...new Set(_.map(templates, 'category'))].map((categoryId) => ({
