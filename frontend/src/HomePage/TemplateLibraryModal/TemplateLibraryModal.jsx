--- conflicted
+++ resolved
@@ -10,7 +10,6 @@
 import { useTranslation } from 'react-i18next';
 import posthog from 'posthog-js';
 import { ButtonSolid } from '@/_ui/AppButton/AppButton';
-import { getWorkspaceId } from '../../_helpers/utils';
 
 const identifyUniqueCategories = (templates) =>
   ['all', ...new Set(_.map(templates, 'category'))].map((categoryId) => ({
@@ -19,7 +18,6 @@
   }));
 
 export default function TemplateLibraryModal(props) {
-  const navigate = useNavigate();
   const [libraryApps, setLibraryApps] = useState([]);
   const [selectedCategory, selectCategory] = useState({ id: 'all', count: 0 });
   const filteredApps = libraryApps.filter(
@@ -64,40 +62,6 @@
 
   const [deploying, setDeploying] = useState(false);
 
-<<<<<<< HEAD
-  function deployApp(event) {
-    event.preventDefault();
-    const id = selectedApp.id;
-    setDeploying(true);
-    posthog.capture('create_application_from_template', {
-      workspace_id:
-        authenticationService?.currentUserValue?.organization_id ||
-        authenticationService?.currentSessionValue?.current_organization_id,
-      template_category_id: selectedCategory?.id,
-      template_name: selectedApp?.name,
-      button_name: 'create_application_from_template',
-      previous_action_button_name: props.fromButton,
-    });
-    libraryAppService
-      .deploy(id)
-      .then((data) => {
-        setDeploying(false);
-        props.onCloseButtonClick();
-        toast.success('App created.', {
-          position: 'top-center',
-        });
-        navigate(`/${getWorkspaceId()}/apps/${data.app[0].id}`);
-      })
-      .catch((e) => {
-        toast.error(e.error, {
-          position: 'top-center',
-        });
-        setDeploying(false);
-      });
-  }
-
-=======
->>>>>>> e9f6f4d3
   return (
     <Modal
       show={props.show}
@@ -141,6 +105,15 @@
                       </ButtonSolid>
                       <ButtonSolid
                         onClick={() => {
+                          posthog.capture('create_application_from_template', {
+                            workspace_id:
+                              authenticationService?.currentUserValue?.organization_id ||
+                              authenticationService?.currentSessionValue?.current_organization_id,
+                            template_category_id: selectedCategory?.id,
+                            template_name: selectedApp?.name,
+                            button_name: 'create_application_from_template',
+                            previous_action_button_name: props.fromButton,
+                          });
                           props.openCreateAppFromTemplateModal(selectedApp);
                           setShowCreateAppFromTemplateModal(false);
                           props.onCloseButtonClick();
