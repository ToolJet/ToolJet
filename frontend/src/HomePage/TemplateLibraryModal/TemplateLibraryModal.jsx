--- conflicted
+++ resolved
@@ -8,11 +8,8 @@
 import TemplateDisplay from './TemplateDisplay';
 import { useNavigate } from 'react-router-dom';
 import { useTranslation } from 'react-i18next';
-<<<<<<< HEAD
 import { ButtonSolid } from '@/_ui/AppButton/AppButton';
-=======
 import { getWorkspaceId } from '../../_helpers/utils';
->>>>>>> 2f2e79f3
 
 const identifyUniqueCategories = (templates) =>
   ['all', ...new Set(_.map(templates, 'category'))].map((categoryId) => ({
@@ -115,7 +112,6 @@
                     <div className="d-flex flex-row align-items-center" style={{ height: '100%' }}>
                       <ButtonSolid variant="tertiary" onClick={props.onCloseButtonClick}>
                         {t('globals.cancel', 'Cancel')}
-<<<<<<< HEAD
                       </ButtonSolid>
                       <ButtonSolid
                         onClick={() => {
@@ -123,13 +119,6 @@
                         }}
                         isLoading={deploying}
                         className=" ms-2 "
-=======
-                      </Button>
-                      <a
-                        href="#"
-                        className={`btn btn-primary ms-2 ${deploying ? 'btn-loading' : ''}`}
-                        onClick={deployApp}
->>>>>>> 2f2e79f3
                       >
                         {t('homePage.templateLibraryModal.createAppfromTemplate', 'Create application from template')}
                       </ButtonSolid>
