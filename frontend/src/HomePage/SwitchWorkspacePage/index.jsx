--- conflicted
+++ resolved
@@ -67,17 +67,10 @@
             />
           </svg>
         )}
-<<<<<<< HEAD
-        <span className="header-text" data-cy="modal-title">
-          {headerText}
-        </span>
-        <p data-cy="modal-message">{title}</p>
-=======
         <span className="header-text" data-cy="switch-modal-title">
           {headerText}
         </span>
         <p data-cy="switch-modal-message">{title}</p>
->>>>>>> e18e7865
       </Modal.Header>
 
       <Modal.Body>
@@ -130,9 +123,6 @@
 export default function SwitchWorkspacePage({ darkMode, archived = false, isAppUrl = false }) {
   const [organizations, setOrganizations] = React.useState([]);
 
-  const location = useLocation();
-  const archived = !!getQueryParams('archived');
-  const isAppUrl = !!getQueryParams('appurl');
   const fetchOrganizations = () => {
     organizationService.getOrganizations().then((response) => setOrganizations(response.organizations));
   };
