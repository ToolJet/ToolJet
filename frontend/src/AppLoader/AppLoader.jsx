--- conflicted
+++ resolved
@@ -1,81 +1,32 @@
-import React from 'react';
+import React, { useEffect } from 'react';
 import { withTranslation } from 'react-i18next';
-<<<<<<< HEAD
-import { appService, organizationService, authenticationService } from '@/_services';
-import { Editor, EditorFunc } from '@/Editor';
+import { Editor } from '../Editor/Editor';
 import { RealtimeEditor } from '@/Editor/RealtimeEditor';
 import config from 'config';
-import { safelyParseJSON, stripTrailingSlash, redirectToDashboard, getSubpath, getWorkspaceId } from '@/_helpers/utils';
-import { toast } from 'react-hot-toast';
-import { useParams } from 'react-router-dom';
+import { appService } from '@/_services';
 import { useAppDataActions } from '@/_stores/appDataStore';
-import _ from 'lodash';
 
-const AppLoaderComponent = (props) => {
-  const params = useParams();
-  const appId = params.id;
-
+const AppLoaderComponent = React.memo((props) => {
   const [shouldLoadApp, setShouldLoadApp] = React.useState(false);
-
   const { updateState } = useAppDataActions();
 
-  // eslint-disable-next-line react-hooks/exhaustive-deps
-  useEffect(() => loadAppDetails(), []);
+  useEffect(() => {
+    props?.id && props?.slug && loadAppDetails(props?.id);
 
-  const loadAppDetails = () => {
-    appService
-      .fetchApp(appId, 'edit')
-      .then((data) => {
-        setShouldLoadApp(true);
-        updateState({
-          app: data,
-        });
-      })
-      .catch((error) => {
-        handleError(error);
+    return () => {
+      setShouldLoadApp(false);
+    };
+    // eslint-disable-next-line react-hooks/exhaustive-deps
+  }, []);
+
+  const loadAppDetails = (appId) => {
+    appService.fetchApp(appId, 'edit').then((data) => {
+      setShouldLoadApp(true);
+      updateState({
+        app: data,
+        appId: data.id,
       });
-  };
-
-  const switchOrganization = (orgId) => {
-    const path = `/apps/${appId}`;
-    const sub_path = window?.public_config?.SUB_PATH ? stripTrailingSlash(window?.public_config?.SUB_PATH) : '';
-    organizationService.switchOrganization(orgId).then(
-      () => {
-        window.location.href = `${sub_path}/${orgId}${path}`;
-      },
-      () => {
-        return (window.location.href = `${sub_path}/login/${orgId}?redirectTo=${path}`);
-      }
-    );
-  };
-
-  const handleError = (error) => {
-    try {
-      if (error?.data) {
-        const statusCode = error.data?.statusCode;
-        if (statusCode === 403) {
-          const errorObj = safelyParseJSON(error.data?.message);
-          if (
-            errorObj?.organizationId &&
-            authenticationService.currentSessionValue.current_organization_id !== errorObj?.organizationId
-          ) {
-            switchOrganization(errorObj?.organizationId);
-            return;
-          }
-          redirectToDashboard();
-        } else if (statusCode === 401) {
-          window.location = `${getSubpath() ?? ''}/login${
-            !_.isEmpty(getWorkspaceId()) ? `/${getWorkspaceId()}` : ''
-          }?redirectTo=${this.props.location.pathname}`;
-          return;
-        } else if (statusCode === 404 || statusCode === 422) {
-          toast.error(error?.error ?? 'App not found');
-        }
-        redirectToDashboard();
-      }
-    } catch (err) {
-      redirectToDashboard();
-    }
+    });
   };
 
   if (!shouldLoadApp) return <></>;
@@ -83,16 +34,8 @@
   return config.ENABLE_MULTIPLAYER_EDITING ? (
     <RealtimeEditor {...props} shouldLoadApp={shouldLoadApp} />
   ) : (
-    <EditorFunc {...props} shouldLoadApp={shouldLoadApp} />
+    <Editor {...props} />
   );
-=======
-import { Editor } from '../Editor/Editor';
-import { RealtimeEditor } from '@/Editor/RealtimeEditor';
-import config from 'config';
-
-const AppLoaderComponent = (props) => {
-  return config.ENABLE_MULTIPLAYER_EDITING ? <RealtimeEditor {...props} /> : <Editor {...props} />;
->>>>>>> d3abb3bf
-};
+});
 
 export const AppLoader = withTranslation()(AppLoaderComponent);