<<<<<<< HEAD
import React, { useEffect, useState } from 'react';
import { withTranslation, useTranslation } from 'react-i18next';
import { appService, organizationService, authenticationService } from '@/_services';
import { Editor } from '../Editor/Editor';
import { RealtimeEditor } from '@/Editor/RealtimeEditor';
import { safelyParseJSON, stripTrailingSlash, getSubpath, getWorkspaceId } from '@/_helpers/utils';
import { useParams } from 'react-router-dom';
=======
import React from 'react';
import { withTranslation } from 'react-i18next';
import { Editor } from '../Editor/Editor';
import { RealtimeEditor } from '@/Editor/RealtimeEditor';
import config from 'config';
>>>>>>> e9f6f4d3
import WorkflowEditor from '../WorkflowEditor';
import _ from 'lodash';
import RestrictedAccessModal from './RestrictedAccessModal';
import ErrorModal from './ErrorModal';

const AppLoaderComponent = (props) => {
  const { type: appType } = props;

<<<<<<< HEAD
  // State variable to control the modal
  const [showRestrictedAccessModal, setShowRestrictedAccessModal] = useState(false);
  const [showErrorModal, setShowErrorModal] = useState(false);

  // eslint-disable-next-line react-hooks/exhaustive-deps
  useEffect(() => loadAppDetails(), []);
  const [app, setApp] = useState(undefined);

  const loadAppDetails = () => {
    appService.getApp(appId, 'edit').then(setApp).catch(handleError);
  };

  const switchOrganization = (orgId) => {
    const path = `/apps/${appId}`;
    const sub_path = window?.public_config?.SUB_PATH ? stripTrailingSlash(window?.public_config?.SUB_PATH) : '';
    organizationService.switchOrganization(orgId).then(
      () => {
        window.location.href = `${sub_path}/${orgId}${path}`;
      },
      () => {
        return (window.location.href = `${sub_path}/login/${orgId}?redirectTo=${path}`);
      }
    );
  };

  const handleError = (error) => {
    try {
      if (error?.data) {
        const statusCode = error.data?.statusCode;
        if (statusCode === 403) {
          const errorObj = safelyParseJSON(error.data?.message);
          if (
            errorObj?.organizationId &&
            authenticationService.currentSessionValue.current_organization_id !== errorObj?.organizationId
          ) {
            switchOrganization(errorObj?.organizationId);
            return;
          }
          setShowRestrictedAccessModal(true);
        } else if (statusCode === 401) {
          window.location = `${getSubpath() ?? ''}/login${
            !_.isEmpty(getWorkspaceId()) ? `/${getWorkspaceId()}` : ''
          }?redirectTo=${this.props.location.pathname}`;
          return;
        } else {
          setShowErrorModal(true);
        }
      }
    } catch (err) {
      setShowErrorModal(true);
    }
  };

  if (app?.type === 'front-end') return shouldEnableMultiplayer ? <RealtimeEditor {...props} /> : <Editor {...props} />;
  else if (app?.type === 'workflow') return <WorkflowEditor {...props} />;

  return (
    <>
      {showRestrictedAccessModal && (
        <RestrictedAccessModal
          show={true}
          darkMode={props.darkMode}
          onClose={() => setShowRestrictedAccessModal(false)}
        />
      )}

      {showErrorModal && <ErrorModal show={true} darkMode={props.darkMode} onClose={() => setShowErrorModal(false)} />}
    </>
  );
=======
  if (appType === 'front-end')
    return config.ENABLE_MULTIPLAYER_EDITING ? <RealtimeEditor {...props} /> : <Editor {...props} />;
  else if (appType === 'workflow') return <WorkflowEditor {...props} />;
>>>>>>> e9f6f4d3
};

export const AppLoader = withTranslation()(AppLoaderComponent);<|MERGE_RESOLUTION|>--- conflicted
+++ resolved
@@ -1,101 +1,16 @@
-<<<<<<< HEAD
-import React, { useEffect, useState } from 'react';
-import { withTranslation, useTranslation } from 'react-i18next';
-import { appService, organizationService, authenticationService } from '@/_services';
-import { Editor } from '../Editor/Editor';
-import { RealtimeEditor } from '@/Editor/RealtimeEditor';
-import { safelyParseJSON, stripTrailingSlash, getSubpath, getWorkspaceId } from '@/_helpers/utils';
-import { useParams } from 'react-router-dom';
-=======
 import React from 'react';
 import { withTranslation } from 'react-i18next';
 import { Editor } from '../Editor/Editor';
 import { RealtimeEditor } from '@/Editor/RealtimeEditor';
-import config from 'config';
->>>>>>> e9f6f4d3
 import WorkflowEditor from '../WorkflowEditor';
 import _ from 'lodash';
-import RestrictedAccessModal from './RestrictedAccessModal';
-import ErrorModal from './ErrorModal';
 
 const AppLoaderComponent = (props) => {
   const { type: appType } = props;
+  const shouldEnableMultiplayer = window.public_config?.ENABLE_MULTIPLAYER_EDITING === 'true';
 
-<<<<<<< HEAD
-  // State variable to control the modal
-  const [showRestrictedAccessModal, setShowRestrictedAccessModal] = useState(false);
-  const [showErrorModal, setShowErrorModal] = useState(false);
-
-  // eslint-disable-next-line react-hooks/exhaustive-deps
-  useEffect(() => loadAppDetails(), []);
-  const [app, setApp] = useState(undefined);
-
-  const loadAppDetails = () => {
-    appService.getApp(appId, 'edit').then(setApp).catch(handleError);
-  };
-
-  const switchOrganization = (orgId) => {
-    const path = `/apps/${appId}`;
-    const sub_path = window?.public_config?.SUB_PATH ? stripTrailingSlash(window?.public_config?.SUB_PATH) : '';
-    organizationService.switchOrganization(orgId).then(
-      () => {
-        window.location.href = `${sub_path}/${orgId}${path}`;
-      },
-      () => {
-        return (window.location.href = `${sub_path}/login/${orgId}?redirectTo=${path}`);
-      }
-    );
-  };
-
-  const handleError = (error) => {
-    try {
-      if (error?.data) {
-        const statusCode = error.data?.statusCode;
-        if (statusCode === 403) {
-          const errorObj = safelyParseJSON(error.data?.message);
-          if (
-            errorObj?.organizationId &&
-            authenticationService.currentSessionValue.current_organization_id !== errorObj?.organizationId
-          ) {
-            switchOrganization(errorObj?.organizationId);
-            return;
-          }
-          setShowRestrictedAccessModal(true);
-        } else if (statusCode === 401) {
-          window.location = `${getSubpath() ?? ''}/login${
-            !_.isEmpty(getWorkspaceId()) ? `/${getWorkspaceId()}` : ''
-          }?redirectTo=${this.props.location.pathname}`;
-          return;
-        } else {
-          setShowErrorModal(true);
-        }
-      }
-    } catch (err) {
-      setShowErrorModal(true);
-    }
-  };
-
-  if (app?.type === 'front-end') return shouldEnableMultiplayer ? <RealtimeEditor {...props} /> : <Editor {...props} />;
-  else if (app?.type === 'workflow') return <WorkflowEditor {...props} />;
-
-  return (
-    <>
-      {showRestrictedAccessModal && (
-        <RestrictedAccessModal
-          show={true}
-          darkMode={props.darkMode}
-          onClose={() => setShowRestrictedAccessModal(false)}
-        />
-      )}
-
-      {showErrorModal && <ErrorModal show={true} darkMode={props.darkMode} onClose={() => setShowErrorModal(false)} />}
-    </>
-  );
-=======
-  if (appType === 'front-end')
-    return config.ENABLE_MULTIPLAYER_EDITING ? <RealtimeEditor {...props} /> : <Editor {...props} />;
+  if (appType === 'front-end') return shouldEnableMultiplayer ? <RealtimeEditor {...props} /> : <Editor {...props} />;
   else if (appType === 'workflow') return <WorkflowEditor {...props} />;
->>>>>>> e9f6f4d3
 };
 
 export const AppLoader = withTranslation()(AppLoaderComponent);