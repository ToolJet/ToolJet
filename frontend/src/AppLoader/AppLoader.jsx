import React from 'react';
import { withTranslation } from 'react-i18next';
<<<<<<< HEAD
import { appService, organizationService, authenticationService } from '@/_services';
import { Editor, EditorFunc } from '@/Editor';
import { RealtimeEditor } from '@/Editor/RealtimeEditor';
import config from 'config';
import { safelyParseJSON, stripTrailingSlash, redirectToDashboard, getSubpath, getWorkspaceId } from '@/_helpers/utils';
import { toast } from 'react-hot-toast';
import { useParams } from 'react-router-dom';
import { useAppDataActions } from '@/_stores/appDataStore';
import _ from 'lodash';

const AppLoaderComponent = (props) => {
  const params = useParams();
  const appId = params.id;

  const [shouldLoadApp, setShouldLoadApp] = React.useState(false);

  const { updateState } = useAppDataActions();

  // eslint-disable-next-line react-hooks/exhaustive-deps
  useEffect(() => loadAppDetails(), []);

  const loadAppDetails = () => {
    appService
      .fetchApp(appId, 'edit')
      .then((data) => {
        setShouldLoadApp(true);
        updateState({
          app: data,
        });
      })
      .catch((error) => {
        handleError(error);
      });
  };

  const switchOrganization = (orgId) => {
    const path = `/apps/${appId}`;
    const sub_path = window?.public_config?.SUB_PATH ? stripTrailingSlash(window?.public_config?.SUB_PATH) : '';
    organizationService.switchOrganization(orgId).then(
      () => {
        window.location.href = `${sub_path}/${orgId}${path}`;
      },
      () => {
        return (window.location.href = `${sub_path}/login/${orgId}?redirectTo=${path}`);
      }
    );
  };

  const handleError = (error) => {
    try {
      if (error?.data) {
        const statusCode = error.data?.statusCode;
        if (statusCode === 403) {
          const errorObj = safelyParseJSON(error.data?.message);
          if (
            errorObj?.organizationId &&
            authenticationService.currentSessionValue.current_organization_id !== errorObj?.organizationId
          ) {
            switchOrganization(errorObj?.organizationId);
            return;
          }
          redirectToDashboard();
        } else if (statusCode === 401) {
          window.location = `${getSubpath() ?? ''}/login${
            !_.isEmpty(getWorkspaceId()) ? `/${getWorkspaceId()}` : ''
          }?redirectTo=${this.props.location.pathname}`;
          return;
        } else if (statusCode === 404 || statusCode === 422) {
          toast.error(error?.error ?? 'App not found');
        }
        redirectToDashboard();
      }
    } catch (err) {
      redirectToDashboard();
    }
  };

  if (!shouldLoadApp) return <></>;

  return config.ENABLE_MULTIPLAYER_EDITING ? (
    <RealtimeEditor {...props} shouldLoadApp={shouldLoadApp} />
  ) : (
    <EditorFunc {...props} shouldLoadApp={shouldLoadApp} />
  );
=======
import { Editor } from '../Editor/Editor';
import { RealtimeEditor } from '@/Editor/RealtimeEditor';
import config from 'config';

const AppLoaderComponent = (props) => {
  return config.ENABLE_MULTIPLAYER_EDITING ? <RealtimeEditor {...props} /> : <Editor {...props} />;
>>>>>>> d3abb3bf
};

export const AppLoader = withTranslation()(AppLoaderComponent);<|MERGE_RESOLUTION|>--- conflicted
+++ resolved
@@ -1,11 +1,10 @@
-import React from 'react';
+import React, { useEffect } from 'react';
 import { withTranslation } from 'react-i18next';
-<<<<<<< HEAD
 import { appService, organizationService, authenticationService } from '@/_services';
 import { Editor, EditorFunc } from '@/Editor';
 import { RealtimeEditor } from '@/Editor/RealtimeEditor';
 import config from 'config';
-import { safelyParseJSON, stripTrailingSlash, redirectToDashboard, getSubpath, getWorkspaceId } from '@/_helpers/utils';
+import { safelyParseJSON, stripTrailingSlash, redirectToDashboard, getWorkspaceId } from '@/_helpers/utils';
 import { toast } from 'react-hot-toast';
 import { useParams } from 'react-router-dom';
 import { useAppDataActions } from '@/_stores/appDataStore';
@@ -50,6 +49,7 @@
   };
 
   const handleError = (error) => {
+    const getSubpath = () => '';
     try {
       if (error?.data) {
         const statusCode = error.data?.statusCode;
@@ -85,14 +85,6 @@
   ) : (
     <EditorFunc {...props} shouldLoadApp={shouldLoadApp} />
   );
-=======
-import { Editor } from '../Editor/Editor';
-import { RealtimeEditor } from '@/Editor/RealtimeEditor';
-import config from 'config';
-
-const AppLoaderComponent = (props) => {
-  return config.ENABLE_MULTIPLAYER_EDITING ? <RealtimeEditor {...props} /> : <Editor {...props} />;
->>>>>>> d3abb3bf
 };
 
 export const AppLoader = withTranslation()(AppLoaderComponent);