--- conflicted
+++ resolved
@@ -11,13 +11,8 @@
 
 const AppLoaderComponent = (props) => {
   const router = useRouter();
-<<<<<<< HEAD
-  const appId = props.match.params.id;
-=======
   const params = useParams();
   const appId = params.id;
-  const currentUser = authenticationService.currentUserValue;
->>>>>>> 70ffc1e2
 
   // eslint-disable-next-line react-hooks/exhaustive-deps
   useEffect(() => loadAppDetails(), []);
