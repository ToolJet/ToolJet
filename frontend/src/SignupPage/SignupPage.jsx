import React from 'react';
import { authenticationService } from '@/_services';
import { toast } from 'react-hot-toast';
import { Link } from 'react-router-dom';
import { retrieveWhiteLabelText, validateEmail } from '../_helpers/utils';
import GoogleSSOLoginButton from '@ee/components/LoginPage/GoogleSSOLoginButton';
import GitSSOLoginButton from '@ee/components/LoginPage/GitSSOLoginButton';
import OidcSSOLoginButton from '@ee/components/LoginPage/OidcSSOLoginButton';
import { SignupInfoScreen } from '@/SuccessInfoScreen';
import OnboardingNavbar from '@/_components/OnboardingNavbar';
import { ButtonSolid } from '@/_components/AppButton';
import EnterIcon from '../../assets/images/onboardingassets/Icons/Enter';
import EyeHide from '../../assets/images/onboardingassets/Icons/EyeHide';
import EyeShow from '../../assets/images/onboardingassets/Icons/EyeShow';
import { withTranslation } from 'react-i18next';
import { ShowLoading } from '@/_components';
import Spinner from '@/_ui/Spinner';
import WrappedCta from '@/_components/WrappedCta';
import SignupStatusCard from '../OnBoardingForm/SignupStatusCard';
class SignupPageComponent extends React.Component {
  constructor(props) {
    super(props);

    this.state = {
      isLoading: false,
      showPassword: false,
      emailError: '',
      isGettingConfigs: true,
      disableOnEdit: false,
    };

    this.single_organization = window.public_config?.DISABLE_MULTI_WORKSPACE === 'true';
  }

  backtoSignup = (email, name) => {
    this.setState({ signupSuccess: false, email: email, name: name, disableOnEdit: true, password: '' });
  };
  darkMode = localStorage.getItem('darkMode') === 'true';

  componentDidMount() {
    authenticationService.deleteLoginOrganizationId();

    authenticationService.getOrganizationConfigs().then(
      (configs) => {
        this.setState({ isGettingConfigs: false, configs });
      },
      (response) => {
        if (response.data.statusCode !== 404) {
          this.setState({ isGettingConfigs: false });
        } else {
          return this.props.history.push('/setup');
        }
      }
    );
  }

  handleChange = (event) => {
    this.setState({ [event.target.name]: event.target.value, emailError: '', disableOnEdit: false });
  };
  handleOnCheck = () => {
    this.setState((prev) => ({ showPassword: !prev.showPassword }));
  };
  signup = (e) => {
    e.preventDefault();
    const { email, name, password } = this.state;
    if (!password || !password.trim()) {
      toast.error("Password shouldn't be empty or contain white space(s)", {
        position: 'top-center',
      });
      return;
    }
    this.setState({ isLoading: true });

    if (!validateEmail(email)) {
      this.setState({ isLoading: false, emailError: 'Invalid email' });
      return;
    }

    authenticationService.signup(email, name, password).then(
      () => {
        // eslint-disable-next-line no-unused-vars
        const { from } = this.props.location.state || {
          from: { pathname: '/' },
        };
        this.setState({ isLoading: false, signupSuccess: true });
      },
      (e) => {
        toast.error(e?.error || 'Something went wrong!', {
          position: 'top-center',
        });
        this.setState({ isLoading: false });
      }
    );
  };

  isFormSignUpEnabled = () => {
    return (
      (!this.single_organization && this.state.configs?.form?.enable_sign_up) ||
      (this.single_organization && !this.state.configs)
    );
  };

  render() {
    const { isLoading, signupSuccess } = this.state;

    return (
      <div className="page common-auth-section-whole-wrapper">
        <div
          className={`common-auth-section-left-wrapper ${window.public_config?.WHITE_LABEL_TEXT && 'auth-full-width'}`}
        >
          <OnboardingNavbar />
          <div className="common-auth-section-left-wrapper-grid">
            {this.state.isGettingConfigs ? (
              <div className="loader-wrapper">
                <ShowLoading />
              </div>
            ) : (
              <form action="." method="get" autoComplete="off">
                {!signupSuccess && (
                  <div className="common-auth-container-wrapper common-auth-signup-container-wrapper">
                    <h2
                      className="common-auth-section-header common-auth-signup-section-header"
                      data-cy="signup-section-header"
                    >
                      {this.props.t('loginSignupPage.joinTooljet', `Join ${retrieveWhiteLabelText()}`, {
                        whiteLabelText: retrieveWhiteLabelText(),
                      })}
                    </h2>
                    <div className="signup-page-signin-redirect" data-cy="signin-redirect-text">
                      {this.props.t('loginSignupPage.alreadyHaveAnAccount', `Already have an account? `)} &nbsp;
                      <Link to={'/login'} tabIndex="-1" data-cy="signin-redirect-link">
                        {this.props.t('loginSignupPage.signIn', `Sign in`)}
                      </Link>
                    </div>
                    {((!this.state.configs?.enable_sign_up && !this.state.configs?.form?.enable_sign_up) ||
                      (!this.state.configs?.form?.enable_sign_up &&
                        this.state.configs?.enable_sign_up &&
                        !this.state.configs?.git?.enabled &&
                        !this.state.configs?.google?.enabled)) && (
                      <SignupStatusCard text={'Signup has been disabled by your workspace admin.'} />
                    )}

                    {this.state.configs?.enable_sign_up && (
                      <div>
                        {this.state.configs?.git?.enabled && (
                          <div className="login-sso-wrapper">
                            <GitSSOLoginButton
                              configs={this.state.configs?.git?.configs}
                              text={this.props.t('confirmationPage.signupWithGithub', 'Sign up with GitHub')}
                            />
                          </div>
                        )}
                        {this.state.configs?.google?.enabled && (
                          <div className="login-sso-wrapper">
                            <GoogleSSOLoginButton
                              configs={this.state.configs?.google?.configs}
                              configId={this.state.configs?.google?.config_id}
                              text={this.props.t('confirmationPage.signupWithGoogle', 'Sign up with Google')}
                            />
                          </div>
                        )}
                        {this.state.configs?.openid?.enabled && (
                          <div className="login-sso-wrapper">
                            <OidcSSOLoginButton
                              configs={this.state.configs?.openid?.configs}
                              text={this.props.t('confirmationPage.signupWithOpenid', `Sign up with`)}
                            />
                          </div>
                        )}
                        {(this.state.configs?.git?.enabled ||
                          this.state.configs?.google?.enabled ||
                          this.state.configs?.openid?.enabled) &&
                          this.isFormSignUpEnabled() && (
                            <div className="separator-signup">
                              <div className="mt-2 separator" data-cy="separator-signup">
                                <h2>
                                  <span data-cy="separator-signup-text">OR</span>
                                </h2>
                              </div>
                            </div>
                          )}
                      </div>
                    )}
                    {this.isFormSignUpEnabled() && (
                      <>
                        <div className="signup-page-inputs-wrapper">
                          <label className="tj-text-input-label" data-cy="name-input-label">
                            Name
                          </label>
                          <input
                            onChange={this.handleChange}
                            name="name"
                            type="name"
                            className="tj-text-input"
                            placeholder={this.props.t('loginSignupPage.enterFullName', 'Enter your full name')}
                            value={this.state.name || ''}
                            data-cy="name-input-field"
                            autoFocus
                          />
                          <div className="signup-password-wrap">
                            <label className="tj-text-input-label" data-cy="email-input-label">
                              Email address
                            </label>
                            <input
                              onChange={this.handleChange}
                              name="email"
                              type="email"
                              className="tj-text-input"
                              placeholder={this.props.t('loginSignupPage.enterWorkEmail', 'Enter your email')}
                              style={{ marginBottom: '0px' }}
                              value={this.state.email || ''}
                              data-cy="email-input-field"
                            />
                            {this.state.emailError && (
                              <span className="tj-text-input-error-state">{this.state.emailError}</span>
                            )}
                          </div>
                          <label className="tj-text-input-label" data-cy="password-input-label">
                            Password
                          </label>
                          <div className="login-password signup-password-wrapper">
                            <input
                              onChange={this.handleChange}
                              name="password"
                              type={this.state.showPassword ? 'text' : 'password'}
                              className="tj-text-input"
                              placeholder={this.props.t('loginSignupPage.enterNewPassword', 'Enter new password')}
                              data-cy="password-input-field"
                            />
                            <div
                              className="signup-password-hide-img"
                              onClick={this.handleOnCheck}
                              data-cy="show-password-icon"
                            >
                              {this.state.showPassword ? (
                                <EyeHide
                                  fill={
                                    this.darkMode
                                      ? this.state?.password?.length
                                        ? '#D1D5DB'
                                        : '#656565'
                                      : this.state?.password?.length
                                      ? '#384151'
                                      : '#D1D5DB'
                                  }
                                />
                              ) : (
                                <EyeShow
                                  fill={
                                    this.darkMode
                                      ? this.state?.password?.length
                                        ? '#D1D5DB'
                                        : '#656565'
                                      : this.state?.password?.length
                                      ? '#384151'
                                      : '#D1D5DB'
                                  }
                                />
                              )}
                            </div>
                            <span className="tj-input-helper-text" data-cy="password-helper-text">
                              {this.props.t(
                                'loginSignupPage.passwordCharacter',
                                'Password must be at least 5 character'
                              )}
                            </span>
                          </div>
                        </div>
                        <div>
                          <ButtonSolid
                            className="signup-btn"
                            onClick={this.signup}
                            disabled={
                              isLoading ||
                              !this.state.email ||
                              !this.state.password ||
                              !this.state.name ||
                              this.state.password.length < 5 ||
                              this.state.name.trim().length === 0
                            }
                            data-cy="sign-up-button"
                          >
                            {isLoading ? (
                              <div className="spinner-center">
                                <Spinner />
                              </div>
                            ) : (
                              <>
                                <span>{this.props.t('loginSignupPage.getStartedForFree', 'Get started for free')}</span>
                                <EnterIcon
                                  className="enter-icon-onboard"
                                  fill={
                                    isLoading ||
                                    !this.state.email ||
                                    !this.state.password ||
                                    !this.state.name ||
                                    this.state.password.length < 5
                                      ? this.darkMode
                                        ? '#656565'
                                        : ' #D1D5DB'
                                      : '#fff'
                                  }
                                />
                              </>
                            )}
                          </ButtonSolid>
                        </div>
                      </>
                    )}
                    <p className="signup-terms" data-cy="signup-terms-helper">
                      By signing up you are agreeing to the
                      <br />
                      <span>
                        <a href="https://www.tooljet.com/terms" data-cy="terms-of-service-link">
                          Terms of Service{' '}
                        </a>
                        &
                        <a href="https://www.tooljet.com/privacy" data-cy="privacy-policy-link">
                          {' '}
                          Privacy Policy
                        </a>
                      </span>
                    </p>
                  </div>
                )}
                {signupSuccess && (
                  <div>
                    <SignupInfoScreen
                      props={this.props}
                      email={this.state.email}
                      name={this.state.name}
                      backtoSignup={this.backtoSignup}
                      darkMode={this.darkMode}
                    />
                  </div>
                )}
              </form>
            )}
          </div>
        </div>
<<<<<<< HEAD
        <WrappedCta />
=======
>>>>>>> 774da9c3
      </div>
    );
  }
}

export const SignupPage = withTranslation()(SignupPageComponent);<|MERGE_RESOLUTION|>--- conflicted
+++ resolved
@@ -15,7 +15,6 @@
 import { withTranslation } from 'react-i18next';
 import { ShowLoading } from '@/_components';
 import Spinner from '@/_ui/Spinner';
-import WrappedCta from '@/_components/WrappedCta';
 import SignupStatusCard from '../OnBoardingForm/SignupStatusCard';
 class SignupPageComponent extends React.Component {
   constructor(props) {
@@ -338,10 +337,6 @@
             )}
           </div>
         </div>
-<<<<<<< HEAD
-        <WrappedCta />
-=======
->>>>>>> 774da9c3
       </div>
     );
   }
