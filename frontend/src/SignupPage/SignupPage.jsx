--- conflicted
+++ resolved
@@ -51,32 +51,6 @@
   };
   darkMode = localStorage.getItem('darkMode') === 'true';
 
-<<<<<<< HEAD
-  componentDidMount() {
-    retrieveWhiteLabelText().then((labelText) => {
-      this.setState({ whiteLabelText: labelText });
-    });
-    authenticationService.deleteLoginOrganizationId();
-
-    authenticationService.getOrganizationConfigs().then(
-      (configs) => {
-        this.setState({ isGettingConfigs: false, configs });
-      },
-      (response) => {
-        if (response.data.statusCode !== 404) {
-          this.setState({ isGettingConfigs: false });
-        } else {
-          return this.props.navigate('/setup');
-        }
-      }
-    );
-    checkWhiteLabelsDefaultState().then((res) => {
-      this.setState({ defaultState: res });
-    });
-  }
-
-=======
->>>>>>> 79a67058
   handleChange = (event) => {
     this.setState({ [event.target.name]: event.target.value, emailError: '', disableOnEdit: false });
   };
@@ -147,9 +121,6 @@
   };
 
   render() {
-<<<<<<< HEAD
-    const { isLoading, signupSuccess, whiteLabelText, defaultState } = this.state;
-=======
     const { configs } = this.props;
     const { isLoading, signupSuccess, defaultState } = this.state;
     const comingFromInviteFlow = !!this.organizationToken;
@@ -170,7 +141,6 @@
     const shouldShowSignupDisabledCard =
       !this.organizationToken && !configs?.enable_sign_up && !configs?.form?.enable_sign_up;
     const passwordLabelText = this.organizationToken ? 'Create a password' : 'Password';
->>>>>>> 79a67058
 
     return (
       <div className="page common-auth-section-whole-wrapper">
@@ -178,57 +148,6 @@
           <OnboardingNavbar darkMode={this.darkMode} />
 
           <div className="common-auth-section-left-wrapper-grid">
-<<<<<<< HEAD
-            {this.state.isGettingConfigs ? (
-              <div className="loader-wrapper">
-                <ShowLoading />
-              </div>
-            ) : (
-              <form action="." method="get" autoComplete="off">
-                {!signupSuccess && (
-                  <div className="common-auth-container-wrapper common-auth-signup-container-wrapper">
-                    <h2
-                      className="common-auth-section-header common-auth-signup-section-header"
-                      data-cy="signup-section-header"
-                    >
-                      {this.props.t('loginSignupPage.joinTooljet', `Join ${whiteLabelText}`, {
-                        whiteLabelText,
-                      })}
-                    </h2>
-                    <div className="signup-page-signin-redirect" data-cy="signin-redirect-text">
-                      {this.props.t('loginSignupPage.alreadyHaveAnAccount', `Already have an account? `)} &nbsp;
-                      <Link to={'/login'} tabIndex="-1" data-cy="signin-redirect-link">
-                        {this.props.t('loginSignupPage.signIn', `Sign in`)}
-                      </Link>
-                    </div>
-                    {((!this.state.configs?.enable_sign_up && !this.state.configs?.form?.enable_sign_up) ||
-                      (!this.state.configs?.form?.enable_sign_up &&
-                        this.state.configs?.enable_sign_up &&
-                        !this.state.configs?.git?.enabled &&
-                        !this.state.configs?.google?.enabled &&
-                        !this.state.configs?.openid?.enabled)) && (
-                      <SignupStatusCard text={'Sign up had been disabled by your super admin'} />
-                    )}
-
-                    {this.state.configs?.enable_sign_up && (
-                      <div>
-                        {this.state.configs?.git?.enabled && (
-                          <div className="login-sso-wrapper">
-                            <GitSSOLoginButton
-                              configs={this.state.configs?.git?.configs}
-                              text={this.props.t('confirmationPage.signupWithGithub', 'Sign up with GitHub')}
-                            />
-                          </div>
-                        )}
-                        {this.state.configs?.google?.enabled && (
-                          <div className="login-sso-wrapper">
-                            <GoogleSSOLoginButton
-                              configs={this.state.configs?.google?.configs}
-                              configId={this.state.configs?.google?.config_id}
-                              text={this.props.t('confirmationPage.signupWithGoogle', 'Sign up with Google')}
-                            />
-                          </div>
-=======
             <form action="." method="get" autoComplete="off">
               {
                 /* If the configs don't have any organization id. that means the workspace slug is invalid */
@@ -249,7 +168,6 @@
                             className="mb-2"
                             data-cy="workspace-signup-header"
                           >{`Sign up to the workspace - ${configs?.name}`}</span>
->>>>>>> 79a67058
                         )}
                         {shouldShowSignInCTA ? (
                           <div className="signup-page-signin-redirect" data-cy="signin-redirect-text">
