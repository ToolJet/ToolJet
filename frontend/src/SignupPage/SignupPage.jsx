--- conflicted
+++ resolved
@@ -102,11 +102,7 @@
 
   render() {
     const { isLoading, signupSuccess } = this.state;
-<<<<<<< HEAD
-    const label_text = retrieveWhiteLabelText();
-
-=======
->>>>>>> 7d1fbf5a
+
     return (
       <div className="page common-auth-section-whole-wrapper">
         <div className="common-auth-section-left-wrapper">
@@ -164,11 +160,16 @@
                           <div className="login-sso-wrapper">
                             <OidcSSOLoginButton
                               configs={this.state.configs?.openid?.configs}
-                              text={this.props.t('confirmationPage.signupWithOpenid', `Sign up with ${this.state.configs?.git?.configs?.name || 'Open ID'}`)}
+                              text={this.props.t(
+                                'confirmationPage.signupWithOpenid',
+                                `Sign up with ${this.state.configs?.git?.configs?.name || 'Open ID'}`
+                              )}
                             />
                           </div>
                         )}
-                        {(this.state.configs?.git?.enabled || this.state.configs?.google?.enabled || this.state.configs?.openid?.enabled) &&
+                        {(this.state.configs?.git?.enabled ||
+                          this.state.configs?.google?.enabled ||
+                          this.state.configs?.openid?.enabled) &&
                           this.isFormSignUpEnabled() && (
                             <div className="separator-signup">
                               <div className="mt-2 separator" data-cy="separator-signup">
