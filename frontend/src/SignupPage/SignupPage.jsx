--- conflicted
+++ resolved
@@ -1,16 +1,8 @@
 import React from 'react';
 import { authenticationService } from '@/_services';
 import { toast } from 'react-hot-toast';
-<<<<<<< HEAD
 import { Link, Navigate } from 'react-router-dom';
-import { retrieveWhiteLabelText, validateEmail } from '../_helpers/utils';
-=======
-import { Link } from 'react-router-dom';
-import { retrieveWhiteLabelText, validateEmail, checkWhiteLabelsDefaultState } from '../_helpers/utils';
->>>>>>> 3a1389ee
-import GoogleSSOLoginButton from '@ee/components/LoginPage/GoogleSSOLoginButton';
-import GitSSOLoginButton from '@ee/components/LoginPage/GitSSOLoginButton';
-import OidcSSOLoginButton from '@ee/components/LoginPage/OidcSSOLoginButton';
+import { validateEmail, checkWhiteLabelsDefaultState } from '../_helpers/utils';
 import { SignupInfoScreen } from '@/SuccessInfoScreen';
 import OnboardingNavbar from '@/_components/OnboardingNavbar';
 import { ButtonSolid } from '@/_components/AppButton';
@@ -41,11 +33,8 @@
       showPassword: false,
       emailError: '',
       disableOnEdit: false,
-<<<<<<< HEAD
       email: this.inviteeEmail || '',
-=======
       defaultState: false,
->>>>>>> 3a1389ee
     };
   }
 
@@ -54,6 +43,7 @@
     if (errorMessage) {
       toast.error(errorMessage);
     }
+    this.setState({ defaultState: checkWhiteLabelsDefaultState() });
   }
 
   backtoSignup = (email, name) => {
@@ -61,27 +51,6 @@
   };
   darkMode = localStorage.getItem('darkMode') === 'true';
 
-<<<<<<< HEAD
-=======
-  componentDidMount() {
-    authenticationService.deleteLoginOrganizationId();
-
-    authenticationService.getOrganizationConfigs().then(
-      (configs) => {
-        this.setState({ isGettingConfigs: false, configs });
-      },
-      (response) => {
-        if (response.data.statusCode !== 404) {
-          this.setState({ isGettingConfigs: false });
-        } else {
-          return this.props.navigate('/setup');
-        }
-      }
-    );
-    this.setState({ defaultState: checkWhiteLabelsDefaultState() });
-  }
-
->>>>>>> 3a1389ee
   handleChange = (event) => {
     this.setState({ [event.target.name]: event.target.value, emailError: '', disableOnEdit: false });
   };
@@ -154,9 +123,8 @@
   };
 
   render() {
-<<<<<<< HEAD
     const { configs } = this.props;
-    const { isLoading, signupSuccess } = this.state;
+    const { isLoading, signupSuccess, defaultState } = this.state;
     const comingFromInviteFlow = !!this.organizationToken;
     const isSignUpButtonDisabled =
       isLoading ||
@@ -170,9 +138,6 @@
       !this.organizationToken && !configs?.enable_sign_up && !configs?.form?.enable_sign_up;
     const passwordLabelText = this.organizationToken ? 'Create a password' : 'Password';
     const shouldShowSignInCTA = !this.organizationToken;
-=======
-    const { isLoading, signupSuccess, defaultState } = this.state;
->>>>>>> 3a1389ee
 
     return (
       <div className="page common-auth-section-whole-wrapper">
@@ -354,24 +319,25 @@
                                 </div>
                               </>
                             )}
-<<<<<<< HEAD
                           </>
                         )}
 
-                        <p className="signup-terms" data-cy="signup-terms-helper">
-                          By signing up you are agreeing to the
-                          <br />
-                          <span>
-                            <a href="https://www.tooljet.com/terms" data-cy="terms-of-service-link">
-                              Terms of Service{' '}
-                            </a>
-                            &
-                            <a href="https://www.tooljet.com/privacy" data-cy="privacy-policy-link">
-                              {' '}
-                              Privacy Policy
-                            </a>
-                          </span>
-                        </p>
+                        {defaultState && (
+                          <p className="signup-terms" data-cy="signup-terms-helper">
+                            By signing up you are agreeing to the
+                            <br />
+                            <span>
+                              <a href="https://www.tooljet.com/terms" data-cy="terms-of-service-link">
+                                Terms of Service{' '}
+                              </a>
+                              &
+                              <a href="https://www.tooljet.com/privacy" data-cy="privacy-policy-link">
+                                {' '}
+                                Privacy Policy
+                              </a>
+                            </span>
+                          </p>
+                        )}
                       </div>
                     </>
                   )
@@ -389,43 +355,6 @@
                 </div>
               )}
             </form>
-=======
-                          </ButtonSolid>
-                        </div>
-                      </>
-                    )}
-                    {defaultState && (
-                      <p className="signup-terms" data-cy="signup-terms-helper">
-                        By signing up you are agreeing to the
-                        <br />
-                        <span>
-                          <a href="https://www.tooljet.com/terms" data-cy="terms-of-service-link">
-                            Terms of Service{' '}
-                          </a>
-                          &
-                          <a href="https://www.tooljet.com/privacy" data-cy="privacy-policy-link">
-                            {' '}
-                            Privacy Policy
-                          </a>
-                        </span>
-                      </p>
-                    )}
-                  </div>
-                )}
-                {signupSuccess && (
-                  <div>
-                    <SignupInfoScreen
-                      props={this.props}
-                      email={this.state.email}
-                      name={this.state.name}
-                      backtoSignup={this.backtoSignup}
-                      darkMode={this.darkMode}
-                    />
-                  </div>
-                )}
-              </form>
-            )}
->>>>>>> 3a1389ee
           </div>
         </div>
       </div>
