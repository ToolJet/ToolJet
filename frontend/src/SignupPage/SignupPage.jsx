import React from 'react';
import { authenticationService } from '@/_services';
import { toast } from 'react-hot-toast';
<<<<<<< HEAD
import { Link } from 'react-router-dom';
import { retrieveWhiteLabelText, validateEmail } from '../_helpers/utils';
import GoogleSSOLoginButton from '@ee/components/LoginPage/GoogleSSOLoginButton';
import GitSSOLoginButton from '@ee/components/LoginPage/GitSSOLoginButton';
import OidcSSOLoginButton from '@ee/components/LoginPage/OidcSSOLoginButton';
=======
import { Link, Navigate } from 'react-router-dom';
import { validateEmail } from '../_helpers/utils';
>>>>>>> 76776a99
import { SignupInfoScreen } from '@/SuccessInfoScreen';
import OnboardingNavbar from '@/_components/OnboardingNavbar';
import { ButtonSolid } from '@/_components/AppButton';
import EnterIcon from '../../assets/images/onboardingassets/Icons/Enter';
import EyeHide from '../../assets/images/onboardingassets/Icons/EyeHide';
import EyeShow from '../../assets/images/onboardingassets/Icons/EyeShow';
import { withTranslation } from 'react-i18next';
import Spinner from '@/_ui/Spinner';
import SignupStatusCard from '../OnBoardingForm/SignupStatusCard';
import { withRouter } from '@/_hoc/withRouter';
import { extractErrorObj, onInvitedUserSignUpSuccess } from '@/_helpers/platform/utils/auth.utils';
import { isEmpty } from 'lodash';
import { EmailComponent } from './EmailComponent';
import SSOLoginModule from '@/LoginPage/SSOLoginModule';
class SignupPageComponent extends React.Component {
  constructor(props) {
    super(props);
    /* Need these params to organization signup work */
    const routeState = this.props?.location?.state;
    this.organizationToken = routeState?.organizationToken;
    this.inviteeEmail = routeState?.inviteeEmail;
    this.inviteOrganizationId = props.organizationId;
    this.paramInviteOrganizationSlug = props.params.organizationId;
    this.redirectTo = location?.search?.split('redirectTo=')[1];

    this.state = {
      isLoading: false,
      showPassword: false,
      emailError: '',
      disableOnEdit: false,
      email: this.inviteeEmail || '',
    };
  }

  componentDidMount() {
    const errorMessage = this.props?.location?.state?.errorMessage;
    if (errorMessage) {
      toast.error(errorMessage);
    }
  }

  backtoSignup = (email, name) => {
    this.setState({ signupSuccess: false, email: email, name: name, disableOnEdit: true, password: '' });
  };
  darkMode = localStorage.getItem('darkMode') === 'true';

  handleChange = (event) => {
    this.setState({ [event.target.name]: event.target.value, emailError: '', disableOnEdit: false });
  };
  handleOnCheck = () => {
    this.setState((prev) => ({ showPassword: !prev.showPassword }));
  };
  signup = (e) => {
    e.preventDefault();
    const { email, name, password } = this.state;
    if (!password || !password.trim()) {
      toast.error("Password shouldn't be empty or contain white space(s)", {
        position: 'top-center',
      });
      return;
    }
    this.setState({ isLoading: true });

    if (!validateEmail(email)) {
      this.setState({ isLoading: false, emailError: 'Invalid email' });
      return;
    }

    const organizationToken = this.organizationToken;
    if (organizationToken) {
      /* different API */
      authenticationService
        .activateAccountWithToken(email, password, organizationToken)
        .then((response) => onInvitedUserSignUpSuccess(response, this.props.navigate))
        .catch((errorObj) => {
          const errorDetails = extractErrorObj(errorObj);
          const message = errorDetails.message;
          toast.error(message, {
            position: 'top-center',
          });
          this.setState({ isLoading: false });
        });
    } else {
      authenticationService
        .signup(email, name, password, this.inviteOrganizationId, this.redirectTo)
        .then((response) => {
          const { organizationInviteUrl } = response;
          if (organizationInviteUrl) onInvitedUserSignUpSuccess(response, this.props.navigate);
          // eslint-disable-next-line no-unused-vars
          const { from } = this.props.location.state || {
            from: { pathname: '/' },
          };
          this.setState({ isLoading: false, signupSuccess: true });
        })
        .catch((e) => {
          const errorDetails = extractErrorObj(e);
          toast.error(errorDetails?.message, {
            position: 'top-center',
          });
          this.setState({ isLoading: false });
        });
    }
  };

  isFormSignUpEnabled = () => {
    const { configs } = this.props;
    return this.inviteOrganizationId ? configs?.form?.enabled : configs?.form?.enable_sign_up;
  };

  setSignupOrganizationDetails = () => {
    authenticationService.setSignUpOrganizationDetails(
      this.inviteOrganizationId,
      this.paramInviteOrganizationSlug,
      this.organizationToken
    );
  };

  render() {
    const { configs } = this.props;
    const { isLoading, signupSuccess } = this.state;
<<<<<<< HEAD
=======
    const comingFromInviteFlow = !!this.organizationToken;
    const isSignUpButtonDisabled =
      isLoading ||
      !this.state.email ||
      !this.state.password ||
      (isEmpty(this.state.name) && !comingFromInviteFlow) ||
      this.state.password.length < 5;

    const isAnySSOEnabled = !!configs?.git?.enabled || !!configs?.google?.enabled;
    const shouldShowSignupDisabledCard =
      !this.organizationToken && !configs?.enable_sign_up && !configs?.form?.enable_sign_up;
    const passwordLabelText = this.organizationToken ? 'Create a password' : 'Password';
    const shouldShowSignInCTA = !this.organizationToken;
>>>>>>> 76776a99

    return (
      <div className="page common-auth-section-whole-wrapper">
        <div className="common-auth-section-left-wrapper">
          <OnboardingNavbar darkMode={this.darkMode} />

          <div className="common-auth-section-left-wrapper-grid">
<<<<<<< HEAD
            {this.state.isGettingConfigs ? (
              <div className="loader-wrapper">
                <ShowLoading />
              </div>
            ) : (
              <form action="." method="get" autoComplete="off">
                {!signupSuccess && (
                  <div className="common-auth-container-wrapper common-auth-signup-container-wrapper">
                    <h2
                      className="common-auth-section-header common-auth-signup-section-header"
                      data-cy="signup-section-header"
                    >
                      {this.props.t('loginSignupPage.joinTooljet', `Join ${retrieveWhiteLabelText()}`, {
                        whiteLabelText: retrieveWhiteLabelText(),
                      })}
                    </h2>
                    <div className="signup-page-signin-redirect" data-cy="signin-redirect-text">
                      {this.props.t('loginSignupPage.alreadyHaveAnAccount', `Already have an account? `)} &nbsp;
                      <Link to={'/login'} tabIndex="-1" data-cy="signin-redirect-link">
                        {this.props.t('loginSignupPage.signIn', `Sign in`)}
                      </Link>
                    </div>
                    {((!this.state.configs?.enable_sign_up && !this.state.configs?.form?.enable_sign_up) ||
                      (!this.state.configs?.form?.enable_sign_up &&
                        this.state.configs?.enable_sign_up &&
                        !this.state.configs?.git?.enabled &&
                        !this.state.configs?.google?.enabled &&
                        !this.state.configs?.openid?.enabled)) && (
                      <SignupStatusCard text={'Sign up had been disabled by your super admin'} />
                    )}

                    {this.state.configs?.enable_sign_up && (
                      <div>
                        {this.state.configs?.git?.enabled && (
                          <div className="login-sso-wrapper">
                            <GitSSOLoginButton
                              configs={this.state.configs?.git?.configs}
                              text={this.props.t('confirmationPage.signupWithGithub', 'Sign up with GitHub')}
                            />
                          </div>
=======
            <form action="." method="get" autoComplete="off">
              {
                /* If the configs don't have any organization id. that means the workspace slug is invalid */
                this.paramInviteOrganizationSlug && !configs?.id ? (
                  <Navigate to="/error/invalid-link" />
                ) : (
                  !signupSuccess && (
                    <>
                      <div className="common-auth-container-wrapper common-auth-signup-container-wrapper">
                        <h2
                          className="common-auth-section-header common-auth-signup-section-header"
                          data-cy="signup-section-header"
                        >
                          {this.props.t('loginSignupPage.signUp', `Sign up`)}
                        </h2>
                        {this.inviteOrganizationId && (
                          <span
                            className="mb-2"
                            data-cy="workspace-signup-header"
                          >{`Sign up to the workspace - ${configs?.name}`}</span>
>>>>>>> 76776a99
                        )}
                        {shouldShowSignInCTA ? (
                          <div className="signup-page-signin-redirect" data-cy="signin-redirect-text">
                            {this.props.t('loginSignupPage.alreadyHaveAnAccount', `Already have an account? `)} &nbsp;
                            <Link
                              to={`/login${
                                this.paramInviteOrganizationSlug ? `/${this.paramInviteOrganizationSlug}` : ''
                              }`}
                              tabIndex="-1"
                              data-cy="signin-redirect-link"
                            >
                              {this.props.t('loginSignupPage.signIn', `Sign in`)}
                            </Link>
                          </div>
                        ) : (
                          <div className="mb-3"></div>
                        )}
<<<<<<< HEAD
                        {this.state.configs?.openid?.enabled && (
                          <div className="login-sso-wrapper">
                            <OidcSSOLoginButton
                              configs={this.state.configs?.openid?.configs}
                              text={this.props.t('confirmationPage.signupWithOpenid', `Sign up with`)}
                            />
                          </div>
                        )}
                        {(this.state.configs?.git?.enabled ||
                          this.state.configs?.google?.enabled ||
                          this.state.configs?.openid?.enabled) &&
                          this.isFormSignUpEnabled() && (
                            <div className="separator-signup">
                              <div className="mt-2 separator" data-cy="onboarding-separator">
                                <h2>
                                  <span data-cy="onboarding-separator-text">OR</span>
                                </h2>
                              </div>
                            </div>
                          )}
                      </div>
                    )}
                    {this.isFormSignUpEnabled() && (
                      <>
                        <div className="signup-page-inputs-wrapper">
                          <label className="tj-text-input-label" data-cy="name-input-label">
                            Name
                          </label>
                          <input
                            onChange={this.handleChange}
                            name="name"
                            type="text"
                            className="tj-text-input"
                            placeholder={this.props.t('loginSignupPage.enterFullName', 'Enter your full name')}
                            value={this.state.name || ''}
                            data-cy="name-input-field"
                            autoFocus
                            autoComplete="off"
                          />
                          <div className="signup-password-wrap">
                            <label className="tj-text-input-label" data-cy="email-input-label">
                              Email address
                            </label>
                            <input
                              onChange={this.handleChange}
                              name="email"
                              type="email"
                              className="tj-text-input"
                              placeholder={this.props.t('loginSignupPage.enterWorkEmail', 'Enter your email')}
                              style={{ marginBottom: '0px' }}
                              value={this.state.email || ''}
                              data-cy="email-input-field"
                              autoComplete="off"
                            />
                            {this.state.emailError && (
                              <span className="tj-text-input-error-state">{this.state.emailError}</span>
                            )}
                          </div>
                          <label className="tj-text-input-label" data-cy="passwor-label">
                            Password
                          </label>
                          <div className="login-password signup-password-wrapper">
                            <input
                              onChange={this.handleChange}
                              name="password"
                              type={this.state.showPassword ? 'text' : 'password'}
                              className="tj-text-input"
                              placeholder={this.props.t('loginSignupPage.enterNewPassword', 'Enter new password')}
                              data-cy="password-input-field"
                              autoComplete="new-password"
                            />
                            <div
                              className="signup-password-hide-img"
                              onClick={this.handleOnCheck}
                              data-cy="show-password-icon"
                            >
                              {this.state.showPassword ? (
                                <EyeHide
                                  fill={
                                    this.darkMode
                                      ? this.state?.password?.length
                                        ? '#D1D5DB'
                                        : '#656565'
                                      : this.state?.password?.length
                                      ? '#384151'
                                      : '#D1D5DB'
                                  }
                                />
                              ) : (
                                <EyeShow
                                  fill={
                                    this.darkMode
                                      ? this.state?.password?.length
                                        ? '#D1D5DB'
                                        : '#656565'
                                      : this.state?.password?.length
                                      ? '#384151'
                                      : '#D1D5DB'
                                  }
=======
                        {shouldShowSignupDisabledCard ? (
                          <SignupStatusCard text={'Signup has been disabled by your workspace admin.'} />
                        ) : (
                          <>
                            {(configs?.enable_sign_up || !!this.organizationToken) && (
                              <div>
                                <SSOLoginModule
                                  configs={configs}
                                  setSignupOrganizationDetails={() => this.setSignupOrganizationDetails()}
                                  organizationSlug={this.paramInviteOrganizationSlug}
                                  buttonText="Sign up with"
>>>>>>> 76776a99
                                />
                                {isAnySSOEnabled && this.isFormSignUpEnabled() && (
                                  <div className="separator-signup">
                                    <div className="mt-2 separator" data-cy="onboarding-separator">
                                      <h2>
                                        <span data-cy="onboarding-separator-text">OR</span>
                                      </h2>
                                    </div>
                                  </div>
                                )}
                              </div>
                            )}
                            {this.isFormSignUpEnabled() && (
                              <>
                                <div className="signup-page-inputs-wrapper">
                                  {!comingFromInviteFlow && (
                                    <>
                                      <label className="tj-text-input-label" data-cy="name-input-label">
                                        Name
                                      </label>
                                      <input
                                        onChange={this.handleChange}
                                        name="name"
                                        type="text"
                                        className="tj-text-input"
                                        placeholder={this.props.t(
                                          'loginSignupPage.enterFullName',
                                          'Enter your full name'
                                        )}
                                        value={this.state.name || ''}
                                        data-cy="name-input-field"
                                        autoFocus
                                        autoComplete="off"
                                      />{' '}
                                    </>
                                  )}
                                  <EmailComponent
                                    prefilledEmail={this.inviteeEmail}
                                    email={this.state.email}
                                    handleChange={this.handleChange}
                                    emailError={this.state.emailError}
                                    t={this.props.t}
                                  />
                                  <label className="tj-text-input-label" data-cy="create-a-password-label">
                                    {passwordLabelText}
                                  </label>
                                  <div className="login-password signup-password-wrapper">
                                    <input
                                      onChange={this.handleChange}
                                      name="password"
                                      type={this.state.showPassword ? 'text' : 'password'}
                                      className="tj-text-input"
                                      placeholder={this.props.t(
                                        'loginSignupPage.enterNewPassword',
                                        'Enter new password'
                                      )}
                                      data-cy="password-input-field"
                                      autoComplete="new-password"
                                    />
                                    <div
                                      className="signup-password-hide-img"
                                      onClick={this.handleOnCheck}
                                      data-cy="show-password-icon"
                                    >
                                      {this.state.showPassword ? (
                                        <EyeHide
                                          fill={
                                            this.darkMode
                                              ? this.state?.password?.length
                                                ? '#D1D5DB'
                                                : '#656565'
                                              : this.state?.password?.length
                                              ? '#384151'
                                              : '#D1D5DB'
                                          }
                                        />
                                      ) : (
                                        <EyeShow
                                          fill={
                                            this.darkMode
                                              ? this.state?.password?.length
                                                ? '#D1D5DB'
                                                : '#656565'
                                              : this.state?.password?.length
                                              ? '#384151'
                                              : '#D1D5DB'
                                          }
                                        />
                                      )}
                                    </div>
                                    <span className="tj-input-helper-text" data-cy="password-helper-text">
                                      {this.props.t(
                                        'loginSignupPage.passwordCharacter',
                                        'Password must be at least 5 characters'
                                      )}
                                    </span>
                                  </div>
                                </div>
                                <div>
                                  <ButtonSolid
                                    className="signup-btn"
                                    onClick={this.signup}
                                    disabled={isSignUpButtonDisabled}
                                    data-cy="sign-up-button"
                                  >
                                    {isLoading ? (
                                      <div className="spinner-center">
                                        <Spinner />
                                      </div>
                                    ) : (
                                      <>
                                        <span>
                                          {this.props.t('loginSignupPage.getStartedForFree', 'Get started for free')}
                                        </span>
                                        <EnterIcon
                                          className="enter-icon-onboard"
                                          fill={
                                            isSignUpButtonDisabled ? (this.darkMode ? '#656565' : ' #D1D5DB') : '#fff'
                                          }
                                        />
                                      </>
                                    )}
                                  </ButtonSolid>
                                </div>
                              </>
                            )}
                          </>
                        )}

                        <p className="signup-terms" data-cy="signup-terms-helper">
                          By signing up you are agreeing to the
                          <br />
                          <span>
                            <a href="https://www.tooljet.com/terms" data-cy="terms-of-service-link">
                              Terms of Service{' '}
                            </a>
                            &
                            <a href="https://www.tooljet.com/privacy" data-cy="privacy-policy-link">
                              {' '}
                              Privacy Policy
                            </a>
                          </span>
                        </p>
                      </div>
                    </>
                  )
                )
              }
              {signupSuccess && (
                <div>
                  <SignupInfoScreen
                    props={this.props}
                    email={this.state.email}
                    name={this.state.name}
                    backtoSignup={this.backtoSignup}
                    darkMode={this.darkMode}
                  />
                </div>
              )}
            </form>
          </div>
        </div>
      </div>
    );
  }
}

export const SignupPage = withTranslation()(withRouter(SignupPageComponent));<|MERGE_RESOLUTION|>--- conflicted
+++ resolved
@@ -1,16 +1,11 @@
 import React from 'react';
 import { authenticationService } from '@/_services';
 import { toast } from 'react-hot-toast';
-<<<<<<< HEAD
-import { Link } from 'react-router-dom';
+import { Link, Navigate } from 'react-router-dom';
 import { retrieveWhiteLabelText, validateEmail } from '../_helpers/utils';
 import GoogleSSOLoginButton from '@ee/components/LoginPage/GoogleSSOLoginButton';
 import GitSSOLoginButton from '@ee/components/LoginPage/GitSSOLoginButton';
 import OidcSSOLoginButton from '@ee/components/LoginPage/OidcSSOLoginButton';
-=======
-import { Link, Navigate } from 'react-router-dom';
-import { validateEmail } from '../_helpers/utils';
->>>>>>> 76776a99
 import { SignupInfoScreen } from '@/SuccessInfoScreen';
 import OnboardingNavbar from '@/_components/OnboardingNavbar';
 import { ButtonSolid } from '@/_components/AppButton';
@@ -131,8 +126,6 @@
   render() {
     const { configs } = this.props;
     const { isLoading, signupSuccess } = this.state;
-<<<<<<< HEAD
-=======
     const comingFromInviteFlow = !!this.organizationToken;
     const isSignUpButtonDisabled =
       isLoading ||
@@ -146,7 +139,6 @@
       !this.organizationToken && !configs?.enable_sign_up && !configs?.form?.enable_sign_up;
     const passwordLabelText = this.organizationToken ? 'Create a password' : 'Password';
     const shouldShowSignInCTA = !this.organizationToken;
->>>>>>> 76776a99
 
     return (
       <div className="page common-auth-section-whole-wrapper">
@@ -154,48 +146,6 @@
           <OnboardingNavbar darkMode={this.darkMode} />
 
           <div className="common-auth-section-left-wrapper-grid">
-<<<<<<< HEAD
-            {this.state.isGettingConfigs ? (
-              <div className="loader-wrapper">
-                <ShowLoading />
-              </div>
-            ) : (
-              <form action="." method="get" autoComplete="off">
-                {!signupSuccess && (
-                  <div className="common-auth-container-wrapper common-auth-signup-container-wrapper">
-                    <h2
-                      className="common-auth-section-header common-auth-signup-section-header"
-                      data-cy="signup-section-header"
-                    >
-                      {this.props.t('loginSignupPage.joinTooljet', `Join ${retrieveWhiteLabelText()}`, {
-                        whiteLabelText: retrieveWhiteLabelText(),
-                      })}
-                    </h2>
-                    <div className="signup-page-signin-redirect" data-cy="signin-redirect-text">
-                      {this.props.t('loginSignupPage.alreadyHaveAnAccount', `Already have an account? `)} &nbsp;
-                      <Link to={'/login'} tabIndex="-1" data-cy="signin-redirect-link">
-                        {this.props.t('loginSignupPage.signIn', `Sign in`)}
-                      </Link>
-                    </div>
-                    {((!this.state.configs?.enable_sign_up && !this.state.configs?.form?.enable_sign_up) ||
-                      (!this.state.configs?.form?.enable_sign_up &&
-                        this.state.configs?.enable_sign_up &&
-                        !this.state.configs?.git?.enabled &&
-                        !this.state.configs?.google?.enabled &&
-                        !this.state.configs?.openid?.enabled)) && (
-                      <SignupStatusCard text={'Sign up had been disabled by your super admin'} />
-                    )}
-
-                    {this.state.configs?.enable_sign_up && (
-                      <div>
-                        {this.state.configs?.git?.enabled && (
-                          <div className="login-sso-wrapper">
-                            <GitSSOLoginButton
-                              configs={this.state.configs?.git?.configs}
-                              text={this.props.t('confirmationPage.signupWithGithub', 'Sign up with GitHub')}
-                            />
-                          </div>
-=======
             <form action="." method="get" autoComplete="off">
               {
                 /* If the configs don't have any organization id. that means the workspace slug is invalid */
@@ -216,7 +166,6 @@
                             className="mb-2"
                             data-cy="workspace-signup-header"
                           >{`Sign up to the workspace - ${configs?.name}`}</span>
->>>>>>> 76776a99
                         )}
                         {shouldShowSignInCTA ? (
                           <div className="signup-page-signin-redirect" data-cy="signin-redirect-text">
@@ -234,107 +183,6 @@
                         ) : (
                           <div className="mb-3"></div>
                         )}
-<<<<<<< HEAD
-                        {this.state.configs?.openid?.enabled && (
-                          <div className="login-sso-wrapper">
-                            <OidcSSOLoginButton
-                              configs={this.state.configs?.openid?.configs}
-                              text={this.props.t('confirmationPage.signupWithOpenid', `Sign up with`)}
-                            />
-                          </div>
-                        )}
-                        {(this.state.configs?.git?.enabled ||
-                          this.state.configs?.google?.enabled ||
-                          this.state.configs?.openid?.enabled) &&
-                          this.isFormSignUpEnabled() && (
-                            <div className="separator-signup">
-                              <div className="mt-2 separator" data-cy="onboarding-separator">
-                                <h2>
-                                  <span data-cy="onboarding-separator-text">OR</span>
-                                </h2>
-                              </div>
-                            </div>
-                          )}
-                      </div>
-                    )}
-                    {this.isFormSignUpEnabled() && (
-                      <>
-                        <div className="signup-page-inputs-wrapper">
-                          <label className="tj-text-input-label" data-cy="name-input-label">
-                            Name
-                          </label>
-                          <input
-                            onChange={this.handleChange}
-                            name="name"
-                            type="text"
-                            className="tj-text-input"
-                            placeholder={this.props.t('loginSignupPage.enterFullName', 'Enter your full name')}
-                            value={this.state.name || ''}
-                            data-cy="name-input-field"
-                            autoFocus
-                            autoComplete="off"
-                          />
-                          <div className="signup-password-wrap">
-                            <label className="tj-text-input-label" data-cy="email-input-label">
-                              Email address
-                            </label>
-                            <input
-                              onChange={this.handleChange}
-                              name="email"
-                              type="email"
-                              className="tj-text-input"
-                              placeholder={this.props.t('loginSignupPage.enterWorkEmail', 'Enter your email')}
-                              style={{ marginBottom: '0px' }}
-                              value={this.state.email || ''}
-                              data-cy="email-input-field"
-                              autoComplete="off"
-                            />
-                            {this.state.emailError && (
-                              <span className="tj-text-input-error-state">{this.state.emailError}</span>
-                            )}
-                          </div>
-                          <label className="tj-text-input-label" data-cy="passwor-label">
-                            Password
-                          </label>
-                          <div className="login-password signup-password-wrapper">
-                            <input
-                              onChange={this.handleChange}
-                              name="password"
-                              type={this.state.showPassword ? 'text' : 'password'}
-                              className="tj-text-input"
-                              placeholder={this.props.t('loginSignupPage.enterNewPassword', 'Enter new password')}
-                              data-cy="password-input-field"
-                              autoComplete="new-password"
-                            />
-                            <div
-                              className="signup-password-hide-img"
-                              onClick={this.handleOnCheck}
-                              data-cy="show-password-icon"
-                            >
-                              {this.state.showPassword ? (
-                                <EyeHide
-                                  fill={
-                                    this.darkMode
-                                      ? this.state?.password?.length
-                                        ? '#D1D5DB'
-                                        : '#656565'
-                                      : this.state?.password?.length
-                                      ? '#384151'
-                                      : '#D1D5DB'
-                                  }
-                                />
-                              ) : (
-                                <EyeShow
-                                  fill={
-                                    this.darkMode
-                                      ? this.state?.password?.length
-                                        ? '#D1D5DB'
-                                        : '#656565'
-                                      : this.state?.password?.length
-                                      ? '#384151'
-                                      : '#D1D5DB'
-                                  }
-=======
                         {shouldShowSignupDisabledCard ? (
                           <SignupStatusCard text={'Signup has been disabled by your workspace admin.'} />
                         ) : (
@@ -346,7 +194,6 @@
                                   setSignupOrganizationDetails={() => this.setSignupOrganizationDetails()}
                                   organizationSlug={this.paramInviteOrganizationSlug}
                                   buttonText="Sign up with"
->>>>>>> 76776a99
                                 />
                                 {isAnySSOEnabled && this.isFormSignUpEnabled() && (
                                   <div className="separator-signup">
