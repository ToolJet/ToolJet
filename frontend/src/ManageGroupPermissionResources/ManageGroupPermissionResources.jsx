import React from 'react';
import cx from 'classnames';
import { groupPermissionService, userService, authenticationService } from '@/_services';
import { toast } from 'react-hot-toast';
import { Link } from 'react-router-dom';
import { withTranslation } from 'react-i18next';
import ErrorBoundary from '@/Editor/ErrorBoundary';
import { Loader } from '../ManageSSO/Loader';
import SolidIcon from '@/_ui/Icon/solidIcons/index';
import BulkIcon from '@/_ui/Icon/bulkIcons/index';
import Multiselect from '@/_ui/Multiselect/Multiselect';
import { FilterPreview, MultiSelectUser } from '@/_components';
import { ButtonSolid } from '@/_ui/AppButton/AppButton';
<<<<<<< HEAD
import { LicenseBanner } from '@/LicenseBanner';
import posthog from 'posthog-js';
=======
// import { LicenseBanner } from '@/LicenseBanner';
>>>>>>> 62f69330

class ManageGroupPermissionResourcesComponent extends React.Component {
  constructor(props) {
    super(props);

    this.state = {
      isLoadingGroup: true,
      isLoadingApps: true,
      isLoadingDataSources: true,
      isAddingApps: false,
      isLoadingUsers: true,
      isAddingUsers: false,
      isAddingDataSources: false,
      groupPermission: null,
      usersInGroup: [],
      appsInGroup: [],
      dataSourcesInGroup: [],
      usersNotInGroup: [],
      appsNotInGroup: [],
      dataSourcesNotInGroup: [],
      selectedAppIds: [],
      selectedDataSourceIds: [],
      removeAppIds: [],
      removeDataSourceIds: [],
      currentTab: 'apps',
      selectedUsers: [],
      editorLimits: {},
    };
  }

  componentDidMount() {
    this.fetchEditorLimits();
    if (this.props.groupPermissionId) this.fetchGroupAndResources(this.props.groupPermissionId);
  }

  componentDidUpdate(prevProps) {
    if (this.props.groupPermissionId && this.props.groupPermissionId !== prevProps.groupPermissionId) {
      this.fetchGroupAndResources(this.props.groupPermissionId);
    }
  }

  fetchEditorLimits = () => {
    userService.getUserLimits('editor').then((data) => {
      this.setState({
        editorLimits: data,
      });
    });
  };

  fetchGroupPermission = (groupPermissionId) => {
    groupPermissionService.getGroup(groupPermissionId).then((data) => {
      this.setState((prevState) => {
        return {
          groupPermission: data,
          currentTab: prevState.currentTab,
          isLoadingGroup: false,
        };
      });
    });
  };

  fetchGroupAndResources = (groupPermissionId) => {
    this.setState({ isLoadingGroup: true });
    this.fetchGroupPermission(groupPermissionId);
    this.fetchUsersInGroup(groupPermissionId);
    this.fetchAppsNotInGroup(groupPermissionId);
    this.fetchAppsInGroup(groupPermissionId);
    this.fetchDataSourcesInGroup(groupPermissionId);
    this.fetchDataSourcesNotInGroup(groupPermissionId);
  };

  userFullName = (user) => {
    return `${user?.first_name} ${user?.last_name ?? ''}`;
  };

  searchUsersNotInGroup = async (query, groupPermissionId) => {
    if (!query) {
      return [];
    }
    return new Promise((resolve, reject) => {
      groupPermissionService
        .getUsersNotInGroup(query, groupPermissionId)
        .then(({ users }) => {
          resolve(
            users.map((user) => {
              return {
                name: `${this.userFullName(user)} (${user.email})`,
                value: user.id,
                first_name: user.first_name,
                last_name: user.last_name,
                email: user.email,
              };
            })
          );
        })
        .catch(reject);
    });
  };

  fetchUsersInGroup = (groupPermissionId) => {
    groupPermissionService.getUsersInGroup(groupPermissionId).then((data) => {
      this.setState({
        usersInGroup: data.users,
        isLoadingUsers: false,
      });
    });
  };

  fetchAppsNotInGroup = (groupPermissionId) => {
    groupPermissionService.getAppsNotInGroup(groupPermissionId).then((data) => {
      this.setState({
        appsNotInGroup: data.apps,
      });
    });
  };

  fetchAppsInGroup = (groupPermissionId) => {
    groupPermissionService.getAppsInGroup(groupPermissionId).then((data) => {
      this.setState({
        appsInGroup: data.apps,
        isLoadingApps: false,
      });
    });
  };

  fetchDataSourcesInGroup = (groupPermissionId) => {
    groupPermissionService.getDataSourcesInGroup(groupPermissionId).then((data) => {
      this.setState({
        dataSourcesInGroup: data.data_sources,
        isLoadingDataSources: false,
      });
    });
  };

  fetchDataSourcesNotInGroup = (groupPermissionId) => {
    groupPermissionService.getDataSourcesNotInGroup(groupPermissionId).then((data) => {
      this.setState({
        dataSourcesNotInGroup: data.data_sources,
      });
    });
  };

  updateGroupPermission = (groupPermissionId, params) => {
    groupPermissionService
      .update(groupPermissionId, params)
      .then(() => {
        this.fetchEditorLimits();
        toast.success('Group permissions updated');
        this.fetchGroupPermission(groupPermissionId);
      })
      .catch(({ error }) => {
        toast.error(error);
      });
  };

  updateAppGroupPermission = (app, groupPermissionId, action) => {
    const appGroupPermission = app.app_group_permissions.find(
      (permission) => permission.group_permission_id === groupPermissionId
    );

    let actionParams = {
      read: true,
      update: action === 'edit',
    };

    if (action === 'hideFromDashboard') {
      actionParams['hideFromDashboard'] = !this.canAppGroupPermission(app, groupPermissionId, 'hideFromDashboard');
    }

    if (action === 'edit') actionParams['hideFromDashboard'] = false;

    groupPermissionService
      .updateAppGroupPermission(groupPermissionId, appGroupPermission.id, actionParams)
      .then(() => {
        toast.success('App permissions updated');

        this.fetchAppsInGroup(groupPermissionId);
        this.fetchEditorLimits();
      })
      .catch(({ error, data }) => {
        const { statusCode } = data;
        if ([451].indexOf(statusCode) === -1) {
          toast.error(error);
        }
      });
  };

  canAppGroupPermission = (app, groupPermissionId, action) => {
    let appGroupPermission = this.findAppGroupPermission(app, groupPermissionId);
    switch (action) {
      case 'edit':
        return appGroupPermission?.read && appGroupPermission?.update;
      case 'view':
        return appGroupPermission?.read && !appGroupPermission?.update;
      case 'hideFromDashboard':
        return appGroupPermission?.read && appGroupPermission?.read_on_dashboard;
      default:
        return false;
    }
  };

  updateDataSourceGroupPermission = (dataSource, groupPermissionId, action) => {
    const dataSourceGroupPermission = dataSource.data_source_group_permissions.find(
      (permission) => permission.group_permission_id === groupPermissionId
    );

    let actionParams = {
      read: true,
      update: action === 'edit',
    };

    // if (action === 'hideFromDashboard') {
    //   actionParams['hideFromDashboard'] = !this.canAppGroupPermission(app, groupPermissionId, 'hideFromDashboard');
    // }

    // if (action === 'edit') actionParams['hideFromDashboard'] = false;

    groupPermissionService
      .updateDataSourceGroupPermission(groupPermissionId, dataSourceGroupPermission.id, actionParams)
      .then(() => {
        toast.success('Datasource permissions updated');

        this.fetchDataSourcesInGroup(groupPermissionId);
      })
      .catch(({ error }) => {
        toast.error(error);
      });
  };

  canDataSourceGroupPermission = (dataSource, groupPermissionId, action) => {
    let dataSourceGroupPermission = this.findDataSourceGroupPermission(dataSource, groupPermissionId);
    switch (action) {
      case 'edit':
        return dataSourceGroupPermission?.read && dataSourceGroupPermission?.update;
      case 'view':
        return dataSourceGroupPermission?.read && !dataSourceGroupPermission?.update;
      default:
        return false;
    }
  };

  findAppGroupPermission = (app, groupPermissionId) => {
    return app.app_group_permissions.find((permission) => permission.group_permission_id === groupPermissionId);
  };

  findDataSourceGroupPermission = (dataSource, groupPermissionId) => {
    return dataSource.data_source_group_permissions.find(
      (permission) => permission.group_permission_id === groupPermissionId
    );
  };

  setSelectedUsers = (value) => {
    this.setState({
      selectedUsers: value,
    });
  };

  setSelectedApps = (value) => {
    this.setState({
      selectedAppIds: value,
    });
  };

  setSelectedDataSources = (value) => {
    this.setState({
      selectedDataSourceIds: value,
    });
  };

  addSelectedAppsToGroup = (groupPermissionId) => {
    this.setState({ isAddingApps: true });
    const updateParams = {
      add_apps: this.state.selectedAppIds.map((app) => app.value),
    };
    groupPermissionService
      .update(groupPermissionId, updateParams)
      .then(() => {
        posthog.capture('click_add_app_button', {
          workspace_id:
            authenticationService?.currentUserValue?.organization_id ||
            authenticationService?.currentSessionValue?.current_organization_id,
          group_id: groupPermissionId,
        });
        this.setState({
          selectedAppIds: [],
          isLoadingApps: true,
          isAddingApps: false,
        });
        this.fetchAppsNotInGroup(groupPermissionId);
        this.fetchAppsInGroup(groupPermissionId);
      })
      .then(() => {
        toast.success('Apps added to the group');
        this.setState({
          selectedApps: [],
        });
      })
      .catch(({ error }) => {
        toast.error(error);
        this.setState({
          isAddingApps: false,
        });
      });
  };

  addSelectedDataSourcesToGroup = (groupPermissionId) => {
    this.setState({ isAddingDataSources: true });
    const updateParams = {
      add_data_sources: this.state.selectedDataSourceIds.map((dataSource) => dataSource.value),
    };
    groupPermissionService
      .update(groupPermissionId, updateParams)
      .then(() => {
        this.setState({
          selectedDataSourceIds: [],
          isLoadingDataSources: true,
          isAddingDataSources: false,
        });
        this.fetchDataSourcesNotInGroup(groupPermissionId);
        this.fetchDataSourcesInGroup(groupPermissionId);
      })
      .then(() => {
        toast.success('Datasources added to the group');
      })
      .catch(({ error }) => {
        toast.error(error);
        this.setState({
          isAddingDataSources: false,
        });
      });
  };

  removeAppFromGroup = (groupPermissionId, appId, appName) => {
    if (window.confirm(`Are you sure you want to delete this app - ${appName}?`) === false) return;
    const updateParams = {
      remove_apps: [appId],
    };
    groupPermissionService
      .update(groupPermissionId, updateParams)
      .then(() => {
        this.setState({ removeAppIds: [], isLoadingApps: true });
        this.fetchAppsNotInGroup(groupPermissionId);
        this.fetchAppsInGroup(groupPermissionId);
      })
      .then(() => {
        toast.success('App removed from the group');
      })
      .catch(({ error }) => {
        toast.error(error);
      });
  };

  removeDataSourcesFromGroup = (groupPermissionId, dataSourceId, dataSourceName) => {
    if (window.confirm(`Are you sure you want to delete this datasource - ${dataSourceName}?`) === false) return;
    const updateParams = {
      remove_data_sources: [dataSourceId],
    };
    groupPermissionService
      .update(groupPermissionId, updateParams)
      .then(() => {
        this.setState({ removeDataSourceIds: [], isLoadingDataSources: true });
        this.fetchDataSourcesNotInGroup(groupPermissionId);
        this.fetchDataSourcesInGroup(groupPermissionId);
      })
      .then(() => {
        toast.success('DataSource removed from the group');
      })
      .catch(({ error }) => {
        toast.error(error);
      });
  };

  addSelectedUsersToGroup = (groupPermissionId, selectedUsers) => {
    this.setState({ isAddingUsers: true });
    const updateParams = {
      add_users: selectedUsers.map((user) => user.value),
    };
    posthog.capture('click_add_user_button', {
      workspace_id:
        authenticationService?.currentUserValue?.organization_id ||
        authenticationService?.currentSessionValue?.current_organization_id,
      group_id: groupPermissionId,
    });
    groupPermissionService
      .update(groupPermissionId, updateParams)
      .then(() => {
        this.setState({
          selectedUsers: [],
          isLoadingUsers: true,
          isAddingUsers: false,
        });
        this.fetchUsersInGroup(groupPermissionId);
      })
      .then(() => {
        toast.success('Users added to the group');
      })
      .catch(() => {
        this.setState({
          isAddingUsers: false,
        });
      });
  };

  removeUserFromGroup = (groupPermissionId, userId) => {
    const updateParams = {
      remove_users: [userId],
    };
    groupPermissionService
      .update(groupPermissionId, updateParams)
      .then(() => {
        this.setState({ removeUserIds: [], isLoadingUsers: true });
        this.fetchUsersInGroup(groupPermissionId);
      })
      .then(() => {
        toast.success('User removed from the group');
      })
      .catch(({ error }) => {
        toast.error(error);
      });
  };

  removeSelection = (selected, value) => {
    const updatedData = selected.filter((d) => d.value !== value);
    this.setSelectedUsers([...updatedData]);
  };

  generateSelection = (selected) => {
    return selected?.map((d) => {
      return (
        <div className="selected-item tj-ms" key={d.value}>
          <FilterPreview text={d.name} onClose={() => this.removeSelection(selected, d.value)} />
        </div>
      );
    });
  };

  render() {
    if (!this.props.groupPermissionId) return null;

    const {
      isLoadingGroup,
      isLoadingApps,
      isLoadingDataSources,
      isAddingApps,
      isLoadingUsers,
      isAddingUsers,
      isAddingDataSources,
      appsInGroup,
      appsNotInGroup,
      dataSourcesInGroup,
      dataSourcesNotInGroup,
      usersInGroup,
      groupPermission,
      currentTab,
      selectedAppIds,
      selectedDataSourceIds,
      selectedUsers,
      editorLimits,
    } = this.state;

    const searchSelectClass = this.props.darkMode ? 'select-search-dark' : 'select-search';

    const folder_permission = groupPermission
      ? groupPermission.folder_create && groupPermission.folder_delete && groupPermission.folder_update
      : false;

    const appSelectOptions = appsNotInGroup
      .filter((app) => app.type === 'front-end')
      .map((app) => {
        return { name: app.name, value: app.id };
      });

    const dataSourceSelectOptions = dataSourcesNotInGroup.map((dataSource) => {
      return { name: dataSource.name, value: dataSource.id };
    });

    const orgEnvironmentPermission = groupPermission
      ? groupPermission.org_environment_variable_create &&
        groupPermission.org_environment_variable_update &&
        groupPermission.org_environment_variable_delete
      : false;

    return (
      <ErrorBoundary showFallback={false}>
        <div className="org-users-page animation-fade">
          {isLoadingGroup ? (
            <Loader />
          ) : (
            <div>
              <div className="justify-content-between d-flex groups-main-header-wrap">
                <p
                  className="font-weight-500 tj-text-md"
                  data-cy={`${this.props.selectedGroup.toLowerCase().replace(/\s+/g, '-')}-title`}
                >
                  {this.props.selectedGroup}
                </p>
                {(groupPermission.group == 'admin' || groupPermission.group == 'all_users') && (
                  <div className="default-group-wrap">
                    <SolidIcon name="information" fill="#46A758" width="13" />
                    <p className="font-weight-500 tj-text-xsm" data-cy="text-default-group">
                      Default group
                    </p>
                  </div>
                )}
                {groupPermission.group !== 'admin' && groupPermission.group !== 'all_users' && (
                  <div className="user-group-actions">
                    <Link
                      onClick={() => this.props.updateGroupName(groupPermission)}
                      data-cy={`${String(groupPermission.group)
                        .toLowerCase()
                        .replace(/\s+/g, '-')}-group-name-update-link`}
                      className="tj-text-xsm font-weight-500 edit-group"
                    >
                      <SolidIcon fill="#28303F" name="editrectangle" width="14" />
                      Edit name
                    </Link>
                    <Link
                      className="delete-group tj-text-xsm font-weight-500"
                      onClick={() => this.props.deleteGroup(groupPermission.id)}
                      data-cy={`${String(groupPermission.group).toLowerCase().replace(/\s+/g, '-')}-group-delete-link`}
                    >
                      <SolidIcon fill="#E54D2E" name="trash" width="14" /> Delete group
                    </Link>
                  </div>
                )}
              </div>

              <nav className="nav nav-tabs groups-sub-header-wrap">
                <a
                  onClick={() => this.setState({ currentTab: 'apps' })}
                  className={cx('nav-item nav-link', { active: currentTab === 'apps' })}
                  data-cy="apps-link"
                >
                  <SolidIcon
                    className="manage-group-tab-icons"
                    fill={currentTab === 'apps' ? '#3E63DD' : '#C1C8CD'}
                    name="grid"
                    width="16"
                  ></SolidIcon>
                  {this.props.t('header.organization.menus.manageGroups.permissionResources.apps', 'Apps')}
                </a>
                <a
                  onClick={() => this.setState({ currentTab: 'users' })}
                  className={cx('nav-item nav-link', { active: currentTab === 'users' })}
                  data-cy="users-link"
                >
                  <SolidIcon
                    name="usergroup"
                    fill={currentTab === 'users' ? '#3E63DD' : '#C1C8CD'}
                    className="manage-group-tab-icons"
                    width="16"
                  ></SolidIcon>

                  {this.props.t('header.organization.menus.manageGroups.permissionResources.users', 'Users')}
                </a>
                <a
                  onClick={() => this.setState({ currentTab: 'permissions' })}
                  className={cx('nav-item nav-link', { active: currentTab === 'permissions' })}
                  data-cy="permissions-link"
                >
                  <SolidIcon
                    className="manage-group-tab-icons"
                    fill={currentTab === 'permissions' ? '#3E63DD' : '#C1C8CD'}
                    name="lock"
                    width="16"
                  ></SolidIcon>

                  {this.props.t(
                    'header.organization.menus.manageGroups.permissionResources.permissions',
                    'Permissions'
                  )}
                </a>
                {groupPermission?.group !== 'admin' && (
                  <a
                    onClick={() => this.setState({ currentTab: 'datasources' })}
                    className={cx('nav-item nav-link', { active: currentTab === 'datasources' })}
                    data-cy="datasource-link"
                  >
                    <SolidIcon
                      className="manage-group-tab-icons"
                      fill={currentTab === 'permissions' ? '#3E63DD' : '#C1C8CD'}
                      name="datasource"
                      width="16"
                    ></SolidIcon>
                    Datasources
                  </a>
                )}
              </nav>

              <div className="manage-groups-body">
                <div className="tab-content">
                  {/* Apps Tab */}
                  <div className={`tab-pane ${currentTab === 'apps' ? 'active show' : ''}`}>
                    {groupPermission?.group !== 'admin' && (
                      <div className="row">
                        <div className="manage-groups-app-dropdown" data-cy="select-search">
                          <Multiselect
                            onChange={this.setSelectedApps}
                            options={appSelectOptions}
                            overrideStrings={{
                              selectSomeItems: this.props.t(
                                'header.organization.menus.manageGroups.permissionResources.addAppsToGroup',
                                'Select apps to add to the group'
                              ),
                            }}
                            setState={this.setState}
                            value={this.state.selectedAppIds}
                          />
                        </div>

                        <div className="col-1">
                          <ButtonSolid
                            className="add-apps-btn"
                            leftIcon="plus"
                            onClick={() => this.addSelectedAppsToGroup(groupPermission.id)}
                            data-cy="add-button"
                            disabled={selectedAppIds?.length == 0}
                            iconWidth="16"
                            fill={selectedAppIds.length != 0 ? '#FDFDFE' : this.props.darkMode ? '#4C5155' : '#C1C8CD'}
                            isLoading={isAddingApps}
                          >
                            Add apps
                          </ButtonSolid>
                        </div>
                      </div>
                    )}
                    <br />
                    <div>
                      <div className="table-responsive">
                        <table>
                          {groupPermission.group == 'admin' && (
                            <div className="manage-group-users-info">
                              <p className="tj-text-xsm" data-cy="helper-text-admin-app-access">
                                <SolidIcon name="information" fill="#3E63DD" /> Admin has edit access to all apps. These
                                are not editable
                              </p>
                            </div>
                          )}
                          <div className="groups-app-body-header d-flex">
                            <p className="font-weight-500 tj-text-xsm" data-cy="name-header">
                              App name
                            </p>
                            <p className="font-weight-500 tj-text-xsm" data-cy="permissions-header">
                              Permissions
                            </p>
                          </div>
                          <tbody className="manage-group-app-table-body">
                            {isLoadingGroup || isLoadingApps ? (
                              <tr>
                                <td className="col-auto">
                                  <div className="row">
                                    <div className="skeleton-line w-10 col mx-3"></div>
                                  </div>
                                </td>
                                <td className="col-auto">
                                  <div className="skeleton-line w-10"></div>
                                </td>
                                <td className="col-auto">
                                  <div className="skeleton-line w-10"></div>
                                </td>
                              </tr>
                            ) : (
                              <>
                                {appsInGroup?.length > 0 ? (
                                  appsInGroup
                                    .filter((app) => app.type === 'front-end')
                                    .map((app) => (
                                      <tr
                                        key={app.id}
                                        className="apps-table-row"
                                        data-cy={`${app.name.toLowerCase().replace(/\s+/g, '-')}-app-permission-data`}
                                      >
                                        <td className="font-weight-500" data-cy="selected-app-name">
                                          {app.name}
                                        </td>
                                        <td className="text-secondary d-flex">
                                          <div className="apps-view-edit-wrap">
                                            <label className="form-check form-check-inline">
                                              <input
                                                className="form-check-input"
                                                type="radio"
                                                onChange={() => {
                                                  this.updateAppGroupPermission(app, groupPermission.id, 'view');
                                                }}
                                                disabled={groupPermission.group === 'admin'}
                                                checked={this.canAppGroupPermission(app, groupPermission.id, 'view')}
                                                data-cy="checkbox-view-app"
                                              />
                                              <span className="form-check-label" data-cy="label-app-view">
                                                {this.props.t('globals.view', 'view')}
                                              </span>
                                            </label>
                                            <label className="form-check form-check-inline">
                                              <input
                                                className="form-check-input"
                                                type="radio"
                                                onChange={() => {
                                                  this.updateAppGroupPermission(app, groupPermission.id, 'edit');
                                                }}
                                                disabled={groupPermission.group === 'admin'}
                                                checked={this.canAppGroupPermission(app, groupPermission.id, 'edit')}
                                                data-cy="checkbox-app-edit"
                                              />
                                              <span className="form-check-label" data-cy="label-app-edit">
                                                {this.props.t('globals.edit', 'Edit')}
                                              </span>
                                            </label>
                                          </div>
                                          <div>
                                            <label className="form-check form-check-inline">
                                              <input
                                                className={`form-check-input ${
                                                  this.canAppGroupPermission(app, groupPermission.id, 'edit') &&
                                                  'faded-input'
                                                }`}
                                                type="checkbox"
                                                onChange={() => {
                                                  this.updateAppGroupPermission(
                                                    app,
                                                    groupPermission.id,
                                                    'hideFromDashboard'
                                                  );
                                                }}
                                                disabled={
                                                  groupPermission.group === 'admin' ||
                                                  this.canAppGroupPermission(app, groupPermission.id, 'edit')
                                                }
                                                checked={this.canAppGroupPermission(
                                                  app,
                                                  groupPermission.id,
                                                  'hideFromDashboard'
                                                )}
                                                data-cy="checkbox-hide-from-dashboard"
                                              />
                                              <span
                                                className={`form-check-label ${
                                                  this.canAppGroupPermission(app, groupPermission.id, 'edit') &&
                                                  'faded-text'
                                                }`}
                                                data-cy="label-hide-from-dashboard"
                                              >
                                                Hide from dashboard
                                              </span>
                                            </label>
                                          </div>
                                        </td>
                                        <td>
                                          {groupPermission.group !== 'admin' && (
                                            <Link
                                              to="#"
                                              onClick={() => {
                                                this.removeAppFromGroup(groupPermission.id, app.id, app.name);
                                              }}
                                              className="delete-link"
                                            >
                                              <ButtonSolid
                                                className="tj-text-xsm font-weight-600 remove-decoration  apps-remove-btn"
                                                variant="dangerSecondary"
                                                leftIcon="trash"
                                                iconWidth="14"
                                                fill={'#E54D2E'}
                                                data-cy={`${app.name.toLowerCase().replace(/\s+/g, '-')}-remove-button`}
                                              >
                                                Remove
                                              </ButtonSolid>
                                            </Link>
                                          )}
                                        </td>
                                      </tr>
                                    ))
                                ) : (
                                  <div className="manage-groups-no-apps-wrap">
                                    <div className="manage-groups-no-apps-icon">
                                      <BulkIcon name="apps" fill="#3E63DD" width="28" />
                                    </div>
                                    <p className="tj-text-md font-weight-500" data-cy="helper-text-no-apps-added">
                                      No apps are added to the group
                                    </p>
                                    <span
                                      className="tj-text-sm text-center"
                                      data-cy="helper-text-user-groups-permissions"
                                    >
                                      Add app to the group to control permissions
                                      <br /> for users in this group
                                    </span>
                                  </div>
                                )}
                              </>
                            )}
                          </tbody>
                        </table>
                      </div>
                    </div>
                  </div>

                  {/* Users Tab */}
                  <div className={`tab-pane ${currentTab === 'users' ? 'active show' : ''}`}>
                    {groupPermission?.group !== 'all_users' && (
                      <div className="row">
                        <div className="col" data-cy="multi-select-search">
                          <MultiSelectUser
                            className={{
                              container: searchSelectClass,
                              value: `${searchSelectClass}__value`,
                              input: `${searchSelectClass}__input`,
                              select: `${searchSelectClass}__select`,
                              options: `${searchSelectClass}__options`,
                              row: `${searchSelectClass}__row`,
                              option: `${searchSelectClass}__option`,
                              group: `${searchSelectClass}__group`,
                              'group-header': `${searchSelectClass}__group-header`,
                              'is-selected': 'is-selected',
                              'is-highlighted': 'is-highlighted',
                              'is-loading': 'is-loading',
                              'is-multiple': 'is-multiple',
                              'has-focus': 'has-focus',
                              'not-found': `${searchSelectClass}__not-found`,
                            }}
                            onSelect={this.setSelectedUsers}
                            onSearch={(query) => this.searchUsersNotInGroup(query, groupPermission.id)}
                            selectedValues={selectedUsers}
                            onReset={() => this.setSelectedUsers([])}
                            placeholder="Select users to add to the group"
                            searchLabel="Enter name or email"
                          />
                        </div>
                        <div className="col-auto">
                          <ButtonSolid
                            onClick={() => this.addSelectedUsersToGroup(groupPermission.id, selectedUsers)}
                            disabled={selectedUsers.length === 0}
                            leftIcon="plus"
                            fill={selectedUsers.length !== 0 ? '#3E63DD' : this.props.darkMode ? '#131620' : '#C1C8CD'}
                            iconWidth="16"
                            className="add-users-button"
                            isLoading={isAddingUsers}
                            data-cy={`${String(groupPermission.group)
                              .toLowerCase()
                              .replace(/\s+/g, '-')}-group-add-button`}
                          >
                            Add users
                          </ButtonSolid>
                        </div>
                        <div className="row mt-2">
                          <div className="selected-section">
                            <div className="selected-text">Selected Users:</div>
                            {this.generateSelection(selectedUsers)}
                          </div>
                        </div>
                      </div>
                    )}
                    <br />
                    <div>
                      {groupPermission.group == 'all_users' && (
                        <div className="manage-group-users-info" data-cy="helper-text-all-user-included">
                          <p className="tj-text-xsm">
                            <SolidIcon name="information" fill="#3E63DD" /> All users include every users in the app.
                            This list is not editable
                          </p>
                        </div>
                      )}
                      <div className="manage-group-table-head">
                        <p className="tj-text-xsm" data-cy="name-header">
                          User name
                        </p>
                        <p className="tj-text-xsm" data-cy="email-header">
                          Email id
                        </p>
                        <p></p> {/* DO NOT REMOVE FOR TABLE ALIGNMENT  */}
                      </div>
                      <section>
                        {isLoadingGroup || isLoadingUsers ? (
                          <tr>
                            <td className="col-auto">
                              <div className="row">
                                <div className="skeleton-line w-10 col mx-3"></div>
                              </div>
                            </td>
                            <td className="col-auto">
                              <div className="skeleton-line w-10"></div>
                            </td>
                            <td className="col-auto">
                              <div className="skeleton-line w-10"></div>
                            </td>
                          </tr>
                        ) : (
                          usersInGroup.map((user) => (
                            <div
                              key={user.id}
                              className="manage-group-users-row"
                              data-cy={`${String(user.email).toLowerCase().replace(/\s+/g, '-')}-user-row`}
                            >
                              <p className="tj-text-sm d-flex align-items-center">
                                <div className="name-avatar">
                                  {`${user?.first_name?.[0] ?? ''} ${user?.last_name?.[0] ?? ''}`}
                                </div>
                                <span>{`${user?.first_name ?? ''} ${user?.last_name ?? ''}`}</span>
                              </p>
                              <p className="tj-text-sm" style={{ paddingLeft: '8px' }}>
                                <span> {user.email}</span>
                              </p>
                              <p>
                                {groupPermission.group !== 'all_users' && (
                                  <Link to="#" className="remove-decoration">
                                    <ButtonSolid
                                      variant="dangerSecondary"
                                      className="apps-remove-btn remove-decoration tj-text-xsm font-weight-600"
                                      onClick={() => {
                                        this.removeUserFromGroup(groupPermission.id, user.id);
                                      }}
                                    >
                                      {this.props.t('globals.delete', 'Delete')}
                                    </ButtonSolid>
                                  </Link>
                                )}
                              </p>
                            </div>
                          ))
                        )}
                      </section>
                    </div>
                  </div>

                  {/* Permissions Tab */}

                  <aside className={`tab-pane ${currentTab === 'permissions' ? 'active show' : ''}`}>
                    <div>
                      <div>
                        <div>
                          {groupPermission.group == 'admin' && (
                            <div className="manage-group-users-info">
                              <p className="tj-text-xsm" data-cy="helper-text-admin-permissions">
                                <SolidIcon name="information" fill="#3E63DD" /> Admin has all permissions
                              </p>
                            </div>
                          )}
                          <div className="manage-group-permision-header">
                            <p data-cy="resource-header" className="tj-text-xsm">
                              {this.props.t(
                                'header.organization.menus.manageGroups.permissionResources.resource',
                                'Resource'
                              )}
                            </p>
                            <p data-cy="permissions-header" className="tj-text-xsm">
                              {this.props.t(
                                'header.organization.menus.manageGroups.permissionResources.permissions',
                                'Permissions'
                              )}
                            </p>
                          </div>
                          <div className="permission-body">
                            {isLoadingGroup ? (
                              <tr>
                                <td className="col-auto">
                                  <div className="row">
                                    <div className="skeleton-line w-10 col mx-3"></div>
                                  </div>
                                </td>
                                <td className="col-auto">
                                  <div className="skeleton-line w-10"></div>
                                </td>
                                <td className="col-auto">
                                  <div className="skeleton-line w-10"></div>
                                </td>
                              </tr>
                            ) : (
                              <>
                                <div className="manage-groups-permission-apps">
                                  <div data-cy="resource-apps">
                                    {this.props.t(
                                      'header.organization.menus.manageGroups.permissionResources.apps',
                                      'Apps'
                                    )}
                                  </div>
                                  <div className="text-muted">
                                    <div className="d-flex apps-permission-wrap flex-column">
                                      <label className="form-check form-check-inline">
                                        <input
                                          className="form-check-input"
                                          type="checkbox"
                                          onChange={() => {
                                            this.updateGroupPermission(groupPermission.id, {
                                              app_create: !groupPermission.app_create,
                                            });
                                          }}
                                          checked={groupPermission.app_create}
                                          disabled={groupPermission.group === 'admin'}
                                          data-cy="app-create-checkbox"
                                        />
                                        <span className="form-check-label" data-cy="app-create-label">
                                          {this.props.t('globals.create', 'Create')}
                                        </span>
                                      </label>
                                      <label className="form-check form-check-inline">
                                        <input
                                          className="form-check-input"
                                          type="checkbox"
                                          onChange={() => {
                                            this.updateGroupPermission(groupPermission.id, {
                                              app_delete: !groupPermission.app_delete,
                                            });
                                          }}
                                          checked={groupPermission.app_delete}
                                          disabled={groupPermission.group === 'admin'}
                                          data-cy="app-delete-checkbox"
                                        />
                                        <span className="form-check-label" data-cy="app-delete-label">
                                          {this.props.t('globals.delete', 'Delete')}
                                        </span>
                                      </label>
                                    </div>
                                  </div>
                                </div>

                                <div className="apps-folder-permission-wrap">
                                  <div data-cy="resource-folders">
                                    {this.props.t(
                                      'header.organization.menus.manageGroups.permissionResources.folder',
                                      'Folder'
                                    )}
                                  </div>
                                  <div className="text-muted">
                                    <div>
                                      <label className="form-check form-check-inline">
                                        <input
                                          className="form-check-input"
                                          type="checkbox"
                                          onChange={() => {
                                            this.updateGroupPermission(groupPermission.id, {
                                              folder_create: !folder_permission,
                                              folder_delete: !folder_permission,
                                              folder_update: !folder_permission,
                                            });
                                          }}
                                          checked={folder_permission}
                                          disabled={groupPermission.group === 'admin'}
                                          data-cy="folder-create-checkbox"
                                        />
                                        <span className="form-check-label" data-cy="folder-create-label">
                                          {this.props.t(
                                            'header.organization.menus.manageGroups.permissionResources.createUpdateDelete',
                                            'Create/Update/Delete'
                                          )}
                                        </span>
                                      </label>
                                    </div>
                                  </div>
                                </div>
                                <div className="apps-variable-permission-wrap">
                                  <div data-cy="resource-workspace-variable">
                                    {this.props.t('globals.environmentVar', 'Environment variables')}
                                  </div>
                                  <div className="text-muted">
                                    <div>
                                      <label className="form-check form-check-inline">
                                        <input
                                          className="form-check-input"
                                          type="checkbox"
                                          onChange={() => {
                                            this.updateGroupPermission(groupPermission.id, {
                                              org_environment_variable_create: !orgEnvironmentPermission,
                                              org_environment_variable_update: !orgEnvironmentPermission,
                                              org_environment_variable_delete: !orgEnvironmentPermission,
                                            });
                                          }}
                                          checked={orgEnvironmentPermission}
                                          disabled={groupPermission.group === 'admin'}
                                          data-cy="env-variable-checkbox"
                                        />
                                        <span className="form-check-label" data-cy="workspace-variable-create-label">
                                          {this.props.t(
                                            'header.organization.menus.manageGroups.permissionResources.createUpdateDelete',
                                            'Create/Update/Delete'
                                          )}
                                        </span>
                                      </label>
                                    </div>
                                  </div>
                                </div>
                                <div className="datasource-permissions-wrap">
                                  <div data-cy="resource-datasources">Datasources</div>
                                  <div className="text-muted">
                                    <div className="d-flex apps-permission-wrap flex-column">
                                      <label className="form-check form-check-inline">
                                        <input
                                          className="form-check-input"
                                          type="checkbox"
                                          onChange={() => {
                                            this.updateGroupPermission(groupPermission.id, {
                                              data_source_create: !groupPermission.data_source_create,
                                            });
                                          }}
                                          checked={groupPermission.data_source_create}
                                          disabled={groupPermission.group === 'admin'}
                                          data-cy="checkbox-create-ds"
                                        />
                                        <span className="form-check-label" data-cy="ds-create-label">
                                          {this.props.t('globals.create', 'Create')}
                                        </span>
                                      </label>
                                      <label className="form-check form-check-inline">
                                        <input
                                          className="form-check-input"
                                          type="checkbox"
                                          onChange={() => {
                                            this.updateGroupPermission(groupPermission.id, {
                                              data_source_delete: !groupPermission.data_source_delete,
                                            });
                                          }}
                                          checked={groupPermission.data_source_delete}
                                          disabled={groupPermission.group === 'admin'}
                                          data-cy="checkbox-delete-ds"
                                        />

                                        <span className="form-check-label" data-cy="ds-delete-label">
                                          {this.props.t('globals.delete', 'Delete')}
                                        </span>
                                      </label>
                                    </div>
                                  </div>
                                </div>
                              </>
                            )}
                          </div>
                        </div>
                      </div>
                    </div>
                  </aside>
                  {/* Global Datasources Tab */}
                  <div className={`tab-pane ${currentTab === 'datasources' ? 'active show' : ''}`}>
                    {groupPermission?.group !== 'admin' && (
                      <div className="row">
                        <div className="manage-groups-datasource-dropdown" data-cy="datasource-select-search">
                          <Multiselect
                            value={selectedDataSourceIds}
                            onChange={this.setSelectedDataSources}
                            options={dataSourceSelectOptions}
                            overrideStrings={{
                              selectSomeItems: 'Select Datasources to add to the group',
                            }}
                            setState={this.setState}
                            selectedData={this.state.selectedDataSourceIds}
                          />
                        </div>
                        <div className="col-1">
                          <ButtonSolid
                            className="add-apps-btn"
                            leftIcon="plus"
                            onClick={() => this.addSelectedDataSourcesToGroup(groupPermission.id)}
                            disabled={selectedDataSourceIds?.length == 0}
                            iconWidth="16"
                            fill={
                              selectedDataSourceIds.length != 0
                                ? '#FDFDFE'
                                : this.props.darkMode
                                ? '#4C5155'
                                : '#C1C8CD'
                            }
                            isLoading={isAddingDataSources}
                            data-cy="datasource-add-button"
                          >
                            Add
                          </ButtonSolid>
                        </div>
                      </div>
                    )}
                    <br />
                    <div>
                      <div className="table-responsive">
                        <table className="table table-vcenter">
                          {/* <thead>
                            <tr>
                              <th data-cy="name-header">
                                {this.props.t(
                                  'header.organization.menus.manageGroups.permissionResources.name',
                                  'Name'
                                )}
                              </th>
                              <th data-cy="permissions-header">
                                {this.props.t(
                                  'header.organization.menus.manageGroups.permissionResources.permissions',
                                  'Permissions'
                                )}
                              </th>
                              <th></th>
                            </tr>
                          </thead> */}
                          <div className="groups-datasource-body-header d-flex">
                            <p className="font-weight-500 tj-text-xsm" data-cy="datasource-name-header">
                              Datasource name
                            </p>
                            <p className="font-weight-500 tj-text-xsm" data-cy="permissions-header">
                              Permissions
                            </p>
                          </div>

                          <tbody className="manage-group-datasource-table-body">
                            {isLoadingGroup || isLoadingDataSources ? (
                              <tr>
                                <td className="col-auto">
                                  <div className="row">
                                    <div className="skeleton-line w-10 col mx-3"></div>
                                  </div>
                                </td>
                                <td className="col-auto">
                                  <div className="skeleton-line w-10"></div>
                                </td>
                                <td className="col-auto">
                                  <div className="skeleton-line w-10"></div>
                                </td>
                              </tr>
                            ) : (
                              dataSourcesInGroup.map((dataSource) => (
                                <tr key={dataSource.id} className="datasources-table-row">
                                  <td
                                    className="font-weight-500"
                                    data-cy={`${String(dataSource.name).toLowerCase().replace(/\s+/g, '-')}-datasource`}
                                  >
                                    {dataSource.name}
                                  </td>
                                  <td
                                    className="text-secondary d-flex"
                                    data-cy={`${String(dataSource.name)
                                      .toLowerCase()
                                      .replace(/\s+/g, '-')}-datasource-view-edit-wrap`}
                                  >
                                    <div className="datasources-view-edit-wrap">
                                      <label className="form-check form-check-inline" data-cy="view-label">
                                        <input
                                          className="form-check-input"
                                          type="radio"
                                          onChange={() => {
                                            this.updateDataSourceGroupPermission(
                                              dataSource,
                                              groupPermission.id,
                                              'view'
                                            );
                                          }}
                                          disabled={groupPermission.group === 'admin'}
                                          checked={this.canDataSourceGroupPermission(
                                            dataSource,
                                            groupPermission.id,
                                            'view'
                                          )}
                                          data-cy="view-radio-button"
                                        />
                                        <span className="form-check-label">{this.props.t('globals.view', 'view')}</span>
                                      </label>
                                      <label className="form-check form-check-inline" data-cy="edit-label">
                                        <input
                                          className="form-check-input"
                                          type="radio"
                                          onChange={() => {
                                            this.updateDataSourceGroupPermission(
                                              dataSource,
                                              groupPermission.id,
                                              'edit'
                                            );
                                          }}
                                          disabled={groupPermission.group === 'admin'}
                                          checked={this.canDataSourceGroupPermission(
                                            dataSource,
                                            groupPermission.id,
                                            'edit'
                                          )}
                                          data-cy="edit-radio-button"
                                        />
                                        <span className="form-check-label">{this.props.t('globals.edit', 'Edit')}</span>
                                      </label>
                                    </div>
                                  </td>
                                  <td
                                    data-cy={`${String(dataSource.name)
                                      .toLowerCase()
                                      .replace(/\s+/g, '-')}-datasource-remove-button-wrap`}
                                  >
                                    {groupPermission.group !== 'admin' && (
                                      <Link
                                        to="#"
                                        onClick={() => {
                                          this.removeDataSourcesFromGroup(
                                            groupPermission.id,
                                            dataSource.id,
                                            dataSource.name
                                          );
                                        }}
                                        className="delete-link"
                                      >
                                        <ButtonSolid
                                          className="tj-text-xsm font-weight-600 remove-decoration  datasources-remove-btn"
                                          variant="dangerSecondary"
                                          leftIcon="trash"
                                          iconWidth="14"
                                          fill={'#E54D2E'}
                                          data-cy="remove-button"
                                        >
                                          Remove
                                        </ButtonSolid>
                                      </Link>
                                    )}
                                  </td>
                                </tr>
                              ))
                            )}
                          </tbody>
                        </table>
                      </div>
                    </div>
                  </div>
                </div>
              </div>
            </div>
          )}
        </div>
      </ErrorBoundary>
    );
  }
}

export const ManageGroupPermissionResources = withTranslation()(ManageGroupPermissionResourcesComponent);<|MERGE_RESOLUTION|>--- conflicted
+++ resolved
@@ -11,12 +11,8 @@
 import Multiselect from '@/_ui/Multiselect/Multiselect';
 import { FilterPreview, MultiSelectUser } from '@/_components';
 import { ButtonSolid } from '@/_ui/AppButton/AppButton';
-<<<<<<< HEAD
-import { LicenseBanner } from '@/LicenseBanner';
+// import { LicenseBanner } from '@/LicenseBanner';
 import posthog from 'posthog-js';
-=======
-// import { LicenseBanner } from '@/LicenseBanner';
->>>>>>> 62f69330
 
 class ManageGroupPermissionResourcesComponent extends React.Component {
   constructor(props) {
