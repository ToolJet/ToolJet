import React from 'react';
import cx from 'classnames';
import { groupPermissionService, userService, authenticationService, licenseService } from '@/_services';
import { toast } from 'react-hot-toast';
import { Link } from 'react-router-dom';
import { withTranslation } from 'react-i18next';
import ErrorBoundary from '@/Editor/ErrorBoundary';
import { Loader } from '../ManageSSO/Loader';
import SolidIcon from '@/_ui/Icon/solidIcons/index';
import BulkIcon from '@/_ui/Icon/bulkIcons/index';
import Multiselect from '@/_ui/Multiselect/Multiselect';
import { FilterPreview, MultiSelectUser } from '@/_components';
import { ButtonSolid } from '@/_ui/AppButton/AppButton';
<<<<<<< HEAD
import posthog from 'posthog-js';
import { LicenseTooltip } from '@/LicenseTooltip';
=======
>>>>>>> f771ae81

class ManageGroupPermissionResourcesComponent extends React.Component {
  constructor(props) {
    super(props);

    this.state = {
      isLoadingGroup: true,
      isLoadingApps: true,
      isLoadingDataSources: true,
      isAddingApps: false,
      isLoadingUsers: true,
      isAddingUsers: false,
      isAddingDataSources: false,
      groupPermission: null,
      usersInGroup: [],
      appsInGroup: [],
      dataSourcesInGroup: [],
      usersNotInGroup: [],
      appsNotInGroup: [],
      dataSourcesNotInGroup: [],
      selectedAppIds: [],
      selectedDataSourceIds: [],
      removeAppIds: [],
      removeDataSourceIds: [],
      currentTab: 'apps',
      selectedUsers: [],
      editorLimits: {},
      featureAccess: {},
    };
  }

  componentDidMount() {
    this.fetchFeatureAccess();
    this.fetchEditorLimits();
    if (this.props.groupPermissionId) this.fetchGroupAndResources(this.props.groupPermissionId);
  }

  componentDidUpdate(prevProps) {
    if (this.props.groupPermissionId && this.props.groupPermissionId !== prevProps.groupPermissionId) {
      this.fetchGroupAndResources(this.props.groupPermissionId);
    }

    if (this.props.selectedGroup === 'Admin' && this.state.currentTab === 'datasources') {
      this.setState({ currentTab: 'apps' });
    }
  }

  fetchEditorLimits = () => {
    userService.getUserLimits('editor').then((data) => {
      this.setState({
        editorLimits: data,
      });
    });
  };

  fetchFeatureAccess = () => {
    licenseService.getFeatureAccess().then((data) => {
      this.setState({
        featureAccess: data,
      });
    });
  };

  fetchGroupPermission = (groupPermissionId) => {
    groupPermissionService.getGroup(groupPermissionId).then((data) => {
      this.setState((prevState) => {
        return {
          groupPermission: data,
          currentTab: prevState.currentTab,
          isLoadingGroup: false,
        };
      });
    });
  };

  fetchGroupAndResources = (groupPermissionId) => {
    this.setState({ isLoadingGroup: true });
    this.fetchGroupPermission(groupPermissionId);
    this.fetchUsersInGroup(groupPermissionId);
    this.fetchAppsNotInGroup(groupPermissionId);
    this.fetchAppsInGroup(groupPermissionId);
    this.fetchDataSourcesInGroup(groupPermissionId);
    this.fetchDataSourcesNotInGroup(groupPermissionId);
  };

  userFullName = (user) => {
    return `${user?.first_name} ${user?.last_name ?? ''}`;
  };

  searchUsersNotInGroup = async (query, groupPermissionId) => {
    if (!query) {
      return [];
    }
    return new Promise((resolve, reject) => {
      groupPermissionService
        .getUsersNotInGroup(query, groupPermissionId)
        .then(({ users }) => {
          resolve(
            users.map((user) => {
              return {
                name: `${this.userFullName(user)} (${user.email})`,
                value: user.id,
                first_name: user.first_name,
                last_name: user.last_name,
                email: user.email,
              };
            })
          );
        })
        .catch(reject);
    });
  };

  fetchUsersInGroup = (groupPermissionId) => {
    groupPermissionService.getUsersInGroup(groupPermissionId).then((data) => {
      this.setState({
        usersInGroup: data.users,
        isLoadingUsers: false,
      });
    });
  };

  fetchAppsNotInGroup = (groupPermissionId) => {
    groupPermissionService.getAppsNotInGroup(groupPermissionId).then((data) => {
      this.setState({
        appsNotInGroup: data.apps,
      });
    });
  };

  fetchAppsInGroup = (groupPermissionId) => {
    groupPermissionService.getAppsInGroup(groupPermissionId).then((data) => {
      this.setState({
        appsInGroup: data.apps,
        isLoadingApps: false,
      });
    });
  };

  fetchDataSourcesInGroup = (groupPermissionId) => {
    groupPermissionService.getDataSourcesInGroup(groupPermissionId).then((data) => {
      this.setState({
        dataSourcesInGroup: data.data_sources,
        isLoadingDataSources: false,
      });
    });
  };

  fetchDataSourcesNotInGroup = (groupPermissionId) => {
    groupPermissionService.getDataSourcesNotInGroup(groupPermissionId).then((data) => {
      this.setState({
        dataSourcesNotInGroup: data.data_sources,
      });
    });
  };

  updateGroupPermission = (groupPermissionId, params) => {
    groupPermissionService
      .update(groupPermissionId, params)
      .then(() => {
        this.fetchEditorLimits();
        toast.success('Group permissions updated');
        this.fetchGroupPermission(groupPermissionId);
      })
      .catch(({ error }) => {
        toast.error(error);
      });
  };

  updateAppGroupPermission = (app, groupPermissionId, action) => {
    const appGroupPermission = app.app_group_permissions.find(
      (permission) => permission.group_permission_id === groupPermissionId
    );

    let actionParams = {
      read: true,
      update: action === 'edit',
    };

    if (action === 'hideFromDashboard') {
      actionParams['hideFromDashboard'] = !this.canAppGroupPermission(app, groupPermissionId, 'hideFromDashboard');
    }

    if (action === 'edit') actionParams['hideFromDashboard'] = false;

    groupPermissionService
      .updateAppGroupPermission(groupPermissionId, appGroupPermission.id, actionParams)
      .then(() => {
        toast.success('App permissions updated');

        this.fetchAppsInGroup(groupPermissionId);
        this.fetchEditorLimits();
      })
      .catch(({ error, data }) => {
        const { statusCode } = data;
        if ([451].indexOf(statusCode) === -1) {
          toast.error(error);
        }
      });
  };

  canAppGroupPermission = (app, groupPermissionId, action) => {
    let appGroupPermission = this.findAppGroupPermission(app, groupPermissionId);
    switch (action) {
      case 'edit':
        return appGroupPermission?.read && appGroupPermission?.update;
      case 'view':
        return appGroupPermission?.read && !appGroupPermission?.update;
      case 'hideFromDashboard':
        return appGroupPermission?.read && appGroupPermission?.read_on_dashboard;
      default:
        return false;
    }
  };

  updateDataSourceGroupPermission = (dataSource, groupPermissionId, action) => {
    const dataSourceGroupPermission = dataSource.data_source_group_permissions.find(
      (permission) => permission.group_permission_id === groupPermissionId
    );

    let actionParams = {
      read: true,
      update: action === 'edit',
    };

    // if (action === 'hideFromDashboard') {
    //   actionParams['hideFromDashboard'] = !this.canAppGroupPermission(app, groupPermissionId, 'hideFromDashboard');
    // }

    // if (action === 'edit') actionParams['hideFromDashboard'] = false;

    groupPermissionService
      .updateDataSourceGroupPermission(groupPermissionId, dataSourceGroupPermission.id, actionParams)
      .then(() => {
        toast.success('Datasource permissions updated');

        this.fetchDataSourcesInGroup(groupPermissionId);
      })
      .catch(({ error }) => {
        toast.error(error);
      });
  };

  canDataSourceGroupPermission = (dataSource, groupPermissionId, action) => {
    let dataSourceGroupPermission = this.findDataSourceGroupPermission(dataSource, groupPermissionId);
    switch (action) {
      case 'edit':
        return dataSourceGroupPermission?.read && dataSourceGroupPermission?.update;
      case 'view':
        return dataSourceGroupPermission?.read && !dataSourceGroupPermission?.update;
      default:
        return false;
    }
  };

  findAppGroupPermission = (app, groupPermissionId) => {
    return app.app_group_permissions.find((permission) => permission.group_permission_id === groupPermissionId);
  };

  findDataSourceGroupPermission = (dataSource, groupPermissionId) => {
    return dataSource.data_source_group_permissions.find(
      (permission) => permission.group_permission_id === groupPermissionId
    );
  };

  setSelectedUsers = (value) => {
    this.setState({
      selectedUsers: value,
    });
  };

  setSelectedApps = (value) => {
    this.setState({
      selectedAppIds: value,
    });
  };

  setSelectedDataSources = (value) => {
    this.setState({
      selectedDataSourceIds: value,
    });
  };

  addSelectedAppsToGroup = (groupPermissionId) => {
    this.setState({ isAddingApps: true });
    const updateParams = {
      add_apps: this.state.selectedAppIds.map((app) => app.value),
    };
    groupPermissionService
      .updateAppPermission(groupPermissionId, updateParams)
      .then(() => {
        posthog.capture('click_add_app_button', {
          workspace_id:
            authenticationService?.currentUserValue?.organization_id ||
            authenticationService?.currentSessionValue?.current_organization_id,
          group_id: groupPermissionId,
        });
        this.setState({
          selectedAppIds: [],
          isLoadingApps: true,
          isAddingApps: false,
        });
        this.fetchAppsNotInGroup(groupPermissionId);
        this.fetchAppsInGroup(groupPermissionId);
      })
      .then(() => {
        toast.success('Apps added to the group');
        this.setState({
          selectedApps: [],
        });
      })
      .catch(({ error }) => {
        toast.error(error);
        this.setState({
          isAddingApps: false,
        });
      });
  };

  addSelectedDataSourcesToGroup = (groupPermissionId) => {
    this.setState({ isAddingDataSources: true });
    const updateParams = {
      add_data_sources: this.state.selectedDataSourceIds.map((dataSource) => dataSource.value),
    };
    groupPermissionService
      .updateDataSourcePermission(groupPermissionId, updateParams)
      .then(() => {
        this.setState({
          selectedDataSourceIds: [],
          isLoadingDataSources: true,
          isAddingDataSources: false,
        });
        this.fetchDataSourcesNotInGroup(groupPermissionId);
        this.fetchDataSourcesInGroup(groupPermissionId);
      })
      .then(() => {
        toast.success('Datasources added to the group');
      })
      .catch(({ error }) => {
        toast.error(error);
        this.setState({
          isAddingDataSources: false,
        });
      });
  };

  removeAppFromGroup = (groupPermissionId, appId, appName) => {
    if (window.confirm(`Are you sure you want to delete this app - ${appName}?`) === false) return;
    const updateParams = {
      remove_apps: [appId],
    };
    groupPermissionService
      .updateAppPermission(groupPermissionId, updateParams)
      .then(() => {
        this.setState({ removeAppIds: [], isLoadingApps: true });
        this.fetchAppsNotInGroup(groupPermissionId);
        this.fetchAppsInGroup(groupPermissionId);
      })
      .then(() => {
        toast.success('App removed from the group');
      })
      .catch(({ error }) => {
        toast.error(error);
      });
  };

  removeDataSourcesFromGroup = (groupPermissionId, dataSourceId, dataSourceName) => {
    if (window.confirm(`Are you sure you want to delete this datasource - ${dataSourceName}?`) === false) return;
    const updateParams = {
      remove_data_sources: [dataSourceId],
    };
    groupPermissionService
      .updateDataSourcePermission(groupPermissionId, updateParams)
      .then(() => {
        this.setState({ removeDataSourceIds: [], isLoadingDataSources: true });
        this.fetchDataSourcesNotInGroup(groupPermissionId);
        this.fetchDataSourcesInGroup(groupPermissionId);
      })
      .then(() => {
        toast.success('DataSource removed from the group');
      })
      .catch(({ error }) => {
        toast.error(error);
      });
  };

  addSelectedUsersToGroup = (groupPermissionId, selectedUsers) => {
    this.setState({ isAddingUsers: true });
    const updateParams = {
      add_users: selectedUsers.map((user) => user.value),
    };
    posthog.capture('click_add_user_button', {
      workspace_id:
        authenticationService?.currentUserValue?.organization_id ||
        authenticationService?.currentSessionValue?.current_organization_id,
      group_id: groupPermissionId,
    });
    groupPermissionService
      .updateUserPermission(groupPermissionId, updateParams)
      .then(() => {
        this.setState({
          selectedUsers: [],
          isLoadingUsers: true,
          isAddingUsers: false,
        });
        this.fetchUsersInGroup(groupPermissionId);
      })
      .then(() => {
        toast.success('Users added to the group');
      })
      .catch(() => {
        this.setState({
          isAddingUsers: false,
        });
      });
  };

  removeUserFromGroup = (groupPermissionId, userId) => {
    const updateParams = {
      remove_users: [userId],
    };

    groupPermissionService
      .updateUserPermission(groupPermissionId, updateParams)
      .then(() => {
        this.setState({ removeUserIds: [], isLoadingUsers: true });
        this.fetchUsersInGroup(groupPermissionId);
      })
      .then(() => {
        toast.success('User removed from the group');
      })
      .catch(({ error }) => {
        toast.error(error);
      });
  };

  removeSelection = (selected, value) => {
    const updatedData = selected.filter((d) => d.value !== value);
    this.setSelectedUsers([...updatedData]);
  };

  generateSelection = (selected) => {
    return selected?.map((d) => {
      return (
        <div className="selected-item tj-ms" key={d.value}>
          <FilterPreview text={d.name} onClose={() => this.removeSelection(selected, d.value)} />
        </div>
      );
    });
  };

  render() {
    if (!this.props.groupPermissionId) return null;

    const {
      isLoadingGroup,
      isLoadingApps,
      isLoadingDataSources,
      isAddingApps,
      isLoadingUsers,
      isAddingUsers,
      isAddingDataSources,
      appsInGroup,
      appsNotInGroup,
      dataSourcesInGroup,
      dataSourcesNotInGroup,
      usersInGroup,
      groupPermission,
      currentTab,
      selectedAppIds,
      selectedDataSourceIds,
      selectedUsers,
      featureAccess,
    } = this.state;

    const searchSelectClass = this.props.darkMode ? 'select-search-dark' : 'select-search';

    const folder_permission = groupPermission
      ? groupPermission.folder_create && groupPermission.folder_delete && groupPermission.folder_update
      : false;

    const appSelectOptions = appsNotInGroup
      .filter((app) => app.type === 'front-end')
      .map((app) => {
        return { name: app.name, value: app.id };
      });

    const dataSourceSelectOptions = dataSourcesNotInGroup.map((dataSource) => {
      return { name: dataSource.name, value: dataSource.id };
    });

    const orgEnvironmentPermission = groupPermission
      ? groupPermission.org_environment_variable_create &&
        groupPermission.org_environment_variable_update &&
        groupPermission.org_environment_variable_delete
      : false;

    const { licenseStatus: { isExpired, isLicenseValid } = {} } = featureAccess;

    const getPermissionInputStatus = (groupName) => {
      return groupName === 'admin' || isExpired || !isLicenseValid;
    };

    return (
      <ErrorBoundary showFallback={false}>
        <div className="org-users-page animation-fade">
          {isLoadingGroup ? (
            <Loader />
          ) : (
            <div>
              <div className="justify-content-between d-flex groups-main-header-wrap">
                <p
                  className="font-weight-500 tj-text-md"
                  data-cy={`${this.props.selectedGroup.toLowerCase().replace(/\s+/g, '-')}-title`}
                >
                  {this.props.selectedGroup}
                </p>
                {(groupPermission.group == 'admin' || groupPermission.group == 'all_users') && (
                  <div className="default-group-wrap">
                    <SolidIcon name="information" fill="#46A758" width="13" />
                    <p className="font-weight-500 tj-text-xsm" data-cy="text-default-group">
                      Default group
                    </p>
                  </div>
                )}
                {groupPermission.group !== 'admin' && groupPermission.group !== 'all_users' && (
                  <div className="user-group-actions">
                    <Link
                      onClick={() => this.props.updateGroupName(groupPermission)}
                      data-cy={`${String(groupPermission.group)
                        .toLowerCase()
                        .replace(/\s+/g, '-')}-group-name-update-link`}
                      className="tj-text-xsm font-weight-500 edit-group"
                    >
                      <SolidIcon fill="#28303F" name="editrectangle" width="14" />
                      Edit name
                    </Link>
                    <Link
                      className="delete-group tj-text-xsm font-weight-500"
                      onClick={() => this.props.deleteGroup(groupPermission.id)}
                      data-cy={`${String(groupPermission.group).toLowerCase().replace(/\s+/g, '-')}-group-delete-link`}
                    >
                      <SolidIcon fill="#E54D2E" name="trash" width="14" /> Delete group
                    </Link>
                  </div>
                )}
              </div>

              <nav className="nav nav-tabs groups-sub-header-wrap">
                <a
                  onClick={() => this.setState({ currentTab: 'apps' })}
                  className={cx('nav-item nav-link', { active: currentTab === 'apps' })}
                  data-cy="apps-link"
                >
                  <SolidIcon
                    className="manage-group-tab-icons"
                    fill={currentTab === 'apps' ? '#3E63DD' : '#C1C8CD'}
                    name="grid"
                    width="16"
                  ></SolidIcon>
                  {this.props.t('header.organization.menus.manageGroups.permissionResources.apps', 'Apps')}
                </a>
                <a
                  onClick={() => this.setState({ currentTab: 'users' })}
                  className={cx('nav-item nav-link', { active: currentTab === 'users' })}
                  data-cy="users-link"
                >
                  <SolidIcon
                    name="usergroup"
                    fill={currentTab === 'users' ? '#3E63DD' : '#C1C8CD'}
                    className="manage-group-tab-icons"
                    width="16"
                  ></SolidIcon>

                  {this.props.t('header.organization.menus.manageGroups.permissionResources.users', 'Users')}
                </a>
                <a
                  onClick={() => this.setState({ currentTab: 'permissions' })}
                  className={cx('nav-item nav-link', {
                    active: currentTab === 'permissions' && !(isExpired || !isLicenseValid),
                    'expired-gradient-border': currentTab === 'permissions' && (isExpired || !isLicenseValid),
                  })}
                  data-cy="permissions-link"
                >
                  {(isExpired || !isLicenseValid) && currentTab === 'permissions' ? (
                    <SolidIcon className="manage-group-tab-icons" name="lockGradient" />
                  ) : (
                    <SolidIcon
                      className="manage-group-tab-icons"
                      fill={currentTab === 'permissions' ? '#3E63DD' : '#C1C8CD'}
                      name="lock"
                      width="16"
                    />
                  )}

                  <span
                    className={(isExpired || !isLicenseValid) && currentTab === 'permissions' ? 'paid-feature' : ''}
                  >
                    {this.props.t(
                      'header.organization.menus.manageGroups.permissionResources.permissions',
                      'Permissions'
                    )}
                  </span>
                </a>
                {groupPermission?.group !== 'admin' && (
                  <a
                    onClick={() => this.setState({ currentTab: 'datasources' })}
                    className={cx('nav-item nav-link', {
                      active: currentTab === 'datasources' && !(isExpired || !isLicenseValid),
                      'expired-gradient-border': currentTab === 'datasources' && (isExpired || !isLicenseValid),
                    })}
                    data-cy="datasource-link"
                  >
                    {(isExpired || !isLicenseValid) && currentTab === 'datasources' ? (
                      <SolidIcon className="manage-group-tab-icons" name="datasourceGradient" />
                    ) : (
                      <SolidIcon
                        className="manage-group-tab-icons"
                        fill={currentTab === 'datasources' ? '#3E63DD' : '#C1C8CD'}
                        name="datasource"
                        width="16"
                      ></SolidIcon>
                    )}
                    <span
                      className={(isExpired || !isLicenseValid) && currentTab === 'datasources' ? 'paid-feature' : ''}
                    >
                      Datasources
                    </span>
                  </a>
                )}
              </nav>

              <div className="manage-groups-body">
                <div className="tab-content">
                  {/* Apps Tab */}
                  <div className={`tab-pane ${currentTab === 'apps' ? 'active show' : ''}`}>
                    {groupPermission?.group !== 'admin' && (
                      <div className="row">
                        <div className="manage-groups-app-dropdown" data-cy="select-search">
                          <Multiselect
                            onChange={this.setSelectedApps}
                            options={appSelectOptions}
                            overrideStrings={{
                              selectSomeItems: this.props.t(
                                'header.organization.menus.manageGroups.permissionResources.addAppsToGroup',
                                'Select apps to add to the group'
                              ),
                            }}
                            setState={this.setState}
                            value={this.state.selectedAppIds}
                          />
                        </div>

                        <div className="col-1">
                          <ButtonSolid
                            className="add-apps-btn"
                            leftIcon="plus"
                            onClick={() => this.addSelectedAppsToGroup(groupPermission.id)}
                            data-cy="add-button"
                            disabled={selectedAppIds?.length == 0}
                            iconWidth="16"
                            fill={selectedAppIds.length != 0 ? '#FDFDFE' : this.props.darkMode ? '#4C5155' : '#C1C8CD'}
                            isLoading={isAddingApps}
                          >
                            Add apps
                          </ButtonSolid>
                        </div>
                      </div>
                    )}
                    <br />
                    <div>
                      <div className="table-responsive">
                        <table>
                          {groupPermission.group == 'admin' && (
                            <div className="manage-group-users-info">
                              <p className="tj-text-xsm" data-cy="helper-text-admin-app-access">
                                <SolidIcon name="information" fill="#3E63DD" /> Admin has edit access to all apps. These
                                are not editable
                              </p>
                            </div>
                          )}
                          <div className="groups-app-body-header d-flex">
                            <p className="font-weight-500 tj-text-xsm" data-cy="name-header">
                              App name
                            </p>
                            <p className="font-weight-500 tj-text-xsm" data-cy="permissions-header">
                              Permissions
                            </p>
                          </div>
                          <tbody className="manage-group-app-table-body">
                            {isLoadingGroup || isLoadingApps ? (
                              <tr>
                                <td className="col-auto">
                                  <div className="row">
                                    <div className="skeleton-line w-10 col mx-3"></div>
                                  </div>
                                </td>
                                <td className="col-auto">
                                  <div className="skeleton-line w-10"></div>
                                </td>
                                <td className="col-auto">
                                  <div className="skeleton-line w-10"></div>
                                </td>
                              </tr>
                            ) : (
                              <>
                                {appsInGroup?.length > 0 ? (
                                  appsInGroup
                                    .filter((app) => app.type === 'front-end')
                                    .map((app) => (
                                      <tr
                                        key={app.id}
                                        className="apps-table-row"
                                        data-cy={`${app.name.toLowerCase().replace(/\s+/g, '-')}-app-permission-data`}
                                      >
                                        <td className="font-weight-500" data-cy="selected-app-name">
                                          {app.name}
                                        </td>
                                        <td className="text-secondary d-flex">
                                          <div className="apps-view-edit-wrap">
                                            <label className="form-check form-check-inline">
                                              <input
                                                className="form-check-input"
                                                type="radio"
                                                onChange={() => {
                                                  this.updateAppGroupPermission(app, groupPermission.id, 'view');
                                                }}
                                                disabled={groupPermission.group === 'admin'}
                                                checked={this.canAppGroupPermission(app, groupPermission.id, 'view')}
                                                data-cy="checkbox-view-app"
                                              />
                                              <span className="form-check-label" data-cy="label-app-view">
                                                {this.props.t('globals.view', 'view')}
                                              </span>
                                            </label>
                                            <label className="form-check form-check-inline">
                                              <input
                                                className="form-check-input"
                                                type="radio"
                                                onChange={() => {
                                                  this.updateAppGroupPermission(app, groupPermission.id, 'edit');
                                                }}
                                                disabled={groupPermission.group === 'admin'}
                                                checked={this.canAppGroupPermission(app, groupPermission.id, 'edit')}
                                                data-cy="checkbox-app-edit"
                                              />
                                              <span className="form-check-label" data-cy="label-app-edit">
                                                {this.props.t('globals.edit', 'Edit')}
                                              </span>
                                            </label>
                                          </div>
                                          <div>
                                            <label className="form-check form-check-inline">
                                              <input
                                                className={`form-check-input ${
                                                  this.canAppGroupPermission(app, groupPermission.id, 'edit') &&
                                                  'faded-input'
                                                }`}
                                                type="checkbox"
                                                onChange={() => {
                                                  this.updateAppGroupPermission(
                                                    app,
                                                    groupPermission.id,
                                                    'hideFromDashboard'
                                                  );
                                                }}
                                                disabled={
                                                  groupPermission.group === 'admin' ||
                                                  this.canAppGroupPermission(app, groupPermission.id, 'edit')
                                                }
                                                checked={this.canAppGroupPermission(
                                                  app,
                                                  groupPermission.id,
                                                  'hideFromDashboard'
                                                )}
                                                data-cy="checkbox-hide-from-dashboard"
                                              />
                                              <span
                                                className={`form-check-label ${
                                                  this.canAppGroupPermission(app, groupPermission.id, 'edit') &&
                                                  'faded-text'
                                                }`}
                                                data-cy="label-hide-from-dashboard"
                                              >
                                                Hide from dashboard
                                              </span>
                                            </label>
                                          </div>
                                        </td>
                                        <td>
                                          {groupPermission.group !== 'admin' && (
                                            <Link
                                              to="#"
                                              onClick={() => {
                                                this.removeAppFromGroup(groupPermission.id, app.id, app.name);
                                              }}
                                              className="delete-link"
                                            >
                                              <ButtonSolid
                                                className="tj-text-xsm font-weight-600 remove-decoration  apps-remove-btn"
                                                variant="dangerSecondary"
                                                leftIcon="trash"
                                                iconWidth="14"
                                                fill={'#E54D2E'}
                                                data-cy={`${app.name.toLowerCase().replace(/\s+/g, '-')}-remove-button`}
                                              >
                                                Remove
                                              </ButtonSolid>
                                            </Link>
                                          )}
                                        </td>
                                      </tr>
                                    ))
                                ) : (
                                  <div className="manage-groups-no-apps-wrap">
                                    <div className="manage-groups-no-apps-icon">
                                      <BulkIcon name="apps" fill="#3E63DD" width="28" />
                                    </div>
                                    <p className="tj-text-md font-weight-500" data-cy="helper-text-no-apps-added">
                                      No apps are added to the group
                                    </p>
                                    <span
                                      className="tj-text-sm text-center"
                                      data-cy="helper-text-user-groups-permissions"
                                    >
                                      Add app to the group to control permissions
                                      <br /> for users in this group
                                    </span>
                                  </div>
                                )}
                              </>
                            )}
                          </tbody>
                        </table>
                      </div>
                    </div>
                  </div>

                  {/* Users Tab */}
                  <div className={`tab-pane ${currentTab === 'users' ? 'active show' : ''}`}>
                    {groupPermission?.group !== 'all_users' && (
                      <div className="row">
                        <div className="col" data-cy="multi-select-search">
                          <MultiSelectUser
                            className={{
                              container: searchSelectClass,
                              value: `${searchSelectClass}__value`,
                              input: `${searchSelectClass}__input`,
                              select: `${searchSelectClass}__select`,
                              options: `${searchSelectClass}__options`,
                              row: `${searchSelectClass}__row`,
                              option: `${searchSelectClass}__option`,
                              group: `${searchSelectClass}__group`,
                              'group-header': `${searchSelectClass}__group-header`,
                              'is-selected': 'is-selected',
                              'is-highlighted': 'is-highlighted',
                              'is-loading': 'is-loading',
                              'is-multiple': 'is-multiple',
                              'has-focus': 'has-focus',
                              'not-found': `${searchSelectClass}__not-found`,
                            }}
                            onSelect={this.setSelectedUsers}
                            onSearch={(query) => this.searchUsersNotInGroup(query, groupPermission.id)}
                            selectedValues={selectedUsers}
                            onReset={() => this.setSelectedUsers([])}
                            placeholder="Select users to add to the group"
                            searchLabel="Enter name or email"
                          />
                        </div>
                        <div className="col-auto">
                          <ButtonSolid
                            onClick={() => this.addSelectedUsersToGroup(groupPermission.id, selectedUsers)}
                            disabled={selectedUsers.length === 0}
                            leftIcon="plus"
                            fill={selectedUsers.length !== 0 ? '#3E63DD' : this.props.darkMode ? '#131620' : '#C1C8CD'}
                            iconWidth="16"
                            className="add-users-button"
                            isLoading={isAddingUsers}
                            data-cy={`${String(groupPermission.group)
                              .toLowerCase()
                              .replace(/\s+/g, '-')}-group-add-button`}
                          >
                            Add users
                          </ButtonSolid>
                        </div>
                        <div className="row mt-2">
                          <div className="selected-section">
                            <div className="selected-text">Selected Users:</div>
                            {this.generateSelection(selectedUsers)}
                          </div>
                        </div>
                      </div>
                    )}
                    <br />
                    <div>
                      {groupPermission.group == 'all_users' && (
                        <div className="manage-group-users-info" data-cy="helper-text-all-user-included">
                          <p className="tj-text-xsm">
                            <SolidIcon name="information" fill="#3E63DD" /> All users include every users in the app.
                            This list is not editable
                          </p>
                        </div>
                      )}
                      <div className="manage-group-table-head">
                        <p className="tj-text-xsm" data-cy="name-header">
                          User name
                        </p>
                        <p className="tj-text-xsm" data-cy="email-header">
                          Email id
                        </p>
                        <p></p> {/* DO NOT REMOVE FOR TABLE ALIGNMENT  */}
                      </div>
                      <section>
                        {isLoadingGroup || isLoadingUsers ? (
                          <tr>
                            <td className="col-auto">
                              <div className="row">
                                <div className="skeleton-line w-10 col mx-3"></div>
                              </div>
                            </td>
                            <td className="col-auto">
                              <div className="skeleton-line w-10"></div>
                            </td>
                            <td className="col-auto">
                              <div className="skeleton-line w-10"></div>
                            </td>
                          </tr>
                        ) : (
                          usersInGroup.map((user) => (
                            <div
                              key={user.id}
                              className="manage-group-users-row"
                              data-cy={`${String(user.email).toLowerCase().replace(/\s+/g, '-')}-user-row`}
                            >
                              <p className="tj-text-sm d-flex align-items-center">
                                <div className="name-avatar">
                                  {`${user?.first_name?.[0] ?? ''} ${user?.last_name?.[0] ?? ''}`}
                                </div>
                                <span>{`${user?.first_name ?? ''} ${user?.last_name ?? ''}`}</span>
                              </p>
                              <p className="tj-text-sm" style={{ paddingLeft: '8px' }}>
                                <span> {user.email}</span>
                              </p>
                              <p>
                                {groupPermission.group !== 'all_users' && (
                                  <Link to="#" className="remove-decoration">
                                    <ButtonSolid
                                      variant="dangerSecondary"
                                      className="apps-remove-btn remove-decoration tj-text-xsm font-weight-600"
                                      onClick={() => {
                                        this.removeUserFromGroup(groupPermission.id, user.id);
                                      }}
                                    >
                                      {this.props.t('globals.delete', 'Delete')}
                                    </ButtonSolid>
                                  </Link>
                                )}
                              </p>
                            </div>
                          ))
                        )}
                      </section>
                    </div>
                  </div>

                  {/* Permissions Tab */}

                  <aside className={`tab-pane ${currentTab === 'permissions' ? 'active show' : ''}`}>
                    <div>
                      <div>
                        <div>
                          {groupPermission.group == 'admin' && (
                            <div className="manage-group-users-info">
                              <p className="tj-text-xsm" data-cy="helper-text-admin-permissions">
                                <SolidIcon name="information" fill="#3E63DD" /> Admin has all permissions
                              </p>
                            </div>
                          )}
                          <div className="manage-group-permision-header">
                            <p data-cy="resource-header" className="tj-text-xsm">
                              {this.props.t(
                                'header.organization.menus.manageGroups.permissionResources.resource',
                                'Resource'
                              )}
                            </p>
                            <p data-cy="permissions-header" className="tj-text-xsm">
                              {this.props.t(
                                'header.organization.menus.manageGroups.permissionResources.permissions',
                                'Permissions'
                              )}
                            </p>
                          </div>
                          <div className="permission-body">
                            {isLoadingGroup ? (
                              <tr>
                                <td className="col-auto">
                                  <div className="row">
                                    <div className="skeleton-line w-10 col mx-3"></div>
                                  </div>
                                </td>
                                <td className="col-auto">
                                  <div className="skeleton-line w-10"></div>
                                </td>
                                <td className="col-auto">
                                  <div className="skeleton-line w-10"></div>
                                </td>
                              </tr>
                            ) : (
                              <>
                                <div className="manage-groups-permission-apps">
                                  <div data-cy="resource-apps">
                                    {this.props.t(
                                      'header.organization.menus.manageGroups.permissionResources.apps',
                                      'Apps'
                                    )}
                                  </div>
                                  <div className="text-muted">
                                    <div className="d-flex apps-permission-wrap flex-column">
                                      <label className="form-check form-check-inline">
                                        <input
                                          className="form-check-input"
                                          type="checkbox"
                                          onChange={() => {
                                            this.updateGroupPermission(groupPermission.id, {
                                              app_create: !groupPermission.app_create,
                                            });
                                          }}
                                          checked={groupPermission.app_create}
                                          disabled={getPermissionInputStatus(groupPermission.group)}
                                          data-cy="app-create-checkbox"
                                        />
                                        <span className="form-check-label" data-cy="app-create-label">
                                          {this.props.t('globals.create', 'Create')}
                                        </span>
                                      </label>
                                      <label className="form-check form-check-inline">
                                        <input
                                          className="form-check-input"
                                          type="checkbox"
                                          onChange={() => {
                                            this.updateGroupPermission(groupPermission.id, {
                                              app_delete: !groupPermission.app_delete,
                                            });
                                          }}
                                          checked={groupPermission.app_delete}
                                          disabled={getPermissionInputStatus(groupPermission.group)}
                                          data-cy="app-delete-checkbox"
                                        />
                                        <span className="form-check-label" data-cy="app-delete-label">
                                          {this.props.t('globals.delete', 'Delete')}
                                        </span>
                                      </label>
                                    </div>
                                  </div>
                                </div>

                                <div className="apps-folder-permission-wrap">
                                  <div data-cy="resource-folders">
                                    {this.props.t(
                                      'header.organization.menus.manageGroups.permissionResources.folder',
                                      'Folder'
                                    )}
                                  </div>
                                  <div className="text-muted">
                                    <div>
                                      <label className="form-check form-check-inline">
                                        <input
                                          className="form-check-input"
                                          type="checkbox"
                                          onChange={() => {
                                            this.updateGroupPermission(groupPermission.id, {
                                              folder_create: !folder_permission,
                                              folder_delete: !folder_permission,
                                              folder_update: !folder_permission,
                                            });
                                          }}
                                          checked={folder_permission}
                                          disabled={getPermissionInputStatus(groupPermission.group)}
                                          data-cy="folder-create-checkbox"
                                        />
                                        <span className="form-check-label" data-cy="folder-create-label">
                                          {this.props.t(
                                            'header.organization.menus.manageGroups.permissionResources.createUpdateDelete',
                                            'Create/Update/Delete'
                                          )}
                                        </span>
                                      </label>
                                    </div>
                                  </div>
                                </div>
                                <div className="apps-variable-permission-wrap">
                                  <div data-cy="resource-workspace-variable">
                                    {this.props.t('globals.environmentVar', 'Environment variables')}
                                  </div>
                                  <div className="text-muted">
                                    <div>
                                      <label className="form-check form-check-inline">
                                        <input
                                          className="form-check-input"
                                          type="checkbox"
                                          onChange={() => {
                                            this.updateGroupPermission(groupPermission.id, {
                                              org_environment_variable_create: !orgEnvironmentPermission,
                                              org_environment_variable_update: !orgEnvironmentPermission,
                                              org_environment_variable_delete: !orgEnvironmentPermission,
                                            });
                                          }}
                                          checked={orgEnvironmentPermission}
                                          disabled={getPermissionInputStatus(groupPermission.group)}
                                          data-cy="env-variable-checkbox"
                                        />
                                        <span className="form-check-label" data-cy="workspace-variable-create-label">
                                          {this.props.t(
                                            'header.organization.menus.manageGroups.permissionResources.createUpdateDelete',
                                            'Create/Update/Delete'
                                          )}
                                        </span>
                                      </label>
                                    </div>
                                  </div>
                                </div>
                                <div className="datasource-permissions-wrap">
                                  <div data-cy="resource-datasources">Datasources</div>
                                  <div className="text-muted">
                                    <div className="d-flex apps-permission-wrap flex-column">
                                      <label className="form-check form-check-inline">
                                        <input
                                          className="form-check-input"
                                          type="checkbox"
                                          onChange={() => {
                                            this.updateGroupPermission(groupPermission.id, {
                                              data_source_create: !groupPermission.data_source_create,
                                            });
                                          }}
                                          checked={groupPermission.data_source_create}
                                          disabled={getPermissionInputStatus(groupPermission.group)}
                                          data-cy="checkbox-create-ds"
                                        />
                                        <span className="form-check-label" data-cy="ds-create-label">
                                          {this.props.t('globals.create', 'Create')}
                                        </span>
                                      </label>
                                      <label className="form-check form-check-inline">
                                        <input
                                          className="form-check-input"
                                          type="checkbox"
                                          onChange={() => {
                                            this.updateGroupPermission(groupPermission.id, {
                                              data_source_delete: !groupPermission.data_source_delete,
                                            });
                                          }}
                                          checked={groupPermission.data_source_delete}
                                          disabled={getPermissionInputStatus(groupPermission.group)}
                                          data-cy="checkbox-delete-ds"
                                        />

                                        <span className="form-check-label" data-cy="ds-delete-label">
                                          {this.props.t('globals.delete', 'Delete')}
                                        </span>
                                      </label>
                                    </div>
                                  </div>
                                </div>
                              </>
                            )}
                          </div>
                        </div>
                      </div>
                    </div>
                  </aside>
                  {/* Global Datasources Tab */}
                  <div className={`tab-pane ${currentTab === 'datasources' ? 'active show' : ''}`}>
                    {groupPermission?.group !== 'admin' && (
                      <div className="row">
                        <div className="manage-groups-datasource-dropdown" data-cy="datasource-select-search">
                          <Multiselect
                            value={selectedDataSourceIds}
                            onChange={this.setSelectedDataSources}
                            options={dataSourceSelectOptions}
                            overrideStrings={{
                              selectSomeItems: 'Select Data Sources to add to the group',
                            }}
                            setState={this.setState}
                            selectedData={this.state.selectedDataSourceIds}
                          />
                        </div>
                        <div className="col-1">
                          <ButtonSolid
                            className="add-apps-btn"
                            leftIcon="plus"
                            onClick={() => this.addSelectedDataSourcesToGroup(groupPermission.id)}
                            disabled={selectedDataSourceIds?.length == 0}
                            iconWidth="16"
                            fill={
                              selectedDataSourceIds.length != 0
                                ? '#FDFDFE'
                                : this.props.darkMode
                                ? '#4C5155'
                                : '#C1C8CD'
                            }
                            isLoading={isAddingDataSources}
                            data-cy="datasource-add-button"
                          >
                            Add
                          </ButtonSolid>
                        </div>
                      </div>
                    )}
                    <br />
                    <div>
                      <div className="table-responsive">
                        <table className="table table-vcenter">
                          <div className="groups-datasource-body-header d-flex">
                            <p className="font-weight-500 tj-text-xsm" data-cy="datasource-name-header">
                              Datasource name
                            </p>
                            <p className="font-weight-500 tj-text-xsm" data-cy="permissions-header">
                              Permissions
                            </p>
                          </div>

                          <tbody className="manage-group-datasource-table-body">
                            {isLoadingGroup || isLoadingDataSources ? (
                              <tr>
                                <td className="col-auto">
                                  <div className="row">
                                    <div className="skeleton-line w-10 col mx-3"></div>
                                  </div>
                                </td>
                                <td className="col-auto">
                                  <div className="skeleton-line w-10"></div>
                                </td>
                                <td className="col-auto">
                                  <div className="skeleton-line w-10"></div>
                                </td>
                              </tr>
                            ) : (
                              <>
                                {dataSourcesInGroup?.length ? (
                                  dataSourcesInGroup.map((dataSource) => (
                                    <tr key={dataSource.id} className="datasources-table-row">
                                      <td
                                        className="font-weight-500"
                                        data-cy={`${String(dataSource.name)
                                          .toLowerCase()
                                          .replace(/\s+/g, '-')}-datasource`}
                                      >
                                        {dataSource.name}
                                      </td>
                                      <td
                                        className="text-secondary d-flex"
                                        data-cy={`${String(dataSource.name)
                                          .toLowerCase()
                                          .replace(/\s+/g, '-')}-datasource-view-edit-wrap`}
                                      >
                                        <div className="datasources-view-edit-wrap">
                                          <label className="form-check form-check-inline" data-cy="view-label">
                                            <input
                                              className="form-check-input"
                                              type="radio"
                                              onChange={() => {
                                                this.updateDataSourceGroupPermission(
                                                  dataSource,
                                                  groupPermission.id,
                                                  'view'
                                                );
                                              }}
                                              disabled={groupPermission.group === 'admin'}
                                              checked={this.canDataSourceGroupPermission(
                                                dataSource,
                                                groupPermission.id,
                                                'view'
                                              )}
                                              data-cy="view-radio-button"
                                            />
                                            <span className="form-check-label">
                                              {this.props.t('globals.view', 'view')}
                                            </span>
                                          </label>
                                          <label className="form-check form-check-inline" data-cy="edit-label">
                                            <input
                                              className="form-check-input"
                                              type="radio"
                                              onChange={() => {
                                                this.updateDataSourceGroupPermission(
                                                  dataSource,
                                                  groupPermission.id,
                                                  'edit'
                                                );
                                              }}
                                              disabled={groupPermission.group === 'admin'}
                                              checked={this.canDataSourceGroupPermission(
                                                dataSource,
                                                groupPermission.id,
                                                'edit'
                                              )}
                                              data-cy="edit-radio-button"
                                            />
                                            <span className="form-check-label">
                                              {this.props.t('globals.edit', 'Edit')}
                                            </span>
                                          </label>
                                        </div>
                                      </td>
                                      <td
                                        data-cy={`${String(dataSource.name)
                                          .toLowerCase()
                                          .replace(/\s+/g, '-')}-datasource-remove-button-wrap`}
                                      >
                                        {groupPermission.group !== 'admin' && (
                                          <Link
                                            to="#"
                                            onClick={() => {
                                              this.removeDataSourcesFromGroup(
                                                groupPermission.id,
                                                dataSource.id,
                                                dataSource.name
                                              );
                                            }}
                                            className="delete-link"
                                          >
                                            <ButtonSolid
                                              className="tj-text-xsm font-weight-600 remove-decoration  datasources-remove-btn"
                                              variant="dangerSecondary"
                                              leftIcon="trash"
                                              iconWidth="14"
                                              fill={'#E54D2E'}
                                              data-cy="remove-button"
                                            >
                                              Remove
                                            </ButtonSolid>
                                          </Link>
                                        )}
                                      </td>
                                    </tr>
                                  ))
                                ) : (
                                  <div className="manage-groups-no-apps-wrap">
                                    <div className="manage-groups-no-apps-icon">
                                      <SolidIcon name="datasource" fill="#3E63DD" width="28" />
                                    </div>
                                    <p
                                      className="tj-text-md font-weight-500"
                                      style={{ padding: '0px' }}
                                      data-cy="helper-text-no-apps-added"
                                    >
                                      No data sources are added to the group
                                    </p>
                                    <span
                                      className="tj-text-sm text-center"
                                      style={{ padding: '0px' }}
                                      data-cy="helper-text-user-groups-permissions"
                                    >
                                      Add a data source to the group to control permissions
                                      <br /> for users in this group
                                    </span>
                                  </div>
                                )}
                              </>
                            )}
                          </tbody>
                        </table>
                      </div>
                    </div>
                  </div>
                </div>
              </div>
            </div>
          )}
        </div>
      </ErrorBoundary>
    );
  }
}

export const ManageGroupPermissionResources = withTranslation()(ManageGroupPermissionResourcesComponent);<|MERGE_RESOLUTION|>--- conflicted
+++ resolved
@@ -11,11 +11,8 @@
 import Multiselect from '@/_ui/Multiselect/Multiselect';
 import { FilterPreview, MultiSelectUser } from '@/_components';
 import { ButtonSolid } from '@/_ui/AppButton/AppButton';
-<<<<<<< HEAD
 import posthog from 'posthog-js';
 import { LicenseTooltip } from '@/LicenseTooltip';
-=======
->>>>>>> f771ae81
 
 class ManageGroupPermissionResourcesComponent extends React.Component {
   constructor(props) {
