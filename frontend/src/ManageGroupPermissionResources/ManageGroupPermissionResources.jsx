import React from 'react';
import cx from 'classnames';
import { groupPermissionService } from '@/_services';
import { toast } from 'react-hot-toast';
import { Link } from 'react-router-dom';
import { withTranslation } from 'react-i18next';
import ErrorBoundary from '@/Editor/ErrorBoundary';
import { Loader } from '../ManageSSO/Loader';
import SolidIcon from '@/_ui/Icon/solidIcons/index';
import BulkIcon from '@/_ui/Icon/bulkIcons/index';
import Multiselect from '../_ui/Multiselect/Multiselect';
import { FilterPreview, MultiSelectUser } from '@/_components';
import { ButtonSolid } from '@/_ui/AppButton/AppButton';

class ManageGroupPermissionResourcesComponent extends React.Component {
  constructor(props) {
    super(props);

    this.state = {
      isLoadingGroup: true,
      isLoadingApps: true,
      isAddingApps: false,
      isLoadingUsers: true,
      isAddingUsers: false,
      groupPermission: null,
      usersInGroup: [],
      appsInGroup: [],
      usersNotInGroup: [],
      appsNotInGroup: [],
      selectedAppIds: [],
      removeAppIds: [],
      currentTab: 'apps',
      selectedUsers: [],
    };
  }

  componentDidMount() {
    console.log('props', this.props);
    if (this.props.groupPermissionId) this.fetchGroupAndResources(this.props.groupPermissionId);
    // searchUsersNotInGroup('',)
  }

  componentDidUpdate(prevProps) {
    if (this.props.groupPermissionId && this.props.groupPermissionId !== prevProps.groupPermissionId) {
      this.fetchGroupAndResources(this.props.groupPermissionId);
    }
  }

  fetchGroupPermission = (groupPermissionId) => {
    groupPermissionService.getGroup(groupPermissionId).then((data) => {
      this.setState((prevState) => {
        return {
          groupPermission: data,
          currentTab: prevState.currentTab,
          isLoadingGroup: false,
        };
      });
    });
  };

  fetchGroupAndResources = (groupPermissionId) => {
    this.setState({ isLoadingGroup: true });

    this.fetchGroupPermission(groupPermissionId);
    this.fetchUsersInGroup(groupPermissionId);
    this.fetchAppsNotInGroup(groupPermissionId);
    this.fetchAppsInGroup(groupPermissionId);
  };

  userFullName = (user) => {
    return `${user?.first_name} ${user?.last_name ?? ''}`;
  };

  searchUsersNotInGroup = async (query, groupPermissionId) => {
    if (!query) {
      return [];
    }
    return new Promise((resolve, reject) => {
      groupPermissionService
        .getUsersNotInGroup(query, groupPermissionId)
        .then(({ users }) => {
          console.log('called', users, groupPermissionId);
          resolve(
            users.map((user) => {
              return {
                // name: `${this.userFullName(user)} (${user.email})`,
                // value: user.id,
                first_name: user.first_name,
                last_name: user.last_name,
                email: user.email,
                value: user.id,
              };
            })
          );
        })
        .catch(reject);
    });
  };

  fetchUsersInGroup = (groupPermissionId) => {
    groupPermissionService.getUsersInGroup(groupPermissionId).then((data) => {
      this.setState({
        usersInGroup: data.users,
        isLoadingUsers: false,
      });
    });
  };

  fetchAppsNotInGroup = (groupPermissionId) => {
    groupPermissionService.getAppsNotInGroup(groupPermissionId).then((data) => {
      this.setState({
        appsNotInGroup: data.apps,
      });
    });
  };

  fetchAppsInGroup = (groupPermissionId) => {
    groupPermissionService.getAppsInGroup(groupPermissionId).then((data) => {
      this.setState({
        appsInGroup: data.apps,
        isLoadingApps: false,
      });
    });
  };

  updateGroupPermission = (groupPermissionId, params) => {
    groupPermissionService
      .update(groupPermissionId, params)
      .then(() => {
        toast.success('Group permissions updated');

        this.fetchGroupPermission(groupPermissionId);
      })
      .catch(({ error }) => {
        toast.error(error);
      });
  };

  updateAppGroupPermission = (app, groupPermissionId, action) => {
    const appGroupPermission = app.app_group_permissions.find(
      (permission) => permission.group_permission_id === groupPermissionId
    );

    let actionParams = {
      read: true,
      update: action === 'edit',
    };

    if (action === 'readOnDashboard') {
      actionParams['readOnDashboard'] = !this.canAppGroupPermission(app, groupPermissionId, 'readOnDashboard');
    }

    if (action === 'edit') actionParams['readOnDashboard'] = false;

    groupPermissionService
      .updateAppGroupPermission(groupPermissionId, appGroupPermission.id, actionParams)
      .then(() => {
        toast.success('App permissions updated');

        this.fetchAppsInGroup(groupPermissionId);
      })
      .catch(({ error }) => {
        toast.error(error);
      });
  };

  canAppGroupPermission = (app, groupPermissionId, action) => {
    let appGroupPermission = this.findAppGroupPermission(app, groupPermissionId);
    switch (action) {
      case 'edit':
        return appGroupPermission?.read && appGroupPermission?.update;
      case 'view':
        return appGroupPermission?.read && !appGroupPermission?.update;
      case 'readOnDashboard':
        return appGroupPermission?.read && appGroupPermission?.read_on_dashboard;
      default:
        return false;
    }
  };

  findAppGroupPermission = (app, groupPermissionId) => {
    return app.app_group_permissions.find((permission) => permission.group_permission_id === groupPermissionId);
  };

  setSelectedUsers = (value) => {
    this.setState({
      selectedUsers: value,
    });
  };

  setSelectedApps = (value) => {
    this.setState({
      selectedAppIds: value,
    });
  };

  addSelectedAppsToGroup = (groupPermissionId) => {
    this.setState({ isAddingApps: true });
    const updateParams = {
      add_apps: this.state.selectedAppIds.map((app) => app.value),
    };
    groupPermissionService
      .update(groupPermissionId, updateParams)
      .then(() => {
        this.setState({
          selectedAppIds: [],
          isLoadingApps: true,
          isAddingApps: false,
        });
        this.fetchAppsNotInGroup(groupPermissionId);
        this.fetchAppsInGroup(groupPermissionId);
      })
      .then(() => {
        toast.success('Apps added to the group');
        this.setState({
          selectedApps: [],
        });
      })
      .catch(({ error }) => {
        toast.error(error);
      });
  };

  removeAppFromGroup = (groupPermissionId, appId, appName) => {
    if (window.confirm(`Are you sure you want to delete this app - ${appName}?`) === false) return;
    const updateParams = {
      remove_apps: [appId],
    };
    groupPermissionService
      .update(groupPermissionId, updateParams)
      .then(() => {
        this.setState({ removeAppIds: [], isLoadingApps: true });
        this.fetchAppsNotInGroup(groupPermissionId);
        this.fetchAppsInGroup(groupPermissionId);
      })
      .then(() => {
        toast.success('App removed from the group');
      })
      .catch(({ error }) => {
        toast.error(error);
      });
  };

  addSelectedUsersToGroup = (groupPermissionId, selectedUsers) => {
    this.setState({ isAddingUsers: true });
    const updateParams = {
      add_users: selectedUsers.map((user) => user.value),
    };
    groupPermissionService
      .update(groupPermissionId, updateParams)
      .then(() => {
        this.setState({
          selectedUsers: [],
          isLoadingUsers: true,
          isAddingUsers: false,
        });
        this.fetchUsersInGroup(groupPermissionId);
      })
      .then(() => {
        toast.success('Users added to the group');
      })
      .catch(({ error }) => {
        toast.error(error);
      });
  };

  removeUserFromGroup = (groupPermissionId, userId) => {
    const updateParams = {
      remove_users: [userId],
    };
    groupPermissionService
      .update(groupPermissionId, updateParams)
      .then(() => {
        this.setState({ removeUserIds: [], isLoadingUsers: true });
        this.fetchUsersInGroup(groupPermissionId);
      })
      .then(() => {
        toast.success('User removed from the group');
      })
      .catch(({ error }) => {
        toast.error(error);
      });
  };

  removeSelection = (selected, value) => {
    const updatedData = selected.filter((d) => d.value !== value);
    this.setSelectedUsers([...updatedData]);
  };

  generateSelection = (selected) => {
    return selected?.map((d) => {
      return (
        <div className="selected-item tj-ms" key={d.value}>
          <FilterPreview text={d.name} onClose={() => this.removeSelection(selected, d.value)} />
        </div>
      );
    });
  };

  render() {
    if (!this.props.groupPermissionId) return null;

    const {
      isLoadingGroup,
      isLoadingApps,
      isAddingApps,
      isLoadingUsers,
      isAddingUsers,
      appsInGroup,
      appsNotInGroup,
      usersInGroup,
      groupPermission,
      currentTab,
      selectedAppIds,
      selectedUsers,
    } = this.state;

    const searchSelectClass = this.props.darkMode ? 'select-search-dark' : 'select-search';

    const folder_permission = groupPermission
      ? groupPermission.folder_create && groupPermission.folder_delete && groupPermission.folder_update
      : false;

    const appSelectOptions = appsNotInGroup.map((app) => {
      return { name: app.name, value: app.id };
    });

    const orgEnvironmentPermission = groupPermission
      ? groupPermission.org_environment_variable_create &&
        groupPermission.org_environment_variable_update &&
        groupPermission.org_environment_variable_delete
      : false;

    return (
      <ErrorBoundary showFallback={false}>
        <div className="org-users-page animation-fade">
          {isLoadingGroup ? (
            <Loader />
          ) : (
            <div>
              <div className="justify-content-between d-flex groups-main-header-wrap">
                <p className="font-weight-500 tj-text-md text-capitalize">{this?.props?.selectedGroup}</p>
                {(groupPermission.group == 'admin' || groupPermission.group == 'all_users') && (
                  <div className="default-group-wrap">
                    <SolidIcon name="information" fill="#46A758" width="13" />
                    <p className="font-weight-500 tj-text-xsm">Default group</p>
                  </div>
                )}
                {groupPermission.group !== 'admin' && groupPermission.group !== 'all_users' && (
                  <div className="user-group-actions">
                    <Link
                      onClick={() => this.props.updateGroupName(groupPermission)}
                      data-cy="update-link"
                      className="tj-text-xsm font-weight-500 edit-group"
                    >
                      <SolidIcon name="editrectangle" width="14" />
                      Edit name
                    </Link>
                    <Link
                      className="delete-group tj-text-xsm font-weight-500"
                      onClick={() => this.props.deleteGroup(groupPermission.id)}
                      data-cy="delete-link"
                    >
                      <SolidIcon name="trash" width="14" /> Delete group
                    </Link>
                  </div>
                )}
              </div>

              <nav className="nav nav-tabs groups-sub-header-wrap">
                <a
                  onClick={() => this.setState({ currentTab: 'apps' })}
                  className={cx('nav-item nav-link', { active: currentTab === 'apps' })}
                  data-cy="apps-link"
                >
                  <SolidIcon
                    className="manage-group-tab-icons"
                    fill={currentTab === 'apps' ? '#3E63DD' : '#C1C8CD'}
                    name="grid"
                    width="16"
                  ></SolidIcon>
                  {this.props.t('header.organization.menus.manageGroups.permissionResources.apps', 'Apps')}
                </a>
                <a
                  onClick={() => this.setState({ currentTab: 'users' })}
                  className={cx('nav-item nav-link', { active: currentTab === 'users' })}
                  data-cy="users-link"
                >
                  <SolidIcon
                    name="usergroup"
                    fill={currentTab === 'users' ? '#3E63DD' : '#C1C8CD'}
                    className="manage-group-tab-icons"
                    width="16"
                  ></SolidIcon>

                  {this.props.t('header.organization.menus.manageGroups.permissionResources.users', 'Users')}
                </a>
                <a
                  onClick={() => this.setState({ currentTab: 'permissions' })}
                  className={cx('nav-item nav-link', { active: currentTab === 'permissions' })}
                  data-cy="permissions-link"
                >
                  <SolidIcon
                    className="manage-group-tab-icons"
                    fill={currentTab === 'permissions' ? '#3E63DD' : '#C1C8CD'}
                    name="lock"
                    width="16"
                  ></SolidIcon>

                  {this.props.t(
                    'header.organization.menus.manageGroups.permissionResources.permissions',
                    'Permissions'
                  )}
                </a>
              </nav>

              <div className="manage-groups-body">
                <div className="tab-content">
                  {/* Apps Tab */}

                  <div className={`tab-pane ${currentTab === 'apps' ? 'active show' : ''}`}>
                    {groupPermission?.group !== 'admin' && (
                      <div className="row">
                        <div className="manage-groups-app-dropdown" data-cy="select-search">
                          <Multiselect
                            value={selectedAppIds}
                            onChange={this.setSelectedApps}
                            options={appSelectOptions}
                            overrideStrings={{
                              selectSomeItems: this.props.t(
                                'header.organization.menus.manageGroups.permissionResources.addAppsToGroup',
                                'Select apps to add to the group'
                              ),
                            }}
                            setState={this.setState}
                            selectedApps={this.state.selectedAppIds}
                          />
                        </div>

                        <div className="col-1">
                          <ButtonSolid
                            className="add-apps-btn"
                            leftIcon="plus"
                            onClick={() => this.addSelectedAppsToGroup(groupPermission.id)}
                            data-cy="add-button"
                            disabled={selectedAppIds?.length == 0}
                            iconWidth="16"
                            fill={selectedAppIds.length != 0 ? '#FDFDFE' : this.props.darkMode ? '#4C5155' : '#C1C8CD'}
                            isLoading={isAddingApps}
                          >
                            Add apps
                          </ButtonSolid>
                        </div>
                      </div>
                    )}
                    <br />
                    <div>
                      <div className="table-responsive">
                        <table>
                          {groupPermission.group == 'admin' && (
                            <div className="manage-group-users-info">
                              <p className="tj-text-xsm">
                                <SolidIcon name="information" fill="#3E63DD" /> Admin has edit access to all apps. These
                                are not editable
                              </p>
                            </div>
                          )}
                          <div className="groups-app-body-header d-flex">
                            <p className="font-weight-500 tj-text-xsm">App name</p>
                            <p className="font-weight-500 tj-text-xsm">Permissions</p>
                          </div>
                          <tbody className="manage-group-app-table-body">
                            {isLoadingGroup || isLoadingApps ? (
                              <tr>
                                <td className="col-auto">
                                  <div className="row">
                                    <div className="skeleton-line w-10 col mx-3"></div>
                                  </div>
                                </td>
                                <td className="col-auto">
                                  <div className="skeleton-line w-10"></div>
                                </td>
                                <td className="col-auto">
                                  <div className="skeleton-line w-10"></div>
                                </td>
                              </tr>
                            ) : (
                              <>
                                {appsInGroup?.length > 0 ? (
                                  appsInGroup.map((app) => (
                                    <tr key={app.id} className="apps-table-row">
                                      <td className="font-weight-500">{app.name}</td>
                                      <td className="text-secondary d-flex">
                                        <div className="apps-view-edit-wrap">
                                          <label className="form-check form-check-inline">
                                            <input
                                              className="form-check-input"
                                              type="radio"
                                              onChange={() => {
                                                this.updateAppGroupPermission(app, groupPermission.id, 'view');
                                              }}
                                              disabled={groupPermission.group === 'admin'}
                                              checked={this.canAppGroupPermission(app, groupPermission.id, 'view')}
                                            />
                                            <span className="form-check-label">
                                              {this.props.t('globals.view', 'view')}
                                            </span>
                                          </label>
                                          <label className="form-check form-check-inline">
                                            <input
                                              className="form-check-input"
                                              type="radio"
                                              onChange={() => {
                                                this.updateAppGroupPermission(app, groupPermission.id, 'edit');
                                              }}
                                              disabled={groupPermission.group === 'admin'}
                                              checked={this.canAppGroupPermission(app, groupPermission.id, 'edit')}
                                            />
                                            <span className="form-check-label">
                                              {this.props.t('globals.edit', 'Edit')}
                                            </span>
                                          </label>
                                        </div>
                                        <div>
                                          <label className="form-check form-check-inline">
                                            <input
                                              className={`form-check-input ${
                                                this.canAppGroupPermission(app, groupPermission.id, 'edit') &&
                                                'faded-input'
                                              }`}
                                              type="checkbox"
                                              onChange={() => {
                                                this.updateAppGroupPermission(
                                                  app,
                                                  groupPermission.id,
                                                  'readOnDashboard'
                                                );
                                              }}
                                              disabled={
                                                groupPermission.group === 'admin' ||
                                                this.canAppGroupPermission(app, groupPermission.id, 'edit')
                                              }
                                              checked={this.canAppGroupPermission(
                                                app,
                                                groupPermission.id,
                                                'readOnDashboard'
                                              )}
                                            />
                                            <span
                                              className={`form-check-label ${
                                                this.canAppGroupPermission(app, groupPermission.id, 'edit') &&
                                                'faded-text'
                                              }`}
                                            >
                                              Hide from dashboard
                                            </span>
                                          </label>
                                        </div>
                                      </td>
                                      <td>
                                        {groupPermission.group !== 'admin' && (
                                          <Link
                                            to="#"
                                            onClick={() => {
                                              this.removeAppFromGroup(groupPermission.id, app.id, app.name);
                                            }}
                                            data-cy="delete-link"
                                            className="delete-link"
                                          >
                                            <ButtonSolid
                                              className="tj-text-xsm font-weight-600 remove-decoration  apps-remove-btn"
                                              variant="dangerSecondary"
                                              leftIcon="trash"
                                              iconWidth="14"
                                              fill={'#E54D2E'}
                                            >
                                              Remove
                                            </ButtonSolid>
                                          </Link>
                                        )}
                                      </td>
                                    </tr>
                                  ))
                                ) : (
                                  <div className="manage-groups-no-apps-wrap">
                                    <div className="manage-groups-no-apps-icon">
                                      <BulkIcon name="apps" fill="#3E63DD" width="28" />
                                    </div>
                                    <p className="tj-text-md font-weight-500">No apps are added to the group</p>
                                    <span className="tj-text-sm text-center">
                                      Add app to the group to control permissions
                                      <br /> for users in this group
                                    </span>
                                  </div>
                                )}
                              </>
                            )}
                          </tbody>
                        </table>
                      </div>
                    </div>
                  </div>

                  {/* Users Tab */}
                  <div className={`tab-pane ${currentTab === 'users' ? 'active show' : ''}`}>
                    {groupPermission?.group !== 'all_users' && (
                      <div className="row">
<<<<<<< HEAD
                        <div className="col">
                          <MultiSelectUser
=======
                        <div className="col-6" data-cy="multi-select-search">
                          <MultiSelect
                            className={{
                              container: searchSelectClass,
                              value: `${searchSelectClass}__value`,
                              input: `${searchSelectClass}__input`,
                              select: `${searchSelectClass}__select`,
                              options: `${searchSelectClass}__options`,
                              row: `${searchSelectClass}__row`,
                              option: `${searchSelectClass}__option`,
                              group: `${searchSelectClass}__group`,
                              'group-header': `${searchSelectClass}__group-header`,
                              'is-selected': 'is-selected',
                              'is-highlighted': 'is-highlighted',
                              'is-loading': 'is-loading',
                              'is-multiple': 'is-multiple',
                              'has-focus': 'has-focus',
                              'not-found': `${searchSelectClass}__not-found`,
                            }}
>>>>>>> 66807853
                            onSelect={this.setSelectedUsers}
                            onSearch={(query) => this.searchUsersNotInGroup(query, groupPermission.id)}
                            selectedValues={selectedUsers}
                            onReset={() => this.setSelectedUsers([])}
                            placeholder="Select users to add to the group"
                            searchLabel="Enter name or email"
                          />
                        </div>
                        <div className="col-auto">
                          <ButtonSolid
                            onClick={() => this.addSelectedUsersToGroup(groupPermission.id, selectedUsers)}
                            disabled={selectedUsers.length === 0}
                            leftIcon="plus"
                            fill={selectedUsers.length !== 0 ? '#3E63DD' : this.props.darkMode ? '#131620' : '#C1C8CD'}
                            iconWidth="16"
                            className="add-users-button"
                            isLoading={isAddingUsers}
                          >
                            Add users
                          </ButtonSolid>
                        </div>
                        <div className="row mt-2">
                          <div className="selected-section">
                            <div className="selected-text">Selected Users:</div>
                            {this.generateSelection(selectedUsers)}
                          </div>
                        </div>
                      </div>
                    )}
                    <br />
                    <div>
                      {groupPermission.group == 'all_users' && (
                        <div className="manage-group-users-info">
                          <p className="tj-text-xsm">
                            <SolidIcon name="information" fill="#3E63DD" /> All users include every users in the app.
                            This list is not editable
                          </p>
                        </div>
                      )}
                      <div className="manage-group-table-head">
                        <p className="tj-text-xsm" data-cy="name-header">
                          User name
                        </p>
                        <p className="tj-text-xsm" data-cy="email-header">
                          Email id
                        </p>
                        <p></p> {/* DO NOT REMOVE FOR TABLE ALIGNMENT  */}
                      </div>
                      <section>
                        {isLoadingGroup || isLoadingUsers ? (
                          <tr>
                            <td className="col-auto">
                              <div className="row">
                                <div className="skeleton-line w-10 col mx-3"></div>
                              </div>
                            </td>
                            <td className="col-auto">
                              <div className="skeleton-line w-10"></div>
                            </td>
                            <td className="col-auto">
                              <div className="skeleton-line w-10"></div>
                            </td>
                          </tr>
                        ) : (
                          usersInGroup.map((user) => (
                            <div key={user.id} className="manage-group-users-row">
                              <p className="tj-text-sm d-flex align-items-center">
                                <div className="name-avatar">
                                  {`${user?.first_name?.[0] ?? ''} ${user?.last_name?.[0] ?? ''}`}
                                </div>
                                <span>{`${user?.first_name ?? ''} ${user?.last_name ?? ''}`}</span>
                              </p>
                              <p className="tj-text-sm" style={{ paddingLeft: '8px' }}>
                                <span> {user.email}</span>
                              </p>
                              <p>
                                {groupPermission.group !== 'all_users' && (
                                  <Link to="#" className="remove-decoration">
                                    <ButtonSolid
                                      variant="dangerSecondary"
                                      className="apps-remove-btn remove-decoration tj-text-xsm font-weight-600"
                                      onClick={() => {
                                        this.removeUserFromGroup(groupPermission.id, user.id);
                                      }}
                                    >
                                      {this.props.t('globals.delete', 'Delete')}
                                    </ButtonSolid>
                                  </Link>
                                )}
                              </p>
                            </div>
                          ))
                        )}
                      </section>
                    </div>
                  </div>

                  {/* Permissions Tab */}

                  <aside className={`tab-pane ${currentTab === 'permissions' ? 'active show' : ''}`}>
                    <div>
                      <div>
                        <div>
                          {groupPermission.group == 'admin' && (
                            <div className="manage-group-users-info">
                              <p className="tj-text-xsm">
                                <SolidIcon name="information" fill="#3E63DD" /> Admin has all permissions
                              </p>
                            </div>
                          )}
                          <div className="manage-group-permision-header">
                            <p data-cy="resource-header" className="tj-text-xsm">
                              {this.props.t(
                                'header.organization.menus.manageGroups.permissionResources.resource',
                                'Resource'
                              )}
                            </p>
                            <p data-cy="permissions-header" className="tj-text-xsm">
                              {this.props.t(
                                'header.organization.menus.manageGroups.permissionResources.permissions',
                                'Permissions'
                              )}
                            </p>
                          </div>
                          <div className="permission-body">
                            {isLoadingGroup ? (
                              <tr>
                                <td className="col-auto">
                                  <div className="row">
                                    <div className="skeleton-line w-10 col mx-3"></div>
                                  </div>
                                </td>
                                <td className="col-auto">
                                  <div className="skeleton-line w-10"></div>
                                </td>
                                <td className="col-auto">
                                  <div className="skeleton-line w-10"></div>
                                </td>
                              </tr>
                            ) : (
                              <>
                                <div className="manage-groups-permission-apps">
                                  <div data-cy="resource-apps">
                                    {this.props.t(
                                      'header.organization.menus.manageGroups.permissionResources.apps',
                                      'Apps'
                                    )}
                                  </div>
                                  <div className="text-muted">
                                    <div className="d-flex apps-permission-wrap flex-column">
                                      <label className="form-check form-check-inline">
                                        <input
                                          className="form-check-input"
                                          type="checkbox"
                                          onChange={() => {
                                            this.updateGroupPermission(groupPermission.id, {
                                              app_create: !groupPermission.app_create,
                                            });
                                          }}
                                          checked={groupPermission.app_create}
                                          disabled={groupPermission.group === 'admin'}
                                          data-cy="app-create-checkbox"
                                        />
                                        <span className="form-check-label" data-cy="app-create-label">
                                          {this.props.t('globals.create', 'Create')}
                                        </span>
                                      </label>
                                      <label className="form-check form-check-inline">
                                        <input
                                          className="form-check-input"
                                          type="checkbox"
                                          onChange={() => {
                                            this.updateGroupPermission(groupPermission.id, {
                                              app_delete: !groupPermission.app_delete,
                                            });
                                          }}
                                          checked={groupPermission.app_delete}
                                          disabled={groupPermission.group === 'admin'}
                                          data-cy="app-delete-checkbox"
                                        />
                                        <span className="form-check-label" data-cy="app-delete-label">
                                          {this.props.t('globals.delete', 'Delete')}
                                        </span>
                                      </label>
                                    </div>
                                  </div>
                                </div>

                                <div className="apps-folder-permission-wrap">
                                  <div data-cy="resource-folders">
                                    {this.props.t(
                                      'header.organization.menus.manageGroups.permissionResources.folder',
                                      'Folder'
                                    )}
                                  </div>
                                  <div className="text-muted">
                                    <div>
                                      <label className="form-check form-check-inline">
                                        <input
                                          className="form-check-input"
                                          type="checkbox"
                                          onChange={() => {
                                            this.updateGroupPermission(groupPermission.id, {
                                              folder_create: !folder_permission,
                                              folder_delete: !folder_permission,
                                              folder_update: !folder_permission,
                                            });
                                          }}
                                          checked={folder_permission}
                                          disabled={groupPermission.group === 'admin'}
                                          data-cy="folder-create-checkbox"
                                        />
                                        <span className="form-check-label" data-cy="folder-create-label">
                                          {this.props.t(
                                            'header.organization.menus.manageGroups.permissionResources.createUpdateDelete',
                                            'Create/Update/Delete'
                                          )}
                                        </span>
                                      </label>
                                    </div>
                                  </div>
                                </div>
                                <div className="apps-variable-permission-wrap">
                                  <div>{this.props.t('globals.environmentVar', 'Environment variables')}</div>
                                  <div className="text-muted">
                                    <div>
                                      <label className="form-check form-check-inline">
                                        <input
                                          className="form-check-input"
                                          type="checkbox"
                                          onChange={() => {
                                            this.updateGroupPermission(groupPermission.id, {
                                              org_environment_variable_create: !orgEnvironmentPermission,
                                              org_environment_variable_update: !orgEnvironmentPermission,
                                              org_environment_variable_delete: !orgEnvironmentPermission,
                                            });
                                          }}
                                          checked={orgEnvironmentPermission}
                                          disabled={groupPermission.group === 'admin'}
                                        />
                                        <span className="form-check-label">
                                          {this.props.t(
                                            'header.organization.menus.manageGroups.permissionResources.createUpdateDelete',
                                            'Create/Update/Delete'
                                          )}
                                        </span>
                                      </label>
                                    </div>
                                  </div>
                                  {/* <td></td> */}
                                </div>
                              </>
                            )}
                          </div>
                        </div>
                      </div>
                    </div>
                  </aside>
                </div>
              </div>
            </div>
          )}
        </div>
      </ErrorBoundary>
    );
  }
}

export const ManageGroupPermissionResources = withTranslation()(ManageGroupPermissionResourcesComponent);<|MERGE_RESOLUTION|>--- conflicted
+++ resolved
@@ -8,7 +8,7 @@
 import { Loader } from '../ManageSSO/Loader';
 import SolidIcon from '@/_ui/Icon/solidIcons/index';
 import BulkIcon from '@/_ui/Icon/bulkIcons/index';
-import Multiselect from '../_ui/Multiselect/Multiselect';
+import Multiselect from '@/_ui/Multiselect/Multiselect';
 import { FilterPreview, MultiSelectUser } from '@/_components';
 import { ButtonSolid } from '@/_ui/AppButton/AppButton';
 
@@ -605,12 +605,8 @@
                   <div className={`tab-pane ${currentTab === 'users' ? 'active show' : ''}`}>
                     {groupPermission?.group !== 'all_users' && (
                       <div className="row">
-<<<<<<< HEAD
-                        <div className="col">
+                        <div className="col" data-cy="multi-select-search">
                           <MultiSelectUser
-=======
-                        <div className="col-6" data-cy="multi-select-search">
-                          <MultiSelect
                             className={{
                               container: searchSelectClass,
                               value: `${searchSelectClass}__value`,
@@ -628,7 +624,6 @@
                               'has-focus': 'has-focus',
                               'not-found': `${searchSelectClass}__not-found`,
                             }}
->>>>>>> 66807853
                             onSelect={this.setSelectedUsers}
                             onSearch={(query) => this.searchUsersNotInGroup(query, groupPermission.id)}
                             selectedValues={selectedUsers}
