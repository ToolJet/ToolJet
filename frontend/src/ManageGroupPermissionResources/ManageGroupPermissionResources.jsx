import React from 'react';
import cx from 'classnames';
import { groupPermissionService, userService, authenticationService, licenseService } from '@/_services';
import { toast } from 'react-hot-toast';
import { Link } from 'react-router-dom';
import { withTranslation } from 'react-i18next';
import ErrorBoundary from '@/Editor/ErrorBoundary';
import { Loader } from '../ManageSSO/Loader';
import SolidIcon from '@/_ui/Icon/solidIcons/index';
import BulkIcon from '@/_ui/Icon/bulkIcons/index';
import Multiselect from '@/_ui/Multiselect/Multiselect';
import { FilterPreview, MultiSelectUser } from '@/_components';
import { ButtonSolid } from '@/_ui/AppButton/AppButton';
import posthog from 'posthog-js';
import { LicenseTooltip } from '@/LicenseTooltip';

class ManageGroupPermissionResourcesComponent extends React.Component {
  constructor(props) {
    super(props);

    this.state = {
      isLoadingGroup: true,
      isLoadingApps: true,
      isLoadingDataSources: true,
      isAddingApps: false,
      isLoadingUsers: true,
      isAddingUsers: false,
      isAddingDataSources: false,
      groupPermission: null,
      usersInGroup: [],
      appsInGroup: [],
      dataSourcesInGroup: [],
      usersNotInGroup: [],
      appsNotInGroup: [],
      dataSourcesNotInGroup: [],
      selectedAppIds: [],
      selectedDataSourceIds: [],
      removeAppIds: [],
      removeDataSourceIds: [],
      currentTab: 'users',
      selectedUsers: [],
      editorLimits: {},
      featureAccess: {},
    };
  }

  componentDidMount() {
    this.fetchFeatureAccess();
    this.fetchEditorLimits();
    if (this.props.groupPermissionId) this.fetchGroupAndResources(this.props.groupPermissionId);
  }

  componentDidUpdate(prevProps) {
    if (this.props.groupPermissionId && this.props.groupPermissionId !== prevProps.groupPermissionId) {
      this.fetchGroupAndResources(this.props.groupPermissionId);
    }

    if (this.props.selectedGroup === 'Admin' && this.state.currentTab === 'datasources') {
      this.setState({ currentTab: 'users' });
    }
  }

  fetchEditorLimits = () => {
    userService.getUserLimits('editor').then((data) => {
      this.setState({
        editorLimits: data,
      });
    });
  };

  fetchFeatureAccess = () => {
    licenseService.getFeatureAccess().then((data) => {
      this.setState({
        featureAccess: data,
      });
    });
  };

  fetchGroupPermission = (groupPermissionId) => {
    groupPermissionService.getGroup(groupPermissionId).then((data) => {
      this.setState((prevState) => {
        return {
          groupPermission: data,
          currentTab: prevState.currentTab,
          isLoadingGroup: false,
        };
      });
    });
  };

  fetchGroupAndResources = (groupPermissionId) => {
    this.setState({ isLoadingGroup: true });
    this.fetchGroupPermission(groupPermissionId);
    this.fetchUsersInGroup(groupPermissionId);
    this.fetchAppsNotInGroup(groupPermissionId);
    this.fetchAppsInGroup(groupPermissionId);
    this.fetchDataSourcesInGroup(groupPermissionId);
    this.fetchDataSourcesNotInGroup(groupPermissionId);
  };

  userFullName = (user) => {
    return `${user?.first_name} ${user?.last_name ?? ''}`;
  };

  searchUsersNotInGroup = async (query, groupPermissionId) => {
    return new Promise((resolve, reject) => {
      groupPermissionService
        .getUsersNotInGroup(query, groupPermissionId)
        .then(({ users }) => {
          resolve(
            users.map((user) => {
              return {
                name: `${this.userFullName(user)} (${user.email})`,
                value: user.id,
                first_name: user.first_name,
                last_name: user.last_name,
                email: user.email,
              };
            })
          );
        })
        .catch(reject);
    });
  };

  fetchUsersInGroup = (groupPermissionId) => {
    groupPermissionService.getUsersInGroup(groupPermissionId).then((data) => {
      this.setState({
        usersInGroup: data.users,
        isLoadingUsers: false,
      });
    });
  };

  fetchAppsNotInGroup = (groupPermissionId) => {
    groupPermissionService.getAppsNotInGroup(groupPermissionId).then((data) => {
      this.setState({
        appsNotInGroup: data.apps,
      });
    });
  };

  fetchAppsInGroup = (groupPermissionId) => {
    groupPermissionService.getAppsInGroup(groupPermissionId).then((data) => {
      this.setState({
        appsInGroup: data.apps,
        isLoadingApps: false,
      });
    });
  };

  fetchDataSourcesInGroup = (groupPermissionId) => {
    groupPermissionService.getDataSourcesInGroup(groupPermissionId).then((data) => {
      this.setState({
        dataSourcesInGroup: data.data_sources,
        isLoadingDataSources: false,
      });
    });
  };

  fetchDataSourcesNotInGroup = (groupPermissionId) => {
    groupPermissionService.getDataSourcesNotInGroup(groupPermissionId).then((data) => {
      this.setState({
        dataSourcesNotInGroup: data.data_sources,
      });
    });
  };

  updateGroupPermission = (groupPermissionId, params) => {
    groupPermissionService
      .update(groupPermissionId, params)
      .then(() => {
        this.fetchEditorLimits();
        toast.success('Group permissions updated');
        this.fetchGroupPermission(groupPermissionId);
      })
<<<<<<< HEAD
      .catch(({ error, statusCode }) => {
        statusCode !== 451 && toast.error(error);
=======
      .catch(({ error, data }) => {
        this.toastError({ error, data });
>>>>>>> a23870ca
      });
  };

  toastError = ({ error, data }, callback = () => {}) => {
    const { statusCode } = data;
    if ([451].indexOf(statusCode) === -1) {
      toast.error(error);
    }
    callback();
  };

  updateAppGroupPermission = (app, groupPermissionId, action) => {
    const appGroupPermission = app.app_group_permissions.find(
      (permission) => permission.group_permission_id === groupPermissionId
    );

    let actionParams = {
      read: true,
      update: action === 'edit',
    };

    if (action === 'hideFromDashboard') {
      actionParams['hideFromDashboard'] = !this.canAppGroupPermission(app, groupPermissionId, 'hideFromDashboard');
    }

    if (action === 'edit') actionParams['hideFromDashboard'] = false;

    groupPermissionService
      .updateAppGroupPermission(groupPermissionId, appGroupPermission.id, actionParams)
      .then(() => {
        toast.success('App permissions updated');

        this.fetchAppsInGroup(groupPermissionId);
        this.fetchEditorLimits();
      })
      .catch(({ error, data }) => {
        this.toastError({ error, data });
      });
  };

  canAppGroupPermission = (app, groupPermissionId, action) => {
    let appGroupPermission = this.findAppGroupPermission(app, groupPermissionId);
    switch (action) {
      case 'edit':
        return appGroupPermission?.read && appGroupPermission?.update;
      case 'view':
        return appGroupPermission?.read && !appGroupPermission?.update;
      case 'hideFromDashboard':
        return appGroupPermission?.read && appGroupPermission?.read_on_dashboard;
      default:
        return false;
    }
  };

  updateDataSourceGroupPermission = (dataSource, groupPermissionId, action) => {
    const dataSourceGroupPermission = dataSource.data_source_group_permissions.find(
      (permission) => permission.group_permission_id === groupPermissionId
    );

    let actionParams = {
      read: true,
      update: action === 'edit',
    };

    // if (action === 'hideFromDashboard') {
    //   actionParams['hideFromDashboard'] = !this.canAppGroupPermission(app, groupPermissionId, 'hideFromDashboard');
    // }

    // if (action === 'edit') actionParams['hideFromDashboard'] = false;

    groupPermissionService
      .updateDataSourceGroupPermission(groupPermissionId, dataSourceGroupPermission.id, actionParams)
      .then(() => {
        toast.success('Datasource permissions updated');

        this.fetchDataSourcesInGroup(groupPermissionId);
      })
      .catch(({ error, data }) => {
        this.toastError({ error, data });
      });
  };

  canDataSourceGroupPermission = (dataSource, groupPermissionId, action) => {
    let dataSourceGroupPermission = this.findDataSourceGroupPermission(dataSource, groupPermissionId);
    switch (action) {
      case 'edit':
        return dataSourceGroupPermission?.read && dataSourceGroupPermission?.update;
      case 'view':
        return dataSourceGroupPermission?.read && !dataSourceGroupPermission?.update;
      default:
        return false;
    }
  };

  findAppGroupPermission = (app, groupPermissionId) => {
    return app.app_group_permissions.find((permission) => permission.group_permission_id === groupPermissionId);
  };

  findDataSourceGroupPermission = (dataSource, groupPermissionId) => {
    return dataSource.data_source_group_permissions.find(
      (permission) => permission.group_permission_id === groupPermissionId
    );
  };

  setSelectedUsers = (value) => {
    this.setState({
      selectedUsers: value,
    });
  };

  setSelectedApps = (value) => {
    this.setState({
      selectedAppIds: value,
    });
  };

  setSelectedDataSources = (value) => {
    this.setState({
      selectedDataSourceIds: value,
    });
  };

  addSelectedAppsToGroup = (groupPermissionId) => {
    this.setState({ isAddingApps: true });
    const updateParams = {
      add_apps: this.state.selectedAppIds.map((app) => app.value),
    };
    groupPermissionService
      .updateAppPermission(groupPermissionId, updateParams)
      .then(() => {
        posthog.capture('click_add_app_button', {
          workspace_id:
            authenticationService?.currentUserValue?.organization_id ||
            authenticationService?.currentSessionValue?.current_organization_id,
          group_id: groupPermissionId,
        });
        this.setState({
          selectedAppIds: [],
          isLoadingApps: true,
          isAddingApps: false,
        });
        this.fetchAppsNotInGroup(groupPermissionId);
        this.fetchAppsInGroup(groupPermissionId);
      })
      .then(() => {
        toast.success('Apps added to the group');
        this.setState({
          selectedApps: [],
        });
      })
      .catch(({ error, data }) => {
        this.toastError({ error, data }, () => {
          this.setState({
            isAddingApps: false,
          });
        });
      });
  };

  addSelectedDataSourcesToGroup = (groupPermissionId) => {
    this.setState({ isAddingDataSources: true });
    const updateParams = {
      add_data_sources: this.state.selectedDataSourceIds.map((dataSource) => dataSource.value),
    };
    groupPermissionService
      .updateDataSourcePermission(groupPermissionId, updateParams)
      .then(() => {
        this.setState({
          selectedDataSourceIds: [],
          isLoadingDataSources: true,
          isAddingDataSources: false,
        });
        this.fetchDataSourcesNotInGroup(groupPermissionId);
        this.fetchDataSourcesInGroup(groupPermissionId);
      })
      .then(() => {
        toast.success('Datasources added to the group');
      })
      .catch(({ error, data }) => {
        this.toastError({ error, data }, () => {
          this.setState({
            isAddingDataSources: false,
          });
        });
      });
  };

  removeAppFromGroup = (groupPermissionId, appId, appName) => {
    if (window.confirm(`Are you sure you want to delete this app - ${appName}?`) === false) return;
    const updateParams = {
      remove_apps: [appId],
    };
    groupPermissionService
      .updateAppPermission(groupPermissionId, updateParams)
      .then(() => {
        this.setState({ removeAppIds: [], isLoadingApps: true });
        this.fetchAppsNotInGroup(groupPermissionId);
        this.fetchAppsInGroup(groupPermissionId);
      })
      .then(() => {
        toast.success('App removed from the group');
      })
      .catch(({ error, data }) => {
        this.toastError({ error, data });
      });
  };

  removeDataSourcesFromGroup = (groupPermissionId, dataSourceId, dataSourceName) => {
    if (window.confirm(`Are you sure you want to delete this datasource - ${dataSourceName}?`) === false) return;
    const updateParams = {
      remove_data_sources: [dataSourceId],
    };
    groupPermissionService
      .updateDataSourcePermission(groupPermissionId, updateParams)
      .then(() => {
        this.setState({ removeDataSourceIds: [], isLoadingDataSources: true });
        this.fetchDataSourcesNotInGroup(groupPermissionId);
        this.fetchDataSourcesInGroup(groupPermissionId);
      })
      .then(() => {
        toast.success('DataSource removed from the group');
      })
      .catch(({ error, data }) => {
        this.toastError({ error, data });
      });
  };

  addSelectedUsersToGroup = (groupPermissionId, selectedUsers) => {
    this.setState({ isAddingUsers: true });
    const updateParams = {
      add_users: selectedUsers.map((user) => user.value),
    };
    posthog.capture('click_add_user_button', {
      workspace_id:
        authenticationService?.currentUserValue?.organization_id ||
        authenticationService?.currentSessionValue?.current_organization_id,
      group_id: groupPermissionId,
    });
    groupPermissionService
      .updateUserPermission(groupPermissionId, updateParams)
      .then(() => {
        this.setState({
          selectedUsers: [],
          isLoadingUsers: true,
          isAddingUsers: false,
        });
        this.fetchUsersInGroup(groupPermissionId);
      })
      .then(() => {
        toast.success('Users added to the group');
      })
      .catch(({ error, data }) => {
        this.toastError({ error, data }, () => {
          this.setState({
            isAddingUsers: false,
          });
        });
      });
  };

  removeUserFromGroup = (groupPermissionId, userId) => {
    const updateParams = {
      remove_users: [userId],
    };

    groupPermissionService
      .updateUserPermission(groupPermissionId, updateParams)
      .then(() => {
        this.setState({ removeUserIds: [], isLoadingUsers: true });
        this.fetchUsersInGroup(groupPermissionId);
      })
      .then(() => {
        toast.success('User removed from the group');
      })
      .catch(({ error, data }) => {
        this.toastError({ error, data });
      });
  };

  removeSelection = (selected, value) => {
    const updatedData = selected.filter((d) => d.value !== value);
    this.setSelectedUsers([...updatedData]);
  };

  generateSelection = (selected) => {
    return selected?.map((d) => {
      return (
        <div className="selected-item tj-ms" key={d.value}>
          <FilterPreview text={d.name} onClose={() => this.removeSelection(selected, d.value)} />
        </div>
      );
    });
  };

  render() {
    if (!this.props.groupPermissionId) return null;

    const {
      isLoadingGroup,
      isLoadingApps,
      isLoadingDataSources,
      isAddingApps,
      isLoadingUsers,
      isAddingUsers,
      isAddingDataSources,
      appsInGroup,
      appsNotInGroup,
      dataSourcesInGroup,
      dataSourcesNotInGroup,
      usersInGroup,
      groupPermission,
      currentTab,
      selectedAppIds,
      selectedDataSourceIds,
      selectedUsers,
      featureAccess,
    } = this.state;

    const searchSelectClass = this.props.darkMode ? 'select-search-dark' : 'select-search';

    const folder_permission = groupPermission
      ? groupPermission.folder_create && groupPermission.folder_delete && groupPermission.folder_update
      : false;

    const appSelectOptions = appsNotInGroup
      .filter((app) => app.type === 'front-end')
      .map((app) => {
        return { name: app.name, value: app.id };
      });

    const dataSourceSelectOptions = dataSourcesNotInGroup.map((dataSource) => {
      return { name: dataSource.name, value: dataSource.id };
    });

    const orgEnvironmentPermission = groupPermission
      ? groupPermission.org_environment_variable_create &&
        groupPermission.org_environment_variable_update &&
        groupPermission.org_environment_variable_delete
      : false;

    const { licenseStatus: { isExpired, isLicenseValid } = {} } = featureAccess;

    const getPermissionInputStatus = (groupName) => {
      return groupName === 'admin' || isExpired || !isLicenseValid;
    };

    return (
      <ErrorBoundary showFallback={false}>
        <div className="org-users-page animation-fade">
          {isLoadingGroup ? (
            <Loader />
          ) : (
            <div>
              <div className="justify-content-between d-flex groups-main-header-wrap">
                <p
                  className="font-weight-500 tj-text-md"
                  data-cy={`${this.props.selectedGroup.toLowerCase().replace(/\s+/g, '-')}-title`}
                >
                  {this.props.selectedGroup}
                </p>
                {(groupPermission.group == 'admin' || groupPermission.group == 'all_users') && (
                  <div className="default-group-wrap">
                    <SolidIcon name="information" fill="#46A758" width="13" />
                    <p className="font-weight-500 tj-text-xsm" data-cy="text-default-group">
                      Default group
                    </p>
                  </div>
                )}
                {groupPermission.group !== 'admin' && groupPermission.group !== 'all_users' && (
                  <div className="user-group-actions">
                    <Link
                      onClick={() => this.props.updateGroupName(groupPermission)}
                      data-cy={`${String(groupPermission.group)
                        .toLowerCase()
                        .replace(/\s+/g, '-')}-group-name-update-link`}
                      className="tj-text-xsm font-weight-500 edit-group"
                    >
                      <SolidIcon name="editrectangle" width="14" />
                      Rename
                    </Link>
                  </div>
                )}
              </div>

              <nav className="nav nav-tabs groups-sub-header-wrap">
                <a
                  onClick={() => this.setState({ currentTab: 'users' })}
                  className={cx('nav-item nav-link', { active: currentTab === 'users' })}
                  data-cy="users-link"
                >
                  <SolidIcon
                    name="usergroup"
                    fill={currentTab === 'users' ? '#3E63DD' : '#C1C8CD'}
                    className="manage-group-tab-icons"
                    width="16"
                  ></SolidIcon>

                  {this.props.t('header.organization.menus.manageGroups.permissionResources.users', 'Users')}
                </a>

                <a
                  onClick={() => this.setState({ currentTab: 'permissions' })}
                  className={cx('nav-item nav-link', {
                    active: currentTab === 'permissions' && !(isExpired || !isLicenseValid),
                    'expired-gradient-border': currentTab === 'permissions' && (isExpired || !isLicenseValid),
                  })}
                  data-cy="permissions-link"
                >
                  {(isExpired || !isLicenseValid) && currentTab === 'permissions' ? (
                    <SolidIcon className="manage-group-tab-icons" name="lockGradient" />
                  ) : (
                    <SolidIcon
                      className="manage-group-tab-icons"
                      fill={currentTab === 'permissions' ? '#3E63DD' : '#C1C8CD'}
                      name="lock"
                      width="16"
                    />
                  )}

                  <span
                    className={(isExpired || !isLicenseValid) && currentTab === 'permissions' ? 'paid-feature' : ''}
                  >
                    {this.props.t(
                      'header.organization.menus.manageGroups.permissionResources.permissions',
                      'Permissions'
                    )}
                  </span>
                </a>
                <a
                  onClick={() => this.setState({ currentTab: 'apps' })}
                  className={cx('nav-item nav-link', { active: currentTab === 'apps' })}
                  data-cy="apps-link"
                >
                  <SolidIcon
                    className="manage-group-tab-icons"
                    fill={currentTab === 'apps' ? '#3E63DD' : '#C1C8CD'}
                    name="grid"
                    width="16"
                  ></SolidIcon>
                  {this.props.t('header.organization.menus.manageGroups.permissionResources.apps', 'Apps')}
                </a>
                {groupPermission?.group !== 'admin' && (
                  <a
                    onClick={() => this.setState({ currentTab: 'datasources' })}
                    className={cx('nav-item nav-link', {
                      active: currentTab === 'datasources' && !(isExpired || !isLicenseValid),
                      'expired-gradient-border': currentTab === 'datasources' && (isExpired || !isLicenseValid),
                    })}
                    data-cy="datasource-link"
                  >
                    {(isExpired || !isLicenseValid) && currentTab === 'datasources' ? (
                      <SolidIcon className="manage-group-tab-icons" name="datasourceGradient" />
                    ) : (
                      <SolidIcon
                        className="manage-group-tab-icons"
                        fill={currentTab === 'datasources' ? '#3E63DD' : '#C1C8CD'}
                        name="datasource"
                        width="16"
                      ></SolidIcon>
                    )}
                    <span
                      className={(isExpired || !isLicenseValid) && currentTab === 'datasources' ? 'paid-feature' : ''}
                    >
                      Datasources
                    </span>
                  </a>
                )}
              </nav>

              <div className="manage-groups-body">
                <div className="tab-content">
                  {/* Apps Tab */}
                  <div className={`tab-pane ${currentTab === 'apps' ? 'active show' : ''}`}>
                    {groupPermission?.group !== 'admin' && (
                      <div className="row">
                        <div className="manage-groups-app-dropdown" data-cy="select-search">
                          <Multiselect
                            onChange={this.setSelectedApps}
                            options={appSelectOptions}
                            overrideStrings={{
                              selectSomeItems: this.props.t(
                                'header.organization.menus.manageGroups.permissionResources.addAppsToGroup',
                                'Select apps to add to the group'
                              ),
                            }}
                            setState={this.setState}
                            value={this.state.selectedAppIds}
                          />
                        </div>

                        <div className="col-1">
                          <ButtonSolid
                            className="add-apps-btn"
                            leftIcon="plus"
                            onClick={() => this.addSelectedAppsToGroup(groupPermission.id)}
                            data-cy="add-button"
                            disabled={selectedAppIds?.length == 0}
                            iconWidth="16"
                            fill={selectedAppIds.length != 0 ? '#FDFDFE' : this.props.darkMode ? '#4C5155' : '#C1C8CD'}
                            isLoading={isAddingApps}
                          >
                            Add apps
                          </ButtonSolid>
                        </div>
                      </div>
                    )}
                    <br />
                    <div>
                      <div className="table-responsive">
                        <table>
                          {groupPermission.group == 'admin' && (
                            <div className="manage-group-users-info">
                              <p className="tj-text-xsm" data-cy="helper-text-admin-app-access">
                                <SolidIcon name="information" fill="#3E63DD" /> Admin has edit access to all apps. These
                                are not editable
                              </p>
                            </div>
                          )}
                          <div className="groups-app-body-header d-flex">
                            <p className="font-weight-500 tj-text-xsm" data-cy="name-header">
                              App name
                            </p>
                            <p className="font-weight-500 tj-text-xsm" data-cy="permissions-header">
                              Permissions
                            </p>
                          </div>
                          <tbody className="manage-group-app-table-body">
                            {isLoadingGroup || isLoadingApps ? (
                              <tr>
                                <td className="col-auto">
                                  <div className="row">
                                    <div className="skeleton-line w-10 col mx-3"></div>
                                  </div>
                                </td>
                                <td className="col-auto">
                                  <div className="skeleton-line w-10"></div>
                                </td>
                                <td className="col-auto">
                                  <div className="skeleton-line w-10"></div>
                                </td>
                              </tr>
                            ) : (
                              <>
                                {appsInGroup?.length > 0 ? (
                                  appsInGroup
                                    .filter((app) => app.type === 'front-end')
                                    .map((app) => (
                                      <tr
                                        key={app.id}
                                        className="apps-table-row"
                                        data-cy={`${app.name.toLowerCase().replace(/\s+/g, '-')}-app-permission-data`}
                                      >
                                        <td className="font-weight-500" data-cy="selected-app-name">
                                          {app.name}
                                        </td>
                                        <td className="text-secondary d-flex">
                                          <div className="apps-view-edit-wrap">
                                            <label className="form-check form-check-inline">
                                              <input
                                                className="form-check-input"
                                                type="radio"
                                                onChange={() => {
                                                  this.updateAppGroupPermission(app, groupPermission.id, 'view');
                                                }}
                                                disabled={groupPermission.group === 'admin'}
                                                checked={this.canAppGroupPermission(app, groupPermission.id, 'view')}
                                                data-cy="checkbox-view-app"
                                              />
                                              <span className="form-check-label" data-cy="label-app-view">
                                                {this.props.t('globals.view', 'view')}
                                              </span>
                                            </label>
                                            <label className="form-check form-check-inline">
                                              <input
                                                className="form-check-input"
                                                type="radio"
                                                onChange={() => {
                                                  this.updateAppGroupPermission(app, groupPermission.id, 'edit');
                                                }}
                                                disabled={groupPermission.group === 'admin'}
                                                checked={this.canAppGroupPermission(app, groupPermission.id, 'edit')}
                                                data-cy="checkbox-app-edit"
                                              />
                                              <span className="form-check-label" data-cy="label-app-edit">
                                                {this.props.t('globals.edit', 'Edit')}
                                              </span>
                                            </label>
                                          </div>
                                          <div>
                                            <label className="form-check form-check-inline">
                                              <input
                                                className={`form-check-input ${
                                                  this.canAppGroupPermission(app, groupPermission.id, 'edit') &&
                                                  'faded-input'
                                                }`}
                                                type="checkbox"
                                                onChange={() => {
                                                  this.updateAppGroupPermission(
                                                    app,
                                                    groupPermission.id,
                                                    'hideFromDashboard'
                                                  );
                                                }}
                                                disabled={
                                                  groupPermission.group === 'admin' ||
                                                  this.canAppGroupPermission(app, groupPermission.id, 'edit')
                                                }
                                                checked={this.canAppGroupPermission(
                                                  app,
                                                  groupPermission.id,
                                                  'hideFromDashboard'
                                                )}
                                                data-cy="checkbox-hide-from-dashboard"
                                              />
                                              <span
                                                className={`form-check-label ${
                                                  this.canAppGroupPermission(app, groupPermission.id, 'edit') &&
                                                  'faded-text'
                                                }`}
                                                data-cy="label-hide-from-dashboard"
                                              >
                                                Hide from dashboard
                                              </span>
                                            </label>
                                          </div>
                                        </td>
                                        <td>
                                          {groupPermission.group !== 'admin' && (
                                            <Link
                                              to="#"
                                              onClick={() => {
                                                this.removeAppFromGroup(groupPermission.id, app.id, app.name);
                                              }}
                                              className="delete-link"
                                            >
                                              <ButtonSolid
                                                className="tj-text-xsm font-weight-600 remove-decoration  apps-remove-btn"
                                                variant="dangerSecondary"
                                                leftIcon="trash"
                                                iconWidth="14"
                                                fill={'#E54D2E'}
                                                data-cy={`${app.name.toLowerCase().replace(/\s+/g, '-')}-remove-button`}
                                              >
                                                Remove
                                              </ButtonSolid>
                                            </Link>
                                          )}
                                        </td>
                                      </tr>
                                    ))
                                ) : (
                                  <div className="manage-groups-no-apps-wrap">
                                    <div className="manage-groups-no-apps-icon">
                                      <BulkIcon name="apps" fill="#3E63DD" width="28" />
                                    </div>
                                    <p className="tj-text-md font-weight-500" data-cy="helper-text-no-apps-added">
                                      No apps are added to the group
                                    </p>
                                    <span
                                      className="tj-text-sm text-center"
                                      data-cy="helper-text-user-groups-permissions"
                                    >
                                      Add app to the group to control permissions
                                      <br /> for users in this group
                                    </span>
                                  </div>
                                )}
                              </>
                            )}
                          </tbody>
                        </table>
                      </div>
                    </div>
                  </div>

                  {/* Users Tab */}
                  <div className={`tab-pane ${currentTab === 'users' ? 'active show' : ''}`}>
                    {groupPermission?.group !== 'all_users' && (
                      <div className="row">
                        <div className="col" data-cy="multi-select-search">
                          <MultiSelectUser
                            className={{
                              container: searchSelectClass,
                              value: `${searchSelectClass}__value`,
                              input: `${searchSelectClass}__input`,
                              select: `${searchSelectClass}__select`,
                              options: `${searchSelectClass}__options`,
                              row: `${searchSelectClass}__row`,
                              option: `${searchSelectClass}__option`,
                              group: `${searchSelectClass}__group`,
                              'group-header': `${searchSelectClass}__group-header`,
                              'is-selected': 'is-selected',
                              'is-highlighted': 'is-highlighted',
                              'is-loading': 'is-loading',
                              'is-multiple': 'is-multiple',
                              'has-focus': 'has-focus',
                              'not-found': `${searchSelectClass}__not-found`,
                            }}
                            onSelect={this.setSelectedUsers}
                            onSearch={(query) => this.searchUsersNotInGroup(query, groupPermission.id)}
                            selectedValues={selectedUsers}
                            onReset={() => this.setSelectedUsers([])}
                            placeholder="Select users to add to the group"
                            searchLabel="Enter name or email"
                          />
                        </div>
                        <div className="col-auto">
                          <ButtonSolid
                            onClick={() => this.addSelectedUsersToGroup(groupPermission.id, selectedUsers)}
                            disabled={selectedUsers.length === 0}
                            leftIcon="plus"
                            fill={selectedUsers.length !== 0 ? '#3E63DD' : this.props.darkMode ? '#131620' : '#C1C8CD'}
                            iconWidth="16"
                            className="add-users-button"
                            isLoading={isAddingUsers}
                            data-cy={`${String(groupPermission.group)
                              .toLowerCase()
                              .replace(/\s+/g, '-')}-group-add-button`}
                          >
                            Add users
                          </ButtonSolid>
                        </div>
                        <div className="row mt-2">
                          <div className="selected-section">
                            <div className="selected-text">Selected Users:</div>
                            {this.generateSelection(selectedUsers)}
                          </div>
                        </div>
                      </div>
                    )}
                    <br />
                    <div>
                      {groupPermission.group == 'all_users' && (
                        <div className="manage-group-users-info" data-cy="helper-text-all-user-included">
                          <p className="tj-text-xsm">
                            <SolidIcon name="information" fill="#3E63DD" /> All users within the workspace are included
                            in this list. This list cannot be edited.
                          </p>
                        </div>
                      )}
                      <div className="manage-group-table-head">
                        <p className="tj-text-xsm" data-cy="name-header">
                          User name
                        </p>
                        <p className="tj-text-xsm" data-cy="email-header">
                          Email id
                        </p>
                        <p></p> {/* DO NOT REMOVE FOR TABLE ALIGNMENT  */}
                      </div>
                      <section>
                        {isLoadingGroup || isLoadingUsers ? (
                          <tr>
                            <td className="col-auto">
                              <div className="row">
                                <div className="skeleton-line w-10 col mx-3"></div>
                              </div>
                            </td>
                            <td className="col-auto">
                              <div className="skeleton-line w-10"></div>
                            </td>
                            <td className="col-auto">
                              <div className="skeleton-line w-10"></div>
                            </td>
                          </tr>
                        ) : usersInGroup.length > 0 ? (
                          usersInGroup.map((user) => (
                            <div
                              key={user.id}
                              className="manage-group-users-row"
                              data-cy={`${String(user.email).toLowerCase().replace(/\s+/g, '-')}-user-row`}
                            >
                              <p className="tj-text-sm d-flex align-items-center">
                                <div className="name-avatar">
                                  {`${user?.first_name?.[0] ?? ''} ${user?.last_name?.[0] ?? ''}`}
                                </div>
                                <span>{`${user?.first_name ?? ''} ${user?.last_name ?? ''}`}</span>
                              </p>
                              <p className="tj-text-sm" style={{ paddingLeft: '8px' }}>
                                <span> {user.email}</span>
                              </p>
                              <p>
                                {groupPermission.group !== 'all_users' && (
                                  <Link to="#" className="remove-decoration">
                                    <ButtonSolid
                                      variant="dangerSecondary"
                                      className="apps-remove-btn remove-decoration tj-text-xsm font-weight-600"
                                      onClick={() => {
                                        this.removeUserFromGroup(groupPermission.id, user.id);
                                      }}
                                    >
                                      {this.props.t('globals.delete', 'Delete')}
                                    </ButtonSolid>
                                  </Link>
                                )}
                              </p>
                            </div>
                          ))
                        ) : (
                          <div className="manage-groups-no-apps-wrap">
                            <div className="manage-groups-no-apps-icon">
                              <BulkIcon name="users" fill="#3E63DD" width="48" />
                            </div>
                            <p className="tj-text-md font-weight-500" data-cy="helper-text-no-apps-added">
                              No users added yet
                            </p>
                            <span className="tj-text-sm text-center" data-cy="helper-text-user-groups-permissions">
                              Add users to this group to configure
                              <br /> permissions for them!
                            </span>
                          </div>
                        )}
                      </section>
                    </div>
                  </div>

                  {/* Permissions Tab */}

                  <aside className={`tab-pane ${currentTab === 'permissions' ? 'active show' : ''}`}>
                    <div>
                      <div>
                        <div>
                          {groupPermission.group == 'admin' && (
                            <div className="manage-group-users-info">
                              <p className="tj-text-xsm" data-cy="helper-text-admin-permissions">
                                <SolidIcon name="information" fill="#3E63DD" /> Admin has all permissions
                              </p>
                            </div>
                          )}
                          <div className="manage-group-permision-header">
                            <p data-cy="resource-header" className="tj-text-xsm">
                              {this.props.t(
                                'header.organization.menus.manageGroups.permissionResources.resource',
                                'Resource'
                              )}
                            </p>
                            <p data-cy="permissions-header" className="tj-text-xsm">
                              {this.props.t(
                                'header.organization.menus.manageGroups.permissionResources.permissions',
                                'Permissions'
                              )}
                            </p>
                          </div>
                          <div className="permission-body">
                            {isLoadingGroup ? (
                              <tr>
                                <td className="col-auto">
                                  <div className="row">
                                    <div className="skeleton-line w-10 col mx-3"></div>
                                  </div>
                                </td>
                                <td className="col-auto">
                                  <div className="skeleton-line w-10"></div>
                                </td>
                                <td className="col-auto">
                                  <div className="skeleton-line w-10"></div>
                                </td>
                              </tr>
                            ) : (
                              <>
                                <div className="manage-groups-permission-apps">
                                  <div data-cy="resource-apps">
                                    {this.props.t(
                                      'header.organization.menus.manageGroups.permissionResources.apps',
                                      'Apps'
                                    )}
                                  </div>
                                  <div className="text-muted">
                                    <div className="d-flex apps-permission-wrap flex-column">
                                      <label className="form-check form-check-inline">
                                        <input
                                          className="form-check-input"
                                          type="checkbox"
                                          onChange={() => {
                                            this.updateGroupPermission(groupPermission.id, {
                                              app_create: !groupPermission.app_create,
                                            });
                                          }}
                                          checked={groupPermission.app_create}
                                          disabled={getPermissionInputStatus(groupPermission.group)}
                                          data-cy="app-create-checkbox"
                                        />
                                        <span className="form-check-label" data-cy="app-create-label">
                                          {this.props.t('globals.create', 'Create')}
                                        </span>
                                      </label>
                                      <label className="form-check form-check-inline">
                                        <input
                                          className="form-check-input"
                                          type="checkbox"
                                          onChange={() => {
                                            this.updateGroupPermission(groupPermission.id, {
                                              app_delete: !groupPermission.app_delete,
                                            });
                                          }}
                                          checked={groupPermission.app_delete}
                                          disabled={getPermissionInputStatus(groupPermission.group)}
                                          data-cy="app-delete-checkbox"
                                        />
                                        <span className="form-check-label" data-cy="app-delete-label">
                                          {this.props.t('globals.delete', 'Delete')}
                                        </span>
                                      </label>
                                    </div>
                                  </div>
                                </div>

                                <div className="apps-folder-permission-wrap">
                                  <div data-cy="resource-folders">
                                    {this.props.t(
                                      'header.organization.menus.manageGroups.permissionResources.folder',
                                      'Folder'
                                    )}
                                  </div>
                                  <div className="text-muted">
                                    <div>
                                      <label className="form-check form-check-inline">
                                        <input
                                          className="form-check-input"
                                          type="checkbox"
                                          onChange={() => {
                                            this.updateGroupPermission(groupPermission.id, {
                                              folder_create: !folder_permission,
                                              folder_delete: !folder_permission,
                                              folder_update: !folder_permission,
                                            });
                                          }}
                                          checked={folder_permission}
                                          disabled={getPermissionInputStatus(groupPermission.group)}
                                          data-cy="folder-create-checkbox"
                                        />
                                        <span className="form-check-label" data-cy="folder-create-label">
                                          {this.props.t(
                                            'header.organization.menus.manageGroups.permissionResources.createUpdateDelete',
                                            'Create/Update/Delete'
                                          )}
                                        </span>
                                      </label>
                                    </div>
                                  </div>
                                </div>
                                <div className="apps-variable-permission-wrap">
                                  <div data-cy="resource-workspace-variable">
                                    {this.props.t('globals.environmentVar', 'Workspace constant/variable')}
                                  </div>
                                  <div className="text-muted">
                                    <div>
                                      <label className="form-check form-check-inline">
                                        <input
                                          className="form-check-input"
                                          type="checkbox"
                                          onChange={() => {
                                            this.updateGroupPermission(groupPermission.id, {
                                              org_environment_variable_create: !orgEnvironmentPermission,
                                              org_environment_variable_update: !orgEnvironmentPermission,
                                              org_environment_variable_delete: !orgEnvironmentPermission,
                                            });
                                          }}
                                          checked={orgEnvironmentPermission}
                                          disabled={getPermissionInputStatus(groupPermission.group)}
                                          data-cy="env-variable-checkbox"
                                        />
                                        <span className="form-check-label" data-cy="workspace-variable-create-label">
                                          {this.props.t(
                                            'header.organization.menus.manageGroups.permissionResources.createUpdateDelete',
                                            'Create/Update/Delete'
                                          )}
                                        </span>
                                      </label>
                                    </div>
                                  </div>
                                </div>
                                <div className="datasource-permissions-wrap">
                                  <div data-cy="resource-datasources">Datasources</div>
                                  <div className="text-muted">
                                    <div className="d-flex apps-permission-wrap flex-column">
                                      <label className="form-check form-check-inline">
                                        <input
                                          className="form-check-input"
                                          type="checkbox"
                                          onChange={() => {
                                            this.updateGroupPermission(groupPermission.id, {
                                              data_source_create: !groupPermission.data_source_create,
                                            });
                                          }}
                                          checked={groupPermission.data_source_create}
                                          disabled={getPermissionInputStatus(groupPermission.group)}
                                          data-cy="checkbox-create-ds"
                                        />
                                        <span className="form-check-label" data-cy="ds-create-label">
                                          {this.props.t('globals.create', 'Create')}
                                        </span>
                                      </label>
                                      <label className="form-check form-check-inline">
                                        <input
                                          className="form-check-input"
                                          type="checkbox"
                                          onChange={() => {
                                            this.updateGroupPermission(groupPermission.id, {
                                              data_source_delete: !groupPermission.data_source_delete,
                                            });
                                          }}
                                          checked={groupPermission.data_source_delete}
                                          disabled={getPermissionInputStatus(groupPermission.group)}
                                          data-cy="checkbox-delete-ds"
                                        />

                                        <span className="form-check-label" data-cy="ds-delete-label">
                                          {this.props.t('globals.delete', 'Delete')}
                                        </span>
                                      </label>
                                    </div>
                                  </div>
                                </div>
                              </>
                            )}
                          </div>
                        </div>
                      </div>
                    </div>
                  </aside>
                  {/* Global Datasources Tab */}
                  <div className={`tab-pane ${currentTab === 'datasources' ? 'active show' : ''}`}>
                    {groupPermission?.group !== 'admin' && (
                      <div className="row">
                        <div className="manage-groups-datasource-dropdown" data-cy="datasource-select-search">
                          <Multiselect
                            value={selectedDataSourceIds}
                            onChange={this.setSelectedDataSources}
                            options={dataSourceSelectOptions}
                            overrideStrings={{
                              selectSomeItems: 'Select Data Sources to add to the group',
                            }}
                            disabled={getPermissionInputStatus()}
                            setState={this.setState}
                            selectedData={this.state.selectedDataSourceIds}
                            darkMode={this.props.darkMode}
                          />
                        </div>
                        <div className="col-1">
                          <ButtonSolid
                            className="add-apps-btn"
                            leftIcon="plus"
                            onClick={() => this.addSelectedDataSourcesToGroup(groupPermission.id)}
                            disabled={
                              getPermissionInputStatus(groupPermission.group) || selectedDataSourceIds?.length == 0
                            }
                            iconWidth="16"
                            fill={
                              selectedDataSourceIds.length != 0
                                ? '#FDFDFE'
                                : this.props.darkMode
                                ? '#4C5155'
                                : '#C1C8CD'
                            }
                            isLoading={isAddingDataSources}
                            data-cy="datasource-add-button"
                          >
                            Add
                          </ButtonSolid>
                        </div>
                      </div>
                    )}
                    <br />
                    <div>
                      <div className="table-responsive">
                        <table className="table table-vcenter">
                          <div className="groups-datasource-body-header d-flex">
                            <p className="font-weight-500 tj-text-xsm" data-cy="datasource-name-header">
                              Datasource name
                            </p>
                            <p className="font-weight-500 tj-text-xsm" data-cy="permissions-header">
                              Permissions
                            </p>
                          </div>

                          <tbody className="manage-group-datasource-table-body">
                            {isLoadingGroup || isLoadingDataSources ? (
                              <tr>
                                <td className="col-auto">
                                  <div className="row">
                                    <div className="skeleton-line w-10 col mx-3"></div>
                                  </div>
                                </td>
                                <td className="col-auto">
                                  <div className="skeleton-line w-10"></div>
                                </td>
                                <td className="col-auto">
                                  <div className="skeleton-line w-10"></div>
                                </td>
                              </tr>
                            ) : (
                              <>
                                {dataSourcesInGroup?.length ? (
                                  dataSourcesInGroup.map((dataSource) => (
                                    <tr key={dataSource.id} className="datasources-table-row">
                                      <td
                                        className="font-weight-500"
                                        data-cy={`${String(dataSource.name)
                                          .toLowerCase()
                                          .replace(/\s+/g, '-')}-datasource`}
                                      >
                                        {dataSource.name}
                                      </td>
                                      <td
                                        className="text-secondary d-flex"
                                        data-cy={`${String(dataSource.name)
                                          .toLowerCase()
                                          .replace(/\s+/g, '-')}-datasource-view-edit-wrap`}
                                      >
                                        <div className="datasources-view-edit-wrap">
                                          <label className="form-check form-check-inline" data-cy="view-label">
                                            <input
                                              className="form-check-input"
                                              type="radio"
                                              onChange={() => {
                                                this.updateDataSourceGroupPermission(
                                                  dataSource,
                                                  groupPermission.id,
                                                  'view'
                                                );
                                              }}
                                              disabled={
                                                groupPermission.group === 'admin' ||
                                                getPermissionInputStatus(groupPermission.group)
                                              }
                                              checked={this.canDataSourceGroupPermission(
                                                dataSource,
                                                groupPermission.id,
                                                'view'
                                              )}
                                              data-cy="view-radio-button"
                                            />
                                            <span className="form-check-label">
                                              {this.props.t('globals.view', 'view')}
                                            </span>
                                          </label>
                                          <label className="form-check form-check-inline" data-cy="edit-label">
                                            <input
                                              className="form-check-input"
                                              type="radio"
                                              onChange={() => {
                                                this.updateDataSourceGroupPermission(
                                                  dataSource,
                                                  groupPermission.id,
                                                  'edit'
                                                );
                                              }}
                                              disabled={
                                                groupPermission.group === 'admin' ||
                                                getPermissionInputStatus(groupPermission.group)
                                              }
                                              checked={this.canDataSourceGroupPermission(
                                                dataSource,
                                                groupPermission.id,
                                                'edit'
                                              )}
                                              data-cy="edit-radio-button"
                                            />
                                            <span className="form-check-label">
                                              {this.props.t('globals.edit', 'Edit')}
                                            </span>
                                          </label>
                                        </div>
                                      </td>
                                      <td
                                        data-cy={`${String(dataSource.name)
                                          .toLowerCase()
                                          .replace(/\s+/g, '-')}-datasource-remove-button-wrap`}
                                      >
                                        {groupPermission.group !== 'admin' && (
                                          <Link
                                            to="#"
                                            onClick={() => {
                                              this.removeDataSourcesFromGroup(
                                                groupPermission.id,
                                                dataSource.id,
                                                dataSource.name
                                              );
                                            }}
                                            className="delete-link"
                                          >
                                            <ButtonSolid
                                              className="tj-text-xsm font-weight-600 remove-decoration  datasources-remove-btn"
                                              variant="dangerSecondary"
                                              leftIcon="trash"
                                              iconWidth="14"
                                              fill={'#E54D2E'}
                                              data-cy="remove-button"
                                            >
                                              Remove
                                            </ButtonSolid>
                                          </Link>
                                        )}
                                      </td>
                                    </tr>
                                  ))
                                ) : (
                                  <div className="manage-groups-no-apps-wrap">
                                    <div className="manage-groups-no-apps-icon">
                                      <SolidIcon name="datasource" fill="#3E63DD" width="28" />
                                    </div>
                                    <p
                                      className="tj-text-md font-weight-500"
                                      style={{ padding: '0px' }}
                                      data-cy="helper-text-no-apps-added"
                                    >
                                      No data sources are added to the group
                                    </p>
                                    <span
                                      className="tj-text-sm text-center"
                                      style={{ padding: '0px' }}
                                      data-cy="helper-text-user-groups-permissions"
                                    >
                                      Add a data source to the group to control permissions
                                      <br /> for users in this group
                                    </span>
                                  </div>
                                )}
                              </>
                            )}
                          </tbody>
                        </table>
                      </div>
                    </div>
                  </div>
                </div>
              </div>
            </div>
          )}
        </div>
      </ErrorBoundary>
    );
  }
}

export const ManageGroupPermissionResources = withTranslation()(ManageGroupPermissionResourcesComponent);<|MERGE_RESOLUTION|>--- conflicted
+++ resolved
@@ -174,13 +174,8 @@
         toast.success('Group permissions updated');
         this.fetchGroupPermission(groupPermissionId);
       })
-<<<<<<< HEAD
-      .catch(({ error, statusCode }) => {
-        statusCode !== 451 && toast.error(error);
-=======
-      .catch(({ error, data }) => {
-        this.toastError({ error, data });
->>>>>>> a23870ca
+      .catch(({ error, data, statusCode }) => {
+        statusCode !== 451 && this.toastError({ error, data });
       });
   };
 
