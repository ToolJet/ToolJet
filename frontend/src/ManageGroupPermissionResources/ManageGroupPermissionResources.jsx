--- conflicted
+++ resolved
@@ -452,10 +452,18 @@
                                             className="form-check-input"
                                             type="radio"
                                             onChange={() => {
-                                              this.updateAppGroupPermission(app, groupPermission.id, 'view');
+                                              this.updateAppGroupPermission(
+                                                app,
+                                                groupPermission.id,
+                                                'hideFromDashboard'
+                                              );
                                             }}
                                             disabled={groupPermission.group === 'admin'}
-                                            checked={this.canAppGroupPermission(app, groupPermission.id, 'view')}
+                                            checked={this.canAppGroupPermission(
+                                              app,
+                                              groupPermission.id,
+                                              'hideFromDashboard'
+                                            )}
                                           />
                                           <span className="form-check-label">
                                             {this.props.t('globals.view', 'view')}
@@ -618,25 +626,10 @@
                                             className="form-check-input"
                                             type="radio"
                                             onChange={() => {
-<<<<<<< HEAD
                                               this.updateAppGroupPermission(app, groupPermission.id, 'edit');
                                             }}
                                             disabled={groupPermission.group === 'admin'}
                                             checked={this.canAppGroupPermission(app, groupPermission.id, 'edit')}
-=======
-                                              this.updateAppGroupPermission(
-                                                app,
-                                                groupPermission.id,
-                                                'hideFromDashboard'
-                                              );
-                                            }}
-                                            disabled={groupPermission.group === 'admin'}
-                                            checked={this.canAppGroupPermission(
-                                              app,
-                                              groupPermission.id,
-                                              'hideFromDashboard'
-                                            )}
->>>>>>> 420d5373
                                           />
                                           <span className="form-check-label">
                                             {this.props.t('globals.edit', 'Edit')}
