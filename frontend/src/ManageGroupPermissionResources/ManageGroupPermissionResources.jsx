import React from 'react';
import cx from 'classnames';
import { groupPermissionService } from '@/_services';
import { toast } from 'react-hot-toast';
import { Link } from 'react-router-dom';
import { withTranslation } from 'react-i18next';
import ErrorBoundary from '@/Editor/ErrorBoundary';
import { Loader } from '../ManageSSO/Loader';
import SolidIcon from '@/_ui/Icon/solidIcons/index';
import BulkIcon from '@/_ui/Icon/bulkIcons/index';
import Multiselect from '@/_ui/Multiselect/Multiselect';
import { FilterPreview, MultiSelectUser } from '@/_components';
import { ButtonSolid } from '@/_ui/AppButton/AppButton';

class ManageGroupPermissionResourcesComponent extends React.Component {
  constructor(props) {
    super(props);

    this.state = {
      isLoadingGroup: true,
      isLoadingApps: true,
      isAddingApps: false,
      isLoadingUsers: true,
      isAddingUsers: false,
      groupPermission: null,
      usersInGroup: [],
      appsInGroup: [],
      usersNotInGroup: [],
      appsNotInGroup: [],
      selectedAppIds: [],
      removeAppIds: [],
      currentTab: 'apps',
      selectedUsers: [],
    };
  }

  componentDidMount() {
    if (this.props.groupPermissionId) this.fetchGroupAndResources(this.props.groupPermissionId);
  }

  componentDidUpdate(prevProps) {
    if (this.props.groupPermissionId && this.props.groupPermissionId !== prevProps.groupPermissionId) {
      this.fetchGroupAndResources(this.props.groupPermissionId);
    }
  }

  fetchGroupPermission = (groupPermissionId) => {
    groupPermissionService.getGroup(groupPermissionId).then((data) => {
      this.setState((prevState) => {
        return {
          groupPermission: data,
          currentTab: prevState.currentTab,
          isLoadingGroup: false,
        };
      });
    });
  };

  fetchGroupAndResources = (groupPermissionId) => {
    this.setState({ isLoadingGroup: true });
    this.fetchGroupPermission(groupPermissionId);
    this.fetchUsersInGroup(groupPermissionId);
    this.fetchAppsNotInGroup(groupPermissionId);
    this.fetchAppsInGroup(groupPermissionId);
  };

  userFullName = (user) => {
    return `${user?.first_name} ${user?.last_name ?? ''}`;
  };

  searchUsersNotInGroup = async (query, groupPermissionId) => {
    if (!query) {
      return [];
    }
    return new Promise((resolve, reject) => {
      groupPermissionService
        .getUsersNotInGroup(query, groupPermissionId)
        .then(({ users }) => {
          resolve(
            users.map((user) => {
              return {
                name: `${this.userFullName(user)} (${user.email})`,
                value: user.id,
                first_name: user.first_name,
                last_name: user.last_name,
                email: user.email,
              };
            })
          );
        })
        .catch(reject);
    });
  };

  fetchUsersInGroup = (groupPermissionId) => {
    groupPermissionService.getUsersInGroup(groupPermissionId).then((data) => {
      this.setState({
        usersInGroup: data.users,
        isLoadingUsers: false,
      });
    });
  };

  fetchAppsNotInGroup = (groupPermissionId) => {
    groupPermissionService.getAppsNotInGroup(groupPermissionId).then((data) => {
      this.setState({
        appsNotInGroup: data.apps,
      });
    });
  };

  fetchAppsInGroup = (groupPermissionId) => {
    groupPermissionService.getAppsInGroup(groupPermissionId).then((data) => {
      this.setState({
        appsInGroup: data.apps,
        isLoadingApps: false,
      });
    });
  };

  updateGroupPermission = (groupPermissionId, params) => {
    groupPermissionService
      .update(groupPermissionId, params)
      .then(() => {
        toast.success('Group permissions updated');
        this.fetchGroupPermission(groupPermissionId);
      })
      .catch(({ error }) => {
        toast.error(error);
      });
  };

  updateAppGroupPermission = (app, groupPermissionId, action) => {
    const appGroupPermission = app.app_group_permissions.find(
      (permission) => permission.group_permission_id === groupPermissionId
    );

    let actionParams = {
      read: true,
      update: action === 'edit',
    };

    if (action === 'hideFromDashboard') {
      actionParams['hideFromDashboard'] = !this.canAppGroupPermission(app, groupPermissionId, 'hideFromDashboard');
    }

    if (action === 'edit') actionParams['hideFromDashboard'] = false;

    groupPermissionService
      .updateAppGroupPermission(groupPermissionId, appGroupPermission.id, actionParams)
      .then(() => {
        toast.success('App permissions updated');

        this.fetchAppsInGroup(groupPermissionId);
      })
      .catch(({ error }) => {
        toast.error(error);
      });
  };

  canAppGroupPermission = (app, groupPermissionId, action) => {
    let appGroupPermission = this.findAppGroupPermission(app, groupPermissionId);
    switch (action) {
      case 'edit':
        return appGroupPermission?.read && appGroupPermission?.update;
      case 'view':
        return appGroupPermission?.read && !appGroupPermission?.update;
      case 'hideFromDashboard':
        return appGroupPermission?.read && appGroupPermission?.read_on_dashboard;
      default:
        return false;
    }
  };

  findAppGroupPermission = (app, groupPermissionId) => {
    return app.app_group_permissions.find((permission) => permission.group_permission_id === groupPermissionId);
  };

  setSelectedUsers = (value) => {
    this.setState({
      selectedUsers: value,
    });
  };

  setSelectedApps = (value) => {
    this.setState({
      selectedAppIds: value,
    });
  };

  addSelectedAppsToGroup = (groupPermissionId) => {
    this.setState({ isAddingApps: true });
    const updateParams = {
      add_apps: this.state.selectedAppIds.map((app) => app.value),
    };
    groupPermissionService
      .update(groupPermissionId, updateParams)
      .then(() => {
        this.setState({
          selectedAppIds: [],
          isLoadingApps: true,
          isAddingApps: false,
        });
        this.fetchAppsNotInGroup(groupPermissionId);
        this.fetchAppsInGroup(groupPermissionId);
      })
      .then(() => {
        toast.success('Apps added to the group');
        this.setState({
          selectedApps: [],
        });
      })
      .catch(({ error }) => {
        toast.error(error);
      });
  };

  removeAppFromGroup = (groupPermissionId, appId, appName) => {
    if (window.confirm(`Are you sure you want to delete this app - ${appName}?`) === false) return;
    const updateParams = {
      remove_apps: [appId],
    };
    groupPermissionService
      .update(groupPermissionId, updateParams)
      .then(() => {
        this.setState({ removeAppIds: [], isLoadingApps: true });
        this.fetchAppsNotInGroup(groupPermissionId);
        this.fetchAppsInGroup(groupPermissionId);
      })
      .then(() => {
        toast.success('App removed from the group');
      })
      .catch(({ error }) => {
        toast.error(error);
      });
  };

  addSelectedUsersToGroup = (groupPermissionId, selectedUsers) => {
    this.setState({ isAddingUsers: true });
    const updateParams = {
      add_users: selectedUsers.map((user) => user.value),
    };
    groupPermissionService
      .update(groupPermissionId, updateParams)
      .then(() => {
        this.setState({
          selectedUsers: [],
          isLoadingUsers: true,
          isAddingUsers: false,
        });
        this.fetchUsersInGroup(groupPermissionId);
      })
      .then(() => {
        toast.success('Users added to the group');
      })
      .catch(({ error }) => {
        toast.error(error);
      });
  };

  removeUserFromGroup = (groupPermissionId, userId) => {
    const updateParams = {
      remove_users: [userId],
    };
    groupPermissionService
      .update(groupPermissionId, updateParams)
      .then(() => {
        this.setState({ removeUserIds: [], isLoadingUsers: true });
        this.fetchUsersInGroup(groupPermissionId);
      })
      .then(() => {
        toast.success('User removed from the group');
      })
      .catch(({ error }) => {
        toast.error(error);
      });
  };

  removeSelection = (selected, value) => {
    const updatedData = selected.filter((d) => d.value !== value);
    this.setSelectedUsers([...updatedData]);
  };

  generateSelection = (selected) => {
    return selected?.map((d) => {
      return (
        <div className="selected-item tj-ms" key={d.value}>
          <FilterPreview text={d.name} onClose={() => this.removeSelection(selected, d.value)} />
        </div>
      );
    });
  };

  render() {
    if (!this.props.groupPermissionId) return null;

    const {
      isLoadingGroup,
      isLoadingApps,
      isAddingApps,
      isLoadingUsers,
      isAddingUsers,
      appsInGroup,
      appsNotInGroup,
      usersInGroup,
      groupPermission,
      currentTab,
      selectedAppIds,
      selectedUsers,
    } = this.state;

    const searchSelectClass = this.props.darkMode ? 'select-search-dark' : 'select-search';

    const folder_permission = groupPermission
      ? groupPermission.folder_create && groupPermission.folder_delete && groupPermission.folder_update
      : false;

    const appSelectOptions = appsNotInGroup.map((app) => {
      return { name: app.name, value: app.id };
    });

    const orgEnvironmentPermission = groupPermission
      ? groupPermission.org_environment_variable_create &&
        groupPermission.org_environment_variable_update &&
        groupPermission.org_environment_variable_delete
      : false;

    return (
      <ErrorBoundary showFallback={false}>
        <div className="org-users-page animation-fade">
          {isLoadingGroup ? (
            <Loader />
          ) : (
            <div>
              <div className="justify-content-between d-flex groups-main-header-wrap">
                <p
                  className="font-weight-500 tj-text-md"
                  data-cy={`${this.props.selectedGroup.toLowerCase().replace(/\s+/g, '-')}-title`}
                >
                  {this.props.selectedGroup}
                </p>
                {(groupPermission.group == 'admin' || groupPermission.group == 'all_users') && (
                  <div className="default-group-wrap">
                    <SolidIcon name="information" fill="#3E63DD" width="13" />
                    <p className="font-weight-500 tj-text-xsm" data-cy="text-default-group">
                      Default group
                    </p>
                  </div>
                )}
                {groupPermission.group !== 'admin' && groupPermission.group !== 'all_users' && (
                  <div className="user-group-actions">
                    <Link
                      onClick={() => this.props.updateGroupName(groupPermission)}
                      data-cy={`${String(groupPermission.group)
                        .toLowerCase()
                        .replace(/\s+/g, '-')}-group-name-update-link`}
                      className="tj-text-xsm font-weight-500 edit-group"
                    >
                      <SolidIcon fill="#28303F" name="editrectangle" width="14" />
                      Edit name
                    </Link>
                    <Link
                      className="delete-group tj-text-xsm font-weight-500"
                      onClick={() => this.props.deleteGroup(groupPermission.id)}
                      data-cy={`${String(groupPermission.group).toLowerCase().replace(/\s+/g, '-')}-group-delete-link`}
                    >
                      <SolidIcon fill="#E54D2E" name="trash" width="14" /> Delete group
                    </Link>
                  </div>
                )}
              </div>

              <nav className="nav nav-tabs groups-sub-header-wrap">
                <a
                  onClick={() => this.setState({ currentTab: 'apps' })}
                  className={cx('nav-item nav-link', { active: currentTab === 'apps' })}
                  data-cy="apps-link"
                >
                  <SolidIcon
                    className="manage-group-tab-icons"
                    fill={currentTab === 'apps' ? '#3E63DD' : '#C1C8CD'}
                    name="grid"
                    width="16"
                  ></SolidIcon>
                  {this.props.t('header.organization.menus.manageGroups.permissionResources.apps', 'Apps')}
                </a>
                <a
                  onClick={() => this.setState({ currentTab: 'users' })}
                  className={cx('nav-item nav-link', { active: currentTab === 'users' })}
                  data-cy="users-link"
                >
                  <SolidIcon
                    name="usergroup"
                    fill={currentTab === 'users' ? '#3E63DD' : '#C1C8CD'}
                    className="manage-group-tab-icons"
                    width="16"
                  ></SolidIcon>

                  {this.props.t('header.organization.menus.manageGroups.permissionResources.users', 'Users')}
                </a>
                <a
                  onClick={() => this.setState({ currentTab: 'permissions' })}
                  className={cx('nav-item nav-link', { active: currentTab === 'permissions' })}
                  data-cy="permissions-link"
                >
                  <SolidIcon
                    className="manage-group-tab-icons"
                    fill={currentTab === 'permissions' ? '#3E63DD' : '#C1C8CD'}
                    name="lock"
                    width="16"
                  ></SolidIcon>

                  {this.props.t(
                    'header.organization.menus.manageGroups.permissionResources.permissions',
                    'Permissions'
                  )}
                </a>
              </nav>

              <div className="manage-groups-body">
                <div className="tab-content">
                  {/* Apps Tab */}

                  <div className={`tab-pane ${currentTab === 'apps' ? 'active show' : ''}`}>
                    {groupPermission?.group !== 'admin' && (
                      <div className="row">
                        <div className="manage-groups-app-dropdown" data-cy="select-search">
                          <Multiselect
                            onChange={this.setSelectedApps}
                            options={appSelectOptions}
                            overrideStrings={{
                              selectSomeItems: this.props.t(
                                'header.organization.menus.manageGroups.permissionResources.addAppsToGroup',
                                'Select apps to add to the group'
                              ),
                            }}
                            setState={this.setState}
                            value={this.state.selectedAppIds}
                          />
                        </div>

                        <div className="col-1">
                          <ButtonSolid
                            className="add-apps-btn"
                            leftIcon="plus"
                            onClick={() => this.addSelectedAppsToGroup(groupPermission.id)}
                            data-cy="add-button"
                            disabled={selectedAppIds?.length == 0}
                            iconWidth="16"
                            fill={selectedAppIds.length != 0 ? '#FDFDFE' : this.props.darkMode ? '#4C5155' : '#C1C8CD'}
                            isLoading={isAddingApps}
                          >
                            Add apps
                          </ButtonSolid>
                        </div>
                      </div>
                    )}
                    <br />
                    <div>
                      <div className="table-responsive">
                        <table>
                          {groupPermission.group == 'admin' && (
                            <div className="manage-group-users-info">
                              <p className="tj-text-xsm" data-cy="helper-text-admin-app-access">
                                <SolidIcon name="information" fill="#3E63DD" /> Admin has edit access to all apps. These
                                are not editable
                              </p>
                            </div>
                          )}
                          <div className="groups-app-body-header d-flex">
                            <p className="font-weight-500 tj-text-xsm" data-cy="name-header">
                              App name
                            </p>
                            <p className="font-weight-500 tj-text-xsm" data-cy="permissions-header">
                              Permissions
                            </p>
                          </div>
                          <tbody className="manage-group-app-table-body">
                            {isLoadingGroup || isLoadingApps ? (
                              <tr>
                                <td className="col-auto">
                                  <div className="row">
                                    <div className="skeleton-line w-10 col mx-3"></div>
                                  </div>
                                </td>
                                <td className="col-auto">
                                  <div className="skeleton-line w-10"></div>
                                </td>
                                <td className="col-auto">
                                  <div className="skeleton-line w-10"></div>
                                </td>
                              </tr>
                            ) : (
                              <>
                                {appsInGroup?.length > 0 ? (
                                  appsInGroup.map((app) => (
                                    <tr
                                      key={app.id}
                                      className="apps-table-row"
                                      data-cy={`${app.name.toLowerCase().replace(/\s+/g, '-')}-app-permission-data`}
                                    >
                                      <td className="font-weight-500" data-cy="selected-app-name">
                                        {app.name}
                                      </td>
                                      <td className="text-secondary d-flex">
                                        <div className="apps-view-edit-wrap">
                                          <label className="form-check form-check-inline">
                                            <input
                                              className="form-check-input"
                                              type="radio"
                                              onChange={() => {
                                                this.updateAppGroupPermission(app, groupPermission.id, 'view');
                                              }}
                                              disabled={groupPermission.group === 'admin'}
                                              checked={this.canAppGroupPermission(app, groupPermission.id, 'view')}
                                              data-cy="checkbox-view-app"
                                            />
                                            <span className="form-check-label" data-cy="label-app-view">
                                              {this.props.t('globals.view', 'view')}
                                            </span>
                                          </label>
                                          <label className="form-check form-check-inline">
                                            <input
                                              className="form-check-input"
                                              type="radio"
                                              onChange={() => {
                                                this.updateAppGroupPermission(app, groupPermission.id, 'edit');
                                              }}
                                              disabled={groupPermission.group === 'admin'}
                                              checked={this.canAppGroupPermission(app, groupPermission.id, 'edit')}
                                              data-cy="checkbox-app-edit"
                                            />
                                            <span className="form-check-label" data-cy="label-app-edit">
                                              {this.props.t('globals.edit', 'Edit')}
                                            </span>
                                          </label>
                                        </div>
                                        <div>
                                          <label className="form-check form-check-inline">
                                            <input
                                              className={`form-check-input ${
                                                this.canAppGroupPermission(app, groupPermission.id, 'edit') &&
                                                'faded-input'
                                              }`}
                                              type="checkbox"
                                              onChange={() => {
                                                this.updateAppGroupPermission(
                                                  app,
                                                  groupPermission.id,
                                                  'hideFromDashboard'
                                                );
                                              }}
                                              disabled={
                                                groupPermission.group === 'admin' ||
                                                this.canAppGroupPermission(app, groupPermission.id, 'edit')
                                              }
                                              checked={this.canAppGroupPermission(
                                                app,
                                                groupPermission.id,
                                                'hideFromDashboard'
                                              )}
                                              data-cy="checkbox-hide-from-dashboard"
                                            />
                                            <span
                                              className={`form-check-label ${
                                                this.canAppGroupPermission(app, groupPermission.id, 'edit') &&
                                                'faded-text'
                                              }`}
                                              data-cy="label-hide-from-dashboard"
                                            >
                                              Hide from dashboard
                                            </span>
                                          </label>
                                        </div>
                                      </td>
                                      <td>
                                        {groupPermission.group !== 'admin' && (
                                          <Link
                                            to="#"
                                            onClick={() => {
                                              this.removeAppFromGroup(groupPermission.id, app.id, app.name);
                                            }}
                                            className="delete-link"
                                          >
                                            <ButtonSolid
                                              className="tj-text-xsm font-weight-600 remove-decoration  apps-remove-btn"
                                              variant="dangerSecondary"
                                              leftIcon="trash"
                                              iconWidth="14"
                                              fill={'#E54D2E'}
                                              data-cy={`${app.name.toLowerCase().replace(/\s+/g, '-')}-remove-button`}
                                            >
                                              Remove
                                            </ButtonSolid>
                                          </Link>
                                        )}
                                      </td>
                                    </tr>
                                  ))
                                ) : (
                                  <div className="manage-groups-no-apps-wrap">
                                    <div className="manage-groups-no-apps-icon">
                                      <BulkIcon name="apps" fill="#3E63DD" width="28" />
                                    </div>
                                    <p className="tj-text-md font-weight-500" data-cy="helper-text-no-apps-added">
                                      No apps are added to the group
                                    </p>
                                    <span
                                      className="tj-text-sm text-center"
                                      data-cy="helper-text-user-groups-permissions"
                                    >
                                      Add app to the group to control permissions
                                      <br /> for users in this group
                                    </span>
                                  </div>
                                )}
                              </>
                            )}
                          </tbody>
                        </table>
                      </div>
                    </div>
                  </div>

                  {/* Users Tab */}
                  <div className={`tab-pane ${currentTab === 'users' ? 'active show' : ''}`}>
                    {groupPermission?.group !== 'all_users' && (
                      <div className="row">
                        <div className="col" data-cy="multi-select-search">
                          <MultiSelectUser
                            className={{
                              container: searchSelectClass,
                              value: `${searchSelectClass}__value`,
                              input: `${searchSelectClass}__input`,
                              select: `${searchSelectClass}__select`,
                              options: `${searchSelectClass}__options`,
                              row: `${searchSelectClass}__row`,
                              option: `${searchSelectClass}__option`,
                              group: `${searchSelectClass}__group`,
                              'group-header': `${searchSelectClass}__group-header`,
                              'is-selected': 'is-selected',
                              'is-highlighted': 'is-highlighted',
                              'is-loading': 'is-loading',
                              'is-multiple': 'is-multiple',
                              'has-focus': 'has-focus',
                              'not-found': `${searchSelectClass}__not-found`,
                            }}
                            onSelect={this.setSelectedUsers}
                            onSearch={(query) => this.searchUsersNotInGroup(query, groupPermission.id)}
                            selectedValues={selectedUsers}
                            onReset={() => this.setSelectedUsers([])}
                            placeholder="Select users to add to the group"
                            searchLabel="Enter name or email"
                          />
                        </div>
                        <div className="col-auto">
                          <ButtonSolid
                            onClick={() => this.addSelectedUsersToGroup(groupPermission.id, selectedUsers)}
                            disabled={selectedUsers.length === 0}
                            leftIcon="plus"
                            fill={selectedUsers.length !== 0 ? '#3E63DD' : this.props.darkMode ? '#131620' : '#C1C8CD'}
                            iconWidth="16"
                            className="add-users-button"
                            isLoading={isAddingUsers}
                            data-cy={`${String(groupPermission.group)
                              .toLowerCase()
                              .replace(/\s+/g, '-')}-group-add-button`}
                          >
                            Add users
                          </ButtonSolid>
                        </div>
                        <div className="row mt-2">
                          <div className="selected-section">
                            <div className="selected-text">Selected Users:</div>
                            {this.generateSelection(selectedUsers)}
                          </div>
                        </div>
                      </div>
                    )}
                    <br />
                    <div>
                      {groupPermission.group == 'all_users' && (
                        <div className="manage-group-users-info" data-cy="helper-text-all-user-included">
<<<<<<< HEAD
                          <p className="tj-text-xsm tj-text">
                            <SolidIcon name="information" fill="#3E63DD" /> All users include every users in the app.
                            This list is not editable
=======
                          <p className="tj-text-xsm">
                            <SolidIcon name="information" fill="#3E63DD" /> All users within the workspace are included
                            in this list. This list cannot be edited.
>>>>>>> 5c4d3958
                          </p>
                        </div>
                      )}
                      <div className="manage-group-table-head">
                        <p className="tj-text-xsm" data-cy="name-header">
                          User name
                        </p>
                        <p className="tj-text-xsm" data-cy="email-header">
                          Email id
                        </p>
                        <p></p> {/* DO NOT REMOVE FOR TABLE ALIGNMENT  */}
                      </div>
                      <section>
                        {isLoadingGroup || isLoadingUsers ? (
                          <tr>
                            <td className="col-auto">
                              <div className="row">
                                <div className="skeleton-line w-10 col mx-3"></div>
                              </div>
                            </td>
                            <td className="col-auto">
                              <div className="skeleton-line w-10"></div>
                            </td>
                            <td className="col-auto">
                              <div className="skeleton-line w-10"></div>
                            </td>
                          </tr>
                        ) : (
                          usersInGroup.map((user) => (
                            <div
                              key={user.id}
                              className="manage-group-users-row"
                              data-cy={`${String(user.email).toLowerCase().replace(/\s+/g, '-')}-user-row`}
                            >
                              <p className="tj-text-sm d-flex align-items-center">
                                <div className="name-avatar">
                                  {`${user?.first_name?.[0] ?? ''} ${user?.last_name?.[0] ?? ''}`}
                                </div>
                                <span>{`${user?.first_name ?? ''} ${user?.last_name ?? ''}`}</span>
                              </p>
                              <p className="tj-text-sm" style={{ paddingLeft: '8px' }}>
                                <span> {user.email}</span>
                              </p>
                              <p>
                                {groupPermission.group !== 'all_users' && (
                                  <Link to="#" className="remove-decoration">
                                    <ButtonSolid
                                      variant="dangerSecondary"
                                      className="apps-remove-btn remove-decoration tj-text-xsm font-weight-600"
                                      onClick={() => {
                                        this.removeUserFromGroup(groupPermission.id, user.id);
                                      }}
                                    >
                                      {this.props.t('globals.delete', 'Delete')}
                                    </ButtonSolid>
                                  </Link>
                                )}
                              </p>
                            </div>
                          ))
                        )}
                      </section>
                    </div>
                  </div>

                  {/* Permissions Tab */}

                  <aside className={`tab-pane ${currentTab === 'permissions' ? 'active show' : ''}`}>
                    <div>
                      <div>
                        <div>
                          {groupPermission.group == 'admin' && (
                            <div className="manage-group-users-info">
                              <p className="tj-text-xsm" data-cy="helper-text-admin-permissions">
                                <SolidIcon name="information" fill="#3E63DD" /> Admin has all permissions
                              </p>
                            </div>
                          )}
                          <div className="manage-group-permision-header">
                            <p data-cy="resource-header" className="tj-text-xsm">
                              {this.props.t(
                                'header.organization.menus.manageGroups.permissionResources.resource',
                                'Resource'
                              )}
                            </p>
                            <p data-cy="permissions-header" className="tj-text-xsm">
                              {this.props.t(
                                'header.organization.menus.manageGroups.permissionResources.permissions',
                                'Permissions'
                              )}
                            </p>
                          </div>
                          <div className="permission-body">
                            {isLoadingGroup ? (
                              <tr>
                                <td className="col-auto">
                                  <div className="row">
                                    <div className="skeleton-line w-10 col mx-3"></div>
                                  </div>
                                </td>
                                <td className="col-auto">
                                  <div className="skeleton-line w-10"></div>
                                </td>
                                <td className="col-auto">
                                  <div className="skeleton-line w-10"></div>
                                </td>
                              </tr>
                            ) : (
                              <>
                                <div className="manage-groups-permission-apps">
                                  <div data-cy="resource-apps">
                                    {this.props.t(
                                      'header.organization.menus.manageGroups.permissionResources.apps',
                                      'Apps'
                                    )}
                                  </div>
                                  <div className="text-muted">
                                    <div className="d-flex apps-permission-wrap flex-column">
                                      <label className="form-check form-check-inline">
                                        <input
                                          className="form-check-input"
                                          type="checkbox"
                                          onChange={() => {
                                            this.updateGroupPermission(groupPermission.id, {
                                              app_create: !groupPermission.app_create,
                                            });
                                          }}
                                          checked={groupPermission.app_create}
                                          disabled={groupPermission.group === 'admin'}
                                          data-cy="app-create-checkbox"
                                        />
                                        <span className="form-check-label" data-cy="app-create-label">
                                          {this.props.t('globals.create', 'Create')}
                                        </span>
                                      </label>
                                      <label className="form-check form-check-inline">
                                        <input
                                          className="form-check-input"
                                          type="checkbox"
                                          onChange={() => {
                                            this.updateGroupPermission(groupPermission.id, {
                                              app_delete: !groupPermission.app_delete,
                                            });
                                          }}
                                          checked={groupPermission.app_delete}
                                          disabled={groupPermission.group === 'admin'}
                                          data-cy="app-delete-checkbox"
                                        />
                                        <span className="form-check-label" data-cy="app-delete-label">
                                          {this.props.t('globals.delete', 'Delete')}
                                        </span>
                                      </label>
                                    </div>
                                  </div>
                                </div>

                                <div className="apps-folder-permission-wrap">
                                  <div data-cy="resource-folders">
                                    {this.props.t(
                                      'header.organization.menus.manageGroups.permissionResources.folder',
                                      'Folder'
                                    )}
                                  </div>
                                  <div className="text-muted">
                                    <div>
                                      <label className="form-check form-check-inline">
                                        <input
                                          className="form-check-input"
                                          type="checkbox"
                                          onChange={() => {
                                            this.updateGroupPermission(groupPermission.id, {
                                              folder_create: !folder_permission,
                                              folder_delete: !folder_permission,
                                              folder_update: !folder_permission,
                                            });
                                          }}
                                          checked={folder_permission}
                                          disabled={groupPermission.group === 'admin'}
                                          data-cy="folder-create-checkbox"
                                        />
                                        <span className="form-check-label" data-cy="folder-create-label">
                                          {this.props.t(
                                            'header.organization.menus.manageGroups.permissionResources.createUpdateDelete',
                                            'Create/Update/Delete'
                                          )}
                                        </span>
                                      </label>
                                    </div>
                                  </div>
                                </div>
                                <div className="apps-variable-permission-wrap">
                                  <div data-cy="resource-workspace-variable">
                                    {this.props.t('globals.environmentVar', 'Environment variables')}
                                  </div>
                                  <div className="text-muted">
                                    <div>
                                      <label className="form-check form-check-inline">
                                        <input
                                          className="form-check-input"
                                          type="checkbox"
                                          onChange={() => {
                                            this.updateGroupPermission(groupPermission.id, {
                                              org_environment_variable_create: !orgEnvironmentPermission,
                                              org_environment_variable_update: !orgEnvironmentPermission,
                                              org_environment_variable_delete: !orgEnvironmentPermission,
                                            });
                                          }}
                                          checked={orgEnvironmentPermission}
                                          disabled={groupPermission.group === 'admin'}
                                          data-cy="env-variable-checkbox"
                                        />
                                        <span className="form-check-label" data-cy="workspace-variable-create-label">
                                          {this.props.t(
                                            'header.organization.menus.manageGroups.permissionResources.createUpdateDelete',
                                            'Create/Update/Delete'
                                          )}
                                        </span>
                                      </label>
                                    </div>
                                  </div>
                                </div>
                              </>
                            )}
                          </div>
                        </div>
                      </div>
                    </div>
                  </aside>
                </div>
              </div>
            </div>
          )}
        </div>
      </ErrorBoundary>
    );
  }
}

export const ManageGroupPermissionResources = withTranslation()(ManageGroupPermissionResourcesComponent);<|MERGE_RESOLUTION|>--- conflicted
+++ resolved
@@ -681,15 +681,9 @@
                     <div>
                       {groupPermission.group == 'all_users' && (
                         <div className="manage-group-users-info" data-cy="helper-text-all-user-included">
-<<<<<<< HEAD
                           <p className="tj-text-xsm tj-text">
-                            <SolidIcon name="information" fill="#3E63DD" /> All users include every users in the app.
-                            This list is not editable
-=======
-                          <p className="tj-text-xsm">
                             <SolidIcon name="information" fill="#3E63DD" /> All users within the workspace are included
                             in this list. This list cannot be edited.
->>>>>>> 5c4d3958
                           </p>
                         </div>
                       )}
