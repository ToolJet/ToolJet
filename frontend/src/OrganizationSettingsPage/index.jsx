--- conflicted
+++ resolved
@@ -1,8 +1,4 @@
-<<<<<<< HEAD
 import React, { useEffect, useState, useContext } from 'react';
-=======
-import React, { useState, useEffect } from 'react';
->>>>>>> 2f2e79f3
 import cx from 'classnames';
 import Layout from '@/_ui/Layout';
 import { ManageOrgUsers } from '@/ManageOrgUsers';
@@ -40,8 +36,6 @@
     }
   };
 
-<<<<<<< HEAD
-=======
   useEffect(() => {
     const subscription = authenticationService.currentSession.subscribe((newOrd) => {
       setAdmin(newOrd?.admin);
@@ -53,7 +47,6 @@
   }, [authenticationService.currentSessionValue?.admin]);
 
   const selectedClassName = props.darkMode ? 'bg-dark-indigo' : 'bg-light-indigo';
->>>>>>> 2f2e79f3
   return (
     <Layout switchDarkMode={props.switchDarkMode} darkMode={props.darkMode}>
       <div className="wrapper organization-settings-page">
