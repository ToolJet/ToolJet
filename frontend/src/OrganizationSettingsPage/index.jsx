import React, { useEffect, useState, useContext } from 'react';
import { useParams, Outlet, Link, useNavigate, useLocation } from 'react-router-dom';
import cx from 'classnames';
import { useNavigate } from 'react-router-dom';
import Layout from '@/_ui/Layout';
import { authenticationService } from '@/_services';
import { BreadCrumbContext } from '../App/App';
import FolderList from '@/_ui/FolderList/FolderList';
import { OrganizationList } from '../_components/OrganizationManager/List';
<<<<<<< HEAD
import { licenseService } from '../_services/license.service';
import { LicenseBanner } from '@/LicenseBanner';
import Skeleton from 'react-loading-skeleton';

export function OrganizationSettings(props) {
  const [admin, setAdmin] = useState(authenticationService.currentSessionValue?.admin);
  const [featureAccess, setFeatureAccess] = useState({});
  const [featuresLoaded, setFeaturesLoaded] = useState(false);
=======
import { getWorkspaceId } from '@/_helpers/utils';

export function OrganizationSettings(props) {
  const [admin, setAdmin] = useState(authenticationService.currentSessionValue?.admin);
  const [selectedTab, setSelectedTab] = useState(admin ? 'Users & permissions' : 'manageEnvVars');
  const navigate = useNavigate();
>>>>>>> 980328e0
  const { updateSidebarNAV } = useContext(BreadCrumbContext);
  const [selectedTab, setSelectedTab] = useState('Users');
  const { workspaceId } = useParams();
  const navigate = useNavigate();
  const location = useLocation();

<<<<<<< HEAD
  const sideBarNavs = [
    'Users',
    'Groups',
    'SSO',
    'Workspace variables',
    'Copilot',
    'Custom styles',
    'Workspace constants',
    'Configure git',
  ];
=======
  const sideBarNavs = ['Users', 'Groups', 'SSO', 'Workspace variables'];
>>>>>>> 980328e0
  const defaultOrgName = (groupName) => {
    switch (groupName) {
      case 'users':
        return 'Users & permissions';
<<<<<<< HEAD
      case 'groups':
        return 'Groups';
      case 'sso':
        return 'SSO';
      case 'workspace-variables':
        return 'Workspace variables';
      case 'copilot':
        return 'Copilot';
      case 'custom-styles':
        return 'Custom styles';
      case 'workspace-constants':
        return 'Workspace constants';
      case 'configure-git':
        return 'Configure git';
=======
      case 'Groups':
        return 'manageGroups';
      case 'SSO':
        return 'manageSSO';
      case 'Workspace variables':
        return 'manageEnvVars';
>>>>>>> 980328e0
      default:
        return groupName;
    }
  };

<<<<<<< HEAD
  const fetchFeatureAccess = () => {
    licenseService.getFeatureAccess().then((data) => {
      setFeatureAccess(data);
      setFeaturesLoaded(true);
    });
  };
=======
  if (!admin) {
    navigate('/');
  }

  useEffect(() => {
    const subscription = authenticationService.currentSession.subscribe((newOrd) => {
      setAdmin(newOrd?.admin);
    });
    updateSidebarNAV('Users');
>>>>>>> 980328e0

  useEffect(() => {
    const fetchData = async () => {
      await fetchFeatureAccess();
      const subscription = authenticationService.currentSession.subscribe((newOrd) => {
        setAdmin(newOrd?.admin);
        admin ? updateSidebarNAV('Users & permissions') : updateSidebarNAV('Workspace variables');
      });

<<<<<<< HEAD
      () => subscription.unsubsciption();
      // eslint-disable-next-line react-hooks/exhaustive-deps
      if (featuresLoaded) {
        const selectedTabFromRoute = location.pathname.split('/').pop();
        if (selectedTabFromRoute === 'workspace-settings') {
          setSelectedTab(admin ? 'Users & permissions' : 'Workspace variables');
          navigate(
            admin
              ? `/${workspaceId}/workspace-settings/users`
              : `/${workspaceId}/workspace-settings/workspace-variables`
          );
        } else {
          setSelectedTab(defaultOrgName(selectedTabFromRoute));
        }
        updateSidebarNAV(defaultOrgName(selectedTabFromRoute));
      }
    };
    fetchData();
  }, [featuresLoaded, navigate, workspaceId, authenticationService.currentSessionValue?.admin]);
=======
  const goTooOrgConstantsDashboard = () => {
    navigate(`/${getWorkspaceId()}/workspace-constants`);
  };
>>>>>>> 980328e0

  return (
    <Layout switchDarkMode={props.switchDarkMode} darkMode={props.darkMode}>
      <div className="wrapper organization-settings-page">
        <div className="row gx-0">
          <div className="organization-page-sidebar col ">
            <div className="workspace-nav-list-wrap">
<<<<<<< HEAD
              {featuresLoaded ? (
                sideBarNavs.map((item, index) => {
                  const Wrapper = ({ children }) => <>{children}</>;
                  return (
                    <Wrapper key={index}>
                      <Link
                        to={`/${workspaceId}/workspace-settings/${item.toLowerCase().replace(/\s+/g, '-')}`} // Update the URL path here
                        key={index}
                        style={{
                          textDecoration: 'none',
                          border: 'none',
                          color: 'inherit',
                          outline: 'none',
                          backgroundColor: 'inherit',
=======
              {sideBarNavs.map((item, index) => {
                return (
                  <>
                    {admin && (
                      <FolderList
                        className="workspace-settings-nav-items"
                        key={index}
                        onClick={() => {
                          setSelectedTab(defaultOrgName(item));
                          if (item == 'Users') updateSidebarNAV('Users');
                          else updateSidebarNAV(item);
>>>>>>> 980328e0
                        }}
                      >
                        {(admin ||
                          item == 'Workspace variables' ||
                          item == 'Copilot' ||
                          item == 'Workspace constants') && (
                          <FolderList
                            className="workspace-settings-nav-items"
                            key={index}
                            onClick={() => {
                              if (item == 'Users') updateSidebarNAV('Users & permissions');
                              else updateSidebarNAV(item);
                            }}
                            selectedItem={selectedTab == defaultOrgName(item)}
                            renderBadgeForItems={['Workspace constants']}
                            renderBadge={() => (
                              <span
                                style={{ width: '40px', textTransform: 'lowercase' }}
                                className="badge bg-color-primary badge-pill"
                              >
                                new
                              </span>
                            )}
                            dataCy={item.toLowerCase().replace(/\s+/g, '-')}
                          >
                            {item}
                          </FolderList>
                        )}
                      </Link>
                    </Wrapper>
                  );
                })
              ) : (
                <Skeleton count={7} height={22} />
              )}
            </div>
            <LicenseBanner
              limits={featureAccess}
              classes="m-3 trial-banner"
              size="xsmall"
              type={featureAccess?.licenseStatus?.licenseType}
            />
            <OrganizationList />
          </div>

<<<<<<< HEAD
          {featuresLoaded ? (
            <div className={cx('col workspace-content-wrapper')} style={{ paddingTop: '40px' }}>
              <div className="w-100">
                <Outlet />
              </div>
=======
          <div className={cx('col workspace-content-wrapper')} style={{ paddingTop: '40px' }}>
            <div className="w-100">
              {selectedTab === 'Users & permissions' && <ManageOrgUsers darkMode={props.darkMode} />}
              {selectedTab === 'manageGroups' && <ManageGroupPermissions darkMode={props.darkMode} />}
              {selectedTab === 'manageSSO' && <ManageSSO />}
              {selectedTab === 'manageEnvVars' && (
                <ManageOrgVars darkMode={props.darkMode} goTooOrgConstantsDashboard={goTooOrgConstantsDashboard} />
              )}
              {selectedTab === 'manageCopilot' && <CopilotSetting />}
>>>>>>> 980328e0
            </div>
          ) : (
            <div className="col workspace-content-wrapper">
              <div style={{ width: '880px', margin: 'auto', marginTop: '150px' }}>
                <Skeleton className="mb-2" />
                <Skeleton className="mb-2" />
                <Skeleton className="mb-2" />
                <Skeleton className="mb-2" />
                <Skeleton className="mb-2" />
                <Skeleton className="mb-2" />
                <Skeleton className="mb-2" />
                <Skeleton />
              </div>
            </div>
          )}
        </div>
      </div>
    </Layout>
  );
}<|MERGE_RESOLUTION|>--- conflicted
+++ resolved
@@ -1,13 +1,11 @@
 import React, { useEffect, useState, useContext } from 'react';
 import { useParams, Outlet, Link, useNavigate, useLocation } from 'react-router-dom';
 import cx from 'classnames';
-import { useNavigate } from 'react-router-dom';
 import Layout from '@/_ui/Layout';
 import { authenticationService } from '@/_services';
 import { BreadCrumbContext } from '../App/App';
 import FolderList from '@/_ui/FolderList/FolderList';
 import { OrganizationList } from '../_components/OrganizationManager/List';
-<<<<<<< HEAD
 import { licenseService } from '../_services/license.service';
 import { LicenseBanner } from '@/LicenseBanner';
 import Skeleton from 'react-loading-skeleton';
@@ -16,39 +14,17 @@
   const [admin, setAdmin] = useState(authenticationService.currentSessionValue?.admin);
   const [featureAccess, setFeatureAccess] = useState({});
   const [featuresLoaded, setFeaturesLoaded] = useState(false);
-=======
-import { getWorkspaceId } from '@/_helpers/utils';
-
-export function OrganizationSettings(props) {
-  const [admin, setAdmin] = useState(authenticationService.currentSessionValue?.admin);
-  const [selectedTab, setSelectedTab] = useState(admin ? 'Users & permissions' : 'manageEnvVars');
-  const navigate = useNavigate();
->>>>>>> 980328e0
   const { updateSidebarNAV } = useContext(BreadCrumbContext);
   const [selectedTab, setSelectedTab] = useState('Users');
   const { workspaceId } = useParams();
   const navigate = useNavigate();
   const location = useLocation();
 
-<<<<<<< HEAD
-  const sideBarNavs = [
-    'Users',
-    'Groups',
-    'SSO',
-    'Workspace variables',
-    'Copilot',
-    'Custom styles',
-    'Workspace constants',
-    'Configure git',
-  ];
-=======
-  const sideBarNavs = ['Users', 'Groups', 'SSO', 'Workspace variables'];
->>>>>>> 980328e0
+  const sideBarNavs = ['Users', 'Groups', 'SSO', 'Workspace variables', 'Copilot', 'Custom styles', 'Configure git'];
   const defaultOrgName = (groupName) => {
     switch (groupName) {
       case 'users':
         return 'Users & permissions';
-<<<<<<< HEAD
       case 'groups':
         return 'Groups';
       case 'sso':
@@ -59,31 +35,20 @@
         return 'Copilot';
       case 'custom-styles':
         return 'Custom styles';
-      case 'workspace-constants':
-        return 'Workspace constants';
       case 'configure-git':
         return 'Configure git';
-=======
-      case 'Groups':
-        return 'manageGroups';
-      case 'SSO':
-        return 'manageSSO';
-      case 'Workspace variables':
-        return 'manageEnvVars';
->>>>>>> 980328e0
       default:
         return groupName;
     }
   };
 
-<<<<<<< HEAD
   const fetchFeatureAccess = () => {
     licenseService.getFeatureAccess().then((data) => {
       setFeatureAccess(data);
       setFeaturesLoaded(true);
     });
   };
-=======
+
   if (!admin) {
     navigate('/');
   }
@@ -93,7 +58,10 @@
       setAdmin(newOrd?.admin);
     });
     updateSidebarNAV('Users');
->>>>>>> 980328e0
+
+    () => subscription.unsubsciption();
+    // eslint-disable-next-line react-hooks/exhaustive-deps
+  }, [authenticationService.currentSessionValue?.admin]);
 
   useEffect(() => {
     const fetchData = async () => {
@@ -103,7 +71,6 @@
         admin ? updateSidebarNAV('Users & permissions') : updateSidebarNAV('Workspace variables');
       });
 
-<<<<<<< HEAD
       () => subscription.unsubsciption();
       // eslint-disable-next-line react-hooks/exhaustive-deps
       if (featuresLoaded) {
@@ -123,11 +90,6 @@
     };
     fetchData();
   }, [featuresLoaded, navigate, workspaceId, authenticationService.currentSessionValue?.admin]);
-=======
-  const goTooOrgConstantsDashboard = () => {
-    navigate(`/${getWorkspaceId()}/workspace-constants`);
-  };
->>>>>>> 980328e0
 
   return (
     <Layout switchDarkMode={props.switchDarkMode} darkMode={props.darkMode}>
@@ -135,7 +97,6 @@
         <div className="row gx-0">
           <div className="organization-page-sidebar col ">
             <div className="workspace-nav-list-wrap">
-<<<<<<< HEAD
               {featuresLoaded ? (
                 sideBarNavs.map((item, index) => {
                   const Wrapper = ({ children }) => <>{children}</>;
@@ -150,19 +111,6 @@
                           color: 'inherit',
                           outline: 'none',
                           backgroundColor: 'inherit',
-=======
-              {sideBarNavs.map((item, index) => {
-                return (
-                  <>
-                    {admin && (
-                      <FolderList
-                        className="workspace-settings-nav-items"
-                        key={index}
-                        onClick={() => {
-                          setSelectedTab(defaultOrgName(item));
-                          if (item == 'Users') updateSidebarNAV('Users');
-                          else updateSidebarNAV(item);
->>>>>>> 980328e0
                         }}
                       >
                         {(admin ||
@@ -208,23 +156,11 @@
             <OrganizationList />
           </div>
 
-<<<<<<< HEAD
           {featuresLoaded ? (
             <div className={cx('col workspace-content-wrapper')} style={{ paddingTop: '40px' }}>
               <div className="w-100">
                 <Outlet />
               </div>
-=======
-          <div className={cx('col workspace-content-wrapper')} style={{ paddingTop: '40px' }}>
-            <div className="w-100">
-              {selectedTab === 'Users & permissions' && <ManageOrgUsers darkMode={props.darkMode} />}
-              {selectedTab === 'manageGroups' && <ManageGroupPermissions darkMode={props.darkMode} />}
-              {selectedTab === 'manageSSO' && <ManageSSO />}
-              {selectedTab === 'manageEnvVars' && (
-                <ManageOrgVars darkMode={props.darkMode} goTooOrgConstantsDashboard={goTooOrgConstantsDashboard} />
-              )}
-              {selectedTab === 'manageCopilot' && <CopilotSetting />}
->>>>>>> 980328e0
             </div>
           ) : (
             <div className="col workspace-content-wrapper">
