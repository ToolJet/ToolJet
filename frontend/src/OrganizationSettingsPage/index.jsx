import React, { useEffect, useState, useContext } from 'react';
import cx from 'classnames';
import Layout from '@/_ui/Layout';
import { ManageOrgUsers } from '@/ManageOrgUsers';
import { ManageGroupPermissions } from '@/ManageGroupPermissions';
import { ManageSSO } from '@/ManageSSO';
import { ManageOrgVars } from '@/ManageOrgVars';
import { authenticationService } from '@/_services';
import { BreadCrumbContext } from '../App/App';
import FolderList from '@/_ui/FolderList/FolderList';
import { OrganizationList } from '../_components/OrganizationManager/List';

export function OrganizationSettings(props) {
  const [admin, setAdmin] = useState(authenticationService.currentSessionValue?.admin);
  const [selectedTab, setSelectedTab] = useState(admin ? 'Users & permissions' : 'manageEnvVars');
  const { updateSidebarNAV } = useContext(BreadCrumbContext);

  useEffect(() => {
    updateSidebarNAV('Users & permissions');
    // eslint-disable-next-line react-hooks/exhaustive-deps
  }, []);
  const sideBarNavs = ['Users', 'Groups', 'SSO', 'Workspace variables'];
  const defaultOrgName = (groupName) => {
    switch (groupName) {
      case 'Users':
        return 'Users & permissions';
      case 'Groups':
        return 'manageGroups';
      case 'SSO':
        return 'manageSSO';
      case 'Workspace variables':
        return 'manageEnvVars';
      default:
        return groupName;
    }
  };

  useEffect(() => {
    const subscription = authenticationService.currentSession.subscribe((newOrd) => {
      setAdmin(newOrd?.admin);
      admin ? setSelectedTab('Users & permissions') : setSelectedTab('manageEnvVars');
    });

    () => subscription.unsubsciption();
    // eslint-disable-next-line react-hooks/exhaustive-deps
  }, [authenticationService.currentSessionValue?.admin]);

  return (
    <Layout switchDarkMode={props.switchDarkMode} darkMode={props.darkMode}>
      <div className="wrapper organization-settings-page">
        <div className="row gx-0">
          <div className="organization-page-sidebar col ">
            <div className="workspace-nav-list-wrap">
              {sideBarNavs.map((item, index) => {
                return (
                  <>
<<<<<<< HEAD
                    {(admin || item == 'Workspace variables') && (
                      <FolderList
                        className="workspace-settings-nav-items"
                        key={index}
                        onClick={() => {
                          setSelectedTab(defaultOrgName(item));
                          if (item == 'Users') updateSidebarNAV('Users & permissions');
                          else updateSidebarNAV(item);
                        }}
                        selectedItem={selectedTab == defaultOrgName(item)}
                      >
                        {item}
                      </FolderList>
                    )}
=======
                    <FolderList
                      className="workspace-settings-nav-items"
                      key={index}
                      onClick={() => {
                        setSelectedTab(defaultOrgName(item));
                        if (item == 'Users') updateSidebarNAV('Users & permissions');
                        else updateSidebarNAV(item);
                      }}
                      selectedItem={selectedTab == defaultOrgName(item)}
                      dataCy={item.toLowerCase().replace(/\s+/g, '-')}
                    >
                      {item}
                    </FolderList>
>>>>>>> 9e63783e
                  </>
                );
              })}
            </div>
            <OrganizationList />
          </div>

          <div className={cx('col workspace-content-wrapper')} style={{ paddingTop: '40px' }}>
            <div className="w-100">
              {selectedTab === 'Users & permissions' && <ManageOrgUsers darkMode={props.darkMode} />}
              {selectedTab === 'manageGroups' && <ManageGroupPermissions darkMode={props.darkMode} />}
              {selectedTab === 'manageSSO' && <ManageSSO />}
              {selectedTab === 'manageEnvVars' && <ManageOrgVars darkMode={props.darkMode} />}
            </div>
          </div>
        </div>
      </div>
    </Layout>
  );
}<|MERGE_RESOLUTION|>--- conflicted
+++ resolved
@@ -54,7 +54,6 @@
               {sideBarNavs.map((item, index) => {
                 return (
                   <>
-<<<<<<< HEAD
                     {(admin || item == 'Workspace variables') && (
                       <FolderList
                         className="workspace-settings-nav-items"
@@ -65,25 +64,11 @@
                           else updateSidebarNAV(item);
                         }}
                         selectedItem={selectedTab == defaultOrgName(item)}
+                        dataCy={item.toLowerCase().replace(/\s+/g, '-')}
                       >
                         {item}
                       </FolderList>
                     )}
-=======
-                    <FolderList
-                      className="workspace-settings-nav-items"
-                      key={index}
-                      onClick={() => {
-                        setSelectedTab(defaultOrgName(item));
-                        if (item == 'Users') updateSidebarNAV('Users & permissions');
-                        else updateSidebarNAV(item);
-                      }}
-                      selectedItem={selectedTab == defaultOrgName(item)}
-                      dataCy={item.toLowerCase().replace(/\s+/g, '-')}
-                    >
-                      {item}
-                    </FolderList>
->>>>>>> 9e63783e
                   </>
                 );
               })}
