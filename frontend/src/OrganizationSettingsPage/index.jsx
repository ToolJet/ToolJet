import React, { useEffect, useState, useContext } from 'react';
import cx from 'classnames';
import Layout from '@/_ui/Layout';
import { ManageOrgUsers } from '@/ManageOrgUsers';
import { ManageGroupPermissions } from '@/ManageGroupPermissions';
import { ManageSSO } from '@/ManageSSO';
import { ManageOrgVars } from '@/ManageOrgVars';
import { authenticationService } from '@/_services';
import { CopilotSetting } from '@/CopilotSettings';
import { BreadCrumbContext } from '../App/App';
import FolderList from '@/_ui/FolderList/FolderList';
import { OrganizationList } from '../_components/OrganizationManager/List';
import { ManageOrgConstants } from '@/ManageOrgConstants';

export function OrganizationSettings(props) {
  const [admin, setAdmin] = useState(authenticationService.currentSessionValue?.admin);
  const [selectedTab, setSelectedTab] = useState(admin ? 'Users & permissions' : 'manageEnvVars');
  const { updateSidebarNAV } = useContext(BreadCrumbContext);

<<<<<<< HEAD
  const sideBarNavs = ['Users', 'Groups', 'SSO', 'Workspace variables', 'Workspace constants', 'Copilot'];
=======
  const sideBarNavs = ['Users', 'Groups', 'SSO', 'Workspace variables'];
>>>>>>> 36efa1be
  const defaultOrgName = (groupName) => {
    switch (groupName) {
      case 'Users':
        return 'Users & permissions';
      case 'Groups':
        return 'manageGroups';
      case 'SSO':
        return 'manageSSO';
      case 'Workspace variables':
        return 'manageEnvVars';
<<<<<<< HEAD
      case 'Copilot':
        return 'manageCopilot';
      case 'Workspace constants':
        return 'manageOrgConstants';
=======
>>>>>>> 36efa1be
      default:
        return groupName;
    }
  };

  useEffect(() => {
    const subscription = authenticationService.currentSession.subscribe((newOrd) => {
      setAdmin(newOrd?.admin);
      admin ? updateSidebarNAV('Users & permissions') : updateSidebarNAV('Workspace variables');
    });

    () => subscription.unsubsciption();
    // eslint-disable-next-line react-hooks/exhaustive-deps
  }, [authenticationService.currentSessionValue?.admin]);

  const goTooOrgConstantsDashboard = () => {
    setSelectedTab('manageOrgConstants');
  };

  return (
    <Layout switchDarkMode={props.switchDarkMode} darkMode={props.darkMode}>
      <div className="wrapper organization-settings-page">
        <div className="row gx-0">
          <div className="organization-page-sidebar col ">
            <div className="workspace-nav-list-wrap">
              {sideBarNavs.map((item, index) => {
                return (
                  <>
                    {(admin || item == 'Workspace variables' || item == 'Copilot' || item == 'Workspace constants') && (
                      <FolderList
                        className="workspace-settings-nav-items"
                        key={index}
                        onClick={() => {
                          setSelectedTab(defaultOrgName(item));
                          if (item == 'Users') updateSidebarNAV('Users & permissions');
                          else updateSidebarNAV(item);
                        }}
                        selectedItem={selectedTab == defaultOrgName(item)}
                        renderBadgeForItems={['Workspace constants']}
                        renderBadge={() => (
                          <span
                            style={{ width: '40px', textTransform: 'lowercase' }}
                            className="badge bg-color-primary badge-pill"
                          >
                            new
                          </span>
                        )}
                        dataCy={item.toLowerCase().replace(/\s+/g, '-')}
                      >
                        {item}
                      </FolderList>
                    )}
                  </>
                );
              })}
            </div>
            <OrganizationList />
          </div>

          <div className={cx('col workspace-content-wrapper')} style={{ paddingTop: '40px' }}>
            <div className="w-100">
              {selectedTab === 'Users & permissions' && <ManageOrgUsers darkMode={props.darkMode} />}
              {selectedTab === 'manageGroups' && <ManageGroupPermissions darkMode={props.darkMode} />}
              {selectedTab === 'manageSSO' && <ManageSSO />}
              {selectedTab === 'manageEnvVars' && (
                <ManageOrgVars darkMode={props.darkMode} goTooOrgConstantsDashboard={goTooOrgConstantsDashboard} />
              )}
              {selectedTab === 'manageCopilot' && <CopilotSetting />}
              {selectedTab === 'manageOrgConstants' && <ManageOrgConstants darkMode={props.darkMode} />}
            </div>
          </div>
        </div>
      </div>
    </Layout>
  );
}<|MERGE_RESOLUTION|>--- conflicted
+++ resolved
@@ -17,11 +17,7 @@
   const [selectedTab, setSelectedTab] = useState(admin ? 'Users & permissions' : 'manageEnvVars');
   const { updateSidebarNAV } = useContext(BreadCrumbContext);
 
-<<<<<<< HEAD
-  const sideBarNavs = ['Users', 'Groups', 'SSO', 'Workspace variables', 'Workspace constants', 'Copilot'];
-=======
-  const sideBarNavs = ['Users', 'Groups', 'SSO', 'Workspace variables'];
->>>>>>> 36efa1be
+  const sideBarNavs = ['Users', 'Groups', 'SSO', 'Workspace variables', 'Workspace constants'];
   const defaultOrgName = (groupName) => {
     switch (groupName) {
       case 'Users':
@@ -32,13 +28,8 @@
         return 'manageSSO';
       case 'Workspace variables':
         return 'manageEnvVars';
-<<<<<<< HEAD
-      case 'Copilot':
-        return 'manageCopilot';
       case 'Workspace constants':
         return 'manageOrgConstants';
-=======
->>>>>>> 36efa1be
       default:
         return groupName;
     }
