import React, { useEffect, useState, useContext } from 'react';
import { useParams, Outlet, Link, useNavigate, useLocation } from 'react-router-dom';
import cx from 'classnames';
import Layout from '@/_ui/Layout';
import { authenticationService } from '@/_services';
import { BreadCrumbContext } from '../App/App';
import FolderList from '@/_ui/FolderList/FolderList';
import { OrganizationList } from '../_components/OrganizationManager/List';
import { licenseService } from '../_services/license.service';
import { LicenseBanner } from '@/LicenseBanner';
import Skeleton from 'react-loading-skeleton';
import { getWorkspaceId } from '@/_helpers/utils';
import { getSubpath } from '@/_helpers/routes';

export function OrganizationSettings(props) {
  const [admin, setAdmin] = useState(authenticationService.currentSessionValue?.admin);
  const [featureAccess, setFeatureAccess] = useState({});
  const [featuresLoaded, setFeaturesLoaded] = useState(false);
  const { updateSidebarNAV } = useContext(BreadCrumbContext);
  const [selectedTab, setSelectedTab] = useState('Users');
  const { workspaceId } = useParams();
  const navigate = useNavigate();
  const location = useLocation();

  const enableWorkspaceConfiguration = window.public_config?.ENABLE_WORKSPACE_LOGIN_CONFIGURATION === 'true';
  const sideBarNavs = [
    'Users',
    'Groups',
    ...(enableWorkspaceConfiguration ? ['Workspace login'] : []),
    'Workspace variables',
    'Copilot',
    'Custom styles',
    'Configure git',
  ];
  const defaultOrgName = (groupName) => {
    switch (groupName) {
      case 'users':
        return 'Users';
      case 'groups':
        return 'Groups';
      case 'workspace-login':
        return 'Workspace login';
      case 'workspace-variables':
        return 'Workspace variables';
      case 'copilot':
        return 'Copilot';
      case 'custom-styles':
        return 'Custom styles';
      case 'configure-git':
        return 'Configure git';
      default:
        return groupName;
    }
  };

  if (!admin) {
    navigate('/');
  }

  const fetchFeatureAccess = () => {
    licenseService.getFeatureAccess().then((data) => {
      setFeatureAccess(data);
      setFeaturesLoaded(true);
    });
  };

  if (!admin) {
    navigate('/');
  }

  useEffect(() => {
    const subscription = authenticationService.currentSession.subscribe((newOrd) => {
      setAdmin(newOrd?.admin);
    });
    admin ? updateSidebarNAV('Users') : updateSidebarNAV('Workspace variables');

    () => subscription.unsubsciption();
<<<<<<< HEAD
    // eslint-disable-next-line react-hooks/exhaustive-deps
  }, [authenticationService.currentSessionValue?.admin]);

  useEffect(() => {
    const fetchData = async () => {
      await fetchFeatureAccess();
      const subscription = authenticationService.currentSession.subscribe((newOrd) => {
        setAdmin(newOrd?.admin);
      });
      admin ? updateSidebarNAV('Users') : updateSidebarNAV('Workspace variables');

      () => subscription.unsubsciption();
      // eslint-disable-next-line react-hooks/exhaustive-deps
      if (featuresLoaded) {
        const selectedTabFromRoute = location.pathname.split('/').pop();
        if (selectedTabFromRoute === 'workspace-settings') {
          setSelectedTab(admin ? 'Users' : 'Workspace variables');
          navigate(
            admin
              ? `/${workspaceId}/workspace-settings/users`
              : `/${workspaceId}/workspace-settings/workspace-variables`
          );
        } else {
          setSelectedTab(defaultOrgName(selectedTabFromRoute));
        }
        updateSidebarNAV(defaultOrgName(selectedTabFromRoute));
      }
    };
    fetchData();
  }, [featuresLoaded, navigate, workspaceId, authenticationService.currentSessionValue?.admin]);
=======
    const selectedTabFromRoute = location.pathname.split('/').pop();
    if (selectedTabFromRoute === 'workspace-settings') {
      setSelectedTab(admin ? 'Users' : 'Workspace variables');
      const subPath = getSubpath();
      const path = subPath ? `${subPath}/${workspaceId}/workspace-settings` : `/${workspaceId}/workspace-settings`;
      window.location.href = admin ? `${path}/users` : `${path}/workspace-variables`;
    } else {
      setSelectedTab(defaultOrgName(selectedTabFromRoute));
    }
    updateSidebarNAV(defaultOrgName(selectedTabFromRoute));
  }, [navigate, workspaceId, authenticationService.currentSessionValue?.admin]);
>>>>>>> eef2a49f

  return (
    <Layout switchDarkMode={props.switchDarkMode} darkMode={props.darkMode}>
      <div className="wrapper organization-settings-page">
        <div className="row gx-0">
          <div className="organization-page-sidebar col ">
            <div className="workspace-nav-list-wrap">
              {featuresLoaded ? (
                sideBarNavs.map((item, index) => {
                  const Wrapper = ({ children }) => <>{children}</>;
                  return (
                    <Wrapper key={index}>
                      <Link
                        to={`/${workspaceId}/workspace-settings/${item.toLowerCase().replace(/\s+/g, '-')}`} // Update the URL path here
                        key={index}
                        style={{
                          textDecoration: 'none',
                          border: 'none',
                          color: 'inherit',
                          outline: 'none',
                          backgroundColor: 'inherit',
                        }}
                      >
                        {(admin ||
                          item == 'Workspace variables' ||
                          item == 'Copilot' ||
                          item == 'Workspace constants') && (
                          <FolderList
                            className="workspace-settings-nav-items"
                            key={index}
                            onClick={() => {
                              if (item == 'Users') updateSidebarNAV('Users');
                              else updateSidebarNAV(item);
                            }}
                            selectedItem={selectedTab == defaultOrgName(item)}
                            renderBadgeForItems={['Workspace constants']}
                            renderBadge={() => (
                              <span
                                style={{ width: '40px', textTransform: 'lowercase' }}
                                className="badge bg-color-primary badge-pill"
                              >
                                new
                              </span>
                            )}
                            dataCy={item.toLowerCase().replace(/\s+/g, '-')}
                          >
                            {item}
                          </FolderList>
                        )}
                      </Link>
                    </Wrapper>
                  );
                })
              ) : (
                <Skeleton count={7} height={22} />
              )}
            </div>
            <LicenseBanner
              limits={featureAccess}
              classes="m-3 trial-banner"
              size="xsmall"
              type={featureAccess?.licenseStatus?.licenseType}
            />
            <OrganizationList />
          </div>

          {featuresLoaded ? (
            <div className={cx('col workspace-content-wrapper')} style={{ paddingTop: '40px' }}>
              <div className="w-100">
                <Outlet />
              </div>
            </div>
          ) : (
            <div className="col workspace-content-wrapper">
              <div style={{ width: '880px', margin: 'auto', marginTop: '150px' }}>
                <Skeleton className="mb-2" />
                <Skeleton className="mb-2" />
                <Skeleton className="mb-2" />
                <Skeleton className="mb-2" />
                <Skeleton className="mb-2" />
                <Skeleton className="mb-2" />
                <Skeleton className="mb-2" />
                <Skeleton />
              </div>
            </div>
          )}
        </div>
      </div>
    </Layout>
  );
}<|MERGE_RESOLUTION|>--- conflicted
+++ resolved
@@ -75,7 +75,6 @@
     admin ? updateSidebarNAV('Users') : updateSidebarNAV('Workspace variables');
 
     () => subscription.unsubsciption();
-<<<<<<< HEAD
     // eslint-disable-next-line react-hooks/exhaustive-deps
   }, [authenticationService.currentSessionValue?.admin]);
 
@@ -106,19 +105,6 @@
     };
     fetchData();
   }, [featuresLoaded, navigate, workspaceId, authenticationService.currentSessionValue?.admin]);
-=======
-    const selectedTabFromRoute = location.pathname.split('/').pop();
-    if (selectedTabFromRoute === 'workspace-settings') {
-      setSelectedTab(admin ? 'Users' : 'Workspace variables');
-      const subPath = getSubpath();
-      const path = subPath ? `${subPath}/${workspaceId}/workspace-settings` : `/${workspaceId}/workspace-settings`;
-      window.location.href = admin ? `${path}/users` : `${path}/workspace-variables`;
-    } else {
-      setSelectedTab(defaultOrgName(selectedTabFromRoute));
-    }
-    updateSidebarNAV(defaultOrgName(selectedTabFromRoute));
-  }, [navigate, workspaceId, authenticationService.currentSessionValue?.admin]);
->>>>>>> eef2a49f
 
   return (
     <Layout switchDarkMode={props.switchDarkMode} darkMode={props.darkMode}>
