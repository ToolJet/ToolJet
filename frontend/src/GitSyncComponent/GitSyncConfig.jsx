import React, { Component } from 'react';
import Toggle from '@/_ui/Toggle';
import Button from '@/_ui/Button';
import { ButtonSolid } from '@/_ui/AppButton/AppButton';
import SolidIcon from '@/_ui/Icon/SolidIcons';
import { withTranslation } from 'react-i18next';
import { gitSyncService } from '@/_services/git_sync.service';
import { authenticationService } from '@/_services';
import { toast } from 'react-hot-toast';
import { licenseService } from '@/_services/license.service';
import { CopyToClipboard } from 'react-copy-to-clipboard';
import { ConfirmDialog } from '@/_components';
<<<<<<< HEAD
import { LicenseBannerCloud } from '@/LicenseBannerCloud';
=======
import { LicenseBanner } from '@/LicenseBanner';
import { Spinner } from 'react-bootstrap';

const KEY_TYPE = {
  ED25519: 'ed25519',
  RSA: 'rsa',
};
>>>>>>> 05ab4c25
class GitSyncConfigComponent extends Component {
  constructor(props) {
    super(props);
    this.initialState = {
      gitSyncToogle: false,
      disableGenerateButtonStatus: true,
      sshKey: '',
      finalizeBtnDisable: true,
      deleteButtonDisable: true,
      session: authenticationService.currentSessionValue,
      workspaceId: authenticationService.currentSessionValue?.current_organization_id,
      gitUrl: '',
      orgGit: {},
      isFinalized: false,
      sshKeyGenerated: false,
      inputUrl: '',
      editingMode: false,
      isEnabled: false,
      generateKeyLoader: false,
      deleteCofigLoader: false,
      finalLoader: false,
      lockUrlinput: false,
      showDeleteModal: false,
      repoLink: '',
      toggleMessage: 'Enable it to sync data within apps',
      urlInputMessage: 'Creating an empty git repository is recommended',
      validUrl: true,
      connectFail: false,
      errorMessage: '',
      autoCommit: false,
      keyType: KEY_TYPE.ED25519,
      isUpdatingKey: false,
      featureAccess: {},
    };

    this.state = { ...this.initialState, isGitSyncFeatureEnabled: false };
  }

  componentDidMount = () => {
    this.getGitSyncFeatureAccess();
    this.getOrgGit(this.state.workspaceId);
  };

  lockUrl = () => {
    this.setState({
      lockUrlinput: true,
    });
  };

  getGitSyncFeatureAccess = () => {
    licenseService.getFeatureAccess().then((data) => {
      const isGitSyncFeature = data?.gitSync ? true : false;
      this.setState({
        isGitSyncFeatureEnabled: isGitSyncFeature,
        featureAccess: data,
      });
    });
  };

  unlockUrl = () => {
    this.setState({
      lockUrlinput: false,
    });
  };

  setGitSync = () => {
    const toggleNew = !this.state.gitSyncToogle;
    this.setFinalizeConfig(true, toggleNew, (state) => {
      if (state) {
        if (this.state.isEnabled) {
          toast.success('GitSync has been successfully connected!');
        } else {
          toast.success('GitSync has been successfully \n disconnected!');
        }
      } else {
        toast.error('Could not connect. Please try again!');
      }
    });
    this.setState({
      toggleMessage: `${
        this.state.isEnabled ? 'Disabling will stop syncing data within apps' : 'Enable it to sync data within apps'
      }`,
    });
  };

  getOrgGit = (workspaceId, callback = () => {}) => {
    return gitSyncService.getGitConfig(workspaceId).then((response) => {
      const orgGit = response?.organization_git;
      if (orgGit) {
        this.setConfiguredState(orgGit, callback);
      }
    });
  };

  setNotShowDeleteModal = () => {
    this.setState({
      showDeleteModal: false,
    });
  };

  setShowDeleteModal = () => {
    this.setState({
      showDeleteModal: true,
    });
  };

  setAutoCommit = () => {
    gitSyncService.updateConfig(this.state.orgGit?.id, { autoCommit: !this.state.autoCommit }).then(() => {
      this.setState((prevState) => ({
        autoCommit: !prevState.autoCommit,
      }));
    });
  };

  generateSshKey = () => {
    const { workspaceId, gitUrl } = this.state;
    this.lockUrl();
    this.setState({
      generateKeyLoader: true,
    });
    if (!this.state.sshKeyGenerated) {
      gitSyncService
        .create(workspaceId, gitUrl)
        .then((response) => {
          const orgGit = response.org_git;
          this.setConfiguredState(orgGit);
          this.unlockUrl();
        })
        .catch((err) => {
          toast.error('Not able to generate SSH Config');
        });
    } else {
      gitSyncService
        .updateConfig(this.state.orgGit?.id, { gitUrl: this.state.gitUrl, autoCommit: null })
        .then(() => {
          this.getOrgGit(workspaceId);
          this.unlockUrl();
        })
        .catch((err) => {
          toast.error('Not able to update the configuration');
        });
    }
  };

  updatingSshKey = (keyType) => {
    this.setState({
      isUpdatingKey: true,
    });
    const { workspaceId } = this.state;
    gitSyncService
      .updateConfig(this.state.orgGit?.id, { autoCommit: null, keyType: keyType })
      .then(() => {
        this.getOrgGit(workspaceId);
        this.unlockUrl();
      })
      .catch((err) => {
        this.setState({
          isUpdatingKey: false,
        });
        toast.error('Not able to update the configuration');
      });
  };

  setConfiguredState(orgGit, callback = () => {}) {
    this.setState(
      {
        orgGit: orgGit,
        sshKey: orgGit.ssh_public_key,
        sshKeyGenerated: true,
        isFinalized: orgGit?.is_finalized,
        isEnabled: orgGit?.is_enabled,
        finalizeBtnDisable: orgGit?.is_finalized,
        deleteButtonDisable: !orgGit?.is_finalized,
        gitUrl: orgGit?.git_url,
        inputUrl: orgGit?.git_url,
        keyType: orgGit?.key_type,
        editingMode: false,
        disableGenerateButtonStatus: true,
        gitSyncToogle: orgGit?.is_enabled,
        generateKeyLoader: false,
        deleteCofigLoader: false,
        updatingSshKey: false,
        finalLoader: false,
        showDeleteModal: false,
        isUpdatingKey: false,
        connectFail: false,
        repoLink: this.convertSshtoHttps(orgGit?.git_url),
        toggleMessage: `${
          orgGit?.is_enabled ? 'Disabling will stop syncing data within apps' : 'Enable it to sync data within apps'
        }`,
        autoCommit: orgGit?.auto_commit,
      },
      () => {
        callback();
      }
    );
  }

  setFinalizeConfig = (isFinalized, isEnabled, callback = () => {}) => {
    const { orgGit } = this.state;
    const body = {
      isFinalized,
      isEnabled,
    };
    gitSyncService
      .setFinalizeConfig(orgGit.id, body)
      .then((response) => {
        const data = response?.data;
        if (data?.id) {
          this.setConfiguredState(data);
          callback(true);
        } else {
          const connectionMessage = data?.connection_message;
          this.setState({
            finalLoader: false,
            connectFail: true,
            errorMessage: connectionMessage,
          });
          callback(false);
        }
      })
      .catch((err) => {
        this.setState({
          finalLoader: false,
          connectFail: true,
          errorMessage: 'Please check Git SSH url and SSH key is properly deployed in git repo',
        });
        callback(false);
      });
  };

  onClickFinalize = () => {
    this.setState({
      finalLoader: true,
    });
    this.setFinalizeConfig(true, true, (state) => {
      if (state) {
        toast.success('Git sync has been successfully set up!');
      } else {
        toast.error('Set up could not be finalized. \n Please try again!');
      }
    });
  };

  copyKeyToClipboard = () => {
    const { sshKey, sshKeyGenerated } = this.state;
    if (sshKeyGenerated) {
      toast.success('SSH Key is copied to clipboard');
    } else {
      toast.error('SSH Key is not generated');
    }
  };

  validateGitUrl = (url) => {
    const regexPattern = /^git@[^/]+\/[^/]+\.git$/;
    return regexPattern.test(url);
  };

  urlChanged = (url) => {
    const { orgGit } = this.state;
    this.setState(
      {
        inputUrl: url,
      },
      () => {
        if (this.state.sshKeyGenerated && this.state.orgGit?.git_url === this.state.inputUrl) {
          this.setState({
            editingMode: false,
            disableGenerateButtonStatus: true,
            gitUrl: url,
            finalizeBtnDisable: orgGit?.is_finalized,
            validUrl: true,
            urlInputMessage: 'Creating an empty git repository is recommended',
          });
        } else {
          this.setState({
            editingMode: true,
            disableGenerateButtonStatus: false,
            gitUrl: url,
            finalizeBtnDisable: true,
            urlInputMessage: 'Creating an empty git repository is recommended',
            validUrl: true,
          });
        }
      }
    );
  };

  convertSshtoHttps = (sshUrl) => {
    const httpsUrl = sshUrl.replace(/^git@([^:]+):/, 'https://$1/');
    return httpsUrl;
  };

  urlInputClicked = () => {
    if (!this.state.isFinalized) {
      this.setState({
        editingMode: true,
        finalizeBtnDisable: true,
        connectFail: false,
      });
    }
  };

  deleteConfig = () => {
    this.setState({
      deleteCofigLoader: true,
    });
    const { orgGit } = this.state;
    gitSyncService
      .deleteConfig(orgGit.id)
      .then(() => {
        toast.success('Configuration deleted Succesfully!');
        this.setState({ ...this.initialState });
      })
      .catch(() => {
        this.setState({
          deleteCofigLoader: false,
          showDeleteModal: false,
        });
        toast.error('Configuration could not be deleted. Please try again!');
      });
  };

  render() {
    const {
      darkMode,
      gitSyncToogle,
      disableGenerateButtonStatus,
      sshKey,
      finalizeBtnDisable,
      deleteButtonDisable,
      isFinalized,
      sshKeyGenerated,
      inputUrl,
      editingMode,
      lockUrlinput,
      generateKeyLoader,
      finalLoader,
      deleteCofigLoader,
      showDeleteModal,
      repoLink,
      toggleMessage,
      urlInputMessage,
      validUrl,
      connectFail,
      errorMessage,
      isGitSyncFeatureEnabled,
      autoCommit,
      keyType,
      isUpdatingKey,
      featureAccess,
    } = this.state;

    const isSwitchKeyDisable = isUpdatingKey || isFinalized || !isGitSyncFeatureEnabled;

    return (
      <div className="wrapper gitsync-config-wrapper animation-fade">
        <div className="page-wrapper">
          <ConfirmDialog
            show={showDeleteModal}
            message="Deleting this configuration will result in the permanent removal of all associated connections. This action cannot be undone. Are you sure you wish to proceed with the deletion?"
            title="Delete configuration"
            onCancel={this.setNotShowDeleteModal}
            cancelButtonType="tertiary"
            onConfirm={this.deleteConfig}
            confirmButtonText="Delete"
            onCloseIconClick={this.setNotShowDeleteModal}
            confirmButtonLoading={deleteCofigLoader}
            cancelButtonText="Cancel"
          />
          <div className="gitsync-config-page">
            <div className="gitsync-header">
              <div className="row">
                <div className="col-md-2 git-header-cont">
                  <div className="git-header-text" data-cy="git-header-text">
                    Configure git
                  </div>
                </div>
                <div className="col-md-2">
                  <LicenseBannerCloud
                    classes="mb-3 small"
                    isAvailable={false}
                    showPaidFeatureBanner={
                      !isGitSyncFeatureEnabled || featureAccess?.licenseStatus?.licenseType === 'trial'
                    }
                    size="small"
                  />
                </div>
                <div className="col-md-4 blank-col"></div>
                <div className="col-md-1 git-toggle-container">
                  <Toggle
                    checked={gitSyncToogle}
                    onChange={this.setGitSync}
                    disabled={!isFinalized || !isGitSyncFeatureEnabled}
                    dataCy={'git-sync'}
                  />
                </div>
                <div className="col-md-3 git-toggle-label">
                  <div className={`main-text ${isGitSyncFeatureEnabled ? '' : 'disable-text'}`} data-cy="connect-label">
                    Connect
                  </div>
                  <div
                    className={`helper-text ${isGitSyncFeatureEnabled ? '' : 'disable-text'}`}
                    data-cy="toggle-message"
                  >
                    {toggleMessage}
                  </div>
                </div>
              </div>
            </div>
            <div className="gitconfig-body">
              <div className="row git-url-container">
                <div className="col-md-9 git-url-input">
                  <label
                    className={`label ${isGitSyncFeatureEnabled ? '' : 'disable-text'}`}
                    for="git-url-input"
                    data-cy="git-repo-url-label"
                  >
                    Git repo URL
                  </label>
                  <input
                    className={`${validUrl ? 'input' : 'input-alert'} ${isGitSyncFeatureEnabled ? '' : 'disable-text'}`}
                    type="text"
                    id="git-url-input"
                    placeholder="Enter Git SSH URL"
                    onChange={(e) => this.urlChanged(e.target.value)}
                    onClick={
                      isFinalized
                        ? () => {}
                        : () => {
                            this.urlInputClicked();
                          }
                    }
                    value={inputUrl}
                    readOnly={lockUrlinput | isFinalized | !isGitSyncFeatureEnabled}
                    data-cy="git-ssh-input"
                  />
                  <div
                    className={`${validUrl ? 'help-text ' : 'alert-text'} ${
                      isGitSyncFeatureEnabled ? '' : 'disable-text'
                    }`}
                    data-cy="git-ssh-input-helper-text"
                  >
                    {urlInputMessage}
                  </div>
                </div>
                <div className="col-md-3 generate-button-container">
                  <Button
                    className={`generate-button ${disableGenerateButtonStatus ? 'disabled' : ''}`}
                    disabled={disableGenerateButtonStatus | !isGitSyncFeatureEnabled}
                    onClick={this.generateSshKey}
                    loading={generateKeyLoader}
                    data-cy="generate-ssh-key-button"
                  >
                    Generate SSH key
                  </Button>
                </div>
              </div>
              {!editingMode && sshKeyGenerated && (
                <>
                  <div className="key-output-container">
                    <div className="ssh-key-row">
                      <label
                        className={` label ${isGitSyncFeatureEnabled ? '' : 'disable-text'} col-md-6`}
                        for="ssh-key-box"
                        data-cy="ssh-key-label"
                      >
                        SSH key
                      </label>
                      <div className="col-md-6 key-type-switches-container">
                        <input
                          type="radio"
                          id="switchMonthly"
                          name="switchPlan"
                          value="ed25519"
                          checked={keyType === KEY_TYPE.ED25519}
                          onClick={
                            keyType === KEY_TYPE.RSA &&
                            (() => {
                              this.setState(
                                {
                                  keyType: KEY_TYPE.ED25519,
                                },
                                this.updatingSshKey(KEY_TYPE.ED25519)
                              );
                            })
                          }
                          disabled={isSwitchKeyDisable}
                        />
                        <input
                          type="radio"
                          id="switchYearly"
                          name="switchPlan"
                          value="rsa"
                          checked={keyType === KEY_TYPE.RSA}
                          onClick={
                            keyType === KEY_TYPE.ED25519 &&
                            (() => {
                              this.setState(
                                {
                                  keyType: KEY_TYPE.RSA,
                                },
                                this.updatingSshKey(KEY_TYPE.RSA)
                              );
                            })
                          }
                          disabled={isSwitchKeyDisable}
                        />
                        <label for="switchMonthly">ED25519</label>
                        <label for="switchYearly">RSA</label>
                        <div className={`switch-wrapper `}>
                          <div className={`switch`}>
                            <div className={`div-switch ${isSwitchKeyDisable ? 'disable' : ''}`}>ED25519</div>
                            <div className={`div-switch ${isSwitchKeyDisable ? 'disable' : ''}`}>RSA</div>
                          </div>
                        </div>
                      </div>
                    </div>

                    <div className="row key-box">
                      <div className={`col-md-11 key-display ${!isGitSyncFeatureEnabled ? 'disabled' : ''}`}>
                        {isUpdatingKey ? (
                          <div className="spinner-center">
                            <Spinner />
                          </div>
                        ) : (
                          <p data-cy="ssh-key">{sshKey}</p>
                        )}
                      </div>
                      <div className="col-md-1 copy-btn">
                        <CopyToClipboard onCopy={this.copyKeyToClipboard} text={sshKey}>
                          <ButtonSolid
                            variant="ghostBlack"
                            leftIcon="copy"
                            className="copy-btn"
                            disabled={!isGitSyncFeatureEnabled}
                            data-cy="copy-button"
                          />
                        </CopyToClipboard>
                      </div>
                    </div>
                    <div
                      className={`help-text ${isGitSyncFeatureEnabled ? '' : 'disable-text'}`}
                      data-cy="deploy-key-helper-text"
                    >
                      This is your repository’s deploy key
                    </div>
                  </div>
                  <div className="row open-git-container">
                    <div className="col-md-1 info-btn">
                      <SolidIcon name="informationcircle" fill="#3E63DD" />
                    </div>
                    <div className="col-md-11">
                      <div className="message" data-cy="warning-text">
                        While deploying the key, please ensure <b>write access permission</b> has been granted for the
                        connection to be successful
                      </div>
                      <a href={repoLink} target="_blank" rel="noopener noreferrer">
                        <div className="open-git-btn" data-cy="git-repo-link">
                          <SolidIcon name="open" className="open-icn" />
                          Open Git Repository
                        </div>
                      </a>
                    </div>
                  </div>
                  {isFinalized && (
                    <div className="row auto-commit-toggle-cont">
                      <div className="col-md-1">
                        <Toggle
                          checked={autoCommit}
                          onChange={this.setAutoCommit}
                          disabled={!isFinalized || !isGitSyncFeatureEnabled}
                          dataCy={'git-sync-auto-commit'}
                        />
                      </div>
                      <div className="col-md-11">
                        <div className="toggle-main-head">Auto-commit on promoting environment</div>
                        <div className="toggle-desc">
                          Application will automatically get pushed to the repository when promoting from development to
                          staging environment
                        </div>
                      </div>
                    </div>
                  )}
                </>
              )}
              {connectFail && <div className="alert-container">{errorMessage}</div>}
            </div>
            <div className="git-config-footer row">
              <div className="col-md-3 read-btn">
                <a
                  className="color-primary"
                  href={`https://docs.tooljet.com/docs/gitsync`}
                  target="_blank"
                  rel="noreferrer"
                  data-cy="link-read-documentation"
                >
                  <SolidIcon name="read" className="stud-icn" />
                  {this.props.t('globals.readDocumentation', 'Read documentation')}
                </a>
              </div>
              <div className="col-md-4"></div>
              <div className="col-md-3 delete-btn-cont">
                <ButtonSolid
                  variant="dangerSecondary"
                  className={`delete-btn ${deleteButtonDisable || !isGitSyncFeatureEnabled ? 'disabled' : ''}`}
                  disabled={deleteButtonDisable | !isGitSyncFeatureEnabled}
                  leftIcon="delete"
                  onClick={this.setShowDeleteModal}
                  data-cy="button-config-delete"
                  isLoading={deleteCofigLoader}
                >
                  {this.props.t('globals.delete', 'Delete')} {this.props.t('globals.configuration', 'configuration')}
                </ButtonSolid>
              </div>
              <div className="col-md-2 test-btn-cont">
                <ButtonSolid
                  disabled={finalizeBtnDisable | !isGitSyncFeatureEnabled}
                  onClick={this.onClickFinalize}
                  data-cy={`test-connection-button`}
                  variant="primary"
                  className={`test-btn ${finalizeBtnDisable ? 'disabled' : ''}`}
                  isLoading={finalLoader}
                >
                  Finalize setup
                </ButtonSolid>
              </div>
            </div>
          </div>
        </div>
      </div>
    );
  }
}

export const GitSyncConfig = withTranslation()(GitSyncConfigComponent);<|MERGE_RESOLUTION|>--- conflicted
+++ resolved
@@ -10,17 +10,13 @@
 import { licenseService } from '@/_services/license.service';
 import { CopyToClipboard } from 'react-copy-to-clipboard';
 import { ConfirmDialog } from '@/_components';
-<<<<<<< HEAD
 import { LicenseBannerCloud } from '@/LicenseBannerCloud';
-=======
-import { LicenseBanner } from '@/LicenseBanner';
 import { Spinner } from 'react-bootstrap';
 
 const KEY_TYPE = {
   ED25519: 'ed25519',
   RSA: 'rsa',
 };
->>>>>>> 05ab4c25
 class GitSyncConfigComponent extends Component {
   constructor(props) {
     super(props);
