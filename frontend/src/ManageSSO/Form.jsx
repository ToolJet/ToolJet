--- conflicted
+++ resolved
@@ -11,14 +11,7 @@
         const enabled_tmp = !enabled;
         setEnabled(enabled_tmp);
         updateData('form', { id: data.id, enabled: enabled_tmp });
-<<<<<<< HEAD
-        toast.success(`${enabled_tmp ? 'Enabled' : 'Disabled'} Password login`),
-          {
-            position: 'top-center',
-          };
-=======
         toast.success(`${enabled_tmp ? 'Enabled' : 'Disabled'} Password login`, { position: 'top-center' });
->>>>>>> 4a78949a
       },
       () => {
         toast.error('Error saving sso configurations', {
