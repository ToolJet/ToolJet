import React, { useState } from 'react';
import { organizationService } from '@/_services';
import { toast } from 'react-hot-toast';

export function Form({ settings, updateData }) {
  const [enabled, setEnabled] = useState(settings?.enabled || false);

  const changeStatus = () => {
    organizationService.editOrganizationConfigs({ type: 'form', enabled: !enabled }).then(
      (data) => {
        const enabled_tmp = !enabled;
        setEnabled(enabled_tmp);
        updateData('form', { id: data.id, enabled: enabled_tmp });
<<<<<<< HEAD
        toast.success(`${enabled_tmp ? 'Enabled' : 'Disabled'} Password login`, {
          position: 'top-center',
        });
=======
        toast.success(`${enabled_tmp ? 'Enabled' : 'Disabled'} Password login`, { position: 'top-center' });
>>>>>>> bdeba5d5
      },
      () => {
        toast.error('Error saving SSO configurations', {
          position: 'top-center',
        });
      }
    );
  };

  return (
    <div className="card">
      <div className="card-header">
        <div className="d-flex justify-content-between title-with-toggle">
          <div className="card-title">
            Password Login
            <span className={`badge bg-${enabled ? 'green' : 'grey'} ms-1`}>{enabled ? 'Enabled' : 'Disabled'}</span>
          </div>
          <div>
            <label className="form-check form-switch">
              <input className="form-check-input" type="checkbox" checked={enabled} onChange={changeStatus} />
            </label>
          </div>
        </div>
      </div>
    </div>
  );
}<|MERGE_RESOLUTION|>--- conflicted
+++ resolved
@@ -11,13 +11,7 @@
         const enabled_tmp = !enabled;
         setEnabled(enabled_tmp);
         updateData('form', { id: data.id, enabled: enabled_tmp });
-<<<<<<< HEAD
-        toast.success(`${enabled_tmp ? 'Enabled' : 'Disabled'} Password login`, {
-          position: 'top-center',
-        });
-=======
         toast.success(`${enabled_tmp ? 'Enabled' : 'Disabled'} Password login`, { position: 'top-center' });
->>>>>>> bdeba5d5
       },
       () => {
         toast.error('Error saving SSO configurations', {
