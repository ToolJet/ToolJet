import React, { useState, useCallback, useEffect } from 'react';
import { organizationService } from '@/_services';
import { GeneralSettings } from './GeneralSettings';
import { Google } from './Google';
import { Loader } from './Loader';
import { Git } from './Git';
<<<<<<< HEAD
import { Form } from './Form';
import { OpenId } from './OpenId';
=======
>>>>>>> 4759e282
// eslint-disable-next-line import/no-unresolved
import ErrorBoundary from '@/Editor/ErrorBoundary';
import { toast } from 'react-hot-toast';
import FolderList from '@/_ui/FolderList/FolderList';

export function ManageSSO({ darkMode }) {
  const menuItems = [
    { id: 'general-settings', label: 'General Settings' },
    { id: 'google', label: 'Google' },
    { id: 'git', label: 'GitHub' },
<<<<<<< HEAD
    { id: 'openid', label: 'OpenID Connect' },
    { id: 'form', label: 'Password Login' },
=======
>>>>>>> 4759e282
  ];
  const changePage = useCallback(
    (page) => {
      if (page === 'openid') organizationService.getOIDCLicenseTerms().then(() => setCurrentPage(page));
      else setCurrentPage(page);
    },
    [setCurrentPage]
  );
  const [currentPage, setCurrentPage] = useState('');
  const [isLoading, setIsloading] = useState(true);
  const [ssoData, setSsoData] = useState({});
  const [instanceSettings, setInstanceSettings] = useState({});

  const showPage = () => {
    switch (currentPage) {
      case 'general-settings':
        return (
          <GeneralSettings
            updateData={updateData}
            settings={ssoData}
            instanceSettings={instanceSettings}
            darkMode={darkMode}
          />
        );
<<<<<<< HEAD
      case 'openid':
        return <OpenId updateData={updateData} settings={ssoData?.sso_configs?.find((obj) => obj.sso === 'openid')} />;
=======
      case 'google':
        return <Google updateData={updateData} settings={ssoData?.sso_configs?.find((obj) => obj.sso === 'google')} />;
      case 'git':
        return <Git updateData={updateData} settings={ssoData?.sso_configs?.find((obj) => obj.sso === 'git')} />;
>>>>>>> 4759e282
      default:
        return <Loader />;
    }
  };

  useEffect(() => {
    organizationService
      .getSSODetails()
      .then((data) => {
        setSsoData(data.organization_details);
        setInstanceSettings(data.instance_configs);
        setIsloading(false);
        setCurrentPage('general-settings');
      })
      .catch(() => {
        setIsloading(false);
        toast.error('Failed to fetch SSO details');
      });
  }, []);

  const updateData = useCallback(
    (type, data) => {
      const ssoData_tmp = ssoData;
      let configs = ssoData_tmp.sso_configs.find((obj) => obj.sso === type);

      switch (type) {
        case 'general':
          return setSsoData({ ...ssoData, ...data });
        default:
          if (!configs) {
            // Enable/Disable
            ssoData_tmp.sso_configs.push({ ...data, sso: type });
          } else {
            // Change configs
            if (data.id !== undefined) {
              configs.id = data.id;
            }
            if (data.enabled !== undefined) {
              configs.enabled = data.enabled;
            }
            if (data.configs !== undefined) {
              configs.configs = data.configs;
            }
          }
          return setSsoData(ssoData_tmp);
      }
    },
    [ssoData]
  );

  return (
    <ErrorBoundary showFallback={true}>
      <div className="wrapper manage-sso animation-fade">
        <div className="page-wrapper">
          <div className="container-xl">
            <div className="manage-sso-container">
              <div className="d-flex manage-sso-wrapper-card">
                <div className="left-menu">
                  <ul data-cy="left-menu-items tj-text-xsm">
                    {menuItems.map((item, index) => {
                      return (
                        <FolderList
                          onClick={() => changePage(item.id)}
                          key={index}
                          selectedItem={currentPage == item.id}
                          items={menuItems}
                          onChange={changePage}
                          isLoading={isLoading}
                          dataCy={`${String(item.label).toLowerCase().replace(/\s+/g, '-')}`}
                        >
                          {item.label}
                        </FolderList>
                      );
                    })}
                  </ul>
                </div>
                <div>{showPage()}</div>
              </div>
            </div>
          </div>
        </div>
      </div>
    </ErrorBoundary>
  );
}<|MERGE_RESOLUTION|>--- conflicted
+++ resolved
@@ -4,11 +4,8 @@
 import { Google } from './Google';
 import { Loader } from './Loader';
 import { Git } from './Git';
-<<<<<<< HEAD
 import { Form } from './Form';
 import { OpenId } from './OpenId';
-=======
->>>>>>> 4759e282
 // eslint-disable-next-line import/no-unresolved
 import ErrorBoundary from '@/Editor/ErrorBoundary';
 import { toast } from 'react-hot-toast';
@@ -19,11 +16,8 @@
     { id: 'general-settings', label: 'General Settings' },
     { id: 'google', label: 'Google' },
     { id: 'git', label: 'GitHub' },
-<<<<<<< HEAD
     { id: 'openid', label: 'OpenID Connect' },
     { id: 'form', label: 'Password Login' },
-=======
->>>>>>> 4759e282
   ];
   const changePage = useCallback(
     (page) => {
@@ -48,15 +42,20 @@
             darkMode={darkMode}
           />
         );
-<<<<<<< HEAD
-      case 'openid':
-        return <OpenId updateData={updateData} settings={ssoData?.sso_configs?.find((obj) => obj.sso === 'openid')} />;
-=======
       case 'google':
         return <Google updateData={updateData} settings={ssoData?.sso_configs?.find((obj) => obj.sso === 'google')} />;
       case 'git':
         return <Git updateData={updateData} settings={ssoData?.sso_configs?.find((obj) => obj.sso === 'git')} />;
->>>>>>> 4759e282
+      case 'form':
+        return (
+          <Form
+            updateData={updateData}
+            settings={ssoData?.sso_configs?.find((obj) => obj.sso === 'form')}
+            darkMode={darkMode}
+          />
+        );
+      case 'openid':
+        return <OpenId updateData={updateData} settings={ssoData?.sso_configs?.find((obj) => obj.sso === 'openid')} />;
       default:
         return <Loader />;
     }
