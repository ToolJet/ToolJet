import React, { useState, useCallback, useEffect } from 'react';
import { organizationService } from '@/_services';
import { Header, Menu } from '@/_components';
import ReactTooltip from 'react-tooltip';
import { GeneralSettings } from './GeneralSettings';
import { Google } from './Google';
import { Loader } from './Loader';
import { Git } from './Git';
import { Form } from './Form';
import { OpenId } from './OpenId';

export function ManageSSO({ switchDarkMode, darkMode }) {
  const menuItems = [
    { id: 'general-settings', label: 'General Settings' },
    { id: 'google', label: 'Google' },
<<<<<<< HEAD
    { id: 'git', label: 'Git' },
    { id: 'openid', label: 'Open ID' },
=======
    { id: 'git', label: 'GitHub' },
>>>>>>> 05ddefc5
    { id: 'form', label: 'Password Login' },
  ];
  const changePage = useCallback(
    (page) => {
      setCurrentPage(page);
    },
    [setCurrentPage]
  );
  const [currentPage, setCurrentPage] = useState('');
  const [isLoading, setIsloading] = useState(true);
  const [ssoData, setSsoData] = useState({});

  const showPage = () => {
    switch (currentPage) {
      case 'general-settings':
        return <GeneralSettings updateData={updateData} settings={ssoData} />;
      case 'google':
        return <Google updateData={updateData} settings={ssoData?.sso_configs?.find((obj) => obj.sso === 'google')} />;
      case 'git':
        return <Git updateData={updateData} settings={ssoData?.sso_configs?.find((obj) => obj.sso === 'git')} />;
      case 'form':
        return <Form updateData={updateData} settings={ssoData?.sso_configs?.find((obj) => obj.sso === 'form')} />;
      case 'openid':
        return <OpenId updateData={updateData} settings={ssoData?.sso_configs?.find((obj) => obj.sso === 'openid')} />;
      default:
        return <Loader />;
    }
  };

  useEffect(() => {
    organizationService.getSSODetails().then((data) => {
      setSsoData(data.organization_details);
      setIsloading(false);
      setCurrentPage('general-settings');
    });
  }, []);

  const updateData = useCallback(
    (type, data) => {
      const ssoData_tmp = ssoData;
      let configs = ssoData_tmp.sso_configs.find((obj) => obj.sso === type);

      switch (type) {
        case 'general':
          return setSsoData({ ...ssoData, ...data });
        default:
          if (!configs) {
            // Enable/Disable
            ssoData_tmp.sso_configs.push({ ...data, sso: type });
          } else {
            // Change configs
            if (data.id !== undefined) {
              configs.id = data.id;
            }
            if (data.enabled !== undefined) {
              configs.enabled = data.enabled;
            }
            if (data.configs !== undefined) {
              configs.configs = data.configs;
            }
          }
          return setSsoData(ssoData_tmp);
      }
    },
    [ssoData]
  );

  return (
    <div className="wrapper manage-sso">
      <Header switchDarkMode={switchDarkMode} darkMode={darkMode} />
      <ReactTooltip type="dark" effect="solid" delayShow={250} />

      <div className="page-wrapper">
        <div className="container-xl">
          <div className="page-header d-print-none">
            <div className="row align-items-center">
              <div className="col">
                <div className="page-pretitle"></div>
                <h2 className="page-title">Manage SSO</h2>
              </div>
            </div>
          </div>
        </div>

        <div className="page-body">
          <div className="container-xl">
            <div className="row">
              <div className="col-3">
                <div>
                  {isLoading ? (
                    <div className="row">
                      <div className="row">
                        <div className="skeleton-line"></div>
                      </div>
                      <div className="row">
                        <div className="skeleton-line"></div>
                      </div>
                      <div className="row">
                        <div className="skeleton-line"></div>
                      </div>
                    </div>
                  ) : (
                    <Menu items={menuItems} onChange={changePage} selected={currentPage} />
                  )}
                </div>
              </div>
              <div className="col-9">{showPage()}</div>
            </div>
          </div>
        </div>
      </div>
    </div>
  );
}<|MERGE_RESOLUTION|>--- conflicted
+++ resolved
@@ -13,12 +13,8 @@
   const menuItems = [
     { id: 'general-settings', label: 'General Settings' },
     { id: 'google', label: 'Google' },
-<<<<<<< HEAD
-    { id: 'git', label: 'Git' },
+    { id: 'git', label: 'GitHub' },
     { id: 'openid', label: 'Open ID' },
-=======
-    { id: 'git', label: 'GitHub' },
->>>>>>> 05ddefc5
     { id: 'form', label: 'Password Login' },
   ];
   const changePage = useCallback(
