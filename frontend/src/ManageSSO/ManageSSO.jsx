import React, { useState, useCallback, useEffect } from 'react';
import { organizationService } from '@/_services';
import { Header, Menu } from '@/_components';
import ReactTooltip from 'react-tooltip';
import { GeneralSettings } from './GeneralSettings';
import { Google } from './Google';
import { Loader } from './Loader';
import { Git } from './Git';
import { Form } from './Form';
import { OpenId } from './OpenId';
import { useTranslation } from 'react-i18next';

export function ManageSSO({ switchDarkMode, darkMode }) {
  const menuItems = [
    { id: 'general-settings', label: 'General Settings' },
    { id: 'google', label: 'Google' },
    { id: 'git', label: 'GitHub' },
    { id: 'openid', label: 'OpenID Connect' },
    { id: 'form', label: 'Password Login' },
  ];
  const { t } = useTranslation();
  const changePage = useCallback(
    (page) => {
      if (page === 'openid') organizationService.getOIDCLicenseTerms().then(() => setCurrentPage(page));
      else setCurrentPage(page);
    },
    [setCurrentPage]
  );
  const [currentPage, setCurrentPage] = useState('');
  const [isLoading, setIsloading] = useState(true);
  const [ssoData, setSsoData] = useState({});

  const showPage = () => {
    switch (currentPage) {
      case 'general-settings':
        return <GeneralSettings updateData={updateData} settings={ssoData} />;
      case 'google':
        return <Google updateData={updateData} settings={ssoData?.sso_configs?.find((obj) => obj.sso === 'google')} />;
      case 'git':
        return <Git updateData={updateData} settings={ssoData?.sso_configs?.find((obj) => obj.sso === 'git')} />;
      case 'form':
<<<<<<< HEAD
        return <Form updateData={updateData} settings={ssoData?.sso_configs?.find((obj) => obj.sso === 'form')} />;
      case 'openid':
        return <OpenId updateData={updateData} settings={ssoData?.sso_configs?.find((obj) => obj.sso === 'openid')} />;
=======
        return (
          <Form
            updateData={updateData}
            settings={ssoData?.sso_configs?.find((obj) => obj.sso === 'form')}
            darkMode={darkMode}
          />
        );
>>>>>>> e9cf2fa1
      default:
        return <Loader />;
    }
  };

  useEffect(() => {
    organizationService.getSSODetails().then((data) => {
      setSsoData(data.organization_details);
      setIsloading(false);
      setCurrentPage('general-settings');
    });
  }, []);

  const updateData = useCallback(
    (type, data) => {
      const ssoData_tmp = ssoData;
      let configs = ssoData_tmp.sso_configs.find((obj) => obj.sso === type);

      switch (type) {
        case 'general':
          return setSsoData({ ...ssoData, ...data });
        default:
          if (!configs) {
            // Enable/Disable
            ssoData_tmp.sso_configs.push({ ...data, sso: type });
          } else {
            // Change configs
            if (data.id !== undefined) {
              configs.id = data.id;
            }
            if (data.enabled !== undefined) {
              configs.enabled = data.enabled;
            }
            if (data.configs !== undefined) {
              configs.configs = data.configs;
            }
          }
          return setSsoData(ssoData_tmp);
      }
    },
    [ssoData]
  );

  return (
    <div className="wrapper manage-sso">
      <Header switchDarkMode={switchDarkMode} darkMode={darkMode} />
      <ReactTooltip type="dark" effect="solid" delayShow={250} />

      <div className="page-wrapper">
        <div className="container-xl">
          <div className="page-header d-print-none">
            <div className="row align-items-center">
              <div className="col">
                <div className="page-pretitle"></div>
                <h2 className="page-title" data-cy="manage-sso-page-title">
                  {t('header.organization.menus.manageSSO.manageSso', 'Manage SSO')}
                </h2>
              </div>
            </div>
          </div>
        </div>

        <div className="page-body">
          <div className="container-xl">
            <div className="row">
              <div className="col-3">
                <div>
                  {isLoading ? (
                    <div className="row">
                      <div className="row">
                        <div className="skeleton-line"></div>
                      </div>
                      <div className="row">
                        <div className="skeleton-line"></div>
                      </div>
                      <div className="row">
                        <div className="skeleton-line"></div>
                      </div>
                    </div>
                  ) : (
                    <Menu items={menuItems} onChange={changePage} selected={currentPage} />
                  )}
                </div>
              </div>
              <div className="col-9">{showPage()}</div>
            </div>
          </div>
        </div>
      </div>
    </div>
  );
}<|MERGE_RESOLUTION|>--- conflicted
+++ resolved
@@ -39,11 +39,6 @@
       case 'git':
         return <Git updateData={updateData} settings={ssoData?.sso_configs?.find((obj) => obj.sso === 'git')} />;
       case 'form':
-<<<<<<< HEAD
-        return <Form updateData={updateData} settings={ssoData?.sso_configs?.find((obj) => obj.sso === 'form')} />;
-      case 'openid':
-        return <OpenId updateData={updateData} settings={ssoData?.sso_configs?.find((obj) => obj.sso === 'openid')} />;
-=======
         return (
           <Form
             updateData={updateData}
@@ -51,7 +46,8 @@
             darkMode={darkMode}
           />
         );
->>>>>>> e9cf2fa1
+      case 'openid':
+        return <OpenId updateData={updateData} settings={ssoData?.sso_configs?.find((obj) => obj.sso === 'openid')} />;
       default:
         return <Loader />;
     }
