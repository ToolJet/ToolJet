import React, { useState, useCallback, useEffect } from 'react';
import { organizationService } from '@/_services';
import { Menu } from '@/_components';
import { GeneralSettings } from './GeneralSettings';
import { Google } from './Google';
import { Loader } from './Loader';
import { Git } from './Git';
import { Form } from './Form';
<<<<<<< HEAD
import { OpenId } from './OpenId';
=======
// eslint-disable-next-line import/no-unresolved
>>>>>>> 84c515c9
import { useTranslation } from 'react-i18next';
import ErrorBoundary from '@/Editor/ErrorBoundary';
import { toast } from 'react-hot-toast';

export function ManageSSO({ darkMode }) {
  const menuItems = [
    { id: 'general-settings', label: 'General Settings' },
    { id: 'google', label: 'Google' },
    { id: 'git', label: 'GitHub' },
    { id: 'openid', label: 'OpenID Connect' },
    { id: 'form', label: 'Password Login' },
  ];
  const { t } = useTranslation();
  const changePage = useCallback(
    (page) => {
      if (page === 'openid') organizationService.getOIDCLicenseTerms().then(() => setCurrentPage(page));
      else setCurrentPage(page);
    },
    [setCurrentPage]
  );
  const [currentPage, setCurrentPage] = useState('');
  const [isLoading, setIsloading] = useState(true);
  const [ssoData, setSsoData] = useState({});
  const [instanceSettings, setInstanceSettings] = useState({});

  const showPage = () => {
    switch (currentPage) {
      case 'general-settings':
        return <GeneralSettings updateData={updateData} settings={ssoData} instanceSettings={instanceSettings} />;
      case 'google':
        return <Google updateData={updateData} settings={ssoData?.sso_configs?.find((obj) => obj.sso === 'google')} />;
      case 'git':
        return <Git updateData={updateData} settings={ssoData?.sso_configs?.find((obj) => obj.sso === 'git')} />;
      case 'form':
        return (
          <Form
            updateData={updateData}
            settings={ssoData?.sso_configs?.find((obj) => obj.sso === 'form')}
            darkMode={darkMode}
          />
        );
      case 'openid':
        return <OpenId updateData={updateData} settings={ssoData?.sso_configs?.find((obj) => obj.sso === 'openid')} />;
      default:
        return <Loader />;
    }
  };

  useEffect(() => {
    organizationService
      .getSSODetails()
      .then((data) => {
        setSsoData(data.organization_details);
        setInstanceSettings(data.instance_configs);
        setIsloading(false);
        setCurrentPage('general-settings');
      })
      .catch(() => {
        setIsloading(false);
        toast.error('Failed to fetch SSO details');
      });
  }, []);

  const updateData = useCallback(
    (type, data) => {
      const ssoData_tmp = ssoData;
      let configs = ssoData_tmp.sso_configs.find((obj) => obj.sso === type);

      switch (type) {
        case 'general':
          return setSsoData({ ...ssoData, ...data });
        default:
          if (!configs) {
            // Enable/Disable
            ssoData_tmp.sso_configs.push({ ...data, sso: type });
          } else {
            // Change configs
            if (data.id !== undefined) {
              configs.id = data.id;
            }
            if (data.enabled !== undefined) {
              configs.enabled = data.enabled;
            }
            if (data.configs !== undefined) {
              configs.configs = data.configs;
            }
          }
          return setSsoData(ssoData_tmp);
      }
    },
    [ssoData]
  );

  return (
    <ErrorBoundary showFallback={true}>
      <div className="wrapper manage-sso animation-fade">
        <div className="page-wrapper">
          <div className="container-xl">
            <div className="page-header d-print-none">
              <div className="row align-items-center">
                <div className="col">
                  <div className="page-pretitle"></div>
                  <h2 className="page-title" data-cy="manage-sso-page-title">
                    {t('header.organization.menus.manageSSO.manageSso', 'SSO')}
                  </h2>
                </div>
              </div>
            </div>
          </div>

          <div>
            <div className="container-xl">
              <div className="row">
                <div className="col-3">
                  <div>
                    <Menu isLoading={isLoading} items={menuItems} onChange={changePage} selected={currentPage} />
                  </div>
                </div>
                <div className="col-9">{showPage()}</div>
              </div>
            </div>
          </div>
        </div>
      </div>
    </ErrorBoundary>
  );
}<|MERGE_RESOLUTION|>--- conflicted
+++ resolved
@@ -6,11 +6,8 @@
 import { Loader } from './Loader';
 import { Git } from './Git';
 import { Form } from './Form';
-<<<<<<< HEAD
 import { OpenId } from './OpenId';
-=======
 // eslint-disable-next-line import/no-unresolved
->>>>>>> 84c515c9
 import { useTranslation } from 'react-i18next';
 import ErrorBoundary from '@/Editor/ErrorBoundary';
 import { toast } from 'react-hot-toast';
