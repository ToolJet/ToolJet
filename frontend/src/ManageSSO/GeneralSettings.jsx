import { authenticationService, organizationService } from '@/_services';
import React, { useState } from 'react';
import { toast } from 'react-hot-toast';
import { copyToClipboard } from '@/_helpers/appUtils';
import { useTranslation } from 'react-i18next';
import SolidIcon from '@/_ui/Icon/SolidIcons';
import { ButtonSolid } from '@/_ui/AppButton/AppButton';
import { ConfirmDialog } from '@/_components';

export function GeneralSettings({ settings, updateData, instanceSettings, darkMode }) {
  const [enableSignUp, setEnableSignUp] = useState(settings?.enable_sign_up || false);
  const [inheritSSO, setInheritSSO] = useState(settings?.inherit_s_s_o || false);
  const [domain, setDomain] = useState(settings?.domain || '');
  const [isSaving, setSaving] = useState(false);
  const { t } = useTranslation();
  const passwordSettings = settings?.sso_configs?.find((obj) => obj.sso === 'form');
  const [enabled, setEnabled] = useState(passwordSettings?.enabled || false);
  const [showDisablingPasswordConfirmation, setShowDisablingPasswordConfirmation] = useState(false);

  const changeStatus = () => {
    organizationService.editOrganizationConfigs({ type: 'form', enabled: !enabled }).then(
      (data) => {
        const enabled_tmp = !enabled;
        setEnabled(enabled_tmp);
        updateData('form', { id: data.id, enabled: enabled_tmp });
        toast.success(`${enabled_tmp ? 'Enabled' : 'Disabled'} Password login`, { position: 'top-center' });
        setShowDisablingPasswordConfirmation(false);
      },
      () => {
        toast.error('Error while saving SSO configurations', {
          position: 'top-center',
        });
      }
    );
  };

  const reset = () => {
    setEnableSignUp(settings?.enable_sign_up || false);
    setDomain(settings?.domain || '');
  };
  const copyFunction = (input) => {
    let text = document.getElementById(input).innerHTML;
    copyToClipboard(text);
  };

  const saveSettings = () => {
    setSaving(true);
    organizationService.editOrganization({ enableSignUp, domain, inheritSSO }).then(
      () => {
        setSaving(false);
        updateData('general', { enable_sign_up: enableSignUp, domain, inherit_s_s_o: inheritSSO });
        toast.success('updated sso configurations', {
          position: 'top-center',
        });
      },
      (err) => {
        setSaving(false);
        toast.error(err?.data?.message || 'Error while saving SSO configurations', {
          position: 'top-center',
        });
      }
    );
  };

  const ssoButtons = (type) => {
    return (
      <div className={`d-flex`}>
        <img width="35px" src={`assets/images/sso-buttons/${type}.svg`} />
      </div>
    );
  };

  return (
    <div className="sso-card-wrapper">
      <div className="card-header">
        <div className="card-title" data-cy="card-title">
          {t('header.organization.menus.manageSSO.generalSettings.title', 'General Settings')}
        </div>
      </div>
      <div className="card-body">
        <form noValidate className="sso-form-wrap">
          <div className="form-group mb-3">
            <label className="form-check form-switch">
              <input
                className="form-check-input"
                type="checkbox"
                onChange={() => setEnableSignUp((enableSignUp) => !enableSignUp)}
                checked={enableSignUp}
                data-cy="enable-sign-up-toggle"
              />
              <span className="form-check-label" data-cy="enable-sign-up-label">
                {t('header.organization.menus.manageSSO.generalSettings.enableSignup', 'Enable signup')}
              </span>
            </label>
            <div className="help-text">
              <div data-cy="enable-sign-up-helper-text">
                {t(
                  'header.organization.menus.manageSSO.generalSettings.newAccountWillBeCreated',
                  `New account will be created for user's first time SSO sign in`
                )}
              </div>
            </div>
          </div>
          {(instanceSettings.google.enabled || instanceSettings.git.enabled || instanceSettings.openid.enabled) && (
            <div className="form-group mb-3">
              <label className="form-check form-switch">
                <input
                  className="form-check-input"
                  type="checkbox"
                  onChange={() => setInheritSSO((inheritSSO) => !inheritSSO)}
                  checked={inheritSSO}
                  data-cy="allow-default-sso-toggle"
                />
                <span className="form-check-label" data-cy="allow-default-sso-label">
                  {t('header.organization.menus.manageSSO.generalSettings.allowDefaultSso', `Allow default SSO`)}
                </span>
              </label>
<<<<<<< HEAD
              <div className="d-flex tick-cross-info mb-2" data-cy="default-sso-status-image">
                {instanceSettings.google.enabled && ssoButtons('google')}
                {instanceSettings.git.enabled && ssoButtons('git')}
                {instanceSettings.openid.enabled && ssoButtons('openid')}
              </div>
              <div className="help-text mt-1">
                <div data-cy="allow-default-sso-helper-text">
=======
              <div className="help-text tj-text-xsm mt-1">
                <div data-cy="allow-default-sso-helper-text" className="allow-default-sso-helper-text tj-text-xsm mt">
>>>>>>> 4759e282
                  {t(
                    'header.organization.menus.manageSSO.generalSettings.ssoAuth',
                    `Allow users to authenticate via default SSO. Default SSO configurations can be overridden by workspace level SSO.`
                  )}
                </div>
              </div>
              <div className="d-flex sso-icon-wrapper mb-2" data-cy="default-sso-status-image">
                <SolidIcon
                  fill={inheritSSO ? '#fff' : '#889096'}
                  name={inheritSSO ? 'tick' : 'removerectangle'}
                  className={inheritSSO && `tick-icon`}
                />
                <p className="tj-text-xsm mr-3 default-option-text">Default options</p>
                <div className="d-flex sso-main-box">
                  {instanceSettings.google.enabled && ssoButtons('google')}
                  {instanceSettings.git.enabled && ssoButtons('git')}
                </div>
              </div>
            </div>
          )}
          <div className="form-group tj-app-input">
            <label className="form-label" data-cy="allowed-domains-label">
              {t('header.organization.menus.manageSSO.generalSettings.allowedDomains', `Allowed domains`)}
            </label>
            <input
              type="text"
              className="form-control"
              placeholder={t('header.organization.menus.manageSSO.generalSettings.enterDomains', `Enter Domains`)}
              name="domain"
              value={domain}
              onChange={(e) => setDomain(e.target.value)}
              data-cy="allowed-domain-input"
            />
          </div>
          <div className="tj-text-xxsm mb-3">
            <div data-cy="allowed-domain-helper-text">
              {t(
                'header.organization.menus.manageSSO.generalSettings.supportMultiDomains',
                `Support multiple domains. Enter domain names separated by comma. example: tooljet.com,tooljet.io,yourorganization.com`
              )}
            </div>
          </div>
          <div className="form-group mb-3">
            <label className="form-label" data-cy="workspace-login-url-label">
              {t('header.organization.menus.manageSSO.generalSettings.loginUrl', `Login URL`)}
            </label>

            <div className="d-flex justify-content-between form-control align-items-center">
              <p id="login-url" data-cy="workspace-login-url">
                {`${window.public_config?.TOOLJET_HOST}/login/${authenticationService?.currentSessionValue?.current_organization_id}`}
              </p>
              <SolidIcon name="copy" width="16" onClick={() => copyFunction('login-url')} />
            </div>
            <div className="mt-1 tj-text-xxsm">
              <div data-cy="workspace-login-help-text">
                {t(
                  'header.organization.menus.manageSSO.generalSettings.workspaceLogin',
                  `Use this URL to login directly to this workspace`
                )}
              </div>
            </div>
          </div>

          <ConfirmDialog
            show={showDisablingPasswordConfirmation}
            message={t(
              'manageSSO.DisablingPasswordConfirmation',
              'Users won’t be able to login via username and password if password login is disabled. Please make sure that you have setup other authentication methods before disabling password login, do you want to continue?'
            )}
            onConfirm={() => changeStatus()}
            onCancel={() => setShowDisablingPasswordConfirmation(false)}
            darkMode={darkMode}
          />
          <div className="password-disable-danger-wrap">
            <div className="default-danger-tag-wrap">
              <SolidIcon name="information" fill="#E54D2E" width="13" />
              <p className="font-weight-500 tj-text-xsm" data-cy="alert-text">
                Danger zone
              </p>
            </div>
            <div className="form-group mb-3">
              <label className="form-check form-switch">
                <input
                  className="form-check-input"
                  type="checkbox"
                  onChange={() => (enabled ? setShowDisablingPasswordConfirmation(true) : changeStatus())}
                  data-cy="password-enable-toggle"
                  checked={enabled}
                />
                <span className="form-check-label" data-cy="label-password-login">
                  Password login{' '}
                </span>
              </label>
              <div className="help-text tj-text-xsm danger-text-login">
                <div data-cy="disable-password-helper-text">
                  Disable password login only if your SSO is configured otherwise you will get logged out.
                </div>
              </div>
            </div>
          </div>
        </form>
      </div>
      <ConfirmDialog />
      <div className="form-footer sso-card-footer">
        <ButtonSolid onClick={reset} data-cy="cancel-button" variant="tertiary" className="sso-footer-cancel-btn">
          {t('globals.cancel', 'Cancel')}
        </ButtonSolid>

        <ButtonSolid
          disabled={isSaving}
          isLoading={isSaving}
          onClick={saveSettings}
          data-cy="save-button"
          variant="primary"
          className="sso-footer-save-btn"
          leftIcon="floppydisk"
          fill="#fff"
          iconWidth="20"
        >
          {t('globals.savechanges', 'Save')}
        </ButtonSolid>
      </div>
    </div>
  );
}<|MERGE_RESOLUTION|>--- conflicted
+++ resolved
@@ -115,18 +115,13 @@
                   {t('header.organization.menus.manageSSO.generalSettings.allowDefaultSso', `Allow default SSO`)}
                 </span>
               </label>
-<<<<<<< HEAD
               <div className="d-flex tick-cross-info mb-2" data-cy="default-sso-status-image">
                 {instanceSettings.google.enabled && ssoButtons('google')}
                 {instanceSettings.git.enabled && ssoButtons('git')}
                 {instanceSettings.openid.enabled && ssoButtons('openid')}
               </div>
-              <div className="help-text mt-1">
-                <div data-cy="allow-default-sso-helper-text">
-=======
               <div className="help-text tj-text-xsm mt-1">
                 <div data-cy="allow-default-sso-helper-text" className="allow-default-sso-helper-text tj-text-xsm mt">
->>>>>>> 4759e282
                   {t(
                     'header.organization.menus.manageSSO.generalSettings.ssoAuth',
                     `Allow users to authenticate via default SSO. Default SSO configurations can be overridden by workspace level SSO.`
