import { authenticationService, organizationService } from '@/_services';
import React, { useState } from 'react';
import { toast } from 'react-hot-toast';
import { copyToClipboard } from '@/_helpers/appUtils';
import { useTranslation } from 'react-i18next';

export function GeneralSettings({ settings, updateData, instanceSettings }) {
  const isSingleOrganization = window.public_config?.DISABLE_MULTI_WORKSPACE === 'true';
  const [enableSignUp, setEnableSignUp] = useState(settings?.enable_sign_up || false);
  const [inheritSSO, setInheritSSO] = useState(settings?.inherit_s_s_o || false);
  const [domain, setDomain] = useState(settings?.domain || '');
  const [isSaving, setSaving] = useState(false);
  const { t } = useTranslation();

  const reset = () => {
    setEnableSignUp(settings?.enable_sign_up || false);
    setDomain(settings?.domain || '');
  };
  const copyFunction = (input) => {
    let text = document.getElementById(input).innerHTML;
    copyToClipboard(text);
  };

  const saveSettings = () => {
    setSaving(true);
    organizationService.editOrganization({ enableSignUp, domain, inheritSSO }).then(
      () => {
        setSaving(false);
        updateData('general', { enable_sign_up: enableSignUp, domain, inherit_s_s_o: inheritSSO });
        toast.success('updated sso configurations', {
          position: 'top-center',
        });
      },
      () => {
        setSaving(false);
        toast.error('Error while saving SSO configurations', {
          position: 'top-center',
        });
      }
    );
  };

  const tickIcon = () => {
    return (
      <svg
        xmlns="http://www.w3.org/2000/svg"
        className="icon icon-tabler icon-tabler-check"
        width={24}
        height={24}
        viewBox="0 0 24 24"
        strokeWidth="2"
        stroke="currentColor"
        fill="none"
        strokeLinecap="round"
        strokeLinejoin="round"
      >
        <path stroke="none" d="M0 0h24v24H0z" fill="none"></path>
        <path d="M5 12l5 5l10 -10"></path>
      </svg>
    );
  };

  const crossIcon = () => {
    return (
      <svg
        xmlns="http://www.w3.org/2000/svg"
        className="icon icon-tabler icon-tabler-x"
        width={24}
        height={24}
        viewBox="0 0 24 24"
        strokeWidth="2"
        stroke="currentColor"
        fill="none"
        strokeLinecap="round"
        strokeLinejoin="round"
      >
        <path stroke="none" d="M0 0h24v24H0z" fill="none"></path>
        <line x1={18} y1={6} x2={6} y2={18}></line>
        <line x1={6} y1={6} x2={18} y2={18}></line>
      </svg>
    );
  };

  const ssoButtons = (type) => {
    return (
      <div className={`d-flex main-box ${inheritSSO ? 'tick' : 'cross'}-box`}>
        <div className="icon-box">{inheritSSO ? tickIcon() : crossIcon()}</div>
        <img width="35px" src={`assets/images/sso-buttons/${type}.svg`} />
      </div>
    );
  };

  return (
    <div className="card">
      <div className="card-header">
        <div className="card-title" data-cy="card-title">
          {t('header.organization.menus.manageSSO.generalSettings.title', 'General Settings')}
        </div>
      </div>
      <div className="card-body">
        <form noValidate>
          <div className="form-group mb-3">
            <label className="form-check form-switch">
              <input
                className="form-check-input"
                type="checkbox"
                onChange={() => setEnableSignUp((enableSignUp) => !enableSignUp)}
                checked={enableSignUp}
                data-cy="enable-sign-up-toggle"
              />
              <span className="form-check-label" data-cy="enable-sign-up-label">
                {t('header.organization.menus.manageSSO.generalSettings.enableSignup', 'Enable signup')}
              </span>
            </label>
            <div className="help-text">
              <div data-cy="enable-sign-up-helper-text">
                {t(
                  'header.organization.menus.manageSSO.generalSettings.newAccountWillBeCreated',
                  `New account will be created for user's first time SSO sign in`
                )}
              </div>
            </div>
          </div>
<<<<<<< HEAD
          {!isSingleOrganization &&
            (window.public_config?.SSO_GOOGLE_OAUTH2_CLIENT_ID ||
              window.public_config?.SSO_GIT_OAUTH2_CLIENT_ID ||
              window.public_config?.SSO_OPENID_CLIENT_ID) && (
              <div className="form-group mb-3">
                <label className="form-check form-switch">
                  <input
                    className="form-check-input"
                    type="checkbox"
                    onChange={() => setInheritSSO((inheritSSO) => !inheritSSO)}
                    checked={inheritSSO}
                    data-cy="form-check-input"
                  />
                  <span className="form-check-label" data-cy="form-check-label">
                    {t('header.organization.menus.manageSSO.generalSettings.allowDefaultSso', `Allow default SSO`)}
                  </span>
                </label>
                <div className="d-flex tick-cross-info mb-2">
                  {window.public_config?.SSO_GOOGLE_OAUTH2_CLIENT_ID && ssoButtons('google')}
                  {window.public_config?.SSO_GIT_OAUTH2_CLIENT_ID && ssoButtons('git')}
                  {window.public_config?.SSO_OPENID_CLIENT_ID && ssoButtons('openid')}
                </div>
                <div className="help-text mt-1">
                  <div data-cy="login-help-text">
                    {t(
                      'header.organization.menus.manageSSO.generalSettings.ssoAuth',
                      `Allow users to authenticate via default SSO. Default SSO configurations can be overridden by workspace level SSO.`
                    )}
                  </div>
=======
          {!isSingleOrganization && (instanceSettings.google.enabled || instanceSettings.git.enabled) && (
            <div className="form-group mb-3">
              <label className="form-check form-switch">
                <input
                  className="form-check-input"
                  type="checkbox"
                  onChange={() => setInheritSSO((inheritSSO) => !inheritSSO)}
                  checked={inheritSSO}
                  data-cy="allow-default-sso-toggle"
                />
                <span className="form-check-label" data-cy="allow-default-sso-label">
                  {t('header.organization.menus.manageSSO.generalSettings.allowDefaultSso', `Allow default SSO`)}
                </span>
              </label>
              <div className="d-flex tick-cross-info mb-2" data-cy="default-sso-status-image">
                {instanceSettings.google.enabled && ssoButtons('google')}
                {instanceSettings.git.enabled && ssoButtons('git')}
              </div>
              <div className="help-text mt-1">
                <div data-cy="allow-default-sso-helper-text">
                  {t(
                    'header.organization.menus.manageSSO.generalSettings.ssoAuth',
                    `Allow users to authenticate via default SSO. Default SSO configurations can be overridden by workspace level SSO.`
                  )}
>>>>>>> 8cdcfc81
                </div>
              </div>
            </div>
          )}
          <div className="form-group mb-3">
            <label className="form-label" data-cy="allowed-domains-label">
              {t('header.organization.menus.manageSSO.generalSettings.allowedDomains', `Allowed domains`)}
            </label>
            <div>
              <input
                type="text"
                className="form-control"
                placeholder={t('header.organization.menus.manageSSO.generalSettings.enterDomains', `Enter Domains`)}
                name="domain"
                value={domain}
                onChange={(e) => setDomain(e.target.value)}
                data-cy="allowed-domain-input"
              />
            </div>
            <div className="help-text mt-1">
              <div data-cy="allowed-domain-helper-text">
                {t(
                  'header.organization.menus.manageSSO.generalSettings.supportMultiDomains',
                  `Support multiple domains. Enter domain names separated by comma. example: tooljet.com,tooljet.io,yourorganization.com`
                )}
              </div>
            </div>
          </div>
          {!isSingleOrganization && (
            <div className="form-group mb-3">
              <label className="form-label" data-cy="workspace-login-url-label">
                {t('header.organization.menus.manageSSO.generalSettings.loginUrl', `Login URL`)}
              </label>

              <div className="flexer-sso-input form-control">
                <p id="login-url" data-cy="workspace-login-url">
                  {`${window.public_config?.TOOLJET_HOST}/login/${authenticationService?.currentUserValue?.organization_id}`}
                </p>
                <img
                  onClick={() => copyFunction('login-url')}
                  src={`assets/images/icons/copy-dark.svg`}
                  width="22"
                  height="22"
                  className="sso-copy"
                  data-cy="copy-icon"
                />
              </div>
              <div className="help-text mt-1">
                <div data-cy="workspace-login-help-text">
                  {t(
                    'header.organization.menus.manageSSO.generalSettings.workspaceLogin',
                    `Use this URL to login directly to this workspace`
                  )}
                </div>
              </div>
            </div>
          )}
          <div className="form-footer">
            <button type="button" className="btn btn-light mr-2" onClick={reset} data-cy="cancel-button">
              {t('globals.cancel', 'Cancel')}
            </button>
            <button
              type="button"
              className={`btn mx-2 btn-primary ${isSaving ? 'btn-loading' : ''}`}
              disabled={isSaving}
              onClick={saveSettings}
              data-cy="save-button"
            >
              {t('globals.save', 'Save')}
            </button>
          </div>
        </form>
      </div>
    </div>
  );
}<|MERGE_RESOLUTION|>--- conflicted
+++ resolved
@@ -121,38 +121,7 @@
               </div>
             </div>
           </div>
-<<<<<<< HEAD
-          {!isSingleOrganization &&
-            (window.public_config?.SSO_GOOGLE_OAUTH2_CLIENT_ID ||
-              window.public_config?.SSO_GIT_OAUTH2_CLIENT_ID ||
-              window.public_config?.SSO_OPENID_CLIENT_ID) && (
-              <div className="form-group mb-3">
-                <label className="form-check form-switch">
-                  <input
-                    className="form-check-input"
-                    type="checkbox"
-                    onChange={() => setInheritSSO((inheritSSO) => !inheritSSO)}
-                    checked={inheritSSO}
-                    data-cy="form-check-input"
-                  />
-                  <span className="form-check-label" data-cy="form-check-label">
-                    {t('header.organization.menus.manageSSO.generalSettings.allowDefaultSso', `Allow default SSO`)}
-                  </span>
-                </label>
-                <div className="d-flex tick-cross-info mb-2">
-                  {window.public_config?.SSO_GOOGLE_OAUTH2_CLIENT_ID && ssoButtons('google')}
-                  {window.public_config?.SSO_GIT_OAUTH2_CLIENT_ID && ssoButtons('git')}
-                  {window.public_config?.SSO_OPENID_CLIENT_ID && ssoButtons('openid')}
-                </div>
-                <div className="help-text mt-1">
-                  <div data-cy="login-help-text">
-                    {t(
-                      'header.organization.menus.manageSSO.generalSettings.ssoAuth',
-                      `Allow users to authenticate via default SSO. Default SSO configurations can be overridden by workspace level SSO.`
-                    )}
-                  </div>
-=======
-          {!isSingleOrganization && (instanceSettings.google.enabled || instanceSettings.git.enabled) && (
+          {!isSingleOrganization && (instanceSettings.google.enabled || instanceSettings.git.enabled || instanceSettings.openid.enabled) && (
             <div className="form-group mb-3">
               <label className="form-check form-switch">
                 <input
@@ -169,6 +138,7 @@
               <div className="d-flex tick-cross-info mb-2" data-cy="default-sso-status-image">
                 {instanceSettings.google.enabled && ssoButtons('google')}
                 {instanceSettings.git.enabled && ssoButtons('git')}
+                {instanceSettings.openid.enabled && ssoButtons('openid')}
               </div>
               <div className="help-text mt-1">
                 <div data-cy="allow-default-sso-helper-text">
@@ -176,7 +146,6 @@
                     'header.organization.menus.manageSSO.generalSettings.ssoAuth',
                     `Allow users to authenticate via default SSO. Default SSO configurations can be overridden by workspace level SSO.`
                   )}
->>>>>>> 8cdcfc81
                 </div>
               </div>
             </div>
