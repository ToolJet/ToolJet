--- conflicted
+++ resolved
@@ -122,13 +122,7 @@
             </div>
           </div>
           {!isSingleOrganization &&
-<<<<<<< HEAD
-            (window.public_config?.SSO_GOOGLE_OAUTH2_CLIENT_ID ||
-              window.public_config?.SSO_GIT_OAUTH2_CLIENT_ID ||
-              window.public_config?.SSO_OPENID_CLIENT_ID) && (
-=======
             (instanceSettings.google.enabled || instanceSettings.git.enabled || instanceSettings.openid.enabled) && (
->>>>>>> 7f785f03
               <div className="form-group mb-3">
                 <label className="form-check form-switch">
                   <input
@@ -142,17 +136,10 @@
                     {t('header.organization.menus.manageSSO.generalSettings.allowDefaultSso', `Allow default SSO`)}
                   </span>
                 </label>
-<<<<<<< HEAD
-                <div className="d-flex tick-cross-info mb-2">
-                  {window.public_config?.SSO_GOOGLE_OAUTH2_CLIENT_ID && ssoButtons('google')}
-                  {window.public_config?.SSO_GIT_OAUTH2_CLIENT_ID && ssoButtons('git')}
-                  {window.public_config?.SSO_OPENID_CLIENT_ID && ssoButtons('openid')}
-=======
                 <div className="d-flex tick-cross-info mb-2" data-cy="default-sso-status-image">
                   {instanceSettings.google.enabled && ssoButtons('google')}
                   {instanceSettings.git.enabled && ssoButtons('git')}
                   {instanceSettings.openid.enabled && ssoButtons('openid')}
->>>>>>> 7f785f03
                 </div>
                 <div className="help-text mt-1">
                   <div data-cy="allow-default-sso-helper-text">
