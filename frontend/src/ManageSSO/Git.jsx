import React, { useState } from 'react';
import { organizationService } from '@/_services';
import { toast } from 'react-hot-toast';
import { copyToClipboard } from '@/_helpers/appUtils';
import { useTranslation } from 'react-i18next';

export function Git({ settings, updateData }) {
  const [enabled, setEnabled] = useState(settings?.enabled || false);
  const [clientId, setClientId] = useState(settings?.configs?.client_id || '');
  const [hostName, setHostName] = useState(settings?.configs?.host_name || '');
  const [clientSecret, setClientSecret] = useState(settings?.configs?.client_secret || '');
  const [isSaving, setSaving] = useState(false);
  const [configId, setConfigId] = useState(settings?.id);
  const { t } = useTranslation();

  const reset = () => {
    setClientId(settings?.configs?.client_id || '');
    setClientSecret(settings?.configs?.client_secret || '');
    setHostName(settings?.configs?.host_name || '');
  };

  const copyFunction = (input) => {
    let text = document.getElementById(input).innerHTML;
    copyToClipboard(text);
  };
  const saveSettings = () => {
    setSaving(true);
    organizationService.editOrganizationConfigs({ type: 'git', configs: { clientId, clientSecret, hostName } }).then(
      (data) => {
        setSaving(false);
        data.id && setConfigId(data.id);
        updateData('git', {
          id: data.id,
          configs: { client_id: clientId, client_secret: clientSecret, host_name: hostName },
        });
        toast.success('updated SSO configurations', {
          position: 'top-center',
        });
      },
      () => {
        setSaving(false);
        toast.error('Error while saving SSO configurations', {
          position: 'top-center',
        });
      }
    );
  };

  const changeStatus = () => {
    setSaving(true);
    organizationService.editOrganizationConfigs({ type: 'git', enabled: !enabled }).then(
      (data) => {
        setSaving(false);
        const enabled_tmp = !enabled;
        setEnabled(enabled_tmp);
        data.id && setConfigId(data.id);
        updateData('git', { id: data.id, enabled: enabled_tmp });
        toast.success(`${enabled_tmp ? 'Enabled' : 'Disabled'} GitHub SSO`, {
          position: 'top-center',
        });
      },
      () => {
        setSaving(false);
        toast.error('Error while saving SSO configurations', {
          position: 'top-center',
        });
      }
    );
  };

  return (
    <div className="card">
      <div className="card-header">
        <div className="d-flex justify-content-between title-with-toggle">
          <div className="card-title" data-cy="card-title">
            {t('header.organization.menus.manageSSO.github.title', 'Github')}
            <span className={`badge bg-${enabled ? 'green' : 'grey'} ms-1`} data-cy="status-label">
              {enabled ? t('globals.enabled', 'Enabled') : t('globals.disabled', 'Disabled')}
            </span>
          </div>
          <div>
            <label className="form-check form-switch">
              <input
                className="form-check-input"
                type="checkbox"
                checked={enabled}
                onChange={changeStatus}
                data-cy="form-check-input"
              />
            </label>
          </div>
        </div>
      </div>
      <div className="card-body">
        <form noValidate>
          <div className="form-group mb-3">
            <label className="form-label" data-cy="host-name-label">
              {t('header.organization.menus.manageSSO.github.hostName', 'Host Name')}
            </label>
            <div>
              <input
                type="text"
                className="form-control"
                placeholder={t('header.organization.menus.manageSSO.github.enterHostName', 'Enter Host Name')}
                value={hostName}
                onChange={(e) => setHostName(e.target.value)}
                data-cy="host-name-input"
              />
            </div>
            <div className="help-text mt-2">
              <div data-cy="general-settings-help-text">
                {' '}
                {t('header.organization.menus.manageSSO.github.requiredGithub', 'Required if GitHub is self hosted')}
              </div>
            </div>
          </div>
          <div className="form-group mb-3">
            <label className="form-label" data-cy="client-id-label">
              {t('header.organization.menus.manageSSO.github.clientId', ' Client Id')}
            </label>
            <div>
              <input
                type="text"
                className="form-control"
                placeholder={t('header.organization.menus.manageSSO.github.enterClientId', 'Enter Client Id')}
                value={clientId}
                onChange={(e) => setClientId(e.target.value)}
                data-cy="client-id-input"
              />
            </div>
          </div>
          <div className="form-group mb-3">
            <label className="form-label" data-cy="client-secret-label">
              {t('header.organization.menus.manageSSO.github.clientSecret', 'Client Secret')}
              <small className="text-green mx-2" data-cy="encripted-label">
<<<<<<< HEAD
                <img className="mx-2 encrypted-icon" src="/assets/images/icons/padlock.svg" width="12" height="12" />
                {t('header.organization.menus.manageSSO.github.encrypted', 'Encrypted')}
=======
                <img className="mx-2 encrypted-icon" src="assets/images/icons/padlock.svg" width="12" height="12" />
                Encrypted
>>>>>>> 15486c53
              </small>
            </label>
            <div>
              <input
                type="text"
                className="form-control"
                placeholder={t('header.organization.menus.manageSSO.github.enterClientSecret', 'Enter Client Secret')}
                value={clientSecret}
                onChange={(e) => setClientSecret(e.target.value)}
                data-cy="client-secret-input"
              />
            </div>
          </div>
          {configId && (
            <div className="form-group mb-3">
              <label className="form-label" data-cy="redirect-url-label">
                {t('header.organization.menus.manageSSO.github.redirectUrl', 'Redirect URL')}
              </label>
              <div className="flexer-sso-input form-control">
                <p
                  data-cy="redirect-url"
                  id="redirect-url"
                >{`${window.public_config?.TOOLJET_HOST}/sso/git/${configId}`}</p>
                <img
                  onClick={() => copyFunction('redirect-url')}
                  src={`assets/images/icons/copy-dark.svg`}
                  width="22"
                  height="22"
                  className="sso-copy"
                />
              </div>
            </div>
          )}
          <div className="form-footer">
            <button type="button" className="btn btn-light mr-2" onClick={reset} data-cy="cancel-button">
              {t('globals.cancel', 'Cancel')}
            </button>
            <button
              type="button"
              className={`btn mx-2 btn-primary ${isSaving ? 'btn-loading' : ''}`}
              disabled={isSaving}
              onClick={saveSettings}
              data-cy="save-button"
            >
              {t('globals.save', 'Save')}
            </button>
          </div>
        </form>
      </div>
    </div>
  );
}<|MERGE_RESOLUTION|>--- conflicted
+++ resolved
@@ -133,13 +133,8 @@
             <label className="form-label" data-cy="client-secret-label">
               {t('header.organization.menus.manageSSO.github.clientSecret', 'Client Secret')}
               <small className="text-green mx-2" data-cy="encripted-label">
-<<<<<<< HEAD
-                <img className="mx-2 encrypted-icon" src="/assets/images/icons/padlock.svg" width="12" height="12" />
+                <img className="mx-2 encrypted-icon" src="assets/images/icons/padlock.svg" width="12" height="12" />
                 {t('header.organization.menus.manageSSO.github.encrypted', 'Encrypted')}
-=======
-                <img className="mx-2 encrypted-icon" src="assets/images/icons/padlock.svg" width="12" height="12" />
-                Encrypted
->>>>>>> 15486c53
               </small>
             </label>
             <div>
