--- conflicted
+++ resolved
@@ -794,18 +794,8 @@
                         className={currentSidebarTab === 2 ? 'nav-link active' : 'nav-link'}
                         data-bs-toggle="tab"
                       >
-<<<<<<< HEAD
-                        <img
-                          src="/assets/images/icons/insert.svg"
-                          width="16"
-                          height="16"
-                          className="d-md-none d-lg-block"
-                        />
-                        &nbsp; Insert
-=======
                         <img src="/assets/images/icons/insert.svg" width="16" height="16" className="d-md-none d-lg-block"/>
                         &nbsp; Widgets
->>>>>>> 4929834a
                       </a>
                     </li>
                   </ul>
