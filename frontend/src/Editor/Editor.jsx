--- conflicted
+++ resolved
@@ -752,7 +752,6 @@
     const editorRef = getEditorRef();
     await runQueries(useDataQueriesStore.getState().dataQueries, editorRef, true);
     await handleEvent('onPageLoad', currentPageEvents, {}, true);
-    await handleLowPriorityWork(() => (onAppLoadAndPageLoadEventsAreTriggered.current = true));
   };
 
   const processNewAppDefinition = async (data, startingPageHandle, versionSwitched = false, onComplete) => {
@@ -798,21 +797,8 @@
         updateEntityReferences(appJson, homePageId);
       })
       .finally(async () => {
-<<<<<<< HEAD
         const funcParams = { homePageId };
         typeof onComplete === 'function' && (await onComplete(funcParams));
-=======
-        const currentPageEvents = data.events.filter(
-          (event) => event.target === 'page' && event.sourceId === homePageId
-        );
-
-        const editorRef = getEditorRef();
-
-        handleLowPriorityWork(async () => {
-          await runQueries(useDataQueriesStore.getState().dataQueries, editorRef, true);
-          await handleEvent('onPageLoad', currentPageEvents, {}, true);
-        });
->>>>>>> caac5723
       });
   };
 
