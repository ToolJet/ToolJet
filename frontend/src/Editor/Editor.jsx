/* eslint-disable import/no-named-as-default */
import React from 'react';
import cx from 'classnames';
import {
  datasourceService,
  dataqueryService,
  appService,
  authenticationService,
  appVersionService,
  orgEnvironmentVariableService,
} from '@/_services';
import { DndProvider } from 'react-dnd';
import { HTML5Backend } from 'react-dnd-html5-backend';
import { defaults, cloneDeep, isEqual, isEmpty, debounce, omit } from 'lodash';
import { Container } from './Container';
import { EditorKeyHooks } from './EditorKeyHooks';
import { CustomDragLayer } from './CustomDragLayer';
import { LeftSidebar } from './LeftSidebar';
import { componentTypes } from './WidgetManager/components';
import { Inspector } from './Inspector/Inspector';
import { DataSourceTypes } from './DataSourceManager/SourceComponents';
import { QueryManager, QueryPanel } from './QueryManager';
import { Link } from 'react-router-dom';
import { ManageAppUsers } from './ManageAppUsers';
import { ReleaseVersionButton } from './ReleaseVersionButton';
import {
  onComponentOptionChanged,
  onComponentOptionsChanged,
  onEvent,
  onQueryConfirmOrCancel,
  runQuery,
  setStateAsync,
  computeComponentState,
  getSvgIcon,
  debuggerActions,
  cloneComponents,
  removeSelectedComponent,
} from '@/_helpers/appUtils';
import { Confirm } from './Viewer/Confirm';
import ReactTooltip from 'react-tooltip';
import CommentNotifications from './CommentNotifications';
import { WidgetManager } from './WidgetManager';
import Fuse from 'fuse.js';
import config from 'config';
import queryString from 'query-string';
import toast from 'react-hot-toast';
import produce, { enablePatches, setAutoFreeze, applyPatches } from 'immer';
import Logo from './Icons/logo.svg';
import EditIcon from './Icons/edit.svg';
import MobileSelectedIcon from './Icons/mobile-selected.svg';
import DesktopSelectedIcon from './Icons/desktop-selected.svg';
import { AppVersionsManager } from './AppVersionsManager';
import { SearchBox } from '@/_components/SearchBox';
import { createWebsocketConnection } from '@/_helpers/websocketConnection';
import Tooltip from 'react-bootstrap/Tooltip';
import OverlayTrigger from 'react-bootstrap/OverlayTrigger';
import RealtimeAvatars from './RealtimeAvatars';
import RealtimeCursors from '@/Editor/RealtimeCursors';
import { initEditorWalkThrough } from '@/_helpers/createWalkThrough';
import { EditorContextWrapper } from './Context/EditorContextWrapper';
// eslint-disable-next-line import/no-unresolved
import Selecto from 'react-selecto';
import { withTranslation } from 'react-i18next';
import { v4 as uuid } from 'uuid';

setAutoFreeze(false);
enablePatches();

class EditorComponent extends React.Component {
  constructor(props) {
    super(props);

    const appId = this.props.match.params.id;

    const pageHandle = this.props.match.params.pageHandle;

    const currentUser = authenticationService.currentUserValue;

    const { socket } = createWebsocketConnection(appId);

    this.renameQueryNameId = React.createRef();

    this.socket = socket;
    let userVars = {};

    if (currentUser) {
      userVars = {
        email: currentUser.email,
        firstName: currentUser.first_name,
        lastName: currentUser.last_name,
        groups: currentUser?.group_permissions.map((group) => group.group),
      };
    }

    const defaultPageId = uuid();

    this.defaultDefinition = {
      showViewerNavigation: true,
      homePageId: defaultPageId,
      pages: {
        [defaultPageId]: {
          components: {},
          handle: 'home',
          name: 'Home',
        },
      },
      globalSettings: {
        hideHeader: false,
        appInMaintenance: false,
        canvasMaxWidth: 1292,
        canvasMaxWidthType: 'px',
        canvasMaxHeight: 2400,
        canvasBackgroundColor: props.darkMode ? '#2f3c4c' : '#edeff5',
        backgroundFxQuery: '',
      },
    };

    this.dataSourceModalRef = React.createRef();
    this.canvasContainerRef = React.createRef();
    this.selectionRef = React.createRef();
    this.selectionDragRef = React.createRef();

    this.state = {
      currentUser: authenticationService.currentUserValue,
      app: {},
      allComponentTypes: componentTypes,
      queryPanelHeight: 70,
      isLoading: true,
      users: null,
      appId,
      editingVersion: null,
      loadingDataSources: true,
      loadingDataQueries: true,
      showLeftSidebar: true,
      showComments: false,
      zoomLevel: 1.0,
      currentLayout: 'desktop',
      deviceWindowWidth: 450,
      appDefinition: this.defaultDefinition,
      currentState: {
        queries: {},
        components: {},
        globals: {
          currentUser: userVars,
          theme: { name: props.darkMode ? 'dark' : 'light' },
          urlparams: JSON.parse(JSON.stringify(queryString.parse(props.location.search))),
        },
        errors: {},
        variables: {},
        client: {},
        server: {},
        page: {
          handle: pageHandle,
          variables: {},
        },
      },
      apps: [],
      dataQueriesDefaultText: 'No queries added',
      isDeletingDataQuery: false,
      showHiddenOptionsForDataQueryId: null,
      queryConfirmationList: [],
      showCreateVersionModalPrompt: false,
      isSourceSelected: false,
      isSaving: false,
      isUnsavedQueriesAvailable: false,
      selectionInProgress: false,
      scrollOptions: {},
      currentPageId: defaultPageId,
      pages: {},
    };

    this.autoSave = debounce(this.saveEditingVersion, 3000);
    this.realtimeSave = debounce(this.appDefinitionChanged, 500);
  }

  setWindowTitle(name) {
    document.title = name ? `${name} - Tooljet` : `Untitled App - Tooljet`;
  }

  componentDidMount() {
    this.fetchApps(0);
    this.fetchApp(this.props.match.params.pageHandle);
    this.fetchOrgEnvironmentVariables();
    this.initComponentVersioning();
    this.initRealtimeSave();
    this.initEventListeners();
    this.setState({
      currentSidebarTab: 2,
      selectedComponents: [],
      scrollOptions: {
        container: this.canvasContainerRef.current,
        throttleTime: 30,
        threshold: 0,
      },
    });
  }

  /**
   * When a new update is received over-the-websocket connection
   * the useEffect in Container.jsx is triggered, but already appDef had been updated
   * to avoid ymap observe going into a infinite loop a check is added where if the
   * current appDef is equal to the newAppDef then we do not trigger a realtimeSave
   */
  initRealtimeSave = () => {
    if (!config.ENABLE_MULTIPLAYER_EDITING) return null;

    this.props.ymap?.observe(() => {
      if (!isEqual(this.state.editingVersion?.id, this.props.ymap?.get('appDef').editingVersionId)) return;
      if (isEqual(this.state.appDefinition, this.props.ymap?.get('appDef').newDefinition)) return;

      this.realtimeSave(this.props.ymap?.get('appDef').newDefinition, { skipAutoSave: true, skipYmapUpdate: true });
    });
  };

  fetchOrgEnvironmentVariables = () => {
    orgEnvironmentVariableService.getVariables().then((data) => {
      const client_variables = {};
      const server_variables = {};
      data.variables.map((variable) => {
        if (variable.variable_type === 'server') {
          server_variables[variable.variable_name] = 'HiddenEnvironmentVariable';
        } else {
          client_variables[variable.variable_name] = variable.value;
        }
      });
      this.setState({
        currentState: {
          ...this.state.currentState,
          server: server_variables,
          client: client_variables,
        },
      });
    });
  };

  componentDidUpdate(prevProps, prevState) {
    if (!isEqual(prevState.appDefinition, this.state.appDefinition)) {
      computeComponentState(this, this.state.appDefinition.pages[this.state.currentPageId]?.components);
    }
  }

  isVersionReleased = (version = this.state.editingVersion) => {
    if (isEmpty(version)) {
      return false;
    }
    return this.state.app.current_version_id === version.id;
  };

  closeCreateVersionModalPrompt = () => {
    this.setState({ isSaving: false, showCreateVersionModalPrompt: false });
  };

  initEventListeners() {
    this.socket?.addEventListener('message', (event) => {
      if (event.data === 'versionReleased') this.fetchApp();
      else if (event.data === 'dataQueriesChanged') this.fetchDataQueries();
      else if (event.data === 'dataSourcesChanged') this.fetchDataSources();
    });
  }

  componentWillUnmount() {
    document.title = 'Tooljet - Dashboard';
    this.socket && this.socket?.close();
    if (config.ENABLE_MULTIPLAYER_EDITING) this.props?.provider?.disconnect();
  }

  // 1. When we receive an undoable action – we can always undo but cannot redo anymore.
  // 2. Whenever you perform an undo – you can always redo and keep doing undo as long as we have a patch for it.
  // 3. Whenever you redo – you can always undo and keep doing redo as long as we have a patch for it.
  initComponentVersioning = () => {
    this.currentVersion = -1;
    this.currentVersionChanges = {};
    this.noOfVersionsSupported = 100;
    this.canUndo = false;
    this.canRedo = false;
  };

  fetchDataSources = () => {
    this.setState(
      {
        loadingDataSources: true,
      },
      () => {
        datasourceService.getAll(this.state.editingVersion?.id).then((data) =>
          this.setState({
            dataSources: data.data_sources,
            loadingDataSources: false,
          })
        );
      }
    );
  };

  fetchDataQueries = () => {
    this.setState(
      {
        loadingDataQueries: true,
      },
      () => {
        dataqueryService.getAll(this.state.editingVersion?.id).then((data) => {
          this.setState(
            {
              allDataQueries: data.data_queries,
              dataQueries: data.data_queries,
              filterDataQueries: data.data_queries,
              loadingDataQueries: false,
              app: {
                ...this.state.app,
                data_queries: data.data_queries,
              },
            },
            () => {
              let queryState = {};
              data.data_queries.forEach((query) => {
                if (query.plugin_id) {
                  queryState[query.name] = {
                    ...query.plugin.manifest_file.data.source.exposedVariables,
                    kind: query.plugin.manifest_file.data.source.kind,
                    ...this.state.currentState.queries[query.name],
                  };
                } else {
                  queryState[query.name] = {
                    ...DataSourceTypes.find((source) => source.kind === query.kind).exposedVariables,
                    kind: DataSourceTypes.find((source) => source.kind === query.kind).kind,
                    ...this.state.currentState.queries[query.name],
                  };
                }
              });

              // Select first query by default
              let selectedQuery =
                data.data_queries.find((dq) => dq.id === this.state.selectedQuery?.id) || data.data_queries[0];
              let editingQuery = selectedQuery ? true : false;

              this.setState({
                selectedQuery,
                editingQuery,
                currentState: {
                  ...this.state.currentState,
                  queries: {
                    ...queryState,
                  },
                },
              });
              if (data.data_queries.length === 0) {
                this.setState({
                  dataQueriesDefaultText: 'No queries added',
                });
              }
            }
          );
        });
      }
    );
  };

  runQueries = (queries) => {
    queries.forEach((query) => {
      if (query.options.runOnPageLoad) {
        runQuery(this, query.id, query.name);
      }
    });
  };

  toggleAppMaintenance = () => {
    const newState = !this.state.app.is_maintenance_on;

    // eslint-disable-next-line no-unused-vars
    appService.setMaintenance(this.state.app.id, newState).then((data) => {
      this.setState({
        app: {
          ...this.state.app,
          is_maintenance_on: newState,
        },
      });

      if (newState) {
        toast.success('Application is on maintenance.');
      } else {
        toast.success('Application maintenance is completed');
      }
    });
  };

  fetchApps = (page) => {
    appService.getAll(page).then((data) =>
      this.setState({
        apps: data.apps,
        isLoading: false,
      })
    );
  };

  fetchApp = (startingPageHandle) => {
    const appId = this.props.match.params.id;

    appService.getApp(appId).then(async (data) => {
      let dataDefinition = defaults(data.definition, this.defaultDefinition);

      const pages = Object.entries(dataDefinition.pages).map(([pageId, page]) => ({ id: pageId, ...page }));
      const startingPageId = pages.filter((page) => page.handle === startingPageHandle)[0]?.id;
      const homePageId = startingPageId ?? dataDefinition.homePageId;

      this.setState(
        {
          app: data,
          isLoading: false,
          editingVersion: data.editing_version,
          appDefinition: dataDefinition,
          slug: data.slug,
          currentPageId: homePageId,
          currentState: {
            ...this.state.currentState,
            page: {
              handle: dataDefinition.pages[homePageId]?.handle,
              name: dataDefinition.pages[homePageId]?.name,
              id: homePageId,
              variables: {},
            },
          },
        },
        async () => {
          computeComponentState(this, this.state.appDefinition.pages[homePageId]?.components ?? {}).then(async () => {
            this.runQueries(data.data_queries);
            this.setWindowTitle(data.name);
            this.setState({
              showComments: !!queryString.parse(this.props.location.search).threadId,
            });
            for (const event of dataDefinition.pages[homePageId]?.events ?? []) {
              await this.handleEvent(event.eventId, event);
            }
          });
        }
      );

      this.fetchDataSources();
      this.fetchDataQueries();
      initEditorWalkThrough();
    });
  };

  setAppDefinitionFromVersion = (version) => {
    this.appDefinitionChanged(defaults(version.definition, this.defaultDefinition), {
      skipAutoSave: true,
      skipYmapUpdate: true,
      versionChanged: true,
    });
    this.setState({
      editingVersion: version,
      isSaving: false,
    });

    this.saveEditingVersion();
    this.fetchDataSources();
    this.fetchDataQueries();
    this.initComponentVersioning();
  };

  /**
   * https://developer.mozilla.org/en-US/docs/Web/API/WebSocket/readyState
   */
  dataSourcesChanged = () => {
    if (this.socket instanceof WebSocket && this.socket?.readyState === WebSocket.OPEN) {
      this.socket?.send(
        JSON.stringify({
          event: 'events',
          data: { message: 'dataSourcesChanged', appId: this.state.appId },
        })
      );
    } else {
      this.fetchDataSources();
    }
  };

  /**
   * https://developer.mozilla.org/en-US/docs/Web/API/WebSocket/readyState
   */
  dataQueriesChanged = () => {
    this.setState({ addingQuery: false }, () => {
      if (this.socket instanceof WebSocket && this.socket?.readyState === WebSocket.OPEN) {
        this.socket?.send(
          JSON.stringify({
            event: 'events',
            data: { message: 'dataQueriesChanged', appId: this.state.appId },
          })
        );
      } else {
        this.fetchDataQueries();
      }
    });
  };

  switchSidebarTab = (tabIndex) => {
    this.setState({
      currentSidebarTab: tabIndex,
    });
  };

  filterComponents = (event) => {
    const searchText = event.currentTarget.value;
    let filteredComponents = this.state.allComponentTypes;

    if (searchText !== '') {
      filteredComponents = this.state.allComponentTypes.filter(
        (e) => e.name.toLowerCase() === searchText.toLowerCase()
      );
    }

    this.setState({ componentTypes: filteredComponents });
  };

  handleAddPatch = (patches, inversePatches) => {
    if (isEmpty(patches) && isEmpty(inversePatches)) return;
    if (isEqual(patches, inversePatches)) return;
    this.currentVersion++;
    this.currentVersionChanges[this.currentVersion] = {
      redo: patches,
      undo: inversePatches,
    };

    this.canUndo = this.currentVersionChanges.hasOwnProperty(this.currentVersion);
    this.canRedo = this.currentVersionChanges.hasOwnProperty(this.currentVersion + 1);

    delete this.currentVersionChanges[this.currentVersion + 1];
    delete this.currentVersionChanges[this.currentVersion - this.noOfVersionsSupported];
  };

  handleUndo = () => {
    if (this.canUndo) {
      const appDefinition = applyPatches(
        this.state.appDefinition,
        this.currentVersionChanges[this.currentVersion--].undo
      );

      this.canUndo = this.currentVersionChanges.hasOwnProperty(this.currentVersion);
      this.canRedo = true;

      if (!appDefinition) return;
      this.setState(
        {
          appDefinition,
        },
        () => {
          this.props.ymap?.set('appDef', {
            newDefinition: appDefinition,
            editingVersionId: this.state.editingVersion?.id,
          });
        }
      );
    }
  };

  handleRedo = () => {
    if (this.canRedo) {
      const appDefinition = applyPatches(
        this.state.appDefinition,
        this.currentVersionChanges[++this.currentVersion].redo
      );

      this.canUndo = true;
      this.canRedo = this.currentVersionChanges.hasOwnProperty(this.currentVersion + 1);

      if (!appDefinition) return;
      this.setState(
        {
          appDefinition,
        },
        () => {
          this.props.ymap?.set('appDef', {
            newDefinition: appDefinition,
            editingVersionId: this.state.editingVersion?.id,
          });
        }
      );
    }
  };

  appDefinitionChanged = (newDefinition, opts = {}) => {
    let currentPageId = this.state.currentPageId;
    if (isEqual(this.state.appDefinition, newDefinition)) return;
    if (config.ENABLE_MULTIPLAYER_EDITING && !opts.skipYmapUpdate) {
      this.props.ymap?.set('appDef', { newDefinition, editingVersionId: this.state.editingVersion?.id });
    }

    if (opts?.versionChanged) {
      currentPageId = newDefinition.homePageId;

      this.setState(
        {
          isSaving: true,
          currentPageId: currentPageId,
          appDefinition: newDefinition,
          appDefinitionLocalVersion: uuid(),
        },
        () => {
          if (!opts.skipAutoSave) this.autoSave();
          this.switchPage(currentPageId);
        }
      );
      return;
    }

    produce(
      this.state.appDefinition,
      (draft) => {
        draft.pages[currentPageId].components = newDefinition.pages[currentPageId]?.components ?? {};
      },
      this.handleAddPatch
    );
    this.setState({ isSaving: true, appDefinition: newDefinition, appDefinitionLocalVersion: uuid() }, () => {
      if (!opts.skipAutoSave) this.autoSave();
    });
    computeComponentState(this, newDefinition.pages[currentPageId]?.components ?? {});
  };

  handleInspectorView = () => {
    this.switchSidebarTab(2);
  };

  handleSlugChange = (newSlug) => {
    this.setState({ slug: newSlug });
  };

  removeComponents = () => {
    if (!this.isVersionReleased() && this.state?.selectedComponents?.length > 1) {
      let newDefinition = cloneDeep(this.state.appDefinition);
      const selectedComponents = this.state?.selectedComponents;

      removeSelectedComponent(this.state.currentPageId, newDefinition, selectedComponents);
      const platform = navigator?.userAgentData?.platform || navigator?.platform || 'unknown';
      if (platform.toLowerCase().indexOf('mac') > -1) {
        toast('Selected components deleted! (⌘ + Z to undo)', {
          icon: '🗑️',
        });
      } else {
        toast('Selected components deleted! (ctrl + Z to undo)', {
          icon: '🗑️',
        });
      }
      this.appDefinitionChanged(newDefinition, {
        skipAutoSave: this.isVersionReleased(),
      });
      this.handleInspectorView();
    } else if (this.isVersionReleased()) {
      this.setState({ showCreateVersionModalPrompt: true });
    }
  };

  removeComponent = (component) => {
    const currentPageId = this.state.currentPageId;
    if (!this.isVersionReleased()) {
      let newDefinition = cloneDeep(this.state.appDefinition);
      // Delete child components when parent is deleted

      let childComponents = [];

      if (newDefinition.pages[currentPageId].components?.[component.id].component.component === 'Tabs') {
        childComponents = Object.keys(newDefinition.pages[currentPageId].components).filter((key) =>
          newDefinition.pages[currentPageId].components[key].parent?.startsWith(component.id)
        );
      } else {
        childComponents = Object.keys(newDefinition.pages[currentPageId].components).filter(
          (key) => newDefinition.pages[currentPageId].components[key].parent === component.id
        );
      }

      childComponents.forEach((componentId) => {
        delete newDefinition.pages[currentPageId].components[componentId];
      });

      delete newDefinition.pages[currentPageId].components[component.id];
      const platform = navigator?.userAgentData?.platform || navigator?.platform || 'unknown';
      if (platform.toLowerCase().indexOf('mac') > -1) {
        toast('Component deleted! (⌘ + Z to undo)', {
          icon: '🗑️',
        });
      } else {
        toast('Component deleted! (ctrl + Z to undo)', {
          icon: '🗑️',
        });
      }
      this.appDefinitionChanged(newDefinition, {
        skipAutoSave: this.isVersionReleased(),
      });
      this.handleInspectorView();
    } else {
      this.setState({ showCreateVersionModalPrompt: true });
    }
  };

  componentDefinitionChanged = (componentDefinition) => {
    let _self = this;
    const currentPageId = this.state.currentPageId;

    if (this.state.appDefinition?.pages[currentPageId].components[componentDefinition.id]) {
      const newDefinition = {
        appDefinition: produce(this.state.appDefinition, (draft) => {
          draft.pages[currentPageId].components[componentDefinition.id].component = componentDefinition.component;
        }),
      };

      produce(
        this.state.appDefinition,
        (draft) => {
          draft.pages[currentPageId].components[componentDefinition.id].component = componentDefinition.component;
        },
        this.handleAddPatch
      );
      setStateAsync(_self, newDefinition).then(() => {
        computeComponentState(_self, _self.state.appDefinition.pages[currentPageId].components);
        this.setState({ isSaving: true, appDefinitionLocalVersion: uuid() });
        this.autoSave();
        this.props.ymap?.set('appDef', {
          newDefinition: newDefinition.appDefinition,
          editingVersionId: this.state.editingVersion?.id,
        });
      });
    }
  };

  handleEditorEscapeKeyPress = () => {
    if (this.state?.selectedComponents?.length > 0) {
      this.setState({ selectedComponents: [] });
      this.handleInspectorView();
    }
  };

  moveComponents = (direction) => {
    let appDefinition = JSON.parse(JSON.stringify(this.state.appDefinition));
    let newComponents = appDefinition.pages[this.state.currentPageId].components;

    for (const selectedComponent of this.state.selectedComponents) {
      newComponents = produce(newComponents, (draft) => {
        let top = draft[selectedComponent.id].layouts[this.state.currentLayout].top;
        let left = draft[selectedComponent.id].layouts[this.state.currentLayout].left;

        const gridWidth = (1 * 100) / 43; // width of the canvas grid in percentage

        switch (direction) {
          case 'ArrowLeft':
            left = left - gridWidth;
            break;
          case 'ArrowRight':
            left = left + gridWidth;
            break;
          case 'ArrowDown':
            top = top + 10;
            break;
          case 'ArrowUp':
            top = top - 10;
            break;
        }

        draft[selectedComponent.id].layouts[this.state.currentLayout].top = top;
        draft[selectedComponent.id].layouts[this.state.currentLayout].left = left;
      });
    }
    appDefinition.pages[this.state.currentPageId].components = newComponents;
    this.appDefinitionChanged(appDefinition);
  };

  cutComponents = () => cloneComponents(this, this.appDefinitionChanged, false, true);

  copyComponents = () => cloneComponents(this, this.appDefinitionChanged, false);

  cloneComponents = () => cloneComponents(this, this.appDefinitionChanged, true);

  decimalToHex = (alpha) => (alpha === 0 ? '00' : Math.round(255 * alpha).toString(16));

  globalSettingsChanged = (key, value) => {
    const appDefinition = { ...this.state.appDefinition };
    if (value?.[1]?.a == undefined) appDefinition.globalSettings[key] = value;
    else {
      const hexCode = `${value?.[0]}${this.decimalToHex(value?.[1]?.a)}`;
      appDefinition.globalSettings[key] = hexCode;
    }
    this.setState(
      {
        isSaving: true,
        appDefinition,
      },
      () => {
        this.props.ymap?.set('appDef', {
          newDefinition: appDefinition,
          editingVersionId: this.state.editingVersion?.id,
        });
        this.autoSave();
      }
    );
  };

  saveApp = (id, attributes, notify = false) => {
    appService.saveApp(id, attributes).then(() => {
      if (notify) {
        toast.success('App saved sucessfully');
      }
    });
  };

  saveAppName = (id, name, notify = false) => {
    if (!name.trim()) {
      toast("App name can't be empty or whitespace", {
        icon: '🚨',
      });

      this.setState({
        app: { ...this.state.app, name: this.state.oldName },
      });

      return;
    }
    this.saveApp(id, { name }, notify);
  };

  getSourceMetaData = (dataSource) => {
    if (dataSource.plugin_id) {
      return dataSource.plugin?.manifest_file?.data.source;
    }

    return DataSourceTypes.find((source) => source.kind === dataSource.kind);
  };

  renderDataSource = (dataSource) => {
    const sourceMeta = this.getSourceMetaData(dataSource);
    const icon = getSvgIcon(sourceMeta.kind.toLowerCase(), 25, 25, dataSource?.plugin?.icon_file?.data);

    return (
      <tr
        role="button"
        key={dataSource.name}
        onClick={() => {
          this.setState({
            selectedDataSource: dataSource,
            showDataSourceManagerModal: true,
          });
        }}
      >
        <td>
          {icon} {dataSource.name}
        </td>
      </tr>
    );
  };

  deleteDataQuery = () => {
    this.setState({ showDataQueryDeletionConfirmation: true });
  };

  cancelDeleteDataQuery = () => {
    this.setState({ showDataQueryDeletionConfirmation: false });
  };

  executeDataQueryDeletion = () => {
    this.setState({
      showDataQueryDeletionConfirmation: false,
      isDeletingDataQuery: true,
    });
    dataqueryService
      .del(this.state.selectedQuery.id)
      .then(() => {
        toast.success('Query Deleted');
        this.setState({ isDeletingDataQuery: false });
        this.dataQueriesChanged();
      })
      .catch(({ error }) => {
        this.setState({ isDeletingDataQuery: false });
        toast.error(error);
      });
  };

  setShowHiddenOptionsForDataQuery = (dataQueryId) => {
    this.setState({ showHiddenOptionsForDataQueryId: dataQueryId });
  };

  createInputFieldToRenameQuery = (id) => {
    this.renameQueryNameId.current = id;
    this.setState({ renameQueryName: true });
  };

  updateQueryName = (selectedQueryId, newName) => {
    if (newName && newName !== this.state.selectedQuery.name) {
      dataqueryService
        .update(selectedQueryId, newName)
        .then(() => {
          toast.success('Query Name Updated');
          this.setState({
            renameQueryName: false,
          });
          this.renameQueryNameId.current = null;
          this.dataQueriesChanged();
        })
        .catch(({ error }) => {
          this.setState({ renameQueryName: false });
          this.renameQueryNameId.current = null;
          toast.error(error);
        });
    } else {
      this.setState({ renameQueryName: false });
      this.renameQueryNameId.current = null;
    }
  };

  renderDataQuery = (dataQuery) => {
    const sourceMeta = this.getSourceMetaData(dataQuery);
    const icon = getSvgIcon(sourceMeta.kind.toLowerCase(), 25, 25, dataQuery?.plugin?.icon_file?.data);

    let isSeletedQuery = false;
    if (this.state.selectedQuery) {
      isSeletedQuery = dataQuery.id === this.state.selectedQuery.id;
    }
    const isQueryBeingDeleted = this.state.isDeletingDataQuery && isSeletedQuery;

    return (
      <div
        className={'row query-row' + (isSeletedQuery ? ' query-row-selected' : '')}
        key={dataQuery.id}
        onClick={() => this.setState({ editingQuery: true, selectedQuery: dataQuery })}
        role="button"
      >
        <div className="col-auto query-icon d-flex">{icon}</div>
        <div className="col query-row-query-name">
          {this.state?.renameQueryName && this.renameQueryNameId?.current === dataQuery.id ? (
            <input
              className={`query-name query-name-input-field border-indigo-09 bg-transparent  ${
                this.props.darkMode && 'text-white'
              }`}
              type="text"
              defaultValue={dataQuery.name}
              autoFocus={true}
              onBlur={({ target }) => {
                this.updateQueryName(this.state.selectedQuery.id, target.value);
              }}
            />
          ) : (
            <OverlayTrigger
              trigger={['hover', 'focus']}
              placement="top"
              delay={{ show: 800, hide: 100 }}
              overlay={<Tooltip id="button-tooltip">{dataQuery.name}</Tooltip>}
            >
              <div className="query-name">{dataQuery.name}</div>
            </OverlayTrigger>
          )}
        </div>
        <div className="col-auto query-rename-delete-btn">
          <div
            className={`col-auto ${this.state.renameQueryName && 'display-none'} rename-query`}
            onClick={() => this.createInputFieldToRenameQuery(dataQuery.id)}
          >
            <span className="d-flex">
              <svg width="auto" height="auto" viewBox="0 0 19 20" fill="none" xmlns="http://www.w3.org/2000/svg">
                <path
                  fillRule="evenodd"
                  clipRule="evenodd"
                  d="M13.7087 1.40712C14.29 0.826221 15.0782 0.499893 15.9 0.499893C16.7222 0.499893 17.5107 0.82651 18.0921 1.40789C18.6735 1.98928 19.0001 2.7778 19.0001 3.6C19.0001 4.42197 18.6737 5.21028 18.0926 5.79162C18.0924 5.79178 18.0928 5.79145 18.0926 5.79162L16.8287 7.06006C16.7936 7.11191 16.753 7.16118 16.7071 7.20711C16.6621 7.25215 16.6138 7.292 16.563 7.32665L9.70837 14.2058C9.52073 14.3942 9.26584 14.5 9 14.5H6C5.44772 14.5 5 14.0523 5 13.5V10.5C5 10.2342 5.10585 9.97927 5.29416 9.79163L12.1733 2.93697C12.208 2.88621 12.2478 2.83794 12.2929 2.79289C12.3388 2.74697 12.3881 2.70645 12.4399 2.67132L13.7079 1.40789C13.7082 1.40763 13.7084 1.40738 13.7087 1.40712ZM13.0112 4.92545L7 10.9153V12.5H8.58474L14.5745 6.48876L13.0112 4.92545ZM15.9862 5.07202L14.428 3.51376L15.1221 2.82211C15.3284 2.6158 15.6082 2.49989 15.9 2.49989C16.1918 2.49989 16.4716 2.6158 16.6779 2.82211C16.8842 3.02842 17.0001 3.30823 17.0001 3.6C17.0001 3.89177 16.8842 4.17158 16.6779 4.37789L15.9862 5.07202ZM0.87868 5.37868C1.44129 4.81607 2.20435 4.5 3 4.5H4C4.55228 4.5 5 4.94772 5 5.5C5 6.05228 4.55228 6.5 4 6.5H3C2.73478 6.5 2.48043 6.60536 2.29289 6.79289C2.10536 6.98043 2 7.23478 2 7.5V16.5C2 16.7652 2.10536 17.0196 2.29289 17.2071C2.48043 17.3946 2.73478 17.5 3 17.5H12C12.2652 17.5 12.5196 17.3946 12.7071 17.2071C12.8946 17.0196 13 16.7652 13 16.5V15.5C13 14.9477 13.4477 14.5 14 14.5C14.5523 14.5 15 14.9477 15 15.5V16.5C15 17.2957 14.6839 18.0587 14.1213 18.6213C13.5587 19.1839 12.7957 19.5 12 19.5H3C2.20435 19.5 1.44129 19.1839 0.87868 18.6213C0.31607 18.0587 0 17.2957 0 16.5V7.5C0 6.70435 0.31607 5.94129 0.87868 5.37868Z"
                  fill="#11181C"
                />
              </svg>
            </span>
          </div>
          <div className="col-auto">
            {isQueryBeingDeleted ? (
              <div className="px-2">
                <div className="text-center spinner-border spinner-border-sm" role="status"></div>
              </div>
            ) : (
              <span className="delete-query" onClick={this.deleteDataQuery}>
                <span className="d-flex">
                  <svg width="auto" height="auto" viewBox="0 0 18 20" fill="none" xmlns="http://www.w3.org/2000/svg">
                    <path
                      fillRule="evenodd"
                      clipRule="evenodd"
                      d="M5.58579 0.585786C5.96086 0.210714 6.46957 0 7 0H11C11.5304 0 12.0391 0.210714 12.4142 0.585786C12.7893 0.960859 13 1.46957 13 2V4H15.9883C15.9953 3.99993 16.0024 3.99993 16.0095 4H17C17.5523 4 18 4.44772 18 5C18 5.55228 17.5523 6 17 6H16.9201L15.9997 17.0458C15.9878 17.8249 15.6731 18.5695 15.1213 19.1213C14.5587 19.6839 13.7957 20 13 20H5C4.20435 20 3.44129 19.6839 2.87868 19.1213C2.32687 18.5695 2.01223 17.8249 2.00035 17.0458L1.07987 6H1C0.447715 6 0 5.55228 0 5C0 4.44772 0.447715 4 1 4H1.99054C1.9976 3.99993 2.00466 3.99993 2.0117 4H5V2C5 1.46957 5.21071 0.960859 5.58579 0.585786ZM3.0868 6L3.99655 16.917C3.99885 16.9446 4 16.9723 4 17C4 17.2652 4.10536 17.5196 4.29289 17.7071C4.48043 17.8946 4.73478 18 5 18H13C13.2652 18 13.5196 17.8946 13.7071 17.7071C13.8946 17.5196 14 17.2652 14 17C14 16.9723 14.0012 16.9446 14.0035 16.917L14.9132 6H3.0868ZM11 4H7V2H11V4ZM6.29289 10.7071C5.90237 10.3166 5.90237 9.68342 6.29289 9.29289C6.68342 8.90237 7.31658 8.90237 7.70711 9.29289L9 10.5858L10.2929 9.29289C10.6834 8.90237 11.3166 8.90237 11.7071 9.29289C12.0976 9.68342 12.0976 10.3166 11.7071 10.7071L10.4142 12L11.7071 13.2929C12.0976 13.6834 12.0976 14.3166 11.7071 14.7071C11.3166 15.0976 10.6834 15.0976 10.2929 14.7071L9 13.4142L7.70711 14.7071C7.31658 15.0976 6.68342 15.0976 6.29289 14.7071C5.90237 14.3166 5.90237 13.6834 6.29289 13.2929L7.58579 12L6.29289 10.7071Z"
                      fill="#DB4324"
                    />
                  </svg>
                </span>
              </span>
            )}
          </div>
        </div>
      </div>
    );
  };

  onNameChanged = (newName) => {
    this.setState({
      app: { ...this.state.app, name: newName },
    });
    this.setWindowTitle(newName);
  };

  toggleQueryEditor = () => {
    this.setState(() => ({
      queryPanelHeight: this.state.queryPanelHeight === 100 ? 30 : 100,
    }));
  };

  toggleComments = () => {
    this.setState({ showComments: !this.state.showComments });
  };

  setSelectedComponent = (id, component, multiSelect = false) => {
    if (this.state.selectedComponents.length === 0 || !multiSelect) {
      this.switchSidebarTab(1);
    } else {
      this.switchSidebarTab(2);
    }

    const isAlreadySelected = this.state.selectedComponents.find((component) => component.id === id);

    if (!isAlreadySelected) {
      this.setState((prevState) => {
        return {
          selectedComponents: [...(multiSelect ? prevState.selectedComponents : []), { id, component }],
        };
      });
    }
  };

  filterQueries = (value) => {
    if (value) {
      const fuse = new Fuse(this.state.allDataQueries, { keys: ['name'] });
      const results = fuse.search(value);
      let filterDataQueries = [];
      results.every((result) => {
        if (result.item.name === value) {
          filterDataQueries = [];
          filterDataQueries.push(result.item);
          return false;
        }
        filterDataQueries.push(result.item);
        return true;
      });
      this.setState({
        filterDataQueries,
        dataQueriesDefaultText: 'No Queries found.',
      });
    } else {
      this.fetchDataQueries();
    }
  };

  onVersionRelease = (versionId) => {
    this.setState(
      {
        app: {
          ...this.state.app,
          current_version_id: versionId,
        },
      },
      () => {
        this.socket.send(
          JSON.stringify({
            event: 'events',
            data: { message: 'versionReleased', appId: this.state.appId },
          })
        );
      }
    );
  };

  onZoomChanged = (zoom) => {
    this.setState({
      zoomLevel: zoom,
    });
  };

  getCanvasWidth = () => {
    const canvasBoundingRect = document.getElementsByClassName('canvas-area')[0].getBoundingClientRect();
    return canvasBoundingRect?.width;
  };

  getCanvasHeight = () => {
    const canvasBoundingRect = document.getElementsByClassName('canvas-area')[0].getBoundingClientRect();
    return canvasBoundingRect?.height;
  };

  computeCanvasBackgroundColor = () => {
    const { canvasBackgroundColor } = this.state.appDefinition?.globalSettings ?? '#edeff5';
    if (['#2f3c4c', '#edeff5'].includes(canvasBackgroundColor)) {
      return this.props.darkMode ? '#2f3c4c' : '#edeff5';
    }
    return canvasBackgroundColor;
  };

  renderLayoutIcon = (isDesktopSelected) => {
    if (isDesktopSelected)
      return (
        <span
          onClick={() =>
            this.setState({
              currentLayout: isDesktopSelected ? 'mobile' : 'desktop',
            })
          }
          data-cy="change-layout-button"
        >
          <DesktopSelectedIcon />
        </span>
      );

    return (
      <span
        onClick={() =>
          this.setState({
            currentLayout: isDesktopSelected ? 'mobile' : 'desktop',
          })
        }
        data-cy="change-layout-button"
      >
        <MobileSelectedIcon />
      </span>
    );
  };

  saveEditingVersion = () => {
    if (this.isVersionReleased()) {
      this.setState({ isSaving: false, showCreateVersionModalPrompt: true });
    } else if (!isEmpty(this.state.editingVersion)) {
      appVersionService
        .save(this.state.appId, this.state.editingVersion.id, { definition: this.state.appDefinition })
        .then(() => {
          this.setState(
            {
              saveError: false,
              editingVersion: {
                ...this.state.editingVersion,
                ...{ definition: this.state.appDefinition },
              },
            },
            () => {
              this.setState({
                isSaving: false,
              });
            }
          );
        })
        .catch(() => {
          this.setState({ saveError: true, isSaving: false }, () => {
            toast.error('App could not save.');
          });
        });
    }
  };

  handleOnComponentOptionChanged = (component, optionName, value) => {
    return onComponentOptionChanged(this, component, optionName, value);
  };

  handleOnComponentOptionsChanged = (component, options) => {
    return onComponentOptionsChanged(this, component, options);
  };

  handleComponentClick = (id, component) => {
    this.setState({
      selectedComponent: { id, component },
    });
    this.switchSidebarTab(1);
  };

  handleComponentHover = (id) => {
    if (this.state.selectionInProgress) return;
    this.setState({
      hoveredComponent: id,
    });
  };

  sideBarDebugger = {
    error: (data) => {
      debuggerActions.error(this, data);
    },
    flush: () => {
      debuggerActions.flush(this);
    },
    generateErrorLogs: (errors) => debuggerActions.generateErrorLogs(errors),
  };

  changeDarkMode = (newMode) => {
    this.setState({
      currentState: {
        ...this.state.currentState,
        globals: {
          ...this.state.currentState.globals,
          theme: { name: newMode ? 'dark' : 'light' },
        },
      },
    });
    this.props.switchDarkMode(newMode);
  };

  setStateOfUnsavedQueries = (state) => {
    this.setState({
      isUnsavedQueriesAvailable: state,
    });
  };

  handleEvent = (eventName, options) => onEvent(this, eventName, options, 'edit');

  runQuery = (queryId, queryName) => runQuery(this, queryId, queryName);

  dataSourceModalHandler = () => {
    this.dataSourceModalRef.current.dataSourceModalToggleStateHandler();
  };

  onAreaSelectionStart = (e) => {
    const isMultiSelect = e.inputEvent.shiftKey || this.state.selectedComponents.length > 0;
    this.setState((prevState) => {
      return {
        selectionInProgress: true,
        selectedComponents: [...(isMultiSelect ? prevState.selectedComponents : [])],
      };
    });
  };

  onAreaSelection = (e) => {
    e.added.forEach((el) => {
      el.classList.add('resizer-select');
    });
    if (this.state.selectionInProgress) {
      e.removed.forEach((el) => {
        el.classList.remove('resizer-select');
      });
    }
  };

  onAreaSelectionEnd = (e) => {
    const currentPageId = this.state.currentPageId;
    this.setState({ selectionInProgress: false });
    e.selected.forEach((el, index) => {
      const id = el.getAttribute('widgetid');
      const component = this.state.appDefinition.pages[currentPageId].components[id].component;
      const isMultiSelect = e.inputEvent.shiftKey || (!e.isClick && index != 0);
      this.setSelectedComponent(id, component, isMultiSelect);
    });
  };

  onAreaSelectionDragStart = (e) => {
    if (e.inputEvent.target.getAttribute('id') !== 'real-canvas') {
      this.selectionDragRef.current = true;
    } else {
      this.selectionDragRef.current = false;
    }
  };

  onAreaSelectionDrag = (e) => {
    if (this.selectionDragRef.current) {
      e.stop();
      this.state.selectionInProgress && this.setState({ selectionInProgress: false });
    }
  };

  onAreaSelectionDragEnd = () => {
    this.selectionDragRef.current = false;
    this.state.selectionInProgress && this.setState({ selectionInProgress: false });
  };

  addNewPage = ({ name, handle }) => {
    // check for unique page handles
    const pageExists = Object.values(this.state.appDefinition.pages).some((page) => page.handle === handle);

    if (pageExists) {
      toast.error('Page with same handle already exists');
      return;
    }

    const newAppDefinition = {
      ...this.state.appDefinition,
      pages: {
        ...this.state.appDefinition.pages,
        [uuid()]: {
          name,
          handle,
          components: {},
        },
      },
    };

    this.setState(
      {
        isSaving: true,
        appDefinition: newAppDefinition,
        appDefinitionLocalVersion: uuid(),
      },
      () => {
        const newPageId = cloneDeep(Object.keys(newAppDefinition.pages)).pop();
        this.switchPage(newPageId);
        this.autoSave();
      }
    );
  };

  deletePageRequest = (pageId, isHomePage = false) => {
    this.setState({
      showPageDeletionConfirmation: {
        isOpen: true,
        pageId,
        isHomePage,
      },
    });
  };

  cancelDeletePageRequest = () => {
    this.setState({
      showPageDeletionConfirmation: {
        isOpen: false,
        pageId: null,
        isHomePage: false,
      },
    });
  };

  executeDeletepageRequest = () => {
    const pageId = this.state.showPageDeletionConfirmation.pageId;
    const isHomePage = this.state.showPageDeletionConfirmation.isHomePage;
    if (Object.keys(this.state.appDefinition.pages).length === 1) {
      toast.error('You cannot delete the only page in your app.');
      return;
    }

    this.setState({
      isDeletingPage: true,
    });

    const toBeDeletedPage = this.state.appDefinition.pages[pageId];

    const newAppDefinition = {
      ...this.state.appDefinition,
      pages: omit(this.state.appDefinition.pages, pageId),
    };

    const newCurrentPageId = isHomePage
      ? Object.keys(this.state.appDefinition.pages)[0]
      : this.state.appDefinition.homePageId;

    this.setState(
      {
        currentPageId: newCurrentPageId,
        isSaving: true,
        appDefinition: newAppDefinition,
        appDefinitionLocalVersion: uuid(),
        isDeletingPage: false,
      },
      () => {
        toast.success(`${toBeDeletedPage.name} page deleted.`);

        this.switchPage(newCurrentPageId);
        this.autoSave();
      }
    );
  };

  updateHomePage = (pageId) => {
    this.setState(
      {
        isSaving: true,
        appDefinition: {
          ...this.state.appDefinition,
          homePageId: pageId,
        },
        appDefinitionLocalVersion: uuid(),
      },
      () => {
        this.autoSave();
      }
    );
  };

  clonePage = (pageId) => {
    const currentPage = this.state.appDefinition.pages[pageId];
    const newPageId = uuid();
    let newPageName = `${currentPage.name} (copy)`;
    let newPageHandle = `${currentPage.handle}-copy`;
    let i = 1;
    while (Object.values(this.state.appDefinition.pages).some((page) => page.handle === newPageHandle)) {
      newPageName = `${currentPage.name} (copy ${i})`;
      newPageHandle = `${currentPage.handle}-copy-${i}`;
      i++;
    }

    const newPage = {
      ...cloneDeep(currentPage),
      name: newPageName,
      handle: newPageHandle,
    };

    const newAppDefinition = {
      ...this.state.appDefinition,
      pages: {
        ...this.state.appDefinition.pages,
        [newPageId]: newPage,
      },
    };

    this.setState(
      {
        isSaving: true,
        appDefinition: newAppDefinition,
        appDefinitionLocalVersion: uuid(),
      },
      () => {
        this.autoSave();
      }
    );
  };

  updatePageHandle = (pageId, newHandle) => {
    const pageExists = Object.values(this.state.appDefinition.pages).some((page) => page.handle === newHandle);

    if (pageExists) {
      toast.error('Page with same handle already exists');
      return;
    }

    if (newHandle.trim().length === 0) {
      toast.error('Page handle cannot be empty');
      return;
    }

    this.setState(
      {
        isSaving: true,
        appDefinition: {
          ...this.state.appDefinition,
          pages: {
            ...this.state.appDefinition.pages,
            [pageId]: {
              ...this.state.appDefinition.pages[pageId],
              handle: newHandle,
            },
          },
        },
        appDefinitionLocalVersion: uuid(),
      },
      () => {
        toast.success('Page handle updated successfully');
        this.switchPage(pageId);
        this.autoSave();
      }
    );
  };

  updateOnPageLoadEvents = (pageId, events) => {
    this.setState(
      {
        isSaving: true,
        appDefinition: {
          ...this.state.appDefinition,
          pages: {
            ...this.state.appDefinition.pages,
            [pageId]: {
              ...this.state.appDefinition.pages[pageId],
              events,
            },
          },
        },
        appDefinitionLocalVersion: uuid(),
      },
      () => {
        this.autoSave();
      }
    );
  };

  showHideViewerNavigation = () => {
    const newAppDefinition = {
      ...this.state.appDefinition,
      showViewerNavigation: !this.state.appDefinition.showViewerNavigation,
    };

    this.setState(
      {
        isSaving: true,
        appDefinition: newAppDefinition,
        appDefinitionLocalVersion: uuid(),
      },
      () => this.autoSave()
    );
  };

  renamePage = (pageId, newName) => {
    if (newName.trim().length === 0) {
      toast.error('Page name cannot be empty');
      return;
    }

    const newAppDefinition = {
      ...this.state.appDefinition,
      pages: {
        ...this.state.appDefinition.pages,
        [pageId]: {
          ...this.state.appDefinition.pages[pageId],
          name: newName,
        },
      },
    };

    this.setState(
      {
        isSaving: true,
        appDefinition: newAppDefinition,
        appDefinitionLocalVersion: uuid(),
      },
      () => {
        this.autoSave();
      }
    );
  };

  hidePage = (pageId) => {
    const newAppDefinition = {
      ...this.state.appDefinition,
      pages: {
        ...this.state.appDefinition.pages,
        [pageId]: {
          ...this.state.appDefinition.pages[pageId],
          hidden: true,
        },
      },
    };

    this.setState(
      {
        isSaving: true,
        appDefinition: newAppDefinition,
        appDefinitionLocalVersion: uuid(),
      },
      () => {
        this.autoSave();
      }
    );
  };

  unHidePage = (pageId) => {
    const newAppDefinition = {
      ...this.state.appDefinition,
      pages: {
        ...this.state.appDefinition.pages,
        [pageId]: {
          ...this.state.appDefinition.pages[pageId],
          hidden: false,
        },
      },
    };

    this.setState(
      {
        isSaving: true,
        appDefinition: newAppDefinition,
        appDefinitionLocalVersion: uuid(),
      },
      () => {
        this.autoSave();
      }
    );
  };

  switchPage = (pageId, queryParams = []) => {
    const { name, handle, events } = this.state.appDefinition.pages[pageId];
    const currentPageId = this.state.currentPageId;

    if (!name || !handle) return;

    const queryParamsString = queryParams.map(([key, value]) => `${key}=${value}`).join('&');

    this.props.history.push(`/apps/${this.state.appId}/${handle}?${queryParamsString}`);

    const { globals: existingGlobals } = this.state.currentState;

    const page = {
      ...this.state.currentState.page,
      name,
      handle,
      variables: this.state.pages?.[pageId]?.variables ?? {},
    };

    const globals = {
      ...existingGlobals,
      urlparams: JSON.parse(JSON.stringify(queryString.parse(queryParamsString))),
    };

    this.setState(
      {
        pages: {
          ...this.state.pages,
          [currentPageId]: {
            ...(this.state.pages?.[currentPageId] ?? {}),
            variables: {
              ...(this.state.currentState?.page?.variables ?? {}),
            },
          },
        },
        currentState: {
          ...this.state.currentState,
          globals,
          page,
        },
        currentPageId: pageId,
      },
      () => {
        computeComponentState(this, this.state.appDefinition.pages[pageId]?.components ?? {}).then(async () => {
          for (const event of events ?? []) {
            await this.handleEvent(event.eventId, event);
          }
        });
      }
    );
  };

  updateOnSortingPages = (newSortedPages) => {
    const pagesObj = newSortedPages.reduce((acc, page) => {
      acc[page.id] = this.state.appDefinition.pages[page.id];
      return acc;
    }, {});

    const newAppDefinition = {
      ...this.state.appDefinition,
      pages: pagesObj,
    };

    this.setState(
      {
        isSaving: true,
        appDefinition: newAppDefinition,
        appDefinitionLocalVersion: uuid(),
      },
      () => {
        this.autoSave();
      }
    );
  };

  getPagesWithIds = () => {
    return Object.entries(this.state.appDefinition.pages).map(([id, page]) => ({ ...page, id }));
  };

  render() {
    const {
      currentSidebarTab,
      selectedComponents = [],
      appDefinition,
      appId,
      slug,
      dataSources,
      loadingDataQueries,
      dataQueries,
      loadingDataSources,
      addingQuery,
      selectedQuery,
      editingQuery,
      app,
      queryPanelHeight,
      showLeftSidebar,
      currentState,
      isLoading,
      zoomLevel,
      currentLayout,
      deviceWindowWidth,
      dataQueriesDefaultText,
      showDataQueryDeletionConfirmation,
      isDeletingDataQuery,
      apps,
      defaultComponentStateComputed,
      showComments,
      editingVersion,
      showCreateVersionModalPrompt,
      hoveredComponent,
      queryConfirmationList,
    } = this.state;
<<<<<<< HEAD
    const appVersionPreviewLink = editingVersion ? `/applications/${app.id}/versions/${editingVersion.id}` : '';
=======

    const appVersionPreviewLink = editingVersion
      ? `/applications/${app.id}/versions/${editingVersion.id}/${this.state.currentState.page.handle}`
      : '';
>>>>>>> 44d45072

    return (
      <div className="editor wrapper">
        <ReactTooltip type="dark" effect="solid" eventOff="click" delayShow={250} />
        {/* This is for viewer to show query confirmations */}
        <Confirm
          show={queryConfirmationList.length > 0}
          message={`Do you want to run this query - ${queryConfirmationList[0]?.queryName}?`}
          onConfirm={(queryConfirmationData) => onQueryConfirmOrCancel(this, queryConfirmationData, true)}
          onCancel={() => onQueryConfirmOrCancel(this, queryConfirmationList[0])}
          queryConfirmationData={queryConfirmationList[0]}
          darkMode={this.props.darkMode}
          key={queryConfirmationList[0]?.queryName}
        />
        <Confirm
          show={showDataQueryDeletionConfirmation}
          message={'Do you really want to delete this query?'}
          confirmButtonLoading={isDeletingDataQuery}
          onConfirm={() => this.executeDataQueryDeletion()}
          onCancel={() => this.cancelDeleteDataQuery()}
          darkMode={this.props.darkMode}
        />
        <Confirm
          show={this.state.showPageDeletionConfirmation?.isOpen ?? false}
          message={'Do you really want to delete this page?'}
          confirmButtonLoading={this.state.isDeletingPage}
          onConfirm={() => this.executeDeletepageRequest()}
          onCancel={() => this.cancelDeletePageRequest()}
          darkMode={this.props.darkMode}
        />
        <div className="header">
          <header className="navbar navbar-expand-md navbar-light d-print-none">
            <div className="container-xl header-container">
              <button className="navbar-toggler" type="button" data-bs-toggle="collapse" data-bs-target="#navbar-menu">
                <span className="navbar-toggler-icon"></span>
              </button>
              <h1 className="navbar-brand navbar-brand-autodark d-none-navbar-horizontal pe-0">
                <Link to={'/'} data-cy="editor-page-logo">
                  <Logo />
                </Link>
              </h1>
              {this.state.app && (
                <div className={`app-name input-icon ${this.props.darkMode ? 'dark' : ''}`}>
                  <input
                    type="text"
                    onFocus={(e) => this.setState({ oldName: e.target.value })}
                    onChange={(e) => this.onNameChanged(e.target.value)}
                    onBlur={(e) => this.saveAppName(this.state.app.id, e.target.value)}
                    className="form-control-plaintext form-control-plaintext-sm"
                    value={this.state.app.name}
                    data-cy="app-name-input"
                  />
                  <span className="input-icon-addon">
                    <EditIcon />
                  </span>
                </div>
              )}
              <span
                className={cx('autosave-indicator', {
                  'autosave-indicator-saving': this.state.isSaving,
                  'text-danger': this.state.saveError,
                  'd-none': this.isVersionReleased(),
                })}
                data-cy="autosave-indicator"
              >
                {this.state.isSaving
                  ? 'Saving...'
                  : this.state.saveError
                  ? 'Could not save changes'
                  : 'All changes are saved'}
              </span>
              {config.ENABLE_MULTIPLAYER_EDITING && <RealtimeAvatars />}
              {editingVersion && (
                <AppVersionsManager
                  appId={appId}
                  editingVersion={editingVersion}
                  releasedVersionId={app.current_version_id}
                  setAppDefinitionFromVersion={this.setAppDefinitionFromVersion}
                  showCreateVersionModalPrompt={showCreateVersionModalPrompt}
                  closeCreateVersionModalPrompt={this.closeCreateVersionModalPrompt}
                />
              )}
              <div className="navbar-nav flex-row order-md-last release-buttons">
                <div className="nav-item dropdown d-none d-md-flex me-2">
                  <Link
                    to={appVersionPreviewLink}
                    target="_blank"
                    className="btn btn-sm font-500 color-primary border-0"
                    rel="noreferrer"
                    data-cy="preview-link-button"
                  >
                    {this.props.t('editor.preview', 'Preview')}
                  </Link>
                </div>
                <div className="nav-item dropdown d-none d-md-flex me-2">
                  {app.id && (
                    <ManageAppUsers
                      app={app}
                      slug={slug}
                      darkMode={this.props.darkMode}
                      handleSlugChange={this.handleSlugChange}
                    />
                  )}
                </div>
                <div className="nav-item dropdown me-2">
                  {app.id && (
                    <ReleaseVersionButton
                      isVersionReleased={this.isVersionReleased()}
                      appId={app.id}
                      appName={app.name}
                      onVersionRelease={this.onVersionRelease}
                      editingVersion={editingVersion}
                      fetchApp={this.fetchApp}
                      saveEditingVersion={this.saveEditingVersion}
                    />
                  )}
                </div>
              </div>
            </div>
          </header>
        </div>
        <DndProvider backend={HTML5Backend}>
          <EditorContextWrapper>
            <div className="sub-section">
              <LeftSidebar
                appVersionsId={this.state?.editingVersion?.id}
                errorLogs={currentState.errors}
                components={currentState.components}
                appId={appId}
                darkMode={this.props.darkMode}
                dataSources={this.state.dataSources}
                dataSourcesChanged={this.dataSourcesChanged}
                dataQueriesChanged={this.dataQueriesChanged}
                onZoomChanged={this.onZoomChanged}
                toggleComments={this.toggleComments}
                switchDarkMode={this.changeDarkMode}
                globalSettingsChanged={this.globalSettingsChanged}
                globalSettings={appDefinition.globalSettings}
                currentState={currentState}
                debuggerActions={this.sideBarDebugger}
                appDefinition={{
                  components: appDefinition.pages[this.state.currentPageId]?.components ?? {},
                  queries: dataQueries,
                  selectedComponent: selectedComponents ? selectedComponents[selectedComponents.length - 1] : {},
                  pages: this.state.appDefinition.pages,
                  homePageId: this.state.appDefinition.homePageId,
                  showViewerNavigation: this.state.appDefinition.showViewerNavigation,
                }}
                setSelectedComponent={this.setSelectedComponent}
                removeComponent={this.removeComponent}
                runQuery={(queryId, queryName) => runQuery(this, queryId, queryName)}
                toggleAppMaintenance={this.toggleAppMaintenance}
                is_maintenance_on={this.state.app.is_maintenance_on}
                ref={this.dataSourceModalRef}
                isSaving={this.state.isSaving}
                isUnsavedQueriesAvailable={this.state.isUnsavedQueriesAvailable}
                currentPageId={this.state.currentPageId}
                addNewPage={this.addNewPage}
                switchPage={this.switchPage}
                deletePage={this.deletePageRequest}
                renamePage={this.renamePage}
                clonePage={this.clonePage}
                hidePage={this.hidePage}
                unHidePage={this.unHidePage}
                updateHomePage={this.updateHomePage}
                updatePageHandle={this.updatePageHandle}
                updateOnPageLoadEvents={this.updateOnPageLoadEvents}
                showHideViewerNavigationControls={this.showHideViewerNavigation}
                updateOnSortingPages={this.updateOnSortingPages}
                apps={apps}
                dataQueries={dataQueries}
              />
              {!showComments && (
                <Selecto
                  dragContainer={'.canvas-container'}
                  selectableTargets={['.react-draggable']}
                  hitRate={0}
                  selectByClick={true}
                  toggleContinueSelect={['shift']}
                  ref={this.selectionRef}
                  scrollOptions={this.state.scrollOptions}
                  onSelectStart={this.onAreaSelectionStart}
                  onSelectEnd={this.onAreaSelectionEnd}
                  onSelect={this.onAreaSelection}
                  onDragStart={this.onAreaSelectionDragStart}
                  onDrag={this.onAreaSelectionDrag}
                  onDragEnd={this.onAreaSelectionDragEnd}
                  onScroll={(e) => {
                    this.canvasContainerRef.current.scrollBy(e.direction[0] * 10, e.direction[1] * 10);
                  }}
                ></Selecto>
              )}
              <div className="main main-editor-canvas" id="main-editor-canvas">
                <div
                  className={`canvas-container align-items-center ${!showLeftSidebar && 'hide-sidebar'}`}
                  style={{ transform: `scale(${zoomLevel})` }}
                  onMouseUp={(e) => {
                    if (['real-canvas', 'modal'].includes(e.target.className)) {
                      this.setState({ selectedComponents: [], currentSidebarTab: 2, hoveredComponent: false });
                    }
                  }}
                  ref={this.canvasContainerRef}
                  onScroll={() => {
                    this.selectionRef.current.checkScroll();
                  }}
                >
                  <div
                    className="canvas-area"
                    style={{
                      width: currentLayout === 'desktop' ? '100%' : '450px',
                      minHeight: +this.state.appDefinition.globalSettings.canvasMaxHeight,
                      maxWidth:
                        +this.state.appDefinition.globalSettings.canvasMaxWidth +
                        this.state.appDefinition.globalSettings.canvasMaxWidthType,
                      maxHeight: +this.state.appDefinition.globalSettings.canvasMaxHeight,
                      backgroundColor: this.computeCanvasBackgroundColor(),
                    }}
                  >
                    {config.ENABLE_MULTIPLAYER_EDITING && (
                      <RealtimeCursors
                        editingVersionId={this.state?.editingVersion?.id}
                        editingPageId={this.state.currentPageId}
                      />
                    )}
                    {defaultComponentStateComputed && (
                      <>
                        <Container
                          canvasWidth={this.getCanvasWidth()}
                          canvasHeight={this.getCanvasHeight()}
                          socket={this.socket}
                          showComments={showComments}
                          appVersionsId={this.state?.editingVersion?.id}
                          appDefinition={appDefinition}
                          appDefinitionChanged={this.appDefinitionChanged}
                          snapToGrid={true}
                          darkMode={this.props.darkMode}
                          mode={'edit'}
                          zoomLevel={zoomLevel}
                          currentLayout={currentLayout}
                          deviceWindowWidth={deviceWindowWidth}
                          selectedComponents={selectedComponents}
                          appLoading={isLoading}
                          onEvent={this.handleEvent}
                          onComponentOptionChanged={this.handleOnComponentOptionChanged}
                          onComponentOptionsChanged={this.handleOnComponentOptionsChanged}
                          currentState={this.state.currentState}
                          setSelectedComponent={this.setSelectedComponent}
                          handleUndo={this.handleUndo}
                          handleRedo={this.handleRedo}
                          removeComponent={this.removeComponent}
                          onComponentClick={this.handleComponentClick}
                          onComponentHover={this.handleComponentHover}
                          hoveredComponent={hoveredComponent}
                          sideBarDebugger={this.sideBarDebugger}
                          dataQueries={dataQueries}
                          currentPageId={this.state.currentPageId}
                        />
                        <CustomDragLayer
                          snapToGrid={true}
                          currentLayout={currentLayout}
                          canvasWidth={this.getCanvasWidth()}
                        />
                      </>
                    )}
                  </div>
                </div>
                <div
                  className="query-pane"
                  style={{
                    height: 40,
                    background: '#fff',
                    padding: '8px 16px',
                    display: 'flex',
                    justifyContent: 'space-between',
                    alignItems: 'center',
                  }}
                >
                  <h5 className="mb-0 font-weight-500 cursor-pointer" onClick={this.toggleQueryEditor}>
                    QUERIES
                  </h5>
                  <span
                    onClick={this.toggleQueryEditor}
                    className="cursor-pointer m-1 toggle-query-editor-svg d-flex"
                    data-tip="Show query editor"
                  >
                    <svg width="auto" height="auto" viewBox="0 0 6 12" fill="none" xmlns="http://www.w3.org/2000/svg">
                      <path
                        d="M3.00013 4.18288C2.94457 4.18288 2.88624 4.17177 2.82513 4.14954C2.76402 4.12732 2.70569 4.08843 2.65013 4.03288L0.366797 1.74954C0.266797 1.64954 0.216797 1.52732 0.216797 1.38288C0.216797 1.23843 0.266797 1.11621 0.366797 1.01621C0.466797 0.916211 0.583464 0.866211 0.716797 0.866211C0.85013 0.866211 0.966797 0.916211 1.0668 1.01621L3.00013 2.94954L4.93346 1.01621C5.03346 0.916211 5.15291 0.866211 5.2918 0.866211C5.43069 0.866211 5.55013 0.916211 5.65013 1.01621C5.75013 1.11621 5.80013 1.23566 5.80013 1.37454C5.80013 1.51343 5.75013 1.63288 5.65013 1.73288L3.35013 4.03288C3.29457 4.08843 3.23902 4.12732 3.18346 4.14954C3.12791 4.17177 3.0668 4.18288 3.00013 4.18288ZM0.366797 10.9662C0.266797 10.8662 0.216797 10.7468 0.216797 10.6079C0.216797 10.469 0.266797 10.3495 0.366797 10.2495L2.65013 7.96621C2.70569 7.91065 2.76402 7.87177 2.82513 7.84954C2.88624 7.82732 2.94457 7.81621 3.00013 7.81621C3.0668 7.81621 3.12791 7.82732 3.18346 7.84954C3.23902 7.87177 3.29457 7.91065 3.35013 7.96621L5.65013 10.2662C5.75013 10.3662 5.80013 10.4829 5.80013 10.6162C5.80013 10.7495 5.75013 10.8662 5.65013 10.9662C5.55013 11.0662 5.42791 11.1162 5.28346 11.1162C5.13902 11.1162 5.0168 11.0662 4.9168 10.9662L3.00013 9.04954L1.08346 10.9662C0.983464 11.0662 0.864019 11.1162 0.72513 11.1162C0.586241 11.1162 0.466797 11.0662 0.366797 10.9662Z"
                        fill="#576574"
                      />
                    </svg>
                  </span>
                </div>
                <QueryPanel queryPanelHeight={queryPanelHeight}>
                  <div className="row main-row">
                    <div className="data-pane">
                      <div className={`queries-container ${this.props.darkMode && 'theme-dark'}`}>
                        <div className="queries-header row d-flex align-items-center justify-content-between">
                          <div className="col-auto">
                            <div className={`queries-search ${this.props.darkMode && 'theme-dark'}`}>
                              <SearchBox
                                width="100%"
                                onSubmit={this.filterQueries}
                                placeholder={this.props.t('globals.search', 'Search')}
                                customClass="query-manager-search-box-wrapper"
                              />
                            </div>
                          </div>
                          <button
                            className={`col-auto d-flex align-items-center py-1 rounded default-secondary-button  ${
                              this.props.darkMode && 'theme-dark'
                            }`}
                            onClick={() => {
                              this.setState({
                                options: {},
                                selectedDataSource: null,
                                selectedQuery: {},
                                editingQuery: false,
                                addingQuery: true,
                                isSourceSelected: false,
                              });
                            }}
                          >
                            <span
                              className={` d-flex query-manager-btn-svg-wrapper align-items-center query-icon-wrapper`}
                              data-tip="Add new query"
                              data-class=""
                            >
                              <svg
                                width="auto"
                                height="auto"
                                viewBox="0 0 16 16"
                                fill="none"
                                xmlns="http://www.w3.org/2000/svg"
                              >
                                <path
                                  d="M8 15.25C7.71667 15.25 7.47917 15.1542 7.2875 14.9625C7.09583 14.7708 7 14.5333 7 14.25V9H1.75C1.46667 9 1.22917 8.90417 1.0375 8.7125C0.845833 8.52083 0.75 8.28333 0.75 8C0.75 7.71667 0.845833 7.47917 1.0375 7.2875C1.22917 7.09583 1.46667 7 1.75 7H7V1.75C7 1.46667 7.09583 1.22917 7.2875 1.0375C7.47917 0.845833 7.71667 0.75 8 0.75C8.28333 0.75 8.52083 0.845833 8.7125 1.0375C8.90417 1.22917 9 1.46667 9 1.75V7H14.25C14.5333 7 14.7708 7.09583 14.9625 7.2875C15.1542 7.47917 15.25 7.71667 15.25 8C15.25 8.28333 15.1542 8.52083 14.9625 8.7125C14.7708 8.90417 14.5333 9 14.25 9H9V14.25C9 14.5333 8.90417 14.7708 8.7125 14.9625C8.52083 15.1542 8.28333 15.25 8 15.25Z"
                                  fill="#3E63DD"
                                />
                              </svg>
                            </span>
                            <span className="query-manager-btn-name">Add</span>
                          </button>
                        </div>

                        {loadingDataQueries ? (
                          <div className="p-5">
                            <center>
                              <div className="spinner-border" role="status"></div>
                            </center>
                          </div>
                        ) : (
                          <div className="query-list">
                            <div>{this.state.filterDataQueries.map((query) => this.renderDataQuery(query))}</div>
                            {this.state.filterDataQueries.length === 0 && (
                              <div className=" d-flex  flex-column align-items-center justify-content-start">
                                <img src="assets/images/icons/no-queries-added.svg" alt="" />
                                <span className="mute-text pt-3">{dataQueriesDefaultText}</span> <br />
                              </div>
                            )}
                          </div>
                        )}
                      </div>
                    </div>
                    <div className="query-definition-pane-wrapper">
                      <div className="query-definition-pane">
                        <div>
                          <QueryManager
                            toggleQueryEditor={this.toggleQueryEditor}
                            dataSources={dataSources}
                            dataQueries={dataQueries}
                            mode={editingQuery ? 'edit' : 'create'}
                            selectedQuery={selectedQuery}
                            selectedDataSource={this.state.selectedDataSource}
                            dataQueriesChanged={this.dataQueriesChanged}
                            appId={appId}
                            editingVersionId={editingVersion?.id}
                            addingQuery={addingQuery}
                            editingQuery={editingQuery}
                            queryPanelHeight={queryPanelHeight}
                            currentState={currentState}
                            darkMode={this.props.darkMode}
                            apps={apps}
                            allComponents={appDefinition.pages[this.state.currentPageId]?.components ?? {}}
                            isSourceSelected={this.state.isSourceSelected}
                            isQueryPaneDragging={this.state.isQueryPaneDragging}
                            runQuery={this.runQuery}
                            dataSourceModalHandler={this.dataSourceModalHandler}
                            setStateOfUnsavedQueries={this.setStateOfUnsavedQueries}
                            appDefinition={appDefinition}
                            editorState={this}
                            showQueryConfirmation={queryConfirmationList.length > 0}
                            loadingDataSources={loadingDataSources}
                          />
                        </div>
                      </div>
                    </div>
                  </div>
                </QueryPanel>
              </div>
              <div className="editor-sidebar">
                <div className="editor-actions col-md-12">
                  <div className="m-auto undo-redo-buttons">
                    <svg
                      onClick={this.handleUndo}
                      xmlns="http://www.w3.org/2000/svg"
                      className={cx('cursor-pointer icon icon-tabler icon-tabler-arrow-back-up', {
                        disabled: !this.canUndo,
                      })}
                      width="44"
                      data-tip="undo"
                      height="44"
                      viewBox="0 0 24 24"
                      strokeWidth="1.5"
                      stroke={this.props.darkMode ? '#fff' : '#2c3e50'}
                      fill="none"
                      strokeLinecap="round"
                      strokeLinejoin="round"
                    >
                      <path stroke="none" d="M0 0h24v24H0z" fill="none">
                        <title>undo</title>
                      </path>
                      <path d="M9 13l-4 -4l4 -4m-4 4h11a4 4 0 0 1 0 8h-1" fill="none">
                        <title>undo</title>
                      </path>
                    </svg>
                    <svg
                      title="redo"
                      data-tip="redo"
                      onClick={this.handleRedo}
                      xmlns="http://www.w3.org/2000/svg"
                      className={cx('cursor-pointer icon icon-tabler icon-tabler-arrow-forward-up', {
                        disabled: !this.canRedo,
                      })}
                      width="44"
                      height="44"
                      viewBox="0 0 24 24"
                      strokeWidth="1.5"
                      stroke={this.props.darkMode ? '#fff' : '#2c3e50'}
                      fill="none"
                      strokeLinecap="round"
                      strokeLinejoin="round"
                    >
                      <path stroke="none" d="M0 0h24v24H0z" fill="none">
                        <title>redo</title>
                      </path>
                      <path d="M15 13l4 -4l-4 -4m4 4h-11a4 4 0 0 0 0 8h1" />
                    </svg>
                  </div>
                  <div className="layout-buttons cursor-pointer">
                    {this.renderLayoutIcon(currentLayout === 'desktop')}
                  </div>
                </div>

                <EditorKeyHooks
                  moveComponents={this.moveComponents}
                  cloneComponents={this.cloneComponents}
                  copyComponents={this.copyComponents}
                  cutComponents={this.cutComponents}
                  handleEditorEscapeKeyPress={this.handleEditorEscapeKeyPress}
                  removeMultipleComponents={this.removeComponents}
                />

                {currentSidebarTab === 1 && (
                  <div className="pages-container">
                    {selectedComponents.length === 1 &&
                    !isEmpty(appDefinition.pages[this.state.currentPageId]?.components) &&
                    !isEmpty(appDefinition.pages[this.state.currentPageId]?.components[selectedComponents[0].id]) ? (
                      <Inspector
                        moveComponents={this.moveComponents}
                        componentDefinitionChanged={this.componentDefinitionChanged}
                        dataQueries={dataQueries}
                        removeComponent={this.removeComponent}
                        selectedComponentId={selectedComponents[0].id}
                        currentState={currentState}
                        allComponents={appDefinition.pages[this.state.currentPageId]?.components}
                        key={selectedComponents[0].id}
                        switchSidebarTab={this.switchSidebarTab}
                        apps={apps}
                        darkMode={this.props.darkMode}
                        handleEditorEscapeKeyPress={this.handleEditorEscapeKeyPress}
                        appDefinitionLocalVersion={this.state.appDefinitionLocalVersion}
                        pages={this.getPagesWithIds()}
                      ></Inspector>
                    ) : (
                      <center className="mt-5 p-2">
                        {this.props.t('editor.inspectComponent', 'Please select a component to inspect')}
                      </center>
                    )}
                  </div>
                )}

                {currentSidebarTab === 2 && (
                  <WidgetManager
                    componentTypes={componentTypes}
                    zoomLevel={zoomLevel}
                    currentLayout={currentLayout}
                    darkMode={this.props.darkMode}
                  ></WidgetManager>
                )}
              </div>
              {config.COMMENT_FEATURE_ENABLE && showComments && (
                <CommentNotifications
                  socket={this.socket}
                  appVersionsId={this.state?.editingVersion?.id}
                  toggleComments={this.toggleComments}
                />
              )}
            </div>
          </EditorContextWrapper>
        </DndProvider>
      </div>
    );
  }
}

export const Editor = withTranslation()(EditorComponent);<|MERGE_RESOLUTION|>--- conflicted
+++ resolved
@@ -1666,14 +1666,10 @@
       hoveredComponent,
       queryConfirmationList,
     } = this.state;
-<<<<<<< HEAD
-    const appVersionPreviewLink = editingVersion ? `/applications/${app.id}/versions/${editingVersion.id}` : '';
-=======
 
     const appVersionPreviewLink = editingVersion
       ? `/applications/${app.id}/versions/${editingVersion.id}/${this.state.currentState.page.handle}`
       : '';
->>>>>>> 44d45072
 
     return (
       <div className="editor wrapper">
