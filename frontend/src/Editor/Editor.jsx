--- conflicted
+++ resolved
@@ -39,7 +39,6 @@
 import { createWebsocketConnection } from '@/_helpers/websocketConnection';
 import RealtimeCursors from '@/Editor/RealtimeCursors';
 import { initEditorWalkThrough } from '@/_helpers/createWalkThrough';
-import posthog from 'posthog-js';
 import { EditorContextWrapper } from './Context/EditorContextWrapper';
 import Selecto from 'react-selecto';
 import { retrieveWhiteLabelText, getWorkspaceId } from '@/_helpers/utils';
@@ -1780,65 +1779,7 @@
                   dataSourceModalHandler={this.dataSourceModalHandler}
                   isVersionReleased={this.isVersionReleased()}
                   editorRef={this}
-<<<<<<< HEAD
-                >
-                  {({
-                    toggleQueryEditor,
-                    selectedDataSource,
-                    createDraftQuery,
-                    isUnsavedQueriesAvailable,
-                    selectedQuery,
-                    dataQueries,
-                    handleAddNewQuery,
-                    editingQuery,
-                    updateDataQueries,
-                    updateDraftQueryName,
-                  }) => (
-                    <>
-                      <div className="query-definition-pane-wrapper">
-                        <div className="query-definition-pane">
-                          <div>
-                            <QueryManager
-                              addNewQueryAndDeselectSelectedQuery={() => {
-                                posthog.capture('click_create_query', { appId: this.state.appId }); //posthog event
-                                handleAddNewQuery();
-                              }}
-                              toggleQueryEditor={toggleQueryEditor}
-                              dataQueries={dataQueries}
-                              mode={editingQuery ? 'edit' : 'create'}
-                              selectedQuery={selectedQuery}
-                              selectedDataSource={selectedDataSource}
-                              dataQueriesChanged={updateDataQueries}
-                              appId={appId}
-                              editingVersionId={editingVersion?.id}
-                              addingQuery={!editingQuery || dataQueries?.length === 0}
-                              editingQuery={editingQuery}
-                              currentState={currentState}
-                              darkMode={this.props.darkMode}
-                              apps={apps}
-                              allComponents={appDefinition.pages[this.state.currentPageId]?.components ?? {}}
-                              isSourceSelected={selectedDataSource !== null}
-                              isQueryPaneDragging={this.state.isQueryPaneDragging}
-                              runQuery={this.runQuery}
-                              dataSourceModalHandler={this.dataSourceModalHandler}
-                              appDefinition={appDefinition}
-                              editorState={this}
-                              showQueryConfirmation={queryConfirmationList.length > 0}
-                              createDraftQuery={createDraftQuery}
-                              clearDraftQuery={this.clearDraftQuery}
-                              isUnsavedQueriesAvailable={isUnsavedQueriesAvailable}
-                              updateDraftQueryName={updateDraftQueryName}
-                              isVersionReleased={this.isVersionReleased()}
-                            />
-                          </div>
-                        </div>
-                      </div>
-                    </>
-                  )}
-                </QueryPanel>
-=======
                 />
->>>>>>> 9ba27b40
                 <ReactTooltip id="tooltip-for-add-query" className="tooltip" />
               </div>
               <div className="editor-sidebar">
