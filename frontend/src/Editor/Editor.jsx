import React from 'react';
import {
  dataqueryService,
  appService,
  authenticationService,
  appVersionService,
  orgEnvironmentVariableService,
} from '@/_services';
import { DndProvider } from 'react-dnd';
import { HTML5Backend } from 'react-dnd-html5-backend';
import { defaults, cloneDeep, isEqual, isEmpty, debounce, omit } from 'lodash';
import { Container } from './Container';
import { EditorKeyHooks } from './EditorKeyHooks';
import { CustomDragLayer } from './CustomDragLayer';
import { LeftSidebar } from './LeftSidebar';
import { componentTypes } from './WidgetManager/components';
import { Inspector } from './Inspector/Inspector';
import { DataSourceTypes } from './DataSourceManager/SourceComponents';
import { QueryManager, QueryPanel } from './QueryManager';
import {
  onComponentOptionChanged,
  onComponentOptionsChanged,
  onEvent,
  onQueryConfirmOrCancel,
  runQuery,
  setStateAsync,
  computeComponentState,
  getSvgIcon,
  debuggerActions,
  cloneComponents,
  removeSelectedComponent,
} from '@/_helpers/appUtils';
import { Confirm } from './Viewer/Confirm';
import { Tooltip as ReactTooltip } from 'react-tooltip';
import CommentNotifications from './CommentNotifications';
import { WidgetManager } from './WidgetManager';
import Fuse from 'fuse.js';
import config from 'config';
import queryString from 'query-string';
import { toast } from 'react-hot-toast';
const { produce, enablePatches, setAutoFreeze, applyPatches } = require('immer');
import { SearchBox } from '@/_components/SearchBox';
import { createWebsocketConnection } from '@/_helpers/websocketConnection';
import Tooltip from 'react-bootstrap/Tooltip';
import OverlayTrigger from 'react-bootstrap/OverlayTrigger';
import RealtimeCursors from '@/Editor/RealtimeCursors';
import { initEditorWalkThrough } from '@/_helpers/createWalkThrough';
import { EditorContextWrapper } from './Context/EditorContextWrapper';
import Selecto from 'react-selecto';
import { withTranslation } from 'react-i18next';
import { v4 as uuid } from 'uuid';
import Skeleton from 'react-loading-skeleton';
import EmptyQueriesIllustration from '@assets/images/icons/no-queries-added.svg';
import EditorHeader from './Header';
import { getWorkspaceId } from '@/_helpers/utils';
import '@/_styles/editor/react-select-search.scss';
import { withRouter } from '@/_hoc/withRouter';
import { useDataSourcesStore } from '@/_stores/dataSourcesStore';
import { useDataQueriesStore } from '@/_stores/dataQueriesStore';
import { useAppDataStore } from '@/_stores/appDataStore';

setAutoFreeze(false);
enablePatches();

class EditorComponent extends React.Component {
  constructor(props) {
    super(props);

    const appId = this.props.params.id;

    const pageHandle = this.props.params.pageHandle;

    const { socket } = createWebsocketConnection(appId);

    this.renameQueryNameId = React.createRef();

    this.socket = socket;

    const defaultPageId = uuid();

    this.subscription = null;

    this.defaultDefinition = {
      showViewerNavigation: true,
      homePageId: defaultPageId,
      pages: {
        [defaultPageId]: {
          components: {},
          handle: 'home',
          name: 'Home',
        },
      },
      globalSettings: {
        hideHeader: false,
        appInMaintenance: false,
        canvasMaxWidth: 1292,
        canvasMaxWidthType: 'px',
        canvasMaxHeight: 2400,
        canvasBackgroundColor: props.darkMode ? '#2f3c4c' : '#edeff5',
        backgroundFxQuery: '',
      },
    };

    this.dataSourceModalRef = React.createRef();
    this.canvasContainerRef = React.createRef();
    this.selectionRef = React.createRef();
    this.selectionDragRef = React.createRef();
    this.queryManagerPreferences = JSON.parse(localStorage.getItem('queryManagerPreferences')) ?? {};
    this.state = {
      currentUser: {},
      app: {},
      allComponentTypes: componentTypes,
      isLoading: true,
      users: null,
      appId,
      editingVersion: null,
      loadingDataQueries: true,
      showLeftSidebar: true,
      showComments: false,
      zoomLevel: 1.0,
      currentLayout: 'desktop',
      deviceWindowWidth: 450,
      appDefinition: this.defaultDefinition,
      currentState: {
        queries: {},
        components: {},
        globals: {
          theme: { name: props.darkMode ? 'dark' : 'light' },
          urlparams: JSON.parse(JSON.stringify(queryString.parse(props.location.search))),
        },
        errors: {},
        variables: {},
        client: {},
        server: {},
        page: {
          handle: pageHandle,
          variables: {},
        },
      },
      apps: [],
      dataQueriesDefaultText: 'No queries added',
      isDeletingDataQuery: false,
      queryConfirmationList: [],
      showCreateVersionModalPrompt: false,
      isSourceSelected: false,
      isSaving: false,
      isUnsavedQueriesAvailable: false,
      selectionInProgress: false,
      scrollOptions: {},
      currentPageId: defaultPageId,
      pages: {},
      draftQuery: null,
      selectedDataSource: null,
    };

    this.autoSave = debounce(this.saveEditingVersion, 3000);
    this.realtimeSave = debounce(this.appDefinitionChanged, 500);
  }

  setWindowTitle(name) {
    document.title = name ? `${name} - Tooljet` : `Untitled App - Tooljet`;
  }

  getCurrentOrganizationDetails() {
    const currentSession = authenticationService.currentSessionValue;
    const currentUser = currentSession?.current_user;
    this.subscription = authenticationService.currentSession.subscribe((currentSession) => {
      if (currentUser && currentSession?.group_permissions) {
        const userVars = {
          email: currentUser.email,
          firstName: currentUser.first_name,
          lastName: currentUser.last_name,
          groups: currentSession.group_permissions?.map((group) => group.group),
        };

        this.setState({
          currentUser,
          currentState: {
            ...this.state.currentState,
            globals: {
              ...this.state.currentState.globals,
              userVars: {
                email: currentUser.email,
                firstName: currentUser.first_name,
                lastName: currentUser.last_name,
                groups: currentSession.group_permissions?.map((group) => group.group) || [],
              },
            },
          },
          userVars,
        });
      }
    });
  }

  componentDidMount() {
    this.getCurrentOrganizationDetails();
    this.autoSave();
    this.fetchApps(0);
    this.fetchApp(this.props.params.pageHandle);
    this.fetchOrgEnvironmentVariables();
    this.initComponentVersioning();
    this.initRealtimeSave();
    this.initEventListeners();
    this.setState({
      currentSidebarTab: 2,
      selectedComponents: [],
      scrollOptions: {
        container: this.canvasContainerRef.current,
        throttleTime: 30,
        threshold: 0,
      },
    });
  }

  /**
   * When a new update is received over-the-websocket connection
   * the useEffect in Container.jsx is triggered, but already appDef had been updated
   * to avoid ymap observe going into a infinite loop a check is added where if the
   * current appDef is equal to the newAppDef then we do not trigger a realtimeSave
   */
  initRealtimeSave = () => {
    if (!config.ENABLE_MULTIPLAYER_EDITING) return null;

    this.props.ymap?.observe(() => {
      if (!isEqual(this.state.editingVersion?.id, this.props.ymap?.get('appDef').editingVersionId)) return;
      if (isEqual(this.state.appDefinition, this.props.ymap?.get('appDef').newDefinition)) return;

      this.realtimeSave(this.props.ymap?.get('appDef').newDefinition, { skipAutoSave: true, skipYmapUpdate: true });
    });
  };

  fetchOrgEnvironmentVariables = () => {
    orgEnvironmentVariableService.getVariables().then((data) => {
      const client_variables = {};
      const server_variables = {};
      data.variables.map((variable) => {
        if (variable.variable_type === 'server') {
          server_variables[variable.variable_name] = 'HiddenEnvironmentVariable';
        } else {
          client_variables[variable.variable_name] = variable.value;
        }
      });
      this.setState({
        currentState: {
          ...this.state.currentState,
          server: server_variables,
          client: client_variables,
        },
      });
    });
  };

  componentDidUpdate(prevProps, prevState) {
    if (!isEqual(prevState.appDefinition, this.state.appDefinition)) {
      computeComponentState(this, this.state.appDefinition.pages[this.state.currentPageId]?.components);
    }
  }

  isVersionReleased = (version = this.state.editingVersion) => {
    if (isEmpty(version)) {
      return false;
    }
    return this.state.app.current_version_id === version.id;
  };

  closeCreateVersionModalPrompt = () => {
    this.setState({ isSaving: false, showCreateVersionModalPrompt: false });
  };

  initEventListeners() {
    this.socket?.addEventListener('message', (event) => {
<<<<<<< HEAD
      if (event.data === 'versionReleased') this.fetchApp();
      else if (event.data === 'dataQueriesChanged') this.fetchDataQueries(this.state.editingVersion?.id);
      else if (event.data === 'dataSourcesChanged') {
        this.fetchDataSources(this.state.editingVersion?.id);
      }
=======
      const data = event.data.replace(/^"(.+(?="$))"$/, '$1');
      if (data === 'versionReleased') this.fetchApp();
      else if (data === 'dataQueriesChanged') this.fetchDataQueries();
      else if (data === 'dataSourcesChanged') this.fetchDataSources();
>>>>>>> 9ad8b72b
    });
  }

  componentWillUnmount() {
    document.title = 'Tooljet - Dashboard';
    this.socket && this.socket?.close();
    this.subscription && this.subscription.unsubscribe();
    if (config.ENABLE_MULTIPLAYER_EDITING) this.props?.provider?.disconnect();
  }

  // 1. When we receive an undoable action – we can always undo but cannot redo anymore.
  // 2. Whenever you perform an undo – you can always redo and keep doing undo as long as we have a patch for it.
  // 3. Whenever you redo – you can always undo and keep doing redo as long as we have a patch for it.
  initComponentVersioning = () => {
    this.currentVersion = {
      [this.state.currentPageId]: -1,
    };
    this.currentVersionChanges = {};
    this.noOfVersionsSupported = 100;
    this.canUndo = false;
    this.canRedo = false;
  };

  fetchDataSources = (id) => {
    useDataSourcesStore.getState().actions.fetchDataSources(id);
  };

  fetchGlobalDataSources = () => {
<<<<<<< HEAD
    const { organization_id: organizationId } = this.state.currentUser;
    useDataSourcesStore.getState().actions.fetchGlobalDataSources(organizationId);
=======
    this.setState(
      {
        loadingGlobalDataSources: true,
      },
      () => {
        const { current_organization_id: organizationId } = this.state.currentUser;
        globalDatasourceService.getAll(organizationId).then((data) =>
          this.setState({
            globalDataSources: data.data_sources,
            loadingGlobalDataSources: false,
          })
        );
      }
    );
>>>>>>> 9ad8b72b
  };

  fetchDataQueries = (id) => {
    useDataQueriesStore.getState().actions.fetchDataQueries(id);
    this.setState(
      {
        loadingDataQueries: true,
      },
      () => {
        dataqueryService.getAll(this.state.editingVersion?.id).then((data) => {
          this.setState(
            {
              allDataQueries: data.data_queries,
              dataQueries: data.data_queries,
              filterDataQueries: data.data_queries,
              loadingDataQueries: false,
              app: {
                ...this.state.app,
                data_queries: data.data_queries,
              },
            },
            () => {
              let queryState = {};
              data.data_queries.forEach((query) => {
                if (query.plugin?.plugin_id) {
                  queryState[query.name] = {
                    ...query.plugin.manifest_file.data.source.exposedVariables,
                    kind: query.plugin.manifest_file.data.source.kind,
                    ...this.state.currentState.queries[query.name],
                  };
                } else {
                  queryState[query.name] = {
                    ...DataSourceTypes.find((source) => source.kind === query.kind).exposedVariables,
                    kind: DataSourceTypes.find((source) => source.kind === query.kind).kind,
                    ...this.state.currentState.queries[query.name],
                  };
                }
              });

              // Select first query by default
              if (this.state.draftQuery === null) {
                let selectedQuery =
                  data.data_queries.find((dq) => dq.id === this.state.selectedQuery?.id) || data.data_queries[0];
                let editingQuery = selectedQuery ? true : false;
                this.setState({
                  selectedQuery,
                  editingQuery,
                  currentState: {
                    ...this.state.currentState,
                    queries: {
                      ...queryState,
                    },
                  },
                });
              } else {
                this.setState({
                  currentState: {
                    ...this.state.currentState,
                    queries: {
                      ...queryState,
                    },
                  },
                  addingQuery: true,
                });
              }
            }
          );
        });
      }
    );
  };

  runQueries = (queries) => {
    queries.forEach((query) => {
      if (query.options.runOnPageLoad) {
        runQuery(this, query.id, query.name);
      }
    });
  };

  toggleAppMaintenance = () => {
    const newState = !this.state.app.is_maintenance_on;

    // eslint-disable-next-line no-unused-vars
    appService.setMaintenance(this.state.app.id, newState).then((data) => {
      this.setState({
        app: {
          ...this.state.app,
          is_maintenance_on: newState,
        },
      });

      if (newState) {
        toast.success('Application is on maintenance.');
      } else {
        toast.success('Application maintenance is completed');
      }
    });
  };

  fetchApps = (page) => {
    appService.getAll(page).then((data) =>
      this.setState({
        apps: data.apps,
      })
    );
  };

  fetchApp = (startingPageHandle) => {
    const appId = this.props.params.id;

    const callBack = async (data) => {
      let dataDefinition = defaults(data.definition, this.defaultDefinition);

      const pages = Object.entries(dataDefinition.pages).map(([pageId, page]) => ({ id: pageId, ...page }));
      const startingPageId = pages.filter((page) => page.handle === startingPageHandle)[0]?.id;
      const homePageId = startingPageId ?? dataDefinition.homePageId;

      useAppDataStore.getState().actions.updateEditingVersion(data.editing_version);

      this.setState(
        {
          app: data,
          isLoading: false,
          editingVersion: data.editing_version,
          appDefinition: dataDefinition,
          slug: data.slug,
          currentPageId: homePageId,
          currentState: {
            ...this.state.currentState,
            page: {
              handle: dataDefinition.pages[homePageId]?.handle,
              name: dataDefinition.pages[homePageId]?.name,
              id: homePageId,
              variables: {},
            },
          },
        },
        async () => {
          computeComponentState(this, this.state.appDefinition.pages[homePageId]?.components ?? {}).then(async () => {
            this.runQueries(data.data_queries);
            this.setWindowTitle(data.name);
            this.setState({
              showComments: !!queryString.parse(this.props.location.search).threadId,
            });
            for (const event of dataDefinition.pages[homePageId]?.events ?? []) {
              await this.handleEvent(event.eventId, event);
            }
          });
        }
      );

      this.fetchDataSources(data.editing_version?.id);
      this.fetchDataQueries(data.editing_version?.id);
      this.fetchGlobalDataSources();
      initEditorWalkThrough();
    };

    this.setState(
      {
        isLoading: true,
      },
      () => {
        appService.getApp(appId).then(callBack);
      }
    );
  };

<<<<<<< HEAD
  setAppDefinitionFromVersion = (version) => {
    this.appDefinitionChanged(defaults(version.definition, this.defaultDefinition), {
      skipAutoSave: true,
      skipYmapUpdate: true,
      versionChanged: true,
    });
    this.setState({
      editingVersion: version,
      isSaving: false,
    });

    this.saveEditingVersion();
    this.fetchDataSources(this.state.editingVersion?.id);
    this.fetchDataQueries(this.state.editingVersion?.id);
    this.initComponentVersioning();
=======
  setAppDefinitionFromVersion = (version, shouldWeEditVersion = true) => {
    if (version?.id !== this.state.editingVersion?.id) {
      this.appDefinitionChanged(defaults(version.definition, this.defaultDefinition), {
        skipAutoSave: true,
        skipYmapUpdate: true,
        versionChanged: true,
      });
      this.setState(
        {
          editingVersion: version,
          isSaving: false,
        },
        () => {
          shouldWeEditVersion && this.saveEditingVersion();
          this.fetchDataSources();
          this.fetchDataQueries();
          this.initComponentVersioning();
        }
      );
    }
>>>>>>> 9ad8b72b
  };

  /**
   * https://developer.mozilla.org/en-US/docs/Web/API/WebSocket/readyState
   */
  dataSourcesChanged = () => {
    if (this.socket instanceof WebSocket && this.socket?.readyState === WebSocket.OPEN) {
      this.socket?.send(
        JSON.stringify({
          event: 'events',
          data: { message: 'dataSourcesChanged', appId: this.state.appId },
        })
      );
    } else {
      this.fetchDataSources(this.state.editingVersion?.id);
    }
  };

  globalDataSourcesChanged = () => {
    this.fetchGlobalDataSources();
  };

  /**
   * https://developer.mozilla.org/en-US/docs/Web/API/WebSocket/readyState
   */
  dataQueriesChanged = () => {
    this.setState({ addingQuery: false }, () => {
      if (this.socket instanceof WebSocket && this.socket?.readyState === WebSocket.OPEN) {
        this.socket?.send(
          JSON.stringify({
            event: 'events',
            data: { message: 'dataQueriesChanged', appId: this.state.appId },
          })
        );
      } else {
        this.fetchDataQueries(this.state.editingVersion?.id);
      }
    });
  };

  switchSidebarTab = (tabIndex) => {
    this.setState({
      currentSidebarTab: tabIndex,
    });
  };

  filterComponents = (event) => {
    const searchText = event.currentTarget.value;
    let filteredComponents = this.state.allComponentTypes;

    if (searchText !== '') {
      filteredComponents = this.state.allComponentTypes.filter(
        (e) => e.name.toLowerCase() === searchText.toLowerCase()
      );
    }

    this.setState({ componentTypes: filteredComponents });
  };

  handleAddPatch = (patches, inversePatches) => {
    if (isEmpty(patches) && isEmpty(inversePatches)) return;
    if (isEqual(patches, inversePatches)) return;

    const currentPage = this.state.currentPageId;
    const currentVersion = this.currentVersion[currentPage] ?? -1;

    this.currentVersionChanges[currentPage] = this.currentVersionChanges[currentPage] ?? {};

    this.currentVersionChanges[currentPage][currentVersion] = {
      redo: patches,
      undo: inversePatches,
    };

    this.canUndo = this.currentVersionChanges[currentPage].hasOwnProperty(currentVersion);
    this.canRedo = this.currentVersionChanges[currentPage].hasOwnProperty(currentVersion + 1);

    this.currentVersion[currentPage] = currentVersion + 1;

    delete this.currentVersionChanges[currentPage][currentVersion + 1];
    delete this.currentVersionChanges[currentPage][currentVersion - this.noOfVersionsSupported];
  };

  handleUndo = () => {
    if (this.canUndo) {
      let currentVersion = this.currentVersion[this.state.currentPageId];

      const appDefinition = applyPatches(
        this.state.appDefinition,
        this.currentVersionChanges[this.state.currentPageId][currentVersion - 1].undo
      );

      this.canUndo = this.currentVersionChanges[this.state.currentPageId].hasOwnProperty(currentVersion - 1);
      this.canRedo = true;
      this.currentVersion[this.state.currentPageId] = currentVersion - 1;

      if (!appDefinition) return;
      this.setState(
        {
          appDefinition,
          isSaving: true,
        },
        () => {
          this.props.ymap?.set('appDef', {
            newDefinition: appDefinition,
            editingVersionId: this.state.editingVersion?.id,
          });

          this.autoSave();
        }
      );
    }
  };

  handleRedo = () => {
    if (this.canRedo) {
      let currentVersion = this.currentVersion[this.state.currentPageId];

      const appDefinition = applyPatches(
        this.state.appDefinition,
        this.currentVersionChanges[this.state.currentPageId][currentVersion].redo
      );

      this.canUndo = true;
      this.canRedo = this.currentVersionChanges[this.state.currentPageId].hasOwnProperty(currentVersion + 1);
      this.currentVersion[this.state.currentPageId] = currentVersion + 1;

      if (!appDefinition) return;
      this.setState(
        {
          appDefinition,
          isSaving: true,
        },
        () => {
          this.props.ymap?.set('appDef', {
            newDefinition: appDefinition,
            editingVersionId: this.state.editingVersion?.id,
          });

          this.autoSave();
        }
      );
    }
  };

  appDefinitionChanged = (newDefinition, opts = {}) => {
    let currentPageId = this.state.currentPageId;
    if (isEqual(this.state.appDefinition, newDefinition)) return;
    if (config.ENABLE_MULTIPLAYER_EDITING && !opts.skipYmapUpdate) {
      this.props.ymap?.set('appDef', { newDefinition, editingVersionId: this.state.editingVersion?.id });
    }

    if (opts?.versionChanged) {
      currentPageId = newDefinition.homePageId;

      this.setState(
        {
          isSaving: true,
          currentPageId: currentPageId,
          appDefinition: newDefinition,
          appDefinitionLocalVersion: uuid(),
        },
        () => {
          if (!opts.skipAutoSave) this.autoSave();
          this.switchPage(currentPageId);
        }
      );
      return;
    }

    produce(
      this.state.appDefinition,
      (draft) => {
        draft.pages[currentPageId].components = newDefinition.pages[currentPageId]?.components ?? {};
      },
      this.handleAddPatch
    );
    this.setState({ isSaving: true, appDefinition: newDefinition, appDefinitionLocalVersion: uuid() }, () => {
      if (!opts.skipAutoSave) this.autoSave();
    });
  };

  handleInspectorView = () => {
    this.switchSidebarTab(2);
  };

  handleSlugChange = (newSlug) => {
    this.setState({ slug: newSlug });
  };

  removeComponents = () => {
    if (!this.isVersionReleased() && this.state?.selectedComponents?.length > 1) {
      let newDefinition = cloneDeep(this.state.appDefinition);
      const selectedComponents = this.state?.selectedComponents;

      removeSelectedComponent(this.state.currentPageId, newDefinition, selectedComponents);
      const platform = navigator?.userAgentData?.platform || navigator?.platform || 'unknown';
      if (platform.toLowerCase().indexOf('mac') > -1) {
        toast('Selected components deleted! (⌘ + Z to undo)', {
          icon: '🗑️',
        });
      } else {
        toast('Selected components deleted! (ctrl + Z to undo)', {
          icon: '🗑️',
        });
      }
      this.appDefinitionChanged(newDefinition, {
        skipAutoSave: this.isVersionReleased(),
      });
      this.handleInspectorView();
    } else if (this.isVersionReleased()) {
      this.setState({ showCreateVersionModalPrompt: true });
    }
  };

  removeComponent = (component) => {
    const currentPageId = this.state.currentPageId;
    if (!this.isVersionReleased()) {
      let newDefinition = cloneDeep(this.state.appDefinition);
      // Delete child components when parent is deleted

      let childComponents = [];

      if (newDefinition.pages[currentPageId].components?.[component.id].component.component === 'Tabs') {
        childComponents = Object.keys(newDefinition.pages[currentPageId].components).filter((key) =>
          newDefinition.pages[currentPageId].components[key].parent?.startsWith(component.id)
        );
      } else {
        childComponents = Object.keys(newDefinition.pages[currentPageId].components).filter(
          (key) => newDefinition.pages[currentPageId].components[key].parent === component.id
        );
      }

      childComponents.forEach((componentId) => {
        delete newDefinition.pages[currentPageId].components[componentId];
      });

      delete newDefinition.pages[currentPageId].components[component.id];
      const platform = navigator?.userAgentData?.platform || navigator?.platform || 'unknown';
      if (platform.toLowerCase().indexOf('mac') > -1) {
        toast('Component deleted! (⌘ + Z to undo)', {
          icon: '🗑️',
        });
      } else {
        toast('Component deleted! (ctrl + Z to undo)', {
          icon: '🗑️',
        });
      }
      this.appDefinitionChanged(newDefinition, {
        skipAutoSave: this.isVersionReleased(),
      });
      this.handleInspectorView();
    } else {
      this.setState({ showCreateVersionModalPrompt: true });
    }
  };

  componentDefinitionChanged = (componentDefinition) => {
    let _self = this;
    const currentPageId = this.state.currentPageId;

    if (this.state.appDefinition?.pages[currentPageId].components[componentDefinition.id]) {
      const newDefinition = {
        appDefinition: produce(this.state.appDefinition, (draft) => {
          draft.pages[currentPageId].components[componentDefinition.id].component = componentDefinition.component;
        }),
      };

      produce(
        this.state.appDefinition,
        (draft) => {
          draft.pages[currentPageId].components[componentDefinition.id].component = componentDefinition.component;
        },
        this.handleAddPatch
      );
      setStateAsync(_self, newDefinition).then(() => {
        computeComponentState(_self, _self.state.appDefinition.pages[currentPageId].components);
        this.setState({ isSaving: true, appDefinitionLocalVersion: uuid() });
        this.autoSave();
        this.props.ymap?.set('appDef', {
          newDefinition: newDefinition.appDefinition,
          editingVersionId: this.state.editingVersion?.id,
        });
      });
    }
  };

  handleEditorEscapeKeyPress = () => {
    if (this.state?.selectedComponents?.length > 0) {
      this.setState({ selectedComponents: [] });
      this.handleInspectorView();
    }
  };

  moveComponents = (direction) => {
    let appDefinition = JSON.parse(JSON.stringify(this.state.appDefinition));
    let newComponents = appDefinition.pages[this.state.currentPageId].components;

    for (const selectedComponent of this.state.selectedComponents) {
      newComponents = produce(newComponents, (draft) => {
        let top = draft[selectedComponent.id].layouts[this.state.currentLayout].top;
        let left = draft[selectedComponent.id].layouts[this.state.currentLayout].left;

        const gridWidth = (1 * 100) / 43; // width of the canvas grid in percentage

        switch (direction) {
          case 'ArrowLeft':
            left = left - gridWidth;
            break;
          case 'ArrowRight':
            left = left + gridWidth;
            break;
          case 'ArrowDown':
            top = top + 10;
            break;
          case 'ArrowUp':
            top = top - 10;
            break;
        }

        draft[selectedComponent.id].layouts[this.state.currentLayout].top = top;
        draft[selectedComponent.id].layouts[this.state.currentLayout].left = left;
      });
    }
    appDefinition.pages[this.state.currentPageId].components = newComponents;
    this.appDefinitionChanged(appDefinition);
  };

  cutComponents = () => cloneComponents(this, this.appDefinitionChanged, false, true);

  copyComponents = () => cloneComponents(this, this.appDefinitionChanged, false);

  cloneComponents = () => cloneComponents(this, this.appDefinitionChanged, true);

  decimalToHex = (alpha) => (alpha === 0 ? '00' : Math.round(255 * alpha).toString(16));

  globalSettingsChanged = (key, value) => {
    const appDefinition = { ...this.state.appDefinition };
    if (value?.[1]?.a == undefined) appDefinition.globalSettings[key] = value;
    else {
      const hexCode = `${value?.[0]}${this.decimalToHex(value?.[1]?.a)}`;
      appDefinition.globalSettings[key] = hexCode;
    }
    this.setState(
      {
        isSaving: true,
        appDefinition,
      },
      () => {
        this.props.ymap?.set('appDef', {
          newDefinition: appDefinition,
          editingVersionId: this.state.editingVersion?.id,
        });
        this.autoSave();
      }
    );
  };

  getSourceMetaData = (dataSource) => {
    if (dataSource.plugin_id) {
      return dataSource.plugin?.manifest_file?.data.source;
    }

    return DataSourceTypes.find((source) => source.kind === dataSource.kind);
  };

  deleteDataQuery = (e, dataQuery) => {
    e.stopPropagation();
    this.setState({ showDataQueryDeletionConfirmation: true, queryToBeDeleted: dataQuery });
  };

  cancelDeleteDataQuery = () => {
    this.setState({ showDataQueryDeletionConfirmation: false, queryToBeDeleted: null });
  };

  executeDataQueryDeletion = () => {
    const { queryToBeDeleted, selectedQuery, isUnsavedQueriesAvailable } = this.state;

    this.setState({
      showDataQueryDeletionConfirmation: false,
      isDeletingDataQuery: true,
    });
    if (this.state.queryToBeDeleted === 'draftQuery') {
      toast.success('Query Deleted');
      return this.clearDraftQuery();
    }
    dataqueryService
      .del(queryToBeDeleted)
      .then(() => {
        toast.success('Query Deleted');
        this.setState({
          isDeletingDataQuery: false,
          isUnsavedQueriesAvailable: queryToBeDeleted === selectedQuery?.id ? false : isUnsavedQueriesAvailable,
          queryToBeDeleted: null,
        });
        this.dataQueriesChanged();
      })
      .catch(({ error }) => {
        this.setState({ isDeletingDataQuery: false });
        toast.error(error);
      });
  };

  createDraftQuery = (queryDetails, source = null) => {
    this.setState({
      selectedQuery: queryDetails,
      draftQuery: queryDetails,
      selectedDataSource: source,
      isSourceSelected: source ? true : false,
    });
  };

  createInputFieldToRenameQuery = (id) => {
    this.renameQueryNameId.current = id;
    this.setState({ renameQueryName: true });
  };

  updateDraftQueryName = (newName) => {
    return this.setState({
      draftQuery: { ...this.state.draftQuery, name: newName },
    });
  };

  updateQueryName = (selectedQuery, newName) => {
    const { id, name } = selectedQuery;
    if (name === newName) {
      this.renameQueryNameId.current = null;
      return this.setState({ renameQueryName: false });
    }
    const isNewQueryNameAlreadyExists = this.state.allDataQueries.some((query) => query.name === newName);
    if (newName && !isNewQueryNameAlreadyExists) {
      if (id === 'draftQuery') {
        toast.success('Query Name Updated');
        this.renameQueryNameId.current = null;
        return this.setState({
          draftQuery: { ...this.state.draftQuery, name: newName },
          renameQueryName: false,
        });
      }
      dataqueryService
        .update(id, newName)
        .then(() => {
          toast.success('Query Name Updated');
          this.setState({
            renameQueryName: false,
          });
          this.renameQueryNameId.current = null;
          this.dataQueriesChanged();
        })
        .catch(({ error }) => {
          this.setState({ renameQueryName: false });
          this.renameQueryNameId.current = null;
          toast.error(error);
        });
    } else {
      if (isNewQueryNameAlreadyExists) {
        toast.error('Query name already exists');
      }
      this.setState({ renameQueryName: false });
      this.renameQueryNameId.current = null;
    }
  };

  clearDraftQuery = () => {
    this.setState({
      draftQuery: null,
      selectedQuery: {},
      isDeletingDataQuery: false,
      isSourceSelected: false,
      selectedDataSource: null,
      isUnsavedQueriesAvailable: false,
    });
  };

  renderDraftQuery = (setSaveConfirmation, setCancelData) => {
    return this.renderDataQuery(this.state.draftQuery, setSaveConfirmation, setCancelData, true);
  };

  renderDataQuery = (dataQuery, setSaveConfirmation, setCancelData, isDraftQuery = false) => {
    const sourceMeta = this.getSourceMetaData(dataQuery);
    const iconFile = dataQuery?.plugin?.iconFile?.data || dataQuery?.plugin?.icon_file?.data;
    const icon = getSvgIcon(sourceMeta?.kind.toLowerCase(), 20, 20, iconFile);

    let isSeletedQuery = false;
    if (this.state.selectedQuery) {
      isSeletedQuery = dataQuery.id === this.state.selectedQuery.id;
    }
    const isQueryBeingDeleted = this.state.isDeletingDataQuery && isSeletedQuery;

    return (
      <div
        className={'row query-row' + (isSeletedQuery ? ' query-row-selected' : '')}
        key={dataQuery.id}
        onClick={() => {
          if (this.state.selectedQuery?.id === dataQuery?.id) return;
          const stateToBeUpdated = { editingQuery: true, selectedQuery: dataQuery, draftQuery: null };
          if (this.state.isUnsavedQueriesAvailable) {
            setSaveConfirmation(true);
            setCancelData(stateToBeUpdated);
          } else this.setState({ ...stateToBeUpdated });
        }}
        role="button"
      >
        <div className="col-auto query-icon d-flex">{icon}</div>
        <div className="col query-row-query-name">
          {this.state?.renameQueryName && this.renameQueryNameId?.current === dataQuery.id ? (
            <input
              data-cy={`query-edit-input-field`}
              className={`query-name query-name-input-field border-indigo-09 bg-transparent  ${
                this.props.darkMode && 'text-white'
              }`}
              type="text"
              defaultValue={dataQuery.name}
              autoFocus={true}
              onBlur={({ target }) => {
                this.updateQueryName(this.state.selectedQuery, target.value);
              }}
            />
          ) : (
            <OverlayTrigger
              trigger={['hover', 'focus']}
              placement="top"
              delay={{ show: 800, hide: 100 }}
              overlay={<Tooltip id="button-tooltip">{dataQuery.name}</Tooltip>}
            >
              <div className="query-name" data-cy={`list-query-${dataQuery.name.toLowerCase()}`}>
                {dataQuery.name}
              </div>
            </OverlayTrigger>
          )}
        </div>
        <div className="col-auto query-rename-delete-btn">
          <div
            className={`col-auto ${this.state.renameQueryName && 'display-none'} rename-query`}
            onClick={() => this.createInputFieldToRenameQuery(dataQuery.id)}
          >
            <span className="d-flex">
              <svg
                data-cy={`edit-query-${dataQuery.name.toLowerCase()}`}
                width="auto"
                height="auto"
                viewBox="0 0 19 20"
                fill="none"
                xmlns="http://www.w3.org/2000/svg"
              >
                <path
                  fillRule="evenodd"
                  clipRule="evenodd"
                  d="M13.7087 1.40712C14.29 0.826221 15.0782 0.499893 15.9 0.499893C16.7222 0.499893 17.5107 0.82651 18.0921 1.40789C18.6735 1.98928 19.0001 2.7778 19.0001 3.6C19.0001 4.42197 18.6737 5.21028 18.0926 5.79162C18.0924 5.79178 18.0928 5.79145 18.0926 5.79162L16.8287 7.06006C16.7936 7.11191 16.753 7.16118 16.7071 7.20711C16.6621 7.25215 16.6138 7.292 16.563 7.32665L9.70837 14.2058C9.52073 14.3942 9.26584 14.5 9 14.5H6C5.44772 14.5 5 14.0523 5 13.5V10.5C5 10.2342 5.10585 9.97927 5.29416 9.79163L12.1733 2.93697C12.208 2.88621 12.2478 2.83794 12.2929 2.79289C12.3388 2.74697 12.3881 2.70645 12.4399 2.67132L13.7079 1.40789C13.7082 1.40763 13.7084 1.40738 13.7087 1.40712ZM13.0112 4.92545L7 10.9153V12.5H8.58474L14.5745 6.48876L13.0112 4.92545ZM15.9862 5.07202L14.428 3.51376L15.1221 2.82211C15.3284 2.6158 15.6082 2.49989 15.9 2.49989C16.1918 2.49989 16.4716 2.6158 16.6779 2.82211C16.8842 3.02842 17.0001 3.30823 17.0001 3.6C17.0001 3.89177 16.8842 4.17158 16.6779 4.37789L15.9862 5.07202ZM0.87868 5.37868C1.44129 4.81607 2.20435 4.5 3 4.5H4C4.55228 4.5 5 4.94772 5 5.5C5 6.05228 4.55228 6.5 4 6.5H3C2.73478 6.5 2.48043 6.60536 2.29289 6.79289C2.10536 6.98043 2 7.23478 2 7.5V16.5C2 16.7652 2.10536 17.0196 2.29289 17.2071C2.48043 17.3946 2.73478 17.5 3 17.5H12C12.2652 17.5 12.5196 17.3946 12.7071 17.2071C12.8946 17.0196 13 16.7652 13 16.5V15.5C13 14.9477 13.4477 14.5 14 14.5C14.5523 14.5 15 14.9477 15 15.5V16.5C15 17.2957 14.6839 18.0587 14.1213 18.6213C13.5587 19.1839 12.7957 19.5 12 19.5H3C2.20435 19.5 1.44129 19.1839 0.87868 18.6213C0.31607 18.0587 0 17.2957 0 16.5V7.5C0 6.70435 0.31607 5.94129 0.87868 5.37868Z"
                  fill="#11181C"
                />
              </svg>
            </span>
          </div>
          <div className="col-auto">
            {isQueryBeingDeleted ? (
              <div className="px-2">
                <div className="text-center spinner-border spinner-border-sm" role="status"></div>
              </div>
            ) : (
              <span
                className="delete-query"
                onClick={(e) => this.deleteDataQuery(e, dataQuery.id)}
                disabled={isDraftQuery}
              >
                <span className="d-flex">
                  <svg
                    data-cy={`delete-query-${dataQuery.name.toLowerCase()}`}
                    width="auto"
                    height="auto"
                    viewBox="0 0 18 20"
                    fill="none"
                    xmlns="http://www.w3.org/2000/svg"
                  >
                    <path
                      fillRule="evenodd"
                      clipRule="evenodd"
                      d="M5.58579 0.585786C5.96086 0.210714 6.46957 0 7 0H11C11.5304 0 12.0391 0.210714 12.4142 0.585786C12.7893 0.960859 13 1.46957 13 2V4H15.9883C15.9953 3.99993 16.0024 3.99993 16.0095 4H17C17.5523 4 18 4.44772 18 5C18 5.55228 17.5523 6 17 6H16.9201L15.9997 17.0458C15.9878 17.8249 15.6731 18.5695 15.1213 19.1213C14.5587 19.6839 13.7957 20 13 20H5C4.20435 20 3.44129 19.6839 2.87868 19.1213C2.32687 18.5695 2.01223 17.8249 2.00035 17.0458L1.07987 6H1C0.447715 6 0 5.55228 0 5C0 4.44772 0.447715 4 1 4H1.99054C1.9976 3.99993 2.00466 3.99993 2.0117 4H5V2C5 1.46957 5.21071 0.960859 5.58579 0.585786ZM3.0868 6L3.99655 16.917C3.99885 16.9446 4 16.9723 4 17C4 17.2652 4.10536 17.5196 4.29289 17.7071C4.48043 17.8946 4.73478 18 5 18H13C13.2652 18 13.5196 17.8946 13.7071 17.7071C13.8946 17.5196 14 17.2652 14 17C14 16.9723 14.0012 16.9446 14.0035 16.917L14.9132 6H3.0868ZM11 4H7V2H11V4ZM6.29289 10.7071C5.90237 10.3166 5.90237 9.68342 6.29289 9.29289C6.68342 8.90237 7.31658 8.90237 7.70711 9.29289L9 10.5858L10.2929 9.29289C10.6834 8.90237 11.3166 8.90237 11.7071 9.29289C12.0976 9.68342 12.0976 10.3166 11.7071 10.7071L10.4142 12L11.7071 13.2929C12.0976 13.6834 12.0976 14.3166 11.7071 14.7071C11.3166 15.0976 10.6834 15.0976 10.2929 14.7071L9 13.4142L7.70711 14.7071C7.31658 15.0976 6.68342 15.0976 6.29289 14.7071C5.90237 14.3166 5.90237 13.6834 6.29289 13.2929L7.58579 12L6.29289 10.7071Z"
                      fill="#DB4324"
                    />
                  </svg>
                </span>
              </span>
            )}
          </div>
        </div>
      </div>
    );
  };

  onNameChanged = (newName) => {
    this.setState({
      app: { ...this.state.app, name: newName },
    });
    this.setWindowTitle(newName);
  };

  toggleComments = () => {
    this.setState({ showComments: !this.state.showComments });
  };

  setSelectedComponent = (id, component, multiSelect = false) => {
    if (this.state.selectedComponents.length === 0 || !multiSelect) {
      this.switchSidebarTab(1);
    } else {
      this.switchSidebarTab(2);
    }

    const isAlreadySelected = this.state.selectedComponents.find((component) => component.id === id);

    if (!isAlreadySelected) {
      this.setState((prevState) => {
        return {
          selectedComponents: [...(multiSelect ? prevState.selectedComponents : []), { id, component }],
        };
      });
    }
  };

  filterQueries = (value) => {
    if (value) {
      const fuse = new Fuse(this.state.allDataQueries, { keys: ['name'] });
      const results = fuse.search(value);
      let filterDataQueries = [];
      results.every((result) => {
        if (result.item.name === value) {
          filterDataQueries = [];
          filterDataQueries.push(result.item);
          return false;
        }
        filterDataQueries.push(result.item);
        return true;
      });
      this.setState({
        filterDataQueries,
        dataQueriesDefaultText: 'No Queries found.',
      });
    } else {
      this.fetchDataQueries();
    }
  };

  onVersionRelease = (versionId) => {
    this.setState(
      {
        app: {
          ...this.state.app,
          current_version_id: versionId,
        },
      },
      () => {
        this.socket.send(
          JSON.stringify({
            event: 'events',
            data: { message: 'versionReleased', appId: this.state.appId },
          })
        );
      }
    );
  };

  onZoomChanged = (zoom) => {
    this.setState({
      zoomLevel: zoom,
    });
  };

  getCanvasWidth = () => {
    const canvasBoundingRect = document.getElementsByClassName('canvas-area')[0].getBoundingClientRect();
    return canvasBoundingRect?.width;
  };

  getCanvasHeight = () => {
    const canvasBoundingRect = document.getElementsByClassName('canvas-area')[0].getBoundingClientRect();
    return canvasBoundingRect?.height;
  };

  computeCanvasBackgroundColor = () => {
    const { canvasBackgroundColor } = this.state.appDefinition?.globalSettings ?? '#edeff5';
    if (['#2f3c4c', '#edeff5'].includes(canvasBackgroundColor)) {
      return this.props.darkMode ? '#2f3c4c' : '#edeff5';
    }
    return canvasBackgroundColor;
  };

  saveEditingVersion = () => {
    if (this.isVersionReleased()) {
      this.setState({ isSaving: false, showCreateVersionModalPrompt: true });
    } else if (!isEmpty(this.state.editingVersion)) {
      appVersionService
        .save(this.state.appId, this.state.editingVersion.id, { definition: this.state.appDefinition })
        .then(() => {
          this.setState(
            {
              saveError: false,
              editingVersion: {
                ...this.state.editingVersion,
                ...{ definition: this.state.appDefinition },
              },
            },
            () => {
              this.setState({
                isSaving: false,
              });
            }
          );
        })
        .catch(() => {
          this.setState({ saveError: true, isSaving: false }, () => {
            toast.error('App could not save.');
          });
        });
    }
  };

  handleOnComponentOptionChanged = (component, optionName, value) => {
    return onComponentOptionChanged(this, component, optionName, value);
  };

  handleOnComponentOptionsChanged = (component, options) => {
    return onComponentOptionsChanged(this, component, options);
  };

  handleComponentClick = (id, component) => {
    this.setState({
      selectedComponent: { id, component },
    });
    this.switchSidebarTab(1);
  };

  handleComponentHover = (id) => {
    if (this.state.selectionInProgress) return;
    this.setState({
      hoveredComponent: id,
    });
  };

  sideBarDebugger = {
    error: (data) => {
      debuggerActions.error(this, data);
    },
    flush: () => {
      debuggerActions.flush(this);
    },
    generateErrorLogs: (errors) => debuggerActions.generateErrorLogs(errors),
  };

  changeDarkMode = (newMode) => {
    this.setState({
      currentState: {
        ...this.state.currentState,
        globals: {
          ...this.state.currentState.globals,
          theme: { name: newMode ? 'dark' : 'light' },
        },
      },
    });
    this.props.switchDarkMode(newMode);
  };

  setStateOfUnsavedQueries = (state) => {
    this.setState({
      isUnsavedQueriesAvailable: state,
    });
  };

  handleEvent = (eventName, options) => onEvent(this, eventName, options, 'edit');

  runQuery = (queryId, queryName) => runQuery(this, queryId, queryName);

  dataSourceModalHandler = () => {
    this.dataSourceModalRef.current.dataSourceModalToggleStateHandler();
  };

  onAreaSelectionStart = (e) => {
    const isMultiSelect = e.inputEvent.shiftKey || this.state.selectedComponents.length > 0;
    this.setState((prevState) => {
      return {
        selectionInProgress: true,
        selectedComponents: [...(isMultiSelect ? prevState.selectedComponents : [])],
      };
    });
  };

  onAreaSelection = (e) => {
    e.added.forEach((el) => {
      el.classList.add('resizer-select');
    });
    if (this.state.selectionInProgress) {
      e.removed.forEach((el) => {
        el.classList.remove('resizer-select');
      });
    }
  };

  onAreaSelectionEnd = (e) => {
    const currentPageId = this.state.currentPageId;
    this.setState({ selectionInProgress: false });
    e.selected.forEach((el, index) => {
      const id = el.getAttribute('widgetid');
      const component = this.state.appDefinition.pages[currentPageId].components[id].component;
      const isMultiSelect = e.inputEvent.shiftKey || (!e.isClick && index != 0);
      this.setSelectedComponent(id, component, isMultiSelect);
    });
  };

  onAreaSelectionDragStart = (e) => {
    if (e.inputEvent.target.getAttribute('id') !== 'real-canvas') {
      this.selectionDragRef.current = true;
    } else {
      this.selectionDragRef.current = false;
    }
  };

  onAreaSelectionDrag = (e) => {
    if (this.selectionDragRef.current) {
      e.stop();
      this.state.selectionInProgress && this.setState({ selectionInProgress: false });
    }
  };

  onAreaSelectionDragEnd = () => {
    this.selectionDragRef.current = false;
    this.state.selectionInProgress && this.setState({ selectionInProgress: false });
  };

  addNewPage = ({ name, handle }) => {
    // check for unique page handles
    const pageExists = Object.values(this.state.appDefinition.pages).some((page) => page.handle === handle);

    if (pageExists) {
      toast.error('Page with same handle already exists');
      return;
    }

    const newAppDefinition = {
      ...this.state.appDefinition,
      pages: {
        ...this.state.appDefinition.pages,
        [uuid()]: {
          name,
          handle,
          components: {},
        },
      },
    };

    this.setState(
      {
        isSaving: true,
        appDefinition: newAppDefinition,
        appDefinitionLocalVersion: uuid(),
      },
      () => {
        const newPageId = cloneDeep(Object.keys(newAppDefinition.pages)).pop();
        this.switchPage(newPageId);
        this.autoSave();
      }
    );
  };

  deletePageRequest = (pageId, isHomePage = false) => {
    this.setState({
      showPageDeletionConfirmation: {
        isOpen: true,
        pageId,
        isHomePage,
      },
    });
  };

  cancelDeletePageRequest = () => {
    this.setState({
      showPageDeletionConfirmation: {
        isOpen: false,
        pageId: null,
        isHomePage: false,
      },
    });
  };

  executeDeletepageRequest = () => {
    const pageId = this.state.showPageDeletionConfirmation.pageId;
    const isHomePage = this.state.showPageDeletionConfirmation.isHomePage;
    if (Object.keys(this.state.appDefinition.pages).length === 1) {
      toast.error('You cannot delete the only page in your app.');
      return;
    }

    this.setState({
      isDeletingPage: true,
    });

    const toBeDeletedPage = this.state.appDefinition.pages[pageId];

    const newAppDefinition = {
      ...this.state.appDefinition,
      pages: omit(this.state.appDefinition.pages, pageId),
    };

    const newCurrentPageId = isHomePage
      ? Object.keys(this.state.appDefinition.pages)[0]
      : this.state.appDefinition.homePageId;

    this.setState(
      {
        currentPageId: newCurrentPageId,
        isSaving: true,
        appDefinition: newAppDefinition,
        appDefinitionLocalVersion: uuid(),
        isDeletingPage: false,
      },
      () => {
        toast.success(`${toBeDeletedPage.name} page deleted.`);

        this.switchPage(newCurrentPageId);
        this.autoSave();
      }
    );
  };

  updateHomePage = (pageId) => {
    this.setState(
      {
        isSaving: true,
        appDefinition: {
          ...this.state.appDefinition,
          homePageId: pageId,
        },
        appDefinitionLocalVersion: uuid(),
      },
      () => {
        this.autoSave();
      }
    );
  };

  clonePage = (pageId) => {
    const currentPage = this.state.appDefinition.pages[pageId];
    const newPageId = uuid();
    let newPageName = `${currentPage.name} (copy)`;
    let newPageHandle = `${currentPage.handle}-copy`;
    let i = 1;
    while (Object.values(this.state.appDefinition.pages).some((page) => page.handle === newPageHandle)) {
      newPageName = `${currentPage.name} (copy ${i})`;
      newPageHandle = `${currentPage.handle}-copy-${i}`;
      i++;
    }

    const newPage = {
      ...cloneDeep(currentPage),
      name: newPageName,
      handle: newPageHandle,
    };

    const newAppDefinition = {
      ...this.state.appDefinition,
      pages: {
        ...this.state.appDefinition.pages,
        [newPageId]: newPage,
      },
    };

    this.setState(
      {
        isSaving: true,
        appDefinition: newAppDefinition,
        appDefinitionLocalVersion: uuid(),
      },
      () => {
        this.autoSave();
      }
    );
  };

  updatePageHandle = (pageId, newHandle) => {
    const pageExists = Object.values(this.state.appDefinition.pages).some((page) => page.handle === newHandle);

    if (pageExists) {
      toast.error('Page with same handle already exists');
      return;
    }

    if (newHandle.trim().length === 0) {
      toast.error('Page handle cannot be empty');
      return;
    }

    this.setState(
      {
        isSaving: true,
        appDefinition: {
          ...this.state.appDefinition,
          pages: {
            ...this.state.appDefinition.pages,
            [pageId]: {
              ...this.state.appDefinition.pages[pageId],
              handle: newHandle,
            },
          },
        },
        appDefinitionLocalVersion: uuid(),
      },
      () => {
        toast.success('Page handle updated successfully');
        this.switchPage(pageId);
        this.autoSave();
      }
    );
  };

  updateOnPageLoadEvents = (pageId, events) => {
    this.setState(
      {
        isSaving: true,
        appDefinition: {
          ...this.state.appDefinition,
          pages: {
            ...this.state.appDefinition.pages,
            [pageId]: {
              ...this.state.appDefinition.pages[pageId],
              events,
            },
          },
        },
        appDefinitionLocalVersion: uuid(),
      },
      () => {
        this.autoSave();
      }
    );
  };

  showHideViewerNavigation = () => {
    const newAppDefinition = {
      ...this.state.appDefinition,
      showViewerNavigation: !this.state.appDefinition.showViewerNavigation,
    };

    this.setState(
      {
        isSaving: true,
        appDefinition: newAppDefinition,
        appDefinitionLocalVersion: uuid(),
      },
      () => this.autoSave()
    );
  };

  renamePage = (pageId, newName) => {
    if (newName.trim().length === 0) {
      toast.error('Page name cannot be empty');
      return;
    }

    const newAppDefinition = {
      ...this.state.appDefinition,
      pages: {
        ...this.state.appDefinition.pages,
        [pageId]: {
          ...this.state.appDefinition.pages[pageId],
          name: newName,
        },
      },
    };

    this.setState(
      {
        isSaving: true,
        appDefinition: newAppDefinition,
        appDefinitionLocalVersion: uuid(),
      },
      () => {
        this.autoSave();
      }
    );
  };

  hidePage = (pageId) => {
    const newAppDefinition = {
      ...this.state.appDefinition,
      pages: {
        ...this.state.appDefinition.pages,
        [pageId]: {
          ...this.state.appDefinition.pages[pageId],
          hidden: true,
        },
      },
    };

    this.setState(
      {
        isSaving: true,
        appDefinition: newAppDefinition,
        appDefinitionLocalVersion: uuid(),
      },
      () => {
        this.autoSave();
      }
    );
  };

  unHidePage = (pageId) => {
    const newAppDefinition = {
      ...this.state.appDefinition,
      pages: {
        ...this.state.appDefinition.pages,
        [pageId]: {
          ...this.state.appDefinition.pages[pageId],
          hidden: false,
        },
      },
    };

    this.setState(
      {
        isSaving: true,
        appDefinition: newAppDefinition,
        appDefinitionLocalVersion: uuid(),
      },
      () => {
        this.autoSave();
      }
    );
  };

  switchPage = (pageId, queryParams = []) => {
    if (this.state.currentPageId === pageId) return;

    const { name, handle, events } = this.state.appDefinition.pages[pageId];
    const currentPageId = this.state.currentPageId;

    if (!name || !handle) return;

    const queryParamsString = queryParams.map(([key, value]) => `${key}=${value}`).join('&');

    this.props.navigate(`/${getWorkspaceId()}/apps/${this.state.appId}/${handle}?${queryParamsString}`);

    const { globals: existingGlobals } = this.state.currentState;

    const page = {
      id: pageId,
      name,
      handle,
      variables: this.state.pages?.[pageId]?.variables ?? {},
    };

    const globals = {
      ...existingGlobals,
      urlparams: JSON.parse(JSON.stringify(queryString.parse(queryParamsString))),
    };

    this.setState(
      {
        pages: {
          ...this.state.pages,
          [currentPageId]: {
            ...(this.state.pages?.[currentPageId] ?? {}),
            variables: {
              ...(this.state.currentState?.page?.variables ?? {}),
            },
          },
        },
        currentState: {
          ...this.state.currentState,
          globals,
          page,
        },
        currentPageId: pageId,
      },
      () => {
        computeComponentState(this, this.state.appDefinition.pages[pageId]?.components ?? {}).then(async () => {
          for (const event of events ?? []) {
            await this.handleEvent(event.eventId, event);
          }
        });
      }
    );
  };

  updateOnSortingPages = (newSortedPages) => {
    const pagesObj = newSortedPages.reduce((acc, page) => {
      acc[page.id] = this.state.appDefinition.pages[page.id];
      return acc;
    }, {});

    const newAppDefinition = {
      ...this.state.appDefinition,
      pages: pagesObj,
    };

    this.setState(
      {
        isSaving: true,
        appDefinition: newAppDefinition,
        appDefinitionLocalVersion: uuid(),
      },
      () => {
        this.autoSave();
      }
    );
  };

  getPagesWithIds = () => {
    return Object.entries(this.state.appDefinition.pages).map(([id, page]) => ({ ...page, id }));
  };

  handleAddNewQuery = (setSaveConfirmation, setCancelData) => {
    const stateToBeUpdated = {
      options: {},
      selectedDataSource: null,
      selectedQuery: {},
      editingQuery: false,
      addingQuery: true,
      isSourceSelected: false,
      draftQuery: null,
    };
    if (this.state.isUnsavedQueriesAvailable) {
      setSaveConfirmation(true);
      setCancelData(stateToBeUpdated);
    } else this.setState({ ...stateToBeUpdated });
  };

  toggleCurrentLayout = (selectedLayout) => {
    this.setState({
      currentLayout: selectedLayout,
    });
  };

  render() {
    const {
      currentSidebarTab,
      selectedComponents = [],
      appDefinition,
      appId,
      slug,
      dataSources,
      loadingDataQueries,
      dataQueries,
      addingQuery,
      selectedQuery,
      editingQuery,
      app,
      showLeftSidebar,
      currentState,
      isLoading,
      zoomLevel,
      currentLayout,
      deviceWindowWidth,
      dataQueriesDefaultText,
      showDataQueryDeletionConfirmation,
      isDeletingDataQuery,
      apps,
      defaultComponentStateComputed,
      showComments,
      editingVersion,
      showCreateVersionModalPrompt,
      hoveredComponent,
      queryConfirmationList,
    } = this.state;

    const appVersionPreviewLink = editingVersion
      ? `/applications/${app.id}/versions/${editingVersion.id}/${this.state.currentState.page.handle}`
      : '';

    return (
      <div className="editor wrapper">
        <Confirm
          show={queryConfirmationList.length > 0}
          message={`Do you want to run this query - ${queryConfirmationList[0]?.queryName}?`}
          onConfirm={(queryConfirmationData) => onQueryConfirmOrCancel(this, queryConfirmationData, true)}
          onCancel={() => onQueryConfirmOrCancel(this, queryConfirmationList[0])}
          queryConfirmationData={queryConfirmationList[0]}
          darkMode={this.props.darkMode}
          key={queryConfirmationList[0]?.queryName}
        />
        <Confirm
          show={showDataQueryDeletionConfirmation}
          message={'Do you really want to delete this query?'}
          confirmButtonLoading={isDeletingDataQuery}
          onConfirm={() => this.executeDataQueryDeletion()}
          onCancel={() => this.cancelDeleteDataQuery()}
          darkMode={this.props.darkMode}
        />
        <Confirm
          show={this.state.showPageDeletionConfirmation?.isOpen ?? false}
          title={'Delete Page'}
          message={`Do you really want to delete this page?`}
          confirmButtonLoading={this.state.isDeletingPage}
          onConfirm={() => this.executeDeletepageRequest()}
          onCancel={() => this.cancelDeletePageRequest()}
          darkMode={this.props.darkMode}
        />
        <EditorContextWrapper>
          <EditorHeader
            darkMode={this.props.darkMode}
            currentState={currentState}
            currentLayout={this.state.currentLayout}
            globalSettingsChanged={this.globalSettingsChanged}
            appDefinition={appDefinition}
            toggleAppMaintenance={this.toggleAppMaintenance}
            editingVersion={editingVersion}
            showCreateVersionModalPrompt={showCreateVersionModalPrompt}
            app={app}
            appVersionPreviewLink={appVersionPreviewLink}
            slug={slug}
            appId={appId}
            canUndo={this.canUndo}
            canRedo={this.canRedo}
            handleUndo={this.handleUndo}
            handleRedo={this.handleRedo}
            toggleCurrentLayout={this.toggleCurrentLayout}
            isSaving={this.state.isSaving}
            saveError={this.state.saveError}
            isVersionReleased={this.isVersionReleased}
            onNameChanged={this.onNameChanged}
            setAppDefinitionFromVersion={this.setAppDefinitionFromVersion}
            closeCreateVersionModalPrompt={this.closeCreateVersionModalPrompt}
            handleSlugChange={this.handleSlugChange}
            onVersionRelease={this.onVersionRelease}
            saveEditingVersion={this.saveEditingVersion}
            currentUser={this.state.currentUser}
          />
          <DndProvider backend={HTML5Backend}>
            <div className="sub-section">
              <LeftSidebar
                appVersionsId={this.state?.editingVersion?.id}
                showComments={showComments}
                errorLogs={currentState.errors}
                components={currentState.components}
                appId={appId}
                darkMode={this.props.darkMode}
                dataSourcesChanged={this.dataSourcesChanged}
                dataQueriesChanged={this.dataQueriesChanged}
                globalDataSourcesChanged={this.globalDataSourcesChanged}
                onZoomChanged={this.onZoomChanged}
                toggleComments={this.toggleComments}
                switchDarkMode={this.changeDarkMode}
                currentState={currentState}
                debuggerActions={this.sideBarDebugger}
                appDefinition={{
                  components: appDefinition.pages[this.state.currentPageId]?.components ?? {},
                  queries: dataQueries,
                  selectedComponent: selectedComponents ? selectedComponents[selectedComponents.length - 1] : {},
                  pages: this.state.appDefinition.pages,
                  homePageId: this.state.appDefinition.homePageId,
                  showViewerNavigation: this.state.appDefinition.showViewerNavigation,
                }}
                setSelectedComponent={this.setSelectedComponent}
                removeComponent={this.removeComponent}
                runQuery={(queryId, queryName) => runQuery(this, queryId, queryName)}
                ref={this.dataSourceModalRef}
                isSaving={this.state.isSaving}
                isUnsavedQueriesAvailable={this.state.isUnsavedQueriesAvailable}
                currentPageId={this.state.currentPageId}
                addNewPage={this.addNewPage}
                switchPage={this.switchPage}
                deletePage={this.deletePageRequest}
                renamePage={this.renamePage}
                clonePage={this.clonePage}
                hidePage={this.hidePage}
                unHidePage={this.unHidePage}
                updateHomePage={this.updateHomePage}
                updatePageHandle={this.updatePageHandle}
                updateOnPageLoadEvents={this.updateOnPageLoadEvents}
                showHideViewerNavigationControls={this.showHideViewerNavigation}
                updateOnSortingPages={this.updateOnSortingPages}
                apps={apps}
                dataQueries={dataQueries}
              />
              {!showComments && (
                <Selecto
                  dragContainer={'.canvas-container'}
                  selectableTargets={['.react-draggable']}
                  hitRate={0}
                  selectByClick={true}
                  toggleContinueSelect={['shift']}
                  ref={this.selectionRef}
                  scrollOptions={this.state.scrollOptions}
                  onSelectStart={this.onAreaSelectionStart}
                  onSelectEnd={this.onAreaSelectionEnd}
                  onSelect={this.onAreaSelection}
                  onDragStart={this.onAreaSelectionDragStart}
                  onDrag={this.onAreaSelectionDrag}
                  onDragEnd={this.onAreaSelectionDragEnd}
                  onScroll={(e) => {
                    this.canvasContainerRef.current.scrollBy(e.direction[0] * 10, e.direction[1] * 10);
                  }}
                />
              )}
              <div className="main main-editor-canvas" id="main-editor-canvas">
                <div
                  className={`canvas-container align-items-center ${!showLeftSidebar && 'hide-sidebar'}`}
                  style={{ transform: `scale(${zoomLevel})` }}
                  onMouseUp={(e) => {
                    if (['real-canvas', 'modal'].includes(e.target.className)) {
                      this.setState({ selectedComponents: [], currentSidebarTab: 2, hoveredComponent: false });
                    }
                  }}
                  ref={this.canvasContainerRef}
                  onScroll={() => {
                    this.selectionRef.current.checkScroll();
                  }}
                >
                  <div
                    className="canvas-area"
                    style={{
                      width: currentLayout === 'desktop' ? '100%' : '450px',
                      minHeight: +this.state.appDefinition.globalSettings.canvasMaxHeight,
                      maxWidth:
                        +this.state.appDefinition.globalSettings.canvasMaxWidth +
                        this.state.appDefinition.globalSettings.canvasMaxWidthType,
                      maxHeight: +this.state.appDefinition.globalSettings.canvasMaxHeight,
                      backgroundColor: this.computeCanvasBackgroundColor(),
                    }}
                  >
                    {config.ENABLE_MULTIPLAYER_EDITING && (
                      <RealtimeCursors
                        editingVersionId={this.state?.editingVersion?.id}
                        editingPageId={this.state.currentPageId}
                      />
                    )}
                    {isLoading && (
                      <div className="apploader">
                        <div className="col col-* editor-center-wrapper">
                          <div className="editor-center">
                            <div className="canvas">
                              <div className="mt-5 d-flex flex-column">
                                <div className="mb-1">
                                  <Skeleton width={'150px'} height={15} className="skeleton" />
                                </div>
                                {Array.from(Array(4)).map((_item, index) => (
                                  <Skeleton key={index} width={'300px'} height={10} className="skeleton" />
                                ))}
                                <div className="align-self-end">
                                  <Skeleton width={'100px'} className="skeleton" />
                                </div>
                                <Skeleton className="skeleton mt-4" />
                                <Skeleton height={'150px'} className="skeleton mt-2" />
                              </div>
                            </div>
                          </div>
                        </div>
                      </div>
                    )}
                    {defaultComponentStateComputed && (
                      <>
                        <Container
                          canvasWidth={this.getCanvasWidth()}
                          canvasHeight={this.getCanvasHeight()}
                          socket={this.socket}
                          showComments={showComments}
                          appVersionsId={this.state?.editingVersion?.id}
                          appDefinition={appDefinition}
                          appDefinitionChanged={this.appDefinitionChanged}
                          snapToGrid={true}
                          darkMode={this.props.darkMode}
                          mode={'edit'}
                          zoomLevel={zoomLevel}
                          currentLayout={currentLayout}
                          deviceWindowWidth={deviceWindowWidth}
                          selectedComponents={selectedComponents}
                          appLoading={isLoading}
                          onEvent={this.handleEvent}
                          onComponentOptionChanged={this.handleOnComponentOptionChanged}
                          onComponentOptionsChanged={this.handleOnComponentOptionsChanged}
                          currentState={this.state.currentState}
                          setSelectedComponent={this.setSelectedComponent}
                          handleUndo={this.handleUndo}
                          handleRedo={this.handleRedo}
                          removeComponent={this.removeComponent}
                          onComponentClick={this.handleComponentClick}
                          onComponentHover={this.handleComponentHover}
                          hoveredComponent={hoveredComponent}
                          sideBarDebugger={this.sideBarDebugger}
                          dataQueries={dataQueries}
                          currentPageId={this.state.currentPageId}
                        />
                        <CustomDragLayer
                          snapToGrid={true}
                          currentLayout={currentLayout}
                          canvasWidth={this.getCanvasWidth()}
                        />
                      </>
                    )}
                  </div>
                </div>
                <QueryPanel>
                  {({
                    toggleQueryEditor,
                    showSaveConfirmation,
                    setSaveConfirmation,
                    queryCancelData,
                    setCancelData,
                  }) => (
                    <>
                      <Confirm
                        show={showSaveConfirmation}
                        message={`Query ${selectedQuery?.name} has unsaved changes`}
                        onConfirm={() => {
                          setSaveConfirmation(false);
                        }}
                        onCancel={(data) => {
                          setSaveConfirmation(false);
                          this.setState({
                            ...data,
                            isUnsavedQueriesAvailable: false,
                            draftQuery: this.state.draftQuery !== null ? null : this.state.draftQuery,
                          });
                        }}
                        confirmButtonText="Continue editing"
                        cancelButtonText="Discard changes"
                        callCancelFnOnConfirm={false}
                        queryCancelData={queryCancelData}
                      />

                      <div className="query-definition-pane-wrapper">
                        <div className="query-definition-pane">
                          <div>
                            <QueryManager
                              addNewQueryAndDeselectSelectedQuery={() =>
                                this.handleAddNewQuery(setSaveConfirmation, setCancelData)
                              }
                              toggleQueryEditor={toggleQueryEditor}
                              dataQueries={dataQueries}
                              mode={editingQuery ? 'edit' : 'create'}
                              selectedQuery={selectedQuery}
                              selectedDataSource={this.state.selectedDataSource}
                              dataQueriesChanged={this.dataQueriesChanged}
                              appId={appId}
                              editingVersionId={editingVersion?.id}
                              addingQuery={addingQuery || dataQueries?.length === 0}
                              editingQuery={editingQuery}
                              currentState={currentState}
                              darkMode={this.props.darkMode}
                              apps={apps}
                              allComponents={appDefinition.pages[this.state.currentPageId]?.components ?? {}}
                              isSourceSelected={this.state.isSourceSelected}
                              isQueryPaneDragging={this.state.isQueryPaneDragging}
                              runQuery={this.runQuery}
                              dataSourceModalHandler={this.dataSourceModalHandler}
                              setStateOfUnsavedQueries={this.setStateOfUnsavedQueries}
                              appDefinition={appDefinition}
                              editorState={this}
                              showQueryConfirmation={queryConfirmationList.length > 0}
                              createDraftQuery={this.createDraftQuery}
                              clearDraftQuery={this.clearDraftQuery}
                              isUnsavedQueriesAvailable={this.state.isUnsavedQueriesAvailable}
                              setSaveConfirmation={setSaveConfirmation}
                              setCancelData={setCancelData}
                              updateDraftQueryName={this.updateDraftQueryName}
                            />
                          </div>
                        </div>
                      </div>
                    </>
                  )}
                </QueryPanel>
                <ReactTooltip id="tooltip-for-add-query" className="tooltip" />
              </div>
              <div className="editor-sidebar">
                <EditorKeyHooks
                  moveComponents={this.moveComponents}
                  cloneComponents={this.cloneComponents}
                  copyComponents={this.copyComponents}
                  cutComponents={this.cutComponents}
                  handleEditorEscapeKeyPress={this.handleEditorEscapeKeyPress}
                  removeMultipleComponents={this.removeComponents}
                />

                {currentSidebarTab === 1 && (
                  <div className="pages-container">
                    {selectedComponents.length === 1 &&
                    !isEmpty(appDefinition.pages[this.state.currentPageId]?.components) &&
                    !isEmpty(appDefinition.pages[this.state.currentPageId]?.components[selectedComponents[0].id]) ? (
                      <Inspector
                        moveComponents={this.moveComponents}
                        componentDefinitionChanged={this.componentDefinitionChanged}
                        dataQueries={dataQueries}
                        removeComponent={this.removeComponent}
                        selectedComponentId={selectedComponents[0].id}
                        currentState={currentState}
                        allComponents={appDefinition.pages[this.state.currentPageId]?.components}
                        key={selectedComponents[0].id}
                        switchSidebarTab={this.switchSidebarTab}
                        apps={apps}
                        darkMode={this.props.darkMode}
                        appDefinitionLocalVersion={this.state.appDefinitionLocalVersion}
                        pages={this.getPagesWithIds()}
                      ></Inspector>
                    ) : (
                      <center className="mt-5 p-2">
                        {this.props.t('editor.inspectComponent', 'Please select a component to inspect')}
                      </center>
                    )}
                  </div>
                )}

                {currentSidebarTab === 2 && (
                  <WidgetManager
                    componentTypes={componentTypes}
                    zoomLevel={zoomLevel}
                    currentLayout={currentLayout}
                    darkMode={this.props.darkMode}
                  ></WidgetManager>
                )}
              </div>
              {config.COMMENT_FEATURE_ENABLE && showComments && (
                <CommentNotifications
                  socket={this.socket}
                  appVersionsId={this.state?.editingVersion?.id}
                  toggleComments={this.toggleComments}
                  pageId={this.state.currentPageId}
                />
              )}
            </div>
          </DndProvider>
        </EditorContextWrapper>
      </div>
    );
  }
}

export const Editor = withTranslation()(withRouter(EditorComponent));<|MERGE_RESOLUTION|>--- conflicted
+++ resolved
@@ -25,7 +25,6 @@
   runQuery,
   setStateAsync,
   computeComponentState,
-  getSvgIcon,
   debuggerActions,
   cloneComponents,
   removeSelectedComponent,
@@ -34,15 +33,11 @@
 import { Tooltip as ReactTooltip } from 'react-tooltip';
 import CommentNotifications from './CommentNotifications';
 import { WidgetManager } from './WidgetManager';
-import Fuse from 'fuse.js';
 import config from 'config';
 import queryString from 'query-string';
 import { toast } from 'react-hot-toast';
 const { produce, enablePatches, setAutoFreeze, applyPatches } = require('immer');
-import { SearchBox } from '@/_components/SearchBox';
 import { createWebsocketConnection } from '@/_helpers/websocketConnection';
-import Tooltip from 'react-bootstrap/Tooltip';
-import OverlayTrigger from 'react-bootstrap/OverlayTrigger';
 import RealtimeCursors from '@/Editor/RealtimeCursors';
 import { initEditorWalkThrough } from '@/_helpers/createWalkThrough';
 import { EditorContextWrapper } from './Context/EditorContextWrapper';
@@ -50,11 +45,11 @@
 import { withTranslation } from 'react-i18next';
 import { v4 as uuid } from 'uuid';
 import Skeleton from 'react-loading-skeleton';
-import EmptyQueriesIllustration from '@assets/images/icons/no-queries-added.svg';
 import EditorHeader from './Header';
 import { getWorkspaceId } from '@/_helpers/utils';
 import '@/_styles/editor/react-select-search.scss';
 import { withRouter } from '@/_hoc/withRouter';
+
 import { useDataSourcesStore } from '@/_stores/dataSourcesStore';
 import { useDataQueriesStore } from '@/_stores/dataQueriesStore';
 import { useAppDataStore } from '@/_stores/appDataStore';
@@ -270,18 +265,12 @@
 
   initEventListeners() {
     this.socket?.addEventListener('message', (event) => {
-<<<<<<< HEAD
-      if (event.data === 'versionReleased') this.fetchApp();
+      const data = event.data.replace(/^"(.+(?="$))"$/, '$1');
+      if (data === 'versionReleased') this.fetchApp();
       else if (event.data === 'dataQueriesChanged') this.fetchDataQueries(this.state.editingVersion?.id);
       else if (event.data === 'dataSourcesChanged') {
         this.fetchDataSources(this.state.editingVersion?.id);
       }
-=======
-      const data = event.data.replace(/^"(.+(?="$))"$/, '$1');
-      if (data === 'versionReleased') this.fetchApp();
-      else if (data === 'dataQueriesChanged') this.fetchDataQueries();
-      else if (data === 'dataSourcesChanged') this.fetchDataSources();
->>>>>>> 9ad8b72b
     });
   }
 
@@ -310,29 +299,12 @@
   };
 
   fetchGlobalDataSources = () => {
-<<<<<<< HEAD
-    const { organization_id: organizationId } = this.state.currentUser;
+    const { current_organization_id: organizationId } = this.state.currentUser;
     useDataSourcesStore.getState().actions.fetchGlobalDataSources(organizationId);
-=======
-    this.setState(
-      {
-        loadingGlobalDataSources: true,
-      },
-      () => {
-        const { current_organization_id: organizationId } = this.state.currentUser;
-        globalDatasourceService.getAll(organizationId).then((data) =>
-          this.setState({
-            globalDataSources: data.data_sources,
-            loadingGlobalDataSources: false,
-          })
-        );
-      }
-    );
->>>>>>> 9ad8b72b
-  };
-
-  fetchDataQueries = (id) => {
-    useDataQueriesStore.getState().actions.fetchDataQueries(id);
+  };
+
+  fetchDataQueries = (id, selectFirstQuery = false) => {
+    useDataQueriesStore.getState().actions.fetchDataQueries(id, selectFirstQuery);
     this.setState(
       {
         loadingDataQueries: true,
@@ -482,7 +454,7 @@
       );
 
       this.fetchDataSources(data.editing_version?.id);
-      this.fetchDataQueries(data.editing_version?.id);
+      this.fetchDataQueries(data.editing_version?.id, true);
       this.fetchGlobalDataSources();
       initEditorWalkThrough();
     };
@@ -497,23 +469,6 @@
     );
   };
 
-<<<<<<< HEAD
-  setAppDefinitionFromVersion = (version) => {
-    this.appDefinitionChanged(defaults(version.definition, this.defaultDefinition), {
-      skipAutoSave: true,
-      skipYmapUpdate: true,
-      versionChanged: true,
-    });
-    this.setState({
-      editingVersion: version,
-      isSaving: false,
-    });
-
-    this.saveEditingVersion();
-    this.fetchDataSources(this.state.editingVersion?.id);
-    this.fetchDataQueries(this.state.editingVersion?.id);
-    this.initComponentVersioning();
-=======
   setAppDefinitionFromVersion = (version, shouldWeEditVersion = true) => {
     if (version?.id !== this.state.editingVersion?.id) {
       this.appDefinitionChanged(defaults(version.definition, this.defaultDefinition), {
@@ -528,13 +483,12 @@
         },
         () => {
           shouldWeEditVersion && this.saveEditingVersion();
-          this.fetchDataSources();
-          this.fetchDataQueries();
+          this.fetchDataSources(this.state.editingVersion?.id);
+          this.fetchDataQueries(this.state.editingVersion?.id);
           this.initComponentVersioning();
         }
       );
     }
->>>>>>> 9ad8b72b
   };
 
   /**
@@ -892,238 +846,6 @@
     );
   };
 
-  getSourceMetaData = (dataSource) => {
-    if (dataSource.plugin_id) {
-      return dataSource.plugin?.manifest_file?.data.source;
-    }
-
-    return DataSourceTypes.find((source) => source.kind === dataSource.kind);
-  };
-
-  deleteDataQuery = (e, dataQuery) => {
-    e.stopPropagation();
-    this.setState({ showDataQueryDeletionConfirmation: true, queryToBeDeleted: dataQuery });
-  };
-
-  cancelDeleteDataQuery = () => {
-    this.setState({ showDataQueryDeletionConfirmation: false, queryToBeDeleted: null });
-  };
-
-  executeDataQueryDeletion = () => {
-    const { queryToBeDeleted, selectedQuery, isUnsavedQueriesAvailable } = this.state;
-
-    this.setState({
-      showDataQueryDeletionConfirmation: false,
-      isDeletingDataQuery: true,
-    });
-    if (this.state.queryToBeDeleted === 'draftQuery') {
-      toast.success('Query Deleted');
-      return this.clearDraftQuery();
-    }
-    dataqueryService
-      .del(queryToBeDeleted)
-      .then(() => {
-        toast.success('Query Deleted');
-        this.setState({
-          isDeletingDataQuery: false,
-          isUnsavedQueriesAvailable: queryToBeDeleted === selectedQuery?.id ? false : isUnsavedQueriesAvailable,
-          queryToBeDeleted: null,
-        });
-        this.dataQueriesChanged();
-      })
-      .catch(({ error }) => {
-        this.setState({ isDeletingDataQuery: false });
-        toast.error(error);
-      });
-  };
-
-  createDraftQuery = (queryDetails, source = null) => {
-    this.setState({
-      selectedQuery: queryDetails,
-      draftQuery: queryDetails,
-      selectedDataSource: source,
-      isSourceSelected: source ? true : false,
-    });
-  };
-
-  createInputFieldToRenameQuery = (id) => {
-    this.renameQueryNameId.current = id;
-    this.setState({ renameQueryName: true });
-  };
-
-  updateDraftQueryName = (newName) => {
-    return this.setState({
-      draftQuery: { ...this.state.draftQuery, name: newName },
-    });
-  };
-
-  updateQueryName = (selectedQuery, newName) => {
-    const { id, name } = selectedQuery;
-    if (name === newName) {
-      this.renameQueryNameId.current = null;
-      return this.setState({ renameQueryName: false });
-    }
-    const isNewQueryNameAlreadyExists = this.state.allDataQueries.some((query) => query.name === newName);
-    if (newName && !isNewQueryNameAlreadyExists) {
-      if (id === 'draftQuery') {
-        toast.success('Query Name Updated');
-        this.renameQueryNameId.current = null;
-        return this.setState({
-          draftQuery: { ...this.state.draftQuery, name: newName },
-          renameQueryName: false,
-        });
-      }
-      dataqueryService
-        .update(id, newName)
-        .then(() => {
-          toast.success('Query Name Updated');
-          this.setState({
-            renameQueryName: false,
-          });
-          this.renameQueryNameId.current = null;
-          this.dataQueriesChanged();
-        })
-        .catch(({ error }) => {
-          this.setState({ renameQueryName: false });
-          this.renameQueryNameId.current = null;
-          toast.error(error);
-        });
-    } else {
-      if (isNewQueryNameAlreadyExists) {
-        toast.error('Query name already exists');
-      }
-      this.setState({ renameQueryName: false });
-      this.renameQueryNameId.current = null;
-    }
-  };
-
-  clearDraftQuery = () => {
-    this.setState({
-      draftQuery: null,
-      selectedQuery: {},
-      isDeletingDataQuery: false,
-      isSourceSelected: false,
-      selectedDataSource: null,
-      isUnsavedQueriesAvailable: false,
-    });
-  };
-
-  renderDraftQuery = (setSaveConfirmation, setCancelData) => {
-    return this.renderDataQuery(this.state.draftQuery, setSaveConfirmation, setCancelData, true);
-  };
-
-  renderDataQuery = (dataQuery, setSaveConfirmation, setCancelData, isDraftQuery = false) => {
-    const sourceMeta = this.getSourceMetaData(dataQuery);
-    const iconFile = dataQuery?.plugin?.iconFile?.data || dataQuery?.plugin?.icon_file?.data;
-    const icon = getSvgIcon(sourceMeta?.kind.toLowerCase(), 20, 20, iconFile);
-
-    let isSeletedQuery = false;
-    if (this.state.selectedQuery) {
-      isSeletedQuery = dataQuery.id === this.state.selectedQuery.id;
-    }
-    const isQueryBeingDeleted = this.state.isDeletingDataQuery && isSeletedQuery;
-
-    return (
-      <div
-        className={'row query-row' + (isSeletedQuery ? ' query-row-selected' : '')}
-        key={dataQuery.id}
-        onClick={() => {
-          if (this.state.selectedQuery?.id === dataQuery?.id) return;
-          const stateToBeUpdated = { editingQuery: true, selectedQuery: dataQuery, draftQuery: null };
-          if (this.state.isUnsavedQueriesAvailable) {
-            setSaveConfirmation(true);
-            setCancelData(stateToBeUpdated);
-          } else this.setState({ ...stateToBeUpdated });
-        }}
-        role="button"
-      >
-        <div className="col-auto query-icon d-flex">{icon}</div>
-        <div className="col query-row-query-name">
-          {this.state?.renameQueryName && this.renameQueryNameId?.current === dataQuery.id ? (
-            <input
-              data-cy={`query-edit-input-field`}
-              className={`query-name query-name-input-field border-indigo-09 bg-transparent  ${
-                this.props.darkMode && 'text-white'
-              }`}
-              type="text"
-              defaultValue={dataQuery.name}
-              autoFocus={true}
-              onBlur={({ target }) => {
-                this.updateQueryName(this.state.selectedQuery, target.value);
-              }}
-            />
-          ) : (
-            <OverlayTrigger
-              trigger={['hover', 'focus']}
-              placement="top"
-              delay={{ show: 800, hide: 100 }}
-              overlay={<Tooltip id="button-tooltip">{dataQuery.name}</Tooltip>}
-            >
-              <div className="query-name" data-cy={`list-query-${dataQuery.name.toLowerCase()}`}>
-                {dataQuery.name}
-              </div>
-            </OverlayTrigger>
-          )}
-        </div>
-        <div className="col-auto query-rename-delete-btn">
-          <div
-            className={`col-auto ${this.state.renameQueryName && 'display-none'} rename-query`}
-            onClick={() => this.createInputFieldToRenameQuery(dataQuery.id)}
-          >
-            <span className="d-flex">
-              <svg
-                data-cy={`edit-query-${dataQuery.name.toLowerCase()}`}
-                width="auto"
-                height="auto"
-                viewBox="0 0 19 20"
-                fill="none"
-                xmlns="http://www.w3.org/2000/svg"
-              >
-                <path
-                  fillRule="evenodd"
-                  clipRule="evenodd"
-                  d="M13.7087 1.40712C14.29 0.826221 15.0782 0.499893 15.9 0.499893C16.7222 0.499893 17.5107 0.82651 18.0921 1.40789C18.6735 1.98928 19.0001 2.7778 19.0001 3.6C19.0001 4.42197 18.6737 5.21028 18.0926 5.79162C18.0924 5.79178 18.0928 5.79145 18.0926 5.79162L16.8287 7.06006C16.7936 7.11191 16.753 7.16118 16.7071 7.20711C16.6621 7.25215 16.6138 7.292 16.563 7.32665L9.70837 14.2058C9.52073 14.3942 9.26584 14.5 9 14.5H6C5.44772 14.5 5 14.0523 5 13.5V10.5C5 10.2342 5.10585 9.97927 5.29416 9.79163L12.1733 2.93697C12.208 2.88621 12.2478 2.83794 12.2929 2.79289C12.3388 2.74697 12.3881 2.70645 12.4399 2.67132L13.7079 1.40789C13.7082 1.40763 13.7084 1.40738 13.7087 1.40712ZM13.0112 4.92545L7 10.9153V12.5H8.58474L14.5745 6.48876L13.0112 4.92545ZM15.9862 5.07202L14.428 3.51376L15.1221 2.82211C15.3284 2.6158 15.6082 2.49989 15.9 2.49989C16.1918 2.49989 16.4716 2.6158 16.6779 2.82211C16.8842 3.02842 17.0001 3.30823 17.0001 3.6C17.0001 3.89177 16.8842 4.17158 16.6779 4.37789L15.9862 5.07202ZM0.87868 5.37868C1.44129 4.81607 2.20435 4.5 3 4.5H4C4.55228 4.5 5 4.94772 5 5.5C5 6.05228 4.55228 6.5 4 6.5H3C2.73478 6.5 2.48043 6.60536 2.29289 6.79289C2.10536 6.98043 2 7.23478 2 7.5V16.5C2 16.7652 2.10536 17.0196 2.29289 17.2071C2.48043 17.3946 2.73478 17.5 3 17.5H12C12.2652 17.5 12.5196 17.3946 12.7071 17.2071C12.8946 17.0196 13 16.7652 13 16.5V15.5C13 14.9477 13.4477 14.5 14 14.5C14.5523 14.5 15 14.9477 15 15.5V16.5C15 17.2957 14.6839 18.0587 14.1213 18.6213C13.5587 19.1839 12.7957 19.5 12 19.5H3C2.20435 19.5 1.44129 19.1839 0.87868 18.6213C0.31607 18.0587 0 17.2957 0 16.5V7.5C0 6.70435 0.31607 5.94129 0.87868 5.37868Z"
-                  fill="#11181C"
-                />
-              </svg>
-            </span>
-          </div>
-          <div className="col-auto">
-            {isQueryBeingDeleted ? (
-              <div className="px-2">
-                <div className="text-center spinner-border spinner-border-sm" role="status"></div>
-              </div>
-            ) : (
-              <span
-                className="delete-query"
-                onClick={(e) => this.deleteDataQuery(e, dataQuery.id)}
-                disabled={isDraftQuery}
-              >
-                <span className="d-flex">
-                  <svg
-                    data-cy={`delete-query-${dataQuery.name.toLowerCase()}`}
-                    width="auto"
-                    height="auto"
-                    viewBox="0 0 18 20"
-                    fill="none"
-                    xmlns="http://www.w3.org/2000/svg"
-                  >
-                    <path
-                      fillRule="evenodd"
-                      clipRule="evenodd"
-                      d="M5.58579 0.585786C5.96086 0.210714 6.46957 0 7 0H11C11.5304 0 12.0391 0.210714 12.4142 0.585786C12.7893 0.960859 13 1.46957 13 2V4H15.9883C15.9953 3.99993 16.0024 3.99993 16.0095 4H17C17.5523 4 18 4.44772 18 5C18 5.55228 17.5523 6 17 6H16.9201L15.9997 17.0458C15.9878 17.8249 15.6731 18.5695 15.1213 19.1213C14.5587 19.6839 13.7957 20 13 20H5C4.20435 20 3.44129 19.6839 2.87868 19.1213C2.32687 18.5695 2.01223 17.8249 2.00035 17.0458L1.07987 6H1C0.447715 6 0 5.55228 0 5C0 4.44772 0.447715 4 1 4H1.99054C1.9976 3.99993 2.00466 3.99993 2.0117 4H5V2C5 1.46957 5.21071 0.960859 5.58579 0.585786ZM3.0868 6L3.99655 16.917C3.99885 16.9446 4 16.9723 4 17C4 17.2652 4.10536 17.5196 4.29289 17.7071C4.48043 17.8946 4.73478 18 5 18H13C13.2652 18 13.5196 17.8946 13.7071 17.7071C13.8946 17.5196 14 17.2652 14 17C14 16.9723 14.0012 16.9446 14.0035 16.917L14.9132 6H3.0868ZM11 4H7V2H11V4ZM6.29289 10.7071C5.90237 10.3166 5.90237 9.68342 6.29289 9.29289C6.68342 8.90237 7.31658 8.90237 7.70711 9.29289L9 10.5858L10.2929 9.29289C10.6834 8.90237 11.3166 8.90237 11.7071 9.29289C12.0976 9.68342 12.0976 10.3166 11.7071 10.7071L10.4142 12L11.7071 13.2929C12.0976 13.6834 12.0976 14.3166 11.7071 14.7071C11.3166 15.0976 10.6834 15.0976 10.2929 14.7071L9 13.4142L7.70711 14.7071C7.31658 15.0976 6.68342 15.0976 6.29289 14.7071C5.90237 14.3166 5.90237 13.6834 6.29289 13.2929L7.58579 12L6.29289 10.7071Z"
-                      fill="#DB4324"
-                    />
-                  </svg>
-                </span>
-              </span>
-            )}
-          </div>
-        </div>
-      </div>
-    );
-  };
-
   onNameChanged = (newName) => {
     this.setState({
       app: { ...this.state.app, name: newName },
@@ -1150,29 +872,6 @@
           selectedComponents: [...(multiSelect ? prevState.selectedComponents : []), { id, component }],
         };
       });
-    }
-  };
-
-  filterQueries = (value) => {
-    if (value) {
-      const fuse = new Fuse(this.state.allDataQueries, { keys: ['name'] });
-      const results = fuse.search(value);
-      let filterDataQueries = [];
-      results.every((result) => {
-        if (result.item.name === value) {
-          filterDataQueries = [];
-          filterDataQueries.push(result.item);
-          return false;
-        }
-        filterDataQueries.push(result.item);
-        return true;
-      });
-      this.setState({
-        filterDataQueries,
-        dataQueriesDefaultText: 'No Queries found.',
-      });
-    } else {
-      this.fetchDataQueries();
     }
   };
 
@@ -1294,12 +993,6 @@
     this.props.switchDarkMode(newMode);
   };
 
-  setStateOfUnsavedQueries = (state) => {
-    this.setState({
-      isUnsavedQueriesAvailable: state,
-    });
-  };
-
   handleEvent = (eventName, options) => onEvent(this, eventName, options, 'edit');
 
   runQuery = (queryId, queryName) => runQuery(this, queryId, queryName);
@@ -1741,22 +1434,6 @@
     return Object.entries(this.state.appDefinition.pages).map(([id, page]) => ({ ...page, id }));
   };
 
-  handleAddNewQuery = (setSaveConfirmation, setCancelData) => {
-    const stateToBeUpdated = {
-      options: {},
-      selectedDataSource: null,
-      selectedQuery: {},
-      editingQuery: false,
-      addingQuery: true,
-      isSourceSelected: false,
-      draftQuery: null,
-    };
-    if (this.state.isUnsavedQueriesAvailable) {
-      setSaveConfirmation(true);
-      setCancelData(stateToBeUpdated);
-    } else this.setState({ ...stateToBeUpdated });
-  };
-
   toggleCurrentLayout = (selectedLayout) => {
     this.setState({
       currentLayout: selectedLayout,
@@ -1774,7 +1451,6 @@
       loadingDataQueries,
       dataQueries,
       addingQuery,
-      selectedQuery,
       editingQuery,
       app,
       showLeftSidebar,
@@ -1809,14 +1485,6 @@
           queryConfirmationData={queryConfirmationList[0]}
           darkMode={this.props.darkMode}
           key={queryConfirmationList[0]?.queryName}
-        />
-        <Confirm
-          show={showDataQueryDeletionConfirmation}
-          message={'Do you really want to delete this query?'}
-          confirmButtonLoading={isDeletingDataQuery}
-          onConfirm={() => this.executeDataQueryDeletion()}
-          onCancel={() => this.cancelDeleteDataQuery()}
-          darkMode={this.props.darkMode}
         />
         <Confirm
           show={this.state.showPageDeletionConfirmation?.isOpen ?? false}
@@ -1887,7 +1555,6 @@
                 runQuery={(queryId, queryName) => runQuery(this, queryId, queryName)}
                 ref={this.dataSourceModalRef}
                 isSaving={this.state.isSaving}
-                isUnsavedQueriesAvailable={this.state.isUnsavedQueriesAvailable}
                 currentPageId={this.state.currentPageId}
                 addNewPage={this.addNewPage}
                 switchPage={this.switchPage}
@@ -2021,70 +1688,52 @@
                     )}
                   </div>
                 </div>
-                <QueryPanel>
+                <QueryPanel dataQueriesChanged={this.dataQueriesChanged}>
                   {({
                     toggleQueryEditor,
-                    showSaveConfirmation,
                     setSaveConfirmation,
-                    queryCancelData,
                     setCancelData,
+                    selectedDataSource,
+                    createDraftQuery,
+                    isUnsavedQueriesAvailable,
+                    selectedQuery,
+                    dataQueries,
+                    handleAddNewQuery,
+                    editingQuery,
+                    updateDataQueries,
+                    updateDraftQueryName,
                   }) => (
                     <>
-                      <Confirm
-                        show={showSaveConfirmation}
-                        message={`Query ${selectedQuery?.name} has unsaved changes`}
-                        onConfirm={() => {
-                          setSaveConfirmation(false);
-                        }}
-                        onCancel={(data) => {
-                          setSaveConfirmation(false);
-                          this.setState({
-                            ...data,
-                            isUnsavedQueriesAvailable: false,
-                            draftQuery: this.state.draftQuery !== null ? null : this.state.draftQuery,
-                          });
-                        }}
-                        confirmButtonText="Continue editing"
-                        cancelButtonText="Discard changes"
-                        callCancelFnOnConfirm={false}
-                        queryCancelData={queryCancelData}
-                      />
-
                       <div className="query-definition-pane-wrapper">
                         <div className="query-definition-pane">
                           <div>
                             <QueryManager
-                              addNewQueryAndDeselectSelectedQuery={() =>
-                                this.handleAddNewQuery(setSaveConfirmation, setCancelData)
-                              }
+                              addNewQueryAndDeselectSelectedQuery={handleAddNewQuery}
                               toggleQueryEditor={toggleQueryEditor}
                               dataQueries={dataQueries}
                               mode={editingQuery ? 'edit' : 'create'}
                               selectedQuery={selectedQuery}
-                              selectedDataSource={this.state.selectedDataSource}
-                              dataQueriesChanged={this.dataQueriesChanged}
+                              selectedDataSource={selectedDataSource}
+                              dataQueriesChanged={updateDataQueries}
                               appId={appId}
                               editingVersionId={editingVersion?.id}
-                              addingQuery={addingQuery || dataQueries?.length === 0}
+                              addingQuery={!editingQuery || dataQueries?.length === 0}
                               editingQuery={editingQuery}
                               currentState={currentState}
                               darkMode={this.props.darkMode}
                               apps={apps}
                               allComponents={appDefinition.pages[this.state.currentPageId]?.components ?? {}}
-                              isSourceSelected={this.state.isSourceSelected}
+                              isSourceSelected={selectedDataSource !== null}
                               isQueryPaneDragging={this.state.isQueryPaneDragging}
                               runQuery={this.runQuery}
                               dataSourceModalHandler={this.dataSourceModalHandler}
-                              setStateOfUnsavedQueries={this.setStateOfUnsavedQueries}
                               appDefinition={appDefinition}
                               editorState={this}
                               showQueryConfirmation={queryConfirmationList.length > 0}
-                              createDraftQuery={this.createDraftQuery}
+                              createDraftQuery={createDraftQuery}
                               clearDraftQuery={this.clearDraftQuery}
-                              isUnsavedQueriesAvailable={this.state.isUnsavedQueriesAvailable}
-                              setSaveConfirmation={setSaveConfirmation}
-                              setCancelData={setCancelData}
-                              updateDraftQueryName={this.updateDraftQueryName}
+                              isUnsavedQueriesAvailable={isUnsavedQueriesAvailable}
+                              updateDraftQueryName={updateDraftQueryName}
                             />
                           </div>
                         </div>
