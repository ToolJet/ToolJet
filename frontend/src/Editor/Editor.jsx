import React, { useEffect, useRef, useState } from 'react';
import {
  appService,
  appsService,
  authenticationService,
  appVersionService,
  orgEnvironmentVariableService,
  appEnvironmentService,
  customStylesService,
  orgEnvironmentConstantService,
} from '@/_services';
import { DndProvider } from 'react-dnd';
import { HTML5Backend } from 'react-dnd-html5-backend';
import _, { cloneDeep, isEqual, isEmpty, debounce, omit, noop } from 'lodash';
import { Container } from './Container';
import { EditorKeyHooks } from './EditorKeyHooks';
import { CustomDragLayer } from './CustomDragLayer';
import { LeftSidebar } from './LeftSidebar';
import { componentTypes } from './WidgetManager/components';
import { Inspector } from './Inspector/Inspector';
import QueryPanel from './QueryPanel/QueryPanel';
import {
  onComponentOptionChanged,
  onComponentOptionsChanged,
  onEvent,
  onQueryConfirmOrCancel,
  runQuery,
  computeComponentState,
  debuggerActions,
  cloneComponents,
  removeSelectedComponent,
  buildAppDefinition,
  buildComponentMetaDefinition,
} from '@/_helpers/appUtils';
import { Confirm } from './Viewer/Confirm';
import { Tooltip as ReactTooltip } from 'react-tooltip';
import CommentNotifications from './CommentNotifications';
import { WidgetManager } from './WidgetManager';
import config from 'config';
import queryString from 'query-string';
import { toast } from 'react-hot-toast';
const { produce, enablePatches, setAutoFreeze } = require('immer');
import { createWebsocketConnection } from '@/_helpers/websocketConnection';
import RealtimeCursors from '@/Editor/RealtimeCursors';
import { initEditorWalkThrough } from '@/_helpers/createWalkThrough';
import { EditorContextWrapper } from './Context/EditorContextWrapper';
import { withTranslation } from 'react-i18next';
import { v4 as uuid } from 'uuid';
import Skeleton from 'react-loading-skeleton';
import EditorHeader from './Header';
import { getWorkspaceId, fetchAndSetWindowTitle, pageTitles } from '@/_helpers/utils';
import '@/_styles/editor/react-select-search.scss';
import { withRouter } from '@/_hoc/withRouter';
import { ReleasedVersionError } from './AppVersionsManager/ReleasedVersionError';
import { useDataSourcesStore } from '@/_stores/dataSourcesStore';
import { useDataQueriesStore } from '@/_stores/dataQueriesStore';
import { useAppVersionStore, useAppVersionActions, useAppVersionState } from '@/_stores/appVersionStore';
import { useQueryPanelStore } from '@/_stores/queryPanelStore';
import { useCurrentStateStore, useCurrentState, getCurrentState } from '@/_stores/currentStateStore';
import {
  computeAppDiff,
  computeComponentPropertyDiff,
  isParamFromTableColumn,
  resetAllStores,
  defaultWhiteLabellingSettings,
} from '@/_stores/utils';
import { setCookie } from '@/_helpers/cookie';
import GitSyncModal from './GitSyncModal';
import { EMPTY_ARRAY, useEditorActions, useEditorState, useEditorStore } from '@/_stores/editorStore';
import { useAppDataActions, useAppDataStore } from '@/_stores/appDataStore';
import { useMounted } from '@/_hooks/use-mount';
import EditorSelecto from './EditorSelecto';
// eslint-disable-next-line import/no-unresolved
import { diff } from 'deep-object-diff';
import { FreezeVersionInfo } from './EnvironmentsManager/FreezeVersionInfo';
import useDebouncedArrowKeyPress from '@/_hooks/useDebouncedArrowKeyPress';
import { getQueryParams } from '@/_helpers/routes';
import RightSidebarTabManager from './RightSidebarTabManager';
import { shallow } from 'zustand/shallow';

setAutoFreeze(false);
enablePatches();

const decimalToHex = (alpha) => (alpha === 0 ? '00' : Math.round(255 * alpha).toString(16));

const EditorComponent = (props) => {
  const { socket } = createWebsocketConnection(props?.params?.id);
  const mounted = useMounted();

  const {
    updateState,
    updateAppDefinitionDiff,
    updateAppVersion,
    setIsSaving,
    createAppVersionEventHandlers,
    autoUpdateEventStore,
    setEnvironments,
  } = useAppDataActions();
  const {
    updateEditorState,
    updateQueryConfirmationList,
    setSelectedComponents,
    setCurrentPageId,
    setCurrentAppEnvironmentId,
    setCurrentAppEnvironmentDetails,
  } = useEditorActions();

  const { setAppVersionCurrentEnvironment, setAppVersionPromoted, onEditorFreeze } = useAppVersionActions();
  const { isVersionReleased, editingVersionId, releasedVersionId, isEditorFreezed, isBannerMandatory } =
    useAppVersionStore(
      (state) => ({
        isVersionReleased: state?.isVersionReleased,
        editingVersionId: state?.editingVersion?.id,
        releasedVersionId: state?.releasedVersionId,
        isEditorFreezed: state?.isEditorFreezed,
        isBannerMandatory: state?.isBannerMandatory,
      }),
      shallow
    );

  const {
    appDefinition,
    currentLayout,
    canUndo,
    canRedo,
    isLoading,
    defaultComponentStateComputed,
    showComments,
    showLeftSidebar,
    queryConfirmationList,
    currentPageId,
    currentSessionId,
    currentAppEnvironment,
    currentAppEnvironmentId,
    featureAccess,
  } = useEditorStore(
    (state) => ({
      appDefinition: state.appDefinition,
      currentLayout: state.currentLayout,
      canUndo: state.canUndo,
      canRedo: state.canRedo,
      isLoading: state.isLoading,
      defaultComponentStateComputed: state.defaultComponentStateComputed,
      showComments: state.showComments,
      showLeftSidebar: state.showLeftSidebar,
      queryConfirmationList: state.queryConfirmationList,
      currentPageId: state.currentPageId,
      currentSessionId: state.currentSessionId,
      currentAppEnvironment: state.currentAppEnvironment,
      currentAppEnvironmentId: state.currentAppEnvironmentId,
      featureAccess: state.featureAccess,
    }),
    shallow
  );

  const dataQueries = useDataQueriesStore((state) => state.dataQueries, shallow);
  const {
    isMaintenanceOn,
    appId,
    app,
    appName,
    slug,
    currentUser,
    currentVersionId,
    appDefinitionDiff,
    appDiffOptions,
    events,
    areOthersOnSameVersionAndPage,
    environments,
    creationMode,
  } = useAppDataStore(
    (state) => ({
      isMaintenanceOn: state.isMaintenanceOn,
      appId: state.appId,
      app: state.app,
      appName: state.appName,
      slug: state.slug,
      currentUser: state.currentUser,
      currentVersionId: state.currentVersionId,
      appDefinitionDiff: state.appDefinitionDiff,
      appDiffOptions: state.appDiffOptions,
      events: state.events,
      areOthersOnSameVersionAndPage: state.areOthersOnSameVersionAndPage,
      environments: state.environments,
      creationMode: state.creationMode,
    }),
    shallow
  );

  const currentState = useCurrentState();

  const [zoomLevel, setZoomLevel] = useState(1);
  const [isQueryPaneDragging, setIsQueryPaneDragging] = useState(false);
  const [isQueryPaneExpanded, setIsQueryPaneExpanded] = useState(false); //!check where this is used
  const [editorMarginLeft, setEditorMarginLeft] = useState(0);

  const [isDragging, setIsDragging] = useState(false);

  const [showPageDeletionConfirmation, setShowPageDeletionConfirmation] = useState(null);
  const [isDeletingPage, setIsDeletingPage] = useState(false);
  const [showGitSyncModal, setShowGitSyncModal] = useState(false);

  const [undoStack, setUndoStack] = useState([]);
  const [redoStack, setRedoStack] = useState([]);
  const [optsStack, setOptsStack] = useState({
    undo: [],
    redo: [],
  });
  // refs
  const canvasContainerRef = useRef(null);
  const dataSourceModalRef = useRef(null);
  const selectionDragRef = useRef(null);
  const selectionRef = useRef(null);
  const prevAppDefinition = useRef(appDefinition);
  const prevEventsStoreRef = useRef(events);

  useEffect(() => {
    updateState({ isLoading: true });
    (app.creation_mode === 'GIT' || app.creationMode === 'GIT') && onEditorFreeze(true);
    const currentSession = authenticationService.currentSessionValue;
    const currentUser = {
      ...currentSession?.current_user,
      current_organization_id: currentSession?.current_organization_id,
    };

    // Subscribe to changes in the current session using RxJS observable pattern
    const subscription = authenticationService.currentSession.subscribe((currentSession) => {
      if (currentUser && currentSession?.group_permissions) {
        const userVars = {
          email: currentUser.email,
          firstName: currentUser.first_name,
          lastName: currentUser.last_name,
          groups: currentSession.group_permissions?.map((group) => group.group),
          ssoUserInfo: currentUser.sso_user_info,
        };

        updateState({
          currentUser: currentUser,
        });

        useCurrentStateStore.getState().actions.setCurrentState({
          globals: {
            ...currentState.globals,
            theme: { name: props?.darkMode ? 'dark' : 'light' },
            urlparams: JSON.parse(JSON.stringify(queryString.parse(props.location.search))),
            currentUser: userVars,
            /* Constant value.it will only change for viewer */
            mode: {
              value: 'edit',
            },
          },
        });
      }
    });

    $componentDidMount();

    // 6. Unsubscribe from the observable when the component is unmounted
    return () => {
      document.title = defaultWhiteLabellingSettings.WHITE_LABEL_TEXT;
      socket && socket?.close();
      subscription.unsubscribe();
      if (window?.public_config?.ENABLE_MULTIPLAYER_EDITING === 'true') props?.provider?.disconnect();
      useEditorStore.getState().actions.setIsEditorActive(false);
      prevAppDefinition.current = null;
    };
    // eslint-disable-next-line react-hooks/exhaustive-deps
  }, []);

  const lastKeyPressTimestamp = useDebouncedArrowKeyPress(500); // 500 milliseconds delay

  useEffect(() => {
    const didAppDefinitionChanged = !_.isEqual(appDefinition, prevAppDefinition.current);

    if (didAppDefinitionChanged) {
      prevAppDefinition.current = appDefinition;
    }

    if (mounted && didAppDefinitionChanged && currentPageId) {
      const components = appDefinition?.pages[currentPageId]?.components || {};

      computeComponentState(components);

      if (appDiffOptions?.skipAutoSave === true) return;

      if (useEditorStore.getState().isUpdatingEditorStateInProcess) {
        autoSave();
      }
    }
    // eslint-disable-next-line react-hooks/exhaustive-deps
  }, [JSON.stringify({ appDefinition, currentPageId, dataQueries })]);

  useEffect(
    () => {
      const components = appDefinition?.pages?.[currentPageId]?.components || {};
      computeComponentState(components);
    },
    // eslint-disable-next-line react-hooks/exhaustive-deps
    [currentPageId, currentAppEnvironmentId]
  );

  useEffect(() => {
    // This effect runs when lastKeyPressTimestamp changes
    if (!appDiffOptions?.widgetMovedWithKeyboard) return;
    if (Date.now() - lastKeyPressTimestamp < 500) {
      updateEditorState({
        isUpdatingEditorStateInProcess: true,
      });
      autoSave();
    }
    // eslint-disable-next-line react-hooks/exhaustive-deps
  }, [JSON.stringify({ appDefinition, lastKeyPressTimestamp })]);

  useEffect(() => {
    if (!isEmpty(canvasContainerRef?.current)) {
      canvasContainerRef.current.scrollLeft += editorMarginLeft;
    }
    // eslint-disable-next-line react-hooks/exhaustive-deps
  }, [editorMarginLeft, canvasContainerRef?.current]);

  useEffect(() => {
    if (mounted) {
      useCurrentStateStore.getState().actions.setCurrentState({
        layout: currentLayout,
      });
    }
  }, [currentLayout, mounted]);

  const handleYmapEventUpdates = () => {
    props.ymap?.set('eventHandlersUpdated', {
      currentVersionId: currentVersionId,
      currentSessionId: currentSessionId,
      update: true,
    });
  };

  /**
   * ThandleMessage event listener in the login component for iframe communication.
   * It now checks if the received message has a type of 'redirectTo' and extracts the redirectPath value from the payload.
   * If the value is present, it sets a cookie named 'redirectPath' with the received value and a one-day expiration.
   * This allows for redirection to a specific path after the login process is completed.
   */
  const handleMessage = (event) => {
    const { data } = event;

    if (data?.type === 'redirectTo') {
      const redirectCookie = data?.payload['redirectPath'];
      setCookie('redirectPath', redirectCookie, 1);
    }
  };
  const getEditorRef = () => {
    const editorRef = {
      appDefinition: useEditorStore.getState().appDefinition,
      queryConfirmationList: useEditorStore.getState().queryConfirmationList,
      updateQueryConfirmationList: updateQueryConfirmationList,
      navigate: props.navigate,
      switchPage: switchPage,
      currentPageId: useEditorStore.getState().currentPageId,
      currentAppEnvironmentId: useEditorStore.getState().currentAppEnvironmentId,
      environmentId: useAppVersionStore.getState().currentAppVersionEnvironment?.id,
    };
    return editorRef;
  };

  const fetchApps = async (page) => {
    const { apps } = await appsService.getAll(page, '', '', 'front-end');

    updateState({
      apps: apps.map((app) => ({
        id: app.id,
        name: app.name,
        slug: app.slug,
        creationMode: app?.creationMode || app?.creation_mode,
        current_version_id: app.current_version_id,
      })),
    });
  };

  const fetchOrgEnvironmentVariables = () => {
    orgEnvironmentVariableService.getVariables().then((data) => {
      const client_variables = {};
      const server_variables = {};
      data.variables.map((variable) => {
        if (variable.variable_type === 'server') {
          server_variables[variable.variable_name] = 'HiddenEnvironmentVariable';
        } else {
          client_variables[variable.variable_name] = variable.value;
        }
      });

      useCurrentStateStore.getState().actions.setCurrentState({
        server: server_variables,
        client: client_variables,
      });
    });
  };

  const fetchOrgEnvironmentConstants = (environmentId) => {
    orgEnvironmentConstantService.getConstantsFromEnvironment(environmentId).then(({ constants }) => {
      const orgConstants = {};

      constants.map((constant) => {
        orgConstants[constant.name] = constant.value;
      });

      useCurrentStateStore.getState().actions.setCurrentState({
        constants: orgConstants,
      });
    });
  };

  const fetchAndInjectCustomStyles = async () => {
    try {
      const head = document.head || document.getElementsByTagName('head')[0];
      let styleTag = document.getElementById('workspace-custom-css');
      if (!styleTag) {
        // If it doesn't exist, create a new style tag and append it to the head
        styleTag = document.createElement('style');
        styleTag.type = 'text/css';
        styleTag.id = 'workspace-custom-css';
        head.appendChild(styleTag);
      }
      const data = await customStylesService.getForAppViewerEditor(false);
      styleTag.innerHTML = data?.css || null;
    } catch (error) {
      console.log('Failed to fetch custom styles:', error);
    }
  };

  const initComponentVersioning = () => {
    updateEditorState({
      canUndo: false,
      canRedo: false,
    });
  };

  /**
   * Initializes real-time saving of application definitions if multiplayer editing is enabled.
   * Monitors changes in the 'appDef' property of the provided 'ymap' object and triggers a real-time save
   * when all conditions are met.
   */
  const initRealtimeSave = () => {
    // Check if multiplayer editing is enabled; if not, return early
    if (!window?.public_config?.ENABLE_MULTIPLAYER_EDITING) return null;

    // Observe changes in the 'appDef' property of the 'ymap' object
    props.ymap?.observeDeep(() => {
      const ymapUpdates = props.ymap?.get('appDef');
      const ymapEventHandlersUpdated = props.ymap?.get('eventHandlersUpdated');

      if (ymapUpdates) {
        // Check if there is a new session and if others are on the same version and page
        if (!ymapUpdates.currentSessionId || ymapUpdates.currentSessionId === currentSessionId) return;

        // Check if others are on the same version and page
        if (!ymapUpdates.areOthersOnSameVersionAndPage) return;

        // Check if the new application definition is different from the current one
        if (isEqual(appDefinition, ymapUpdates.newDefinition)) return;

        // Trigger real-time save with specific options

        realtimeSave(props.ymap?.get('appDef').newDefinition, {
          skipAutoSave: true,
          skipYmapUpdate: true,
          currentSessionId: ymapUpdates.currentSessionId,
          componentAdding: ymapUpdates?.opts?.componentAdded,
          componentDeleting: ymapUpdates?.opts?.componentDeleted,
        });
      }

      if (ymapEventHandlersUpdated?.update === true) {
        if (
          !ymapEventHandlersUpdated.currentSessionId ||
          ymapEventHandlersUpdated.currentSessionId === currentSessionId
        )
          return;

        if (!ymapEventHandlersUpdated.currentVersionId) return;

        autoUpdateEventStore(ymapEventHandlersUpdated.currentVersionId);
      }
    });
  };

  //! websocket events do not work
  const initEventListeners = () => {
    socket?.addEventListener('message', (event) => {
      const data = event.data.replace(/^"(.+(?="$))"$/, '$1');
      if (data === 'versionReleased') fetchApp();
      // else if (data === 'dataQueriesChanged') {
      //   fetchDataQueries(editingVersion?.id);
      // } else if (data === 'dataSourcesChanged') {
      //   fetchDataSources(editingVersion?.id);
      // }
    });
  };

  const $componentDidMount = async () => {
    window.addEventListener('message', handleMessage);

    onEditorFreeze(true, false);
    await fetchApp(props.params.pageHandle);
    await fetchApps(0);
    await fetchOrgEnvironmentVariables();
    await fetchEnvironments();

    await fetchAndInjectCustomStyles();
    initComponentVersioning();
    window?.public_config?.ENABLE_MULTIPLAYER_EDITING === 'true' && initRealtimeSave();
    initEventListeners();
    updateEditorState({
      selectedComponents: [],
      scrollOptions: {
        container: canvasContainerRef.current,
        throttleTime: 30,
        threshold: 0,
      },
    });

    getCanvasWidth();
    initEditorWalkThrough();
  };

  const fetchDataQueries = async (id, selectFirstQuery = false, runQueriesOnAppLoad = false) => {
    await useDataQueriesStore
      .getState()
      .actions.fetchDataQueries(id, selectFirstQuery, runQueriesOnAppLoad, getEditorRef());
  };

  const fetchDataSources = (id, environmentId) => {
    useDataSourcesStore.getState().actions.fetchDataSources(id, environmentId);
  };

  const fetchGlobalDataSources = (appVersionId, environmentId) => {
    const { current_organization_id: organizationId } = currentUser;
    useDataSourcesStore.getState().actions.fetchGlobalDataSources(organizationId, appVersionId, environmentId);
  };

  const onVersionDelete = () => {
    fetchApp(props.params.pageHandle);
  };

  const toggleAppMaintenance = () => {
    const newState = !isMaintenanceOn;

    appsService.setMaintenance(appId, newState).then(() => {
      updateState({
        isMaintenanceOn: newState,
      });

      if (newState) {
        toast.success('Application is on maintenance.');
      } else {
        toast.success('Application maintenance is completed');
      }
    });
  };

  const dataSourcesChanged = () => {
    if (socket instanceof WebSocket && socket?.readyState === WebSocket.OPEN) {
      socket?.send(
        JSON.stringify({
          event: 'events',
          data: { message: 'dataSourcesChanged', appId: appId },
        })
      );
    } else {
      fetchDataSources(editingVersionId);
    }
  };

  const globalDataSourcesChanged = () => {
    fetchGlobalDataSources();
  };

  const dataQueriesChanged = () => {
    if (socket instanceof WebSocket && socket?.readyState === WebSocket.OPEN) {
      socket?.send(
        JSON.stringify({
          event: 'events',
          data: { message: 'dataQueriesChanged', appId: appId },
        })
      );
    } else {
      fetchDataQueries(editingVersionId);
    }
  };

  const onNameChanged = (newName) => {
    app.name = newName;
    updateState({ appName: newName, app: app });
    fetchAndSetWindowTitle({ page: pageTitles.EDITOR, appName: newName });
  };

  const onZoomChanged = (zoom) => {
    setZoomLevel(zoom);
  };

  const getCanvasWidth = () => {
    const canvasBoundingRect = document.getElementsByClassName('canvas-area')[0]?.getBoundingClientRect();

    const _canvasWidth = canvasBoundingRect?.width;
    return _canvasWidth;
  };
  const computeCanvasContainerHeight = () => {
    // 45 = (height of header)
    // 85 = (the height of the query panel header when minimised) + (height of header)
    return `calc(${100}% - ${Math.max(useQueryPanelStore.getState().queryPanelHeight + 45, 85)}px)`;
  };

  const handleQueryPaneDragging = (bool) => setIsQueryPaneDragging(bool);
  const handleQueryPaneExpanding = (bool) => setIsQueryPaneExpanded(bool);

  const handleOnComponentOptionChanged = (component, optionName, value) => {
    return onComponentOptionChanged(component, optionName, value);
  };

  const handleOnComponentOptionsChanged = (component, options) => {
    return onComponentOptionsChanged(component, options);
  };

  const handleComponentClick = (id, component) => {
    updateEditorState({
      selectedComponent: { id, component },
    });
  };

  const sideBarDebugger = {
    error: (data) => {
      debuggerActions.error(data);
    },
    flush: () => {
      debuggerActions.flush();
    },
    generateErrorLogs: (errors) => debuggerActions.generateErrorLogs(errors),
  };

  const changeDarkMode = (newMode) => {
    useCurrentStateStore.getState().actions.setCurrentState({
      globals: {
        ...currentState.globals,
        theme: { name: newMode ? 'dark' : 'light' },
      },
    });
    props.switchDarkMode(newMode);
  };

  const handleEvent = (eventName, event, options) => {
    return onEvent(getEditorRef(), eventName, event, options, 'edit');
  };

  const handleRunQuery = (queryId, queryName) => runQuery(getEditorRef(), queryId, queryName);

  const dataSourceModalHandler = () => {
    dataSourceModalRef.current.dataSourceModalToggleStateHandler();
  };

  const setSelectedComponent = (id, component, multiSelect = false) => {
    const isAlreadySelected = useEditorStore.getState()?.selectedComponents.find((component) => component.id === id);

    if (!isAlreadySelected) {
      setSelectedComponents([{ id, component }], multiSelect);
    }
  };

  const onVersionRelease = (versionId) => {
    useAppVersionStore.getState().actions.updateReleasedVersionId(versionId);

    if (socket instanceof WebSocket && socket?.readyState === WebSocket.OPEN) {
      socket.send(
        JSON.stringify({
          event: 'events',
          data: { message: 'versionReleased', appId: appId },
        })
      );
    }
  };

  const computeCanvasBackgroundColor = () => {
    const { canvasBackgroundColor } = appDefinition?.globalSettings ?? '#edeff5';
    if (['#2f3c4c', '#edeff5'].includes(canvasBackgroundColor)) {
      return props.darkMode ? '#2f3c4c' : '#edeff5';
    }
    return canvasBackgroundColor;
  };

  const getPagesWithIds = () => {
    //! Needs attention
    return Object.entries(appDefinition?.pages).map(([id, page]) => ({ ...page, id }));
  };

  const handleEditorMarginLeftChange = (value) => {
    setEditorMarginLeft(value);
  };

  const globalSettingsChanged = (globalOptions) => {
    const copyOfAppDefinition = JSON.parse(JSON.stringify(appDefinition));
    const newAppDefinition = _.cloneDeep(copyOfAppDefinition);

    for (const [key, value] of Object.entries(globalOptions)) {
      if (value?.[1]?.a == undefined) newAppDefinition.globalSettings[key] = value;
      else {
        const hexCode = `${value?.[0]}${decimalToHex(value?.[1]?.a)}`;
        newAppDefinition.globalSettings[key] = hexCode;
      }
    }

    updateEditorState({
      isUpdatingEditorStateInProcess: true,
    });

    appDefinitionChanged(newAppDefinition, {
      globalSettings: true,
    });
  };

  const getEnvironmentDetails = (environmentId) => {
    const queryParams = { slug: props.params.slug };
    return appEnvironmentService.getEnvironment(environmentId, queryParams);
  };

  const fetchEnvironments = () => {
    const appId = props?.id;
    appEnvironmentService.getAllEnvironments(appId).then((data) => {
      const envArray = data?.environments;

      setEnvironments(envArray);
    });
  };

  const callBack = async (
    data,
    startingPageHandle,
    versionSwitched = false,
    environmentSwitch = false,
    selectedEnvironmentId = null,
    //Temporary fix for the issue of not getting the selected environment id. Will be removed once the multi-env decouple is done
    extraProps = {}
  ) => {
    const { canLoadSameEnv } = extraProps;
    fetchAndSetWindowTitle({ page: pageTitles.EDITOR, appName: data.name });
    useAppVersionStore.getState().actions.updateEditingVersion(data.editing_version);

    if (!environmentSwitch && (!releasedVersionId || !versionSwitched)) {
      const releasedId = data.current_version_id || data.currentVersionId;
      releasedId && useAppVersionStore.getState().actions.updateReleasedVersionId(releasedId);
    }

    const currentAppVersionEnvId =
      data['editing_version']['current_environment_id'] || data['editing_version']['currentEnvironmentId'];

    const currentOrgId = data?.organization_id || data?.organizationId;

    const shouldChangeEnvToAppVersionEnv = !environmentSwitch && !versionSwitched && !canLoadSameEnv;
    const currentEnvironmentId = shouldChangeEnvToAppVersionEnv ? currentAppVersionEnvId : selectedEnvironmentId;
    await fetchOrgEnvironmentConstants(currentEnvironmentId);

    let envDetails = useEditorStore.getState().currentAppEnvironment;
    if (!environmentSwitch) {
      setCurrentAppEnvironmentId(currentEnvironmentId);
      /* Editor environment */
      const editorEnvironment = await fetchEnvironment(currentEnvironmentId);
      envDetails = editorEnvironment;
      setCurrentAppEnvironmentDetails(editorEnvironment);
      /* App version's environment */
      const appVersionEnvironment = await fetchEnvironment(currentAppVersionEnvId);
      setAppVersionCurrentEnvironment(appVersionEnvironment);
    }
    updateState({
      slug: environmentSwitch ? slug : data.slug,
      isMaintenanceOn: data?.is_maintenance_on,
      organizationId: currentOrgId,
      isPublic: data?.is_public || data?.isPublic,
      appName: data?.name,
      userId: data?.user_id,
      appId: data?.id,
      events: data.events,
      currentVersionId: data?.editing_version?.id,
      creationMode: data?.creationMode || data?.creation_mode,
      app: data,
    });

    const appDefData = buildAppDefinition(data);

    const appJson = appDefData;
    const pages = data.pages;

    const startingPageId = pages.filter((page) => page.handle === startingPageHandle)[0]?.id;
    const homePageId = !startingPageId || startingPageId === 'null' ? appJson.homePageId : startingPageId;

    const currentpageData = {
      handle: appJson.pages[homePageId]?.handle,
      name: appJson.pages[homePageId]?.name,
      id: homePageId,
      variables: {},
    };

    setCurrentPageId(homePageId);

    useCurrentStateStore.getState().actions.setCurrentState({
      page: currentpageData,
      globals: {
        ...useCurrentStateStore.getState().globals,
        environment: {
          id: envDetails?.id,
          name: envDetails?.name,
        },
      },
    });

    if (data.creationMode === 'GIT') {
      onEditorFreeze(true);
    }
    updateEditorState({
      isLoading: false,
      appDefinition: appJson,
      isUpdatingEditorStateInProcess: false,
    });
    if (versionSwitched) {
      props?.navigate(`/${getWorkspaceId()}/apps/${data.slug ?? appId}/${appJson.pages[homePageId]?.handle}`, {
        state: {
          isSwitchingPage: true,
        },
      });
    }

    await useDataSourcesStore
      .getState()
      .actions.fetchGlobalDataSources(data?.organization_id, data.editing_version?.id, currentEnvironmentId);
    await fetchDataSources(data.editing_version?.id, currentEnvironmentId);
    await fetchDataQueries(data.editing_version?.id, true, true);
    const currentPageEvents = data.events.filter((event) => event.target === 'page' && event.sourceId === homePageId);

    await handleEvent('onPageLoad', currentPageEvents, {}, true);

    const currentEnvironmentObj = JSON.parse(localStorage.getItem('currentEnvironmentIds') || JSON.stringify({}));
    if (currentEnvironmentObj[appId] !== envDetails?.id) {
      currentEnvironmentObj[appId] = currentEnvironmentId;
      localStorage.setItem('currentEnvironmentIds', JSON.stringify(currentEnvironmentObj));
    }
  };

  const fetchEnvironment = async (currentEnvironmentId) => {
    const { environment } = await getEnvironmentDetails(currentEnvironmentId);
    return environment;
  };

  const fetchApp = async (startingPageHandle) => {
    const _appId = props?.id;
    await appService.fetchApp(_appId).then((data) => callBack(data, startingPageHandle));
  };

  const setAppDefinitionFromVersion = (
    appData,
    versionSwitched = false,
    isEnvironmentSwitched = false,
    selectedEnvironmentId = null,
    extraProps = {}
  ) => {
    const version = appData?.editing_version?.id;
    if (version?.id !== editingVersionId) {
      if (version?.id === currentVersionId) {
        updateEditorState({
          canUndo: false,
          canRedo: false,
        });
      }
      updateEditorState({
        isLoading: true,
      });
      if (appData.creationMode !== 'GIT') onEditorFreeze(false);
      setAppVersionPromoted(false);
      callBack(appData, null, versionSwitched, isEnvironmentSwitched, selectedEnvironmentId, extraProps);
      initComponentVersioning();
    }
  };

  const diffToPatches = (diffObj) => {
    return Object.keys(diffObj).reduce((patches, path) => {
      const value = diffObj[path];
      return [...patches, { path: path.split('.'), value, op: 'replace' }];
    }, []);
  };

  const appDefinitionChanged = async (newDefinition, opts = {}) => {
    if (useAppVersionStore.getState().isAppVersionPromoted) return;

    if (opts?.versionChanged) {
      setCurrentPageId(newDefinition.homePageId);
      return new Promise((resolve) => {
        updateEditorState({
          isUpdatingEditorStateInProcess: true,
        });

        resolve();
      });
    }
    let updatedAppDefinition;
    const copyOfAppDefinition = JSON.parse(JSON.stringify(useEditorStore.getState().appDefinition));

    if (opts?.skipYmapUpdate && opts?.currentSessionId !== currentSessionId) {
      updatedAppDefinition = produce(copyOfAppDefinition, (draft) => {
        const _currentPageId = useEditorStore.getState().currentPageId;
        if (opts?.componentDeleting) {
          const currentPageComponentIds = Object.keys(copyOfAppDefinition.pages[_currentPageId]?.components);
          const newComponentIds = Object.keys(newDefinition.pages[_currentPageId]?.components);

          const finalComponents = _.omit(
            draft?.pages[_currentPageId]?.components,
            _.difference(currentPageComponentIds, newComponentIds)
          );

          draft.pages[_currentPageId].components = finalComponents;
        }

        const currentPageComponents = newDefinition.pages[_currentPageId]?.components;

        const finalComponents = _.merge(draft?.pages[_currentPageId]?.components, currentPageComponents);

        draft.pages[_currentPageId].components = finalComponents;
      });
    } else {
      updatedAppDefinition = produce(copyOfAppDefinition, (draft) => {
        if (_.isEmpty(draft)) return;

        if (opts?.containerChanges || opts?.componentDefinitionChanged) {
          const currentPageComponents = newDefinition.pages[currentPageId]?.components;

          draft.pages[currentPageId].components = currentPageComponents;
        }

        if (opts?.pageDefinitionChanged) {
          draft.pages = newDefinition.pages;
        }

        if (opts?.homePageChanged) {
          draft.homePageId = newDefinition.homePageId;
        }

        if (opts?.generalAppDefinitionChanged || opts?.globalSettings || isEmpty(opts)) {
          Object.assign(draft, newDefinition);
        }
      });
    }

    const diffPatches = diff(appDefinition, updatedAppDefinition);

    const inversePatches = diff(updatedAppDefinition, appDefinition);
    const shouldUpdate = !_.isEmpty(diffPatches) && !isEqual(appDefinitionDiff, diffPatches);

    if (shouldUpdate) {
      const undoPatches = diffToPatches(inversePatches);

      if (
        opts?.componentAdded ||
        opts?.componentDefinitionChanged ||
        opts?.componentDeleted ||
        opts?.containerChanges
      ) {
        setUndoStack((prev) => [...prev, undoPatches]);
        setOptsStack((prev) => ({ ...prev, undo: [...prev.undo, opts] }));
      }

      updateAppDefinitionDiff(diffPatches);

      const isParamDiffFromTableColumn = opts?.containerChanges
        ? isParamFromTableColumn(diffPatches, updatedAppDefinition)
        : false;

      if (isParamDiffFromTableColumn) {
        opts.componentDefinitionChanged = true;
        opts.isParamFromTableColumn = true;
        delete opts.containerChanges;
      }

      updateState({
        appDiffOptions: opts,
      });

      let updatingEditorStateInProcess = true;

      if (opts?.widgetMovedWithKeyboard === true) {
        updatingEditorStateInProcess = false;
      }

      updateEditorState({
        isUpdatingEditorStateInProcess: updatingEditorStateInProcess,
        appDefinition: updatedAppDefinition,
      });
    }
  };

  const cloneEventsForClonedComponents = (componentUpdateDiff, operation, componentMap) => {
    function getKeyFromComponentMap(componentMap, newItem) {
      for (const key in componentMap) {
        if (componentMap.hasOwnProperty(key) && componentMap[key] === newItem) {
          return key;
        }
      }
      return null;
    }

    if (operation !== 'create') return;

    const newComponentIds = Object.keys(componentUpdateDiff);

    newComponentIds.forEach((componentId) => {
      const sourceComponentId = getKeyFromComponentMap(componentMap, componentId);
      if (!sourceComponentId) return;

      appVersionService
        .findAllEventsWithSourceId(appId, currentVersionId, sourceComponentId)
        .then((componentEvents) => {
          if (!componentEvents) return;
          componentEvents.forEach((event) => {
            const newEvent = {
              event: {
                ...event?.event,
              },
              eventType: event?.target,
              attachedTo: componentMap[event?.sourceId],
              index: event?.index,
            };

            createAppVersionEventHandlers(newEvent);
          });
        });
    });
  };

  const saveEditingVersion = (isUserSwitchedVersion = false) => {
    const editingVersion = useAppVersionStore.getState().editingVersion;
    //skipAutoSave means the updates are coming from websocket and we don't need to save it again
    if (appDiffOptions?.skipAutoSave) return;
    if (
      isEditorFreezed ||
      useAppVersionStore.getState().isAppVersionPromoted ||
      (isVersionReleased && !isUserSwitchedVersion)
    ) {
      updateEditorState({
        isUpdatingEditorStateInProcess: false,
      });
    } else if (!isEmpty(editingVersion)) {
      //! The computeComponentPropertyDiff function manages the calculation of differences in table columns by requiring complete column data. Without this complete data, the resulting JSON structure may be incorrect.
      const paramDiff = computeComponentPropertyDiff(appDefinitionDiff, appDefinition, appDiffOptions);
      const updateDiff = computeAppDiff(paramDiff, currentPageId, appDiffOptions, currentLayout);

      if (updateDiff['error']) {
        const platform = navigator?.userAgentData?.platform || navigator?.platform || 'unknown';
        const isPlatformMac = platform.toLowerCase().indexOf('mac') > -1;
        const toastMessage = `Unable to save changes! ${isPlatformMac ? '(⌘ + Z to undo)' : '(ctrl + Z to undo)'}`;

        toast(toastMessage, {
          icon: '🚫',
        });
        return updateEditorState({
          saveError: true,
          isUpdatingEditorStateInProcess: false,
        });
      }

      updateAppVersion(appId, editingVersion.id, currentPageId, updateDiff, isUserSwitchedVersion)
        .then(() => {
          const _editingVersion = {
            ...editingVersion,
            ...{ definition: appDefinition },
          };
          useAppVersionStore.getState().actions.updateEditingVersion(_editingVersion);

          if (window?.public_config?.ENABLE_MULTIPLAYER_EDITING === 'true') {
            props.ymap?.set('appDef', {
              newDefinition: appDefinition,
              editingVersionId: editingVersion.id,
              currentSessionId,
              areOthersOnSameVersionAndPage,
              opts: appDiffOptions,
            });
          }

          if (
            updateDiff?.type === 'components' &&
            updateDiff?.operation === 'delete' &&
            !appDiffOptions?.componentCut
          ) {
            const appEvents = Array.isArray(events) && events.length > 0 ? JSON.parse(JSON.stringify(events)) : [];

            const updatedEvents = appEvents.filter((event) => {
              return !updateDiff?.updateDiff.includes(event.sourceId);
            });

            updateState({
              events: updatedEvents,
            });
          }
          updateEditorState({
            saveError: false,
            isUpdatingEditorStateInProcess: false,
          });
        })
        .catch(() => {
          updateEditorState({
            saveError: true,
            isUpdatingEditorStateInProcess: false,
          });
          toast.error('App could not save.');
        })
        .finally(() => {
          updateState({
            appDiffOptions: {},
          });
        })
        .finally(() => {
          if (appDiffOptions?.cloningComponent) {
            cloneEventsForClonedComponents(
              updateDiff.updateDiff,
              updateDiff.operation,
              appDiffOptions?.cloningComponent
            );
          }
        });
    }
    updateEditorState({
      saveError: false,
      isUpdatingEditorStateInProcess: false,
    });
  };

  const realtimeSave = debounce(appDefinitionChanged, 100);
  const autoSave = debounce(saveEditingVersion, 150);

  function handlePaths(prevPatch, path = [], appJSON) {
    const paths = [...path];

    for (let key in prevPatch) {
      const type = typeof prevPatch[key];

      if (type === 'object' && !_.isEmpty(prevPatch[key])) {
        handlePaths(prevPatch[key], [...paths, key], appJSON);
      } else {
        const currentpath = [...paths, key].join('.');
        _.update(appJSON, currentpath, () => prevPatch[key]);
      }
    }
  }
  function removeUndefined(obj) {
    Object.keys(obj).forEach((key) => {
      if (obj[key] && typeof obj[key] === 'object') removeUndefined(obj[key]);
      else if (obj[key] === undefined) delete obj[key];
    });

    return obj;
  }

  const handleUndo = () => {
    if (canUndo) {
      const patchesToUndo = undoStack[undoStack.length - 1];

      const updatedAppDefinition = JSON.parse(JSON.stringify(appDefinition));

      handlePaths(patchesToUndo[0]?.value, [...patchesToUndo[0].path], updatedAppDefinition);

      removeUndefined(updatedAppDefinition);

      const _diffPatches = diff(updatedAppDefinition, appDefinition);
      const undoDiff = diff(appDefinition, updatedAppDefinition);

      updateAppDefinitionDiff(undoDiff);
      setUndoStack((prev) => prev.slice(0, prev.length - 1));
      setRedoStack((prev) => [...prev, diffToPatches(_diffPatches)]);

      let undoOpts = optsStack.undo[optsStack.undo.length - 1];

      if (undoOpts?.componentDeleted) {
        undoOpts = {
          componentAdded: true,
        };
      } else if (undoOpts?.componentAdded) {
        undoOpts = {
          componentDeleted: true,
        };
      }

      updateState({
        appDiffOptions: undoOpts,
      });

      setOptsStack((prev) => ({
        ...prev,
        undo: [...prev.undo.slice(0, prev.undo.length - 1)],
        redo: [...prev.redo, optsStack.undo[optsStack.undo.length - 1]],
      }));

      updateEditorState({
        appDefinition: updatedAppDefinition,
        isUpdatingEditorStateInProcess: true,
      });
    }
  };

  const handleRedo = () => {
    if (canRedo) {
      const patchesToRedo = redoStack[redoStack.length - 1];

      const updatedAppDefinition = JSON.parse(JSON.stringify(appDefinition));

      handlePaths(patchesToRedo[0]?.value, [...patchesToRedo[0].path], updatedAppDefinition);
      removeUndefined(updatedAppDefinition);
      const _diffPatches = diff(updatedAppDefinition, appDefinition);
      const redoDiff = diff(appDefinition, updatedAppDefinition);
      updateAppDefinitionDiff(redoDiff);
      setRedoStack((prev) => prev.slice(0, prev.length - 1));
      setUndoStack((prev) => [...prev, diffToPatches(_diffPatches)]);

      updateState({
        appDiffOptions: optsStack.redo[optsStack.redo.length - 1],
      });

      setOptsStack((prev) => ({
        ...prev,
        undo: [...prev.undo, appDiffOptions],
        redo: [...prev.redo.slice(0, prev.redo.length - 1)],
      }));

      updateEditorState({
        appDefinition: updatedAppDefinition,
        isUpdatingEditorStateInProcess: true,
      });
    }
  };

  useEffect(() => {
    updateEditorState({
      canUndo: undoStack.length > 0,
      canRedo: redoStack.length > 0,
    });
    // eslint-disable-next-line react-hooks/exhaustive-deps
  }, [JSON.stringify(undoStack), JSON.stringify(redoStack)]);

  const componentDefinitionChanged = (componentDefinition, props) => {
    if (isVersionReleased) {
      useAppVersionStore.getState().actions.enableReleasedVersionPopupState();
      return;
    }

    if (appDefinition?.pages[currentPageId]?.components[componentDefinition.id]) {
      // Create a new copy of appDefinition with lodash's cloneDeep
      const updatedAppDefinition = _.cloneDeep(appDefinition);

      // Update the component definition in the copy
      updatedAppDefinition.pages[currentPageId].components[componentDefinition.id].component =
        componentDefinition.component;
      updateEditorState({
        isUpdatingEditorStateInProcess: true,
      });

      const diffPatches = diff(appDefinition, updatedAppDefinition);

      if (!isEmpty(diffPatches)) {
        appDefinitionChanged(updatedAppDefinition, { componentDefinitionChanged: true, ...props });
      }
    }
  };
  const removeComponent = (componentId) => {
    if (!isVersionReleased) {
      let newDefinition = cloneDeep(appDefinition);

      let childComponents = [];

      if (newDefinition.pages[currentPageId].components?.[componentId].component.component === 'Tabs') {
        childComponents = Object.keys(newDefinition.pages[currentPageId].components).filter((key) =>
          newDefinition.pages[currentPageId].components[key].component.parent?.startsWith(componentId)
        );
      } else {
        childComponents = Object.keys(newDefinition.pages[currentPageId].components).filter(
          (key) => newDefinition.pages[currentPageId].components[key].component.parent === componentId
        );
      }

      childComponents.forEach((componentId) => {
        delete newDefinition.pages[currentPageId].components[componentId];
      });

      delete newDefinition.pages[currentPageId].components[componentId];
      const platform = navigator?.userAgentData?.platform || navigator?.platform || 'unknown';
      if (platform.toLowerCase().indexOf('mac') > -1) {
        toast('Component deleted! (⌘ + Z to undo)', {
          icon: '🗑️',
        });
      } else {
        toast('Component deleted! (ctrl + Z to undo)', {
          icon: '🗑️',
        });
      }
      appDefinitionChanged(newDefinition, {
        componentDefinitionChanged: true,
        componentDeleted: true,
      });
    } else {
      useAppVersionStore.getState().actions.enableReleasedVersionPopupState();
    }
  };

  const moveComponents = (direction) => {
    const gridWidth = (1 * 100) / 43; // width of the canvas grid in percentage
    const _appDefinition = _.cloneDeep(appDefinition);
    let newComponents = _appDefinition?.pages[currentPageId].components;
    const selectedComponents = useEditorStore.getState()?.selectedComponents;

    for (const selectedComponent of selectedComponents) {
      let top = newComponents[selectedComponent.id].layouts[currentLayout].top;
      let left = newComponents[selectedComponent.id].layouts[currentLayout].left;

      switch (direction) {
        case 'ArrowLeft':
          left = left - gridWidth;
          break;
        case 'ArrowRight':
          left = left + gridWidth;
          break;
        case 'ArrowDown':
          top = top + 10;
          break;
        case 'ArrowUp':
          top = top - 10;
          break;
      }

      newComponents[selectedComponent.id].layouts[currentLayout].top = top;
      newComponents[selectedComponent.id].layouts[currentLayout].left = left;
    }

    _appDefinition.pages[currentPageId].components = newComponents;

    appDefinitionChanged(_appDefinition, { containerChanges: true, widgetMovedWithKeyboard: true });
  };

  const copyComponents = () =>
    cloneComponents(
      useEditorStore.getState()?.selectedComponents,
      appDefinition,
      currentPageId,
      appDefinitionChanged,
      false
    );

  const cutComponents = () => {
    if (isVersionReleased) {
      useAppVersionStore.getState().actions.enableReleasedVersionPopupState();

      return;
    }

    cloneComponents(
      useEditorStore.getState()?.selectedComponents,
      appDefinition,
      currentPageId,
      appDefinitionChanged,
      false,
      true
    );
  };

  const cloningComponents = () => {
    if (isVersionReleased) {
      useAppVersionStore.getState().actions.enableReleasedVersionPopupState();
      return;
    }
    cloneComponents(
      useEditorStore.getState()?.selectedComponents,
      appDefinition,
      currentPageId,
      appDefinitionChanged,
      true,
      false
    );
  };

  const handleEditorEscapeKeyPress = () => {
    if (useEditorStore.getState()?.selectedComponents?.length > 0) {
      updateEditorState({
        selectedComponents: [],
      });
    }
  };

  const removeComponents = () => {
    const selectedComponents = useEditorStore.getState()?.selectedComponents;
    if (!isVersionReleased && selectedComponents?.length > 1) {
      let newDefinition = cloneDeep(appDefinition);

      removeSelectedComponent(currentPageId, newDefinition, selectedComponents, appDefinitionChanged);
      const platform = navigator?.userAgentData?.platform || navigator?.platform || 'unknown';
      if (platform.toLowerCase().indexOf('mac') > -1) {
        toast('Selected components deleted! (⌘ + Z to undo)', {
          icon: '🗑️',
        });
      } else {
        toast('Selected components deleted! (ctrl + Z to undo)', {
          icon: '🗑️',
        });
      }
    } else if (isVersionReleased) {
      useAppVersionStore.getState().actions.enableReleasedVersionPopupState();
    }
  };

  //Page actions
  const renamePage = (pageId, newName) => {
    if (Object.entries(appDefinition.pages).some(([pId, { name }]) => newName === name && pId !== pageId)) {
      return toast.error('Page name already exists');
    }
    if (newName.trim().length === 0) {
      toast.error('Page name cannot be empty');
      return;
    }

    setCurrentPageId(pageId);

    const copyOfAppDefinition = JSON.parse(JSON.stringify(appDefinition));

    copyOfAppDefinition.pages[pageId].name = newName;

    appDefinitionChanged(copyOfAppDefinition, { pageDefinitionChanged: true });
  };

  const addNewPage = ({ name, handle }) => {
    // check for unique page handles
    const pageExists = Object.values(appDefinition.pages).some((page) => page.name === name);

    if (pageExists) {
      toast.error('Page name already exists');
      return;
    }

    if (name.length > 32) {
      toast.error('Page name cannot be more than 32 characters');
      return;
    }

    const pageHandles = Object.values(appDefinition.pages).map((page) => page.handle);

    let newHandle = handle;
    // If handle already exists, finds a unique handle by incrementing a number until it is not found in the array of existing page handles.
    for (let handleIndex = 1; pageHandles.includes(newHandle); handleIndex++) {
      newHandle = `${handle}-${handleIndex}`;
    }

    const copyOfAppDefinition = JSON.parse(JSON.stringify(appDefinition));
    const newPageId = uuid();

    copyOfAppDefinition.pages[newPageId] = {
      id: newPageId,
      name,
      handle: newHandle,
      components: {},
      index: Object.keys(copyOfAppDefinition.pages).length + 1,
    };

    setCurrentPageId(newPageId);
    updateEditorState({
      selectedComponents: [],
    });

    appDefinitionChanged(copyOfAppDefinition, {
      pageDefinitionChanged: true,
      addNewPage: true,
      switchPage: true,
      pageId: newPageId,
    });
    props?.navigate(`/${getWorkspaceId()}/apps/${slug ?? appId}/${newHandle}`, {
      state: {
        isSwitchingPage: true,
      },
    });

    const page = {
      id: newPageId,
      name,
      handle,
      variables: copyOfAppDefinition.pages[newPageId]?.variables ?? {},
    };

    const globals = {
      ...currentState.globals,
    };
    useCurrentStateStore.getState().actions.setCurrentState({ globals, page });
  };

  const navigateToPage = (queryParams = [], handle) => {
    const appId = useAppDataStore.getState()?.appId;
    const queryParamsString = queryParams.map(([key, value]) => `${key}=${value}`).join('&');

    props?.navigate(`/${getWorkspaceId()}/apps/${slug ?? appId}/${handle}?${queryParamsString}`, {
      state: {
        isSwitchingPage: true,
      },
    });
  };

  const switchPage = (pageId, queryParams = []) => {
    // This are fetched from store to handle runQueriesOnAppLoad
    const currentPageId = useEditorStore.getState().currentPageId;
    const appDefinition = useEditorStore.getState().appDefinition;
    const appId = useAppDataStore.getState()?.appId;
    const pageHandle = getCurrentState().page.handle;

    if (currentPageId === pageId && pageHandle === appDefinition?.pages[pageId]?.handle) {
      return;
    }
    const { name, handle } = appDefinition.pages[pageId];

    if (!name || !handle) return;
    const copyOfAppDefinition = JSON.parse(JSON.stringify(appDefinition));
    navigateToPage(queryParams, handle);

    const page = {
      id: pageId,
      name,
      handle,
      variables: copyOfAppDefinition.pages[pageId]?.variables ?? {},
    };

    const queryParamsString = queryParams.map(([key, value]) => `${key}=${value}`).join('&');
    const globals = {
      ...currentState.globals,
      urlparams: JSON.parse(JSON.stringify(queryString.parse(queryParamsString))),
    };
    useCurrentStateStore.getState().actions.setCurrentState({ globals, page });

    setCurrentPageId(pageId);

    const currentPageEvents = events.filter((event) => event.target === 'page' && event.sourceId === page.id);

    handleEvent('onPageLoad', currentPageEvents);
  };

  const deletePageRequest = (pageId, isHomePage = false, pageName = '') => {
    setShowPageDeletionConfirmation({
      isOpen: true,
      pageId,
      isHomePage,
      pageName,
    });
  };

  const cancelDeletePageRequest = () => {
    setShowPageDeletionConfirmation({
      isOpen: false,
      pageId: null,
      isHomePage: false,
      pageName: null,
    });
  };

  const executeDeletepageRequest = () => {
    const pageId = showPageDeletionConfirmation.pageId;
    const isHomePage = showPageDeletionConfirmation.isHomePage;
    if (Object.keys(appDefinition.pages).length === 1) {
      toast.error('You cannot delete the only page in your app.');
      return;
    }

    setIsDeletingPage({
      isDeletingPage: true,
    });

    const copyOfAppDefinition = JSON.parse(JSON.stringify(appDefinition));

    const toBeDeletedPage = copyOfAppDefinition.pages[pageId];

    const newAppDefinition = {
      ...copyOfAppDefinition,
      pages: omit(copyOfAppDefinition.pages, pageId),
    };

    const newCurrentPageId = isHomePage ? Object.keys(copyOfAppDefinition.pages)[0] : copyOfAppDefinition.homePageId;

    setCurrentPageId(newCurrentPageId);
    updateEditorState({
      isUpdatingEditorStateInProcess: true,
    });
    setIsDeletingPage(false);

    appDefinitionChanged(newAppDefinition, {
      pageDefinitionChanged: true,
      deletePageRequest: true,
    });

    toast.success(`${toBeDeletedPage.name} page deleted.`);

    switchPage(newCurrentPageId);
  };

  const disableEnablePage = ({ pageId, isDisabled }) => {
    updateEditorState({
      isUpdatingEditorStateInProcess: true,
    });

    const copyOfAppDefinition = JSON.parse(JSON.stringify(appDefinition));

    const newAppDefinition = _.cloneDeep(copyOfAppDefinition);

    newAppDefinition.pages[pageId].disabled = isDisabled ?? false;

    switchPage(pageId);
    appDefinitionChanged(newAppDefinition, {
      pageDefinitionChanged: true,
    });
  };

  const hidePage = (pageId) => {
    updateEditorState({
      isUpdatingEditorStateInProcess: true,
    });

    const copyOfAppDefinition = JSON.parse(JSON.stringify(appDefinition));

    const newAppDefinition = _.cloneDeep(copyOfAppDefinition);

    newAppDefinition.pages[pageId].hidden = true;

    switchPage(pageId);
    appDefinitionChanged(newAppDefinition, {
      pageDefinitionChanged: true,
    });
  };

  const unHidePage = (pageId) => {
    updateEditorState({
      isUpdatingEditorStateInProcess: true,
    });

    const copyOfAppDefinition = JSON.parse(JSON.stringify(appDefinition));

    const newAppDefinition = _.cloneDeep(copyOfAppDefinition);

    newAppDefinition.pages[pageId].hidden = false;
    switchPage(pageId);
    appDefinitionChanged(newAppDefinition, {
      pageDefinitionChanged: true,
    });
  };

  const clonePage = (pageId) => {
    setIsSaving(true);
    appVersionService
      .clonePage(appId, editingVersionId, pageId)
      .then((data) => {
        const copyOfAppDefinition = JSON.parse(JSON.stringify(appDefinition));

        const pages = data.pages.reduce((acc, page) => {
          const currentComponents = buildComponentMetaDefinition(_.cloneDeep(page?.components));

          page.components = currentComponents;

          acc[page.id] = page;

          return acc;
        }, {});

        const newAppDefinition = {
          ...copyOfAppDefinition,
          pages: {
            ...copyOfAppDefinition.pages,
            ...pages,
          },
        };
        updateState({
          events: data.events,
        });
        appDefinitionChanged(newAppDefinition);
      })
      .finally(() => setIsSaving(false));
  };

  const updateHomePage = (pageId) => {
    updateEditorState({
      isUpdatingEditorStateInProcess: true,
    });

    const copyOfAppDefinition = JSON.parse(JSON.stringify(appDefinition));

    const newAppDefinition = _.cloneDeep(copyOfAppDefinition);

    newAppDefinition.homePageId = pageId;

    appDefinitionChanged(newAppDefinition, {
      homePageChanged: true,
    });
  };

  const updatePageHandle = (pageId, newHandle) => {
    const copyOfAppDefinition = JSON.parse(JSON.stringify(appDefinition));

    updateEditorState({
      isUpdatingEditorStateInProcess: true,
    });

    const pageExists = Object.values(copyOfAppDefinition.pages).some((page) => page.handle === newHandle);

    if (pageExists) {
      toast.error('Page with same handle already exists');
      return;
    }

    if (newHandle.trim().length === 0) {
      toast.error('Page handle cannot be empty');
      return;
    }

    const newDefinition = _.cloneDeep(copyOfAppDefinition);

    newDefinition.pages[pageId].handle = newHandle;

    appDefinitionChanged(newDefinition, {
      pageDefinitionChanged: true,
    });

    toast.success('Page handle updated successfully');
    const queryParams = getQueryParams();
    navigateToPage(Object.entries(queryParams), newHandle);
  };

  const updateOnSortingPages = (newSortedPages) => {
    const copyOfAppDefinition = JSON.parse(JSON.stringify(appDefinition));
    const pagesObj = newSortedPages.reduce((acc, page, index) => {
      acc[page.id] = {
        ...page,
        index: index + 1,
      };
      return acc;
    }, {});

    const newAppDefinition = _.cloneDeep(copyOfAppDefinition);

    newAppDefinition.pages = pagesObj;

    appDefinitionChanged(newAppDefinition, {
      pageDefinitionChanged: true,
      pageSortingChanged: true,
    });
  };

  const showHideViewerNavigation = () => {
    const copyOfAppDefinition = JSON.parse(JSON.stringify(appDefinition));
    const newAppDefinition = _.cloneDeep(copyOfAppDefinition);

    newAppDefinition.showViewerNavigation = !newAppDefinition.showViewerNavigation;

    appDefinitionChanged(newAppDefinition, {
      generalAppDefinitionChanged: true,
    });
  };

  const appEnvironmentChanged = async (currentEnvironment, envSelection) => {
    const shouldUpdate = currentAppEnvironmentId !== currentEnvironment?.id;

    if (shouldUpdate) {
      const selectedEnvironment = environments.find((env) => env.id === currentEnvironment?.id);
      setCurrentAppEnvironmentDetails(selectedEnvironment);
      setCurrentAppEnvironmentId(currentEnvironment?.id);

      if (!envSelection) {
        window.location.reload(false);
      } else {
        const selectedEnvironmentId = currentEnvironment?.id;

        callBack(app, props.params.pageHandle, false, true, selectedEnvironmentId);
      }
    }
  };
  const toggleGitSyncModal = () => {
    setShowGitSyncModal(!showGitSyncModal);
  };

  const handleCanvasContainerMouseUp = (e) => {
    if (
      ['real-canvas', 'modal'].includes(e.target.className) &&
      useEditorStore.getState()?.selectedComponents?.length
    ) {
      setSelectedComponents(EMPTY_ARRAY);
    }
  };

  const deviceWindowWidth = 450;

  if (isLoading) {
    return (
      <div className="apploader">
        <div className="col col-* editor-center-wrapper">
          <div className="editor-center">
            <div className="canvas">
              <div className="mt-5 d-flex flex-column">
                <div className="mb-1">
                  <Skeleton width={'150px'} height={15} className="skeleton" />
                </div>
                {Array.from(Array(4)).map((_item, index) => (
                  <Skeleton key={index} width={'300px'} height={10} className="skeleton" />
                ))}
                <div className="align-self-end">
                  <Skeleton width={'100px'} className="skeleton" />
                </div>
                <Skeleton className="skeleton mt-4" />
                <Skeleton height={'150px'} className="skeleton mt-2" />
              </div>
            </div>
          </div>
        </div>
      </div>
    );
  }

  const formCustomPageSelectorClass = () => {
    const pageHandle = getCurrentState().page.handle;
    return `_tooljet-page-${pageHandle}`;
  };

  return (
    <div className="editor wrapper">
      <GitSyncModal
        currentUser={currentUser}
        showGitSyncModal={showGitSyncModal}
        handleClose={toggleGitSyncModal}
        app={app}
        isVersionReleased={isVersionReleased}
        featureAccess={featureAccess}
        setAppDefinitionFromVersion={setAppDefinitionFromVersion}
        creationMode={creationMode}
      />
      <Confirm
        show={queryConfirmationList?.length > 0}
        message={`Do you want to run this query - ${queryConfirmationList[0]?.queryName}?`}
        onConfirm={(queryConfirmationData) => onQueryConfirmOrCancel(getEditorRef(), queryConfirmationData, true)}
        onCancel={() => onQueryConfirmOrCancel(getEditorRef(), queryConfirmationList[0])}
        queryConfirmationData={queryConfirmationList[0]}
        darkMode={props.darkMode}
        key={queryConfirmationList[0]?.queryName}
      />
      <Confirm
        show={showPageDeletionConfirmation?.isOpen ?? false}
        title={'Delete Page'}
        message={`Do you really want to delete ${showPageDeletionConfirmation?.pageName || 'this'} page?`}
        confirmButtonLoading={isDeletingPage}
        onConfirm={() => executeDeletepageRequest()}
        onCancel={() => cancelDeletePageRequest()}
        darkMode={props.darkMode}
      />
      {creationMode === 'GIT' && <FreezeVersionInfo info={'Apps imported from git repository cannot be edited'} />}
      {isVersionReleased && <ReleasedVersionError />}
      {!isVersionReleased && isEditorFreezed && isBannerMandatory && creationMode !== 'GIT' && <FreezeVersionInfo />}
      <EditorContextWrapper handleYmapEventUpdates={handleYmapEventUpdates}>
        <EditorHeader
          darkMode={props.darkMode}
          appDefinition={_.cloneDeep(appDefinition)}
          canUndo={canUndo}
          canRedo={canRedo}
          handleUndo={handleUndo}
          handleRedo={handleRedo}
          // saveError={saveError}
          onNameChanged={onNameChanged}
          currentAppEnvironmentId={currentAppEnvironmentId}
          setAppDefinitionFromVersion={setAppDefinitionFromVersion}
          onVersionRelease={onVersionRelease}
          saveEditingVersion={saveEditingVersion}
          appEnvironmentChanged={appEnvironmentChanged}
          onVersionDelete={onVersionDelete}
          isMaintenanceOn={isMaintenanceOn}
          appName={appName}
          appId={appId}
          slug={slug}
<<<<<<< HEAD
          toggleGitSyncModal={toggleGitSyncModal}
          showGitSyncModal={showGitSyncModal}
          setCurrentAppVersionPromoted={(isCurrentVersionPromoted) => setAppVersionPromoted(isCurrentVersionPromoted)}
          fetchEnvironments={fetchEnvironments}
          isEditorFreezed={isEditorFreezed}
          isSocketOpen={isSocketOpen}
=======
>>>>>>> 9b3af0cb
        />
        <DndProvider backend={HTML5Backend}>
          <div className="sub-section">
            <LeftSidebar
              currentAppEnvironmentId={currentAppEnvironmentId}
              globalSettingsChanged={globalSettingsChanged}
              appId={appId}
              darkMode={props.darkMode}
              dataSourcesChanged={dataSourcesChanged}
              dataQueriesChanged={dataQueriesChanged}
              globalDataSourcesChanged={globalDataSourcesChanged}
              onZoomChanged={onZoomChanged}
              switchDarkMode={changeDarkMode}
              debuggerActions={sideBarDebugger}
              appDefinition={{
                components: appDefinition?.pages[currentPageId]?.components ?? {},
                pages: appDefinition?.pages ?? {},
                homePageId: appDefinition?.homePageId ?? null,
                showViewerNavigation: appDefinition?.showViewerNavigation,
                globalSettings: appDefinition?.globalSettings ?? {},
              }}
              setSelectedComponent={setSelectedComponent}
              removeComponent={removeComponent}
              runQuery={(queryId, queryName) => handleRunQuery(queryId, queryName)}
              ref={dataSourceModalRef}
              currentPageId={currentPageId}
              addNewPage={addNewPage}
              switchPage={switchPage}
              deletePage={deletePageRequest}
              renamePage={renamePage}
              clonePage={clonePage}
              hidePage={hidePage}
              unHidePage={unHidePage}
              disableEnablePage={disableEnablePage}
              updateHomePage={updateHomePage}
              updatePageHandle={updatePageHandle}
              showHideViewerNavigationControls={showHideViewerNavigation}
              updateOnSortingPages={updateOnSortingPages}
              setEditorMarginLeft={handleEditorMarginLeftChange}
              isMaintenanceOn={isMaintenanceOn}
              toggleAppMaintenance={toggleAppMaintenance}
            />
            {!showComments && (
              <EditorSelecto
                selectionRef={selectionRef}
                canvasContainerRef={canvasContainerRef}
                setSelectedComponent={setSelectedComponent}
                selectionDragRef={selectionDragRef}
                appDefinition={appDefinition}
                currentPageId={currentPageId}
              />
            )}
            <div
              className={`main main-editor-canvas ${isQueryPaneDragging || isDragging ? 'hide-scrollbar' : ''}`}
              id="main-editor-canvas"
            >
              <div
                className={`canvas-container align-items-center ${!showLeftSidebar && 'hide-sidebar'} page-container`}
                style={{
                  transform: `scale(${zoomLevel})`,
                  borderLeft:
                    (editorMarginLeft ? editorMarginLeft - 1 : editorMarginLeft) +
                    `px solid ${computeCanvasBackgroundColor()}`,
                  height: computeCanvasContainerHeight(),
                  background: !props.darkMode ? '#EBEBEF' : '#2E3035',
                }}
                onMouseUp={handleCanvasContainerMouseUp}
                ref={canvasContainerRef}
                onScroll={() => {
                  selectionRef.current.checkScroll();
                }}
              >
                <div style={{ minWidth: `calc((100vw - 300px) - 48px)` }} className={`app-${appId}`}>
                  <div
                    className={`canvas-area ${formCustomPageSelectorClass()}`}
                    style={{
                      width: currentLayout === 'desktop' ? '100%' : '450px',
                      maxWidth:
                        +appDefinition.globalSettings.canvasMaxWidth + appDefinition.globalSettings.canvasMaxWidthType,

                      backgroundColor: computeCanvasBackgroundColor(),
                      transform: 'translateZ(0)', //Hack to make modal position respect canvas container, else it positions w.r.t window.
                    }}
                  >
                    {window?.public_config?.ENABLE_MULTIPLAYER_EDITING === 'true' && (
                      <RealtimeCursors editingVersionId={editingVersionId} editingPageId={currentPageId} />
                    )}
                    {isLoading && (
                      <div className="apploader">
                        <div className="col col-* editor-center-wrapper">
                          <div className="editor-center">
                            <div className="canvas">
                              <div className="mt-5 d-flex flex-column">
                                <div className="mb-1">
                                  <Skeleton width={'150px'} height={15} className="skeleton" />
                                </div>
                                {Array.from(Array(4)).map((_item, index) => (
                                  <Skeleton key={index} width={'300px'} height={10} className="skeleton" />
                                ))}
                                <div className="align-self-end">
                                  <Skeleton width={'100px'} className="skeleton" />
                                </div>
                                <Skeleton className="skeleton mt-4" />
                                <Skeleton height={'150px'} className="skeleton mt-2" />
                              </div>
                            </div>
                          </div>
                        </div>
                      </div>
                    )}
                    {defaultComponentStateComputed && (
                      <>
                        <Container
                          canvasWidth={getCanvasWidth()}
                          socket={socket}
                          appDefinition={appDefinition}
                          appDefinitionChanged={appDefinitionChanged}
                          snapToGrid={true}
                          darkMode={props.darkMode}
                          mode={'edit'}
                          zoomLevel={zoomLevel}
                          deviceWindowWidth={deviceWindowWidth}
                          appLoading={isLoading}
                          onEvent={handleEvent}
                          onComponentOptionChanged={handleOnComponentOptionChanged}
                          onComponentOptionsChanged={handleOnComponentOptionsChanged}
                          setSelectedComponent={setSelectedComponent}
                          handleUndo={handleUndo}
                          handleRedo={handleRedo}
                          removeComponent={removeComponent}
                          onComponentClick={noop} // Prop is used in Viewer hence using a dummy function to prevent error in editor
                          sideBarDebugger={sideBarDebugger}
                          currentPageId={currentPageId}
                        />
                        <CustomDragLayer
                          snapToGrid={true}
                          canvasWidth={getCanvasWidth()}
                          onDragging={(isDragging) => setIsDragging(isDragging)}
                        />
                      </>
                    )}
                  </div>
                </div>
              </div>
              <QueryPanel
                onQueryPaneDragging={handleQueryPaneDragging}
                handleQueryPaneExpanding={handleQueryPaneExpanding}
                dataQueriesChanged={dataQueriesChanged}
                fetchDataQueries={fetchDataQueries}
                darkMode={props.darkMode}
                allComponents={appDefinition?.pages[currentPageId]?.components ?? {}}
                appId={appId}
                appDefinition={appDefinition}
                dataSourceModalHandler={dataSourceModalHandler}
                editorRef={getEditorRef()}
              />
              <ReactTooltip id="tooltip-for-add-query" className="tooltip" />
            </div>
            <div className="editor-sidebar">
              <EditorKeyHooks
                moveComponents={moveComponents}
                cloneComponents={cloningComponents}
                copyComponents={copyComponents}
                cutComponents={cutComponents}
                handleEditorEscapeKeyPress={handleEditorEscapeKeyPress}
                removeMultipleComponents={removeComponents}
              />
              <RightSidebarTabManager
                inspectorTab={
                  <div className="pages-container">
                    <Inspector
                      moveComponents={moveComponents}
                      componentDefinitionChanged={componentDefinitionChanged}
                      removeComponent={removeComponent}
                      allComponents={appDefinition?.pages[currentPageId]?.components}
                      darkMode={props.darkMode}
                      pages={getPagesWithIds()}
                      cloneComponents={cloningComponents}
                    />
                  </div>
                }
                widgetManagerTab={
                  <WidgetManager componentTypes={componentTypes} zoomLevel={zoomLevel} darkMode={props.darkMode} />
                }
                allComponents={appDefinition.pages[currentPageId]?.components}
              />
            </div>
            {config.COMMENT_FEATURE_ENABLE && showComments && (
              <CommentNotifications socket={socket} pageId={currentPageId} />
            )}
          </div>
        </DndProvider>
      </EditorContextWrapper>
    </div>
  );
};

export const Editor = withTranslation()(withRouter(EditorComponent));<|MERGE_RESOLUTION|>--- conflicted
+++ resolved
@@ -1869,15 +1869,11 @@
           appName={appName}
           appId={appId}
           slug={slug}
-<<<<<<< HEAD
           toggleGitSyncModal={toggleGitSyncModal}
           showGitSyncModal={showGitSyncModal}
           setCurrentAppVersionPromoted={(isCurrentVersionPromoted) => setAppVersionPromoted(isCurrentVersionPromoted)}
           fetchEnvironments={fetchEnvironments}
           isEditorFreezed={isEditorFreezed}
-          isSocketOpen={isSocketOpen}
-=======
->>>>>>> 9b3af0cb
         />
         <DndProvider backend={HTML5Backend}>
           <div className="sub-section">
