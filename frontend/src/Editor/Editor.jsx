import React from 'react';
import {
  datasourceService,
  dataqueryService,
  appService,
  authenticationService,
  appVersionService,
  orgEnvironmentVariableService,
  globalDatasourceService,
} from '@/_services';
import { DndProvider } from 'react-dnd';
import { HTML5Backend } from 'react-dnd-html5-backend';
import { defaults, cloneDeep, isEqual, isEmpty, debounce, omit } from 'lodash';
import { Container } from './Container';
import { EditorKeyHooks } from './EditorKeyHooks';
import { CustomDragLayer } from './CustomDragLayer';
import { LeftSidebar } from './LeftSidebar';
import { componentTypes } from './WidgetManager/components';
import { Inspector } from './Inspector/Inspector';
import { DataSourceTypes } from './DataSourceManager/SourceComponents';
import { QueryManager, QueryPanel } from './QueryManager';
import {
  onComponentOptionChanged,
  onComponentOptionsChanged,
  onEvent,
  onQueryConfirmOrCancel,
  runQuery,
  setStateAsync,
  computeComponentState,
  getSvgIcon,
  debuggerActions,
  cloneComponents,
  removeSelectedComponent,
} from '@/_helpers/appUtils';
import { Confirm } from './Viewer/Confirm';
import { Tooltip as ReactTooltip } from 'react-tooltip';
import CommentNotifications from './CommentNotifications';
import { WidgetManager } from './WidgetManager';
import Fuse from 'fuse.js';
import config from 'config';
import queryString from 'query-string';
import { toast } from 'react-hot-toast';
const { produce, enablePatches, setAutoFreeze, applyPatches } = require('immer');
import { SearchBox } from '@/_components/SearchBox';
import { createWebsocketConnection } from '@/_helpers/websocketConnection';
import Tooltip from 'react-bootstrap/Tooltip';
import OverlayTrigger from 'react-bootstrap/OverlayTrigger';
import RealtimeCursors from '@/Editor/RealtimeCursors';
import { initEditorWalkThrough } from '@/_helpers/createWalkThrough';
import { EditorContextWrapper } from './Context/EditorContextWrapper';
import Selecto from 'react-selecto';
import { retrieveWhiteLabelText } from '@/_helpers/utils';
import { withTranslation } from 'react-i18next';
import { v4 as uuid } from 'uuid';
import Skeleton from 'react-loading-skeleton';
import EmptyQueriesIllustration from '@assets/images/icons/no-queries-added.svg';
import EditorHeader from './Header';
import '@/_styles/editor/react-select-search.scss';
import { withRouter } from '@/_hoc/withRouter';

setAutoFreeze(false);
enablePatches();

class EditorComponent extends React.Component {
  constructor(props) {
    super(props);

    const appId = this.props.params.id;

    const pageHandle = this.props.params.pageHandle;

    const currentUser = authenticationService.currentUserValue;

    const { socket } = createWebsocketConnection(appId);

    this.renameQueryNameId = React.createRef();

    this.socket = socket;
    let userVars = {};

    if (currentUser) {
      userVars = {
        email: currentUser.email,
        firstName: currentUser.first_name,
        lastName: currentUser.last_name,
        groups: currentUser?.group_permissions.map((group) => group.group),
      };
    }

    const defaultPageId = uuid();

    this.defaultDefinition = {
      showViewerNavigation: true,
      homePageId: defaultPageId,
      pages: {
        [defaultPageId]: {
          components: {},
          handle: 'home',
          name: 'Home',
        },
      },
      globalSettings: {
        hideHeader: false,
        appInMaintenance: false,
        canvasMaxWidth: 1292,
        canvasMaxWidthType: 'px',
        canvasMaxHeight: 2400,
        canvasBackgroundColor: props.darkMode ? '#2f3c4c' : '#edeff5',
        backgroundFxQuery: '',
      },
    };

    this.dataSourceModalRef = React.createRef();
    this.canvasContainerRef = React.createRef();
    this.selectionRef = React.createRef();
    this.selectionDragRef = React.createRef();
    this.queryManagerPreferences = JSON.parse(localStorage.getItem('queryManagerPreferences')) ?? {};
    this.state = {
      currentUser: authenticationService.currentUserValue,
      app: {},
      allComponentTypes: componentTypes,
      isLoading: true,
      users: null,
      appId,
      editingVersion: null,
      loadingDataSources: true,
      loadingGlobalDataSources: true,
      loadingDataQueries: true,
      showLeftSidebar: true,
      showComments: false,
      zoomLevel: 1.0,
      currentLayout: 'desktop',
      deviceWindowWidth: 450,
      appDefinition: this.defaultDefinition,
      currentState: {
        queries: {},
        components: {},
        globals: {
          currentUser: userVars,
          theme: { name: props.darkMode ? 'dark' : 'light' },
          urlparams: JSON.parse(JSON.stringify(queryString.parse(props.location.search))),
        },
        errors: {},
        variables: {},
        client: {},
        server: {},
        page: {
          handle: pageHandle,
          variables: {},
        },
      },
      apps: [],
      dataQueriesDefaultText: 'No queries added',
      isDeletingDataQuery: false,
      queryConfirmationList: [],
      showCreateVersionModalPrompt: false,
      isSourceSelected: false,
      isSaving: false,
      isUnsavedQueriesAvailable: false,
      selectionInProgress: false,
      scrollOptions: {},
      currentAppEnvironmentId: null,
      currentPageId: defaultPageId,
      pages: {},
      draftQuery: null,
      selectedDataSource: null,
      queryPanelHeight: this.queryManagerPreferences?.isExpanded
        ? this.queryManagerPreferences?.queryPanelHeight
        : 95 ?? 70,
    };

    this.autoSave = debounce(this.saveEditingVersion, 3000);
    this.realtimeSave = debounce(this.appDefinitionChanged, 500);
  }

  setWindowTitle(name) {
    document.title = name ? `${name} - ${retrieveWhiteLabelText()}` : `Untitled App - ${retrieveWhiteLabelText()}`;
  }

  componentDidMount() {
    this.autoSave();
    this.fetchApps(0);
    this.setCurrentAppEnvironmentId();
    this.fetchApp(this.props.params.pageHandle);
    this.fetchOrgEnvironmentVariables();
    this.initComponentVersioning();
    this.initRealtimeSave();
    this.initEventListeners();
    this.setState({
      currentSidebarTab: 2,
      selectedComponents: [],
      scrollOptions: {
        container: this.canvasContainerRef.current,
        throttleTime: 30,
        threshold: 0,
      },
    });
  }

  /**
   * When a new update is received over-the-websocket connection
   * the useEffect in Container.jsx is triggered, but already appDef had been updated
   * to avoid ymap observe going into a infinite loop a check is added where if the
   * current appDef is equal to the newAppDef then we do not trigger a realtimeSave
   */
  initRealtimeSave = () => {
    if (!config.ENABLE_MULTIPLAYER_EDITING) return null;

    this.props.ymap?.observe(() => {
      if (!isEqual(this.state.editingVersion?.id, this.props.ymap?.get('appDef').editingVersionId)) return;
      if (isEqual(this.state.appDefinition, this.props.ymap?.get('appDef').newDefinition)) return;

      this.realtimeSave(this.props.ymap?.get('appDef').newDefinition, { skipAutoSave: true, skipYmapUpdate: true });
    });
  };

  fetchOrgEnvironmentVariables = () => {
    orgEnvironmentVariableService.getVariables().then((data) => {
      const client_variables = {};
      const server_variables = {};
      data.variables.map((variable) => {
        if (variable.variable_type === 'server') {
          server_variables[variable.variable_name] = 'HiddenEnvironmentVariable';
        } else {
          client_variables[variable.variable_name] = variable.value;
        }
      });
      this.setState({
        currentState: {
          ...this.state.currentState,
          server: server_variables,
          client: client_variables,
        },
      });
    });
  };

  componentDidUpdate(prevProps, prevState) {
    if (!isEqual(prevState.appDefinition, this.state.appDefinition)) {
      computeComponentState(this, this.state.appDefinition.pages[this.state.currentPageId]?.components);
    }
  }

  isVersionReleased = (version = this.state.editingVersion) => {
    if (isEmpty(version)) {
      return false;
    }
    return this.state.app.current_version_id === version.id;
  };

  closeCreateVersionModalPrompt = () => {
    this.setState({ isSaving: false, showCreateVersionModalPrompt: false });
  };

  initEventListeners() {
    this.socket?.addEventListener('message', (event) => {
      if (event.data === 'versionReleased') this.fetchApp();
      else if (event.data === 'dataQueriesChanged') this.fetchDataQueries();
      else if (event.data === 'dataSourcesChanged') this.fetchDataSources();
    });
  }

  componentWillUnmount() {
    document.title = 'Tooljet - Dashboard';
    this.socket && this.socket?.close();
    if (config.ENABLE_MULTIPLAYER_EDITING) this.props?.provider?.disconnect();
  }

  // 1. When we receive an undoable action – we can always undo but cannot redo anymore.
  // 2. Whenever you perform an undo – you can always redo and keep doing undo as long as we have a patch for it.
  // 3. Whenever you redo – you can always undo and keep doing redo as long as we have a patch for it.
  initComponentVersioning = () => {
    this.currentVersion = {
      [this.state.currentPageId]: -1,
    };
    this.currentVersionChanges = {};
    this.noOfVersionsSupported = 100;
    this.canUndo = false;
    this.canRedo = false;
  };

  fetchDataSources = () => {
    this.setState(
      {
        loadingDataSources: true,
      },
      () => {
        datasourceService.getAll(this.state.editingVersion?.id, this.state.currentAppEnvironmentId).then((data) =>
          this.setState({
            dataSources: data.data_sources,
            loadingDataSources: false,
          })
        );
      }
    );
  };

  fetchGlobalDataSources = () => {
    this.setState(
      {
        loadingGlobalDataSources: true,
      },
      () => {
        const { organization_id: organizationId } = this.state.currentUser;
        globalDatasourceService.getAll(organizationId).then((data) =>
          this.setState({
            globalDataSources: data.data_sources,
            loadingGlobalDataSources: false,
          })
        );
      }
    );
  };

  fetchDataQueries = () => {
    this.setState(
      {
        loadingDataQueries: true,
      },
      () => {
        dataqueryService.getAll(this.state.editingVersion?.id).then((data) => {
          this.setState(
            {
              allDataQueries: data.data_queries,
              dataQueries: data.data_queries,
              filterDataQueries: data.data_queries,
              loadingDataQueries: false,
              app: {
                ...this.state.app,
                data_queries: data.data_queries,
              },
            },
            () => {
              let queryState = {};
              data.data_queries.forEach((query) => {
                if (query.plugin?.plugin_id) {
                  queryState[query.name] = {
                    ...query.plugin.manifest_file.data.source.exposedVariables,
                    kind: query.plugin.manifest_file.data.source.kind,
                    ...this.state.currentState.queries[query.name],
                  };
                } else {
                  queryState[query.name] = {
                    ...DataSourceTypes.find((source) => source.kind === query.kind).exposedVariables,
                    kind: DataSourceTypes.find((source) => source.kind === query.kind).kind,
                    ...this.state.currentState.queries[query.name],
                  };
                }
              });

              // Select first query by default
              if (this.state.draftQuery === null) {
                let selectedQuery =
                  data.data_queries.find((dq) => dq.id === this.state.selectedQuery?.id) || data.data_queries[0];
                let editingQuery = selectedQuery ? true : false;
                this.setState({
                  selectedQuery,
                  editingQuery,
                  currentState: {
                    ...this.state.currentState,
                    queries: {
                      ...queryState,
                    },
                  },
                });
              } else {
                this.setState({
                  currentState: {
                    ...this.state.currentState,
                    queries: {
                      ...queryState,
                    },
                  },
                  addingQuery: true,
                  // showQuerySearchField: false,
                });
              }

              if (data.data_queries.length === 0) {
                this.setState({
                  dataQueriesDefaultText: 'No queries added',
                  // showQuerySearchField: false,
                });
              }
            }
          );
        });
      }
    );
  };

  runQueries = (queries) => {
    queries.forEach((query) => {
      if (query.options.runOnPageLoad) {
        runQuery(this, query.id, query.name);
      }
    });
  };

  toggleAppMaintenance = () => {
    const newState = !this.state.app.is_maintenance_on;

    // eslint-disable-next-line no-unused-vars
    appService.setMaintenance(this.state.app.id, newState).then((data) => {
      this.setState({
        app: {
          ...this.state.app,
          is_maintenance_on: newState,
        },
      });

      if (newState) {
        toast.success('Application is on maintenance.');
      } else {
        toast.success('Application maintenance is completed');
      }
    });
  };

  fetchApps = (page) => {
    appService.getAll(page).then((data) =>
      this.setState({
        apps: data.apps,
      })
    );
  };

  fetchApp = (startingPageHandle) => {
    const appId = this.props.params.id;

    const callBack = async (data) => {
      let dataDefinition = defaults(data.definition, this.defaultDefinition);

      const pages = Object.entries(dataDefinition.pages).map(([pageId, page]) => ({ id: pageId, ...page }));
      const startingPageId = pages.filter((page) => page.handle === startingPageHandle)[0]?.id;
      const homePageId = startingPageId ?? dataDefinition.homePageId;

      this.setState(
        {
          app: data,
          isLoading: false,
          editingVersion: data.editing_version,
          appDefinition: dataDefinition,
          slug: data.slug,
          currentPageId: homePageId,
          currentState: {
            ...this.state.currentState,
            page: {
              handle: dataDefinition.pages[homePageId]?.handle,
              name: dataDefinition.pages[homePageId]?.name,
              id: homePageId,
              variables: {},
            },
          },
        },
        async () => {
          computeComponentState(this, this.state.appDefinition.pages[homePageId]?.components ?? {}).then(async () => {
            this.runQueries(data.data_queries);
            this.setWindowTitle(data.name);
            this.setState({
              showComments: !!queryString.parse(this.props.location.search).threadId,
            });
            for (const event of dataDefinition.pages[homePageId]?.events ?? []) {
              await this.handleEvent(event.eventId, event);
            }
          });
        }
      );

      this.fetchDataSources();
      this.fetchDataQueries();
      this.fetchGlobalDataSources();
      initEditorWalkThrough();
    };

    this.setState(
      {
        isLoading: true,
      },
      () => {
        appService.getApp(appId).then(callBack);
      }
    );
  };

<<<<<<< HEAD
  setAppDefinitionFromVersion = (version) => {
    this.appDefinitionChanged(defaults(version.definition, this.defaultDefinition), {
      skipAutoSave: true,
      skipYmapUpdate: true,
      versionChanged: true,
    });
    this.setState({
      editingVersion: version,
      isSaving: false,
      currentAppEnvironmentId: null,
    });

    this.saveEditingVersion();
    this.fetchDataSources();
    this.fetchDataQueries();
    this.initComponentVersioning();
=======
  setAppDefinitionFromVersion = (version, shouldWeEditVersion = true) => {
    if (version?.id !== this.state.editingVersion?.id) {
      this.appDefinitionChanged(defaults(version.definition, this.defaultDefinition), {
        skipAutoSave: true,
        skipYmapUpdate: true,
        versionChanged: true,
      });
      this.setState(
        {
          editingVersion: version,
          isSaving: false,
        },
        () => {
          shouldWeEditVersion && this.saveEditingVersion();
          this.fetchDataSources();
          this.fetchDataQueries();
          this.initComponentVersioning();
        }
      );
    }
>>>>>>> bac2095a
  };

  /**
   * https://developer.mozilla.org/en-US/docs/Web/API/WebSocket/readyState
   */
  dataSourcesChanged = () => {
    if (this.socket instanceof WebSocket && this.socket?.readyState === WebSocket.OPEN) {
      this.socket?.send(
        JSON.stringify({
          event: 'events',
          data: { message: 'dataSourcesChanged', appId: this.state.appId },
        })
      );
    } else {
      this.fetchDataSources();
    }
  };

  globalDataSourcesChanged = () => {
    this.fetchGlobalDataSources();
  };

  /**
   * https://developer.mozilla.org/en-US/docs/Web/API/WebSocket/readyState
   */
  dataQueriesChanged = () => {
    this.setState({ addingQuery: false }, () => {
      if (this.socket instanceof WebSocket && this.socket?.readyState === WebSocket.OPEN) {
        this.socket?.send(
          JSON.stringify({
            event: 'events',
            data: { message: 'dataQueriesChanged', appId: this.state.appId },
          })
        );
      } else {
        this.fetchDataQueries();
      }
    });
  };

  switchSidebarTab = (tabIndex) => {
    this.setState({
      currentSidebarTab: tabIndex,
    });
  };

  filterComponents = (event) => {
    const searchText = event.currentTarget.value;
    let filteredComponents = this.state.allComponentTypes;

    if (searchText !== '') {
      filteredComponents = this.state.allComponentTypes.filter(
        (e) => e.name.toLowerCase() === searchText.toLowerCase()
      );
    }

    this.setState({ componentTypes: filteredComponents });
  };

  handleAddPatch = (patches, inversePatches) => {
    if (isEmpty(patches) && isEmpty(inversePatches)) return;
    if (isEqual(patches, inversePatches)) return;

    const currentPage = this.state.currentPageId;
    const currentVersion = this.currentVersion[currentPage] ?? -1;

    this.currentVersionChanges[currentPage] = this.currentVersionChanges[currentPage] ?? {};

    this.currentVersionChanges[currentPage][currentVersion] = {
      redo: patches,
      undo: inversePatches,
    };

    this.canUndo = this.currentVersionChanges[currentPage].hasOwnProperty(currentVersion);
    this.canRedo = this.currentVersionChanges[currentPage].hasOwnProperty(currentVersion + 1);

    this.currentVersion[currentPage] = currentVersion + 1;

    delete this.currentVersionChanges[currentPage][currentVersion + 1];
    delete this.currentVersionChanges[currentPage][currentVersion - this.noOfVersionsSupported];
  };

  handleUndo = () => {
    if (this.canUndo) {
      let currentVersion = this.currentVersion[this.state.currentPageId];

      const appDefinition = applyPatches(
        this.state.appDefinition,
        this.currentVersionChanges[this.state.currentPageId][currentVersion - 1].undo
      );

      this.canUndo = this.currentVersionChanges[this.state.currentPageId].hasOwnProperty(currentVersion - 1);
      this.canRedo = true;
      this.currentVersion[this.state.currentPageId] = currentVersion - 1;

      if (!appDefinition) return;
      this.setState(
        {
          appDefinition,
          isSaving: true,
        },
        () => {
          this.props.ymap?.set('appDef', {
            newDefinition: appDefinition,
            editingVersionId: this.state.editingVersion?.id,
          });

          this.autoSave();
        }
      );
    }
  };

  handleRedo = () => {
    if (this.canRedo) {
      let currentVersion = this.currentVersion[this.state.currentPageId];

      const appDefinition = applyPatches(
        this.state.appDefinition,
        this.currentVersionChanges[this.state.currentPageId][currentVersion].redo
      );

      this.canUndo = true;
      this.canRedo = this.currentVersionChanges[this.state.currentPageId].hasOwnProperty(currentVersion + 1);
      this.currentVersion[this.state.currentPageId] = currentVersion + 1;

      if (!appDefinition) return;
      this.setState(
        {
          appDefinition,
          isSaving: true,
        },
        () => {
          this.props.ymap?.set('appDef', {
            newDefinition: appDefinition,
            editingVersionId: this.state.editingVersion?.id,
          });

          this.autoSave();
        }
      );
    }
  };

  appDefinitionChanged = (newDefinition, opts = {}) => {
    let currentPageId = this.state.currentPageId;
    if (isEqual(this.state.appDefinition, newDefinition)) return;
    if (config.ENABLE_MULTIPLAYER_EDITING && !opts.skipYmapUpdate) {
      this.props.ymap?.set('appDef', { newDefinition, editingVersionId: this.state.editingVersion?.id });
    }

    if (opts?.versionChanged) {
      currentPageId = newDefinition.homePageId;

      this.setState(
        {
          isSaving: true,
          currentPageId: currentPageId,
          appDefinition: newDefinition,
          appDefinitionLocalVersion: uuid(),
        },
        () => {
          if (!opts.skipAutoSave) this.autoSave();
          this.switchPage(currentPageId);
        }
      );
      return;
    }

    produce(
      this.state.appDefinition,
      (draft) => {
        draft.pages[currentPageId].components = newDefinition.pages[currentPageId]?.components ?? {};
      },
      this.handleAddPatch
    );
    this.setState({ isSaving: true, appDefinition: newDefinition, appDefinitionLocalVersion: uuid() }, () => {
      if (!opts.skipAutoSave) this.autoSave();
    });
  };

  handleInspectorView = () => {
    this.switchSidebarTab(2);
  };

  handleSlugChange = (newSlug) => {
    this.setState({ slug: newSlug });
  };

  removeComponents = () => {
    if (!this.isVersionReleased() && this.state?.selectedComponents?.length > 1) {
      let newDefinition = cloneDeep(this.state.appDefinition);
      const selectedComponents = this.state?.selectedComponents;

      removeSelectedComponent(this.state.currentPageId, newDefinition, selectedComponents);
      const platform = navigator?.userAgentData?.platform || navigator?.platform || 'unknown';
      if (platform.toLowerCase().indexOf('mac') > -1) {
        toast('Selected components deleted! (⌘ + Z to undo)', {
          icon: '🗑️',
        });
      } else {
        toast('Selected components deleted! (ctrl + Z to undo)', {
          icon: '🗑️',
        });
      }
      this.appDefinitionChanged(newDefinition, {
        skipAutoSave: this.isVersionReleased(),
      });
      this.handleInspectorView();
    } else if (this.isVersionReleased()) {
      this.setState({ showCreateVersionModalPrompt: true });
    }
  };

  removeComponent = (component) => {
    const currentPageId = this.state.currentPageId;
    if (!this.isVersionReleased()) {
      let newDefinition = cloneDeep(this.state.appDefinition);
      // Delete child components when parent is deleted

      let childComponents = [];

      if (newDefinition.pages[currentPageId].components?.[component.id].component.component === 'Tabs') {
        childComponents = Object.keys(newDefinition.pages[currentPageId].components).filter((key) =>
          newDefinition.pages[currentPageId].components[key].parent?.startsWith(component.id)
        );
      } else {
        childComponents = Object.keys(newDefinition.pages[currentPageId].components).filter(
          (key) => newDefinition.pages[currentPageId].components[key].parent === component.id
        );
      }

      childComponents.forEach((componentId) => {
        delete newDefinition.pages[currentPageId].components[componentId];
      });

      delete newDefinition.pages[currentPageId].components[component.id];
      const platform = navigator?.userAgentData?.platform || navigator?.platform || 'unknown';
      if (platform.toLowerCase().indexOf('mac') > -1) {
        toast('Component deleted! (⌘ + Z to undo)', {
          icon: '🗑️',
        });
      } else {
        toast('Component deleted! (ctrl + Z to undo)', {
          icon: '🗑️',
        });
      }
      this.appDefinitionChanged(newDefinition, {
        skipAutoSave: this.isVersionReleased(),
      });
      this.handleInspectorView();
    } else {
      this.setState({ showCreateVersionModalPrompt: true });
    }
  };

  componentDefinitionChanged = (componentDefinition) => {
    let _self = this;
    const currentPageId = this.state.currentPageId;

    if (this.state.appDefinition?.pages[currentPageId].components[componentDefinition.id]) {
      const newDefinition = {
        appDefinition: produce(this.state.appDefinition, (draft) => {
          draft.pages[currentPageId].components[componentDefinition.id].component = componentDefinition.component;
        }),
      };

      produce(
        this.state.appDefinition,
        (draft) => {
          draft.pages[currentPageId].components[componentDefinition.id].component = componentDefinition.component;
        },
        this.handleAddPatch
      );
      setStateAsync(_self, newDefinition).then(() => {
        computeComponentState(_self, _self.state.appDefinition.pages[currentPageId].components);
        this.setState({ isSaving: true, appDefinitionLocalVersion: uuid() });
        this.autoSave();
        this.props.ymap?.set('appDef', {
          newDefinition: newDefinition.appDefinition,
          editingVersionId: this.state.editingVersion?.id,
        });
      });
    }
  };

  handleEditorEscapeKeyPress = () => {
    if (this.state?.selectedComponents?.length > 0) {
      this.setState({ selectedComponents: [] });
      this.handleInspectorView();
    }
  };

  moveComponents = (direction) => {
    let appDefinition = JSON.parse(JSON.stringify(this.state.appDefinition));
    let newComponents = appDefinition.pages[this.state.currentPageId].components;

    for (const selectedComponent of this.state.selectedComponents) {
      newComponents = produce(newComponents, (draft) => {
        let top = draft[selectedComponent.id].layouts[this.state.currentLayout].top;
        let left = draft[selectedComponent.id].layouts[this.state.currentLayout].left;

        const gridWidth = (1 * 100) / 43; // width of the canvas grid in percentage

        switch (direction) {
          case 'ArrowLeft':
            left = left - gridWidth;
            break;
          case 'ArrowRight':
            left = left + gridWidth;
            break;
          case 'ArrowDown':
            top = top + 10;
            break;
          case 'ArrowUp':
            top = top - 10;
            break;
        }

        draft[selectedComponent.id].layouts[this.state.currentLayout].top = top;
        draft[selectedComponent.id].layouts[this.state.currentLayout].left = left;
      });
    }
    appDefinition.pages[this.state.currentPageId].components = newComponents;
    this.appDefinitionChanged(appDefinition);
  };

  cutComponents = () => cloneComponents(this, this.appDefinitionChanged, false, true);

  copyComponents = () => cloneComponents(this, this.appDefinitionChanged, false);

  cloneComponents = () => cloneComponents(this, this.appDefinitionChanged, true);

  decimalToHex = (alpha) => (alpha === 0 ? '00' : Math.round(255 * alpha).toString(16));

  globalSettingsChanged = (key, value) => {
    const appDefinition = { ...this.state.appDefinition };
    if (value?.[1]?.a == undefined) appDefinition.globalSettings[key] = value;
    else {
      const hexCode = `${value?.[0]}${this.decimalToHex(value?.[1]?.a)}`;
      appDefinition.globalSettings[key] = hexCode;
    }
    this.setState(
      {
        isSaving: true,
        appDefinition,
      },
      () => {
        this.props.ymap?.set('appDef', {
          newDefinition: appDefinition,
          editingVersionId: this.state.editingVersion?.id,
        });
        this.autoSave();
      }
    );
  };

  getSourceMetaData = (dataSource) => {
    if (dataSource.plugin_id) {
      return dataSource.plugin?.manifest_file?.data.source;
    }

    return DataSourceTypes.find((source) => source.kind === dataSource.kind);
  };

  renderDataSource = (dataSource) => {
    const sourceMeta = this.getSourceMetaData(dataSource);
    const icon = getSvgIcon(sourceMeta.kind.toLowerCase(), 25, 25, dataSource?.plugin?.iconFile?.data);

    return (
      <tr
        role="button"
        key={dataSource.name}
        onClick={() => {
          this.setState({
            selectedDataSource: dataSource,
            showDataSourceManagerModal: true,
          });
        }}
      >
        <td>
          {icon} {dataSource.name}
        </td>
      </tr>
    );
  };

  deleteDataQuery = (e, dataQuery) => {
    e.stopPropagation();
    this.setState({ showDataQueryDeletionConfirmation: true, queryToBeDeleted: dataQuery });
  };

  cancelDeleteDataQuery = () => {
    this.setState({ showDataQueryDeletionConfirmation: false, queryToBeDeleted: null });
  };

  executeDataQueryDeletion = () => {
    const { queryToBeDeleted, selectedQuery, isUnsavedQueriesAvailable } = this.state;

    this.setState({
      showDataQueryDeletionConfirmation: false,
      isDeletingDataQuery: true,
    });
    if (this.state.queryToBeDeleted === 'draftQuery') {
      toast.success('Query Deleted');
      return this.clearDraftQuery();
    }
    dataqueryService
      .del(queryToBeDeleted)
      .then(() => {
        toast.success('Query Deleted');
        this.setState({
          isDeletingDataQuery: false,
          isUnsavedQueriesAvailable: queryToBeDeleted === selectedQuery?.id ? false : isUnsavedQueriesAvailable,
          queryToBeDeleted: null,
        });
        this.dataQueriesChanged();
      })
      .catch(({ error }) => {
        this.setState({ isDeletingDataQuery: false });
        toast.error(error);
      });
  };

  createDraftQuery = (queryDetails, source = null) => {
    this.setState({
      selectedQuery: queryDetails,
      draftQuery: queryDetails,
      selectedDataSource: source,
      isSourceSelected: source ? true : false,
    });
  };

  createInputFieldToRenameQuery = (id) => {
    this.renameQueryNameId.current = id;
    this.setState({ renameQueryName: true });
  };

  updateDraftQueryName = (newName) => {
    return this.setState({
      draftQuery: { ...this.state.draftQuery, name: newName },
    });
  };

  updateQueryName = (selectedQuery, newName) => {
    const { id, name } = selectedQuery;
    if (name === newName) {
      this.renameQueryNameId.current = null;
      return this.setState({ renameQueryName: false });
    }
    const isNewQueryNameAlreadyExists = this.state.allDataQueries.some((query) => query.name === newName);
    if (newName && !isNewQueryNameAlreadyExists) {
      if (id === 'draftQuery') {
        toast.success('Query Name Updated');
        this.renameQueryNameId.current = null;
        return this.setState({
          draftQuery: { ...this.state.draftQuery, name: newName },
          renameQueryName: false,
        });
      }
      dataqueryService
        .update(id, newName)
        .then(() => {
          toast.success('Query Name Updated');
          this.setState({
            renameQueryName: false,
          });
          this.renameQueryNameId.current = null;
          this.dataQueriesChanged();
        })
        .catch(({ error }) => {
          this.setState({ renameQueryName: false });
          this.renameQueryNameId.current = null;
          toast.error(error);
        });
    } else {
      if (isNewQueryNameAlreadyExists) {
        toast.error('Query name already exists');
      }
      this.setState({ renameQueryName: false });
      this.renameQueryNameId.current = null;
    }
  };

  clearDraftQuery = () => {
    this.setState({
      draftQuery: null,
      selectedQuery: {},
      isDeletingDataQuery: false,
      isSourceSelected: false,
      selectedDataSource: null,
      isUnsavedQueriesAvailable: false,
    });
  };

  renderDraftQuery = (setSaveConfirmation, setCancelData) => {
    return this.renderDataQuery(this.state.draftQuery, setSaveConfirmation, setCancelData, true);
  };

  renderDataQuery = (dataQuery, setSaveConfirmation, setCancelData, isDraftQuery = false) => {
    const sourceMeta = this.getSourceMetaData(dataQuery);
    const iconFile = dataQuery?.plugin?.iconFile?.data || dataQuery?.plugin?.icon_file?.data;
    const icon = getSvgIcon(sourceMeta?.kind.toLowerCase(), 20, 20, iconFile);

    let isSeletedQuery = false;
    if (this.state.selectedQuery) {
      isSeletedQuery = dataQuery.id === this.state.selectedQuery.id;
    }
    const isQueryBeingDeleted = this.state.isDeletingDataQuery && isSeletedQuery;

    return (
      <div
        className={'row query-row' + (isSeletedQuery ? ' query-row-selected' : '')}
        key={dataQuery.id}
        onClick={() => {
          if (this.state.selectedQuery?.id === dataQuery?.id) return;
          const stateToBeUpdated = { editingQuery: true, selectedQuery: dataQuery, draftQuery: null };
          if (this.state.isUnsavedQueriesAvailable) {
            setSaveConfirmation(true);
            setCancelData(stateToBeUpdated);
          } else this.setState({ ...stateToBeUpdated });
        }}
        role="button"
      >
        <div className="col-auto query-icon d-flex">{icon}</div>
        <div className="col query-row-query-name">
          {this.state?.renameQueryName && this.renameQueryNameId?.current === dataQuery.id ? (
            <input
              data-cy={`query-edit-input-field`}
              className={`query-name query-name-input-field border-indigo-09 bg-transparent  ${
                this.props.darkMode && 'text-white'
              }`}
              type="text"
              defaultValue={dataQuery.name}
              autoFocus={true}
              onBlur={({ target }) => {
                this.updateQueryName(this.state.selectedQuery, target.value);
              }}
            />
          ) : (
            <OverlayTrigger
              trigger={['hover', 'focus']}
              placement="top"
              delay={{ show: 800, hide: 100 }}
              overlay={<Tooltip id="button-tooltip">{dataQuery.name}</Tooltip>}
            >
              <div className="query-name" data-cy={`list-query-${dataQuery.name.toLowerCase()}`}>
                {dataQuery.name}
              </div>
            </OverlayTrigger>
          )}
        </div>
        <div className="col-auto query-rename-delete-btn">
          <div
            className={`col-auto ${this.state.renameQueryName && 'display-none'} rename-query`}
            onClick={() => this.createInputFieldToRenameQuery(dataQuery.id)}
          >
            <span className="d-flex">
              <svg
                data-cy={`edit-query-${dataQuery.name.toLowerCase()}`}
                width="auto"
                height="auto"
                viewBox="0 0 19 20"
                fill="none"
                xmlns="http://www.w3.org/2000/svg"
              >
                <path
                  fillRule="evenodd"
                  clipRule="evenodd"
                  d="M13.7087 1.40712C14.29 0.826221 15.0782 0.499893 15.9 0.499893C16.7222 0.499893 17.5107 0.82651 18.0921 1.40789C18.6735 1.98928 19.0001 2.7778 19.0001 3.6C19.0001 4.42197 18.6737 5.21028 18.0926 5.79162C18.0924 5.79178 18.0928 5.79145 18.0926 5.79162L16.8287 7.06006C16.7936 7.11191 16.753 7.16118 16.7071 7.20711C16.6621 7.25215 16.6138 7.292 16.563 7.32665L9.70837 14.2058C9.52073 14.3942 9.26584 14.5 9 14.5H6C5.44772 14.5 5 14.0523 5 13.5V10.5C5 10.2342 5.10585 9.97927 5.29416 9.79163L12.1733 2.93697C12.208 2.88621 12.2478 2.83794 12.2929 2.79289C12.3388 2.74697 12.3881 2.70645 12.4399 2.67132L13.7079 1.40789C13.7082 1.40763 13.7084 1.40738 13.7087 1.40712ZM13.0112 4.92545L7 10.9153V12.5H8.58474L14.5745 6.48876L13.0112 4.92545ZM15.9862 5.07202L14.428 3.51376L15.1221 2.82211C15.3284 2.6158 15.6082 2.49989 15.9 2.49989C16.1918 2.49989 16.4716 2.6158 16.6779 2.82211C16.8842 3.02842 17.0001 3.30823 17.0001 3.6C17.0001 3.89177 16.8842 4.17158 16.6779 4.37789L15.9862 5.07202ZM0.87868 5.37868C1.44129 4.81607 2.20435 4.5 3 4.5H4C4.55228 4.5 5 4.94772 5 5.5C5 6.05228 4.55228 6.5 4 6.5H3C2.73478 6.5 2.48043 6.60536 2.29289 6.79289C2.10536 6.98043 2 7.23478 2 7.5V16.5C2 16.7652 2.10536 17.0196 2.29289 17.2071C2.48043 17.3946 2.73478 17.5 3 17.5H12C12.2652 17.5 12.5196 17.3946 12.7071 17.2071C12.8946 17.0196 13 16.7652 13 16.5V15.5C13 14.9477 13.4477 14.5 14 14.5C14.5523 14.5 15 14.9477 15 15.5V16.5C15 17.2957 14.6839 18.0587 14.1213 18.6213C13.5587 19.1839 12.7957 19.5 12 19.5H3C2.20435 19.5 1.44129 19.1839 0.87868 18.6213C0.31607 18.0587 0 17.2957 0 16.5V7.5C0 6.70435 0.31607 5.94129 0.87868 5.37868Z"
                  fill="#11181C"
                />
              </svg>
            </span>
          </div>
          <div className="col-auto">
            {isQueryBeingDeleted ? (
              <div className="px-2">
                <div className="text-center spinner-border spinner-border-sm" role="status"></div>
              </div>
            ) : (
              <span
                className="delete-query"
                onClick={(e) => this.deleteDataQuery(e, dataQuery.id)}
                disabled={isDraftQuery}
              >
                <span className="d-flex">
                  <svg
                    data-cy={`delete-query-${dataQuery.name.toLowerCase()}`}
                    width="auto"
                    height="auto"
                    viewBox="0 0 18 20"
                    fill="none"
                    xmlns="http://www.w3.org/2000/svg"
                  >
                    <path
                      fillRule="evenodd"
                      clipRule="evenodd"
                      d="M5.58579 0.585786C5.96086 0.210714 6.46957 0 7 0H11C11.5304 0 12.0391 0.210714 12.4142 0.585786C12.7893 0.960859 13 1.46957 13 2V4H15.9883C15.9953 3.99993 16.0024 3.99993 16.0095 4H17C17.5523 4 18 4.44772 18 5C18 5.55228 17.5523 6 17 6H16.9201L15.9997 17.0458C15.9878 17.8249 15.6731 18.5695 15.1213 19.1213C14.5587 19.6839 13.7957 20 13 20H5C4.20435 20 3.44129 19.6839 2.87868 19.1213C2.32687 18.5695 2.01223 17.8249 2.00035 17.0458L1.07987 6H1C0.447715 6 0 5.55228 0 5C0 4.44772 0.447715 4 1 4H1.99054C1.9976 3.99993 2.00466 3.99993 2.0117 4H5V2C5 1.46957 5.21071 0.960859 5.58579 0.585786ZM3.0868 6L3.99655 16.917C3.99885 16.9446 4 16.9723 4 17C4 17.2652 4.10536 17.5196 4.29289 17.7071C4.48043 17.8946 4.73478 18 5 18H13C13.2652 18 13.5196 17.8946 13.7071 17.7071C13.8946 17.5196 14 17.2652 14 17C14 16.9723 14.0012 16.9446 14.0035 16.917L14.9132 6H3.0868ZM11 4H7V2H11V4ZM6.29289 10.7071C5.90237 10.3166 5.90237 9.68342 6.29289 9.29289C6.68342 8.90237 7.31658 8.90237 7.70711 9.29289L9 10.5858L10.2929 9.29289C10.6834 8.90237 11.3166 8.90237 11.7071 9.29289C12.0976 9.68342 12.0976 10.3166 11.7071 10.7071L10.4142 12L11.7071 13.2929C12.0976 13.6834 12.0976 14.3166 11.7071 14.7071C11.3166 15.0976 10.6834 15.0976 10.2929 14.7071L9 13.4142L7.70711 14.7071C7.31658 15.0976 6.68342 15.0976 6.29289 14.7071C5.90237 14.3166 5.90237 13.6834 6.29289 13.2929L7.58579 12L6.29289 10.7071Z"
                      fill="#DB4324"
                    />
                  </svg>
                </span>
              </span>
            )}
          </div>
        </div>
      </div>
    );
  };

  onNameChanged = (newName) => {
    this.setState({
      app: { ...this.state.app, name: newName },
    });
    this.setWindowTitle(newName);
  };

  toggleComments = () => {
    this.setState({ showComments: !this.state.showComments });
  };

  setSelectedComponent = (id, component, multiSelect = false) => {
    if (this.state.selectedComponents.length === 0 || !multiSelect) {
      this.switchSidebarTab(1);
    } else {
      this.switchSidebarTab(2);
    }

    const isAlreadySelected = this.state.selectedComponents.find((component) => component.id === id);

    if (!isAlreadySelected) {
      this.setState((prevState) => {
        return {
          selectedComponents: [...(multiSelect ? prevState.selectedComponents : []), { id, component }],
        };
      });
    }
  };

  filterQueries = (value) => {
    if (value) {
      const fuse = new Fuse(this.state.allDataQueries, { keys: ['name'] });
      const results = fuse.search(value);
      let filterDataQueries = [];
      results.every((result) => {
        if (result.item.name === value) {
          filterDataQueries = [];
          filterDataQueries.push(result.item);
          return false;
        }
        filterDataQueries.push(result.item);
        return true;
      });
      this.setState({
        filterDataQueries,
        dataQueriesDefaultText: 'No Queries found.',
      });
    } else {
      this.fetchDataQueries();
    }
  };

  onVersionRelease = (versionId) => {
    this.setState(
      {
        app: {
          ...this.state.app,
          current_version_id: versionId,
        },
      },
      () => {
        this.socket.send(
          JSON.stringify({
            event: 'events',
            data: { message: 'versionReleased', appId: this.state.appId },
          })
        );
      }
    );
  };

  onZoomChanged = (zoom) => {
    this.setState({
      zoomLevel: zoom,
    });
  };

  getCanvasWidth = () => {
    const canvasBoundingRect = document.getElementsByClassName('canvas-area')[0].getBoundingClientRect();
    return canvasBoundingRect?.width;
  };

  getCanvasHeight = () => {
    const canvasBoundingRect = document.getElementsByClassName('canvas-area')[0].getBoundingClientRect();
    return canvasBoundingRect?.height;
  };

  computeCanvasBackgroundColor = () => {
    const { canvasBackgroundColor } = this.state.appDefinition?.globalSettings ?? '#edeff5';
    if (['#2f3c4c', '#edeff5'].includes(canvasBackgroundColor)) {
      return this.props.darkMode ? '#2f3c4c' : '#edeff5';
    }
    return canvasBackgroundColor;
  };

  saveEditingVersion = () => {
    if (this.isVersionReleased()) {
      this.setState({ isSaving: false, showCreateVersionModalPrompt: true });
    } else if (!isEmpty(this.state.editingVersion)) {
      appVersionService
        .save(this.state.appId, this.state.editingVersion.id, { definition: this.state.appDefinition })
        .then(() => {
          this.setState(
            {
              saveError: false,
              editingVersion: {
                ...this.state.editingVersion,
                ...{ definition: this.state.appDefinition },
              },
            },
            () => {
              this.setState({
                isSaving: false,
              });
            }
          );
        })
        .catch(() => {
          this.setState({ saveError: true, isSaving: false }, () => {
            toast.error('App could not save.');
          });
        });
    }
  };

  handleOnComponentOptionChanged = (component, optionName, value) => {
    return onComponentOptionChanged(this, component, optionName, value);
  };

  handleOnComponentOptionsChanged = (component, options) => {
    return onComponentOptionsChanged(this, component, options);
  };

  handleComponentClick = (id, component) => {
    this.setState({
      selectedComponent: { id, component },
    });
    this.switchSidebarTab(1);
  };

  handleComponentHover = (id) => {
    if (this.state.selectionInProgress) return;
    this.setState({
      hoveredComponent: id,
    });
  };

  sideBarDebugger = {
    error: (data) => {
      debuggerActions.error(this, data);
    },
    flush: () => {
      debuggerActions.flush(this);
    },
    generateErrorLogs: (errors) => debuggerActions.generateErrorLogs(errors),
  };

  changeDarkMode = (newMode) => {
    this.setState({
      currentState: {
        ...this.state.currentState,
        globals: {
          ...this.state.currentState.globals,
          theme: { name: newMode ? 'dark' : 'light' },
        },
      },
    });
    this.props.switchDarkMode(newMode);
  };

  setStateOfUnsavedQueries = (state) => {
    this.setState({
      isUnsavedQueriesAvailable: state,
    });
  };

  handleEvent = (eventName, options) => onEvent(this, eventName, options, 'edit');

  runQuery = (queryId, queryName) => runQuery(this, queryId, queryName);

  dataSourceModalHandler = () => {
    this.dataSourceModalRef.current.dataSourceModalToggleStateHandler();
  };

  onAreaSelectionStart = (e) => {
    const isMultiSelect = e.inputEvent.shiftKey || this.state.selectedComponents.length > 0;
    this.setState((prevState) => {
      return {
        selectionInProgress: true,
        selectedComponents: [...(isMultiSelect ? prevState.selectedComponents : [])],
      };
    });
  };

  onAreaSelection = (e) => {
    e.added.forEach((el) => {
      el.classList.add('resizer-select');
    });
    if (this.state.selectionInProgress) {
      e.removed.forEach((el) => {
        el.classList.remove('resizer-select');
      });
    }
  };

  onAreaSelectionEnd = (e) => {
    const currentPageId = this.state.currentPageId;
    this.setState({ selectionInProgress: false });
    e.selected.forEach((el, index) => {
      const id = el.getAttribute('widgetid');
      const component = this.state.appDefinition.pages[currentPageId].components[id].component;
      const isMultiSelect = e.inputEvent.shiftKey || (!e.isClick && index != 0);
      this.setSelectedComponent(id, component, isMultiSelect);
    });
  };

  onAreaSelectionDragStart = (e) => {
    if (e.inputEvent.target.getAttribute('id') !== 'real-canvas') {
      this.selectionDragRef.current = true;
    } else {
      this.selectionDragRef.current = false;
    }
  };

  onAreaSelectionDrag = (e) => {
    if (this.selectionDragRef.current) {
      e.stop();
      this.state.selectionInProgress && this.setState({ selectionInProgress: false });
    }
  };

  onAreaSelectionDragEnd = () => {
    this.selectionDragRef.current = false;
    this.state.selectionInProgress && this.setState({ selectionInProgress: false });
  };

  appEnvironmentChanged = (currentAppEnvironmentId, isVersionChanged) => {
    this.setState({
      currentAppEnvironmentId,
    });
    const currentEnvironmentObj = JSON.parse(localStorage.getItem('currentAppEnvironmentIds') || JSON.stringify({}));
    if (currentEnvironmentObj[this.state.appId] !== currentAppEnvironmentId) {
      currentEnvironmentObj[this.state.appId] = currentAppEnvironmentId;
      localStorage.setItem('currentAppEnvironmentIds', JSON.stringify(currentEnvironmentObj));
      !isVersionChanged && window.location.reload(false);
    }
  };

  setCurrentAppEnvironmentId = () => {
    const appId = this.props.params.id;
    const currentEnvironmentObj = JSON.parse(localStorage.getItem('currentAppEnvironmentIds') || JSON.stringify({}));
    this.setState({ currentAppEnvironmentId: currentEnvironmentObj[appId] });
  };

  addNewPage = ({ name, handle }) => {
    // check for unique page handles
    const pageExists = Object.values(this.state.appDefinition.pages).some((page) => page.handle === handle);

    if (pageExists) {
      toast.error('Page with same handle already exists');
      return;
    }

    const newAppDefinition = {
      ...this.state.appDefinition,
      pages: {
        ...this.state.appDefinition.pages,
        [uuid()]: {
          name,
          handle,
          components: {},
        },
      },
    };

    this.setState(
      {
        isSaving: true,
        appDefinition: newAppDefinition,
        appDefinitionLocalVersion: uuid(),
      },
      () => {
        const newPageId = cloneDeep(Object.keys(newAppDefinition.pages)).pop();
        this.switchPage(newPageId);
        this.autoSave();
      }
    );
  };

  deletePageRequest = (pageId, isHomePage = false) => {
    this.setState({
      showPageDeletionConfirmation: {
        isOpen: true,
        pageId,
        isHomePage,
      },
    });
  };

  cancelDeletePageRequest = () => {
    this.setState({
      showPageDeletionConfirmation: {
        isOpen: false,
        pageId: null,
        isHomePage: false,
      },
    });
  };

  executeDeletepageRequest = () => {
    const pageId = this.state.showPageDeletionConfirmation.pageId;
    const isHomePage = this.state.showPageDeletionConfirmation.isHomePage;
    if (Object.keys(this.state.appDefinition.pages).length === 1) {
      toast.error('You cannot delete the only page in your app.');
      return;
    }

    this.setState({
      isDeletingPage: true,
    });

    const toBeDeletedPage = this.state.appDefinition.pages[pageId];

    const newAppDefinition = {
      ...this.state.appDefinition,
      pages: omit(this.state.appDefinition.pages, pageId),
    };

    const newCurrentPageId = isHomePage
      ? Object.keys(this.state.appDefinition.pages)[0]
      : this.state.appDefinition.homePageId;

    this.setState(
      {
        currentPageId: newCurrentPageId,
        isSaving: true,
        appDefinition: newAppDefinition,
        appDefinitionLocalVersion: uuid(),
        isDeletingPage: false,
      },
      () => {
        toast.success(`${toBeDeletedPage.name} page deleted.`);

        this.switchPage(newCurrentPageId);
        this.autoSave();
      }
    );
  };

  updateHomePage = (pageId) => {
    this.setState(
      {
        isSaving: true,
        appDefinition: {
          ...this.state.appDefinition,
          homePageId: pageId,
        },
        appDefinitionLocalVersion: uuid(),
      },
      () => {
        this.autoSave();
      }
    );
  };

  clonePage = (pageId) => {
    const currentPage = this.state.appDefinition.pages[pageId];
    const newPageId = uuid();
    let newPageName = `${currentPage.name} (copy)`;
    let newPageHandle = `${currentPage.handle}-copy`;
    let i = 1;
    while (Object.values(this.state.appDefinition.pages).some((page) => page.handle === newPageHandle)) {
      newPageName = `${currentPage.name} (copy ${i})`;
      newPageHandle = `${currentPage.handle}-copy-${i}`;
      i++;
    }

    const newPage = {
      ...cloneDeep(currentPage),
      name: newPageName,
      handle: newPageHandle,
    };

    const newAppDefinition = {
      ...this.state.appDefinition,
      pages: {
        ...this.state.appDefinition.pages,
        [newPageId]: newPage,
      },
    };

    this.setState(
      {
        isSaving: true,
        appDefinition: newAppDefinition,
        appDefinitionLocalVersion: uuid(),
      },
      () => {
        this.autoSave();
      }
    );
  };

  updatePageHandle = (pageId, newHandle) => {
    const pageExists = Object.values(this.state.appDefinition.pages).some((page) => page.handle === newHandle);

    if (pageExists) {
      toast.error('Page with same handle already exists');
      return;
    }

    if (newHandle.trim().length === 0) {
      toast.error('Page handle cannot be empty');
      return;
    }

    this.setState(
      {
        isSaving: true,
        appDefinition: {
          ...this.state.appDefinition,
          pages: {
            ...this.state.appDefinition.pages,
            [pageId]: {
              ...this.state.appDefinition.pages[pageId],
              handle: newHandle,
            },
          },
        },
        appDefinitionLocalVersion: uuid(),
      },
      () => {
        toast.success('Page handle updated successfully');
        this.switchPage(pageId);
        this.autoSave();
      }
    );
  };

  updateOnPageLoadEvents = (pageId, events) => {
    this.setState(
      {
        isSaving: true,
        appDefinition: {
          ...this.state.appDefinition,
          pages: {
            ...this.state.appDefinition.pages,
            [pageId]: {
              ...this.state.appDefinition.pages[pageId],
              events,
            },
          },
        },
        appDefinitionLocalVersion: uuid(),
      },
      () => {
        this.autoSave();
      }
    );
  };

  showHideViewerNavigation = () => {
    const newAppDefinition = {
      ...this.state.appDefinition,
      showViewerNavigation: !this.state.appDefinition.showViewerNavigation,
    };

    this.setState(
      {
        isSaving: true,
        appDefinition: newAppDefinition,
        appDefinitionLocalVersion: uuid(),
      },
      () => this.autoSave()
    );
  };

  renamePage = (pageId, newName) => {
    if (newName.trim().length === 0) {
      toast.error('Page name cannot be empty');
      return;
    }

    const newAppDefinition = {
      ...this.state.appDefinition,
      pages: {
        ...this.state.appDefinition.pages,
        [pageId]: {
          ...this.state.appDefinition.pages[pageId],
          name: newName,
        },
      },
    };

    this.setState(
      {
        isSaving: true,
        appDefinition: newAppDefinition,
        appDefinitionLocalVersion: uuid(),
      },
      () => {
        this.autoSave();
      }
    );
  };

  hidePage = (pageId) => {
    const newAppDefinition = {
      ...this.state.appDefinition,
      pages: {
        ...this.state.appDefinition.pages,
        [pageId]: {
          ...this.state.appDefinition.pages[pageId],
          hidden: true,
        },
      },
    };

    this.setState(
      {
        isSaving: true,
        appDefinition: newAppDefinition,
        appDefinitionLocalVersion: uuid(),
      },
      () => {
        this.autoSave();
      }
    );
  };

  unHidePage = (pageId) => {
    const newAppDefinition = {
      ...this.state.appDefinition,
      pages: {
        ...this.state.appDefinition.pages,
        [pageId]: {
          ...this.state.appDefinition.pages[pageId],
          hidden: false,
        },
      },
    };

    this.setState(
      {
        isSaving: true,
        appDefinition: newAppDefinition,
        appDefinitionLocalVersion: uuid(),
      },
      () => {
        this.autoSave();
      }
    );
  };

  switchPage = (pageId, queryParams = []) => {
    if (this.state.currentPageId === pageId) return;

    const { name, handle, events } = this.state.appDefinition.pages[pageId];
    const currentPageId = this.state.currentPageId;

    if (!name || !handle) return;

    const queryParamsString = queryParams.map(([key, value]) => `${key}=${value}`).join('&');

    this.props.navigate(`/apps/${this.state.appId}/${handle}?${queryParamsString}`);

    const { globals: existingGlobals } = this.state.currentState;

    const page = {
      id: pageId,
      name,
      handle,
      variables: this.state.pages?.[pageId]?.variables ?? {},
    };

    const globals = {
      ...existingGlobals,
      urlparams: JSON.parse(JSON.stringify(queryString.parse(queryParamsString))),
    };

    this.setState(
      {
        pages: {
          ...this.state.pages,
          [currentPageId]: {
            ...(this.state.pages?.[currentPageId] ?? {}),
            variables: {
              ...(this.state.currentState?.page?.variables ?? {}),
            },
          },
        },
        currentState: {
          ...this.state.currentState,
          globals,
          page,
        },
        currentPageId: pageId,
      },
      () => {
        computeComponentState(this, this.state.appDefinition.pages[pageId]?.components ?? {}).then(async () => {
          for (const event of events ?? []) {
            await this.handleEvent(event.eventId, event);
          }
        });
      }
    );
  };

  updateOnSortingPages = (newSortedPages) => {
    const pagesObj = newSortedPages.reduce((acc, page) => {
      acc[page.id] = this.state.appDefinition.pages[page.id];
      return acc;
    }, {});

    const newAppDefinition = {
      ...this.state.appDefinition,
      pages: pagesObj,
    };

    this.setState(
      {
        isSaving: true,
        appDefinition: newAppDefinition,
        appDefinitionLocalVersion: uuid(),
      },
      () => {
        this.autoSave();
      }
    );
  };

  getPagesWithIds = () => {
    return Object.entries(this.state.appDefinition.pages).map(([id, page]) => ({ ...page, id }));
  };

  handleAddNewQuery = (setSaveConfirmation, setCancelData) => {
    const stateToBeUpdated = {
      options: {},
      selectedDataSource: null,
      selectedQuery: {},
      editingQuery: false,
      addingQuery: true,
      isSourceSelected: false,
      draftQuery: null,
    };
    if (this.state.isUnsavedQueriesAvailable) {
      setSaveConfirmation(true);
      setCancelData(stateToBeUpdated);
    } else this.setState({ ...stateToBeUpdated });
  };

  toggleCurrentLayout = (selectedLayout) => {
    this.setState({
      currentLayout: selectedLayout,
    });
  };

  computeCurrentQueryPanelHeight = (height) => {
    this.setState({
      queryPanelHeight: height,
    });
  };
  render() {
    const {
      currentSidebarTab,
      selectedComponents = [],
      appDefinition,
      appId,
      slug,
      dataSources,
      globalDataSources = [],
      loadingDataQueries,
      dataQueries,
      loadingDataSources,
      addingQuery,
      selectedQuery,
      editingQuery,
      app,
      queryPanelHeight,
      showLeftSidebar,
      currentState,
      isLoading,
      zoomLevel,
      currentLayout,
      deviceWindowWidth,
      dataQueriesDefaultText,
      showDataQueryDeletionConfirmation,
      isDeletingDataQuery,
      apps,
      defaultComponentStateComputed,
      showComments,
      editingVersion,
      showCreateVersionModalPrompt,
      hoveredComponent,
      queryConfirmationList,
      currentAppEnvironmentId,
    } = this.state;

    const appVersionPreviewLink = editingVersion
      ? `/applications/${app.id}/versions/${editingVersion.id}/environments/${this.state.currentAppEnvironmentId}/${this.state.currentState.page.handle}`
      : '';

    return (
      <div className="editor wrapper">
        <Confirm
          show={queryConfirmationList.length > 0}
          message={`Do you want to run this query - ${queryConfirmationList[0]?.queryName}?`}
          onConfirm={(queryConfirmationData) => onQueryConfirmOrCancel(this, queryConfirmationData, true)}
          onCancel={() => onQueryConfirmOrCancel(this, queryConfirmationList[0])}
          queryConfirmationData={queryConfirmationList[0]}
          darkMode={this.props.darkMode}
          key={queryConfirmationList[0]?.queryName}
        />
        <Confirm
          show={showDataQueryDeletionConfirmation}
          message={'Do you really want to delete this query?'}
          confirmButtonLoading={isDeletingDataQuery}
          onConfirm={() => this.executeDataQueryDeletion()}
          onCancel={() => this.cancelDeleteDataQuery()}
          darkMode={this.props.darkMode}
        />
        <Confirm
          show={this.state.showPageDeletionConfirmation?.isOpen ?? false}
          title={'Delete Page'}
          message={`Do you really want to delete this page?`}
          confirmButtonLoading={this.state.isDeletingPage}
          onConfirm={() => this.executeDeletepageRequest()}
          onCancel={() => this.cancelDeletePageRequest()}
          darkMode={this.props.darkMode}
        />
        <EditorContextWrapper>
          <EditorHeader
            darkMode={this.props.darkMode}
            currentState={currentState}
            currentLayout={this.state.currentLayout}
            globalSettingsChanged={this.globalSettingsChanged}
            appDefinition={appDefinition}
            toggleAppMaintenance={this.toggleAppMaintenance}
            editingVersion={editingVersion}
            showCreateVersionModalPrompt={showCreateVersionModalPrompt}
            app={app}
            appVersionPreviewLink={appVersionPreviewLink}
            slug={slug}
            appId={appId}
            canUndo={this.canUndo}
            canRedo={this.canRedo}
            handleUndo={this.handleUndo}
            handleRedo={this.handleRedo}
            toggleCurrentLayout={this.toggleCurrentLayout}
            isSaving={this.state.isSaving}
            saveError={this.state.saveError}
            isVersionReleased={this.isVersionReleased}
            onNameChanged={this.onNameChanged}
            currentAppEnvironmentId={currentAppEnvironmentId}
            setAppDefinitionFromVersion={this.setAppDefinitionFromVersion}
            closeCreateVersionModalPrompt={this.closeCreateVersionModalPrompt}
            handleSlugChange={this.handleSlugChange}
            onVersionRelease={this.onVersionRelease}
            saveEditingVersion={this.saveEditingVersion}
            appEnvironmentChanged={this.appEnvironmentChanged}
          />
          <DndProvider backend={HTML5Backend}>
            <div className="sub-section">
              <LeftSidebar
                appVersionsId={this.state?.editingVersion?.id}
                currentAppEnvironmentId={this.state.currentAppEnvironmentId}
                showComments={showComments}
                errorLogs={currentState.errors}
                components={currentState.components}
                appId={appId}
                darkMode={this.props.darkMode}
                dataSources={this.state.dataSources}
                globalDataSources={globalDataSources}
                dataSourcesChanged={this.dataSourcesChanged}
                dataQueriesChanged={this.dataQueriesChanged}
                globalDataSourcesChanged={this.globalDataSourcesChanged}
                onZoomChanged={this.onZoomChanged}
                toggleComments={this.toggleComments}
                switchDarkMode={this.changeDarkMode}
                currentState={currentState}
                debuggerActions={this.sideBarDebugger}
                appDefinition={{
                  components: appDefinition.pages[this.state.currentPageId]?.components ?? {},
                  queries: dataQueries,
                  selectedComponent: selectedComponents ? selectedComponents[selectedComponents.length - 1] : {},
                  pages: this.state.appDefinition.pages,
                  homePageId: this.state.appDefinition.homePageId,
                  showViewerNavigation: this.state.appDefinition.showViewerNavigation,
                }}
                setSelectedComponent={this.setSelectedComponent}
                removeComponent={this.removeComponent}
                runQuery={(queryId, queryName) => runQuery(this, queryId, queryName)}
                ref={this.dataSourceModalRef}
                isSaving={this.state.isSaving}
                isUnsavedQueriesAvailable={this.state.isUnsavedQueriesAvailable}
                currentPageId={this.state.currentPageId}
                addNewPage={this.addNewPage}
                switchPage={this.switchPage}
                deletePage={this.deletePageRequest}
                renamePage={this.renamePage}
                clonePage={this.clonePage}
                hidePage={this.hidePage}
                unHidePage={this.unHidePage}
                updateHomePage={this.updateHomePage}
                updatePageHandle={this.updatePageHandle}
                updateOnPageLoadEvents={this.updateOnPageLoadEvents}
                showHideViewerNavigationControls={this.showHideViewerNavigation}
                updateOnSortingPages={this.updateOnSortingPages}
                apps={apps}
                dataQueries={dataQueries}
                queryPanelHeight={queryPanelHeight}
              />
              {!showComments && (
                <Selecto
                  dragContainer={'.canvas-container'}
                  selectableTargets={['.react-draggable']}
                  hitRate={0}
                  selectByClick={true}
                  toggleContinueSelect={['shift']}
                  ref={this.selectionRef}
                  scrollOptions={this.state.scrollOptions}
                  onSelectStart={this.onAreaSelectionStart}
                  onSelectEnd={this.onAreaSelectionEnd}
                  onSelect={this.onAreaSelection}
                  onDragStart={this.onAreaSelectionDragStart}
                  onDrag={this.onAreaSelectionDrag}
                  onDragEnd={this.onAreaSelectionDragEnd}
                  onScroll={(e) => {
                    this.canvasContainerRef.current.scrollBy(e.direction[0] * 10, e.direction[1] * 10);
                  }}
                />
              )}
              <div className="main main-editor-canvas" id="main-editor-canvas">
                <div
                  className={`canvas-container align-items-center ${!showLeftSidebar && 'hide-sidebar'}`}
                  style={{ transform: `scale(${zoomLevel})` }}
                  onMouseUp={(e) => {
                    if (['real-canvas', 'modal'].includes(e.target.className)) {
                      this.setState({ selectedComponents: [], currentSidebarTab: 2, hoveredComponent: false });
                    }
                  }}
                  ref={this.canvasContainerRef}
                  onScroll={() => {
                    this.selectionRef.current.checkScroll();
                  }}
                >
                  <div
                    className="canvas-area"
                    style={{
                      width: currentLayout === 'desktop' ? '100%' : '450px',
                      minHeight: +this.state.appDefinition.globalSettings.canvasMaxHeight,
                      maxWidth:
                        +this.state.appDefinition.globalSettings.canvasMaxWidth +
                        this.state.appDefinition.globalSettings.canvasMaxWidthType,
                      maxHeight: +this.state.appDefinition.globalSettings.canvasMaxHeight,
                      backgroundColor: this.computeCanvasBackgroundColor(),
                    }}
                  >
                    {config.ENABLE_MULTIPLAYER_EDITING && (
                      <RealtimeCursors
                        editingVersionId={this.state?.editingVersion?.id}
                        editingPageId={this.state.currentPageId}
                      />
                    )}
                    {isLoading && (
                      <div className="apploader">
                        <div className="col col-* editor-center-wrapper">
                          <div className="editor-center">
                            <div className="canvas">
                              <div className="mt-5 d-flex flex-column">
                                <div className="mb-1">
                                  <Skeleton width={'150px'} height={15} className="skeleton" />
                                </div>
                                {Array.from(Array(4)).map((_item, index) => (
                                  <Skeleton key={index} width={'300px'} height={10} className="skeleton" />
                                ))}
                                <div className="align-self-end">
                                  <Skeleton width={'100px'} className="skeleton" />
                                </div>
                                <Skeleton className="skeleton mt-4" />
                                <Skeleton height={'150px'} className="skeleton mt-2" />
                              </div>
                            </div>
                          </div>
                        </div>
                      </div>
                    )}
                    {defaultComponentStateComputed && (
                      <>
                        <Container
                          canvasWidth={this.getCanvasWidth()}
                          canvasHeight={this.getCanvasHeight()}
                          socket={this.socket}
                          showComments={showComments}
                          appVersionsId={this.state?.editingVersion?.id}
                          appDefinition={appDefinition}
                          appDefinitionChanged={this.appDefinitionChanged}
                          snapToGrid={true}
                          darkMode={this.props.darkMode}
                          mode={'edit'}
                          zoomLevel={zoomLevel}
                          currentLayout={currentLayout}
                          deviceWindowWidth={deviceWindowWidth}
                          selectedComponents={selectedComponents}
                          appLoading={isLoading}
                          onEvent={this.handleEvent}
                          onComponentOptionChanged={this.handleOnComponentOptionChanged}
                          onComponentOptionsChanged={this.handleOnComponentOptionsChanged}
                          currentState={this.state.currentState}
                          setSelectedComponent={this.setSelectedComponent}
                          handleUndo={this.handleUndo}
                          handleRedo={this.handleRedo}
                          removeComponent={this.removeComponent}
                          onComponentClick={this.handleComponentClick}
                          onComponentHover={this.handleComponentHover}
                          hoveredComponent={hoveredComponent}
                          sideBarDebugger={this.sideBarDebugger}
                          dataQueries={dataQueries}
                          currentPageId={this.state.currentPageId}
                        />
                        <CustomDragLayer
                          snapToGrid={true}
                          currentLayout={currentLayout}
                          canvasWidth={this.getCanvasWidth()}
                        />
                      </>
                    )}
                  </div>
                </div>
                <QueryPanel computeCurrentQueryPanelHeight={this.computeCurrentQueryPanelHeight}>
                  {({
                    toggleQueryEditor,
                    showSaveConfirmation,
                    setSaveConfirmation,
                    queryCancelData,
                    setCancelData,
                  }) => (
                    <>
                      <Confirm
                        show={showSaveConfirmation}
                        message={`Query ${selectedQuery?.name} has unsaved changes`}
                        onConfirm={() => {
                          setSaveConfirmation(false);
                        }}
                        onCancel={(data) => {
                          setSaveConfirmation(false);
                          this.setState({
                            ...data,
                            isUnsavedQueriesAvailable: false,
                            draftQuery: this.state.draftQuery !== null ? null : this.state.draftQuery,
                          });
                        }}
                        confirmButtonText="Continue editing"
                        cancelButtonText="Discard changes"
                        callCancelFnOnConfirm={false}
                        queryCancelData={queryCancelData}
                      />
                      <div className="row main-row">
                        <div className="data-pane">
                          <div className={`queries-container ${this.props.darkMode && 'theme-dark'}`}>
                            <div className="queries-header row d-flex align-items-center justify-content-between">
                              <div className="col-auto">
                                <div className={`queries-search ${this.props.darkMode && 'theme-dark'}`}>
                                  <SearchBox
                                    dataCy={`query-manager`}
                                    width="100%"
                                    onSubmit={this.filterQueries}
                                    placeholder={this.props.t('globals.search', 'Search')}
                                    customClass="query-manager-search-box-wrapper"
                                  />
                                </div>
                              </div>
                              <button
                                data-cy={`button-add-new-queries`}
                                className={`col-auto d-flex align-items-center py-1 rounded default-secondary-button  ${
                                  this.props.darkMode && 'theme-dark'
                                }`}
                                onClick={() => {
                                  this.handleAddNewQuery(setSaveConfirmation, setCancelData);
                                }}
                                data-tooltip-id="tooltip-for-add-query"
                                data-tooltip-content="Add new query"
                              >
                                <span
                                  className={` d-flex query-manager-btn-svg-wrapper align-items-center query-icon-wrapper`}
                                >
                                  <svg
                                    width="auto"
                                    height="auto"
                                    viewBox="0 0 16 16"
                                    fill="none"
                                    xmlns="http://www.w3.org/2000/svg"
                                  >
                                    <path
                                      d="M8 15.25C7.71667 15.25 7.47917 15.1542 7.2875 14.9625C7.09583 14.7708 7 14.5333 7 14.25V9H1.75C1.46667 9 1.22917 8.90417 1.0375 8.7125C0.845833 8.52083 0.75 8.28333 0.75 8C0.75 7.71667 0.845833 7.47917 1.0375 7.2875C1.22917 7.09583 1.46667 7 1.75 7H7V1.75C7 1.46667 7.09583 1.22917 7.2875 1.0375C7.47917 0.845833 7.71667 0.75 8 0.75C8.28333 0.75 8.52083 0.845833 8.7125 1.0375C8.90417 1.22917 9 1.46667 9 1.75V7H14.25C14.5333 7 14.7708 7.09583 14.9625 7.2875C15.1542 7.47917 15.25 7.71667 15.25 8C15.25 8.28333 15.1542 8.52083 14.9625 8.7125C14.7708 8.90417 14.5333 9 14.25 9H9V14.25C9 14.5333 8.90417 14.7708 8.7125 14.9625C8.52083 15.1542 8.28333 15.25 8 15.25Z"
                                      fill="#3E63DD"
                                    />
                                  </svg>
                                </span>
                                <span className="query-manager-btn-name">Add</span>
                              </button>
                            </div>

                            {loadingDataQueries ? (
                              <div className="p-2">
                                <Skeleton height={'36px'} className="skeleton mb-2" />
                                <Skeleton height={'36px'} className="skeleton" />
                              </div>
                            ) : (
                              <div className="query-list">
                                <div>
                                  {this.state.draftQuery !== null &&
                                    this.renderDraftQuery(setSaveConfirmation, setCancelData)}
                                  {this.state.filterDataQueries.map((query) =>
                                    this.renderDataQuery(query, setSaveConfirmation, setCancelData)
                                  )}
                                </div>
                                {this.state.filterDataQueries.length === 0 && this.state.draftQuery === null && (
                                  <div className=" d-flex  flex-column align-items-center justify-content-start">
                                    <EmptyQueriesIllustration />
                                    <span data-cy="no-query-message" className="mute-text pt-3">
                                      {dataQueriesDefaultText}
                                    </span>{' '}
                                    <br />
                                  </div>
                                )}
                              </div>
                            )}
                          </div>
                        </div>
                        <div className="query-definition-pane-wrapper">
                          <div className="query-definition-pane">
                            <div>
                              <QueryManager
                                addNewQueryAndDeselectSelectedQuery={() =>
                                  this.handleAddNewQuery(setSaveConfirmation, setCancelData)
                                }
                                toggleQueryEditor={toggleQueryEditor}
                                dataSources={dataSources}
                                globalDataSources={globalDataSources}
                                dataQueries={dataQueries}
                                mode={editingQuery ? 'edit' : 'create'}
                                selectedQuery={selectedQuery}
                                selectedDataSource={this.state.selectedDataSource}
                                dataQueriesChanged={this.dataQueriesChanged}
                                appId={appId}
                                editingVersionId={editingVersion?.id}
                                addingQuery={addingQuery || dataQueries?.length === 0}
                                editingQuery={editingQuery}
                                queryPanelHeight={queryPanelHeight}
                                currentState={currentState}
                                darkMode={this.props.darkMode}
                                apps={apps}
                                allComponents={appDefinition.pages[this.state.currentPageId]?.components ?? {}}
                                isSourceSelected={this.state.isSourceSelected}
                                isQueryPaneDragging={this.state.isQueryPaneDragging}
                                runQuery={this.runQuery}
                                dataSourceModalHandler={this.dataSourceModalHandler}
                                setStateOfUnsavedQueries={this.setStateOfUnsavedQueries}
                                appDefinition={appDefinition}
                                editorState={this}
                                showQueryConfirmation={queryConfirmationList.length > 0}
                                loadingDataSources={loadingDataSources}
                                createDraftQuery={this.createDraftQuery}
                                clearDraftQuery={this.clearDraftQuery}
                                isUnsavedQueriesAvailable={this.state.isUnsavedQueriesAvailable}
                                setSaveConfirmation={setSaveConfirmation}
                                setCancelData={setCancelData}
                                updateDraftQueryName={this.updateDraftQueryName}
                              />
                            </div>
                          </div>
                        </div>
                      </div>
                    </>
                  )}
                </QueryPanel>
                <ReactTooltip id="tooltip-for-add-query" className="tooltip" />
              </div>
              <div className="editor-sidebar">
                <EditorKeyHooks
                  moveComponents={this.moveComponents}
                  cloneComponents={this.cloneComponents}
                  copyComponents={this.copyComponents}
                  cutComponents={this.cutComponents}
                  handleEditorEscapeKeyPress={this.handleEditorEscapeKeyPress}
                  removeMultipleComponents={this.removeComponents}
                />

                {currentSidebarTab === 1 && (
                  <div className="pages-container">
                    {selectedComponents.length === 1 &&
                    !isEmpty(appDefinition.pages[this.state.currentPageId]?.components) &&
                    !isEmpty(appDefinition.pages[this.state.currentPageId]?.components[selectedComponents[0].id]) ? (
                      <Inspector
                        moveComponents={this.moveComponents}
                        componentDefinitionChanged={this.componentDefinitionChanged}
                        dataQueries={dataQueries}
                        removeComponent={this.removeComponent}
                        selectedComponentId={selectedComponents[0].id}
                        currentState={currentState}
                        allComponents={appDefinition.pages[this.state.currentPageId]?.components}
                        key={selectedComponents[0].id}
                        switchSidebarTab={this.switchSidebarTab}
                        apps={apps}
                        darkMode={this.props.darkMode}
                        appDefinitionLocalVersion={this.state.appDefinitionLocalVersion}
                        pages={this.getPagesWithIds()}
                      ></Inspector>
                    ) : (
                      <center className="mt-5 p-2">
                        {this.props.t('editor.inspectComponent', 'Please select a component to inspect')}
                      </center>
                    )}
                  </div>
                )}

                {currentSidebarTab === 2 && (
                  <WidgetManager
                    componentTypes={componentTypes}
                    zoomLevel={zoomLevel}
                    currentLayout={currentLayout}
                    darkMode={this.props.darkMode}
                  ></WidgetManager>
                )}
              </div>
              {config.COMMENT_FEATURE_ENABLE && showComments && (
                <CommentNotifications
                  socket={this.socket}
                  appVersionsId={this.state?.editingVersion?.id}
                  toggleComments={this.toggleComments}
                  pageId={this.state.currentPageId}
                />
              )}
            </div>
          </DndProvider>
        </EditorContextWrapper>
      </div>
    );
  }
}

export const Editor = withTranslation()(withRouter(EditorComponent));<|MERGE_RESOLUTION|>--- conflicted
+++ resolved
@@ -483,24 +483,6 @@
     );
   };
 
-<<<<<<< HEAD
-  setAppDefinitionFromVersion = (version) => {
-    this.appDefinitionChanged(defaults(version.definition, this.defaultDefinition), {
-      skipAutoSave: true,
-      skipYmapUpdate: true,
-      versionChanged: true,
-    });
-    this.setState({
-      editingVersion: version,
-      isSaving: false,
-      currentAppEnvironmentId: null,
-    });
-
-    this.saveEditingVersion();
-    this.fetchDataSources();
-    this.fetchDataQueries();
-    this.initComponentVersioning();
-=======
   setAppDefinitionFromVersion = (version, shouldWeEditVersion = true) => {
     if (version?.id !== this.state.editingVersion?.id) {
       this.appDefinitionChanged(defaults(version.definition, this.defaultDefinition), {
@@ -521,7 +503,6 @@
         }
       );
     }
->>>>>>> bac2095a
   };
 
   /**
