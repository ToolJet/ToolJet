import React from 'react';
import { appService, authenticationService, appVersionService, orgEnvironmentVariableService } from '@/_services';
import { DndProvider } from 'react-dnd';
import { HTML5Backend } from 'react-dnd-html5-backend';
import { defaults, cloneDeep, isEqual, isEmpty, debounce, omit } from 'lodash';
import { Container } from './Container';
import { EditorKeyHooks } from './EditorKeyHooks';
import { CustomDragLayer } from './CustomDragLayer';
import { LeftSidebar } from './LeftSidebar';
import { componentTypes } from './WidgetManager/components';
import { Inspector } from './Inspector/Inspector';
import QueryPanel from './QueryPanel/QueryPanel';
import {
  onComponentOptionChanged,
  onComponentOptionsChanged,
  onEvent,
  onQueryConfirmOrCancel,
  runQuery,
  setStateAsync,
  computeComponentState,
  debuggerActions,
  cloneComponents,
  removeSelectedComponent,
} from '@/_helpers/appUtils';
import { Confirm } from './Viewer/Confirm';
import { Tooltip as ReactTooltip } from 'react-tooltip';
import CommentNotifications from './CommentNotifications';
import { WidgetManager } from './WidgetManager';
import config from 'config';
import queryString from 'query-string';
import { toast } from 'react-hot-toast';
const { produce, enablePatches, setAutoFreeze, applyPatches } = require('immer');
import { createWebsocketConnection } from '@/_helpers/websocketConnection';
import RealtimeCursors from '@/Editor/RealtimeCursors';
import { initEditorWalkThrough } from '@/_helpers/createWalkThrough';
import { EditorContextWrapper } from './Context/EditorContextWrapper';
import Selecto from 'react-selecto';
import { withTranslation } from 'react-i18next';
import { v4 as uuid } from 'uuid';
import Skeleton from 'react-loading-skeleton';
import EditorHeader from './Header';
import { getWorkspaceId } from '@/_helpers/utils';
import '@/_styles/editor/react-select-search.scss';
import { withRouter } from '@/_hoc/withRouter';
import { ReleasedVersionError } from './AppVersionsManager/ReleasedVersionError';
import { useDataSourcesStore } from '@/_stores/dataSourcesStore';
import { useDataQueriesStore } from '@/_stores/dataQueriesStore';
import { useQueryPanelStore } from '@/_stores/queryPanelStore';
import { useAppDataStore } from '@/_stores/appDataStore';
import { useCurrentStateStore } from '@/_stores/currentStateStore';
import { resetAllStores } from '@/_stores/utils';

setAutoFreeze(false);
enablePatches();

class EditorComponent extends React.Component {
  constructor(props) {
    super(props);
    resetAllStores();

    const appId = this.props.params.id;

    const pageHandle = this.props.params.pageHandle;

    const { socket } = createWebsocketConnection(appId);

    this.renameQueryNameId = React.createRef();

    this.socket = socket;

    const defaultPageId = uuid();

    this.subscription = null;

    this.defaultDefinition = {
      showViewerNavigation: true,
      homePageId: defaultPageId,
      pages: {
        [defaultPageId]: {
          components: {},
          handle: 'home',
          name: 'Home',
        },
      },
      globalSettings: {
        hideHeader: false,
        appInMaintenance: false,
        canvasMaxWidth: 1292,
        canvasMaxWidthType: 'px',
        canvasMaxHeight: 2400,
        canvasBackgroundColor: props.darkMode ? '#2f3c4c' : '#edeff5',
        backgroundFxQuery: '',
      },
    };

    this.dataSourceModalRef = React.createRef();
    this.canvasContainerRef = React.createRef();
    this.selectionRef = React.createRef();
    this.selectionDragRef = React.createRef();
    this.queryManagerPreferences = JSON.parse(localStorage.getItem('queryManagerPreferences')) ?? {};
    this.state = {
      currentUser: {},
      app: {},
      allComponentTypes: componentTypes,
      isLoading: true,
      users: null,
      appId,
      editingVersion: null,
      showLeftSidebar: true,
      showComments: false,
      zoomLevel: 1.0,
      currentLayout: 'desktop',
      deviceWindowWidth: 450,
      appDefinition: this.defaultDefinition,
      apps: [],
      queryConfirmationList: [],
      showCreateVersionModalPrompt: false,
      isSourceSelected: false,
      isSaving: false,
      isUnsavedQueriesAvailable: false,
      selectionInProgress: false,
      scrollOptions: {},
      currentPageId: defaultPageId,
      pages: {},
      draftQuery: null,
      selectedDataSource: null,
    };

    this.autoSave = debounce(this.saveEditingVersion, 3000);
    this.realtimeSave = debounce(this.appDefinitionChanged, 500);
  }

  setWindowTitle(name) {
    document.title = name ? `${name} - Tooljet` : `My App - Tooljet`;
  }

  onVersionDelete = () => {
    this.fetchApp(this.props.params.pageHandle);
  };
  getCurrentOrganizationDetails() {
    const currentSession = authenticationService.currentSessionValue;
    const currentUser = currentSession?.current_user;
    this.subscription = authenticationService.currentSession.subscribe((currentSession) => {
      if (currentUser && currentSession?.group_permissions) {
        const userVars = {
          email: currentUser.email,
          firstName: currentUser.first_name,
          lastName: currentUser.last_name,
          groups: currentSession.group_permissions?.map((group) => group.group),
        };

        useCurrentStateStore.getState().actions.setCurrentState({
          globals: {
            ...useCurrentStateStore.getState().globals,
            currentUser: userVars,
          },
        });
      }
    });
  }

  componentDidMount() {
    this.getCurrentOrganizationDetails();
    this.autoSave();
    this.fetchApps(0);
    this.fetchApp(this.props.params.pageHandle);
    this.fetchOrgEnvironmentVariables();
    this.initComponentVersioning();
    this.initRealtimeSave();
    this.initEventListeners();
    this.setState({
      currentSidebarTab: 2,
      selectedComponents: [],
      scrollOptions: {
        container: this.canvasContainerRef.current,
        throttleTime: 30,
        threshold: 0,
      },
    });
  }

  /**
   * When a new update is received over-the-websocket connection
   * the useEffect in Container.jsx is triggered, but already appDef had been updated
   * to avoid ymap observe going into a infinite loop a check is added where if the
   * current appDef is equal to the newAppDef then we do not trigger a realtimeSave
   */
  initRealtimeSave = () => {
    if (!config.ENABLE_MULTIPLAYER_EDITING) return null;

    this.props.ymap?.observe(() => {
      if (!isEqual(this.state.editingVersion?.id, this.props.ymap?.get('appDef').editingVersionId)) return;
      if (isEqual(this.state.appDefinition, this.props.ymap?.get('appDef').newDefinition)) return;

      this.realtimeSave(this.props.ymap?.get('appDef').newDefinition, { skipAutoSave: true, skipYmapUpdate: true });
    });
  };

  fetchOrgEnvironmentVariables = () => {
    orgEnvironmentVariableService.getVariables().then((data) => {
      const client_variables = {};
      const server_variables = {};
      data.variables.map((variable) => {
        if (variable.variable_type === 'server') {
          server_variables[variable.variable_name] = 'HiddenEnvironmentVariable';
        } else {
          client_variables[variable.variable_name] = variable.value;
        }
      });

      useCurrentStateStore.getState().actions.setCurrentState({
        server: server_variables,
        client: client_variables,
      });
    });
  };

  componentDidUpdate(prevProps, prevState) {
    if (!isEqual(prevState.appDefinition, this.state.appDefinition)) {
      computeComponentState(this, this.state.appDefinition.pages[this.state.currentPageId]?.components);
    }

    if (!isEqual(prevState.editorMarginLeft, this.state.editorMarginLeft)) {
      this.canvasContainerRef.current.scrollLeft += this.state.editorMarginLeft;
    }
  }

  isVersionReleased = (version = this.state.editingVersion) => {
    if (isEmpty(version)) {
      return false;
    }
    return this.state.app.current_version_id === version.id;
  };

  closeCreateVersionModalPrompt = () => {
    this.setState({ isSaving: false, showCreateVersionModalPrompt: false });
  };

  initEventListeners() {
    this.socket?.addEventListener('message', (event) => {
      const data = event.data.replace(/^"(.+(?="$))"$/, '$1');
      if (data === 'versionReleased') this.fetchApp();
      else if (data === 'dataQueriesChanged') {
        this.fetchDataQueries(this.state.editingVersion?.id);
      } else if (data === 'dataSourcesChanged') {
        this.fetchDataSources(this.state.editingVersion?.id);
      }
    });
  }

  componentWillUnmount() {
    document.title = 'Tooljet - Dashboard';
    this.socket && this.socket?.close();
    this.subscription && this.subscription.unsubscribe();
    if (config.ENABLE_MULTIPLAYER_EDITING) this.props?.provider?.disconnect();
  }

  // 1. When we receive an undoable action – we can always undo but cannot redo anymore.
  // 2. Whenever you perform an undo – you can always redo and keep doing undo as long as we have a patch for it.
  // 3. Whenever you redo – you can always undo and keep doing redo as long as we have a patch for it.
  initComponentVersioning = () => {
    this.currentVersion = {
      [this.state.currentPageId]: -1,
    };
    this.currentVersionChanges = {};
    this.noOfVersionsSupported = 100;
    this.canUndo = false;
    this.canRedo = false;
  };

  fetchDataSources = (id) => {
    useDataSourcesStore.getState().actions.fetchDataSources(id);
  };

  fetchGlobalDataSources = () => {
    const { current_organization_id: organizationId } = this.state.currentUser;
    useDataSourcesStore.getState().actions.fetchGlobalDataSources(organizationId);
  };

  fetchDataQueries = (id, selectFirstQuery = false, runQueriesOnAppLoad = false) => {
    useDataQueriesStore.getState().actions.fetchDataQueries(id, selectFirstQuery, runQueriesOnAppLoad, this);
  };

  toggleAppMaintenance = () => {
    const newState = !this.state.app.is_maintenance_on;

    // eslint-disable-next-line no-unused-vars
    appService.setMaintenance(this.state.app.id, newState).then((data) => {
      this.setState({
        app: {
          ...this.state.app,
          is_maintenance_on: newState,
        },
      });

      if (newState) {
        toast.success('Application is on maintenance.');
      } else {
        toast.success('Application maintenance is completed');
      }
    });
  };

  fetchApps = (page) => {
    appService.getAll(page).then((data) =>
      this.setState({
        apps: data.apps,
      })
    );
  };

  fetchApp = (startingPageHandle) => {
    const appId = this.props.params.id;

    const callBack = async (data) => {
      let dataDefinition = defaults(data.definition, this.defaultDefinition);

      const pages = Object.entries(dataDefinition.pages).map(([pageId, page]) => ({ id: pageId, ...page }));
      const startingPageId = pages.filter((page) => page.handle === startingPageHandle)[0]?.id;
      const homePageId = startingPageId ?? dataDefinition.homePageId;

      useAppDataStore.getState().actions.updateEditingVersion(data.editing_version);
      useCurrentStateStore.getState().actions.setCurrentState({
        page: {
          handle: dataDefinition.pages[homePageId]?.handle,
          name: dataDefinition.pages[homePageId]?.name,
          id: homePageId,
          variables: {},
        },
      });
      this.setState(
        {
          app: data,
          isLoading: false,
          editingVersion: data.editing_version,
          appDefinition: dataDefinition,
          slug: data.slug,
          currentPageId: homePageId,
        },

        async () => {
          computeComponentState(this, this.state.appDefinition.pages[homePageId]?.components ?? {}).then(async () => {
            this.setWindowTitle(data.name);
            this.setState({
              showComments: !!queryString.parse(this.props.location.search).threadId,
            });
            for (const event of dataDefinition.pages[homePageId]?.events ?? []) {
              await this.handleEvent(event.eventId, event);
            }
          });
        }
      );
      useCurrentStateStore.getState().actions.setCurrentState({
        page: {
          handle: dataDefinition.pages[homePageId]?.handle,
          name: dataDefinition.pages[homePageId]?.name,
          id: homePageId,
          variables: {},
        },
      });

      this.fetchDataSources(data.editing_version?.id);
      this.fetchDataQueries(data.editing_version?.id, true, true);
      this.fetchGlobalDataSources();
      initEditorWalkThrough();
    };

    this.setState(
      {
        isLoading: true,
      },
      () => {
        appService.getApp(appId).then(callBack);
      }
    );
  };

  setAppDefinitionFromVersion = (version, shouldWeEditVersion = true) => {
    if (version?.id !== this.state.editingVersion?.id) {
      this.appDefinitionChanged(defaults(version.definition, this.defaultDefinition), {
        skipAutoSave: true,
        skipYmapUpdate: true,
        versionChanged: true,
      });
      if (version?.id === this.state.app?.current_version_id) {
        (this.canUndo = false), (this.canRedo = false);
      }
      useAppDataStore.getState().actions.updateEditingVersion(version);

      this.setState(
        {
          editingVersion: version,
          isSaving: false,
        },
        () => {
          shouldWeEditVersion && this.saveEditingVersion(true);
          this.fetchDataSources(this.state.editingVersion?.id);
          this.fetchDataQueries(this.state.editingVersion?.id, true);
          this.initComponentVersioning();
        }
      );
    }
  };

  /**
   * https://developer.mozilla.org/en-US/docs/Web/API/WebSocket/readyState
   */
  dataSourcesChanged = () => {
    if (this.socket instanceof WebSocket && this.socket?.readyState === WebSocket.OPEN) {
      this.socket?.send(
        JSON.stringify({
          event: 'events',
          data: { message: 'dataSourcesChanged', appId: this.state.appId },
        })
      );
    } else {
      this.fetchDataSources(this.state.editingVersion?.id);
    }
  };

  globalDataSourcesChanged = () => {
    this.fetchGlobalDataSources();
  };

  /**
   * https://developer.mozilla.org/en-US/docs/Web/API/WebSocket/readyState
   */
  dataQueriesChanged = () => {
    if (this.socket instanceof WebSocket && this.socket?.readyState === WebSocket.OPEN) {
      this.socket?.send(
        JSON.stringify({
          event: 'events',
          data: { message: 'dataQueriesChanged', appId: this.state.appId },
        })
      );
    } else {
      this.fetchDataQueries(this.state.editingVersion?.id);
    }
  };

  switchSidebarTab = (tabIndex) => {
    this.setState({
      currentSidebarTab: tabIndex,
    });
  };

  filterComponents = (event) => {
    const searchText = event.currentTarget.value;
    let filteredComponents = this.state.allComponentTypes;

    if (searchText !== '') {
      filteredComponents = this.state.allComponentTypes.filter(
        (e) => e.name.toLowerCase() === searchText.toLowerCase()
      );
    }

    this.setState({ componentTypes: filteredComponents });
  };

  handleAddPatch = (patches, inversePatches) => {
    if (isEmpty(patches) && isEmpty(inversePatches)) return;
    if (isEqual(patches, inversePatches)) return;

    const currentPage = this.state.currentPageId;
    const currentVersion = this.currentVersion[currentPage] ?? -1;

    this.currentVersionChanges[currentPage] = this.currentVersionChanges[currentPage] ?? {};

    this.currentVersionChanges[currentPage][currentVersion] = {
      redo: patches,
      undo: inversePatches,
    };

    this.canUndo = this.currentVersionChanges[currentPage].hasOwnProperty(currentVersion);
    this.canRedo = this.currentVersionChanges[currentPage].hasOwnProperty(currentVersion + 1);

    this.currentVersion[currentPage] = currentVersion + 1;

    delete this.currentVersionChanges[currentPage][currentVersion + 1];
    delete this.currentVersionChanges[currentPage][currentVersion - this.noOfVersionsSupported];
  };

  handleUndo = () => {
    if (this.canUndo) {
      let currentVersion = this.currentVersion[this.state.currentPageId];

      const appDefinition = applyPatches(
        this.state.appDefinition,
        this.currentVersionChanges[this.state.currentPageId][currentVersion - 1].undo
      );

      this.canUndo = this.currentVersionChanges[this.state.currentPageId].hasOwnProperty(currentVersion - 1);
      this.canRedo = true;
      this.currentVersion[this.state.currentPageId] = currentVersion - 1;

      if (!appDefinition) return;
      this.setState(
        {
          appDefinition,
          isSaving: true,
        },
        () => {
          this.props.ymap?.set('appDef', {
            newDefinition: appDefinition,
            editingVersionId: this.state.editingVersion?.id,
          });

          this.autoSave();
        }
      );
    }
  };

  handleRedo = () => {
    if (this.canRedo) {
      let currentVersion = this.currentVersion[this.state.currentPageId];

      const appDefinition = applyPatches(
        this.state.appDefinition,
        this.currentVersionChanges[this.state.currentPageId][currentVersion].redo
      );

      this.canUndo = true;
      this.canRedo = this.currentVersionChanges[this.state.currentPageId].hasOwnProperty(currentVersion + 1);
      this.currentVersion[this.state.currentPageId] = currentVersion + 1;

      if (!appDefinition) return;
      this.setState(
        {
          appDefinition,
          isSaving: true,
        },
        () => {
          this.props.ymap?.set('appDef', {
            newDefinition: appDefinition,
            editingVersionId: this.state.editingVersion?.id,
          });

          this.autoSave();
        }
      );
    }
  };

  appDefinitionChanged = (newDefinition, opts = {}) => {
    let currentPageId = this.state.currentPageId;
    if (isEqual(this.state.appDefinition, newDefinition)) return;
    if (config.ENABLE_MULTIPLAYER_EDITING && !opts.skipYmapUpdate) {
      this.props.ymap?.set('appDef', { newDefinition, editingVersionId: this.state.editingVersion?.id });
    }

    if (opts?.versionChanged) {
      currentPageId = newDefinition.homePageId;

      this.setState(
        {
          isSaving: true,
          currentPageId: currentPageId,
          appDefinition: newDefinition,
          appDefinitionLocalVersion: uuid(),
        },
        () => {
          if (!opts.skipAutoSave) this.autoSave();
          this.switchPage(currentPageId);
        }
      );
      return;
    }

    produce(
      this.state.appDefinition,
      (draft) => {
        draft.pages[currentPageId].components = newDefinition.pages[currentPageId]?.components ?? {};
      },
      this.handleAddPatch
    );
    this.setState({ isSaving: true, appDefinition: newDefinition, appDefinitionLocalVersion: uuid() }, () => {
      if (!opts.skipAutoSave) this.autoSave();
    });
  };

  handleInspectorView = () => {
    this.switchSidebarTab(2);
  };

  handleSlugChange = (newSlug) => {
    this.setState({ slug: newSlug });
  };

  removeComponents = () => {
    if (!this.isVersionReleased() && this.state?.selectedComponents?.length > 1) {
      let newDefinition = cloneDeep(this.state.appDefinition);
      const selectedComponents = this.state?.selectedComponents;

      removeSelectedComponent(this.state.currentPageId, newDefinition, selectedComponents);
      const platform = navigator?.userAgentData?.platform || navigator?.platform || 'unknown';
      if (platform.toLowerCase().indexOf('mac') > -1) {
        toast('Selected components deleted! (⌘ + Z to undo)', {
          icon: '🗑️',
        });
      } else {
        toast('Selected components deleted! (ctrl + Z to undo)', {
          icon: '🗑️',
        });
      }
      this.appDefinitionChanged(newDefinition, {
        skipAutoSave: this.isVersionReleased(),
      });
      this.handleInspectorView();
    } else if (this.isVersionReleased()) {
      this.setReleasedVersionPopupState();
    }
  };

  removeComponent = (component) => {
    const currentPageId = this.state.currentPageId;
    if (!this.isVersionReleased()) {
      let newDefinition = cloneDeep(this.state.appDefinition);
      // Delete child components when parent is deleted

      let childComponents = [];

      if (newDefinition.pages[currentPageId].components?.[component.id].component.component === 'Tabs') {
        childComponents = Object.keys(newDefinition.pages[currentPageId].components).filter((key) =>
          newDefinition.pages[currentPageId].components[key].parent?.startsWith(component.id)
        );
      } else {
        childComponents = Object.keys(newDefinition.pages[currentPageId].components).filter(
          (key) => newDefinition.pages[currentPageId].components[key].parent === component.id
        );
      }

      childComponents.forEach((componentId) => {
        delete newDefinition.pages[currentPageId].components[componentId];
      });

      delete newDefinition.pages[currentPageId].components[component.id];
      const platform = navigator?.userAgentData?.platform || navigator?.platform || 'unknown';
      if (platform.toLowerCase().indexOf('mac') > -1) {
        toast('Component deleted! (⌘ + Z to undo)', {
          icon: '🗑️',
        });
      } else {
        toast('Component deleted! (ctrl + Z to undo)', {
          icon: '🗑️',
        });
      }
      this.appDefinitionChanged(newDefinition, {
        skipAutoSave: this.isVersionReleased(),
      });
      this.handleInspectorView();
    } else {
      this.setState({ isUserEditingTheVersion: true });
    }
  };

  componentDefinitionChanged = (componentDefinition) => {
    if (this.isVersionReleased()) {
      this.setReleasedVersionPopupState();
      return;
    }
    let _self = this;
    const currentPageId = this.state.currentPageId;

    if (this.state.appDefinition?.pages[currentPageId].components[componentDefinition.id]) {
      const newDefinition = {
        appDefinition: produce(this.state.appDefinition, (draft) => {
          draft.pages[currentPageId].components[componentDefinition.id].component = componentDefinition.component;
        }),
      };

      produce(
        this.state.appDefinition,
        (draft) => {
          draft.pages[currentPageId].components[componentDefinition.id].component = componentDefinition.component;
        },
        this.handleAddPatch
      );
      setStateAsync(_self, newDefinition).then(() => {
        computeComponentState(_self, _self.state.appDefinition.pages[currentPageId].components);
        this.setState({ isSaving: true, appDefinitionLocalVersion: uuid() });
        this.autoSave();
        this.props.ymap?.set('appDef', {
          newDefinition: newDefinition.appDefinition,
          editingVersionId: this.state.editingVersion?.id,
        });
      });
    }
  };

  setReleasedVersionPopupState = () => {
    this.setState({ isUserEditingTheVersion: true });
  };

  handleEditorEscapeKeyPress = () => {
    if (this.state?.selectedComponents?.length > 0) {
      this.setState({ selectedComponents: [] });
      this.handleInspectorView();
    }
  };

  moveComponents = (direction) => {
    let appDefinition = JSON.parse(JSON.stringify(this.state.appDefinition));
    let newComponents = appDefinition.pages[this.state.currentPageId].components;

    for (const selectedComponent of this.state.selectedComponents) {
      newComponents = produce(newComponents, (draft) => {
        let top = draft[selectedComponent.id].layouts[this.state.currentLayout].top;
        let left = draft[selectedComponent.id].layouts[this.state.currentLayout].left;

        const gridWidth = (1 * 100) / 43; // width of the canvas grid in percentage

        switch (direction) {
          case 'ArrowLeft':
            left = left - gridWidth;
            break;
          case 'ArrowRight':
            left = left + gridWidth;
            break;
          case 'ArrowDown':
            top = top + 10;
            break;
          case 'ArrowUp':
            top = top - 10;
            break;
        }

        draft[selectedComponent.id].layouts[this.state.currentLayout].top = top;
        draft[selectedComponent.id].layouts[this.state.currentLayout].left = left;
      });
    }
    appDefinition.pages[this.state.currentPageId].components = newComponents;
    this.appDefinitionChanged(appDefinition);
  };

  cutComponents = () => {
    if (this.isVersionReleased()) {
      this.setReleasedVersionPopupState();
      return;
    }
    cloneComponents(this, this.appDefinitionChanged, false, true);
  };

  copyComponents = () => cloneComponents(this, this.appDefinitionChanged, false);

  cloneComponents = () => {
    if (this.isVersionReleased()) {
      this.setReleasedVersionPopupState();
      return;
    }
    cloneComponents(this, this.appDefinitionChanged, true);
  };

  decimalToHex = (alpha) => (alpha === 0 ? '00' : Math.round(255 * alpha).toString(16));

  globalSettingsChanged = (key, value) => {
    const appDefinition = { ...this.state.appDefinition };
    if (value?.[1]?.a == undefined) appDefinition.globalSettings[key] = value;
    else {
      const hexCode = `${value?.[0]}${this.decimalToHex(value?.[1]?.a)}`;
      appDefinition.globalSettings[key] = hexCode;
    }
    this.setState(
      {
        isSaving: true,
        appDefinition,
      },
      () => {
        this.props.ymap?.set('appDef', {
          newDefinition: appDefinition,
          editingVersionId: this.state.editingVersion?.id,
        });
        this.autoSave();
      }
    );
  };

  onNameChanged = (newName) => {
    this.setState({
      app: { ...this.state.app, name: newName },
    });
    this.setWindowTitle(newName);
  };

  toggleComments = () => {
    this.setState({ showComments: !this.state.showComments });
  };

  setSelectedComponent = (id, component, multiSelect = false) => {
    if (this.state.selectedComponents.length === 0 || !multiSelect) {
      this.switchSidebarTab(1);
    } else {
      this.switchSidebarTab(2);
    }

    const isAlreadySelected = this.state.selectedComponents.find((component) => component.id === id);

    if (!isAlreadySelected) {
      this.setState((prevState) => {
        return {
          selectedComponents: [...(multiSelect ? prevState.selectedComponents : []), { id, component }],
        };
      });
    }
  };

  onVersionRelease = (versionId) => {
    this.setState(
      {
        app: {
          ...this.state.app,
          current_version_id: versionId,
        },
      },
      () => {
        this.socket.send(
          JSON.stringify({
            event: 'events',
            data: { message: 'versionReleased', appId: this.state.appId },
          })
        );
      }
    );
  };

  onZoomChanged = (zoom) => {
    this.setState({
      zoomLevel: zoom,
    });
  };

  getCanvasWidth = () => {
    const canvasBoundingRect = document.getElementsByClassName('canvas-area')[0].getBoundingClientRect();
    return canvasBoundingRect?.width;
  };

  getCanvasHeight = () => {
    const canvasBoundingRect = document.getElementsByClassName('canvas-area')[0].getBoundingClientRect();
    return canvasBoundingRect?.height;
  };

  computeCanvasBackgroundColor = () => {
    const { canvasBackgroundColor } = this.state.appDefinition?.globalSettings ?? '#edeff5';
    if (['#2f3c4c', '#edeff5'].includes(canvasBackgroundColor)) {
      return this.props.darkMode ? '#2f3c4c' : '#edeff5';
    }
    return canvasBackgroundColor;
  };

  computeCanvasContainerHeight = () => {
    // 45 = (height of header)
    // 85 = (the height of the query panel header when minimised) + (height of header)
    return `calc(${100}% - ${Math.max(useQueryPanelStore.getState().queryPanelHeight + 45, 85)}px)`;
  };

  handleQueryPaneDragging = (isQueryPaneDragging) => this.setState({ isQueryPaneDragging });
  handleQueryPaneExpanding = (isQueryPaneExpanded) => this.setState({ isQueryPaneExpanded });

  saveEditingVersion = (isUserSwitchedVersion = false) => {
    if (this.isVersionReleased() && !isUserSwitchedVersion) {
      this.setState({ isSaving: false });
    } else if (!isEmpty(this.state.editingVersion)) {
      appVersionService
        .save(
          this.state.appId,
          this.state.editingVersion.id,
          { definition: this.state.appDefinition },
          isUserSwitchedVersion
        )
        .then(() => {
          this.setState(
            {
              saveError: false,
              editingVersion: {
                ...this.state.editingVersion,
                ...{ definition: this.state.appDefinition },
              },
            },
            () => {
              this.setState({
                isSaving: false,
              });
            }
          );
        })
        .catch(() => {
          this.setState({ saveError: true, isSaving: false }, () => {
            toast.error('App could not save.');
          });
        });
    }
  };

  handleOnComponentOptionChanged = (component, optionName, value) => {
    return onComponentOptionChanged(this, component, optionName, value);
  };

  handleOnComponentOptionsChanged = (component, options) => {
    return onComponentOptionsChanged(this, component, options);
  };

  handleComponentClick = (id, component) => {
    this.setState({
      selectedComponent: { id, component },
    });
    this.switchSidebarTab(1);
  };

  handleComponentHover = (id) => {
    if (this.state.selectionInProgress) return;
    this.setState({
      hoveredComponent: id,
    });
  };

  sideBarDebugger = {
    error: (data) => {
      debuggerActions.error(this, data);
    },
    flush: () => {
      debuggerActions.flush(this);
    },
    generateErrorLogs: (errors) => debuggerActions.generateErrorLogs(errors),
  };

  changeDarkMode = (newMode) => {
    useCurrentStateStore.getState().actions.setCurrentState({
      globals: {
        ...useCurrentStateStore.getState().globals,
        theme: { name: newMode ? 'dark' : 'light' },
      },
    });
    this.props.switchDarkMode(newMode);
  };

  handleEvent = (eventName, options) => onEvent(this, eventName, options, 'edit');

  runQuery = (queryId, queryName) => runQuery(this, queryId, queryName);

  dataSourceModalHandler = () => {
    this.dataSourceModalRef.current.dataSourceModalToggleStateHandler();
  };

  onAreaSelectionStart = (e) => {
    const isMultiSelect = e.inputEvent.shiftKey || this.state.selectedComponents.length > 0;
    this.setState((prevState) => {
      return {
        selectionInProgress: true,
        selectedComponents: [...(isMultiSelect ? prevState.selectedComponents : [])],
      };
    });
  };

  onAreaSelection = (e) => {
    e.added.forEach((el) => {
      el.classList.add('resizer-select');
    });
    if (this.state.selectionInProgress) {
      e.removed.forEach((el) => {
        el.classList.remove('resizer-select');
      });
    }
  };

  onAreaSelectionEnd = (e) => {
    const currentPageId = this.state.currentPageId;
    this.setState({ selectionInProgress: false });
    e.selected.forEach((el, index) => {
      const id = el.getAttribute('widgetid');
      const component = this.state.appDefinition.pages[currentPageId].components[id].component;
      const isMultiSelect = e.inputEvent.shiftKey || (!e.isClick && index != 0);
      this.setSelectedComponent(id, component, isMultiSelect);
    });
  };

  onAreaSelectionDragStart = (e) => {
    if (e.inputEvent.target.getAttribute('id') !== 'real-canvas') {
      this.selectionDragRef.current = true;
    } else {
      this.selectionDragRef.current = false;
    }
  };

  onAreaSelectionDrag = (e) => {
    if (this.selectionDragRef.current) {
      e.stop();
      this.state.selectionInProgress && this.setState({ selectionInProgress: false });
    }
  };

  onAreaSelectionDragEnd = () => {
    this.selectionDragRef.current = false;
    this.state.selectionInProgress && this.setState({ selectionInProgress: false });
  };

  addNewPage = ({ name, handle }) => {
    // check for unique page handles
    const pageExists = Object.values(this.state.appDefinition.pages).some((page) => page.handle === handle);

    if (pageExists) {
      toast.error('Page with same handle already exists');
      return;
    }

    const newAppDefinition = {
      ...this.state.appDefinition,
      pages: {
        ...this.state.appDefinition.pages,
        [uuid()]: {
          name,
          handle,
          components: {},
        },
      },
    };

    this.setState(
      {
        isSaving: true,
        appDefinition: newAppDefinition,
        appDefinitionLocalVersion: uuid(),
      },
      () => {
        const newPageId = cloneDeep(Object.keys(newAppDefinition.pages)).pop();
        this.switchPage(newPageId);
        this.autoSave();
      }
    );
  };

  deletePageRequest = (pageId, isHomePage = false, pageName = '') => {
    this.setState({
      showPageDeletionConfirmation: {
        isOpen: true,
        pageId,
        isHomePage,
        pageName,
      },
    });
  };

  cancelDeletePageRequest = () => {
    this.setState({
      showPageDeletionConfirmation: {
        isOpen: false,
        pageId: null,
        isHomePage: false,
        pageName: null,
      },
    });
  };

  executeDeletepageRequest = () => {
    const pageId = this.state.showPageDeletionConfirmation.pageId;
    const isHomePage = this.state.showPageDeletionConfirmation.isHomePage;
    if (Object.keys(this.state.appDefinition.pages).length === 1) {
      toast.error('You cannot delete the only page in your app.');
      return;
    }

    this.setState({
      isDeletingPage: true,
    });

    const toBeDeletedPage = this.state.appDefinition.pages[pageId];

    const newAppDefinition = {
      ...this.state.appDefinition,
      pages: omit(this.state.appDefinition.pages, pageId),
    };

    const newCurrentPageId = isHomePage
      ? Object.keys(this.state.appDefinition.pages)[0]
      : this.state.appDefinition.homePageId;

    this.setState(
      {
        currentPageId: newCurrentPageId,
        isSaving: true,
        appDefinition: newAppDefinition,
        appDefinitionLocalVersion: uuid(),
        isDeletingPage: false,
      },
      () => {
        toast.success(`${toBeDeletedPage.name} page deleted.`);

        this.switchPage(newCurrentPageId);
        this.autoSave();
      }
    );
  };

  updateHomePage = (pageId) => {
    this.setState(
      {
        isSaving: true,
        appDefinition: {
          ...this.state.appDefinition,
          homePageId: pageId,
        },
        appDefinitionLocalVersion: uuid(),
      },
      () => {
        this.autoSave();
      }
    );
  };

  clonePage = (pageId) => {
    const currentPage = this.state.appDefinition.pages[pageId];
    const newPageId = uuid();
    let newPageName = `${currentPage.name} (copy)`;
    let newPageHandle = `${currentPage.handle}-copy`;
    let i = 1;
    while (Object.values(this.state.appDefinition.pages).some((page) => page.handle === newPageHandle)) {
      newPageName = `${currentPage.name} (copy ${i})`;
      newPageHandle = `${currentPage.handle}-copy-${i}`;
      i++;
    }

    const newPageData = cloneDeep(currentPage);
    if (!isEmpty(currentPage?.components)) {
      newPageData.components = Object.keys(newPageData.components).reduce((acc, key) => {
        acc[uuid()] = newPageData.components[key];
        return acc;
      }, {});
    }

    const newPage = {
      ...newPageData,
      name: newPageName,
      handle: newPageHandle,
    };

    const newAppDefinition = {
      ...this.state.appDefinition,
      pages: {
        ...this.state.appDefinition.pages,
        [newPageId]: newPage,
      },
    };

    this.setState(
      {
        isSaving: true,
        appDefinition: newAppDefinition,
        appDefinitionLocalVersion: uuid(),
      },
      () => {
        this.autoSave();
      }
    );
  };

  updatePageHandle = (pageId, newHandle) => {
    const pageExists = Object.values(this.state.appDefinition.pages).some((page) => page.handle === newHandle);

    if (pageExists) {
      toast.error('Page with same handle already exists');
      return;
    }

    if (newHandle.trim().length === 0) {
      toast.error('Page handle cannot be empty');
      return;
    }

    this.setState(
      {
        isSaving: true,
        appDefinition: {
          ...this.state.appDefinition,
          pages: {
            ...this.state.appDefinition.pages,
            [pageId]: {
              ...this.state.appDefinition.pages[pageId],
              handle: newHandle,
            },
          },
        },
        appDefinitionLocalVersion: uuid(),
      },
      () => {
        toast.success('Page handle updated successfully');
        this.switchPage(pageId);
        this.autoSave();
      }
    );
  };

  updateOnPageLoadEvents = (pageId, events) => {
    this.setState(
      {
        isSaving: true,
        appDefinition: {
          ...this.state.appDefinition,
          pages: {
            ...this.state.appDefinition.pages,
            [pageId]: {
              ...this.state.appDefinition.pages[pageId],
              events,
            },
          },
        },
        appDefinitionLocalVersion: uuid(),
      },
      () => {
        this.autoSave();
      }
    );
  };

  showHideViewerNavigation = () => {
    const newAppDefinition = {
      ...this.state.appDefinition,
      showViewerNavigation: !this.state.appDefinition.showViewerNavigation,
    };

    this.setState(
      {
        isSaving: true,
        appDefinition: newAppDefinition,
        appDefinitionLocalVersion: uuid(),
      },
      () => this.autoSave()
    );
  };

  renamePage = (pageId, newName) => {
    if (newName.trim().length === 0) {
      toast.error('Page name cannot be empty');
      return;
    }

    const newAppDefinition = {
      ...this.state.appDefinition,
      pages: {
        ...this.state.appDefinition.pages,
        [pageId]: {
          ...this.state.appDefinition.pages[pageId],
          name: newName,
        },
      },
    };

    this.setState(
      {
        isSaving: true,
        appDefinition: newAppDefinition,
        appDefinitionLocalVersion: uuid(),
      },
      () => {
        this.autoSave();
      }
    );
  };

  hidePage = (pageId) => {
    const newAppDefinition = {
      ...this.state.appDefinition,
      pages: {
        ...this.state.appDefinition.pages,
        [pageId]: {
          ...this.state.appDefinition.pages[pageId],
          hidden: true,
        },
      },
    };

    this.setState(
      {
        isSaving: true,
        appDefinition: newAppDefinition,
        appDefinitionLocalVersion: uuid(),
      },
      () => {
        this.autoSave();
      }
    );
  };

  unHidePage = (pageId) => {
    const newAppDefinition = {
      ...this.state.appDefinition,
      pages: {
        ...this.state.appDefinition.pages,
        [pageId]: {
          ...this.state.appDefinition.pages[pageId],
          hidden: false,
        },
      },
    };

    this.setState(
      {
        isSaving: true,
        appDefinition: newAppDefinition,
        appDefinitionLocalVersion: uuid(),
      },
      () => {
        this.autoSave();
      }
    );
  };

  switchPage = (pageId, queryParams = []) => {
    document.getElementById('real-canvas').scrollIntoView();
    if (this.state.currentPageId === pageId) return;

    const { name, handle, events } = this.state.appDefinition.pages[pageId];
    const currentPageId = this.state.currentPageId;

    if (!name || !handle) return;

    const queryParamsString = queryParams.map(([key, value]) => `${key}=${value}`).join('&');

    this.props.navigate(`/${getWorkspaceId()}/apps/${this.state.appId}/${handle}?${queryParamsString}`);

    const { globals: existingGlobals } = useCurrentStateStore.getState();

    const page = {
      id: pageId,
      name,
      handle,
      variables: this.state.pages?.[pageId]?.variables ?? {},
    };

    const globals = {
      ...existingGlobals,
      urlparams: JSON.parse(JSON.stringify(queryString.parse(queryParamsString))),
    };
    useCurrentStateStore.getState().actions.setCurrentState({ globals, page });
    this.setState(
      {
        pages: {
          ...this.state.pages,
          [currentPageId]: {
            ...(this.state.pages?.[currentPageId] ?? {}),
            variables: {
              ...(useCurrentStateStore.getState()?.page?.variables ?? {}),
            },
          },
        },
        currentPageId: pageId,
      },
      () => {
        // Move this callback to zustand
        computeComponentState(this, this.state.appDefinition.pages[pageId]?.components ?? {}).then(async () => {
          for (const event of events ?? []) {
            await this.handleEvent(event.eventId, event);
          }
        });
      }
    );
  };

  updateOnSortingPages = (newSortedPages) => {
    const pagesObj = newSortedPages.reduce((acc, page) => {
      acc[page.id] = this.state.appDefinition.pages[page.id];
      return acc;
    }, {});

    const newAppDefinition = {
      ...this.state.appDefinition,
      pages: pagesObj,
    };

    this.setState(
      {
        isSaving: true,
        appDefinition: newAppDefinition,
        appDefinitionLocalVersion: uuid(),
      },
      () => {
        this.autoSave();
      }
    );
  };

  getPagesWithIds = () => {
    return Object.entries(this.state.appDefinition.pages).map(([id, page]) => ({ ...page, id }));
  };

  toggleCurrentLayout = (selectedLayout) => {
    this.setState({
      currentLayout: selectedLayout,
    });
  };

  getCanvasMinWidth = () => {
    /**
     * minWidth will be min(default canvas min width, user set max width). Done to avoid conflict between two
     * default canvas min width = calc((total view width - width component editor side bar) - width of editor sidebar on left)
     **/
    const defaultCanvasMinWidth = `calc((100vw - 300px) - 48px)`;
    const canvasMaxWidthType = this.state.appDefinition.globalSettings.canvasMaxWidthType || 'px';
    const canvasMaxWidth = this.state.appDefinition.globalSettings.canvasMaxWidth;
    const currentLayout = this.state.currentLayout;

    const userSetMaxWidth = currentLayout === 'desktop' ? `${+canvasMaxWidth + canvasMaxWidthType}` : '450px';

    if (this.state.appDefinition.globalSettings.canvasMaxWidth && canvasMaxWidthType !== '%') {
      return `min(${defaultCanvasMinWidth}, ${userSetMaxWidth})`;
    } else {
      return defaultCanvasMinWidth;
    }
  };
  handleEditorMarginLeftChange = (value) => this.setState({ editorMarginLeft: value });

  render() {
    const {
      currentSidebarTab,
      selectedComponents = [],
      appDefinition,
      appId,
      slug,
      app,
      showLeftSidebar,
      isLoading,
      zoomLevel,
      currentLayout,
      deviceWindowWidth,
      apps,
      defaultComponentStateComputed,
      showComments,
      editingVersion,
      showCreateVersionModalPrompt,
      hoveredComponent,
      queryConfirmationList,
    } = this.state;
    console.log({ zustandState: useCurrentStateStore.getState(), localState: this.state.currentState });
    const currentState = useCurrentStateStore.getState();
    const appVersionPreviewLink = editingVersion
      ? `/applications/${app.id}/versions/${editingVersion.id}/${currentState.page.handle}`
      : '';
    return (
      <div className="editor wrapper">
        <Confirm
          show={queryConfirmationList.length > 0}
          message={`Do you want to run this query - ${queryConfirmationList[0]?.queryName}?`}
          onConfirm={(queryConfirmationData) => onQueryConfirmOrCancel(this, queryConfirmationData, true)}
          onCancel={() => onQueryConfirmOrCancel(this, queryConfirmationList[0])}
          queryConfirmationData={queryConfirmationList[0]}
          darkMode={this.props.darkMode}
          key={queryConfirmationList[0]?.queryName}
        />
        <Confirm
          show={this.state.showPageDeletionConfirmation?.isOpen ?? false}
          title={'Delete Page'}
          message={`Do you really want to delete ${this.state.showPageDeletionConfirmation?.pageName || 'this'} page?`}
          confirmButtonLoading={this.state.isDeletingPage}
          onConfirm={() => this.executeDeletepageRequest()}
          onCancel={() => this.cancelDeletePageRequest()}
          darkMode={this.props.darkMode}
        />
        {this.isVersionReleased() && (
          <ReleasedVersionError
            isUserEditingTheVersion={this.state.isUserEditingTheVersion}
            changeBackTheState={() => {
              this.state.isUserEditingTheVersion &&
                this.setState({
                  isUserEditingTheVersion: false,
                });
            }}
          />
        )}
        <EditorContextWrapper>
          <EditorHeader
            darkMode={this.props.darkMode}
            currentLayout={this.state.currentLayout}
            globalSettingsChanged={this.globalSettingsChanged}
            appDefinition={appDefinition}
            toggleAppMaintenance={this.toggleAppMaintenance}
            editingVersion={editingVersion}
            showCreateVersionModalPrompt={showCreateVersionModalPrompt}
            app={app}
            appVersionPreviewLink={appVersionPreviewLink}
            slug={slug}
            appId={appId}
            canUndo={this.canUndo}
            canRedo={this.canRedo}
            handleUndo={this.handleUndo}
            handleRedo={this.handleRedo}
            toggleCurrentLayout={this.toggleCurrentLayout}
            isSaving={this.state.isSaving}
            saveError={this.state.saveError}
            isVersionReleased={this.isVersionReleased}
            onNameChanged={this.onNameChanged}
            setAppDefinitionFromVersion={this.setAppDefinitionFromVersion}
            closeCreateVersionModalPrompt={this.closeCreateVersionModalPrompt}
            handleSlugChange={this.handleSlugChange}
            onVersionRelease={this.onVersionRelease}
            saveEditingVersion={this.saveEditingVersion}
            onVersionDelete={this.onVersionDelete}
            currentUser={this.state.currentUser}
          />
          <DndProvider backend={HTML5Backend}>
            <div className="sub-section">
              <LeftSidebar
                appVersionsId={this.state?.editingVersion?.id}
                showComments={showComments}
                errorLogs={currentState.errors}
                components={currentState.components}
                appId={appId}
                darkMode={this.props.darkMode}
                dataSourcesChanged={this.dataSourcesChanged}
                dataQueriesChanged={this.dataQueriesChanged}
                globalDataSourcesChanged={this.globalDataSourcesChanged}
                onZoomChanged={this.onZoomChanged}
                toggleComments={this.toggleComments}
                switchDarkMode={this.changeDarkMode}
                debuggerActions={this.sideBarDebugger}
                appDefinition={{
                  components: appDefinition.pages[this.state.currentPageId]?.components ?? {},
                  selectedComponent: selectedComponents ? selectedComponents[selectedComponents.length - 1] : {},
                  pages: this.state.appDefinition.pages,
                  homePageId: this.state.appDefinition.homePageId,
                  showViewerNavigation: this.state.appDefinition.showViewerNavigation,
                }}
                setSelectedComponent={this.setSelectedComponent}
                removeComponent={this.removeComponent}
                runQuery={(queryId, queryName) => runQuery(this, queryId, queryName)}
                ref={this.dataSourceModalRef}
                isSaving={this.state.isSaving}
                currentPageId={this.state.currentPageId}
                addNewPage={this.addNewPage}
                switchPage={this.switchPage}
                deletePage={this.deletePageRequest}
                renamePage={this.renamePage}
                clonePage={this.clonePage}
                hidePage={this.hidePage}
                unHidePage={this.unHidePage}
                updateHomePage={this.updateHomePage}
                updatePageHandle={this.updatePageHandle}
                updateOnPageLoadEvents={this.updateOnPageLoadEvents}
                showHideViewerNavigationControls={this.showHideViewerNavigation}
                updateOnSortingPages={this.updateOnSortingPages}
                apps={apps}
                setEditorMarginLeft={this.handleEditorMarginLeftChange}
                isVersionReleased={this.isVersionReleased()}
                setReleasedVersionPopupState={this.setReleasedVersionPopupState}
              />
              {!showComments && (
                <Selecto
                  dragContainer={'.canvas-container'}
                  selectableTargets={['.react-draggable']}
                  hitRate={0}
                  selectByClick={true}
                  toggleContinueSelect={['shift']}
                  ref={this.selectionRef}
                  scrollOptions={this.state.scrollOptions}
                  onSelectStart={this.onAreaSelectionStart}
                  onSelectEnd={this.onAreaSelectionEnd}
                  onSelect={this.onAreaSelection}
                  onDragStart={this.onAreaSelectionDragStart}
                  onDrag={this.onAreaSelectionDrag}
                  onDragEnd={this.onAreaSelectionDragEnd}
                  onScroll={(e) => {
                    this.canvasContainerRef.current.scrollBy(e.direction[0] * 10, e.direction[1] * 10);
                  }}
                />
              )}
              <div
                className={`main main-editor-canvas ${
                  this.state.isQueryPaneDragging || this.state.isDragging ? 'hide-scrollbar' : ''
                }`}
                id="main-editor-canvas"
              >
                <div
                  className={`canvas-container align-items-center ${!showLeftSidebar && 'hide-sidebar'}`}
                  style={{
                    transform: `scale(${zoomLevel})`,
                    borderLeft:
                      (this.state.editorMarginLeft ? this.state.editorMarginLeft - 1 : this.state.editorMarginLeft) +
                      `px solid ${this.computeCanvasBackgroundColor()}`,
                    height: this.computeCanvasContainerHeight(),
                  }}
                  onMouseUp={(e) => {
                    if (['real-canvas', 'modal'].includes(e.target.className)) {
                      this.setState({ selectedComponents: [], currentSidebarTab: 2, hoveredComponent: false });
                    }
                  }}
                  ref={this.canvasContainerRef}
                  onScroll={() => {
                    this.selectionRef.current.checkScroll();
                  }}
                >
                  <div style={{ minWidth: `calc((100vw - 300px) - 48px)` }}>
                    <div
                      className="canvas-area"
                      style={{
                        width: currentLayout === 'desktop' ? '100%' : '450px',
                        minHeight: +this.state.appDefinition.globalSettings.canvasMaxHeight,
                        maxWidth:
                          +this.state.appDefinition.globalSettings.canvasMaxWidth +
                          this.state.appDefinition.globalSettings.canvasMaxWidthType,
                        maxHeight: +this.state.appDefinition.globalSettings.canvasMaxHeight,
                        /**
                         * minWidth will be min(default canvas min width, user set max width). Done to avoid conflict between two
                         * default canvas min width = calc(((screen width - width component editor side bar) - width of editor sidebar on left) - width of left sidebar popover)
                         **/
                        // minWidth: this.state.editorMarginLeft ? this.getCanvasMinWidth() : 'auto',
                        backgroundColor: this.computeCanvasBackgroundColor(),
                        transform: 'translateZ(0)', //Hack to make modal position respect canvas container, else it positions w.r.t window.
                      }}
                    >
                      {config.ENABLE_MULTIPLAYER_EDITING && (
                        <RealtimeCursors
                          editingVersionId={this.state?.editingVersion?.id}
                          editingPageId={this.state.currentPageId}
                        />
                      )}
                      {isLoading && (
                        <div className="apploader">
                          <div className="col col-* editor-center-wrapper">
                            <div className="editor-center">
                              <div className="canvas">
                                <div className="mt-5 d-flex flex-column">
                                  <div className="mb-1">
                                    <Skeleton width={'150px'} height={15} className="skeleton" />
                                  </div>
                                  {Array.from(Array(4)).map((_item, index) => (
                                    <Skeleton key={index} width={'300px'} height={10} className="skeleton" />
                                  ))}
                                  <div className="align-self-end">
                                    <Skeleton width={'100px'} className="skeleton" />
                                  </div>
                                  <Skeleton className="skeleton mt-4" />
                                  <Skeleton height={'150px'} className="skeleton mt-2" />
                                </div>
                              </div>
                            </div>
                          </div>
                        </div>
<<<<<<< HEAD
                      </div>
                    )}
                    {defaultComponentStateComputed && (
                      <>
                        <Container
                          canvasWidth={this.getCanvasWidth()}
                          canvasHeight={this.getCanvasHeight()}
                          socket={this.socket}
                          showComments={showComments}
                          appVersionsId={this.state?.editingVersion?.id}
                          appDefinition={appDefinition}
                          appDefinitionChanged={this.appDefinitionChanged}
                          snapToGrid={true}
                          darkMode={this.props.darkMode}
                          mode={'edit'}
                          zoomLevel={zoomLevel}
                          currentLayout={currentLayout}
                          deviceWindowWidth={deviceWindowWidth}
                          selectedComponents={selectedComponents}
                          appLoading={isLoading}
                          onEvent={this.handleEvent}
                          onComponentOptionChanged={this.handleOnComponentOptionChanged}
                          onComponentOptionsChanged={this.handleOnComponentOptionsChanged}
                          setSelectedComponent={this.setSelectedComponent}
                          handleUndo={this.handleUndo}
                          handleRedo={this.handleRedo}
                          removeComponent={this.removeComponent}
                          onComponentClick={this.handleComponentClick}
                          onComponentHover={this.handleComponentHover}
                          hoveredComponent={hoveredComponent}
                          sideBarDebugger={this.sideBarDebugger}
                          currentPageId={this.state.currentPageId}
                          setReleasedVersionPopupState={this.setReleasedVersionPopupState}
                          isVersionReleased={this.isVersionReleased()}
                        />
                        <CustomDragLayer
                          snapToGrid={true}
                          currentLayout={currentLayout}
                          canvasWidth={this.getCanvasWidth()}
                        />
                      </>
                    )}
=======
                      )}
                      {defaultComponentStateComputed && (
                        <>
                          <Container
                            canvasWidth={this.getCanvasWidth()}
                            canvasHeight={this.getCanvasHeight()}
                            socket={this.socket}
                            showComments={showComments}
                            appVersionsId={this.state?.editingVersion?.id}
                            appDefinition={appDefinition}
                            appDefinitionChanged={this.appDefinitionChanged}
                            snapToGrid={true}
                            darkMode={this.props.darkMode}
                            mode={'edit'}
                            zoomLevel={zoomLevel}
                            currentLayout={currentLayout}
                            deviceWindowWidth={deviceWindowWidth}
                            selectedComponents={selectedComponents}
                            appLoading={isLoading}
                            onEvent={this.handleEvent}
                            onComponentOptionChanged={this.handleOnComponentOptionChanged}
                            onComponentOptionsChanged={this.handleOnComponentOptionsChanged}
                            currentState={this.state.currentState}
                            setSelectedComponent={this.setSelectedComponent}
                            handleUndo={this.handleUndo}
                            handleRedo={this.handleRedo}
                            removeComponent={this.removeComponent}
                            onComponentClick={this.handleComponentClick}
                            onComponentHover={this.handleComponentHover}
                            hoveredComponent={hoveredComponent}
                            sideBarDebugger={this.sideBarDebugger}
                            currentPageId={this.state.currentPageId}
                            setReleasedVersionPopupState={this.setReleasedVersionPopupState}
                            isVersionReleased={this.isVersionReleased()}
                          />
                          <CustomDragLayer
                            snapToGrid={true}
                            currentLayout={currentLayout}
                            canvasWidth={this.getCanvasWidth()}
                            onDragging={(isDragging) => this.setState({ isDragging })}
                          />
                        </>
                      )}
                    </div>
>>>>>>> 63252793
                  </div>
                </div>
                <QueryPanel
                  onQueryPaneDragging={this.handleQueryPaneDragging}
                  handleQueryPaneExpanding={this.handleQueryPaneExpanding}
                  dataQueriesChanged={this.dataQueriesChanged}
                  fetchDataQueries={this.fetchDataQueries}
                  darkMode={this.props.darkMode}
                  apps={apps}
                  allComponents={appDefinition.pages[this.state.currentPageId]?.components ?? {}}
                  appId={appId}
                  editingVersionId={editingVersion?.id}
                  appDefinition={appDefinition}
                  dataSourceModalHandler={this.dataSourceModalHandler}
                  isVersionReleased={this.isVersionReleased()}
                  editorRef={this}
                />
                <ReactTooltip id="tooltip-for-add-query" className="tooltip" />
              </div>
              <div className="editor-sidebar">
                <EditorKeyHooks
                  moveComponents={this.moveComponents}
                  cloneComponents={this.cloneComponents}
                  copyComponents={this.copyComponents}
                  cutComponents={this.cutComponents}
                  handleEditorEscapeKeyPress={this.handleEditorEscapeKeyPress}
                  removeMultipleComponents={this.removeComponents}
                />

                {currentSidebarTab === 1 && (
                  <div className="pages-container">
                    {selectedComponents.length === 1 &&
                    !isEmpty(appDefinition.pages[this.state.currentPageId]?.components) &&
                    !isEmpty(appDefinition.pages[this.state.currentPageId]?.components[selectedComponents[0].id]) ? (
                      <Inspector
                        moveComponents={this.moveComponents}
                        componentDefinitionChanged={this.componentDefinitionChanged}
                        removeComponent={this.removeComponent}
                        selectedComponentId={selectedComponents[0].id}
                        allComponents={appDefinition.pages[this.state.currentPageId]?.components}
                        key={selectedComponents[0].id}
                        switchSidebarTab={this.switchSidebarTab}
                        apps={apps}
                        darkMode={this.props.darkMode}
                        appDefinitionLocalVersion={this.state.appDefinitionLocalVersion}
                        pages={this.getPagesWithIds()}
                        isVersionReleased={this.isVersionReleased()}
                      ></Inspector>
                    ) : (
                      <center className="mt-5 p-2">
                        {this.props.t('editor.inspectComponent', 'Please select a component to inspect')}
                      </center>
                    )}
                  </div>
                )}

                {currentSidebarTab === 2 && (
                  <WidgetManager
                    componentTypes={componentTypes}
                    zoomLevel={zoomLevel}
                    currentLayout={currentLayout}
                    darkMode={this.props.darkMode}
                    isVersionReleased={this.isVersionReleased()}
                  ></WidgetManager>
                )}
              </div>
              {config.COMMENT_FEATURE_ENABLE && showComments && (
                <CommentNotifications
                  socket={this.socket}
                  appVersionsId={this.state?.editingVersion?.id}
                  toggleComments={this.toggleComments}
                  pageId={this.state.currentPageId}
                />
              )}
            </div>
          </DndProvider>
        </EditorContextWrapper>
      </div>
    );
  }
}

export const Editor = withTranslation()(withRouter(EditorComponent));<|MERGE_RESOLUTION|>--- conflicted
+++ resolved
@@ -1428,7 +1428,6 @@
       hoveredComponent,
       queryConfirmationList,
     } = this.state;
-    console.log({ zustandState: useCurrentStateStore.getState(), localState: this.state.currentState });
     const currentState = useCurrentStateStore.getState();
     const appVersionPreviewLink = editingVersion
       ? `/applications/${app.id}/versions/${editingVersion.id}/${currentState.page.handle}`
@@ -1632,50 +1631,6 @@
                             </div>
                           </div>
                         </div>
-<<<<<<< HEAD
-                      </div>
-                    )}
-                    {defaultComponentStateComputed && (
-                      <>
-                        <Container
-                          canvasWidth={this.getCanvasWidth()}
-                          canvasHeight={this.getCanvasHeight()}
-                          socket={this.socket}
-                          showComments={showComments}
-                          appVersionsId={this.state?.editingVersion?.id}
-                          appDefinition={appDefinition}
-                          appDefinitionChanged={this.appDefinitionChanged}
-                          snapToGrid={true}
-                          darkMode={this.props.darkMode}
-                          mode={'edit'}
-                          zoomLevel={zoomLevel}
-                          currentLayout={currentLayout}
-                          deviceWindowWidth={deviceWindowWidth}
-                          selectedComponents={selectedComponents}
-                          appLoading={isLoading}
-                          onEvent={this.handleEvent}
-                          onComponentOptionChanged={this.handleOnComponentOptionChanged}
-                          onComponentOptionsChanged={this.handleOnComponentOptionsChanged}
-                          setSelectedComponent={this.setSelectedComponent}
-                          handleUndo={this.handleUndo}
-                          handleRedo={this.handleRedo}
-                          removeComponent={this.removeComponent}
-                          onComponentClick={this.handleComponentClick}
-                          onComponentHover={this.handleComponentHover}
-                          hoveredComponent={hoveredComponent}
-                          sideBarDebugger={this.sideBarDebugger}
-                          currentPageId={this.state.currentPageId}
-                          setReleasedVersionPopupState={this.setReleasedVersionPopupState}
-                          isVersionReleased={this.isVersionReleased()}
-                        />
-                        <CustomDragLayer
-                          snapToGrid={true}
-                          currentLayout={currentLayout}
-                          canvasWidth={this.getCanvasWidth()}
-                        />
-                      </>
-                    )}
-=======
                       )}
                       {defaultComponentStateComputed && (
                         <>
@@ -1698,7 +1653,6 @@
                             onEvent={this.handleEvent}
                             onComponentOptionChanged={this.handleOnComponentOptionChanged}
                             onComponentOptionsChanged={this.handleOnComponentOptionsChanged}
-                            currentState={this.state.currentState}
                             setSelectedComponent={this.setSelectedComponent}
                             handleUndo={this.handleUndo}
                             handleRedo={this.handleRedo}
@@ -1720,7 +1674,6 @@
                         </>
                       )}
                     </div>
->>>>>>> 63252793
                   </div>
                 </div>
                 <QueryPanel
