import React, { useEffect, useLayoutEffect, useRef, useState } from 'react';
import {
  appService,
  appsService,
  authenticationService,
  appVersionService,
  orgEnvironmentVariableService,
  appEnvironmentService,
  customStylesService,
  orgEnvironmentConstantService,
} from '@/_services';
import { DndProvider } from 'react-dnd';
import { HTML5Backend } from 'react-dnd-html5-backend';
import _, { cloneDeep, isEqual, isEmpty, debounce, omit } from 'lodash';
import { Container } from './Container';
import { EditorKeyHooks } from './EditorKeyHooks';
import { CustomDragLayer } from './CustomDragLayer';
import { LeftSidebar } from './LeftSidebar';
import { componentTypes } from './WidgetManager/components';
import { Inspector } from './Inspector/Inspector';
import QueryPanel from './QueryPanel/QueryPanel';
import {
  onComponentOptionChanged,
  onComponentOptionsChanged,
  onEvent,
  onQueryConfirmOrCancel,
  runQuery,
  computeComponentState,
  debuggerActions,
  cloneComponents,
  removeSelectedComponent,
  buildAppDefinition,
  buildComponentMetaDefinition,
} from '@/_helpers/appUtils';
import { Confirm } from './Viewer/Confirm';
import { Tooltip as ReactTooltip } from 'react-tooltip';
import CommentNotifications from './CommentNotifications';
import { WidgetManager } from './WidgetManager';
import config from 'config';
import queryString from 'query-string';
import { toast } from 'react-hot-toast';
const { produce, enablePatches, setAutoFreeze } = require('immer');
import { createWebsocketConnection } from '@/_helpers/websocketConnection';
import RealtimeCursors from '@/Editor/RealtimeCursors';
import { initEditorWalkThrough } from '@/_helpers/createWalkThrough';
import { EditorContextWrapper } from './Context/EditorContextWrapper';
import Selecto from 'react-selecto';
import { withTranslation } from 'react-i18next';
import { v4 as uuid } from 'uuid';
import Skeleton from 'react-loading-skeleton';
import EditorHeader from './Header';
import { retrieveWhiteLabelText, getWorkspaceId } from '@/_helpers/utils';
import '@/_styles/editor/react-select-search.scss';
import { withRouter } from '@/_hoc/withRouter';
import { ReleasedVersionError } from './AppVersionsManager/ReleasedVersionError';
import { useDataSourcesStore } from '@/_stores/dataSourcesStore';
import { useDataQueries, useDataQueriesStore } from '@/_stores/dataQueriesStore';
import { useAppVersionStore, useAppVersionActions, useAppVersionState } from '@/_stores/appVersionStore';
import { useQueryPanelStore } from '@/_stores/queryPanelStore';
import { useCurrentStateStore, useCurrentState, getCurrentState } from '@/_stores/currentStateStore';
import { computeAppDiff, computeComponentPropertyDiff, isParamFromTableColumn, resetAllStores } from '@/_stores/utils';
import { setCookie } from '@/_helpers/cookie';
import { useEditorActions, useEditorState, useEditorStore } from '@/_stores/editorStore';
import { useAppDataActions, useAppInfo, useAppDataStore } from '@/_stores/appDataStore';
import { useMounted } from '@/_hooks/use-mount';
// eslint-disable-next-line import/no-unresolved
import { diff } from 'deep-object-diff';
import { FreezeVersionInfo } from './EnvironmentsManager/FreezeVersionInfo';
import useDebouncedArrowKeyPress from '@/_hooks/useDebouncedArrowKeyPress';
import { getQueryParams } from '@/_helpers/routes';

setAutoFreeze(false);
enablePatches();

function setWindowTitle(name) {
  return (document.title = name ? `${name} - ${retrieveWhiteLabelText()}` : `My App - ${retrieveWhiteLabelText()}`);
}

const decimalToHex = (alpha) => (alpha === 0 ? '00' : Math.round(255 * alpha).toString(16));

const EditorComponent = (props) => {
  const { socket } = createWebsocketConnection(props?.params?.id);
  const mounted = useMounted();

  const {
    updateState,
    updateAppDefinitionDiff,
    updateAppVersion,
    setIsSaving,
    createAppVersionEventHandlers,
    setAppPreviewLink,
    autoUpdateEventStore,
    setEnvironments,
  } = useAppDataActions();
  const {
    updateEditorState,
    updateQueryConfirmationList,
    setSelectedComponents,
    setCurrentPageId,
    setCurrentAppEnvironmentId,
    updateFeatureAccess,
    setCurrentAppEnvironmentDetails,
  } = useEditorActions();

  const { setAppVersions, setAppVersionCurrentEnvironment, setAppVersionPromoted, onEditorFreeze } =
    useAppVersionActions();
  const { isVersionReleased, editingVersion, releasedVersionId, isEditorFreezed } = useAppVersionState();

  const {
    appDefinition,
    selectedComponents,
    currentLayout,
    canUndo,
    canRedo,
    isUpdatingEditorStateInProcess,
    saveError,
    scrollOptions,
    currentSidebarTab,
    isLoading,
    defaultComponentStateComputed,
    showComments,
    showLeftSidebar,
    queryConfirmationList,
    currentPageId,
    currentSessionId,
    currentAppEnvironment,
    currentAppEnvironmentId,
    featureAccess,
  } = useEditorState();

  const dataQueries = useDataQueries();

  const {
    isMaintenanceOn,
    appId,
    app,
    appName,
    slug,
    currentUser,
    currentVersionId,
    appDefinitionDiff,
    appDiffOptions,
    events,
    areOthersOnSameVersionAndPage,
    environments,
  } = useAppInfo();

  const currentState = useCurrentState();

  const [zoomLevel, setZoomLevel] = useState(1);
  const [isQueryPaneDragging, setIsQueryPaneDragging] = useState(false);
  const [isQueryPaneExpanded, setIsQueryPaneExpanded] = useState(false); //!check where this is used
  const [selectionInProgress, setSelectionInProgress] = useState(false);
  const [hoveredComponent, setHoveredComponent] = useState(null);
  const [editorMarginLeft, setEditorMarginLeft] = useState(0);

  const [isDragging, setIsDragging] = useState(false);

  const [showPageDeletionConfirmation, setShowPageDeletionConfirmation] = useState(null);
  const [isDeletingPage, setIsDeletingPage] = useState(false);

  const [undoStack, setUndoStack] = useState([]);
  const [redoStack, setRedoStack] = useState([]);
  const [optsStack, setOptsStack] = useState({
    undo: [],
    redo: [],
  });

  // refs
  const canvasContainerRef = useRef(null);
  const dataSourceModalRef = useRef(null);
  const selectionDragRef = useRef(null);
  const selectionRef = useRef(null);

  const prevAppDefinition = useRef(appDefinition);
  const prevEventsStoreRef = useRef(events);

  useLayoutEffect(() => {
    resetAllStores();
  }, []);

  useEffect(() => {
    updateState({ isLoading: true });

    const currentSession = authenticationService.currentSessionValue;
    const currentUser = {
      ...currentSession?.current_user,
      current_organization_id: currentSession?.current_organization_id,
    };

    // Subscribe to changes in the current session using RxJS observable pattern
    const subscription = authenticationService.currentSession.subscribe((currentSession) => {
      if (currentUser && currentSession?.group_permissions) {
        const userVars = {
          email: currentUser.email,
          firstName: currentUser.first_name,
          lastName: currentUser.last_name,
          groups: currentSession.group_permissions?.map((group) => group.group),
          ssoUserInfo: currentUser.sso_user_info,
        };

        updateState({
          currentUser: currentUser,
        });

        useCurrentStateStore.getState().actions.setCurrentState({
          globals: {
            ...currentState.globals,
            theme: { name: props?.darkMode ? 'dark' : 'light' },
            urlparams: JSON.parse(JSON.stringify(queryString.parse(props.location.search))),
            currentUser: userVars,
            /* Constant value.it will only change for viewer */
            mode: {
              value: 'edit',
            },
          },
        });
      }
    });

    $componentDidMount();

    // 6. Unsubscribe from the observable when the component is unmounted
    return () => {
      document.title = 'Tooljet - Dashboard';
      socket && socket?.close();
      subscription.unsubscribe();
      if (config.ENABLE_MULTIPLAYER_EDITING) props?.provider?.disconnect();
      useEditorStore.getState().actions.setIsEditorActive(false);
      prevAppDefinition.current = null;
    };
    // eslint-disable-next-line react-hooks/exhaustive-deps
  }, []);

  const lastKeyPressTimestamp = useDebouncedArrowKeyPress(500); // 500 milliseconds delay

  useEffect(() => {
    const didAppDefinitionChanged = !_.isEqual(appDefinition, prevAppDefinition.current);

    if (didAppDefinitionChanged) {
      prevAppDefinition.current = appDefinition;
    }

    if (mounted && didAppDefinitionChanged && currentPageId) {
      const components = appDefinition?.pages[currentPageId]?.components || {};

      computeComponentState(components);

      if (isUpdatingEditorStateInProcess) {
        autoSave();
      }
    }
    // eslint-disable-next-line react-hooks/exhaustive-deps
  }, [JSON.stringify({ appDefinition, currentPageId, dataQueries })]);

  useEffect(
    () => {
      const components = appDefinition?.pages?.[currentPageId]?.components || {};
      computeComponentState(components);
    },
    // eslint-disable-next-line react-hooks/exhaustive-deps
    [currentPageId, currentAppEnvironmentId]
  );

  useEffect(() => {
    // This effect runs when lastKeyPressTimestamp changes
    if (Date.now() - lastKeyPressTimestamp < 500) {
      updateEditorState({
        isUpdatingEditorStateInProcess: true,
      });
      autoSave();
    }
    // eslint-disable-next-line react-hooks/exhaustive-deps
  }, [JSON.stringify({ appDefinition, lastKeyPressTimestamp })]);

  useEffect(() => {
    if (!isEmpty(canvasContainerRef?.current)) {
      canvasContainerRef.current.scrollLeft += editorMarginLeft;
    }
    // eslint-disable-next-line react-hooks/exhaustive-deps
  }, [editorMarginLeft, canvasContainerRef?.current]);

  useEffect(() => {
    if (mounted) {
      useCurrentStateStore.getState().actions.setCurrentState({
        layout: currentLayout,
      });
    }
  }, [currentLayout, mounted]);

  useEffect(() => {
    if (mounted && JSON.stringify(prevEventsStoreRef.current) !== JSON.stringify(events)) {
      props.ymap?.set('eventHandlersUpdated', {
        updated: true,
        currentVersionId: currentVersionId,
        currentSessionId: currentSessionId,
      });
    }

    // eslint-disable-next-line react-hooks/exhaustive-deps
  }, [JSON.stringify({ events })]);

  /**
   * ThandleMessage event listener in the login component for iframe communication.
   * It now checks if the received message has a type of 'redirectTo' and extracts the redirectPath value from the payload.
   * If the value is present, it sets a cookie named 'redirectPath' with the received value and a one-day expiration.
   * This allows for redirection to a specific path after the login process is completed.
   */
  const handleMessage = (event) => {
    const { data } = event;

    if (data?.type === 'redirectTo') {
      const redirectCookie = data?.payload['redirectPath'];
      setCookie('redirectPath', redirectCookie, 1);
    }
  };

  const getEditorRef = () => {
    const editorRef = {
      appDefinition: useEditorStore.getState().appDefinition,
      queryConfirmationList: useEditorStore.getState().queryConfirmationList,
      updateQueryConfirmationList: updateQueryConfirmationList,
      navigate: props.navigate,
      switchPage: switchPage,
      currentPageId: useEditorStore.getState().currentPageId,
      currentAppEnvironmentId: useEditorStore.getState().currentAppEnvironmentId,
      environmentId: useAppVersionStore.getState().currentAppVersionEnvironment?.id,
    };
    return editorRef;
  };

  const fetchApps = async (page) => {
    const { apps } = await appsService.getAll(page, '', '', 'front-end');

    updateState({ apps: apps.map((app) => ({ id: app.id, name: app.name, slug: app.slug })) });
  };

  const fetchOrgEnvironmentVariables = () => {
    orgEnvironmentVariableService.getVariables().then((data) => {
      const client_variables = {};
      const server_variables = {};
      data.variables.map((variable) => {
        if (variable.variable_type === 'server') {
          server_variables[variable.variable_name] = 'HiddenEnvironmentVariable';
        } else {
          client_variables[variable.variable_name] = variable.value;
        }
      });

      useCurrentStateStore.getState().actions.setCurrentState({
        server: server_variables,
        client: client_variables,
      });
    });
  };

  const fetchOrgEnvironmentConstants = (environmentId) => {
    orgEnvironmentConstantService.getConstantsFromEnvironment(environmentId).then(({ constants }) => {
      const orgConstants = {};

      constants.map((constant) => {
        orgConstants[constant.name] = constant.value;
      });

      useCurrentStateStore.getState().actions.setCurrentState({
        constants: orgConstants,
      });
    });
  };

  const fetchAndInjectCustomStyles = async () => {
    try {
      const head = document.head || document.getElementsByTagName('head')[0];
      let styleTag = document.getElementById('workspace-custom-css');
      if (!styleTag) {
        // If it doesn't exist, create a new style tag and append it to the head
        styleTag = document.createElement('style');
        styleTag.type = 'text/css';
        styleTag.id = 'workspace-custom-css';
        head.appendChild(styleTag);
      }
      const data = await customStylesService.getForAppViewerEditor(false);
      styleTag.innerHTML = data?.css || null;
    } catch (error) {
      console.log('Failed to fetch custom styles:', error);
    }
  };

  const initComponentVersioning = () => {
    updateEditorState({
      canUndo: false,
      canRedo: false,
    });
  };

  /**
   * Initializes real-time saving of application definitions if multiplayer editing is enabled.
   * Monitors changes in the 'appDef' property of the provided 'ymap' object and triggers a real-time save
   * when all conditions are met.
   */
  const initRealtimeSave = () => {
    // Check if multiplayer editing is enabled; if not, return early
    if (!config.ENABLE_MULTIPLAYER_EDITING) return null;

    // Observe changes in the 'appDef' property of the 'ymap' object
    props.ymap?.observeDeep(() => {
      const ymapUpdates = props.ymap?.get('appDef');
      const ymapEventHandlersUpdated = props.ymap?.get('eventHandlersUpdated');

      if (ymapUpdates) {
        // Check if there is a new session and if others are on the same version and page
        if (!ymapUpdates.currentSessionId || ymapUpdates.currentSessionId === currentSessionId) return;

        // Check if others are on the same version and page
        if (!ymapUpdates.areOthersOnSameVersionAndPage) return;

        // Check if the new application definition is different from the current one
        if (isEqual(appDefinition, ymapUpdates.newDefinition)) return;

        // Trigger real-time save with specific options

        // const ymapOpts = ymapUpdates?.opts;

        realtimeSave(props.ymap?.get('appDef').newDefinition, {
          skipAutoSave: true,
          skipYmapUpdate: true,
          currentSessionId: ymapUpdates.currentSessionId,
          componentAdding: ymapUpdates?.opts?.componentAdded,
          componentDeleting: ymapUpdates?.opts?.componentDeleted,
        });
      }

      if (ymapEventHandlersUpdated) {
        if (
          !ymapEventHandlersUpdated.currentSessionId ||
          ymapEventHandlersUpdated.currentSessionId === currentSessionId
        )
          return;

        if (!ymapEventHandlersUpdated.currentVersionId) return;

        autoUpdateEventStore(ymapEventHandlersUpdated.currentVersionId);
      }
    });
  };

  //! websocket events do not work
  const initEventListeners = () => {
    socket?.addEventListener('message', (event) => {
      const data = event.data.replace(/^"(.+(?="$))"$/, '$1');
      if (data === 'versionReleased') fetchApp();
      // else if (data === 'dataQueriesChanged') {
      //   fetchDataQueries(editingVersion?.id);
      // } else if (data === 'dataSourcesChanged') {
      //   fetchDataSources(editingVersion?.id);
      // }
    });
  };

  const $componentDidMount = async () => {
    window.addEventListener('message', handleMessage);
    await updateFeatureAccess();
    await fetchApp(props.params.pageHandle, true);
    await fetchApps(0);
    await fetchOrgEnvironmentVariables();
    await fetchEnvironments();

    await fetchAndInjectCustomStyles();
    initComponentVersioning();
    initRealtimeSave();
    initEventListeners();
    updateEditorState({
      currentSidebarTab: 2,
      selectedComponents: [],
      scrollOptions: {
        container: canvasContainerRef.current,
        throttleTime: 30,
        threshold: 0,
      },
    });

    getCanvasWidth();
    initEditorWalkThrough();
  };

  const fetchDataQueries = async (id, selectFirstQuery = false, runQueriesOnAppLoad = false) => {
    await useDataQueriesStore
      .getState()
      .actions.fetchDataQueries(id, selectFirstQuery, runQueriesOnAppLoad, getEditorRef());
  };

  const fetchDataSources = (id, environmentId) => {
    useDataSourcesStore.getState().actions.fetchDataSources(id, environmentId);
  };

  const fetchGlobalDataSources = (appVersionId, environmentId) => {
    const { current_organization_id: organizationId } = currentUser;
    useDataSourcesStore.getState().actions.fetchGlobalDataSources(organizationId, appVersionId, environmentId);
  };

  const onVersionDelete = () => {
    fetchApp(props.params.pageHandle);
  };

  const toggleAppMaintenance = () => {
    const newState = !isMaintenanceOn;

    appsService.setMaintenance(appId, newState).then(() => {
      updateState({
        isMaintenanceOn: newState,
      });

      if (newState) {
        toast.success('Application is on maintenance.');
      } else {
        toast.success('Application maintenance is completed');
      }
    });
  };

  const dataSourcesChanged = () => {
    if (socket instanceof WebSocket && socket?.readyState === WebSocket.OPEN) {
      socket?.send(
        JSON.stringify({
          event: 'events',
          data: { message: 'dataSourcesChanged', appId: appId },
        })
      );
    } else {
      fetchDataSources(editingVersion?.id);
    }
  };

  const globalDataSourcesChanged = () => {
    fetchGlobalDataSources();
  };

  const dataQueriesChanged = () => {
    if (socket instanceof WebSocket && socket?.readyState === WebSocket.OPEN) {
      socket?.send(
        JSON.stringify({
          event: 'events',
          data: { message: 'dataQueriesChanged', appId: appId },
        })
      );
    } else {
      fetchDataQueries(editingVersion?.id);
    }
  };

  const switchSidebarTab = (tabIndex) => {
    updateEditorState({
      currentSidebarTab: tabIndex,
    });
  };

  const handleInspectorView = () => {
    switchSidebarTab(2);
  };

  const onNameChanged = (newName) => {
    updateState({ appName: newName });
    setWindowTitle(newName);
  };

  const onZoomChanged = (zoom) => {
    setZoomLevel(zoom);
  };

  const getCanvasWidth = () => {
    const canvasBoundingRect = document.getElementsByClassName('canvas-area')[0]?.getBoundingClientRect();

    const _canvasWidth = canvasBoundingRect?.width;
    return _canvasWidth;
  };
  const computeCanvasContainerHeight = () => {
    // 45 = (height of header)
    // 85 = (the height of the query panel header when minimised) + (height of header)
    return `calc(${100}% - ${Math.max(useQueryPanelStore.getState().queryPanelHeight + 45, 85)}px)`;
  };

  const handleQueryPaneDragging = (bool) => setIsQueryPaneDragging(bool);
  const handleQueryPaneExpanding = (bool) => setIsQueryPaneExpanded(bool);

  const handleOnComponentOptionChanged = (component, optionName, value) => {
    return onComponentOptionChanged(component, optionName, value);
  };

  const handleOnComponentOptionsChanged = (component, options) => {
    return onComponentOptionsChanged(component, options);
  };

  const handleComponentClick = (id, component) => {
    updateEditorState({
      selectedComponent: { id, component },
    });
    switchSidebarTab(1);
  };

  const handleComponentHover = (id) => {
    if (selectionInProgress) return;
    setHoveredComponent(id);
  };

  const sideBarDebugger = {
    error: (data) => {
      debuggerActions.error(data);
    },
    flush: () => {
      debuggerActions.flush();
    },
    generateErrorLogs: (errors) => debuggerActions.generateErrorLogs(errors),
  };

  const changeDarkMode = (newMode) => {
    useCurrentStateStore.getState().actions.setCurrentState({
      globals: {
        ...currentState.globals,
        theme: { name: newMode ? 'dark' : 'light' },
      },
    });
    props.switchDarkMode(newMode);
  };

  const handleEvent = (eventName, event, options) => {
    return onEvent(getEditorRef(), eventName, event, options, 'edit');
  };

  const handleRunQuery = (queryId, queryName) => runQuery(getEditorRef(), queryId, queryName);

  const dataSourceModalHandler = () => {
    dataSourceModalRef.current.dataSourceModalToggleStateHandler();
  };

  const onAreaSelectionStart = (e) => {
    const isMultiSelect = e.inputEvent.shiftKey || selectedComponents.length > 0;
    setSelectionInProgress(true);
    const prevSelectedComponents = [...selectedComponents];
    updateEditorState({
      selectedComponents: [...(isMultiSelect ? prevSelectedComponents : [])],
    });
  };

  const onAreaSelection = (e) => {
    e.added.forEach((el) => {
      el.classList.add('resizer-select');
    });
    if (selectionInProgress) {
      e.removed.forEach((el) => {
        el.classList.remove('resizer-select');
      });
    }
  };

  const setSelectedComponent = (id, component, multiSelect = false) => {
    if (selectedComponents.length === 0 || !multiSelect) {
      switchSidebarTab(1);
    } else {
      switchSidebarTab(2);
    }

    const isAlreadySelected = selectedComponents.find((component) => component.id === id);

    if (!isAlreadySelected) {
      setSelectedComponents([{ id, component }], multiSelect);
    }
  };

  const onAreaSelectionEnd = (e) => {
    setSelectionInProgress(false);
    e.selected.forEach((el, index) => {
      const id = el.getAttribute('widgetid');
      const component = appDefinition?.pages[currentPageId].components[id].component;
      const isMultiSelect = e.inputEvent.shiftKey || (!e.isClick && index != 0);
      setSelectedComponent(id, component, isMultiSelect);
    });
  };

  const onVersionRelease = (versionId) => {
    useAppVersionStore.getState().actions.updateReleasedVersionId(versionId);

    socket.send(
      JSON.stringify({
        event: 'events',
        data: { message: 'versionReleased', appId: appId },
      })
    );
  };

  const computeCanvasBackgroundColor = () => {
    const { canvasBackgroundColor } = appDefinition?.globalSettings ?? '#edeff5';
    if (['#2f3c4c', '#edeff5'].includes(canvasBackgroundColor)) {
      return props.darkMode ? '#2f3c4c' : '#edeff5';
    }
    return canvasBackgroundColor;
  };

  const onAreaSelectionDragStart = (e) => {
    if (e.inputEvent.target.getAttribute('id') !== 'real-canvas') {
      selectionDragRef.current = true;
    } else {
      selectionDragRef.current = false;
    }
  };

  const onAreaSelectionDrag = (e) => {
    if (selectionDragRef.current) {
      e.stop();
      selectionInProgress && setSelectionInProgress(false);
    }
  };

  const onAreaSelectionDragEnd = () => {
    selectionDragRef.current = false;
    selectionInProgress && setSelectionInProgress(false);
  };

  const getPagesWithIds = () => {
    //! Needs attention
    return Object.entries(appDefinition?.pages).map(([id, page]) => ({ ...page, id }));
  };

  const handleEditorMarginLeftChange = (value) => {
    setEditorMarginLeft(value);
  };

  const globalSettingsChanged = (globalOptions) => {
    const copyOfAppDefinition = JSON.parse(JSON.stringify(appDefinition));
    const newAppDefinition = _.cloneDeep(copyOfAppDefinition);

    for (const [key, value] of Object.entries(globalOptions)) {
      if (value?.[1]?.a == undefined) newAppDefinition.globalSettings[key] = value;
      else {
        const hexCode = `${value?.[0]}${decimalToHex(value?.[1]?.a)}`;
        newAppDefinition.globalSettings[key] = hexCode;
      }
    }

    updateEditorState({
      isUpdatingEditorStateInProcess: true,
    });

    appDefinitionChanged(newAppDefinition, {
      globalSettings: true,
    });
  };

  const getEnvironmentDetails = (environmentId) => {
    const queryParams = { slug: props.params.slug };
    return appEnvironmentService.getEnvironment(environmentId, queryParams);
  };

  const fetchEnvironments = () => {
    appEnvironmentService.getAllEnvironments(appId).then((data) => {
      const envArray = data?.environments;

      setEnvironments(envArray);
    });
  };

  const callBack = async (
    data,
    startingPageHandle,
    versionSwitched = false,
    environmentSwitch = false,
    selectedEnvironmentId = null
  ) => {
    setWindowTitle(data.name);
    useAppVersionStore.getState().actions.updateEditingVersion(data.editing_version);

    if (!environmentSwitch && (!releasedVersionId || !versionSwitched)) {
      const releasedId = data.current_version_id || data.currentVersionId;
      releasedId && useAppVersionStore.getState().actions.updateReleasedVersionId(releasedId);
    }

    const appVersions = await appEnvironmentService.getVersionsByEnvironment(data?.id);

    const currentAppVersionEnvId =
      data['editing_version']['current_environment_id'] || data['editing_version']['currentEnvironmentId'];
    setAppVersions(appVersions.appVersions);

    const currentOrgId = data?.organization_id || data?.organizationId;

    const currentEnvironmentId = !environmentSwitch ? currentAppVersionEnvId : selectedEnvironmentId;
    await fetchOrgEnvironmentConstants(currentEnvironmentId);

    let envDetails = useEditorStore.getState().currentAppEnvironment;
    if (!environmentSwitch) {
      setCurrentAppEnvironmentId(currentEnvironmentId);

      const { environment } = await getEnvironmentDetails(currentEnvironmentId);
      envDetails = environment;

      setCurrentAppEnvironmentDetails(environment);
      setAppVersionCurrentEnvironment(environment);
    }

    updateState({
      slug: data.slug,
      isMaintenanceOn: data?.is_maintenance_on,
      organizationId: currentOrgId,
      isPublic: data?.is_public || data?.isPublic,
      appName: data?.name,
      userId: data?.user_id,
      appId: data?.id,
      events: data.events,
      currentVersionId: data?.editing_version?.id,
      app: data,
    });

    const appDefData = buildAppDefinition(data);

    const appJson = appDefData;
    const pages = data.pages;

    const startingPageId = pages.filter((page) => page.handle === startingPageHandle)[0]?.id;
    const homePageId = !startingPageId || startingPageId === 'null' ? appJson.homePageId : startingPageId;

    const currentpageData = {
      handle: appJson.pages[homePageId]?.handle,
      name: appJson.pages[homePageId]?.name,
      id: homePageId,
      variables: {},
    };

    setCurrentPageId(homePageId);

    useCurrentStateStore.getState().actions.setCurrentState({
      page: currentpageData,
      globals: {
        ...useCurrentStateStore.getState().globals,
        environment: {
          id: envDetails?.id,
          name: envDetails?.name,
        },
      },
    });

    updateEditorState({
      isLoading: false,
      appDefinition: appJson,
      isUpdatingEditorStateInProcess: false,
    });

    if (versionSwitched) {
      props?.navigate(`/${getWorkspaceId()}/apps/${data.slug ?? appId}/${appJson.pages[homePageId]?.handle}`, {
        state: {
          isSwitchingPage: true,
        },
      });
    }

    await useDataSourcesStore
      .getState()
      .actions.fetchGlobalDataSources(data?.organization_id, data.editing_version?.id, currentEnvironmentId);
    await fetchDataSources(data.editing_version?.id, currentEnvironmentId);
    await fetchDataQueries(data.editing_version?.id, true, true);
    const currentPageEvents = data.events.filter((event) => event.target === 'page' && event.sourceId === homePageId);

    await handleEvent('onPageLoad', currentPageEvents, {}, true);

    const currentEnvironmentObj = JSON.parse(localStorage.getItem('currentEnvironmentIds') || JSON.stringify({}));
    if (currentEnvironmentObj[appId] !== envDetails?.id) {
      currentEnvironmentObj[appId] = currentEnvironmentId;
      localStorage.setItem('currentEnvironmentIds', JSON.stringify(currentEnvironmentObj));
    }
  };

  const fetchApp = async (startingPageHandle, onMount = false) => {
    const _appId = props?.params?.id || props?.params?.slug;

    if (!onMount) {
      await appService.fetchApp(_appId).then((data) => callBack(data, startingPageHandle));
    } else {
      callBack(app, startingPageHandle);
    }
  };

  const setAppDefinitionFromVersion = (appData) => {
    const version = appData?.editing_version?.id;
    if (version?.id !== editingVersion?.id) {
      if (version?.id === currentVersionId) {
        updateEditorState({
          canUndo: false,
          canRedo: false,
        });
      }

      updateEditorState({
        isLoading: true,
      });

      onEditorFreeze(false);
      setAppVersionPromoted(false);
      callBack(appData, null, true);
      initComponentVersioning();
    }
  };

  const diffToPatches = (diffObj) => {
    return Object.keys(diffObj).reduce((patches, path) => {
      const value = diffObj[path];
      return [...patches, { path: path.split('.'), value, op: 'replace' }];
    }, []);
  };

  const appDefinitionChanged = async (newDefinition, opts = {}) => {
    if (useAppVersionStore.getState().isAppVersionPromoted) return;

    if (opts?.versionChanged) {
      setCurrentPageId(newDefinition.homePageId);

      return new Promise((resolve) => {
        updateEditorState({
          isUpdatingEditorStateInProcess: true,
        });

        resolve();
      });
    }
    let updatedAppDefinition;
    const copyOfAppDefinition = JSON.parse(JSON.stringify(useEditorStore.getState().appDefinition));

    if (opts?.skipYmapUpdate && opts?.currentSessionId !== currentSessionId) {
      updatedAppDefinition = produce(copyOfAppDefinition, (draft) => {
        const _currentPageId = useEditorStore.getState().currentPageId;
        if (opts?.componentDeleting) {
          const currentPageComponentIds = Object.keys(copyOfAppDefinition.pages[_currentPageId]?.components);
          const newComponentIds = Object.keys(newDefinition.pages[_currentPageId]?.components);

          const finalComponents = _.omit(
            draft?.pages[_currentPageId]?.components,
            _.difference(currentPageComponentIds, newComponentIds)
          );

          draft.pages[_currentPageId].components = finalComponents;
        }

        const currentPageComponents = newDefinition.pages[_currentPageId]?.components;

        const finalComponents = _.merge(draft?.pages[_currentPageId]?.components, currentPageComponents);

        draft.pages[_currentPageId].components = finalComponents;
      });
    } else {
      updatedAppDefinition = produce(copyOfAppDefinition, (draft) => {
        if (_.isEmpty(draft)) return;

        if (opts?.containerChanges || opts?.componentDefinitionChanged) {
          const currentPageComponents = newDefinition.pages[currentPageId]?.components;

          draft.pages[currentPageId].components = currentPageComponents;
        }

        if (opts?.pageDefinitionChanged) {
          draft.pages = newDefinition.pages;
        }

        if (opts?.homePageChanged) {
          draft.homePageId = newDefinition.homePageId;
        }

        if (opts?.generalAppDefinitionChanged || opts?.globalSettings || isEmpty(opts)) {
          Object.assign(draft, newDefinition);
        }
      });
    }

    const diffPatches = diff(appDefinition, updatedAppDefinition);

    const inversePatches = diff(updatedAppDefinition, appDefinition);
    const shouldUpdate = !_.isEmpty(diffPatches) && !isEqual(appDefinitionDiff, diffPatches);

    if (shouldUpdate) {
      const undoPatches = diffToPatches(inversePatches);

      if (
        opts?.componentAdded ||
        opts?.componentDefinitionChanged ||
        opts?.componentDeleted ||
        opts?.containerChanges
      ) {
        setUndoStack((prev) => [...prev, undoPatches]);
        setOptsStack((prev) => ({ ...prev, undo: [...prev.undo, opts] }));
      }

      updateAppDefinitionDiff(diffPatches);

      const isParamDiffFromTableColumn = opts?.containerChanges
        ? isParamFromTableColumn(diffPatches, updatedAppDefinition)
        : false;

      if (isParamDiffFromTableColumn) {
        opts.componentDefinitionChanged = true;
        opts.isParamFromTableColumn = true;
        delete opts.containerChanges;
      }

      updateState({
        appDiffOptions: opts,
      });

      let updatingEditorStateInProcess = true;

      if (opts?.widgetMovedWithKeyboard === true) {
        updatingEditorStateInProcess = false;
      }

      updateEditorState({
        isUpdatingEditorStateInProcess: updatingEditorStateInProcess,
        appDefinition: updatedAppDefinition,
      });
    }
  };

  const cloneEventsForClonedComponents = (componentUpdateDiff, operation, componentMap) => {
    function getKeyFromComponentMap(componentMap, newItem) {
      for (const key in componentMap) {
        if (componentMap.hasOwnProperty(key) && componentMap[key] === newItem) {
          return key;
        }
      }
      return null;
    }

    if (operation !== 'create') return;

    const newComponentIds = Object.keys(componentUpdateDiff);

    newComponentIds.forEach((componentId) => {
      const sourceComponentId = getKeyFromComponentMap(componentMap, componentId);
      if (!sourceComponentId) return;

      appVersionService
        .findAllEventsWithSourceId(appId, currentVersionId, sourceComponentId)
        .then((componentEvents) => {
          if (!componentEvents) return;
          componentEvents.forEach((event) => {
            const newEvent = {
              event: {
                ...event?.event,
              },
              eventType: event?.target,
              attachedTo: componentMap[event?.sourceId],
              index: event?.index,
            };

            createAppVersionEventHandlers(newEvent);
          });
        });
    });
  };

  const saveEditingVersion = (isUserSwitchedVersion = false) => {
    if (
      isEditorFreezed ||
      useAppVersionStore.getState().isAppVersionPromoted ||
      (isVersionReleased && !isUserSwitchedVersion)
    ) {
      updateEditorState({
        isUpdatingEditorStateInProcess: false,
      });
    } else if (!isEmpty(editingVersion)) {
      //! The computeComponentPropertyDiff function manages the calculation of differences in table columns by requiring complete column data. Without this complete data, the resulting JSON structure may be incorrect.
      const paramDiff = computeComponentPropertyDiff(appDefinitionDiff, appDefinition, appDiffOptions);
      const updateDiff = computeAppDiff(paramDiff, currentPageId, appDiffOptions, currentLayout);

      if (updateDiff['error']) {
        const platform = navigator?.userAgentData?.platform || navigator?.platform || 'unknown';
        const isPlatformMac = platform.toLowerCase().indexOf('mac') > -1;
        const toastMessage = `Unable to save changes! ${isPlatformMac ? '(⌘ + Z to undo)' : '(ctrl + Z to undo)'}`;

        toast(toastMessage, {
          icon: '🚫',
        });

        return updateEditorState({
          saveError: true,
          isUpdatingEditorStateInProcess: false,
        });
      }

      updateAppVersion(appId, editingVersion?.id, currentPageId, updateDiff, isUserSwitchedVersion)
        .then(() => {
          const _editingVersion = {
            ...editingVersion,
            ...{ definition: appDefinition },
          };
          useAppVersionStore.getState().actions.updateEditingVersion(_editingVersion);

          if (config.ENABLE_MULTIPLAYER_EDITING) {
            props.ymap?.set('appDef', {
              newDefinition: appDefinition,
              editingVersionId: editingVersion?.id,
              currentSessionId,
              areOthersOnSameVersionAndPage,
              opts: appDiffOptions,
            });
          }

          if (
            updateDiff?.type === 'components' &&
            updateDiff?.operation === 'delete' &&
            !appDiffOptions?.componentCut
          ) {
            const appEvents = Array.isArray(events) && events.length > 0 ? JSON.parse(JSON.stringify(events)) : [];

            const updatedEvents = appEvents.filter((event) => {
              return !updateDiff?.updateDiff.includes(event.sourceId);
            });

            updateState({
              events: updatedEvents,
            });
          }

          updateEditorState({
            saveError: false,
            isUpdatingEditorStateInProcess: false,
          });
        })
        .catch(() => {
          updateEditorState({
            saveError: true,
            isUpdatingEditorStateInProcess: false,
          });
          toast.error('App could not save.');
        })
        .finally(() => {
          updateState({
            appDiffOptions: {},
          });
        })
        .finally(() => {
          if (appDiffOptions?.cloningComponent) {
            cloneEventsForClonedComponents(
              updateDiff.updateDiff,
              updateDiff.operation,
              appDiffOptions?.cloningComponent
            );
          }
        });
    }

    updateEditorState({
      saveError: false,
      isUpdatingEditorStateInProcess: false,
    });
  };

  const realtimeSave = debounce(appDefinitionChanged, 100);
  const autoSave = debounce(saveEditingVersion, 150);

  function handlePaths(prevPatch, path = [], appJSON) {
    const paths = [...path];

    for (let key in prevPatch) {
      const type = typeof prevPatch[key];

      if (type === 'object') {
        handlePaths(prevPatch[key], [...paths, key], appJSON);
      } else {
        const currentpath = [...paths, key].join('.');
        _.update(appJSON, currentpath, () => prevPatch[key]);
      }
    }
  }
  function removeUndefined(obj) {
    Object.keys(obj).forEach((key) => {
      if (obj[key] && typeof obj[key] === 'object') removeUndefined(obj[key]);
      else if (obj[key] === undefined) delete obj[key];
    });

    return obj;
  }

  const handleUndo = () => {
    if (canUndo) {
      const patchesToUndo = undoStack[undoStack.length - 1];

      const updatedAppDefinition = JSON.parse(JSON.stringify(appDefinition));

      handlePaths(patchesToUndo[0]?.value, [...patchesToUndo[0].path], updatedAppDefinition);

      removeUndefined(updatedAppDefinition);

      const _diffPatches = diff(updatedAppDefinition, appDefinition);
      const undoDiff = diff(appDefinition, updatedAppDefinition);

      updateAppDefinitionDiff(undoDiff);
      setUndoStack((prev) => prev.slice(0, prev.length - 1));
      setRedoStack((prev) => [...prev, diffToPatches(_diffPatches)]);

      let undoOpts = optsStack.undo[optsStack.undo.length - 1];

      if (undoOpts?.componentDeleted) {
        undoOpts = {
          componentAdded: true,
        };
      } else if (undoOpts?.componentAdded) {
        undoOpts = {
          componentDeleted: true,
        };
      }

      updateState({
        appDiffOptions: undoOpts,
      });

      setOptsStack((prev) => ({
        ...prev,
        undo: [...prev.undo.slice(0, prev.undo.length - 1)],
        redo: [...prev.redo, optsStack.undo[optsStack.undo.length - 1]],
      }));

      updateEditorState({
        appDefinition: updatedAppDefinition,
        currentSidebarTab: 2,
        isUpdatingEditorStateInProcess: true,
      });
    }
  };

  const handleRedo = () => {
    if (canRedo) {
      const patchesToRedo = redoStack[redoStack.length - 1];

      const updatedAppDefinition = JSON.parse(JSON.stringify(appDefinition));

      handlePaths(patchesToRedo[0]?.value, [...patchesToRedo[0].path], updatedAppDefinition);
      removeUndefined(updatedAppDefinition);
      const _diffPatches = diff(updatedAppDefinition, appDefinition);
      const redoDiff = diff(appDefinition, updatedAppDefinition);
      updateAppDefinitionDiff(redoDiff);
      setRedoStack((prev) => prev.slice(0, prev.length - 1));
      setUndoStack((prev) => [...prev, diffToPatches(_diffPatches)]);

      updateState({
        appDiffOptions: optsStack.redo[optsStack.redo.length - 1],
      });

      setOptsStack((prev) => ({
        ...prev,
        undo: [...prev.undo, appDiffOptions],
        redo: [...prev.redo.slice(0, prev.redo.length - 1)],
      }));

      updateEditorState({
        appDefinition: updatedAppDefinition,
        isUpdatingEditorStateInProcess: true,
      });
    }
  };

  useEffect(() => {
    updateEditorState({
      canUndo: undoStack.length > 0,
      canRedo: redoStack.length > 0,
    });
    // eslint-disable-next-line react-hooks/exhaustive-deps
  }, [JSON.stringify(undoStack), JSON.stringify(redoStack)]);

  const componentDefinitionChanged = (componentDefinition, props) => {
    if (isVersionReleased) {
      useAppVersionStore.getState().actions.enableReleasedVersionPopupState();
      return;
    }

    if (appDefinition?.pages[currentPageId]?.components[componentDefinition.id]) {
      // Create a new copy of appDefinition with lodash's cloneDeep
      const updatedAppDefinition = _.cloneDeep(appDefinition);

      // Update the component definition in the copy
      updatedAppDefinition.pages[currentPageId].components[componentDefinition.id].component =
        componentDefinition.component;

      updateEditorState({
        isUpdatingEditorStateInProcess: true,
      });

      const diffPatches = diff(appDefinition, updatedAppDefinition);

      if (!isEmpty(diffPatches)) {
        appDefinitionChanged(updatedAppDefinition, { skipAutoSave: true, componentDefinitionChanged: true, ...props });
      }
    }
  };

  const removeComponent = (componentId) => {
    if (!isVersionReleased) {
      let newDefinition = cloneDeep(appDefinition);

      let childComponents = [];

      if (newDefinition.pages[currentPageId].components?.[componentId].component.component === 'Tabs') {
        childComponents = Object.keys(newDefinition.pages[currentPageId].components).filter((key) =>
          newDefinition.pages[currentPageId].components[key].component.parent?.startsWith(componentId)
        );
      } else {
        childComponents = Object.keys(newDefinition.pages[currentPageId].components).filter(
          (key) => newDefinition.pages[currentPageId].components[key].component.parent === componentId
        );
      }

      childComponents.forEach((componentId) => {
        delete newDefinition.pages[currentPageId].components[componentId];
      });

      delete newDefinition.pages[currentPageId].components[componentId];
      const platform = navigator?.userAgentData?.platform || navigator?.platform || 'unknown';
      if (platform.toLowerCase().indexOf('mac') > -1) {
        toast('Component deleted! (⌘ + Z to undo)', {
          icon: '🗑️',
        });
      } else {
        toast('Component deleted! (ctrl + Z to undo)', {
          icon: '🗑️',
        });
      }
      appDefinitionChanged(newDefinition, {
        componentDefinitionChanged: true,
        componentDeleted: true,
      });
      handleInspectorView();
    } else {
      useAppVersionStore.getState().actions.enableReleasedVersionPopupState();
    }
  };

  const moveComponents = (direction) => {
    const gridWidth = (1 * 100) / 43; // width of the canvas grid in percentage
    const _appDefinition = _.cloneDeep(appDefinition);
    let newComponents = _appDefinition?.pages[currentPageId].components;

    for (const selectedComponent of selectedComponents) {
      let top = newComponents[selectedComponent.id].layouts[currentLayout].top;
      let left = newComponents[selectedComponent.id].layouts[currentLayout].left;

      switch (direction) {
        case 'ArrowLeft':
          left = left - gridWidth;
          break;
        case 'ArrowRight':
          left = left + gridWidth;
          break;
        case 'ArrowDown':
          top = top + 10;
          break;
        case 'ArrowUp':
          top = top - 10;
          break;
      }

      newComponents[selectedComponent.id].layouts[currentLayout].top = top;
      newComponents[selectedComponent.id].layouts[currentLayout].left = left;
    }

    _appDefinition.pages[currentPageId].components = newComponents;

    appDefinitionChanged(_appDefinition, { containerChanges: true, widgetMovedWithKeyboard: true });
  };

  const copyComponents = () =>
    cloneComponents(selectedComponents, appDefinition, currentPageId, appDefinitionChanged, false);

  const cutComponents = () => {
    if (isVersionReleased) {
      useAppVersionStore.getState().actions.enableReleasedVersionPopupState();

      return;
    }

    cloneComponents(selectedComponents, appDefinition, currentPageId, appDefinitionChanged, false, true);
  };

  const cloningComponents = () => {
    if (isVersionReleased) {
      useAppVersionStore.getState().actions.enableReleasedVersionPopupState();

      return;
    }
    cloneComponents(selectedComponents, appDefinition, currentPageId, appDefinitionChanged, true, false);
  };

  const handleEditorEscapeKeyPress = () => {
    if (selectedComponents?.length > 0) {
      updateEditorState({
        selectedComponents: [],
      });
      handleInspectorView();
    }
  };

  const removeComponents = () => {
    if (!isVersionReleased && selectedComponents?.length > 1) {
      let newDefinition = cloneDeep(appDefinition);

      removeSelectedComponent(currentPageId, newDefinition, selectedComponents, appDefinitionChanged);
      const platform = navigator?.userAgentData?.platform || navigator?.platform || 'unknown';
      if (platform.toLowerCase().indexOf('mac') > -1) {
        toast('Selected components deleted! (⌘ + Z to undo)', {
          icon: '🗑️',
        });
      } else {
        toast('Selected components deleted! (ctrl + Z to undo)', {
          icon: '🗑️',
        });
      }

      handleInspectorView();
    } else if (isVersionReleased) {
      useAppVersionStore.getState().actions.enableReleasedVersionPopupState();
    }
  };

  //Page actions
  const renamePage = (pageId, newName) => {
    if (Object.entries(appDefinition.pages).some(([pId, { name }]) => newName === name && pId !== pageId)) {
      return toast.error('Page name already exists');
    }
    if (newName.trim().length === 0) {
      toast.error('Page name cannot be empty');
      return;
    }

    setCurrentPageId(pageId);

    const copyOfAppDefinition = JSON.parse(JSON.stringify(appDefinition));

    copyOfAppDefinition.pages[pageId].name = newName;

    appDefinitionChanged(copyOfAppDefinition, { pageDefinitionChanged: true });
  };

  const addNewPage = ({ name, handle }) => {
    // check for unique page handles
    const pageExists = Object.values(appDefinition.pages).some((page) => page.name === name);

    if (pageExists) {
      toast.error('Page name already exists');
      return;
    }

    if (name.length > 32) {
      toast.error('Page name cannot be more than 32 characters');
      return;
    }

    const pageHandles = Object.values(appDefinition.pages).map((page) => page.handle);

    let newHandle = handle;
    // If handle already exists, finds a unique handle by incrementing a number until it is not found in the array of existing page handles.
    for (let handleIndex = 1; pageHandles.includes(newHandle); handleIndex++) {
      newHandle = `${handle}-${handleIndex}`;
    }

    const copyOfAppDefinition = JSON.parse(JSON.stringify(appDefinition));
    const newPageId = uuid();

    copyOfAppDefinition.pages[newPageId] = {
      id: newPageId,
      name,
      handle: newHandle,
      components: {},
      index: Object.keys(copyOfAppDefinition.pages).length + 1,
    };

    setCurrentPageId(newPageId);
    setHoveredComponent(null);
    updateEditorState({
      currentSidebarTab: 2,
      selectedComponents: [],
    });

    appDefinitionChanged(copyOfAppDefinition, {
      pageDefinitionChanged: true,
      addNewPage: true,
      switchPage: true,
      pageId: newPageId,
    });
    props?.navigate(`/${getWorkspaceId()}/apps/${slug ?? appId}/${newHandle}`, {
      state: {
        isSwitchingPage: true,
      },
    });

    const { globals: existingGlobals } = currentState;

    const page = {
      id: newPageId,
      name,
      handle,
      variables: copyOfAppDefinition.pages[newPageId]?.variables ?? {},
    };

    const globals = {
      ...existingGlobals,
    };
    useCurrentStateStore.getState().actions.setCurrentState({ globals, page });
  };

  const switchPage = (pageId, queryParams = []) => {
    // This are fetched from store to handle runQueriesOnAppLoad
    const currentPageId = useEditorStore.getState().currentPageId;
    const appDefinition = useEditorStore.getState().appDefinition;
    const appId = useAppDataStore.getState()?.appId;
    const pageHandle = getCurrentState().page.handle;

    if (currentPageId === pageId && pageHandle === appDefinition?.pages[pageId]?.handle) {
      return;
    }
    const { name, handle } = appDefinition.pages[pageId];

    if (!name || !handle) return;
    const copyOfAppDefinition = JSON.parse(JSON.stringify(appDefinition));
    const queryParamsString = queryParams.map(([key, value]) => `${key}=${value}`).join('&');

    props?.navigate(`/${getWorkspaceId()}/apps/${slug ?? appId}/${handle}?${queryParamsString}`, {
      state: {
        isSwitchingPage: true,
      },
    });

    const { globals: existingGlobals } = currentState;

    const page = {
      id: pageId,
      name,
      handle,
      variables: copyOfAppDefinition.pages[pageId]?.variables ?? {},
    };

    const globals = {
      ...existingGlobals,
      urlparams: JSON.parse(JSON.stringify(queryString.parse(queryParamsString))),
    };
    useCurrentStateStore.getState().actions.setCurrentState({ globals, page });

    setCurrentPageId(pageId);
    handleInspectorView();

    const currentPageEvents = events.filter((event) => event.target === 'page' && event.sourceId === page.id);

    handleEvent('onPageLoad', currentPageEvents);
  };

  const deletePageRequest = (pageId, isHomePage = false, pageName = '') => {
    setShowPageDeletionConfirmation({
      isOpen: true,
      pageId,
      isHomePage,
      pageName,
    });
  };

  const cancelDeletePageRequest = () => {
    setShowPageDeletionConfirmation({
      isOpen: false,
      pageId: null,
      isHomePage: false,
      pageName: null,
    });
  };

  const executeDeletepageRequest = () => {
    const pageId = showPageDeletionConfirmation.pageId;
    const isHomePage = showPageDeletionConfirmation.isHomePage;
    if (Object.keys(appDefinition.pages).length === 1) {
      toast.error('You cannot delete the only page in your app.');
      return;
    }

    setIsDeletingPage({
      isDeletingPage: true,
    });

    const copyOfAppDefinition = JSON.parse(JSON.stringify(appDefinition));

    const toBeDeletedPage = copyOfAppDefinition.pages[pageId];

    const newAppDefinition = {
      ...copyOfAppDefinition,
      pages: omit(copyOfAppDefinition.pages, pageId),
    };

    const newCurrentPageId = isHomePage ? Object.keys(copyOfAppDefinition.pages)[0] : copyOfAppDefinition.homePageId;

    setCurrentPageId(newCurrentPageId);
    updateEditorState({
      isUpdatingEditorStateInProcess: true,
    });
    setIsDeletingPage(false);

    appDefinitionChanged(newAppDefinition, {
      pageDefinitionChanged: true,
      deletePageRequest: true,
    });

    toast.success(`${toBeDeletedPage.name} page deleted.`);

    switchPage(newCurrentPageId);
  };

  const disableEnablePage = ({ pageId, isDisabled }) => {
    updateEditorState({
      isUpdatingEditorStateInProcess: true,
    });

    const copyOfAppDefinition = JSON.parse(JSON.stringify(appDefinition));

    const newAppDefinition = _.cloneDeep(copyOfAppDefinition);

    newAppDefinition.pages[pageId].disabled = isDisabled ?? false;

    switchPage(pageId);
    appDefinitionChanged(newAppDefinition, {
      pageDefinitionChanged: true,
    });
  };

  const hidePage = (pageId) => {
    updateEditorState({
      isUpdatingEditorStateInProcess: true,
    });

    const copyOfAppDefinition = JSON.parse(JSON.stringify(appDefinition));

    const newAppDefinition = _.cloneDeep(copyOfAppDefinition);

    newAppDefinition.pages[pageId].hidden = true;

    switchPage(pageId);
    appDefinitionChanged(newAppDefinition, {
      pageDefinitionChanged: true,
    });
  };

  const unHidePage = (pageId) => {
    updateEditorState({
      isUpdatingEditorStateInProcess: true,
    });

    const copyOfAppDefinition = JSON.parse(JSON.stringify(appDefinition));

    const newAppDefinition = _.cloneDeep(copyOfAppDefinition);

    newAppDefinition.pages[pageId].hidden = false;
    switchPage(pageId);
    appDefinitionChanged(newAppDefinition, {
      pageDefinitionChanged: true,
    });
  };

  const clonePage = (pageId) => {
    setIsSaving(true);
    appVersionService
      .clonePage(appId, editingVersion?.id, pageId)
      .then((data) => {
        const copyOfAppDefinition = JSON.parse(JSON.stringify(appDefinition));

        const pages = data.pages.reduce((acc, page) => {
          const currentComponents = buildComponentMetaDefinition(_.cloneDeep(page?.components));

          page.components = currentComponents;

          acc[page.id] = page;

          return acc;
        }, {});

        const newAppDefinition = {
          ...copyOfAppDefinition,
          pages: {
            ...copyOfAppDefinition.pages,
            ...pages,
          },
        };
        updateState({
          events: data.events,
        });
        appDefinitionChanged(newAppDefinition);
      })
      .finally(() => setIsSaving(false));
  };

  const updateHomePage = (pageId) => {
    updateEditorState({
      isUpdatingEditorStateInProcess: true,
    });

    const copyOfAppDefinition = JSON.parse(JSON.stringify(appDefinition));

    const newAppDefinition = _.cloneDeep(copyOfAppDefinition);

    newAppDefinition.homePageId = pageId;

    appDefinitionChanged(newAppDefinition, {
      homePageChanged: true,
    });
  };

  const updatePageHandle = (pageId, newHandle) => {
    const copyOfAppDefinition = JSON.parse(JSON.stringify(appDefinition));

    updateEditorState({
      isUpdatingEditorStateInProcess: true,
    });

    const pageExists = Object.values(copyOfAppDefinition.pages).some((page) => page.handle === newHandle);

    if (pageExists) {
      toast.error('Page with same handle already exists');
      return;
    }

    if (newHandle.trim().length === 0) {
      toast.error('Page handle cannot be empty');
      return;
    }

    const newDefinition = _.cloneDeep(copyOfAppDefinition);

    newDefinition.pages[pageId].handle = newHandle;

    appDefinitionChanged(newDefinition, {
      pageDefinitionChanged: true,
    });

    toast.success('Page handle updated successfully');

    const queryParams = getQueryParams();
    switchPage(pageId, Object.entries(queryParams));
  };

  const updateOnSortingPages = (newSortedPages) => {
    const copyOfAppDefinition = JSON.parse(JSON.stringify(appDefinition));
    const pagesObj = newSortedPages.reduce((acc, page, index) => {
      acc[page.id] = {
        ...page,
        index: index + 1,
      };
      return acc;
    }, {});

    const newAppDefinition = _.cloneDeep(copyOfAppDefinition);

    newAppDefinition.pages = pagesObj;

    appDefinitionChanged(newAppDefinition, {
      pageDefinitionChanged: true,
      pageSortingChanged: true,
    });
  };

  const showHideViewerNavigation = () => {
    const copyOfAppDefinition = JSON.parse(JSON.stringify(appDefinition));
    const newAppDefinition = _.cloneDeep(copyOfAppDefinition);

    newAppDefinition.showViewerNavigation = !newAppDefinition.showViewerNavigation;

    appDefinitionChanged(newAppDefinition, {
      generalAppDefinitionChanged: true,
    });
  };

  const appEnvironmentChanged = async (currentEnvironment, envSelection) => {
    const shouldUpdate = currentAppEnvironmentId !== currentEnvironment?.id;

    if (shouldUpdate) {
      const selectedEnvironment = environments.find((env) => env.id === currentEnvironment?.id);
      setCurrentAppEnvironmentDetails(selectedEnvironment);
      setCurrentAppEnvironmentId(currentEnvironment?.id);

      if (!envSelection) {
        window.location.reload(false);
      } else {
        const selectedEnvironmentId = currentEnvironment?.id;

        callBack(app, props.params.pageHandle, false, true, selectedEnvironmentId);
      }
    }
  };

  useEffect(() => {
    const previewQuery = queryString.stringify({
      version: editingVersion?.name,
      ...(featureAccess?.multiEnvironment ? { env: currentAppEnvironment?.name } : {}),
    });

    const appVersionPreviewLink = editingVersion
      ? `/applications/${slug || appId}/${currentState.page.handle}${
          !_.isEmpty(previewQuery) ? `?${previewQuery}` : ''
        }`
      : '';

    setAppPreviewLink(appVersionPreviewLink);
    // eslint-disable-next-line react-hooks/exhaustive-deps
  }, [slug, currentVersionId, currentAppEnvironmentId]);

  const deviceWindowWidth = 450;

  if (isLoading) {
    return (
      <div className="apploader">
        <div className="col col-* editor-center-wrapper">
          <div className="editor-center">
            <div className="canvas">
              <div className="mt-5 d-flex flex-column">
                <div className="mb-1">
                  <Skeleton width={'150px'} height={15} className="skeleton" />
                </div>
                {Array.from(Array(4)).map((_item, index) => (
                  <Skeleton key={index} width={'300px'} height={10} className="skeleton" />
                ))}
                <div className="align-self-end">
                  <Skeleton width={'100px'} className="skeleton" />
                </div>
                <Skeleton className="skeleton mt-4" />
                <Skeleton height={'150px'} className="skeleton mt-2" />
              </div>
            </div>
          </div>
        </div>
      </div>
    );
  }

  //! Need to move conditionally rendered components to separate components => Widget Manger or Widget Inspector
  const shouldrenderWidgetInspector =
    currentSidebarTab === 1 &&
    selectedComponents?.length === 1 &&
    !isEmpty(appDefinition?.pages[currentPageId]?.components) &&
    !isEmpty(appDefinition?.pages[currentPageId]?.components[selectedComponents[0]?.id]);

  const formCustomPageSelectorClass = () => {
    const pageHandle = getCurrentState().page.handle;
    return `_tooljet-page-${pageHandle}`;
  };

  return (
    <div className="editor wrapper">
      <Confirm
        show={queryConfirmationList?.length > 0}
        message={`Do you want to run this query - ${queryConfirmationList[0]?.queryName}?`}
        onConfirm={(queryConfirmationData) => onQueryConfirmOrCancel(getEditorRef(), queryConfirmationData, true)}
        onCancel={() => onQueryConfirmOrCancel(getEditorRef(), queryConfirmationList[0])}
        queryConfirmationData={queryConfirmationList[0]}
        darkMode={props.darkMode}
        key={queryConfirmationList[0]?.queryName}
      />
      <Confirm
        show={showPageDeletionConfirmation?.isOpen ?? false}
        title={'Delete Page'}
        message={`Do you really want to delete ${showPageDeletionConfirmation?.pageName || 'this'} page?`}
        confirmButtonLoading={isDeletingPage}
        onConfirm={() => executeDeletepageRequest()}
        onCancel={() => cancelDeletePageRequest()}
        darkMode={props.darkMode}
      />
      {isVersionReleased && <ReleasedVersionError />}
      {!isVersionReleased && isEditorFreezed && <FreezeVersionInfo />}
      <EditorContextWrapper>
        <EditorHeader
          darkMode={props.darkMode}
          appDefinition={_.cloneDeep(appDefinition)}
          editingVersion={editingVersion}
          canUndo={canUndo}
          canRedo={canRedo}
          handleUndo={handleUndo}
          handleRedo={handleRedo}
          saveError={saveError}
          onNameChanged={onNameChanged}
          currentAppEnvironmentId={currentAppEnvironmentId}
          setAppDefinitionFromVersion={setAppDefinitionFromVersion}
          onVersionRelease={onVersionRelease}
          saveEditingVersion={saveEditingVersion}
          appEnvironmentChanged={appEnvironmentChanged}
          onVersionDelete={onVersionDelete}
          isMaintenanceOn={isMaintenanceOn}
          appName={appName}
          appId={appId}
          slug={slug}
          setCurrentAppVersionPromoted={(isCurrentVersionPromoted) => setAppVersionPromoted(isCurrentVersionPromoted)}
          fetchEnvironments={fetchEnvironments}
        />
<<<<<<< HEAD
        {this.props.isVersionReleased && <ReleasedVersionError />}
        {!this.props.isVersionReleased && this.props.isEditorFreezed && <FreezeVersionInfo />}
        <EditorContextWrapper>
          <EditorHeader
            darkMode={this.props.darkMode}
            globalSettingsChanged={this.globalSettingsChanged}
            appDefinition={appDefinition}
            toggleAppMaintenance={this.toggleAppMaintenance}
            editingVersion={editingVersion}
            app={app}
            appVersionPreviewLink={appVersionPreviewLink}
            slug={slug}
            appId={appId}
            canUndo={this.canUndo}
            canRedo={this.canRedo}
            handleUndo={this.handleUndo}
            handleRedo={this.handleRedo}
            isSaving={this.state.isSaving}
            saveError={this.state.saveError}
            onNameChanged={this.onNameChanged}
            currentAppEnvironmentId={currentAppEnvironmentId}
            setAppDefinitionFromVersion={this.setAppDefinitionFromVersion}
            handleSlugChange={this.handleSlugChange}
            onVersionRelease={this.onVersionRelease}
            saveEditingVersion={this.saveEditingVersion}
            appEnvironmentChanged={this.appEnvironmentChanged}
            onVersionDelete={this.onVersionDelete}
            currentUser={this.state.currentUser}
            getStoreData={this.getStoreData}
            setCurrentAppVersionPromoted={(isCurrentVersionPromoted) => this.setState({ isCurrentVersionPromoted })}
          />
          <DndProvider backend={HTML5Backend}>
            <div className="sub-section">
              <LeftSidebar
                currentAppEnvironmentId={this.state.currentAppEnvironmentId}
                globalSettingsChanged={this.globalSettingsChanged}
                toggleAppMaintenance={this.toggleAppMaintenance}
                app={app}
                errorLogs={currentState.errors}
                components={currentState.components}
                appId={appId}
                darkMode={this.props.darkMode}
                dataSourcesChanged={this.dataSourcesChanged}
                dataQueriesChanged={this.dataQueriesChanged}
                globalDataSourcesChanged={this.globalDataSourcesChanged}
                onZoomChanged={this.onZoomChanged}
                switchDarkMode={this.changeDarkMode}
                debuggerActions={this.sideBarDebugger}
                appDefinition={{
                  components: appDefinition.pages[this.state.currentPageId]?.components ?? {},
                  selectedComponent: selectedComponents ? selectedComponents[selectedComponents.length - 1] : {},
                  pages: this.state.appDefinition.pages,
                  homePageId: this.state.appDefinition.homePageId,
                  showViewerNavigation: this.state.appDefinition.showViewerNavigation,
                  globalSettings: this.state.appDefinition.globalSettings,
=======
        <DndProvider backend={HTML5Backend}>
          <div className="sub-section">
            <LeftSidebar
              currentAppEnvironmentId={currentAppEnvironmentId}
              globalSettingsChanged={globalSettingsChanged}
              errorLogs={currentState.errors}
              components={currentState.components}
              appId={appId}
              darkMode={props.darkMode}
              dataSourcesChanged={dataSourcesChanged}
              dataQueriesChanged={dataQueriesChanged}
              globalDataSourcesChanged={globalDataSourcesChanged}
              onZoomChanged={onZoomChanged}
              switchDarkMode={changeDarkMode}
              debuggerActions={sideBarDebugger}
              appDefinition={{
                components: appDefinition?.pages[currentPageId]?.components ?? {},
                selectedComponent: selectedComponents ? selectedComponents[selectedComponents.length - 1] : {},
                pages: appDefinition?.pages ?? {},
                homePageId: appDefinition?.homePageId ?? null,
                showViewerNavigation: appDefinition?.showViewerNavigation,
                globalSettings: appDefinition?.globalSettings ?? {},
              }}
              setSelectedComponent={setSelectedComponent}
              removeComponent={removeComponent}
              runQuery={(queryId, queryName) => handleRunQuery(queryId, queryName)}
              ref={dataSourceModalRef}
              isSaving={isUpdatingEditorStateInProcess}
              currentPageId={currentPageId}
              addNewPage={addNewPage}
              switchPage={switchPage}
              deletePage={deletePageRequest}
              renamePage={renamePage}
              clonePage={clonePage}
              hidePage={hidePage}
              unHidePage={unHidePage}
              disableEnablePage={disableEnablePage}
              updateHomePage={updateHomePage}
              updatePageHandle={updatePageHandle}
              showHideViewerNavigationControls={showHideViewerNavigation}
              updateOnSortingPages={updateOnSortingPages}
              setEditorMarginLeft={handleEditorMarginLeftChange}
              isMaintenanceOn={isMaintenanceOn}
              toggleAppMaintenance={toggleAppMaintenance}
            />
            {!showComments && (
              <Selecto
                dragContainer={'.canvas-container'}
                selectableTargets={['.react-draggable']}
                hitRate={0}
                selectByClick={true}
                toggleContinueSelect={['shift']}
                ref={selectionRef}
                scrollOptions={scrollOptions}
                onSelectStart={onAreaSelectionStart}
                onSelectEnd={onAreaSelectionEnd}
                onSelect={onAreaSelection}
                onDragStart={onAreaSelectionDragStart}
                onDrag={onAreaSelectionDrag}
                onDragEnd={onAreaSelectionDragEnd}
                onScroll={(e) => {
                  canvasContainerRef.current.scrollBy(e.direction[0] * 10, e.direction[1] * 10);
>>>>>>> e9588f28
                }}
              />
            )}
            <div
              className={`main main-editor-canvas ${isQueryPaneDragging || isDragging ? 'hide-scrollbar' : ''}`}
              id="main-editor-canvas"
            >
              <div
                className={`canvas-container align-items-center ${!showLeftSidebar && 'hide-sidebar'}`}
                style={{
                  transform: `scale(${zoomLevel})`,
                  borderLeft:
                    (editorMarginLeft ? editorMarginLeft - 1 : editorMarginLeft) +
                    `px solid ${computeCanvasBackgroundColor()}`,
                  height: computeCanvasContainerHeight(),
                  background: !props.darkMode ? '#EBEBEF' : '#2E3035',
                }}
                onMouseUp={(e) => {
                  if (['real-canvas', 'modal'].includes(e.target.className)) {
                    updateEditorState({
                      currentSidebarTab: 2,
                      selectedComponents: [],
                    });
                    setHoveredComponent(null);
                  }
                }}
                ref={canvasContainerRef}
                onScroll={() => {
                  selectionRef.current.checkScroll();
                }}
              >
                <div style={{ minWidth: `calc((100vw - 300px) - 48px)` }} className={`app-${appId}`}>
                  <div
                    className={`canvas-area ${formCustomPageSelectorClass()}`}
                    style={{
                      width: currentLayout === 'desktop' ? '100%' : '450px',
                      maxWidth:
                        +appDefinition.globalSettings.canvasMaxWidth + appDefinition.globalSettings.canvasMaxWidthType,

                      backgroundColor: computeCanvasBackgroundColor(),
                      transform: 'translateZ(0)', //Hack to make modal position respect canvas container, else it positions w.r.t window.
                    }}
                  >
                    {config.ENABLE_MULTIPLAYER_EDITING && (
                      <RealtimeCursors editingVersionId={editingVersion?.id} editingPageId={currentPageId} />
                    )}
                    {isLoading && (
                      <div className="apploader">
                        <div className="col col-* editor-center-wrapper">
                          <div className="editor-center">
                            <div className="canvas">
                              <div className="mt-5 d-flex flex-column">
                                <div className="mb-1">
                                  <Skeleton width={'150px'} height={15} className="skeleton" />
                                </div>
                                {Array.from(Array(4)).map((_item, index) => (
                                  <Skeleton key={index} width={'300px'} height={10} className="skeleton" />
                                ))}
                                <div className="align-self-end">
                                  <Skeleton width={'100px'} className="skeleton" />
                                </div>
                                <Skeleton className="skeleton mt-4" />
                                <Skeleton height={'150px'} className="skeleton mt-2" />
                              </div>
                            </div>
                          </div>
                        </div>
                      </div>
                    )}
                    {defaultComponentStateComputed && (
                      <>
                        <Container
                          canvasWidth={getCanvasWidth()}
                          socket={socket}
                          appDefinition={appDefinition}
                          appDefinitionChanged={appDefinitionChanged}
                          snapToGrid={true}
                          darkMode={props.darkMode}
                          mode={'edit'}
                          zoomLevel={zoomLevel}
                          deviceWindowWidth={deviceWindowWidth}
                          selectedComponents={selectedComponents}
                          appLoading={isLoading}
                          onEvent={handleEvent}
                          onComponentOptionChanged={handleOnComponentOptionChanged}
                          onComponentOptionsChanged={handleOnComponentOptionsChanged}
                          setSelectedComponent={setSelectedComponent}
                          handleUndo={handleUndo}
                          handleRedo={handleRedo}
                          removeComponent={removeComponent}
                          onComponentClick={handleComponentClick}
                          onComponentHover={handleComponentHover}
                          hoveredComponent={hoveredComponent}
                          sideBarDebugger={sideBarDebugger}
                          currentPageId={currentPageId}
                        />
                        <CustomDragLayer
                          snapToGrid={true}
                          canvasWidth={getCanvasWidth()}
                          onDragging={(isDragging) => setIsDragging(isDragging)}
                        />
                      </>
                    )}
                  </div>
                </div>
              </div>
              <QueryPanel
                onQueryPaneDragging={handleQueryPaneDragging}
                handleQueryPaneExpanding={handleQueryPaneExpanding}
                dataQueriesChanged={dataQueriesChanged}
                fetchDataQueries={fetchDataQueries}
                darkMode={props.darkMode}
                allComponents={appDefinition?.pages[currentPageId]?.components ?? {}}
                appId={appId}
                appDefinition={appDefinition}
                dataSourceModalHandler={dataSourceModalHandler}
                editorRef={getEditorRef()}
              />
              <ReactTooltip id="tooltip-for-add-query" className="tooltip" />
            </div>
            <div className="editor-sidebar">
              <EditorKeyHooks
                moveComponents={moveComponents}
                cloneComponents={cloningComponents}
                copyComponents={copyComponents}
                cutComponents={cutComponents}
                handleEditorEscapeKeyPress={handleEditorEscapeKeyPress}
                removeMultipleComponents={removeComponents}
              />

              {shouldrenderWidgetInspector ? (
                <div className="pages-container">
                  <Inspector
                    moveComponents={moveComponents}
                    componentDefinitionChanged={componentDefinitionChanged}
                    removeComponent={removeComponent}
                    selectedComponentId={selectedComponents[0].id}
                    allComponents={appDefinition?.pages[currentPageId]?.components}
                    key={selectedComponents[0].id}
                    switchSidebarTab={switchSidebarTab}
                    darkMode={props.darkMode}
                    pages={getPagesWithIds()}
                  />
                </div>
              ) : (
                <WidgetManager componentTypes={componentTypes} zoomLevel={zoomLevel} darkMode={props.darkMode} />
              )}
            </div>
            {config.COMMENT_FEATURE_ENABLE && showComments && (
              <CommentNotifications socket={socket} pageId={currentPageId} />
            )}
          </div>
        </DndProvider>
      </EditorContextWrapper>
    </div>
  );
};

export const Editor = withTranslation()(withRouter(EditorComponent));<|MERGE_RESOLUTION|>--- conflicted
+++ resolved
@@ -1883,63 +1883,6 @@
           setCurrentAppVersionPromoted={(isCurrentVersionPromoted) => setAppVersionPromoted(isCurrentVersionPromoted)}
           fetchEnvironments={fetchEnvironments}
         />
-<<<<<<< HEAD
-        {this.props.isVersionReleased && <ReleasedVersionError />}
-        {!this.props.isVersionReleased && this.props.isEditorFreezed && <FreezeVersionInfo />}
-        <EditorContextWrapper>
-          <EditorHeader
-            darkMode={this.props.darkMode}
-            globalSettingsChanged={this.globalSettingsChanged}
-            appDefinition={appDefinition}
-            toggleAppMaintenance={this.toggleAppMaintenance}
-            editingVersion={editingVersion}
-            app={app}
-            appVersionPreviewLink={appVersionPreviewLink}
-            slug={slug}
-            appId={appId}
-            canUndo={this.canUndo}
-            canRedo={this.canRedo}
-            handleUndo={this.handleUndo}
-            handleRedo={this.handleRedo}
-            isSaving={this.state.isSaving}
-            saveError={this.state.saveError}
-            onNameChanged={this.onNameChanged}
-            currentAppEnvironmentId={currentAppEnvironmentId}
-            setAppDefinitionFromVersion={this.setAppDefinitionFromVersion}
-            handleSlugChange={this.handleSlugChange}
-            onVersionRelease={this.onVersionRelease}
-            saveEditingVersion={this.saveEditingVersion}
-            appEnvironmentChanged={this.appEnvironmentChanged}
-            onVersionDelete={this.onVersionDelete}
-            currentUser={this.state.currentUser}
-            getStoreData={this.getStoreData}
-            setCurrentAppVersionPromoted={(isCurrentVersionPromoted) => this.setState({ isCurrentVersionPromoted })}
-          />
-          <DndProvider backend={HTML5Backend}>
-            <div className="sub-section">
-              <LeftSidebar
-                currentAppEnvironmentId={this.state.currentAppEnvironmentId}
-                globalSettingsChanged={this.globalSettingsChanged}
-                toggleAppMaintenance={this.toggleAppMaintenance}
-                app={app}
-                errorLogs={currentState.errors}
-                components={currentState.components}
-                appId={appId}
-                darkMode={this.props.darkMode}
-                dataSourcesChanged={this.dataSourcesChanged}
-                dataQueriesChanged={this.dataQueriesChanged}
-                globalDataSourcesChanged={this.globalDataSourcesChanged}
-                onZoomChanged={this.onZoomChanged}
-                switchDarkMode={this.changeDarkMode}
-                debuggerActions={this.sideBarDebugger}
-                appDefinition={{
-                  components: appDefinition.pages[this.state.currentPageId]?.components ?? {},
-                  selectedComponent: selectedComponents ? selectedComponents[selectedComponents.length - 1] : {},
-                  pages: this.state.appDefinition.pages,
-                  homePageId: this.state.appDefinition.homePageId,
-                  showViewerNavigation: this.state.appDefinition.showViewerNavigation,
-                  globalSettings: this.state.appDefinition.globalSettings,
-=======
         <DndProvider backend={HTML5Backend}>
           <div className="sub-section">
             <LeftSidebar
@@ -2002,7 +1945,6 @@
                 onDragEnd={onAreaSelectionDragEnd}
                 onScroll={(e) => {
                   canvasContainerRef.current.scrollBy(e.direction[0] * 10, e.direction[1] * 10);
->>>>>>> e9588f28
                 }}
               />
             )}
