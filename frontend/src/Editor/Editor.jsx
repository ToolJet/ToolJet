import React from 'react';
import {
  datasourceService,
  dataqueryService,
  appService,
  authenticationService,
  appVersionService,
  orgEnvironmentVariableService,
} from '@/_services';
import { DndProvider } from 'react-dnd';
import { HTML5Backend } from 'react-dnd-html5-backend';
import { defaults, cloneDeep, isEqual, isEmpty, debounce, omit } from 'lodash';
import { Container } from './Container';
import { EditorKeyHooks } from './EditorKeyHooks';
import { CustomDragLayer } from './CustomDragLayer';
import { LeftSidebar } from './LeftSidebar';
import { componentTypes } from './WidgetManager/components';
import { Inspector } from './Inspector/Inspector';
import { DataSourceTypes } from './DataSourceManager/SourceComponents';
import { QueryManager, QueryPanel } from './QueryManager';
import {
  onComponentOptionChanged,
  onComponentOptionsChanged,
  onEvent,
  onQueryConfirmOrCancel,
  runQuery,
  setStateAsync,
  computeComponentState,
  getSvgIcon,
  debuggerActions,
  cloneComponents,
  removeSelectedComponent,
} from '@/_helpers/appUtils';
import { Confirm } from './Viewer/Confirm';
import ReactTooltip from 'react-tooltip';
import CommentNotifications from './CommentNotifications';
import { WidgetManager } from './WidgetManager';
import Fuse from 'fuse.js';
import config from 'config';
import queryString from 'query-string';
import { toast } from 'react-hot-toast';
import { produce, enablePatches, setAutoFreeze, applyPatches } from 'immer';
import { SearchBox } from '@/_components/SearchBox';
import { createWebsocketConnection } from '@/_helpers/websocketConnection';
import Tooltip from 'react-bootstrap/Tooltip';
import OverlayTrigger from 'react-bootstrap/OverlayTrigger';
import RealtimeCursors from '@/Editor/RealtimeCursors';
import { initEditorWalkThrough } from '@/_helpers/createWalkThrough';
<<<<<<< HEAD
import posthog from 'posthog-js';
import AppLogo from '../_components/AppLogo';
=======
>>>>>>> edd9e135
import { EditorContextWrapper } from './Context/EditorContextWrapper';
import Selecto from 'react-selecto';
import { retrieveWhiteLabelText } from '@/_helpers/utils';
import { withTranslation } from 'react-i18next';
import { v4 as uuid } from 'uuid';
import Skeleton from 'react-loading-skeleton';
import EmptyQueriesIllustration from '@assets/images/icons/no-queries-added.svg';
import EditorHeader from './Header';

setAutoFreeze(false);
enablePatches();

class EditorComponent extends React.Component {
  constructor(props) {
    super(props);

    const appId = this.props.match.params.id;

    const pageHandle = this.props.match.params.pageHandle;

    const currentUser = authenticationService.currentUserValue;

    const { socket } = createWebsocketConnection(appId);

    this.renameQueryNameId = React.createRef();

    this.socket = socket;
    let userVars = {};

    if (currentUser) {
      userVars = {
        email: currentUser.email,
        firstName: currentUser.first_name,
        lastName: currentUser.last_name,
        groups: currentUser?.group_permissions.map((group) => group.group),
      };
    }

    const defaultPageId = uuid();

    this.defaultDefinition = {
      showViewerNavigation: true,
      homePageId: defaultPageId,
      pages: {
        [defaultPageId]: {
          components: {},
          handle: 'home',
          name: 'Home',
        },
      },
      globalSettings: {
        hideHeader: false,
        appInMaintenance: false,
        canvasMaxWidth: 1292,
        canvasMaxWidthType: 'px',
        canvasMaxHeight: 2400,
        canvasBackgroundColor: props.darkMode ? '#2f3c4c' : '#edeff5',
        backgroundFxQuery: '',
      },
    };

    this.dataSourceModalRef = React.createRef();
    this.canvasContainerRef = React.createRef();
    this.selectionRef = React.createRef();
    this.selectionDragRef = React.createRef();
    this.queryManagerPreferences = JSON.parse(localStorage.getItem('queryManagerPreferences')) ?? {};
    this.state = {
      currentUser: authenticationService.currentUserValue,
      app: {},
      allComponentTypes: componentTypes,
      isLoading: true,
      users: null,
      appId,
      editingVersion: null,
      loadingDataSources: true,
      loadingDataQueries: true,
      showLeftSidebar: true,
      showComments: false,
      zoomLevel: 1.0,
      currentLayout: 'desktop',
      deviceWindowWidth: 450,
      appDefinition: this.defaultDefinition,
      currentState: {
        queries: {},
        components: {},
        globals: {
          currentUser: userVars,
          theme: { name: props.darkMode ? 'dark' : 'light' },
          urlparams: JSON.parse(JSON.stringify(queryString.parse(props.location.search))),
        },
        errors: {},
        variables: {},
        client: {},
        server: {},
        page: {
          handle: pageHandle,
          variables: {},
        },
      },
      apps: [],
      dataQueriesDefaultText: 'No queries added',
      isDeletingDataQuery: false,
      queryConfirmationList: [],
      showCreateVersionModalPrompt: false,
      isSourceSelected: false,
      isSaving: false,
      isUnsavedQueriesAvailable: false,
      selectionInProgress: false,
      scrollOptions: {},
      currentAppEnvironmentId: null,
      currentPageId: defaultPageId,
      pages: {},
      draftQuery: null,
      selectedDataSource: null,
      queryPanelHeight: this.queryManagerPreferences?.isExpanded
        ? this.queryManagerPreferences?.queryPanelHeight
        : 95 ?? 70,
    };

    this.autoSave = debounce(this.saveEditingVersion, 3000);
    this.realtimeSave = debounce(this.appDefinitionChanged, 500);
  }

  setWindowTitle(name) {
    document.title = name ? `${name} - ${retrieveWhiteLabelText()}` : `Untitled App - ${retrieveWhiteLabelText()}`;
  }

  componentDidMount() {
    this.autoSave();
    this.fetchApps(0);
    this.setCurrentAppEnvironmentId();
    this.fetchApp(this.props.match.params.pageHandle);
    this.fetchOrgEnvironmentVariables();
    this.initComponentVersioning();
    this.initRealtimeSave();
    this.initEventListeners();
    this.setState({
      currentSidebarTab: 2,
      selectedComponents: [],
      scrollOptions: {
        container: this.canvasContainerRef.current,
        throttleTime: 30,
        threshold: 0,
      },
    });
    posthog.register({ appId: this.state.appId });
  }

  /**
   * When a new update is received over-the-websocket connection
   * the useEffect in Container.jsx is triggered, but already appDef had been updated
   * to avoid ymap observe going into a infinite loop a check is added where if the
   * current appDef is equal to the newAppDef then we do not trigger a realtimeSave
   */
  initRealtimeSave = () => {
    if (!config.ENABLE_MULTIPLAYER_EDITING) return null;

    this.props.ymap?.observe(() => {
      if (!isEqual(this.state.editingVersion?.id, this.props.ymap?.get('appDef').editingVersionId)) return;
      if (isEqual(this.state.appDefinition, this.props.ymap?.get('appDef').newDefinition)) return;

      this.realtimeSave(this.props.ymap?.get('appDef').newDefinition, { skipAutoSave: true, skipYmapUpdate: true });
    });
  };

  fetchOrgEnvironmentVariables = () => {
    orgEnvironmentVariableService.getVariables().then((data) => {
      const client_variables = {};
      const server_variables = {};
      data.variables.map((variable) => {
        if (variable.variable_type === 'server') {
          server_variables[variable.variable_name] = 'HiddenEnvironmentVariable';
        } else {
          client_variables[variable.variable_name] = variable.value;
        }
      });
      this.setState({
        currentState: {
          ...this.state.currentState,
          server: server_variables,
          client: client_variables,
        },
      });
    });
  };

  componentDidUpdate(prevProps, prevState) {
    if (!isEqual(prevState.appDefinition, this.state.appDefinition)) {
      computeComponentState(this, this.state.appDefinition.pages[this.state.currentPageId]?.components);
    }
  }

  isVersionReleased = (version = this.state.editingVersion) => {
    if (isEmpty(version)) {
      return false;
    }
    return this.state.app.current_version_id === version.id;
  };

  closeCreateVersionModalPrompt = () => {
    this.setState({ isSaving: false, showCreateVersionModalPrompt: false });
  };

  initEventListeners() {
    this.socket?.addEventListener('message', (event) => {
      if (event.data === 'versionReleased') this.fetchApp();
      else if (event.data === 'dataQueriesChanged') this.fetchDataQueries();
      else if (event.data === 'dataSourcesChanged') this.fetchDataSources();
    });
  }

  componentWillUnmount() {
    document.title = 'Tooljet - Dashboard';
    this.socket && this.socket?.close();
    if (config.ENABLE_MULTIPLAYER_EDITING) this.props?.provider?.disconnect();
  }

  // 1. When we receive an undoable action – we can always undo but cannot redo anymore.
  // 2. Whenever you perform an undo – you can always redo and keep doing undo as long as we have a patch for it.
  // 3. Whenever you redo – you can always undo and keep doing redo as long as we have a patch for it.
  initComponentVersioning = () => {
    this.currentVersion = {
      [this.state.currentPageId]: -1,
    };
    this.currentVersionChanges = {};
    this.noOfVersionsSupported = 100;
    this.canUndo = false;
    this.canRedo = false;
  };

  fetchDataSources = () => {
    this.setState(
      {
        loadingDataSources: true,
      },
      () => {
        datasourceService.getAll(this.state.editingVersion?.id, this.state.currentAppEnvironmentId).then((data) =>
          this.setState({
            dataSources: data.data_sources,
            loadingDataSources: false,
          })
        );
      }
    );
  };

  fetchDataQueries = () => {
    this.setState(
      {
        loadingDataQueries: true,
      },
      () => {
        dataqueryService.getAll(this.state.editingVersion?.id).then((data) => {
          this.setState(
            {
              allDataQueries: data.data_queries,
              dataQueries: data.data_queries,
              filterDataQueries: data.data_queries,
              loadingDataQueries: false,
              app: {
                ...this.state.app,
                data_queries: data.data_queries,
              },
            },
            () => {
              let queryState = {};
              data.data_queries.forEach((query) => {
                if (query.plugin_id) {
                  queryState[query.name] = {
                    ...query.plugin.manifest_file.data.source.exposedVariables,
                    kind: query.plugin.manifest_file.data.source.kind,
                    ...this.state.currentState.queries[query.name],
                  };
                } else {
                  queryState[query.name] = {
                    ...DataSourceTypes.find((source) => source.kind === query.kind).exposedVariables,
                    kind: DataSourceTypes.find((source) => source.kind === query.kind).kind,
                    ...this.state.currentState.queries[query.name],
                  };
                }
              });

              // Select first query by default
              if (this.state.draftQuery === null) {
                let selectedQuery =
                  data.data_queries.find((dq) => dq.id === this.state.selectedQuery?.id) || data.data_queries[0];
                let editingQuery = selectedQuery ? true : false;
                this.setState({
                  selectedQuery,
                  editingQuery,
                  currentState: {
                    ...this.state.currentState,
                    queries: {
                      ...queryState,
                    },
                  },
                });
              } else {
                this.setState({
                  currentState: {
                    ...this.state.currentState,
                    queries: {
                      ...queryState,
                    },
                  },
                  addingQuery: true,
                  // showQuerySearchField: false,
                });
              }

              if (data.data_queries.length === 0) {
                this.setState({
                  dataQueriesDefaultText: 'No queries added',
                  // showQuerySearchField: false,
                });
              }
            }
          );
        });
      }
    );
  };

  runQueries = (queries) => {
    queries.forEach((query) => {
      if (query.options.runOnPageLoad) {
        runQuery(this, query.id, query.name);
      }
    });
  };

  toggleAppMaintenance = () => {
    const newState = !this.state.app.is_maintenance_on;

    // eslint-disable-next-line no-unused-vars
    appService.setMaintenance(this.state.app.id, newState).then((data) => {
      this.setState({
        app: {
          ...this.state.app,
          is_maintenance_on: newState,
        },
      });

      if (newState) {
        toast.success('Application is on maintenance.');
      } else {
        toast.success('Application maintenance is completed');
      }
    });
  };

  fetchApps = (page) => {
    appService.getAll(page).then((data) =>
      this.setState({
        apps: data.apps,
      })
    );
  };

  fetchApp = (startingPageHandle) => {
    const appId = this.props.match.params.id;

    const callBack = async (data) => {
      let dataDefinition = defaults(data.definition, this.defaultDefinition);

      const pages = Object.entries(dataDefinition.pages).map(([pageId, page]) => ({ id: pageId, ...page }));
      const startingPageId = pages.filter((page) => page.handle === startingPageHandle)[0]?.id;
      const homePageId = startingPageId ?? dataDefinition.homePageId;

      this.setState(
        {
          app: data,
          isLoading: false,
          editingVersion: data.editing_version,
          appDefinition: dataDefinition,
          slug: data.slug,
          currentPageId: homePageId,
          currentState: {
            ...this.state.currentState,
            page: {
              handle: dataDefinition.pages[homePageId]?.handle,
              name: dataDefinition.pages[homePageId]?.name,
              id: homePageId,
              variables: {},
            },
          },
        },
        async () => {
          computeComponentState(this, this.state.appDefinition.pages[homePageId]?.components ?? {}).then(async () => {
            this.runQueries(data.data_queries);
            this.setWindowTitle(data.name);
            this.setState({
              showComments: !!queryString.parse(this.props.location.search).threadId,
            });
            for (const event of dataDefinition.pages[homePageId]?.events ?? []) {
              await this.handleEvent(event.eventId, event);
            }
          });
        }
      );

      this.fetchDataSources();
      this.fetchDataQueries();
      initEditorWalkThrough();
    };

    this.setState(
      {
        isLoading: true,
      },
      () => {
        appService.getApp(appId).then(callBack);
      }
    );
  };

  setAppDefinitionFromVersion = (version) => {
    this.appDefinitionChanged(defaults(version.definition, this.defaultDefinition), {
      skipAutoSave: true,
      skipYmapUpdate: true,
      versionChanged: true,
    });
    this.setState({
      editingVersion: version,
      isSaving: false,
      currentAppEnvironmentId: null,
    });

    this.saveEditingVersion();
    this.fetchDataSources();
    this.fetchDataQueries();
    this.initComponentVersioning();
  };

  /**
   * https://developer.mozilla.org/en-US/docs/Web/API/WebSocket/readyState
   */
  dataSourcesChanged = () => {
    if (this.socket instanceof WebSocket && this.socket?.readyState === WebSocket.OPEN) {
      this.socket?.send(
        JSON.stringify({
          event: 'events',
          data: { message: 'dataSourcesChanged', appId: this.state.appId },
        })
      );
    } else {
      this.fetchDataSources();
    }
  };

  /**
   * https://developer.mozilla.org/en-US/docs/Web/API/WebSocket/readyState
   */
  dataQueriesChanged = () => {
    this.setState({ addingQuery: false }, () => {
      if (this.socket instanceof WebSocket && this.socket?.readyState === WebSocket.OPEN) {
        this.socket?.send(
          JSON.stringify({
            event: 'events',
            data: { message: 'dataQueriesChanged', appId: this.state.appId },
          })
        );
      } else {
        this.fetchDataQueries();
      }
    });
  };

  switchSidebarTab = (tabIndex) => {
    this.setState({
      currentSidebarTab: tabIndex,
    });
  };

  filterComponents = (event) => {
    const searchText = event.currentTarget.value;
    let filteredComponents = this.state.allComponentTypes;

    if (searchText !== '') {
      filteredComponents = this.state.allComponentTypes.filter(
        (e) => e.name.toLowerCase() === searchText.toLowerCase()
      );
    }

    this.setState({ componentTypes: filteredComponents });
  };

  handleAddPatch = (patches, inversePatches) => {
    if (isEmpty(patches) && isEmpty(inversePatches)) return;
    if (isEqual(patches, inversePatches)) return;

    const currentPage = this.state.currentPageId;
    const currentVersion = this.currentVersion[currentPage] ?? -1;

    this.currentVersionChanges[currentPage] = this.currentVersionChanges[currentPage] ?? {};

    this.currentVersionChanges[currentPage][currentVersion] = {
      redo: patches,
      undo: inversePatches,
    };

    this.canUndo = this.currentVersionChanges[currentPage].hasOwnProperty(currentVersion);
    this.canRedo = this.currentVersionChanges[currentPage].hasOwnProperty(currentVersion + 1);

    this.currentVersion[currentPage] = currentVersion + 1;

    delete this.currentVersionChanges[currentPage][currentVersion + 1];
    delete this.currentVersionChanges[currentPage][currentVersion - this.noOfVersionsSupported];
  };

  handleUndo = () => {
    if (this.canUndo) {
      let currentVersion = this.currentVersion[this.state.currentPageId];

      const appDefinition = applyPatches(
        this.state.appDefinition,
        this.currentVersionChanges[this.state.currentPageId][currentVersion - 1].undo
      );

      this.canUndo = this.currentVersionChanges[this.state.currentPageId].hasOwnProperty(currentVersion - 1);
      this.canRedo = true;
      this.currentVersion[this.state.currentPageId] = currentVersion - 1;

      if (!appDefinition) return;
      this.setState(
        {
          appDefinition,
          isSaving: true,
        },
        () => {
          this.props.ymap?.set('appDef', {
            newDefinition: appDefinition,
            editingVersionId: this.state.editingVersion?.id,
          });

          this.autoSave();
        }
      );
    }
  };

  handleRedo = () => {
    if (this.canRedo) {
      let currentVersion = this.currentVersion[this.state.currentPageId];

      const appDefinition = applyPatches(
        this.state.appDefinition,
        this.currentVersionChanges[this.state.currentPageId][currentVersion].redo
      );

      this.canUndo = true;
      this.canRedo = this.currentVersionChanges[this.state.currentPageId].hasOwnProperty(currentVersion + 1);
      this.currentVersion[this.state.currentPageId] = currentVersion + 1;

      if (!appDefinition) return;
      this.setState(
        {
          appDefinition,
          isSaving: true,
        },
        () => {
          this.props.ymap?.set('appDef', {
            newDefinition: appDefinition,
            editingVersionId: this.state.editingVersion?.id,
          });

          this.autoSave();
        }
      );
    }
  };

  appDefinitionChanged = (newDefinition, opts = {}) => {
    let currentPageId = this.state.currentPageId;
    if (isEqual(this.state.appDefinition, newDefinition)) return;
    if (config.ENABLE_MULTIPLAYER_EDITING && !opts.skipYmapUpdate) {
      this.props.ymap?.set('appDef', { newDefinition, editingVersionId: this.state.editingVersion?.id });
    }

    if (opts?.versionChanged) {
      currentPageId = newDefinition.homePageId;

      this.setState(
        {
          isSaving: true,
          currentPageId: currentPageId,
          appDefinition: newDefinition,
          appDefinitionLocalVersion: uuid(),
        },
        () => {
          if (!opts.skipAutoSave) this.autoSave();
          this.switchPage(currentPageId);
        }
      );
      return;
    }

    produce(
      this.state.appDefinition,
      (draft) => {
        draft.pages[currentPageId].components = newDefinition.pages[currentPageId]?.components ?? {};
      },
      this.handleAddPatch
    );
    this.setState({ isSaving: true, appDefinition: newDefinition, appDefinitionLocalVersion: uuid() }, () => {
      if (!opts.skipAutoSave) this.autoSave();
    });
    computeComponentState(this, newDefinition.pages[currentPageId]?.components ?? {});
  };

  handleInspectorView = () => {
    this.switchSidebarTab(2);
  };

  handleSlugChange = (newSlug) => {
    this.setState({ slug: newSlug });
  };

  removeComponents = () => {
    if (!this.isVersionReleased() && this.state?.selectedComponents?.length > 1) {
      let newDefinition = cloneDeep(this.state.appDefinition);
      const selectedComponents = this.state?.selectedComponents;

      removeSelectedComponent(this.state.currentPageId, newDefinition, selectedComponents);
      const platform = navigator?.userAgentData?.platform || navigator?.platform || 'unknown';
      if (platform.toLowerCase().indexOf('mac') > -1) {
        toast('Selected components deleted! (⌘ + Z to undo)', {
          icon: '🗑️',
        });
      } else {
        toast('Selected components deleted! (ctrl + Z to undo)', {
          icon: '🗑️',
        });
      }
      this.appDefinitionChanged(newDefinition, {
        skipAutoSave: this.isVersionReleased(),
      });
      this.handleInspectorView();
    } else if (this.isVersionReleased()) {
      this.setState({ showCreateVersionModalPrompt: true });
    }
  };

  removeComponent = (component) => {
    const currentPageId = this.state.currentPageId;
    if (!this.isVersionReleased()) {
      let newDefinition = cloneDeep(this.state.appDefinition);
      // Delete child components when parent is deleted

      let childComponents = [];

      if (newDefinition.pages[currentPageId].components?.[component.id].component.component === 'Tabs') {
        childComponents = Object.keys(newDefinition.pages[currentPageId].components).filter((key) =>
          newDefinition.pages[currentPageId].components[key].parent?.startsWith(component.id)
        );
      } else {
        childComponents = Object.keys(newDefinition.pages[currentPageId].components).filter(
          (key) => newDefinition.pages[currentPageId].components[key].parent === component.id
        );
      }

      childComponents.forEach((componentId) => {
        delete newDefinition.pages[currentPageId].components[componentId];
      });

      delete newDefinition.pages[currentPageId].components[component.id];
      const platform = navigator?.userAgentData?.platform || navigator?.platform || 'unknown';
      if (platform.toLowerCase().indexOf('mac') > -1) {
        toast('Component deleted! (⌘ + Z to undo)', {
          icon: '🗑️',
        });
      } else {
        toast('Component deleted! (ctrl + Z to undo)', {
          icon: '🗑️',
        });
      }
      this.appDefinitionChanged(newDefinition, {
        skipAutoSave: this.isVersionReleased(),
      });
      this.handleInspectorView();
    } else {
      this.setState({ showCreateVersionModalPrompt: true });
    }
  };

  componentDefinitionChanged = (componentDefinition) => {
    let _self = this;
    const currentPageId = this.state.currentPageId;

    if (this.state.appDefinition?.pages[currentPageId].components[componentDefinition.id]) {
      const newDefinition = {
        appDefinition: produce(this.state.appDefinition, (draft) => {
          draft.pages[currentPageId].components[componentDefinition.id].component = componentDefinition.component;
        }),
      };

      produce(
        this.state.appDefinition,
        (draft) => {
          draft.pages[currentPageId].components[componentDefinition.id].component = componentDefinition.component;
        },
        this.handleAddPatch
      );
      setStateAsync(_self, newDefinition).then(() => {
        computeComponentState(_self, _self.state.appDefinition.pages[currentPageId].components);
        this.setState({ isSaving: true, appDefinitionLocalVersion: uuid() });
        this.autoSave();
        this.props.ymap?.set('appDef', {
          newDefinition: newDefinition.appDefinition,
          editingVersionId: this.state.editingVersion?.id,
        });
      });
    }
  };

  handleEditorEscapeKeyPress = () => {
    if (this.state?.selectedComponents?.length > 0) {
      this.setState({ selectedComponents: [] });
      this.handleInspectorView();
    }
  };

  moveComponents = (direction) => {
    let appDefinition = JSON.parse(JSON.stringify(this.state.appDefinition));
    let newComponents = appDefinition.pages[this.state.currentPageId].components;

    for (const selectedComponent of this.state.selectedComponents) {
      newComponents = produce(newComponents, (draft) => {
        let top = draft[selectedComponent.id].layouts[this.state.currentLayout].top;
        let left = draft[selectedComponent.id].layouts[this.state.currentLayout].left;

        const gridWidth = (1 * 100) / 43; // width of the canvas grid in percentage

        switch (direction) {
          case 'ArrowLeft':
            left = left - gridWidth;
            break;
          case 'ArrowRight':
            left = left + gridWidth;
            break;
          case 'ArrowDown':
            top = top + 10;
            break;
          case 'ArrowUp':
            top = top - 10;
            break;
        }

        draft[selectedComponent.id].layouts[this.state.currentLayout].top = top;
        draft[selectedComponent.id].layouts[this.state.currentLayout].left = left;
      });
    }
    appDefinition.pages[this.state.currentPageId].components = newComponents;
    this.appDefinitionChanged(appDefinition);
  };

  cutComponents = () => cloneComponents(this, this.appDefinitionChanged, false, true);

  copyComponents = () => cloneComponents(this, this.appDefinitionChanged, false);

  cloneComponents = () => cloneComponents(this, this.appDefinitionChanged, true);

  decimalToHex = (alpha) => (alpha === 0 ? '00' : Math.round(255 * alpha).toString(16));

  globalSettingsChanged = (key, value) => {
    const appDefinition = { ...this.state.appDefinition };
    if (value?.[1]?.a == undefined) appDefinition.globalSettings[key] = value;
    else {
      const hexCode = `${value?.[0]}${this.decimalToHex(value?.[1]?.a)}`;
      appDefinition.globalSettings[key] = hexCode;
    }
    this.setState(
      {
        isSaving: true,
        appDefinition,
      },
      () => {
        this.props.ymap?.set('appDef', {
          newDefinition: appDefinition,
          editingVersionId: this.state.editingVersion?.id,
        });
        this.autoSave();
      }
    );
  };

  getSourceMetaData = (dataSource) => {
    if (dataSource.plugin_id) {
      return dataSource.plugin?.manifest_file?.data.source;
    }

    return DataSourceTypes.find((source) => source.kind === dataSource.kind);
  };

  renderDataSource = (dataSource) => {
    const sourceMeta = this.getSourceMetaData(dataSource);
    const icon = getSvgIcon(sourceMeta.kind.toLowerCase(), 25, 25, dataSource?.plugin?.icon_file?.data);

    return (
      <tr
        role="button"
        key={dataSource.name}
        onClick={() => {
          this.setState({
            selectedDataSource: dataSource,
            showDataSourceManagerModal: true,
          });
        }}
      >
        <td>
          {icon} {dataSource.name}
        </td>
      </tr>
    );
  };

  deleteDataQuery = (e, dataQuery) => {
    e.stopPropagation();
    this.setState({ showDataQueryDeletionConfirmation: true, queryToBeDeleted: dataQuery });
  };

  cancelDeleteDataQuery = () => {
    this.setState({ showDataQueryDeletionConfirmation: false, queryToBeDeleted: null });
  };

  executeDataQueryDeletion = () => {
    const { queryToBeDeleted, selectedQuery, isUnsavedQueriesAvailable } = this.state;

    this.setState({
      showDataQueryDeletionConfirmation: false,
      isDeletingDataQuery: true,
    });
    if (this.state.queryToBeDeleted === 'draftQuery') {
      toast.success('Query Deleted');
      return this.clearDraftQuery();
    }
    dataqueryService
      .del(queryToBeDeleted)
      .then(() => {
        toast.success('Query Deleted');
        this.setState({
          isDeletingDataQuery: false,
          isUnsavedQueriesAvailable: queryToBeDeleted === selectedQuery?.id ? false : isUnsavedQueriesAvailable,
          queryToBeDeleted: null,
        });
        this.dataQueriesChanged();
      })
      .catch(({ error }) => {
        this.setState({ isDeletingDataQuery: false });
        toast.error(error);
      });
  };

  createDraftQuery = (queryDetails, source = null) => {
    this.setState({
      selectedQuery: queryDetails,
      draftQuery: queryDetails,
      selectedDataSource: source,
      isSourceSelected: source ? true : false,
    });
  };

  createInputFieldToRenameQuery = (id) => {
    this.renameQueryNameId.current = id;
    this.setState({ renameQueryName: true });
  };

  updateDraftQueryName = (newName) => {
    return this.setState({
      draftQuery: { ...this.state.draftQuery, name: newName },
    });
  };

  updateQueryName = (selectedQuery, newName) => {
    const { id, name } = selectedQuery;
    if (name === newName) {
      this.renameQueryNameId.current = null;
      return this.setState({ renameQueryName: false });
    }
    const isNewQueryNameAlreadyExists = this.state.allDataQueries.some((query) => query.name === newName);
    if (newName && !isNewQueryNameAlreadyExists) {
      if (id === 'draftQuery') {
        toast.success('Query Name Updated');
        this.renameQueryNameId.current = null;
        return this.setState({
          draftQuery: { ...this.state.draftQuery, name: newName },
          renameQueryName: false,
        });
      }
      dataqueryService
        .update(id, newName)
        .then(() => {
          toast.success('Query Name Updated');
          this.setState({
            renameQueryName: false,
          });
          this.renameQueryNameId.current = null;
          this.dataQueriesChanged();
        })
        .catch(({ error }) => {
          this.setState({ renameQueryName: false });
          this.renameQueryNameId.current = null;
          toast.error(error);
        });
    } else {
      if (isNewQueryNameAlreadyExists) {
        toast.error('Query name already exists');
      }
      this.setState({ renameQueryName: false });
      this.renameQueryNameId.current = null;
    }
  };

  clearDraftQuery = () => {
    this.setState({
      draftQuery: null,
      selectedQuery: {},
      isDeletingDataQuery: false,
      isSourceSelected: false,
      selectedDataSource: null,
      isUnsavedQueriesAvailable: false,
    });
  };

  renderDraftQuery = (setSaveConfirmation, setCancelData) => {
    return this.renderDataQuery(this.state.draftQuery, setSaveConfirmation, setCancelData, true);
  };

  renderDataQuery = (dataQuery, setSaveConfirmation, setCancelData, isDraftQuery = false) => {
    const sourceMeta = this.getSourceMetaData(dataQuery);
    const icon = getSvgIcon(sourceMeta.kind.toLowerCase(), 25, 25, dataQuery?.plugin?.icon_file?.data);

    let isSeletedQuery = false;
    if (this.state.selectedQuery) {
      isSeletedQuery = dataQuery.id === this.state.selectedQuery.id;
    }
    const isQueryBeingDeleted = this.state.isDeletingDataQuery && isSeletedQuery;

    return (
      <div
        className={'row query-row' + (isSeletedQuery ? ' query-row-selected' : '')}
        key={dataQuery.id}
        onClick={() => {
          if (this.state.selectedQuery?.id === dataQuery?.id) return;
          const stateToBeUpdated = { editingQuery: true, selectedQuery: dataQuery, draftQuery: null };
          if (this.state.isUnsavedQueriesAvailable) {
            setSaveConfirmation(true);
            setCancelData(stateToBeUpdated);
          } else this.setState({ ...stateToBeUpdated });
        }}
        role="button"
      >
        <div className="col-auto query-icon d-flex">{icon}</div>
        <div className="col query-row-query-name">
          {this.state?.renameQueryName && this.renameQueryNameId?.current === dataQuery.id ? (
            <input
              className={`query-name query-name-input-field border-indigo-09 bg-transparent  ${
                this.props.darkMode && 'text-white'
              }`}
              type="text"
              defaultValue={dataQuery.name}
              autoFocus={true}
              onBlur={({ target }) => {
                this.updateQueryName(this.state.selectedQuery, target.value);
              }}
            />
          ) : (
            <OverlayTrigger
              trigger={['hover', 'focus']}
              placement="top"
              delay={{ show: 800, hide: 100 }}
              overlay={<Tooltip id="button-tooltip">{dataQuery.name}</Tooltip>}
            >
              <div className="query-name">{dataQuery.name}</div>
            </OverlayTrigger>
          )}
        </div>
        <div className="col-auto query-rename-delete-btn">
          <div
            className={`col-auto ${this.state.renameQueryName && 'display-none'} rename-query`}
            onClick={() => this.createInputFieldToRenameQuery(dataQuery.id)}
          >
            <span className="d-flex">
              <svg width="auto" height="auto" viewBox="0 0 19 20" fill="none" xmlns="http://www.w3.org/2000/svg">
                <path
                  fillRule="evenodd"
                  clipRule="evenodd"
                  d="M13.7087 1.40712C14.29 0.826221 15.0782 0.499893 15.9 0.499893C16.7222 0.499893 17.5107 0.82651 18.0921 1.40789C18.6735 1.98928 19.0001 2.7778 19.0001 3.6C19.0001 4.42197 18.6737 5.21028 18.0926 5.79162C18.0924 5.79178 18.0928 5.79145 18.0926 5.79162L16.8287 7.06006C16.7936 7.11191 16.753 7.16118 16.7071 7.20711C16.6621 7.25215 16.6138 7.292 16.563 7.32665L9.70837 14.2058C9.52073 14.3942 9.26584 14.5 9 14.5H6C5.44772 14.5 5 14.0523 5 13.5V10.5C5 10.2342 5.10585 9.97927 5.29416 9.79163L12.1733 2.93697C12.208 2.88621 12.2478 2.83794 12.2929 2.79289C12.3388 2.74697 12.3881 2.70645 12.4399 2.67132L13.7079 1.40789C13.7082 1.40763 13.7084 1.40738 13.7087 1.40712ZM13.0112 4.92545L7 10.9153V12.5H8.58474L14.5745 6.48876L13.0112 4.92545ZM15.9862 5.07202L14.428 3.51376L15.1221 2.82211C15.3284 2.6158 15.6082 2.49989 15.9 2.49989C16.1918 2.49989 16.4716 2.6158 16.6779 2.82211C16.8842 3.02842 17.0001 3.30823 17.0001 3.6C17.0001 3.89177 16.8842 4.17158 16.6779 4.37789L15.9862 5.07202ZM0.87868 5.37868C1.44129 4.81607 2.20435 4.5 3 4.5H4C4.55228 4.5 5 4.94772 5 5.5C5 6.05228 4.55228 6.5 4 6.5H3C2.73478 6.5 2.48043 6.60536 2.29289 6.79289C2.10536 6.98043 2 7.23478 2 7.5V16.5C2 16.7652 2.10536 17.0196 2.29289 17.2071C2.48043 17.3946 2.73478 17.5 3 17.5H12C12.2652 17.5 12.5196 17.3946 12.7071 17.2071C12.8946 17.0196 13 16.7652 13 16.5V15.5C13 14.9477 13.4477 14.5 14 14.5C14.5523 14.5 15 14.9477 15 15.5V16.5C15 17.2957 14.6839 18.0587 14.1213 18.6213C13.5587 19.1839 12.7957 19.5 12 19.5H3C2.20435 19.5 1.44129 19.1839 0.87868 18.6213C0.31607 18.0587 0 17.2957 0 16.5V7.5C0 6.70435 0.31607 5.94129 0.87868 5.37868Z"
                  fill="#11181C"
                />
              </svg>
            </span>
          </div>
          <div className="col-auto">
            {isQueryBeingDeleted ? (
              <div className="px-2">
                <div className="text-center spinner-border spinner-border-sm" role="status"></div>
              </div>
            ) : (
              <span
                className="delete-query"
                onClick={(e) => this.deleteDataQuery(e, dataQuery.id)}
                disabled={isDraftQuery}
              >
                <span className="d-flex">
                  <svg width="auto" height="auto" viewBox="0 0 18 20" fill="none" xmlns="http://www.w3.org/2000/svg">
                    <path
                      fillRule="evenodd"
                      clipRule="evenodd"
                      d="M5.58579 0.585786C5.96086 0.210714 6.46957 0 7 0H11C11.5304 0 12.0391 0.210714 12.4142 0.585786C12.7893 0.960859 13 1.46957 13 2V4H15.9883C15.9953 3.99993 16.0024 3.99993 16.0095 4H17C17.5523 4 18 4.44772 18 5C18 5.55228 17.5523 6 17 6H16.9201L15.9997 17.0458C15.9878 17.8249 15.6731 18.5695 15.1213 19.1213C14.5587 19.6839 13.7957 20 13 20H5C4.20435 20 3.44129 19.6839 2.87868 19.1213C2.32687 18.5695 2.01223 17.8249 2.00035 17.0458L1.07987 6H1C0.447715 6 0 5.55228 0 5C0 4.44772 0.447715 4 1 4H1.99054C1.9976 3.99993 2.00466 3.99993 2.0117 4H5V2C5 1.46957 5.21071 0.960859 5.58579 0.585786ZM3.0868 6L3.99655 16.917C3.99885 16.9446 4 16.9723 4 17C4 17.2652 4.10536 17.5196 4.29289 17.7071C4.48043 17.8946 4.73478 18 5 18H13C13.2652 18 13.5196 17.8946 13.7071 17.7071C13.8946 17.5196 14 17.2652 14 17C14 16.9723 14.0012 16.9446 14.0035 16.917L14.9132 6H3.0868ZM11 4H7V2H11V4ZM6.29289 10.7071C5.90237 10.3166 5.90237 9.68342 6.29289 9.29289C6.68342 8.90237 7.31658 8.90237 7.70711 9.29289L9 10.5858L10.2929 9.29289C10.6834 8.90237 11.3166 8.90237 11.7071 9.29289C12.0976 9.68342 12.0976 10.3166 11.7071 10.7071L10.4142 12L11.7071 13.2929C12.0976 13.6834 12.0976 14.3166 11.7071 14.7071C11.3166 15.0976 10.6834 15.0976 10.2929 14.7071L9 13.4142L7.70711 14.7071C7.31658 15.0976 6.68342 15.0976 6.29289 14.7071C5.90237 14.3166 5.90237 13.6834 6.29289 13.2929L7.58579 12L6.29289 10.7071Z"
                      fill="#DB4324"
                    />
                  </svg>
                </span>
              </span>
            )}
          </div>
        </div>
      </div>
    );
  };

  onNameChanged = (newName) => {
    this.setState({
      app: { ...this.state.app, name: newName },
    });
    this.setWindowTitle(newName);
  };

  toggleComments = () => {
    this.setState({ showComments: !this.state.showComments });
  };

  setSelectedComponent = (id, component, multiSelect = false) => {
    if (this.state.selectedComponents.length === 0 || !multiSelect) {
      this.switchSidebarTab(1);
    } else {
      this.switchSidebarTab(2);
    }

    const isAlreadySelected = this.state.selectedComponents.find((component) => component.id === id);

    if (!isAlreadySelected) {
      this.setState((prevState) => {
        return {
          selectedComponents: [...(multiSelect ? prevState.selectedComponents : []), { id, component }],
        };
      });
    }
  };

  filterQueries = (value) => {
    if (value) {
      const fuse = new Fuse(this.state.allDataQueries, { keys: ['name'] });
      const results = fuse.search(value);
      let filterDataQueries = [];
      results.every((result) => {
        if (result.item.name === value) {
          filterDataQueries = [];
          filterDataQueries.push(result.item);
          return false;
        }
        filterDataQueries.push(result.item);
        return true;
      });
      this.setState({
        filterDataQueries,
        dataQueriesDefaultText: 'No Queries found.',
      });
    } else {
      this.fetchDataQueries();
    }
  };

  onVersionRelease = (versionId) => {
    this.setState(
      {
        app: {
          ...this.state.app,
          current_version_id: versionId,
        },
      },
      () => {
        this.socket.send(
          JSON.stringify({
            event: 'events',
            data: { message: 'versionReleased', appId: this.state.appId },
          })
        );
      }
    );
  };

  onZoomChanged = (zoom) => {
    this.setState({
      zoomLevel: zoom,
    });
  };

  getCanvasWidth = () => {
    const canvasBoundingRect = document.getElementsByClassName('canvas-area')[0].getBoundingClientRect();
    return canvasBoundingRect?.width;
  };

  getCanvasHeight = () => {
    const canvasBoundingRect = document.getElementsByClassName('canvas-area')[0].getBoundingClientRect();
    return canvasBoundingRect?.height;
  };

  computeCanvasBackgroundColor = () => {
    const { canvasBackgroundColor } = this.state.appDefinition?.globalSettings ?? '#edeff5';
    if (['#2f3c4c', '#edeff5'].includes(canvasBackgroundColor)) {
      return this.props.darkMode ? '#2f3c4c' : '#edeff5';
    }
    return canvasBackgroundColor;
  };

  saveEditingVersion = () => {
    if (this.isVersionReleased()) {
      this.setState({ isSaving: false, showCreateVersionModalPrompt: true });
    } else if (!isEmpty(this.state.editingVersion)) {
      appVersionService
        .save(this.state.appId, this.state.editingVersion.id, { definition: this.state.appDefinition })
        .then(() => {
          this.setState(
            {
              saveError: false,
              editingVersion: {
                ...this.state.editingVersion,
                ...{ definition: this.state.appDefinition },
              },
            },
            () => {
              this.setState({
                isSaving: false,
              });
            }
          );
        })
        .catch(() => {
          this.setState({ saveError: true, isSaving: false }, () => {
            toast.error('App could not save.');
          });
        });
    }
  };

  handleOnComponentOptionChanged = (component, optionName, value) => {
    return onComponentOptionChanged(this, component, optionName, value);
  };

  handleOnComponentOptionsChanged = (component, options) => {
    return onComponentOptionsChanged(this, component, options);
  };

  handleComponentClick = (id, component) => {
    this.setState({
      selectedComponent: { id, component },
    });
    this.switchSidebarTab(1);
  };

  handleComponentHover = (id) => {
    if (this.state.selectionInProgress) return;
    this.setState({
      hoveredComponent: id,
    });
  };

  sideBarDebugger = {
    error: (data) => {
      debuggerActions.error(this, data);
    },
    flush: () => {
      debuggerActions.flush(this);
    },
    generateErrorLogs: (errors) => debuggerActions.generateErrorLogs(errors),
  };

  changeDarkMode = (newMode) => {
    this.setState({
      currentState: {
        ...this.state.currentState,
        globals: {
          ...this.state.currentState.globals,
          theme: { name: newMode ? 'dark' : 'light' },
        },
      },
    });
    this.props.switchDarkMode(newMode);
  };

  setStateOfUnsavedQueries = (state) => {
    this.setState({
      isUnsavedQueriesAvailable: state,
    });
  };

  handleEvent = (eventName, options) => onEvent(this, eventName, options, 'edit');

  runQuery = (queryId, queryName) => runQuery(this, queryId, queryName);

  dataSourceModalHandler = () => {
    this.dataSourceModalRef.current.dataSourceModalToggleStateHandler();
  };

  onAreaSelectionStart = (e) => {
    const isMultiSelect = e.inputEvent.shiftKey || this.state.selectedComponents.length > 0;
    this.setState((prevState) => {
      return {
        selectionInProgress: true,
        selectedComponents: [...(isMultiSelect ? prevState.selectedComponents : [])],
      };
    });
  };

  onAreaSelection = (e) => {
    e.added.forEach((el) => {
      el.classList.add('resizer-select');
    });
    if (this.state.selectionInProgress) {
      e.removed.forEach((el) => {
        el.classList.remove('resizer-select');
      });
    }
  };

  onAreaSelectionEnd = (e) => {
    const currentPageId = this.state.currentPageId;
    this.setState({ selectionInProgress: false });
    e.selected.forEach((el, index) => {
      const id = el.getAttribute('widgetid');
      const component = this.state.appDefinition.pages[currentPageId].components[id].component;
      const isMultiSelect = e.inputEvent.shiftKey || (!e.isClick && index != 0);
      this.setSelectedComponent(id, component, isMultiSelect);
    });
  };

  onAreaSelectionDragStart = (e) => {
    if (e.inputEvent.target.getAttribute('id') !== 'real-canvas') {
      this.selectionDragRef.current = true;
    } else {
      this.selectionDragRef.current = false;
    }
  };

  onAreaSelectionDrag = (e) => {
    if (this.selectionDragRef.current) {
      e.stop();
      this.state.selectionInProgress && this.setState({ selectionInProgress: false });
    }
  };

  onAreaSelectionDragEnd = () => {
    this.selectionDragRef.current = false;
    this.state.selectionInProgress && this.setState({ selectionInProgress: false });
  };

  appEnvironmentChanged = (currentAppEnvironmentId, isVersionChanged) => {
    this.setState({
      currentAppEnvironmentId,
    });
    const currentEnvironmentObj = JSON.parse(localStorage.getItem('currentAppEnvironmentIds') || JSON.stringify({}));
    if (currentEnvironmentObj[this.state.appId] !== currentAppEnvironmentId) {
      currentEnvironmentObj[this.state.appId] = currentAppEnvironmentId;
      localStorage.setItem('currentAppEnvironmentIds', JSON.stringify(currentEnvironmentObj));
      !isVersionChanged && window.location.reload(false);
    }
  };

  setCurrentAppEnvironmentId = () => {
    const appId = this.props.match.params.id;
    const currentEnvironmentObj = JSON.parse(localStorage.getItem('currentAppEnvironmentIds') || JSON.stringify({}));
    this.setState({ currentAppEnvironmentId: currentEnvironmentObj[appId] });
  };

  addNewPage = ({ name, handle }) => {
    // check for unique page handles
    const pageExists = Object.values(this.state.appDefinition.pages).some((page) => page.handle === handle);

    if (pageExists) {
      toast.error('Page with same handle already exists');
      return;
    }

    const newAppDefinition = {
      ...this.state.appDefinition,
      pages: {
        ...this.state.appDefinition.pages,
        [uuid()]: {
          name,
          handle,
          components: {},
        },
      },
    };

    this.setState(
      {
        isSaving: true,
        appDefinition: newAppDefinition,
        appDefinitionLocalVersion: uuid(),
      },
      () => {
        const newPageId = cloneDeep(Object.keys(newAppDefinition.pages)).pop();
        this.switchPage(newPageId);
        this.autoSave();
      }
    );
  };

  deletePageRequest = (pageId, isHomePage = false) => {
    this.setState({
      showPageDeletionConfirmation: {
        isOpen: true,
        pageId,
        isHomePage,
      },
    });
  };

  cancelDeletePageRequest = () => {
    this.setState({
      showPageDeletionConfirmation: {
        isOpen: false,
        pageId: null,
        isHomePage: false,
      },
    });
  };

  executeDeletepageRequest = () => {
    const pageId = this.state.showPageDeletionConfirmation.pageId;
    const isHomePage = this.state.showPageDeletionConfirmation.isHomePage;
    if (Object.keys(this.state.appDefinition.pages).length === 1) {
      toast.error('You cannot delete the only page in your app.');
      return;
    }

    this.setState({
      isDeletingPage: true,
    });

    const toBeDeletedPage = this.state.appDefinition.pages[pageId];

    const newAppDefinition = {
      ...this.state.appDefinition,
      pages: omit(this.state.appDefinition.pages, pageId),
    };

    const newCurrentPageId = isHomePage
      ? Object.keys(this.state.appDefinition.pages)[0]
      : this.state.appDefinition.homePageId;

    this.setState(
      {
        currentPageId: newCurrentPageId,
        isSaving: true,
        appDefinition: newAppDefinition,
        appDefinitionLocalVersion: uuid(),
        isDeletingPage: false,
      },
      () => {
        toast.success(`${toBeDeletedPage.name} page deleted.`);

        this.switchPage(newCurrentPageId);
        this.autoSave();
      }
    );
  };

  updateHomePage = (pageId) => {
    this.setState(
      {
        isSaving: true,
        appDefinition: {
          ...this.state.appDefinition,
          homePageId: pageId,
        },
        appDefinitionLocalVersion: uuid(),
      },
      () => {
        this.autoSave();
      }
    );
  };

  clonePage = (pageId) => {
    const currentPage = this.state.appDefinition.pages[pageId];
    const newPageId = uuid();
    let newPageName = `${currentPage.name} (copy)`;
    let newPageHandle = `${currentPage.handle}-copy`;
    let i = 1;
    while (Object.values(this.state.appDefinition.pages).some((page) => page.handle === newPageHandle)) {
      newPageName = `${currentPage.name} (copy ${i})`;
      newPageHandle = `${currentPage.handle}-copy-${i}`;
      i++;
    }

    const newPage = {
      ...cloneDeep(currentPage),
      name: newPageName,
      handle: newPageHandle,
    };

    const newAppDefinition = {
      ...this.state.appDefinition,
      pages: {
        ...this.state.appDefinition.pages,
        [newPageId]: newPage,
      },
    };

    this.setState(
      {
        isSaving: true,
        appDefinition: newAppDefinition,
        appDefinitionLocalVersion: uuid(),
      },
      () => {
        this.autoSave();
      }
    );
  };

  updatePageHandle = (pageId, newHandle) => {
    const pageExists = Object.values(this.state.appDefinition.pages).some((page) => page.handle === newHandle);

    if (pageExists) {
      toast.error('Page with same handle already exists');
      return;
    }

    if (newHandle.trim().length === 0) {
      toast.error('Page handle cannot be empty');
      return;
    }

    this.setState(
      {
        isSaving: true,
        appDefinition: {
          ...this.state.appDefinition,
          pages: {
            ...this.state.appDefinition.pages,
            [pageId]: {
              ...this.state.appDefinition.pages[pageId],
              handle: newHandle,
            },
          },
        },
        appDefinitionLocalVersion: uuid(),
      },
      () => {
        toast.success('Page handle updated successfully');
        this.switchPage(pageId);
        this.autoSave();
      }
    );
  };

  updateOnPageLoadEvents = (pageId, events) => {
    this.setState(
      {
        isSaving: true,
        appDefinition: {
          ...this.state.appDefinition,
          pages: {
            ...this.state.appDefinition.pages,
            [pageId]: {
              ...this.state.appDefinition.pages[pageId],
              events,
            },
          },
        },
        appDefinitionLocalVersion: uuid(),
      },
      () => {
        this.autoSave();
      }
    );
  };

  showHideViewerNavigation = () => {
    const newAppDefinition = {
      ...this.state.appDefinition,
      showViewerNavigation: !this.state.appDefinition.showViewerNavigation,
    };

    this.setState(
      {
        isSaving: true,
        appDefinition: newAppDefinition,
        appDefinitionLocalVersion: uuid(),
      },
      () => this.autoSave()
    );
  };

  renamePage = (pageId, newName) => {
    if (newName.trim().length === 0) {
      toast.error('Page name cannot be empty');
      return;
    }

    const newAppDefinition = {
      ...this.state.appDefinition,
      pages: {
        ...this.state.appDefinition.pages,
        [pageId]: {
          ...this.state.appDefinition.pages[pageId],
          name: newName,
        },
      },
    };

    this.setState(
      {
        isSaving: true,
        appDefinition: newAppDefinition,
        appDefinitionLocalVersion: uuid(),
      },
      () => {
        this.autoSave();
      }
    );
  };

  hidePage = (pageId) => {
    const newAppDefinition = {
      ...this.state.appDefinition,
      pages: {
        ...this.state.appDefinition.pages,
        [pageId]: {
          ...this.state.appDefinition.pages[pageId],
          hidden: true,
        },
      },
    };

    this.setState(
      {
        isSaving: true,
        appDefinition: newAppDefinition,
        appDefinitionLocalVersion: uuid(),
      },
      () => {
        this.autoSave();
      }
    );
  };

  unHidePage = (pageId) => {
    const newAppDefinition = {
      ...this.state.appDefinition,
      pages: {
        ...this.state.appDefinition.pages,
        [pageId]: {
          ...this.state.appDefinition.pages[pageId],
          hidden: false,
        },
      },
    };

    this.setState(
      {
        isSaving: true,
        appDefinition: newAppDefinition,
        appDefinitionLocalVersion: uuid(),
      },
      () => {
        this.autoSave();
      }
    );
  };

  switchPage = (pageId, queryParams = []) => {
    if (this.state.currentPageId === pageId) return;

    const { name, handle, events } = this.state.appDefinition.pages[pageId];
    const currentPageId = this.state.currentPageId;

    if (!name || !handle) return;

    const queryParamsString = queryParams.map(([key, value]) => `${key}=${value}`).join('&');

    this.props.history.push(`/apps/${this.state.appId}/${handle}?${queryParamsString}`);

    const { globals: existingGlobals } = this.state.currentState;

    const page = {
      id: pageId,
      name,
      handle,
      variables: this.state.pages?.[pageId]?.variables ?? {},
    };

    const globals = {
      ...existingGlobals,
      urlparams: JSON.parse(JSON.stringify(queryString.parse(queryParamsString))),
    };

    this.setState(
      {
        pages: {
          ...this.state.pages,
          [currentPageId]: {
            ...(this.state.pages?.[currentPageId] ?? {}),
            variables: {
              ...(this.state.currentState?.page?.variables ?? {}),
            },
          },
        },
        currentState: {
          ...this.state.currentState,
          globals,
          page,
        },
        currentPageId: pageId,
      },
      () => {
        computeComponentState(this, this.state.appDefinition.pages[pageId]?.components ?? {}).then(async () => {
          for (const event of events ?? []) {
            await this.handleEvent(event.eventId, event);
          }
        });
      }
    );
  };

  updateOnSortingPages = (newSortedPages) => {
    const pagesObj = newSortedPages.reduce((acc, page) => {
      acc[page.id] = this.state.appDefinition.pages[page.id];
      return acc;
    }, {});

    const newAppDefinition = {
      ...this.state.appDefinition,
      pages: pagesObj,
    };

    this.setState(
      {
        isSaving: true,
        appDefinition: newAppDefinition,
        appDefinitionLocalVersion: uuid(),
      },
      () => {
        this.autoSave();
      }
    );
  };

  getPagesWithIds = () => {
    return Object.entries(this.state.appDefinition.pages).map(([id, page]) => ({ ...page, id }));
  };

  handleAddNewQuery = (setSaveConfirmation, setCancelData) => {
    const stateToBeUpdated = {
      options: {},
      selectedDataSource: null,
      selectedQuery: {},
      editingQuery: false,
      addingQuery: true,
      isSourceSelected: false,
      draftQuery: null,
    };
    if (this.state.isUnsavedQueriesAvailable) {
      setSaveConfirmation(true);
      setCancelData(stateToBeUpdated);
    } else this.setState({ ...stateToBeUpdated });
  };

  toggleCurrentLayout = (selectedLayout) => {
    this.setState({
      currentLayout: selectedLayout,
    });
  };

  computeCurrentQueryPanelHeight = (height) => {
    this.setState({
      queryPanelHeight: height,
    });
  };
  render() {
    const {
      currentSidebarTab,
      selectedComponents = [],
      appDefinition,
      appId,
      slug,
      dataSources,
      loadingDataQueries,
      dataQueries,
      loadingDataSources,
      addingQuery,
      selectedQuery,
      editingQuery,
      app,
      queryPanelHeight,
      showLeftSidebar,
      currentState,
      isLoading,
      zoomLevel,
      currentLayout,
      deviceWindowWidth,
      dataQueriesDefaultText,
      showDataQueryDeletionConfirmation,
      isDeletingDataQuery,
      apps,
      defaultComponentStateComputed,
      showComments,
      editingVersion,
      showCreateVersionModalPrompt,
      hoveredComponent,
      queryConfirmationList,
      currentAppEnvironmentId,
    } = this.state;

    const appVersionPreviewLink = editingVersion
      ? `/applications/${app.id}/versions/${editingVersion.id}/environments/${this.state.currentAppEnvironmentId}/${this.state.currentState.page.handle}`
      : '';

    return (
      <div className="editor wrapper">
        <ReactTooltip type="dark" effect="solid" eventOff="click" delayShow={250} />
        <Confirm
          show={queryConfirmationList.length > 0}
          message={`Do you want to run this query - ${queryConfirmationList[0]?.queryName}?`}
          onConfirm={(queryConfirmationData) => onQueryConfirmOrCancel(this, queryConfirmationData, true)}
          onCancel={() => onQueryConfirmOrCancel(this, queryConfirmationList[0])}
          queryConfirmationData={queryConfirmationList[0]}
          darkMode={this.props.darkMode}
          key={queryConfirmationList[0]?.queryName}
        />
        <Confirm
          show={showDataQueryDeletionConfirmation}
          message={'Do you really want to delete this query?'}
          confirmButtonLoading={isDeletingDataQuery}
          onConfirm={() => this.executeDataQueryDeletion()}
          onCancel={() => this.cancelDeleteDataQuery()}
          darkMode={this.props.darkMode}
        />
        <Confirm
          show={this.state.showPageDeletionConfirmation?.isOpen ?? false}
          title={'Delete Page'}
          message={`Do you really want to delete this page?`}
          confirmButtonLoading={this.state.isDeletingPage}
          onConfirm={() => this.executeDeletepageRequest()}
          onCancel={() => this.cancelDeletePageRequest()}
          darkMode={this.props.darkMode}
        />
        <EditorContextWrapper>
          <EditorHeader
            darkMode={this.props.darkMode}
            currentState={currentState}
            currentLayout={this.state.currentLayout}
            globalSettingsChanged={this.globalSettingsChanged}
            appDefinition={appDefinition}
            toggleAppMaintenance={this.toggleAppMaintenance}
            editingVersion={editingVersion}
            showCreateVersionModalPrompt={showCreateVersionModalPrompt}
            app={app}
            appVersionPreviewLink={appVersionPreviewLink}
            slug={slug}
            appId={appId}
            canUndo={this.canUndo}
            canRedo={this.canRedo}
            handleUndo={this.handleUndo}
            handleRedo={this.handleRedo}
            toggleCurrentLayout={this.toggleCurrentLayout}
            isSaving={this.state.isSaving}
            saveError={this.state.saveError}
            isVersionReleased={this.isVersionReleased}
            onNameChanged={this.onNameChanged}
            currentAppEnvironmentId={currentAppEnvironmentId}
            setAppDefinitionFromVersion={this.setAppDefinitionFromVersion}
            closeCreateVersionModalPrompt={this.closeCreateVersionModalPrompt}
            handleSlugChange={this.handleSlugChange}
            onVersionRelease={this.onVersionRelease}
            saveEditingVersion={this.saveEditingVersion}
            appEnvironmentChanged={this.appEnvironmentChanged}
          />
          <DndProvider backend={HTML5Backend}>
            <div className="sub-section">
              <LeftSidebar
                appVersionsId={this.state?.editingVersion?.id}
                currentAppEnvironmentId={this.state.currentAppEnvironmentId}
                showComments={showComments}
                errorLogs={currentState.errors}
                components={currentState.components}
                appId={appId}
                darkMode={this.props.darkMode}
                dataSources={this.state.dataSources}
                dataSourcesChanged={this.dataSourcesChanged}
                dataQueriesChanged={this.dataQueriesChanged}
                onZoomChanged={this.onZoomChanged}
                toggleComments={this.toggleComments}
                switchDarkMode={this.changeDarkMode}
                currentState={currentState}
                debuggerActions={this.sideBarDebugger}
                appDefinition={{
                  components: appDefinition.pages[this.state.currentPageId]?.components ?? {},
                  queries: dataQueries,
                  selectedComponent: selectedComponents ? selectedComponents[selectedComponents.length - 1] : {},
                  pages: this.state.appDefinition.pages,
                  homePageId: this.state.appDefinition.homePageId,
                  showViewerNavigation: this.state.appDefinition.showViewerNavigation,
                }}
                setSelectedComponent={this.setSelectedComponent}
                removeComponent={this.removeComponent}
                runQuery={(queryId, queryName) => runQuery(this, queryId, queryName)}
                ref={this.dataSourceModalRef}
                isSaving={this.state.isSaving}
                isUnsavedQueriesAvailable={this.state.isUnsavedQueriesAvailable}
                currentPageId={this.state.currentPageId}
                addNewPage={this.addNewPage}
                switchPage={this.switchPage}
                deletePage={this.deletePageRequest}
                renamePage={this.renamePage}
                clonePage={this.clonePage}
                hidePage={this.hidePage}
                unHidePage={this.unHidePage}
                updateHomePage={this.updateHomePage}
                updatePageHandle={this.updatePageHandle}
                updateOnPageLoadEvents={this.updateOnPageLoadEvents}
                showHideViewerNavigationControls={this.showHideViewerNavigation}
                updateOnSortingPages={this.updateOnSortingPages}
                apps={apps}
                dataQueries={dataQueries}
                queryPanelHeight={queryPanelHeight}
              />
              {!showComments && (
                <Selecto
                  dragContainer={'.canvas-container'}
                  selectableTargets={['.react-draggable']}
                  hitRate={0}
                  selectByClick={true}
                  toggleContinueSelect={['shift']}
                  ref={this.selectionRef}
                  scrollOptions={this.state.scrollOptions}
                  onSelectStart={this.onAreaSelectionStart}
                  onSelectEnd={this.onAreaSelectionEnd}
                  onSelect={this.onAreaSelection}
                  onDragStart={this.onAreaSelectionDragStart}
                  onDrag={this.onAreaSelectionDrag}
                  onDragEnd={this.onAreaSelectionDragEnd}
                  onScroll={(e) => {
                    this.canvasContainerRef.current.scrollBy(e.direction[0] * 10, e.direction[1] * 10);
                  }}
                />
              )}
              <div className="main main-editor-canvas" id="main-editor-canvas">
                <div
                  className={`canvas-container align-items-center ${!showLeftSidebar && 'hide-sidebar'}`}
                  style={{ transform: `scale(${zoomLevel})` }}
                  onMouseUp={(e) => {
                    if (['real-canvas', 'modal'].includes(e.target.className)) {
                      this.setState({ selectedComponents: [], currentSidebarTab: 2, hoveredComponent: false });
                    }
                  }}
                  ref={this.canvasContainerRef}
                  onScroll={() => {
                    this.selectionRef.current.checkScroll();
                  }}
                >
                  <div
                    className="canvas-area"
                    style={{
                      width: currentLayout === 'desktop' ? '100%' : '450px',
                      minHeight: +this.state.appDefinition.globalSettings.canvasMaxHeight,
                      maxWidth:
                        +this.state.appDefinition.globalSettings.canvasMaxWidth +
                        this.state.appDefinition.globalSettings.canvasMaxWidthType,
                      maxHeight: +this.state.appDefinition.globalSettings.canvasMaxHeight,
                      backgroundColor: this.computeCanvasBackgroundColor(),
                    }}
                  >
                    {config.ENABLE_MULTIPLAYER_EDITING && (
                      <RealtimeCursors
                        editingVersionId={this.state?.editingVersion?.id}
                        editingPageId={this.state.currentPageId}
                      />
                    )}
                    {isLoading && (
                      <div className="apploader">
                        <div className="col col-* editor-center-wrapper">
                          <div className="editor-center">
                            <div className="canvas">
                              <div className="mt-5 d-flex flex-column">
                                <div className="mb-1">
                                  <Skeleton width={'150px'} height={15} className="skeleton" />
                                </div>
                                {Array.from(Array(4)).map((_item, index) => (
                                  <Skeleton key={index} width={'300px'} height={10} className="skeleton" />
                                ))}
                                <div className="align-self-end">
                                  <Skeleton width={'100px'} className="skeleton" />
                                </div>
                                <Skeleton className="skeleton mt-4" />
                                <Skeleton height={'150px'} className="skeleton mt-2" />
                              </div>
                            </div>
                          </div>
                        </div>
                      </div>
                    )}
                    {defaultComponentStateComputed && (
                      <>
                        <Container
                          canvasWidth={this.getCanvasWidth()}
                          canvasHeight={this.getCanvasHeight()}
                          socket={this.socket}
                          showComments={showComments}
                          appVersionsId={this.state?.editingVersion?.id}
                          appDefinition={appDefinition}
                          appDefinitionChanged={this.appDefinitionChanged}
                          snapToGrid={true}
                          darkMode={this.props.darkMode}
                          mode={'edit'}
                          zoomLevel={zoomLevel}
                          currentLayout={currentLayout}
                          deviceWindowWidth={deviceWindowWidth}
                          selectedComponents={selectedComponents}
                          appLoading={isLoading}
                          onEvent={this.handleEvent}
                          onComponentOptionChanged={this.handleOnComponentOptionChanged}
                          onComponentOptionsChanged={this.handleOnComponentOptionsChanged}
                          currentState={this.state.currentState}
                          setSelectedComponent={this.setSelectedComponent}
                          handleUndo={this.handleUndo}
                          handleRedo={this.handleRedo}
                          removeComponent={this.removeComponent}
                          onComponentClick={this.handleComponentClick}
                          onComponentHover={this.handleComponentHover}
                          hoveredComponent={hoveredComponent}
                          sideBarDebugger={this.sideBarDebugger}
                          dataQueries={dataQueries}
                          currentPageId={this.state.currentPageId}
                        />
                        <CustomDragLayer
                          snapToGrid={true}
                          currentLayout={currentLayout}
                          canvasWidth={this.getCanvasWidth()}
                        />
                      </>
                    )}
                  </div>
                </div>
                <QueryPanel computeCurrentQueryPanelHeight={this.computeCurrentQueryPanelHeight}>
                  {({
                    toggleQueryEditor,
                    showSaveConfirmation,
                    setSaveConfirmation,
                    queryCancelData,
                    setCancelData,
                  }) => (
                    <>
                      <Confirm
                        show={showSaveConfirmation}
                        message={`Query ${selectedQuery?.name} has unsaved changes`}
                        onConfirm={() => {
                          setSaveConfirmation(false);
                        }}
                        onCancel={(data) => {
                          setSaveConfirmation(false);
                          this.setState({
                            ...data,
                            isUnsavedQueriesAvailable: false,
                            draftQuery: this.state.draftQuery !== null ? null : this.state.draftQuery,
                          });
                        }}
                        confirmButtonText="Continue editing"
                        cancelButtonText="Discard changes"
                        callCancelFnOnConfirm={false}
                        queryCancelData={queryCancelData}
                      />
                      <div className="row main-row">
                        <div className="data-pane">
                          <div className={`queries-container ${this.props.darkMode && 'theme-dark'}`}>
                            <div className="queries-header row d-flex align-items-center justify-content-between">
                              <div className="col-auto">
                                <div className={`queries-search ${this.props.darkMode && 'theme-dark'}`}>
                                  <SearchBox
                                    width="100%"
                                    onSubmit={this.filterQueries}
                                    placeholder={this.props.t('globals.search', 'Search')}
                                    customClass="query-manager-search-box-wrapper"
                                  />
                                </div>
                              </div>
                              <button
                                className={`col-auto d-flex align-items-center py-1 rounded default-secondary-button  ${
                                  this.props.darkMode && 'theme-dark'
                                }`}
                                onClick={() => {
                                  posthog.capture('click_create_query_plus'); //posthog event
                                  this.handleAddNewQuery(setSaveConfirmation, setCancelData);
                                }}
                              >
                                <span
                                  className={` d-flex query-manager-btn-svg-wrapper align-items-center query-icon-wrapper`}
                                  data-tip="Add new query"
                                  data-class=""
                                >
                                  <svg
                                    width="auto"
                                    height="auto"
                                    viewBox="0 0 16 16"
                                    fill="none"
                                    xmlns="http://www.w3.org/2000/svg"
                                  >
                                    <path
                                      d="M8 15.25C7.71667 15.25 7.47917 15.1542 7.2875 14.9625C7.09583 14.7708 7 14.5333 7 14.25V9H1.75C1.46667 9 1.22917 8.90417 1.0375 8.7125C0.845833 8.52083 0.75 8.28333 0.75 8C0.75 7.71667 0.845833 7.47917 1.0375 7.2875C1.22917 7.09583 1.46667 7 1.75 7H7V1.75C7 1.46667 7.09583 1.22917 7.2875 1.0375C7.47917 0.845833 7.71667 0.75 8 0.75C8.28333 0.75 8.52083 0.845833 8.7125 1.0375C8.90417 1.22917 9 1.46667 9 1.75V7H14.25C14.5333 7 14.7708 7.09583 14.9625 7.2875C15.1542 7.47917 15.25 7.71667 15.25 8C15.25 8.28333 15.1542 8.52083 14.9625 8.7125C14.7708 8.90417 14.5333 9 14.25 9H9V14.25C9 14.5333 8.90417 14.7708 8.7125 14.9625C8.52083 15.1542 8.28333 15.25 8 15.25Z"
                                      fill="#3E63DD"
                                    />
                                  </svg>
                                </span>
                                <span className="query-manager-btn-name">Add</span>
                              </button>
                            </div>

                            {loadingDataQueries ? (
                              <div className="p-2">
                                <Skeleton height={'36px'} className="skeleton mb-2" />
                                <Skeleton height={'36px'} className="skeleton" />
                              </div>
                            ) : (
                              <div className="query-list">
                                <div>
                                  {this.state.draftQuery !== null &&
                                    this.renderDraftQuery(setSaveConfirmation, setCancelData)}
                                  {this.state.filterDataQueries.map((query) =>
                                    this.renderDataQuery(query, setSaveConfirmation, setCancelData)
                                  )}
                                </div>
                                {this.state.filterDataQueries.length === 0 && this.state.draftQuery === null && (
                                  <div className=" d-flex  flex-column align-items-center justify-content-start">
                                    <EmptyQueriesIllustration />
                                    <span className="mute-text pt-3">{dataQueriesDefaultText}</span> <br />
                                  </div>
                                )}
                              </div>
                            )}
                          </div>
                        </div>
                        <div className="query-definition-pane-wrapper">
                          <div className="query-definition-pane">
                            <div>
                              <QueryManager
                                addNewQueryAndDeselectSelectedQuery={() =>{
                                  posthog.capture('click_create_query'); //posthog event
                                  this.handleAddNewQuery(setSaveConfirmation, setCancelData)
                                }
                                }
                                toggleQueryEditor={toggleQueryEditor}
                                dataSources={dataSources}
                                dataQueries={dataQueries}
                                mode={editingQuery ? 'edit' : 'create'}
                                selectedQuery={selectedQuery}
                                selectedDataSource={this.state.selectedDataSource}
                                dataQueriesChanged={this.dataQueriesChanged}
                                appId={appId}
                                editingVersionId={editingVersion?.id}
                                addingQuery={addingQuery || dataQueries?.length === 0}
                                editingQuery={editingQuery}
                                queryPanelHeight={queryPanelHeight}
                                currentState={currentState}
                                darkMode={this.props.darkMode}
                                apps={apps}
                                allComponents={appDefinition.pages[this.state.currentPageId]?.components ?? {}}
                                isSourceSelected={this.state.isSourceSelected}
                                isQueryPaneDragging={this.state.isQueryPaneDragging}
                                runQuery={this.runQuery}
                                dataSourceModalHandler={this.dataSourceModalHandler}
                                setStateOfUnsavedQueries={this.setStateOfUnsavedQueries}
                                appDefinition={appDefinition}
                                editorState={this}
                                showQueryConfirmation={queryConfirmationList.length > 0}
                                loadingDataSources={loadingDataSources}
                                createDraftQuery={this.createDraftQuery}
                                clearDraftQuery={this.clearDraftQuery}
                                isUnsavedQueriesAvailable={this.state.isUnsavedQueriesAvailable}
                                setSaveConfirmation={setSaveConfirmation}
                                setCancelData={setCancelData}
                                updateDraftQueryName={this.updateDraftQueryName}
                              />
                            </div>
                          </div>
                        </div>
                      </div>
                    </>
                  )}
                </QueryPanel>
              </div>
              <div className="editor-sidebar">
                <EditorKeyHooks
                  moveComponents={this.moveComponents}
                  cloneComponents={this.cloneComponents}
                  copyComponents={this.copyComponents}
                  cutComponents={this.cutComponents}
                  handleEditorEscapeKeyPress={this.handleEditorEscapeKeyPress}
                  removeMultipleComponents={this.removeComponents}
                />

                {currentSidebarTab === 1 && (
                  <div className="pages-container">
                    {selectedComponents.length === 1 &&
                    !isEmpty(appDefinition.pages[this.state.currentPageId]?.components) &&
                    !isEmpty(appDefinition.pages[this.state.currentPageId]?.components[selectedComponents[0].id]) ? (
                      <Inspector
                        moveComponents={this.moveComponents}
                        componentDefinitionChanged={this.componentDefinitionChanged}
                        dataQueries={dataQueries}
                        removeComponent={this.removeComponent}
                        selectedComponentId={selectedComponents[0].id}
                        currentState={currentState}
                        allComponents={appDefinition.pages[this.state.currentPageId]?.components}
                        key={selectedComponents[0].id}
                        switchSidebarTab={this.switchSidebarTab}
                        apps={apps}
                        darkMode={this.props.darkMode}
                        appDefinitionLocalVersion={this.state.appDefinitionLocalVersion}
                        pages={this.getPagesWithIds()}
                      ></Inspector>
                    ) : (
                      <center className="mt-5 p-2">
                        {this.props.t('editor.inspectComponent', 'Please select a component to inspect')}
                      </center>
                    )}
                  </div>
                )}

                {currentSidebarTab === 2 && (
                  <WidgetManager
                    componentTypes={componentTypes}
                    zoomLevel={zoomLevel}
                    currentLayout={currentLayout}
                    darkMode={this.props.darkMode}
                  ></WidgetManager>
                )}
              </div>
              {config.COMMENT_FEATURE_ENABLE && showComments && (
                <CommentNotifications
                  socket={this.socket}
                  appVersionsId={this.state?.editingVersion?.id}
                  toggleComments={this.toggleComments}
                  pageId={this.state.currentPageId}
                />
              )}
            </div>
          </DndProvider>
        </EditorContextWrapper>
      </div>
    );
  }
}

export const Editor = withTranslation()(EditorComponent);<|MERGE_RESOLUTION|>--- conflicted
+++ resolved
@@ -46,11 +46,7 @@
 import OverlayTrigger from 'react-bootstrap/OverlayTrigger';
 import RealtimeCursors from '@/Editor/RealtimeCursors';
 import { initEditorWalkThrough } from '@/_helpers/createWalkThrough';
-<<<<<<< HEAD
 import posthog from 'posthog-js';
-import AppLogo from '../_components/AppLogo';
-=======
->>>>>>> edd9e135
 import { EditorContextWrapper } from './Context/EditorContextWrapper';
 import Selecto from 'react-selecto';
 import { retrieveWhiteLabelText } from '@/_helpers/utils';
@@ -2101,11 +2097,10 @@
                           <div className="query-definition-pane">
                             <div>
                               <QueryManager
-                                addNewQueryAndDeselectSelectedQuery={() =>{
+                                addNewQueryAndDeselectSelectedQuery={() => {
                                   posthog.capture('click_create_query'); //posthog event
-                                  this.handleAddNewQuery(setSaveConfirmation, setCancelData)
-                                }
-                                }
+                                  this.handleAddNewQuery(setSaveConfirmation, setCancelData);
+                                }}
                                 toggleQueryEditor={toggleQueryEditor}
                                 dataSources={dataSources}
                                 dataQueries={dataQueries}
