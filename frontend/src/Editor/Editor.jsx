--- conflicted
+++ resolved
@@ -8,7 +8,7 @@
 } from '@/_services';
 import { DndProvider } from 'react-dnd';
 import { HTML5Backend } from 'react-dnd-html5-backend';
-import { defaults, cloneDeep, isEqual, isEmpty, debounce, omit, snakeCase } from 'lodash';
+import { defaults, cloneDeep, isEqual, isEmpty, debounce, omit } from 'lodash';
 import { Container } from './Container';
 import { EditorKeyHooks } from './EditorKeyHooks';
 import { CustomDragLayer } from './CustomDragLayer';
@@ -1462,7 +1462,6 @@
     });
   };
 
-<<<<<<< HEAD
   getCanvasMinWidth = () => {
     /**
      * minWidth will be min(default canvas min width, user set max width). Done to avoid conflict between two
@@ -1482,12 +1481,10 @@
     }
   };
   handleEditorMarginLeftChange = (value) => this.setState({ editorMarginLeft: value });
-=======
   formCustomPageSelectorClass = () => {
     const handle = this.state.appDefinition?.pages[this.state.currentPageId]?.handle;
     return `_tooljet-page-${handle}`;
   };
->>>>>>> a3f85fa9
 
   render() {
     const {
@@ -1656,8 +1653,7 @@
                 id="main-editor-canvas"
               >
                 <div
-<<<<<<< HEAD
-                  className={`canvas-container align-items-center ${!showLeftSidebar && 'hide-sidebar'}`}
+                  className={`canvas-container page-container align-items-center ${!showLeftSidebar && 'hide-sidebar'}`}
                   style={{
                     transform: `scale(${zoomLevel})`,
                     borderLeft:
@@ -1665,10 +1661,6 @@
                       `px solid ${this.computeCanvasBackgroundColor()}`,
                     height: this.computeCanvasContainerHeight(),
                   }}
-=======
-                  className={`canvas-container page-container align-items-center ${!showLeftSidebar && 'hide-sidebar'}`}
-                  style={{ transform: `scale(${zoomLevel})` }}
->>>>>>> a3f85fa9
                   onMouseUp={(e) => {
                     if (['real-canvas', 'modal'].includes(e.target.className)) {
                       this.setState({ selectedComponents: [], currentSidebarTab: 2, hoveredComponent: false });
@@ -1679,10 +1671,9 @@
                     this.selectionRef.current.checkScroll();
                   }}
                 >
-<<<<<<< HEAD
                   <div style={{ minWidth: `calc((100vw - 300px) - 48px)` }}>
                     <div
-                      className="canvas-area"
+                      className={`canvas-area ${this.formCustomPageSelectorClass()}`}
                       style={{
                         width: currentLayout === 'desktop' ? '100%' : '450px',
                         minHeight: +this.state.appDefinition.globalSettings.canvasMaxHeight,
@@ -1722,40 +1713,6 @@
                                   </div>
                                   <Skeleton className="skeleton mt-4" />
                                   <Skeleton height={'150px'} className="skeleton mt-2" />
-=======
-                  <div
-                    className={`canvas-area ${this.formCustomPageSelectorClass()}`}
-                    style={{
-                      width: currentLayout === 'desktop' ? '100%' : '450px',
-                      minHeight: +this.state.appDefinition.globalSettings.canvasMaxHeight,
-                      maxWidth:
-                        +this.state.appDefinition.globalSettings.canvasMaxWidth +
-                        this.state.appDefinition.globalSettings.canvasMaxWidthType,
-                      maxHeight: +this.state.appDefinition.globalSettings.canvasMaxHeight,
-                      backgroundColor: this.computeCanvasBackgroundColor(),
-                    }}
-                  >
-                    {config.ENABLE_MULTIPLAYER_EDITING && (
-                      <RealtimeCursors
-                        editingVersionId={this.state?.editingVersion?.id}
-                        editingPageId={this.state.currentPageId}
-                      />
-                    )}
-                    {isLoading && (
-                      <div className="apploader">
-                        <div className="col col-* editor-center-wrapper">
-                          <div className="editor-center">
-                            <div className="canvas">
-                              <div className="mt-5 d-flex flex-column">
-                                <div className="mb-1">
-                                  <Skeleton width={'150px'} height={15} className="skeleton" />
-                                </div>
-                                {Array.from(Array(4)).map((_item, index) => (
-                                  <Skeleton key={index} width={'300px'} height={10} className="skeleton" />
-                                ))}
-                                <div className="align-self-end">
-                                  <Skeleton width={'100px'} className="skeleton" />
->>>>>>> a3f85fa9
                                 </div>
                               </div>
                             </div>
