/* eslint-disable import/no-named-as-default */
import React, { createRef } from 'react';
import { datasourceService, dataqueryService, appService, authenticationService, appVersionService } from '@/_services';
import { DndProvider } from 'react-dnd';
import { HTML5Backend } from 'react-dnd-html5-backend';
import { computeComponentName } from '@/_helpers/utils';
import { defaults, cloneDeep, isEqual, isEmpty, debounce } from 'lodash';
import { Container } from './Container';
import { CustomDragLayer } from './CustomDragLayer';
import { LeftSidebar } from './LeftSidebar';
import { componentTypes } from './Components/components';
import { Inspector } from './Inspector/Inspector';
import { DataSourceTypes } from './DataSourceManager/SourceComponents';
import { QueryManager } from './QueryManager';
import { Link } from 'react-router-dom';
import { ManageAppUsers } from './ManageAppUsers';
import { ReleaseVersionButton } from './ReleaseVersionButton';
import {
  onComponentOptionChanged,
  onComponentOptionsChanged,
  onEvent,
  onQueryConfirm,
  onQueryCancel,
  runQuery,
  setStateAsync,
  computeComponentState,
  getSvgIcon,
} from '@/_helpers/appUtils';
import { Confirm } from './Viewer/Confirm';
import ReactTooltip from 'react-tooltip';
import CommentNotifications from './CommentNotifications';
import { WidgetManager } from './WidgetManager';
import Fuse from 'fuse.js';
import config from 'config';
import queryString from 'query-string';
import toast from 'react-hot-toast';
import produce, { enablePatches, setAutoFreeze, applyPatches } from 'immer';
import Logo from './Icons/logo.svg';
import RunjsIcon from './Icons/runjs.svg';
import EditIcon from './Icons/edit.svg';
import MobileSelectedIcon from './Icons/mobile-selected.svg';
import DesktopSelectedIcon from './Icons/desktop-selected.svg';
import { AppVersionsManager } from './AppVersionsManager';
import { SearchBoxComponent } from '@/_ui/Search';
import { createWebsocketConnection } from '@/_helpers/websocketConnection';
import { Cursor } from './Cursor';
import Tooltip from 'react-bootstrap/Tooltip';
import OverlayTrigger from 'react-bootstrap/OverlayTrigger';
import RealtimeAvatars from './RealtimeAvatars';
import InitVersionCreateModal from './InitVersionCreateModal';

setAutoFreeze(false);
enablePatches();

class Editor extends React.Component {
  constructor(props) {
    super(props);

    const appId = this.props.match.params.id;

    const currentUser = authenticationService.currentUserValue;

    const { socket } = createWebsocketConnection(appId);

    this.socket = socket;

    let userVars = {};

    if (currentUser) {
      userVars = {
        email: currentUser.email,
        firstName: currentUser.first_name,
        lastName: currentUser.last_name,
        groups: currentUser?.group_permissions.map((group) => group.group),
      };
    }

    this.defaultDefinition = {
      components: {},
      globalSettings: {
        hideHeader: false,
        appInMaintenance: false,
        canvasMaxWidth: 1292,
        canvasBackgroundColor: props.darkMode ? '#2f3c4c' : '#edeff5',
      },
    };

    this.state = {
      currentUser: authenticationService.currentUserValue,
      app: {},
      allComponentTypes: componentTypes,
      isQueryPaneDragging: false,
      queryPaneHeight: 70,
      isTopOfQueryPane: false,
      isLoading: true,
      users: null,
      appId,
      editingVersion: null,
      loadingDataSources: true,
      loadingDataQueries: true,
      showQueryEditor: true,
      showLeftSidebar: true,
      showComments: false,
      zoomLevel: 1.0,
      currentLayout: 'desktop',
      deviceWindowWidth: 450,
      appDefinition: this.defaultDefinition,
      currentState: {
        queries: {},
        components: {},
        globals: {
          currentUser: userVars,
          theme: { name: props.darkMode ? 'dark' : 'light' },
          urlparams: JSON.parse(JSON.stringify(queryString.parse(props.location.search))),
        },
        errors: {},
        variables: {},
      },
      apps: [],
      dataQueriesDefaultText: "You haven't created queries yet.",
      showQuerySearchField: false,
      isDeletingDataQuery: false,
      showHiddenOptionsForDataQueryId: null,
      showQueryConfirmation: false,
      showInitVersionCreateModal: false,
      showCreateVersionModalPrompt: false,
      isSourceSelected: false,
    };

    this.autoSave = debounce(this.saveEditingVersion, 3000);
    this.realtimeSave = debounce(this.appDefinitionChanged, 500);
  }

  setWindowTitle(name) {
    document.title = name ? `${name} - Tooljet` : `Untitled App - Tooljet`;
  }

  componentDidMount() {
    this.fetchApps(0);
    this.fetchApp();
    this.initComponentVersioning();
    this.initRealtimeSave();
    this.initEventListeners();
    this.setState({
      currentSidebarTab: 2,
      selectedComponent: null,
    });
  }

  /**
   * When a new update is received over-the-websocket connection
   * the useEffect in Container.jsx is trigged, but already appDef had been updated
   * to avoid ymap observe going into a infinite loop a check is added where if the
   * current appDef is equal to the newAppDef then we do not trigger a realtimeSave
   */
  initRealtimeSave = () => {
    this.props.ymap.observe(() => {
      if (!isEqual(this.state.editingVersion?.id, this.props.ymap.get('appDef').editingVersionId)) return;
      if (isEqual(this.state.appDefinition, this.props.ymap.get('appDef').newDefinition)) return;

      this.realtimeSave(this.props.ymap.get('appDef').newDefinition, { skipAutoSave: true, skipYmapUpdate: true });
    });
  };

  componentDidUpdate(prevProps, prevState) {
    if (!isEqual(prevState.appDefinition, this.state.appDefinition)) {
      computeComponentState(this, this.state.appDefinition.components);
    }
  }

  isVersionReleased = (version = this.state.editingVersion) => {
    if (isEmpty(version)) {
      return false;
    }
    return this.state.app.current_version_id === version.id;
  };

  closeCreateVersionModalPrompt = () => {
    this.setState({ showCreateVersionModalPrompt: false });
  };

  onMouseMove = (e) => {
    const componentTop = Math.round(this.queryPaneRef.current.getBoundingClientRect().top);
    const clientY = e.clientY;

    if ((clientY >= componentTop) & (clientY <= componentTop + 5)) {
      this.setState({
        isTopOfQueryPane: true,
      });
    } else if (this.state.isTopOfQueryPane) {
      this.setState({
        isTopOfQueryPane: false,
      });
    }

    if (this.state.isQueryPaneDragging) {
      let queryPaneHeight = (clientY / window.innerHeight) * 100;

      if (queryPaneHeight > 95) queryPaneHeight = 100;
      if (queryPaneHeight < 4.5) queryPaneHeight = 4.5;

      this.setState({
        queryPaneHeight,
      });
    }
  };

  onMouseDown = () => {
    this.state.isTopOfQueryPane &&
      this.setState({
        isQueryPaneDragging: true,
      });
  };

  onMouseUp = () => {
    this.setState({
      isQueryPaneDragging: false,
    });
  };

  initEventListeners() {
    document.addEventListener('mousemove', this.onMouseMove);
    document.addEventListener('mouseup', this.onMouseUp);
    this.socket?.addEventListener('message', (event) => {
      if (event.data === 'versionReleased') this.fetchApp();
      else if (event.data === 'dataQueriesChanged') this.fetchDataQueries();
      else if (event.data === 'dataSourcesChanged') this.fetchDataSources();
    });
  }

  componentWillUnmount() {
    document.removeEventListener('mousemove', this.onMouseMove);
    document.removeEventListener('mouseup', this.onMouseUp);
    document.title = 'Tooljet - Dashboard';
    this.socket && this.socket?.close();
  }

  // 1. When we receive an undoable action – we can always undo but cannot redo anymore.
  // 2. Whenever you perform an undo – you can always redo and keep doing undo as long as we have a patch for it.
  // 3. Whenever you redo – you can always undo and keep doing redo as long as we have a patch for it.
  initComponentVersioning = () => {
    this.currentVersion = -1;
    this.currentVersionChanges = {};
    this.noOfVersionsSupported = 100;
    this.canUndo = false;
    this.canRedo = false;
  };

  fetchDataSources = () => {
    this.setState(
      {
        loadingDataSources: true,
      },
      () => {
        datasourceService.getAll(this.state.appId, this.state.editingVersion?.id).then((data) =>
          this.setState({
            dataSources: data.data_sources,
            loadingDataSources: false,
          })
        );
      }
    );
  };

  fetchDataQueries = () => {
    this.setState(
      {
        loadingDataQueries: true,
      },
      () => {
        dataqueryService.getAll(this.state.appId, this.state.editingVersion?.id).then((data) => {
          this.setState(
            {
              dataQueries: data.data_queries,
              loadingDataQueries: false,
              app: {
                ...this.state.app,
                data_queries: data.data_queries,
              },
            },
            () => {
              let queryState = {};
              data.data_queries.forEach((query) => {
                queryState[query.name] = {
                  ...DataSourceTypes.find((source) => source.kind === query.kind).exposedVariables,
                  ...this.state.currentState.queries[query.name],
                };
              });

              // Select first query by default
              let selectedQuery =
                data.data_queries.find((dq) => dq.id === this.state.selectedQuery?.id) || data.data_queries[0];
              let editingQuery = selectedQuery ? true : false;

              this.setState({
                selectedQuery,
                editingQuery,
                currentState: {
                  ...this.state.currentState,
                  queries: {
                    ...queryState,
                  },
                },
                showQuerySearchField: false,
              });
            }
          );
        });
      }
    );
  };

  runQueries = (queries) => {
    queries.forEach((query) => {
      if (query.options.runOnPageLoad) {
        runQuery(this, query.id, query.name);
      }
    });
  };

  toggleAppMaintenance = () => {
    const newState = !this.state.app.is_maintenance_on;

    // eslint-disable-next-line no-unused-vars
    appService.setMaintenance(this.state.app.id, newState).then((data) => {
      this.setState({
        app: {
          ...this.state.app,
          is_maintenance_on: newState,
        },
      });

      if (newState) {
        toast.success('Application is on maintenance.');
      } else {
        toast.success('Application maintenance is completed');
      }
    });
  };

  fetchApps = (page) => {
    appService.getAll(page).then((data) =>
      this.setState({
        apps: data.apps,
        isLoading: false,
      })
    );
  };

  fetchApp = () => {
    const appId = this.props.match.params.id;

    appService.getApp(appId).then((data) => {
      const dataDefinition = defaults(data.definition, this.defaultDefinition);
      this.setState(
        {
          app: data,
          isLoading: false,
          editingVersion: data.editing_version,
          appDefinition: dataDefinition,
          slug: data.slug,
        },
        () => {
          this.setState({
            showInitVersionCreateModal: isEmpty(this.state.editingVersion),
          });

          computeComponentState(this, this.state.appDefinition.components).then(() => {
            console.log('Default component state computed and set');
            this.runQueries(data.data_queries);
          });
          this.setWindowTitle(data.name);
        }
      );

      this.fetchDataSources();
      this.fetchDataQueries();
    });
  };

  setAppDefinitionFromVersion = (version) => {
    this.appDefinitionChanged(defaults(version.definition, this.defaultDefinition), {
      skipAutoSave: true,
      skipYmapUpdate: true,
    });
    this.setState({
      editingVersion: version,
    });

    this.fetchDataSources();
    this.fetchDataQueries();
    this.initComponentVersioning();
  };

  dataSourcesChanged = () => {
    this.socket.send(
      JSON.stringify({
        event: 'events',
        data: { message: 'dataSourcesChanged', appId: this.state.appId },
      })
    );
  };

  dataQueriesChanged = () => {
    this.setState({ addingQuery: false }, () => {
      this.socket.send(
        JSON.stringify({
          event: 'events',
          data: { message: 'dataQueriesChanged', appId: this.state.appId },
        })
      );
    });
  };

  switchSidebarTab = (tabIndex) => {
    if (tabIndex === 2) {
      this.setState({ selectedComponent: null });
    }
    this.setState({
      currentSidebarTab: tabIndex,
    });
  };

  filterComponents = (event) => {
    const searchText = event.currentTarget.value;
    let filteredComponents = this.state.allComponentTypes;

    if (searchText !== '') {
      filteredComponents = this.state.allComponentTypes.filter(
        (e) => e.name.toLowerCase() === searchText.toLowerCase()
      );
    }

    this.setState({ componentTypes: filteredComponents });
  };

  handleAddPatch = (patches, inversePatches) => {
    if (isEmpty(patches) && isEmpty(inversePatches)) return;
    if (isEqual(patches, inversePatches)) return;
    this.currentVersion++;
    this.currentVersionChanges[this.currentVersion] = {
      redo: patches,
      undo: inversePatches,
    };

    this.canUndo = this.currentVersionChanges.hasOwnProperty(this.currentVersion);
    this.canRedo = this.currentVersionChanges.hasOwnProperty(this.currentVersion + 1);

    delete this.currentVersionChanges[this.currentVersion + 1];
    delete this.currentVersionChanges[this.currentVersion - this.noOfVersionsSupported];
  };

  handleUndo = () => {
    if (this.canUndo) {
      const appDefinition = applyPatches(
        this.state.appDefinition,
        this.currentVersionChanges[this.currentVersion--].undo
      );

      this.canUndo = this.currentVersionChanges.hasOwnProperty(this.currentVersion);
      this.canRedo = true;

      if (!appDefinition) return;
      this.setState({
        appDefinition,
      });
    }
  };

  handleRedo = () => {
    if (this.canRedo) {
      const appDefinition = applyPatches(
        this.state.appDefinition,
        this.currentVersionChanges[++this.currentVersion].redo
      );

      this.canUndo = true;
      this.canRedo = this.currentVersionChanges.hasOwnProperty(this.currentVersion + 1);

      if (!appDefinition) return;
      this.setState({
        appDefinition,
      });
    }
  };

  appDefinitionChanged = (newDefinition, opts = {}) => {
    if (isEqual(this.state.appDefinition, newDefinition)) return;
    if (!opts.skipYmapUpdate) {
      this.props.ymap.set('appDef', { newDefinition, editingVersionId: this.state.editingVersion?.id });
    }

    produce(
      this.state.appDefinition,
      (draft) => {
        draft.components = newDefinition.components;
      },
      this.handleAddPatch
    );
    this.setState({ appDefinition: newDefinition }, () => {
      if (!opts.skipAutoSave) this.autoSave();
    });
    computeComponentState(this, newDefinition.components);
  };

  handleInspectorView = (component) => {
    if (this.state.selectedComponent?.hasOwnProperty('component')) {
      const { id: selectedComponentId } = this.state.selectedComponent;
      if (selectedComponentId === component.id) {
        this.setState({ selectedComponent: null });
        this.switchSidebarTab(2);
      }
    }
  };

  handleSlugChange = (newSlug) => {
    this.setState({ slug: newSlug });
  };

  removeComponent = (component) => {
    if (!this.isVersionReleased()) {
      let newDefinition = cloneDeep(this.state.appDefinition);
      // Delete child components when parent is deleted

      let childComponents = [];

      if (newDefinition.components[component.id].component.component === 'Tabs') {
        childComponents = Object.keys(newDefinition.components).filter((key) =>
          newDefinition.components[key].parent?.startsWith(component.id)
        );
      } else {
        childComponents = Object.keys(newDefinition.components).filter(
          (key) => newDefinition.components[key].parent === component.id
        );
      }

      childComponents.forEach((componentId) => {
        delete newDefinition.components[componentId];
      });

      delete newDefinition.components[component.id];
      toast('Component deleted! (⌘Z to undo)', {
        icon: '🗑️',
      });
      this.appDefinitionChanged(newDefinition, {
        skipAutoSave: this.isVersionReleased(),
      });
      this.handleInspectorView(component);
    }
  };

  componentDefinitionChanged = (componentDefinition) => {
    let _self = this;

    const newDefinition = {
      appDefinition: produce(this.state.appDefinition, (draft) => {
        draft.components[componentDefinition.id].component = componentDefinition.component;
      }),
    };

    produce(
      this.state.appDefinition,
      (draft) => {
        draft.components[componentDefinition.id].component = componentDefinition.component;
      },
      this.handleAddPatch
    );
    setStateAsync(_self, newDefinition).then(() => {
      computeComponentState(_self, _self.state.appDefinition.components);
      this.autoSave();
      this.props.ymap.set('appDef', {
        newDefinition: newDefinition.appDefinition,
        editingVersionId: this.state.editingVersion?.id,
      });
    });
  };

  cloneComponent = (newComponent) => {
    const appDefinition = JSON.parse(JSON.stringify(this.state.appDefinition));

    newComponent.component.name = computeComponentName(newComponent.component.component, appDefinition.components);

    appDefinition.components[newComponent.id] = newComponent;
    this.appDefinitionChanged(appDefinition);
  };

  globalSettingsChanged = (key, value) => {
    const appDefinition = { ...this.state.appDefinition };
    appDefinition.globalSettings[key] = value;
    this.setState(
      {
        appDefinition,
      },
      () => {
        this.props.ymap.set('appDef', {
          newDefinition: appDefinition,
          editingVersionId: this.state.editingVersion?.id,
        });
        this.autoSave();
      }
    );
  };

  saveApp = (id, attributes, notify = false) => {
    appService.saveApp(id, attributes).then(() => {
      if (notify) {
        toast.success('App saved sucessfully');
      }
    });
  };

  saveAppName = (id, name, notify = false) => {
    if (!name.trim()) {
      toast("App name can't be empty or whitespace", {
        icon: '🚨',
      });

      this.setState({
        app: { ...this.state.app, name: this.state.oldName },
      });

      return;
    }
    this.saveApp(id, { name }, notify);
  };

  renderDataSource = (dataSource) => {
    const sourceMeta = DataSourceTypes.find((source) => source.kind === dataSource.kind);
    return (
      <tr
        role="button"
        key={dataSource.name}
        onClick={() => {
          this.setState({
            selectedDataSource: dataSource,
            showDataSourceManagerModal: true,
          });
        }}
      >
        <td>
          {getSvgIcon(sourceMeta.kind.toLowerCase(), 25, 25)} {dataSource.name}
        </td>
      </tr>
    );
  };

  deleteDataQuery = () => {
    this.setState({ showDataQueryDeletionConfirmation: true });
  };

  cancelDeleteDataQuery = () => {
    this.setState({ showDataQueryDeletionConfirmation: false });
  };

  executeDataQueryDeletion = () => {
    this.setState({
      showDataQueryDeletionConfirmation: false,
      isDeletingDataQuery: true,
    });
    dataqueryService
      .del(this.state.selectedQuery.id)
      .then(() => {
        toast.success('Query Deleted');
        this.setState({ isDeletingDataQuery: false });
        this.dataQueriesChanged();
      })
      .catch(({ error }) => {
        this.setState({ isDeletingDataQuery: false });
        toast.error(error);
      });
  };

  setShowHiddenOptionsForDataQuery = (dataQueryId) => {
    this.setState({ showHiddenOptionsForDataQueryId: dataQueryId });
  };

  renderDataQuery = (dataQuery) => {
    const sourceMeta = DataSourceTypes.find((source) => source.kind === dataQuery.kind);

    let isSeletedQuery = false;
    if (this.state.selectedQuery) {
      isSeletedQuery = dataQuery.id === this.state.selectedQuery.id;
    }
    const isQueryBeingDeleted = this.state.isDeletingDataQuery && isSeletedQuery;
    const { currentState } = this.state;

    const isLoading = currentState.queries[dataQuery.name] ? currentState.queries[dataQuery.name].isLoading : false;

    return (
      <div
        className={
          'row query-row mb-1 py-2 px-3' +
          (isSeletedQuery ? ' query-row-selected' : '') +
          (this.props.darkMode ? ' dark' : '')
        }
        key={dataQuery.id}
        onClick={() => this.setState({ editingQuery: true, selectedQuery: dataQuery })}
        role="button"
        onMouseEnter={() => this.setShowHiddenOptionsForDataQuery(dataQuery.id)}
        onMouseLeave={() => this.setShowHiddenOptionsForDataQuery(null)}
      >
        <div className="col-auto" style={{ width: '28px' }}>
          {sourceMeta.kind === 'runjs' ? (
            <RunjsIcon style={{ height: 25, width: 25 }} />
          ) : (
            getSvgIcon(sourceMeta.kind.toLowerCase(), 25, 25)
          )}
        </div>
        <div className="col">
          <OverlayTrigger
            trigger={['hover', 'focus']}
            placement="top"
            delay={{ show: 800, hide: 100 }}
            overlay={<Tooltip id="button-tooltip">{dataQuery.name}</Tooltip>}
          >
            <div className="px-3 query-name">{dataQuery.name}</div>
          </OverlayTrigger>
        </div>
        <div className="col-auto mx-1">
          {isQueryBeingDeleted ? (
            <div className="px-2">
              <div className="text-center spinner-border spinner-border-sm" role="status"></div>
            </div>
          ) : (
            <button
              className="btn badge bg-azure-lt"
              onClick={this.deleteDataQuery}
              style={{
                display: this.state.showHiddenOptionsForDataQueryId === dataQuery.id ? 'block' : 'none',
                marginTop: '3px',
              }}
            >
              <div>
                <img src="/assets/images/icons/query-trash-icon.svg" width="12" height="12" className="mx-1" />
              </div>
            </button>
          )}
        </div>
        <div className="col-auto" style={{ width: '28px' }}>
          {isLoading === true ? (
            <center>
              <div className="pt-1">
                <div className="text-center spinner-border spinner-border-sm" role="status"></div>
              </div>
            </center>
          ) : (
            <button
              style={{ marginTop: '3px' }}
              className="btn badge bg-light-1"
              onClick={() => {
                runQuery(this, dataQuery.id, dataQuery.name).then(() => {
                  toast(`Query (${dataQuery.name}) completed.`, {
                    icon: '🚀',
                  });
                });
              }}
            >
              <div className={`query-icon ${this.props.darkMode && 'dark'}`}>
                <img src="/assets/images/icons/editor/play.svg" width="8" height="8" className="mx-1" />
              </div>
            </button>
          )}
        </div>
      </div>
    );
  };

  onNameChanged = (newName) => {
    this.setState({
      app: { ...this.state.app, name: newName },
    });
    this.setWindowTitle(newName);
  };

  toggleQueryEditor = () => {
    this.setState((prev) => ({
      showQueryEditor: !prev.showQueryEditor,
      queryPaneHeight: this.state.queryPaneHeight === 100 ? 30 : 100,
    }));
  };

  toggleComments = () => {
    this.setState({ showComments: !this.state.showComments });
  };

  setSelectedComponent = (id, component) => {
    this.switchSidebarTab(1);
    this.setState({ selectedComponent: { id, component } });
  };

  filterQueries = (value) => {
    if (value) {
      const fuse = new Fuse(this.state.dataQueries, { keys: ['name'] });
      const results = fuse.search(value);
      this.setState({
        dataQueries: results.map((result) => result.item),
        dataQueriesDefaultText: 'No Queries found.',
      });
    } else {
      this.fetchDataQueries();
    }
  };

  toggleQuerySearch = () => {
    this.setState((prev) => ({
      showQuerySearchField: !prev.showQuerySearchField,
    }));
  };

  onVersionRelease = (versionId) => {
    this.setState(
      {
        app: {
          ...this.state.app,
          current_version_id: versionId,
        },
      },
      () => {
        this.socket.send(
          JSON.stringify({
            event: 'events',
            data: { message: 'versionReleased', appId: this.state.appId },
          })
        );
      }
    );
  };

  onZoomChanged = (zoom) => {
    this.setState({
      zoomLevel: zoom,
    });
  };

  queryPaneRef = createRef();

  getCanvasWidth = () => {
    const canvasBoundingRect = document.getElementsByClassName('canvas-area')[0].getBoundingClientRect();
    return canvasBoundingRect?.width;
  };

  renderLayoutIcon = (isDesktopSelected) => {
    if (isDesktopSelected)
      return (
        <span
          onClick={() =>
            this.setState({
              currentLayout: isDesktopSelected ? 'mobile' : 'desktop',
            })
          }
        >
          <DesktopSelectedIcon />
        </span>
      );

    return (
      <span
        onClick={() =>
          this.setState({
            currentLayout: isDesktopSelected ? 'mobile' : 'desktop',
          })
        }
      >
        <MobileSelectedIcon />
      </span>
    );
  };

  saveEditingVersion = () => {
    if (this.isVersionReleased()) {
      this.setState({ showCreateVersionModalPrompt: true });
    } else if (!isEmpty(this.state.editingVersion)) {
      toast.promise(appVersionService.save(this.state.appId, this.state.editingVersion.id, this.state.appDefinition), {
        loading: 'Saving...',
        success: () => {
          this.setState({
            editingVersion: {
              ...this.state.editingVersion,
              ...{ definition: this.state.appDefinition },
            },
          });
          return 'Saved!';
        },
        error: 'App could not save.',
      });
    }
  };

  handleOnComponentOptionChanged = (component, optionName, value) => {
    return onComponentOptionChanged(this, component, optionName, value);
  };

  handleOnComponentOptionsChanged = (component, options) => {
    return onComponentOptionsChanged(this, component, options);
  };

  handleComponentClick = (id, component) => {
    this.setState({
      selectedComponent: { id, component },
    });
    this.switchSidebarTab(1);
  };

  handleComponentHover = (id) => {
    this.setState({
      hoveredComponent: id,
    });
  };

  changeDarkMode = (newMode) => {
    this.setState({
      currentState: {
        ...this.state.currentState,
        globals: {
          ...this.state.currentState.globals,
          theme: { name: newMode ? 'dark' : 'light' },
        },
      },
      showQuerySearchField: false,
    });
    this.props.switchDarkMode(newMode);
  };

  handleEvent = (eventName, options) => onEvent(this, eventName, options, 'edit');

  render() {
    const {
      currentSidebarTab,
      selectedComponent = {},
      appDefinition,
      appId,
      slug,
      dataSources,
      loadingDataQueries,
      dataQueries,
      loadingDataSources,
      addingQuery,
      selectedQuery,
      editingQuery,
      app,
      showQueryConfirmation,
      queryPaneHeight,
      showLeftSidebar,
      currentState,
      isLoading,
      zoomLevel,
      currentLayout,
      deviceWindowWidth,
      dataQueriesDefaultText,
      showQuerySearchField,
      showDataQueryDeletionConfirmation,
      isDeletingDataQuery,
      apps,
      defaultComponentStateComputed,
      showComments,
      editingVersion,
      showCreateVersionModalPrompt,
      hoveredComponent,
    } = this.state;

    const appVersionPreviewLink = editingVersion ? `/applications/${app.id}/versions/${editingVersion.id}` : '';

    return (
      <div className="editor wrapper">
        <ReactTooltip type="dark" effect="solid" eventOff="click" delayShow={250} />
        {/* This is for viewer to show query confirmations */}
        <Confirm
          show={showQueryConfirmation}
          message={'Do you want to run this query?'}
          onConfirm={(queryConfirmationData) => onQueryConfirm(this, queryConfirmationData)}
          onCancel={() => onQueryCancel(this)}
          queryConfirmationData={this.state.queryConfirmationData}
          darkMode={this.props.darkMode}
        />
        <Confirm
          show={showDataQueryDeletionConfirmation}
          message={'Do you really want to delete this query?'}
          confirmButtonLoading={isDeletingDataQuery}
          onConfirm={() => this.executeDataQueryDeletion()}
          onCancel={() => this.cancelDeleteDataQuery()}
          darkMode={this.props.darkMode}
        />
        <div className="header">
          <header className="navbar navbar-expand-md navbar-light d-print-none">
            <div className="container-xl header-container">
              <button className="navbar-toggler" type="button" data-bs-toggle="collapse" data-bs-target="#navbar-menu">
                <span className="navbar-toggler-icon"></span>
              </button>
              <h1 className="navbar-brand navbar-brand-autodark d-none-navbar-horizontal pe-0">
                <Link to={'/'}>
                  <Logo />
                </Link>
              </h1>
              {this.state.app && (
                <div className={`app-name input-icon ${this.props.darkMode ? 'dark' : ''}`}>
                  <input
                    type="text"
                    onFocus={(e) => this.setState({ oldName: e.target.value })}
                    onChange={(e) => this.onNameChanged(e.target.value)}
                    onBlur={(e) => this.saveAppName(this.state.app.id, e.target.value)}
                    className="form-control-plaintext form-control-plaintext-sm"
                    value={this.state.app.name}
                  />
                  <span className="input-icon-addon">
                    <EditIcon />
                  </span>
                </div>
              )}
              <RealtimeAvatars
                updatePresence={this.props.updatePresence}
                editingVersionId={this.state?.editingVersion?.id}
                self={this.props.self}
              />
              {editingVersion && (
                <AppVersionsManager
                  appId={appId}
                  editingVersion={editingVersion}
                  releasedVersionId={app.current_version_id}
                  setAppDefinitionFromVersion={this.setAppDefinitionFromVersion}
                  showCreateVersionModalPrompt={showCreateVersionModalPrompt}
                  closeCreateVersionModalPrompt={this.closeCreateVersionModalPrompt}
                />
              )}

              <div className="layout-buttons cursor-pointer">{this.renderLayoutIcon(currentLayout === 'desktop')}</div>
              <div className="navbar-nav flex-row order-md-last release-buttons">
                <div className="nav-item dropdown d-none d-md-flex me-2">
                  <a
                    href={appVersionPreviewLink}
                    target="_blank"
                    className={`btn btn-sm font-500 color-primary  ${app?.current_version_id ? '' : 'disabled'}`}
                    rel="noreferrer"
                  >
                    Preview
                  </a>
                </div>
<<<<<<< HEAD

                <div className="navbar-nav flex-row order-md-last release-buttons">
                  <div className="nav-item dropdown d-none d-md-flex me-2">
                    <a
                      href={appVersionPreviewLink}
                      target="_blank"
                      className={`btn btn-sm font-500 color-primary  ${app?.current_version_id ? '' : 'disabled'}`}
                      rel="noreferrer"
                    >
                      Preview
                    </a>
                  </div>
                  <div className="nav-item dropdown d-none d-md-flex me-2">
                    {app.id && (
                      <ManageAppUsers
                        app={app}
                        slug={slug}
                        darkMode={this.props.darkMode}
                        handleSlugChange={this.handleSlugChange}
                      />
                    )}
                  </div>
                  <div className="nav-item dropdown me-2">
                    {app.id && (
                      <ReleaseVersionButton
                        isVersionReleased={this.isVersionReleased()}
                        appId={app.id}
                        appName={app.name}
                        onVersionRelease={this.onVersionRelease}
                        editingVersion={editingVersion}
                        fetchApp={this.fetchApp}
                        saveEditingVersion={this.saveEditingVersion}
                      />
                    )}
                  </div>
=======
                <div className="nav-item dropdown d-none d-md-flex me-2">
                  {app.id && (
                    <ManageAppUsers
                      app={app}
                      slug={slug}
                      darkMode={this.props.darkMode}
                      handleSlugChange={this.handleSlugChange}
                    />
                  )}
                </div>
                <div className="nav-item dropdown me-2">
                  {app.id && (
                    <ReleaseVersionButton
                      isVersionReleased={this.isVersionReleased()}
                      appId={app.id}
                      appName={app.name}
                      onVersionRelease={this.onVersionRelease}
                      editingVersion={editingVersion}
                      fetchApp={this.fetchApp}
                      saveEditingVersion={this.saveEditingVersion}
                    />
                  )}
>>>>>>> ceaa60b8
                </div>
              </div>
            </div>
          </header>
        </div>
        <DndProvider backend={HTML5Backend}>
          <div className="sub-section">
            <LeftSidebar
              appVersionsId={this.state?.editingVersion?.id}
              errorLogs={currentState.errors}
              components={currentState.components}
              appId={appId}
              darkMode={this.props.darkMode}
              dataSources={this.state.dataSources}
              dataSourcesChanged={this.dataSourcesChanged}
              onZoomChanged={this.onZoomChanged}
              toggleComments={this.toggleComments}
              switchDarkMode={this.changeDarkMode}
              globalSettingsChanged={this.globalSettingsChanged}
              globalSettings={appDefinition.globalSettings}
              currentState={currentState}
              toggleAppMaintenance={this.toggleAppMaintenance}
              is_maintenance_on={this.state.app.is_maintenance_on}
            />
            <div className="main main-editor-canvas" id="main-editor-canvas">
              <div
                className={`canvas-container align-items-center ${!showLeftSidebar && 'hide-sidebar'}`}
                style={{ transform: `scale(${zoomLevel})` }}
                onClick={(e) => {
                  if (['real-canvas', 'modal'].includes(e.target.className)) {
                    this.switchSidebarTab(2);
                  }
                }}
              >
                <div
                  className="canvas-area"
                  style={{
                    width: currentLayout === 'desktop' ? '100%' : '450px',
                    maxWidth: +this.state.appDefinition.globalSettings.canvasMaxWidth,
                    backgroundColor: this.state.appDefinition.globalSettings.canvasBackgroundColor,
                  }}
                >
                  {this.props.othersOnSameVersion.map(({ id, presence }) => {
                    if (!presence) return null;
                    return (
                      <Cursor key={id} name={presence.firstName} color={presence.color} x={presence.x} y={presence.y} />
                    );
                  })}
                  {defaultComponentStateComputed && (
                    <>
                      <Container
                        canvasWidth={this.getCanvasWidth()}
                        socket={this.socket}
                        showComments={showComments}
                        appVersionsId={this.state?.editingVersion?.id}
                        appDefinition={appDefinition}
                        appDefinitionChanged={this.appDefinitionChanged}
                        snapToGrid={true}
                        darkMode={this.props.darkMode}
                        mode={'edit'}
                        zoomLevel={zoomLevel}
                        currentLayout={currentLayout}
                        deviceWindowWidth={deviceWindowWidth}
                        selectedComponent={selectedComponent}
                        appLoading={isLoading}
                        onEvent={this.handleEvent}
                        onComponentOptionChanged={this.handleOnComponentOptionChanged}
                        onComponentOptionsChanged={this.handleOnComponentOptionsChanged}
                        currentState={this.state.currentState}
                        setSelectedComponent={this.setSelectedComponent}
                        handleUndo={this.handleUndo}
                        handleRedo={this.handleRedo}
                        removeComponent={this.removeComponent}
                        onComponentClick={this.handleComponentClick}
                        onComponentHover={this.handleComponentHover}
                        hoveredComponent={hoveredComponent}
                      />
                      <CustomDragLayer
                        snapToGrid={true}
                        currentLayout={currentLayout}
                        canvasWidth={this.getCanvasWidth()}
                      />
                    </>
                  )}
                </div>
              </div>
              <div
                className="query-pane"
                style={{
                  height: 40,
                  background: '#fff',
                  padding: '8px 16px',
                  display: 'flex',
                  justifyContent: 'space-between',
                  alignItems: 'center',
                }}
              >
                <h5 className="mb-0">QUERIES</h5>
                <span onClick={this.toggleQueryEditor} className="cursor-pointer m-1" data-tip="Show query editor">
                  <svg
                    style={{ transform: 'rotate(180deg)' }}
                    width="18"
                    height="10"
                    viewBox="0 0 18 10"
                    fill="none"
                    xmlns="http://www.w3.org/2000/svg"
                  >
                    <path
                      d="M1 1L9 9L17 1"
                      stroke="#61656F"
                      strokeWidth="2"
                      strokeLinecap="round"
                      strokeLinejoin="round"
                    />
                  </svg>
                </span>
              </div>
              <div
                ref={this.queryPaneRef}
                onTouchEnd={this.onMouseUp}
                onMouseDown={this.onMouseDown}
                className="query-pane"
                style={{
                  height: `calc(100% - ${this.state.queryPaneHeight}%)`,
                  width: !showLeftSidebar ? '85%' : '',
                  left: !showLeftSidebar ? '0' : '',
                  cursor: this.state.isQueryPaneDragging || this.state.isTopOfQueryPane ? 'row-resize' : 'default',
                }}
              >
                <div className="row main-row">
                  <div className="data-pane">
                    <div className="queries-container">
                      <div className="queries-header row" style={{ marginLeft: '1.5px' }}>
                        {showQuerySearchField && (
                          <div className="col-12 p-1">
                            <div className="queries-search px-1">
                              <SearchBoxComponent
                                onChange={this.filterQueries}
                                callback={this.toggleQuerySearch}
                                placeholder={'Search queries'}
                              />
                            </div>
                          </div>
                        )}

                        {!showQuerySearchField && (
                          <>
                            <div className="col">
                              <h5
                                style={{ fontSize: '14px', marginLeft: ' 6px' }}
                                className="py-1 px-3 mt-2 text-muted"
                              >
                                Queries
                              </h5>
                            </div>

                            <div className="col-auto mx-1">
                              <span
                                className={`query-btn mx-1 ${this.props.darkMode ? 'dark' : ''}`}
                                data-class="py-1 px-0"
                                onClick={this.toggleQuerySearch}
                              >
                                <img className="py-1 mt-2" src="/assets/images/icons/lens.svg" width="24" height="24" />
                              </span>

                              <span
                                className={`query-btn mx-3 ${this.props.darkMode ? 'dark' : ''}`}
                                data-tip="Add new query"
                                data-class="py-1 px-2"
                                onClick={() =>
                                  this.setState({
                                    options: {},
                                    selectedDataSource: null,
                                    selectedQuery: {},
                                    editingQuery: false,
                                    addingQuery: true,
                                    isSourceSelected: false,
                                  })
                                }
                              >
                                <img className="mt-2" src="/assets/images/icons/plus.svg" width="24" height="24" />
                              </span>
                            </div>
                          </>
                        )}
                      </div>

                      {loadingDataQueries ? (
                        <div className="p-5">
                          <center>
                            <div className="spinner-border" role="status"></div>
                          </center>
                        </div>
                      ) : (
                        <div className="query-list p-1 mt-1">
                          <div>{dataQueries.map((query) => this.renderDataQuery(query))}</div>
                          {dataQueries.length === 0 && (
                            <div className="mt-5">
                              <center>
                                <span className="mute-text">{dataQueriesDefaultText}</span> <br />
                                <button
                                  className={`button-family-secondary mt-3 ${this.props.darkMode && 'dark'}`}
                                  onClick={() =>
                                    this.setState({
                                      options: {},
                                      selectedDataSource: null,
                                      selectedQuery: {},
                                      editingQuery: false,
                                      addingQuery: true,
                                    })
                                  }
                                >
                                  {'Create query'}
                                </button>
                              </center>
                            </div>
                          )}
                        </div>
                      )}
                    </div>
                  </div>
                  <div className="query-definition-pane-wrapper">
                    {!loadingDataSources && (
                      <div className="query-definition-pane">
                        <div>
                          <QueryManager
                            toggleQueryEditor={this.toggleQueryEditor}
                            dataSources={dataSources}
                            dataQueries={dataQueries}
                            mode={editingQuery ? 'edit' : 'create'}
                            selectedQuery={selectedQuery}
                            selectedDataSource={this.state.selectedDataSource}
                            dataQueriesChanged={this.dataQueriesChanged}
                            appId={appId}
                            editingVersionId={editingVersion?.id}
                            addingQuery={addingQuery}
                            editingQuery={editingQuery}
                            queryPaneHeight={queryPaneHeight}
                            currentState={currentState}
                            darkMode={this.props.darkMode}
                            apps={apps}
                            allComponents={appDefinition.components}
                            isSourceSelected={this.state.isSourceSelected}
                          />
                        </div>
                      </div>
                    )}
                  </div>
                </div>
              </div>
            </div>
            <div className="editor-sidebar">
              <div className="col-md-12">
                <div></div>
              </div>

              {currentSidebarTab === 1 && (
                <div className="pages-container">
                  {selectedComponent &&
                  !isEmpty(appDefinition.components) &&
                  !isEmpty(appDefinition.components[selectedComponent.id]) ? (
                    <Inspector
                      cloneComponent={this.cloneComponent}
                      componentDefinitionChanged={this.componentDefinitionChanged}
                      dataQueries={dataQueries}
                      removeComponent={this.removeComponent}
                      selectedComponentId={selectedComponent.id}
                      currentState={currentState}
                      allComponents={appDefinition.components}
                      key={selectedComponent.id}
                      switchSidebarTab={this.switchSidebarTab}
                      apps={apps}
                      darkMode={this.props.darkMode}
                    ></Inspector>
                  ) : (
                    <div className="mt-5 p-2">Please select a component to inspect</div>
                  )}
                </div>
              )}

              {currentSidebarTab === 2 && (
                <WidgetManager
                  componentTypes={componentTypes}
                  zoomLevel={zoomLevel}
                  currentLayout={currentLayout}
                  darkMode={this.props.darkMode}
                ></WidgetManager>
              )}
            </div>
            {config.COMMENT_FEATURE_ENABLE && showComments && (
              <CommentNotifications
                socket={this.socket}
                appVersionsId={this.state?.editingVersion?.id}
                toggleComments={this.toggleComments}
              />
            )}
          </div>
          <InitVersionCreateModal
            showModal={this.state.showInitVersionCreateModal}
            hideModal={() => this.setState({ showInitVersionCreateModal: false })}
            fetchApp={this.fetchApp}
            darkMode={this.props.darkMode}
            appId={this.state.appId}
          />
        </DndProvider>
      </div>
    );
  }
}

export { Editor };<|MERGE_RESOLUTION|>--- conflicted
+++ resolved
@@ -1034,43 +1034,6 @@
                     Preview
                   </a>
                 </div>
-<<<<<<< HEAD
-
-                <div className="navbar-nav flex-row order-md-last release-buttons">
-                  <div className="nav-item dropdown d-none d-md-flex me-2">
-                    <a
-                      href={appVersionPreviewLink}
-                      target="_blank"
-                      className={`btn btn-sm font-500 color-primary  ${app?.current_version_id ? '' : 'disabled'}`}
-                      rel="noreferrer"
-                    >
-                      Preview
-                    </a>
-                  </div>
-                  <div className="nav-item dropdown d-none d-md-flex me-2">
-                    {app.id && (
-                      <ManageAppUsers
-                        app={app}
-                        slug={slug}
-                        darkMode={this.props.darkMode}
-                        handleSlugChange={this.handleSlugChange}
-                      />
-                    )}
-                  </div>
-                  <div className="nav-item dropdown me-2">
-                    {app.id && (
-                      <ReleaseVersionButton
-                        isVersionReleased={this.isVersionReleased()}
-                        appId={app.id}
-                        appName={app.name}
-                        onVersionRelease={this.onVersionRelease}
-                        editingVersion={editingVersion}
-                        fetchApp={this.fetchApp}
-                        saveEditingVersion={this.saveEditingVersion}
-                      />
-                    )}
-                  </div>
-=======
                 <div className="nav-item dropdown d-none d-md-flex me-2">
                   {app.id && (
                     <ManageAppUsers
@@ -1093,7 +1056,6 @@
                       saveEditingVersion={this.saveEditingVersion}
                     />
                   )}
->>>>>>> ceaa60b8
                 </div>
               </div>
             </div>
