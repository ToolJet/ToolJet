import React, { useEffect, useRef, useState } from 'react';
import {
  appService,
  appsService,
  authenticationService,
  appVersionService,
  orgEnvironmentVariableService,
  appEnvironmentService,
  customStylesService,
  orgEnvironmentConstantService,
} from '@/_services';
import { DndProvider } from 'react-dnd';
import { HTML5Backend } from 'react-dnd-html5-backend';
import _, { cloneDeep, isEqual, isEmpty, debounce, omit, noop } from 'lodash';
import { Container } from './Container';
import { EditorKeyHooks } from './EditorKeyHooks';
import { CustomDragLayer } from './CustomDragLayer';
import { LeftSidebar } from './LeftSidebar';
import { componentTypes } from './WidgetManager/components';
import { Inspector } from './Inspector/Inspector';
import QueryPanel from './QueryPanel/QueryPanel';
import {
  onComponentOptionChanged,
  onComponentOptionsChanged,
  onEvent,
  onQueryConfirmOrCancel,
  runQuery,
  computeComponentState,
  debuggerActions,
  cloneComponents,
  removeSelectedComponent,
  buildAppDefinition,
  buildComponentMetaDefinition,
} from '@/_helpers/appUtils';
import { Confirm } from './Viewer/Confirm';
import { Tooltip as ReactTooltip } from 'react-tooltip';
import CommentNotifications from './CommentNotifications';
import { WidgetManager } from './WidgetManager';
import config from 'config';
import queryString from 'query-string';
import { toast } from 'react-hot-toast';
const { produce, enablePatches, setAutoFreeze } = require('immer');
import { createWebsocketConnection } from '@/_helpers/websocketConnection';
import RealtimeCursors from '@/Editor/RealtimeCursors';
import { initEditorWalkThrough } from '@/_helpers/createWalkThrough';
import { EditorContextWrapper } from './Context/EditorContextWrapper';
import { withTranslation } from 'react-i18next';
import { v4 as uuid } from 'uuid';
import Skeleton from 'react-loading-skeleton';
import EditorHeader from './Header';
import { retrieveWhiteLabelText, getWorkspaceId } from '@/_helpers/utils';
import '@/_styles/editor/react-select-search.scss';
import { withRouter } from '@/_hoc/withRouter';
import { ReleasedVersionError } from './AppVersionsManager/ReleasedVersionError';
import { useDataSourcesStore } from '@/_stores/dataSourcesStore';
import { useDataQueriesStore } from '@/_stores/dataQueriesStore';
import { useAppVersionStore, useAppVersionActions, useAppVersionState } from '@/_stores/appVersionStore';
import { useQueryPanelStore } from '@/_stores/queryPanelStore';
import { useCurrentStateStore, useCurrentState, getCurrentState } from '@/_stores/currentStateStore';
import { computeAppDiff, computeComponentPropertyDiff, isParamFromTableColumn, resetAllStores } from '@/_stores/utils';
import { setCookie } from '@/_helpers/cookie';
import GitSyncModal from './GitSyncModal';
import { EMPTY_ARRAY, useEditorActions, useEditorState, useEditorStore } from '@/_stores/editorStore';
import { useAppDataActions, useAppDataStore } from '@/_stores/appDataStore';
import { useMounted } from '@/_hooks/use-mount';
import EditorSelecto from './EditorSelecto';
import { useSocketOpen } from '@/_hooks/use-socket-open';
// eslint-disable-next-line import/no-unresolved
import { diff } from 'deep-object-diff';
import { FreezeVersionInfo } from './EnvironmentsManager/FreezeVersionInfo';
import useDebouncedArrowKeyPress from '@/_hooks/useDebouncedArrowKeyPress';
import { getQueryParams } from '@/_helpers/routes';
import RightSidebarTabManager from './RightSidebarTabManager';
import { shallow } from 'zustand/shallow';

setAutoFreeze(false);
enablePatches();

function setWindowTitle(name) {
  return (document.title = name ? `${name} - ${retrieveWhiteLabelText()}` : `My App - ${retrieveWhiteLabelText()}`);
}

const decimalToHex = (alpha) => (alpha === 0 ? '00' : Math.round(255 * alpha).toString(16));

const EditorComponent = (props) => {
  const { socket } = createWebsocketConnection(props?.params?.id);
  const isSocketOpen = useSocketOpen(socket);
  const mounted = useMounted();

  const {
    updateState,
    updateAppDefinitionDiff,
    updateAppVersion,
    setIsSaving,
    createAppVersionEventHandlers,
    autoUpdateEventStore,
    setEnvironments,
  } = useAppDataActions();
  const {
    updateEditorState,
    updateQueryConfirmationList,
    setSelectedComponents,
    setCurrentPageId,
    setCurrentAppEnvironmentId,
    setCurrentAppEnvironmentDetails,
  } = useEditorActions();

  const { setAppVersionCurrentEnvironment, setAppVersionPromoted, onEditorFreeze } = useAppVersionActions();
  const { isVersionReleased, editingVersionId, releasedVersionId, isEditorFreezed } = useAppVersionStore(
    (state) => ({
      isVersionReleased: state?.isVersionReleased,
      editingVersionId: state?.editingVersion?.id,
      releasedVersionId: state?.releasedVersionId,
      isEditorFreezed: state?.isEditorFreezed,
    }),
    shallow
  );

  const {
    appDefinition,
    currentLayout,
    canUndo,
    canRedo,
    isLoading,
    defaultComponentStateComputed,
    showComments,
    showLeftSidebar,
    queryConfirmationList,
    currentPageId,
    currentSessionId,
    currentAppEnvironment,
    currentAppEnvironmentId,
    featureAccess,
  } = useEditorStore(
    (state) => ({
      appDefinition: state.appDefinition,
      currentLayout: state.currentLayout,
      canUndo: state.canUndo,
      canRedo: state.canRedo,
      isLoading: state.isLoading,
      defaultComponentStateComputed: state.defaultComponentStateComputed,
      showComments: state.showComments,
      showLeftSidebar: state.showLeftSidebar,
      queryConfirmationList: state.queryConfirmationList,
      currentPageId: state.currentPageId,
      currentSessionId: state.currentSessionId,
      currentAppEnvironment: state.currentAppEnvironment,
      currentAppEnvironmentId: state.currentAppEnvironmentId,
      featureAccess: state.featureAccess,
    }),
    shallow
  );

  const dataQueries = useDataQueriesStore((state) => state.dataQueries, shallow);
  const {
    isMaintenanceOn,
    appId,
    app,
    appName,
    slug,
    currentUser,
    currentVersionId,
    appDefinitionDiff,
    appDiffOptions,
    events,
    areOthersOnSameVersionAndPage,
    environments,
    creationMode,
  } = useAppDataStore(
    (state) => ({
      isMaintenanceOn: state.isMaintenanceOn,
      appId: state.appId,
      app: state.app,
      appName: state.appName,
      slug: state.slug,
      currentUser: state.currentUser,
      currentVersionId: state.currentVersionId,
      appDefinitionDiff: state.appDefinitionDiff,
      appDiffOptions: state.appDiffOptions,
      events: state.events,
      areOthersOnSameVersionAndPage: state.areOthersOnSameVersionAndPage,
      environments: state.environments,
      creationMode: state.creationMode,
    }),
    shallow
  );

  const currentState = useCurrentState();

  const [zoomLevel, setZoomLevel] = useState(1);
  const [isQueryPaneDragging, setIsQueryPaneDragging] = useState(false);
  const [isQueryPaneExpanded, setIsQueryPaneExpanded] = useState(false); //!check where this is used
  const [editorMarginLeft, setEditorMarginLeft] = useState(0);

  const [isDragging, setIsDragging] = useState(false);

  const [showPageDeletionConfirmation, setShowPageDeletionConfirmation] = useState(null);
  const [isDeletingPage, setIsDeletingPage] = useState(false);
  const [showGitSyncModal, setShowGitSyncModal] = useState(false);

  const [undoStack, setUndoStack] = useState([]);
  const [redoStack, setRedoStack] = useState([]);
  const [optsStack, setOptsStack] = useState({
    undo: [],
    redo: [],
  });
  // refs
  const canvasContainerRef = useRef(null);
  const dataSourceModalRef = useRef(null);
  const selectionDragRef = useRef(null);
  const selectionRef = useRef(null);
  const prevAppDefinition = useRef(appDefinition);
  const prevEventsStoreRef = useRef(events);

  useEffect(() => {
    updateState({ isLoading: true });
    (app.creation_mode === 'GIT' || app.creationMode === 'GIT') && onEditorFreeze(true);
    const currentSession = authenticationService.currentSessionValue;
    const currentUser = {
      ...currentSession?.current_user,
      current_organization_id: currentSession?.current_organization_id,
    };

    // Subscribe to changes in the current session using RxJS observable pattern
    const subscription = authenticationService.currentSession.subscribe((currentSession) => {
      if (currentUser && currentSession?.group_permissions) {
        const userVars = {
          email: currentUser.email,
          firstName: currentUser.first_name,
          lastName: currentUser.last_name,
          groups: currentSession.group_permissions?.map((group) => group.group),
          ssoUserInfo: currentUser.sso_user_info,
        };

        updateState({
          currentUser: currentUser,
        });

        useCurrentStateStore.getState().actions.setCurrentState({
          globals: {
            ...currentState.globals,
            theme: { name: props?.darkMode ? 'dark' : 'light' },
            urlparams: JSON.parse(JSON.stringify(queryString.parse(props.location.search))),
            currentUser: userVars,
            /* Constant value.it will only change for viewer */
            mode: {
              value: 'edit',
            },
          },
        });
      }
    });

    $componentDidMount();

    // 6. Unsubscribe from the observable when the component is unmounted
    return () => {
      document.title = 'Tooljet - Dashboard';
      socket && socket?.close();
      subscription.unsubscribe();
      if (config.ENABLE_MULTIPLAYER_EDITING) props?.provider?.disconnect();
      useEditorStore.getState().actions.setIsEditorActive(false);
      prevAppDefinition.current = null;
    };
    // eslint-disable-next-line react-hooks/exhaustive-deps
  }, []);

  const lastKeyPressTimestamp = useDebouncedArrowKeyPress(500); // 500 milliseconds delay

  useEffect(() => {
    const didAppDefinitionChanged = !_.isEqual(appDefinition, prevAppDefinition.current);

    if (didAppDefinitionChanged) {
      prevAppDefinition.current = appDefinition;
    }

    if (mounted && didAppDefinitionChanged && currentPageId) {
      const components = appDefinition?.pages[currentPageId]?.components || {};

      computeComponentState(components);

      if (useEditorStore.getState().isUpdatingEditorStateInProcess) {
        autoSave();
      }
    }
    // eslint-disable-next-line react-hooks/exhaustive-deps
  }, [JSON.stringify({ appDefinition, currentPageId, dataQueries })]);

  useEffect(
    () => {
      const components = appDefinition?.pages?.[currentPageId]?.components || {};
      computeComponentState(components);
    },
    // eslint-disable-next-line react-hooks/exhaustive-deps
    [currentPageId, currentAppEnvironmentId]
  );

  useEffect(() => {
    // This effect runs when lastKeyPressTimestamp changes
    if (Date.now() - lastKeyPressTimestamp < 500) {
      updateEditorState({
        isUpdatingEditorStateInProcess: true,
      });
      autoSave();
    }
    // eslint-disable-next-line react-hooks/exhaustive-deps
  }, [JSON.stringify({ appDefinition, lastKeyPressTimestamp })]);

  useEffect(() => {
    if (!isEmpty(canvasContainerRef?.current)) {
      canvasContainerRef.current.scrollLeft += editorMarginLeft;
    }
    // eslint-disable-next-line react-hooks/exhaustive-deps
  }, [editorMarginLeft, canvasContainerRef?.current]);

  useEffect(() => {
    if (mounted) {
      useCurrentStateStore.getState().actions.setCurrentState({
        layout: currentLayout,
      });
    }
  }, [currentLayout, mounted]);

  const handleYmapEventUpdates = () => {
    props.ymap?.set('eventHandlersUpdated', {
      currentVersionId: currentVersionId,
      currentSessionId: currentSessionId,
      update: true,
    });
  };

  /**
   * ThandleMessage event listener in the login component for iframe communication.
   * It now checks if the received message has a type of 'redirectTo' and extracts the redirectPath value from the payload.
   * If the value is present, it sets a cookie named 'redirectPath' with the received value and a one-day expiration.
   * This allows for redirection to a specific path after the login process is completed.
   */
  const handleMessage = (event) => {
    const { data } = event;

    if (data?.type === 'redirectTo') {
      const redirectCookie = data?.payload['redirectPath'];
      setCookie('redirectPath', redirectCookie, 1);
    }
  };
  const getEditorRef = () => {
    const editorRef = {
      appDefinition: useEditorStore.getState().appDefinition,
      queryConfirmationList: useEditorStore.getState().queryConfirmationList,
      updateQueryConfirmationList: updateQueryConfirmationList,
      navigate: props.navigate,
      switchPage: switchPage,
      currentPageId: useEditorStore.getState().currentPageId,
      currentAppEnvironmentId: useEditorStore.getState().currentAppEnvironmentId,
      environmentId: useAppVersionStore.getState().currentAppVersionEnvironment?.id,
    };
    return editorRef;
  };

  const fetchApps = async (page) => {
    const { apps } = await appsService.getAll(page, '', '', 'front-end');

    updateState({
      apps: apps.map((app) => ({
        id: app.id,
        name: app.name,
        slug: app.slug,
        creationMode: app?.creationMode || app?.creation_mode,
        current_version_id: app.current_version_id,
      })),
    });
  };

  const fetchOrgEnvironmentVariables = () => {
    orgEnvironmentVariableService.getVariables().then((data) => {
      const client_variables = {};
      const server_variables = {};
      data.variables.map((variable) => {
        if (variable.variable_type === 'server') {
          server_variables[variable.variable_name] = 'HiddenEnvironmentVariable';
        } else {
          client_variables[variable.variable_name] = variable.value;
        }
      });

      useCurrentStateStore.getState().actions.setCurrentState({
        server: server_variables,
        client: client_variables,
      });
    });
  };

  const fetchOrgEnvironmentConstants = (environmentId) => {
    orgEnvironmentConstantService.getConstantsFromEnvironment(environmentId).then(({ constants }) => {
      const orgConstants = {};

      constants.map((constant) => {
        orgConstants[constant.name] = constant.value;
      });

      useCurrentStateStore.getState().actions.setCurrentState({
        constants: orgConstants,
      });
    });
  };

  const fetchAndInjectCustomStyles = async () => {
    try {
      const head = document.head || document.getElementsByTagName('head')[0];
      let styleTag = document.getElementById('workspace-custom-css');
      if (!styleTag) {
        // If it doesn't exist, create a new style tag and append it to the head
        styleTag = document.createElement('style');
        styleTag.type = 'text/css';
        styleTag.id = 'workspace-custom-css';
        head.appendChild(styleTag);
      }
      const data = await customStylesService.getForAppViewerEditor(false);
      styleTag.innerHTML = data?.css || null;
    } catch (error) {
      console.log('Failed to fetch custom styles:', error);
    }
  };

  const initComponentVersioning = () => {
    updateEditorState({
      canUndo: false,
      canRedo: false,
    });
  };

  /**
   * Initializes real-time saving of application definitions if multiplayer editing is enabled.
   * Monitors changes in the 'appDef' property of the provided 'ymap' object and triggers a real-time save
   * when all conditions are met.
   */
  const initRealtimeSave = () => {
    // Check if multiplayer editing is enabled; if not, return early
    if (!config.ENABLE_MULTIPLAYER_EDITING) return null;

    // Observe changes in the 'appDef' property of the 'ymap' object
    props.ymap?.observeDeep(() => {
      const ymapUpdates = props.ymap?.get('appDef');
      const ymapEventHandlersUpdated = props.ymap?.get('eventHandlersUpdated');

      if (ymapUpdates) {
        // Check if there is a new session and if others are on the same version and page
        if (!ymapUpdates.currentSessionId || ymapUpdates.currentSessionId === currentSessionId) return;

        // Check if others are on the same version and page
        if (!ymapUpdates.areOthersOnSameVersionAndPage) return;

        // Check if the new application definition is different from the current one
        if (isEqual(appDefinition, ymapUpdates.newDefinition)) return;

        // Trigger real-time save with specific options

<<<<<<< HEAD
        // const ymapOpts = ymapUpdates?.opts;

=======
>>>>>>> b91029a0
        realtimeSave(props.ymap?.get('appDef').newDefinition, {
          skipAutoSave: true,
          skipYmapUpdate: true,
          currentSessionId: ymapUpdates.currentSessionId,
          componentAdding: ymapUpdates?.opts?.componentAdded,
          componentDeleting: ymapUpdates?.opts?.componentDeleted,
        });
      }

      if (ymapEventHandlersUpdated?.update === true) {
        if (
          !ymapEventHandlersUpdated.currentSessionId ||
          ymapEventHandlersUpdated.currentSessionId === currentSessionId
        )
          return;

        if (!ymapEventHandlersUpdated.currentVersionId) return;

        autoUpdateEventStore(ymapEventHandlersUpdated.currentVersionId);
      }
    });
  };

  //! websocket events do not work
  const initEventListeners = () => {
    socket?.addEventListener('message', (event) => {
      const data = event.data.replace(/^"(.+(?="$))"$/, '$1');
      if (data === 'versionReleased') fetchApp();
      // else if (data === 'dataQueriesChanged') {
      //   fetchDataQueries(editingVersion?.id);
      // } else if (data === 'dataSourcesChanged') {
      //   fetchDataSources(editingVersion?.id);
      // }
    });
  };

  const $componentDidMount = async () => {
    window.addEventListener('message', handleMessage);

    await fetchApp(props.params.pageHandle, true);
    await fetchApps(0);
    await fetchOrgEnvironmentVariables();
    await fetchEnvironments();

    await fetchAndInjectCustomStyles();
    initComponentVersioning();
    initRealtimeSave();
    initEventListeners();
    updateEditorState({
      selectedComponents: [],
      scrollOptions: {
        container: canvasContainerRef.current,
        throttleTime: 30,
        threshold: 0,
      },
    });

    getCanvasWidth();
    initEditorWalkThrough();
  };

  const fetchDataQueries = async (id, selectFirstQuery = false, runQueriesOnAppLoad = false) => {
    await useDataQueriesStore
      .getState()
      .actions.fetchDataQueries(id, selectFirstQuery, runQueriesOnAppLoad, getEditorRef());
  };

  const fetchDataSources = (id, environmentId) => {
    useDataSourcesStore.getState().actions.fetchDataSources(id, environmentId);
  };

  const fetchGlobalDataSources = (appVersionId, environmentId) => {
    const { current_organization_id: organizationId } = currentUser;
    useDataSourcesStore.getState().actions.fetchGlobalDataSources(organizationId, appVersionId, environmentId);
  };

  const onVersionDelete = () => {
    fetchApp(props.params.pageHandle);
  };

  const toggleAppMaintenance = () => {
    const newState = !isMaintenanceOn;

    appsService.setMaintenance(appId, newState).then(() => {
      updateState({
        isMaintenanceOn: newState,
      });

      if (newState) {
        toast.success('Application is on maintenance.');
      } else {
        toast.success('Application maintenance is completed');
      }
    });
  };

  const dataSourcesChanged = () => {
    if (socket instanceof WebSocket && socket?.readyState === WebSocket.OPEN) {
      socket?.send(
        JSON.stringify({
          event: 'events',
          data: { message: 'dataSourcesChanged', appId: appId },
        })
      );
    } else {
      fetchDataSources(editingVersionId);
    }
  };

  const globalDataSourcesChanged = () => {
    fetchGlobalDataSources();
  };

  const dataQueriesChanged = () => {
    if (socket instanceof WebSocket && socket?.readyState === WebSocket.OPEN) {
      socket?.send(
        JSON.stringify({
          event: 'events',
          data: { message: 'dataQueriesChanged', appId: appId },
        })
      );
    } else {
      fetchDataQueries(editingVersionId);
    }
  };

  const onNameChanged = (newName) => {
    updateState({ appName: newName });
    setWindowTitle(newName);
  };

  const onZoomChanged = (zoom) => {
    setZoomLevel(zoom);
  };

  const getCanvasWidth = () => {
    const canvasBoundingRect = document.getElementsByClassName('canvas-area')[0]?.getBoundingClientRect();

    const _canvasWidth = canvasBoundingRect?.width;
    return _canvasWidth;
  };
  const computeCanvasContainerHeight = () => {
    // 45 = (height of header)
    // 85 = (the height of the query panel header when minimised) + (height of header)
    return `calc(${100}% - ${Math.max(useQueryPanelStore.getState().queryPanelHeight + 45, 85)}px)`;
  };

  const handleQueryPaneDragging = (bool) => setIsQueryPaneDragging(bool);
  const handleQueryPaneExpanding = (bool) => setIsQueryPaneExpanded(bool);

  const handleOnComponentOptionChanged = (component, optionName, value) => {
    return onComponentOptionChanged(component, optionName, value);
  };

  const handleOnComponentOptionsChanged = (component, options) => {
    return onComponentOptionsChanged(component, options);
  };

  const handleComponentClick = (id, component) => {
    updateEditorState({
      selectedComponent: { id, component },
    });
  };

  const sideBarDebugger = {
    error: (data) => {
      debuggerActions.error(data);
    },
    flush: () => {
      debuggerActions.flush();
    },
    generateErrorLogs: (errors) => debuggerActions.generateErrorLogs(errors),
  };

  const changeDarkMode = (newMode) => {
    useCurrentStateStore.getState().actions.setCurrentState({
      globals: {
        ...currentState.globals,
        theme: { name: newMode ? 'dark' : 'light' },
      },
    });
    props.switchDarkMode(newMode);
  };

  const handleEvent = (eventName, event, options) => {
    return onEvent(getEditorRef(), eventName, event, options, 'edit');
  };

  const handleRunQuery = (queryId, queryName) => runQuery(getEditorRef(), queryId, queryName);

  const dataSourceModalHandler = () => {
    dataSourceModalRef.current.dataSourceModalToggleStateHandler();
  };

  const setSelectedComponent = (id, component, multiSelect = false) => {
    const isAlreadySelected = useEditorStore.getState()?.selectedComponents.find((component) => component.id === id);

    if (!isAlreadySelected) {
      setSelectedComponents([{ id, component }], multiSelect);
    }
  };

  const onVersionRelease = (versionId) => {
    useAppVersionStore.getState().actions.updateReleasedVersionId(versionId);

    if (socket instanceof WebSocket && socket?.readyState === WebSocket.OPEN) {
      socket.send(
        JSON.stringify({
          event: 'events',
          data: { message: 'versionReleased', appId: appId },
        })
      );
    }
  };

  const computeCanvasBackgroundColor = () => {
    const { canvasBackgroundColor } = appDefinition?.globalSettings ?? '#edeff5';
    if (['#2f3c4c', '#edeff5'].includes(canvasBackgroundColor)) {
      return props.darkMode ? '#2f3c4c' : '#edeff5';
    }
    return canvasBackgroundColor;
  };

  const getPagesWithIds = () => {
    //! Needs attention
    return Object.entries(appDefinition?.pages).map(([id, page]) => ({ ...page, id }));
  };

  const handleEditorMarginLeftChange = (value) => {
    setEditorMarginLeft(value);
  };

  const globalSettingsChanged = (globalOptions) => {
    const copyOfAppDefinition = JSON.parse(JSON.stringify(appDefinition));
    const newAppDefinition = _.cloneDeep(copyOfAppDefinition);

    for (const [key, value] of Object.entries(globalOptions)) {
      if (value?.[1]?.a == undefined) newAppDefinition.globalSettings[key] = value;
      else {
        const hexCode = `${value?.[0]}${decimalToHex(value?.[1]?.a)}`;
        newAppDefinition.globalSettings[key] = hexCode;
      }
    }

    updateEditorState({
      isUpdatingEditorStateInProcess: true,
    });

    appDefinitionChanged(newAppDefinition, {
      globalSettings: true,
    });
  };

  const getEnvironmentDetails = (environmentId) => {
    const queryParams = { slug: props.params.slug };
    return appEnvironmentService.getEnvironment(environmentId, queryParams);
  };

  const fetchEnvironments = () => {
    appEnvironmentService.getAllEnvironments(appId).then((data) => {
      const envArray = data?.environments;

      setEnvironments(envArray);
    });
  };

  const callBack = async (
    data,
    startingPageHandle,
    versionSwitched = false,
    environmentSwitch = false,
    selectedEnvironmentId = null
  ) => {
    setWindowTitle(data.name);
    useAppVersionStore.getState().actions.updateEditingVersion(data.editing_version);

    if (!environmentSwitch && (!releasedVersionId || !versionSwitched)) {
      const releasedId = data.current_version_id || data.currentVersionId;
      releasedId && useAppVersionStore.getState().actions.updateReleasedVersionId(releasedId);
    }

    const isMultiEnvironmentActive = useEditorStore.getState().featureAccess?.multiEnvironment ?? false;

    const currentAppVersionEnvId =
      !isMultiEnvironmentActive && useAppVersionStore.getState().isVersionReleased
        ? data['editing_version']['promoted_from'] || data['editing_version']['promotedFrom']
        : data['editing_version']['current_environment_id'] || data['editing_version']['currentEnvironmentId'];

    const currentOrgId = data?.organization_id || data?.organizationId;

    const currentEnvironmentId = !environmentSwitch ? currentAppVersionEnvId : selectedEnvironmentId;
    await fetchOrgEnvironmentConstants(currentEnvironmentId);

    let envDetails = useEditorStore.getState().currentAppEnvironment;
    if (!environmentSwitch) {
      setCurrentAppEnvironmentId(currentEnvironmentId);

      const { environment } = await getEnvironmentDetails(currentEnvironmentId);
      envDetails = environment;

      setCurrentAppEnvironmentDetails(environment);
      setAppVersionCurrentEnvironment(environment);
    }
    updateState({
      slug: environmentSwitch ? slug : data.slug,
      isMaintenanceOn: data?.is_maintenance_on,
      organizationId: currentOrgId,
      isPublic: data?.is_public || data?.isPublic,
      appName: data?.name,
      userId: data?.user_id,
      appId: data?.id,
      events: data.events,
      currentVersionId: data?.editing_version?.id,
      creationMode: data?.creationMode || data?.creation_mode,
      app: data,
    });

    const appDefData = buildAppDefinition(data);

    const appJson = appDefData;
    const pages = data.pages;

    const startingPageId = pages.filter((page) => page.handle === startingPageHandle)[0]?.id;
    const homePageId = !startingPageId || startingPageId === 'null' ? appJson.homePageId : startingPageId;

    const currentpageData = {
      handle: appJson.pages[homePageId]?.handle,
      name: appJson.pages[homePageId]?.name,
      id: homePageId,
      variables: {},
    };

    setCurrentPageId(homePageId);

    useCurrentStateStore.getState().actions.setCurrentState({
      page: currentpageData,
      globals: {
        ...useCurrentStateStore.getState().globals,
        environment: {
          id: envDetails?.id,
          name: envDetails?.name,
        },
      },
    });

    if (data.creationMode === 'GIT') {
      onEditorFreeze(true);
    }
    updateEditorState({
      isLoading: false,
      appDefinition: appJson,
      isUpdatingEditorStateInProcess: false,
    });
    if (versionSwitched) {
      props?.navigate(`/${getWorkspaceId()}/apps/${data.slug ?? appId}/${appJson.pages[homePageId]?.handle}`, {
        state: {
          isSwitchingPage: true,
        },
      });
    }

    await useDataSourcesStore
      .getState()
      .actions.fetchGlobalDataSources(data?.organization_id, data.editing_version?.id, currentEnvironmentId);
    await fetchDataSources(data.editing_version?.id, currentEnvironmentId);
    await fetchDataQueries(data.editing_version?.id, true, true);
    const currentPageEvents = data.events.filter((event) => event.target === 'page' && event.sourceId === homePageId);

    await handleEvent('onPageLoad', currentPageEvents, {}, true);

    const currentEnvironmentObj = JSON.parse(localStorage.getItem('currentEnvironmentIds') || JSON.stringify({}));
    if (currentEnvironmentObj[appId] !== envDetails?.id) {
      currentEnvironmentObj[appId] = currentEnvironmentId;
      localStorage.setItem('currentEnvironmentIds', JSON.stringify(currentEnvironmentObj));
    }
  };

  const fetchApp = async (startingPageHandle, onMount = false) => {
    const _appId = props?.params?.id || props?.params?.slug;

    if (!onMount) {
      await appService.fetchApp(_appId).then((data) => callBack(data, startingPageHandle));
    } else {
      callBack(app, startingPageHandle);
    }
  };

  const setAppDefinitionFromVersion = (appData) => {
    const version = appData?.editing_version?.id;
    if (version?.id !== editingVersionId) {
      if (version?.id === currentVersionId) {
        updateEditorState({
          canUndo: false,
          canRedo: false,
        });
      }
      updateEditorState({
        isLoading: true,
      });
      onEditorFreeze(false);
      setAppVersionPromoted(false);
      callBack(appData, null, true, false, null);
      initComponentVersioning();
    }
  };

  const diffToPatches = (diffObj) => {
    return Object.keys(diffObj).reduce((patches, path) => {
      const value = diffObj[path];
      return [...patches, { path: path.split('.'), value, op: 'replace' }];
    }, []);
  };

  const appDefinitionChanged = async (newDefinition, opts = {}) => {
    if (useAppVersionStore.getState().isAppVersionPromoted) return;

    if (opts?.versionChanged) {
      setCurrentPageId(newDefinition.homePageId);
      return new Promise((resolve) => {
        updateEditorState({
          isUpdatingEditorStateInProcess: true,
        });

        resolve();
      });
    }
    let updatedAppDefinition;
    const copyOfAppDefinition = JSON.parse(JSON.stringify(useEditorStore.getState().appDefinition));

    if (opts?.skipYmapUpdate && opts?.currentSessionId !== currentSessionId) {
      updatedAppDefinition = produce(copyOfAppDefinition, (draft) => {
        const _currentPageId = useEditorStore.getState().currentPageId;
        if (opts?.componentDeleting) {
          const currentPageComponentIds = Object.keys(copyOfAppDefinition.pages[_currentPageId]?.components);
          const newComponentIds = Object.keys(newDefinition.pages[_currentPageId]?.components);

          const finalComponents = _.omit(
            draft?.pages[_currentPageId]?.components,
            _.difference(currentPageComponentIds, newComponentIds)
          );

          draft.pages[_currentPageId].components = finalComponents;
        }

        const currentPageComponents = newDefinition.pages[_currentPageId]?.components;

        const finalComponents = _.merge(draft?.pages[_currentPageId]?.components, currentPageComponents);

        draft.pages[_currentPageId].components = finalComponents;
      });
    } else {
      updatedAppDefinition = produce(copyOfAppDefinition, (draft) => {
        if (_.isEmpty(draft)) return;

        if (opts?.containerChanges || opts?.componentDefinitionChanged) {
          const currentPageComponents = newDefinition.pages[currentPageId]?.components;

          draft.pages[currentPageId].components = currentPageComponents;
        }

        if (opts?.pageDefinitionChanged) {
          draft.pages = newDefinition.pages;
        }

        if (opts?.homePageChanged) {
          draft.homePageId = newDefinition.homePageId;
        }

        if (opts?.generalAppDefinitionChanged || opts?.globalSettings || isEmpty(opts)) {
          Object.assign(draft, newDefinition);
        }
      });
    }

    const diffPatches = diff(appDefinition, updatedAppDefinition);

    const inversePatches = diff(updatedAppDefinition, appDefinition);
    const shouldUpdate = !_.isEmpty(diffPatches) && !isEqual(appDefinitionDiff, diffPatches);

    if (shouldUpdate) {
      const undoPatches = diffToPatches(inversePatches);

      if (
        opts?.componentAdded ||
        opts?.componentDefinitionChanged ||
        opts?.componentDeleted ||
        opts?.containerChanges
      ) {
        setUndoStack((prev) => [...prev, undoPatches]);
        setOptsStack((prev) => ({ ...prev, undo: [...prev.undo, opts] }));
      }

      updateAppDefinitionDiff(diffPatches);

      const isParamDiffFromTableColumn = opts?.containerChanges
        ? isParamFromTableColumn(diffPatches, updatedAppDefinition)
        : false;

      if (isParamDiffFromTableColumn) {
        opts.componentDefinitionChanged = true;
        opts.isParamFromTableColumn = true;
        delete opts.containerChanges;
      }

      updateState({
        appDiffOptions: opts,
      });

      let updatingEditorStateInProcess = true;

      if (opts?.widgetMovedWithKeyboard === true) {
        updatingEditorStateInProcess = false;
      }

      updateEditorState({
        isUpdatingEditorStateInProcess: updatingEditorStateInProcess,
        appDefinition: updatedAppDefinition,
      });
    }
  };

  const cloneEventsForClonedComponents = (componentUpdateDiff, operation, componentMap) => {
    function getKeyFromComponentMap(componentMap, newItem) {
      for (const key in componentMap) {
        if (componentMap.hasOwnProperty(key) && componentMap[key] === newItem) {
          return key;
        }
      }
      return null;
    }

    if (operation !== 'create') return;

    const newComponentIds = Object.keys(componentUpdateDiff);

    newComponentIds.forEach((componentId) => {
      const sourceComponentId = getKeyFromComponentMap(componentMap, componentId);
      if (!sourceComponentId) return;

      appVersionService
        .findAllEventsWithSourceId(appId, currentVersionId, sourceComponentId)
        .then((componentEvents) => {
          if (!componentEvents) return;
          componentEvents.forEach((event) => {
            const newEvent = {
              event: {
                ...event?.event,
              },
              eventType: event?.target,
              attachedTo: componentMap[event?.sourceId],
              index: event?.index,
            };

            createAppVersionEventHandlers(newEvent);
          });
        });
    });
  };

  const saveEditingVersion = (isUserSwitchedVersion = false) => {
    const editingVersion = useAppVersionStore.getState().editingVersion;
    if (
      isEditorFreezed ||
      useAppVersionStore.getState().isAppVersionPromoted ||
      (isVersionReleased && !isUserSwitchedVersion)
    ) {
      updateEditorState({
        isUpdatingEditorStateInProcess: false,
      });
    } else if (!isEmpty(editingVersion)) {
      //! The computeComponentPropertyDiff function manages the calculation of differences in table columns by requiring complete column data. Without this complete data, the resulting JSON structure may be incorrect.
      const paramDiff = computeComponentPropertyDiff(appDefinitionDiff, appDefinition, appDiffOptions);
      const updateDiff = computeAppDiff(paramDiff, currentPageId, appDiffOptions, currentLayout);

      if (updateDiff['error']) {
        const platform = navigator?.userAgentData?.platform || navigator?.platform || 'unknown';
        const isPlatformMac = platform.toLowerCase().indexOf('mac') > -1;
        const toastMessage = `Unable to save changes! ${isPlatformMac ? '(⌘ + Z to undo)' : '(ctrl + Z to undo)'}`;

        toast(toastMessage, {
          icon: '🚫',
        });
        return updateEditorState({
          saveError: true,
          isUpdatingEditorStateInProcess: false,
        });
      }

      updateAppVersion(appId, editingVersion.id, currentPageId, updateDiff, isUserSwitchedVersion)
        .then(() => {
          const _editingVersion = {
            ...editingVersion,
            ...{ definition: appDefinition },
          };
          useAppVersionStore.getState().actions.updateEditingVersion(_editingVersion);

          if (config.ENABLE_MULTIPLAYER_EDITING) {
            props.ymap?.set('appDef', {
              newDefinition: appDefinition,
              editingVersionId: editingVersion.id,
              currentSessionId,
              areOthersOnSameVersionAndPage,
              opts: appDiffOptions,
            });
          }

          if (
            updateDiff?.type === 'components' &&
            updateDiff?.operation === 'delete' &&
            !appDiffOptions?.componentCut
          ) {
            const appEvents = Array.isArray(events) && events.length > 0 ? JSON.parse(JSON.stringify(events)) : [];

            const updatedEvents = appEvents.filter((event) => {
              return !updateDiff?.updateDiff.includes(event.sourceId);
            });

            updateState({
              events: updatedEvents,
            });
          }
          updateEditorState({
            saveError: false,
            isUpdatingEditorStateInProcess: false,
          });
        })
        .catch(() => {
          updateEditorState({
            saveError: true,
            isUpdatingEditorStateInProcess: false,
          });
          toast.error('App could not save.');
        })
        .finally(() => {
          updateState({
            appDiffOptions: {},
          });
        })
        .finally(() => {
          if (appDiffOptions?.cloningComponent) {
            cloneEventsForClonedComponents(
              updateDiff.updateDiff,
              updateDiff.operation,
              appDiffOptions?.cloningComponent
            );
          }
        });
    }
    updateEditorState({
      saveError: false,
      isUpdatingEditorStateInProcess: false,
    });
  };

  const realtimeSave = debounce(appDefinitionChanged, 100);
  const autoSave = debounce(saveEditingVersion, 150);

  function handlePaths(prevPatch, path = [], appJSON) {
    const paths = [...path];

    for (let key in prevPatch) {
      const type = typeof prevPatch[key];

      if (type === 'object' && !_.isEmpty(prevPatch[key])) {
        handlePaths(prevPatch[key], [...paths, key], appJSON);
      } else {
        const currentpath = [...paths, key].join('.');
        _.update(appJSON, currentpath, () => prevPatch[key]);
      }
    }
  }
  function removeUndefined(obj) {
    Object.keys(obj).forEach((key) => {
      if (obj[key] && typeof obj[key] === 'object') removeUndefined(obj[key]);
      else if (obj[key] === undefined) delete obj[key];
    });

    return obj;
  }

  const handleUndo = () => {
    if (canUndo) {
      const patchesToUndo = undoStack[undoStack.length - 1];

      const updatedAppDefinition = JSON.parse(JSON.stringify(appDefinition));

      handlePaths(patchesToUndo[0]?.value, [...patchesToUndo[0].path], updatedAppDefinition);

      removeUndefined(updatedAppDefinition);

      const _diffPatches = diff(updatedAppDefinition, appDefinition);
      const undoDiff = diff(appDefinition, updatedAppDefinition);

      updateAppDefinitionDiff(undoDiff);
      setUndoStack((prev) => prev.slice(0, prev.length - 1));
      setRedoStack((prev) => [...prev, diffToPatches(_diffPatches)]);

      let undoOpts = optsStack.undo[optsStack.undo.length - 1];

      if (undoOpts?.componentDeleted) {
        undoOpts = {
          componentAdded: true,
        };
      } else if (undoOpts?.componentAdded) {
        undoOpts = {
          componentDeleted: true,
        };
      }

      updateState({
        appDiffOptions: undoOpts,
      });

      setOptsStack((prev) => ({
        ...prev,
        undo: [...prev.undo.slice(0, prev.undo.length - 1)],
        redo: [...prev.redo, optsStack.undo[optsStack.undo.length - 1]],
      }));

      updateEditorState({
        appDefinition: updatedAppDefinition,
        isUpdatingEditorStateInProcess: true,
      });
    }
  };

  const handleRedo = () => {
    if (canRedo) {
      const patchesToRedo = redoStack[redoStack.length - 1];

      const updatedAppDefinition = JSON.parse(JSON.stringify(appDefinition));

      handlePaths(patchesToRedo[0]?.value, [...patchesToRedo[0].path], updatedAppDefinition);
      removeUndefined(updatedAppDefinition);
      const _diffPatches = diff(updatedAppDefinition, appDefinition);
      const redoDiff = diff(appDefinition, updatedAppDefinition);
      updateAppDefinitionDiff(redoDiff);
      setRedoStack((prev) => prev.slice(0, prev.length - 1));
      setUndoStack((prev) => [...prev, diffToPatches(_diffPatches)]);

      updateState({
        appDiffOptions: optsStack.redo[optsStack.redo.length - 1],
      });

      setOptsStack((prev) => ({
        ...prev,
        undo: [...prev.undo, appDiffOptions],
        redo: [...prev.redo.slice(0, prev.redo.length - 1)],
      }));

      updateEditorState({
        appDefinition: updatedAppDefinition,
        isUpdatingEditorStateInProcess: true,
      });
    }
  };

  useEffect(() => {
    updateEditorState({
      canUndo: undoStack.length > 0,
      canRedo: redoStack.length > 0,
    });
    // eslint-disable-next-line react-hooks/exhaustive-deps
  }, [JSON.stringify(undoStack), JSON.stringify(redoStack)]);

  const componentDefinitionChanged = (componentDefinition, props) => {
    if (isVersionReleased) {
      useAppVersionStore.getState().actions.enableReleasedVersionPopupState();
      return;
    }

    if (appDefinition?.pages[currentPageId]?.components[componentDefinition.id]) {
      // Create a new copy of appDefinition with lodash's cloneDeep
      const updatedAppDefinition = _.cloneDeep(appDefinition);

      // Update the component definition in the copy
      updatedAppDefinition.pages[currentPageId].components[componentDefinition.id].component =
        componentDefinition.component;
      updateEditorState({
        isUpdatingEditorStateInProcess: true,
      });

      const diffPatches = diff(appDefinition, updatedAppDefinition);

      if (!isEmpty(diffPatches)) {
        appDefinitionChanged(updatedAppDefinition, { skipAutoSave: true, componentDefinitionChanged: true, ...props });
      }
    }
  };
  const removeComponent = (componentId) => {
    if (!isVersionReleased) {
      let newDefinition = cloneDeep(appDefinition);

      let childComponents = [];

      if (newDefinition.pages[currentPageId].components?.[componentId].component.component === 'Tabs') {
        childComponents = Object.keys(newDefinition.pages[currentPageId].components).filter((key) =>
          newDefinition.pages[currentPageId].components[key].component.parent?.startsWith(componentId)
        );
      } else {
        childComponents = Object.keys(newDefinition.pages[currentPageId].components).filter(
          (key) => newDefinition.pages[currentPageId].components[key].component.parent === componentId
        );
      }

      childComponents.forEach((componentId) => {
        delete newDefinition.pages[currentPageId].components[componentId];
      });

      delete newDefinition.pages[currentPageId].components[componentId];
      const platform = navigator?.userAgentData?.platform || navigator?.platform || 'unknown';
      if (platform.toLowerCase().indexOf('mac') > -1) {
        toast('Component deleted! (⌘ + Z to undo)', {
          icon: '🗑️',
        });
      } else {
        toast('Component deleted! (ctrl + Z to undo)', {
          icon: '🗑️',
        });
      }
      appDefinitionChanged(newDefinition, {
        componentDefinitionChanged: true,
        componentDeleted: true,
      });
    } else {
      useAppVersionStore.getState().actions.enableReleasedVersionPopupState();
    }
  };

  const moveComponents = (direction) => {
    const gridWidth = (1 * 100) / 43; // width of the canvas grid in percentage
    const _appDefinition = _.cloneDeep(appDefinition);
    let newComponents = _appDefinition?.pages[currentPageId].components;
    const selectedComponents = useEditorStore.getState()?.selectedComponents;

    for (const selectedComponent of selectedComponents) {
      let top = newComponents[selectedComponent.id].layouts[currentLayout].top;
      let left = newComponents[selectedComponent.id].layouts[currentLayout].left;

      switch (direction) {
        case 'ArrowLeft':
          left = left - gridWidth;
          break;
        case 'ArrowRight':
          left = left + gridWidth;
          break;
        case 'ArrowDown':
          top = top + 10;
          break;
        case 'ArrowUp':
          top = top - 10;
          break;
      }

      newComponents[selectedComponent.id].layouts[currentLayout].top = top;
      newComponents[selectedComponent.id].layouts[currentLayout].left = left;
    }

    _appDefinition.pages[currentPageId].components = newComponents;

    appDefinitionChanged(_appDefinition, { containerChanges: true, widgetMovedWithKeyboard: true });
  };

  const copyComponents = () =>
    cloneComponents(
      useEditorStore.getState()?.selectedComponents,
      appDefinition,
      currentPageId,
      appDefinitionChanged,
      false
    );

  const cutComponents = () => {
    if (isVersionReleased) {
      useAppVersionStore.getState().actions.enableReleasedVersionPopupState();

      return;
    }

    cloneComponents(
      useEditorStore.getState()?.selectedComponents,
      appDefinition,
      currentPageId,
      appDefinitionChanged,
      false,
      true
    );
  };

  const cloningComponents = () => {
    if (isVersionReleased) {
      useAppVersionStore.getState().actions.enableReleasedVersionPopupState();
      return;
    }
    cloneComponents(
      useEditorStore.getState()?.selectedComponents,
      appDefinition,
      currentPageId,
      appDefinitionChanged,
      true,
      false
    );
  };

  const handleEditorEscapeKeyPress = () => {
    if (useEditorStore.getState()?.selectedComponents?.length > 0) {
      updateEditorState({
        selectedComponents: [],
      });
    }
  };

  const removeComponents = () => {
    const selectedComponents = useEditorStore.getState()?.selectedComponents;
    if (!isVersionReleased && selectedComponents?.length > 1) {
      let newDefinition = cloneDeep(appDefinition);

      removeSelectedComponent(currentPageId, newDefinition, selectedComponents, appDefinitionChanged);
      const platform = navigator?.userAgentData?.platform || navigator?.platform || 'unknown';
      if (platform.toLowerCase().indexOf('mac') > -1) {
        toast('Selected components deleted! (⌘ + Z to undo)', {
          icon: '🗑️',
        });
      } else {
        toast('Selected components deleted! (ctrl + Z to undo)', {
          icon: '🗑️',
        });
      }
    } else if (isVersionReleased) {
      useAppVersionStore.getState().actions.enableReleasedVersionPopupState();
    }
  };

  //Page actions
  const renamePage = (pageId, newName) => {
    if (Object.entries(appDefinition.pages).some(([pId, { name }]) => newName === name && pId !== pageId)) {
      return toast.error('Page name already exists');
    }
    if (newName.trim().length === 0) {
      toast.error('Page name cannot be empty');
      return;
    }

    setCurrentPageId(pageId);

    const copyOfAppDefinition = JSON.parse(JSON.stringify(appDefinition));

    copyOfAppDefinition.pages[pageId].name = newName;

    appDefinitionChanged(copyOfAppDefinition, { pageDefinitionChanged: true });
  };

  const addNewPage = ({ name, handle }) => {
    // check for unique page handles
    const pageExists = Object.values(appDefinition.pages).some((page) => page.name === name);

    if (pageExists) {
      toast.error('Page name already exists');
      return;
    }

    if (name.length > 32) {
      toast.error('Page name cannot be more than 32 characters');
      return;
    }

    const pageHandles = Object.values(appDefinition.pages).map((page) => page.handle);

    let newHandle = handle;
    // If handle already exists, finds a unique handle by incrementing a number until it is not found in the array of existing page handles.
    for (let handleIndex = 1; pageHandles.includes(newHandle); handleIndex++) {
      newHandle = `${handle}-${handleIndex}`;
    }

    const copyOfAppDefinition = JSON.parse(JSON.stringify(appDefinition));
    const newPageId = uuid();

    copyOfAppDefinition.pages[newPageId] = {
      id: newPageId,
      name,
      handle: newHandle,
      components: {},
      index: Object.keys(copyOfAppDefinition.pages).length + 1,
    };

    setCurrentPageId(newPageId);
    updateEditorState({
      selectedComponents: [],
    });

    appDefinitionChanged(copyOfAppDefinition, {
      pageDefinitionChanged: true,
      addNewPage: true,
      switchPage: true,
      pageId: newPageId,
    });
    props?.navigate(`/${getWorkspaceId()}/apps/${slug ?? appId}/${newHandle}`, {
      state: {
        isSwitchingPage: true,
      },
    });

    const page = {
      id: newPageId,
      name,
      handle,
      variables: copyOfAppDefinition.pages[newPageId]?.variables ?? {},
    };

    const globals = {
      ...currentState.globals,
    };
    useCurrentStateStore.getState().actions.setCurrentState({ globals, page });
  };

  const navigateToPage = (queryParams = [], handle) => {
    const appId = useAppDataStore.getState()?.appId;
    const queryParamsString = queryParams.map(([key, value]) => `${key}=${value}`).join('&');

    props?.navigate(`/${getWorkspaceId()}/apps/${slug ?? appId}/${handle}?${queryParamsString}`, {
      state: {
        isSwitchingPage: true,
      },
    });
  };

  const switchPage = (pageId, queryParams = []) => {
    // This are fetched from store to handle runQueriesOnAppLoad
    const currentPageId = useEditorStore.getState().currentPageId;
    const appDefinition = useEditorStore.getState().appDefinition;
    const appId = useAppDataStore.getState()?.appId;
    const pageHandle = getCurrentState().page.handle;

    if (currentPageId === pageId && pageHandle === appDefinition?.pages[pageId]?.handle) {
      return;
    }
    const { name, handle } = appDefinition.pages[pageId];

    if (!name || !handle) return;
    const copyOfAppDefinition = JSON.parse(JSON.stringify(appDefinition));
    navigateToPage(queryParams, handle);

    const page = {
      id: pageId,
      name,
      handle,
      variables: copyOfAppDefinition.pages[pageId]?.variables ?? {},
    };

    const queryParamsString = queryParams.map(([key, value]) => `${key}=${value}`).join('&');
    const globals = {
      ...currentState.globals,
      urlparams: JSON.parse(JSON.stringify(queryString.parse(queryParamsString))),
    };
    useCurrentStateStore.getState().actions.setCurrentState({ globals, page });

    setCurrentPageId(pageId);

    const currentPageEvents = events.filter((event) => event.target === 'page' && event.sourceId === page.id);

    handleEvent('onPageLoad', currentPageEvents);
  };

  const deletePageRequest = (pageId, isHomePage = false, pageName = '') => {
    setShowPageDeletionConfirmation({
      isOpen: true,
      pageId,
      isHomePage,
      pageName,
    });
  };

  const cancelDeletePageRequest = () => {
    setShowPageDeletionConfirmation({
      isOpen: false,
      pageId: null,
      isHomePage: false,
      pageName: null,
    });
  };

  const executeDeletepageRequest = () => {
    const pageId = showPageDeletionConfirmation.pageId;
    const isHomePage = showPageDeletionConfirmation.isHomePage;
    if (Object.keys(appDefinition.pages).length === 1) {
      toast.error('You cannot delete the only page in your app.');
      return;
    }

    setIsDeletingPage({
      isDeletingPage: true,
    });

    const copyOfAppDefinition = JSON.parse(JSON.stringify(appDefinition));

    const toBeDeletedPage = copyOfAppDefinition.pages[pageId];

    const newAppDefinition = {
      ...copyOfAppDefinition,
      pages: omit(copyOfAppDefinition.pages, pageId),
    };

    const newCurrentPageId = isHomePage ? Object.keys(copyOfAppDefinition.pages)[0] : copyOfAppDefinition.homePageId;

    setCurrentPageId(newCurrentPageId);
    updateEditorState({
      isUpdatingEditorStateInProcess: true,
    });
    setIsDeletingPage(false);

    appDefinitionChanged(newAppDefinition, {
      pageDefinitionChanged: true,
      deletePageRequest: true,
    });

    toast.success(`${toBeDeletedPage.name} page deleted.`);

    switchPage(newCurrentPageId);
  };

  const disableEnablePage = ({ pageId, isDisabled }) => {
    updateEditorState({
      isUpdatingEditorStateInProcess: true,
    });

    const copyOfAppDefinition = JSON.parse(JSON.stringify(appDefinition));

    const newAppDefinition = _.cloneDeep(copyOfAppDefinition);

    newAppDefinition.pages[pageId].disabled = isDisabled ?? false;

    switchPage(pageId);
    appDefinitionChanged(newAppDefinition, {
      pageDefinitionChanged: true,
    });
  };

  const hidePage = (pageId) => {
    updateEditorState({
      isUpdatingEditorStateInProcess: true,
    });

    const copyOfAppDefinition = JSON.parse(JSON.stringify(appDefinition));

    const newAppDefinition = _.cloneDeep(copyOfAppDefinition);

    newAppDefinition.pages[pageId].hidden = true;

    switchPage(pageId);
    appDefinitionChanged(newAppDefinition, {
      pageDefinitionChanged: true,
    });
  };

  const unHidePage = (pageId) => {
    updateEditorState({
      isUpdatingEditorStateInProcess: true,
    });

    const copyOfAppDefinition = JSON.parse(JSON.stringify(appDefinition));

    const newAppDefinition = _.cloneDeep(copyOfAppDefinition);

    newAppDefinition.pages[pageId].hidden = false;
    switchPage(pageId);
    appDefinitionChanged(newAppDefinition, {
      pageDefinitionChanged: true,
    });
  };

  const clonePage = (pageId) => {
    setIsSaving(true);
    appVersionService
      .clonePage(appId, editingVersionId, pageId)
      .then((data) => {
        const copyOfAppDefinition = JSON.parse(JSON.stringify(appDefinition));

        const pages = data.pages.reduce((acc, page) => {
          const currentComponents = buildComponentMetaDefinition(_.cloneDeep(page?.components));

          page.components = currentComponents;

          acc[page.id] = page;

          return acc;
        }, {});

        const newAppDefinition = {
          ...copyOfAppDefinition,
          pages: {
            ...copyOfAppDefinition.pages,
            ...pages,
          },
        };
        updateState({
          events: data.events,
        });
        appDefinitionChanged(newAppDefinition);
      })
      .finally(() => setIsSaving(false));
  };

  const updateHomePage = (pageId) => {
    updateEditorState({
      isUpdatingEditorStateInProcess: true,
    });

    const copyOfAppDefinition = JSON.parse(JSON.stringify(appDefinition));

    const newAppDefinition = _.cloneDeep(copyOfAppDefinition);

    newAppDefinition.homePageId = pageId;

    appDefinitionChanged(newAppDefinition, {
      homePageChanged: true,
    });
  };

  const updatePageHandle = (pageId, newHandle) => {
    const copyOfAppDefinition = JSON.parse(JSON.stringify(appDefinition));

    updateEditorState({
      isUpdatingEditorStateInProcess: true,
    });

    const pageExists = Object.values(copyOfAppDefinition.pages).some((page) => page.handle === newHandle);

    if (pageExists) {
      toast.error('Page with same handle already exists');
      return;
    }

    if (newHandle.trim().length === 0) {
      toast.error('Page handle cannot be empty');
      return;
    }

    const newDefinition = _.cloneDeep(copyOfAppDefinition);

    newDefinition.pages[pageId].handle = newHandle;

    appDefinitionChanged(newDefinition, {
      pageDefinitionChanged: true,
    });

    toast.success('Page handle updated successfully');
    const queryParams = getQueryParams();
    navigateToPage(Object.entries(queryParams), newHandle);
  };

  const updateOnSortingPages = (newSortedPages) => {
    const copyOfAppDefinition = JSON.parse(JSON.stringify(appDefinition));
    const pagesObj = newSortedPages.reduce((acc, page, index) => {
      acc[page.id] = {
        ...page,
        index: index + 1,
      };
      return acc;
    }, {});

    const newAppDefinition = _.cloneDeep(copyOfAppDefinition);

    newAppDefinition.pages = pagesObj;

    appDefinitionChanged(newAppDefinition, {
      pageDefinitionChanged: true,
      pageSortingChanged: true,
    });
  };

  const showHideViewerNavigation = () => {
    const copyOfAppDefinition = JSON.parse(JSON.stringify(appDefinition));
    const newAppDefinition = _.cloneDeep(copyOfAppDefinition);

    newAppDefinition.showViewerNavigation = !newAppDefinition.showViewerNavigation;

    appDefinitionChanged(newAppDefinition, {
      generalAppDefinitionChanged: true,
    });
  };

  const appEnvironmentChanged = async (currentEnvironment, envSelection) => {
    const shouldUpdate = currentAppEnvironmentId !== currentEnvironment?.id;

    if (shouldUpdate) {
      const selectedEnvironment = environments.find((env) => env.id === currentEnvironment?.id);
      setCurrentAppEnvironmentDetails(selectedEnvironment);
      setCurrentAppEnvironmentId(currentEnvironment?.id);

      if (!envSelection) {
        window.location.reload(false);
      } else {
        const selectedEnvironmentId = currentEnvironment?.id;

        callBack(app, props.params.pageHandle, false, true, selectedEnvironmentId);
      }
    }
  };
  const toggleGitSyncModal = () => {
    setShowGitSyncModal(!showGitSyncModal);
  };

  const handleCanvasContainerMouseUp = (e) => {
    if (
      ['real-canvas', 'modal'].includes(e.target.className) &&
      useEditorStore.getState()?.selectedComponents?.length
    ) {
      setSelectedComponents(EMPTY_ARRAY);
    }
  };

  const deviceWindowWidth = 450;

  if (isLoading) {
    return (
      <div className="apploader">
        <div className="col col-* editor-center-wrapper">
          <div className="editor-center">
            <div className="canvas">
              <div className="mt-5 d-flex flex-column">
                <div className="mb-1">
                  <Skeleton width={'150px'} height={15} className="skeleton" />
                </div>
                {Array.from(Array(4)).map((_item, index) => (
                  <Skeleton key={index} width={'300px'} height={10} className="skeleton" />
                ))}
                <div className="align-self-end">
                  <Skeleton width={'100px'} className="skeleton" />
                </div>
                <Skeleton className="skeleton mt-4" />
                <Skeleton height={'150px'} className="skeleton mt-2" />
              </div>
            </div>
          </div>
        </div>
      </div>
    );
  }

  const formCustomPageSelectorClass = () => {
    const pageHandle = getCurrentState().page.handle;
    return `_tooljet-page-${pageHandle}`;
  };

  return (
    <div className="editor wrapper">
      <GitSyncModal
        currentUser={currentUser}
        showGitSyncModal={showGitSyncModal}
        handleClose={toggleGitSyncModal}
        app={app}
        isVersionReleased={isVersionReleased}
        featureAccess={featureAccess}
        setAppDefinitionFromVersion={setAppDefinitionFromVersion}
        creationMode={creationMode}
      />
      <Confirm
        show={queryConfirmationList?.length > 0}
        message={`Do you want to run this query - ${queryConfirmationList[0]?.queryName}?`}
        onConfirm={(queryConfirmationData) => onQueryConfirmOrCancel(getEditorRef(), queryConfirmationData, true)}
        onCancel={() => onQueryConfirmOrCancel(getEditorRef(), queryConfirmationList[0])}
        queryConfirmationData={queryConfirmationList[0]}
        darkMode={props.darkMode}
        key={queryConfirmationList[0]?.queryName}
      />
      <Confirm
        show={showPageDeletionConfirmation?.isOpen ?? false}
        title={'Delete Page'}
        message={`Do you really want to delete ${showPageDeletionConfirmation?.pageName || 'this'} page?`}
        confirmButtonLoading={isDeletingPage}
        onConfirm={() => executeDeletepageRequest()}
        onCancel={() => cancelDeletePageRequest()}
        darkMode={props.darkMode}
      />
      {creationMode === 'GIT' && <FreezeVersionInfo info={'Apps imported from git repository cannot be edited'} />}
      {isVersionReleased && <ReleasedVersionError />}
<<<<<<< HEAD
      {!isVersionReleased && isEditorFreezed && creationMode !== 'GIT' && <FreezeVersionInfo />}
      <EditorContextWrapper>
=======
      <EditorContextWrapper handleYmapEventUpdates={handleYmapEventUpdates}>
>>>>>>> b91029a0
        <EditorHeader
          darkMode={props.darkMode}
          appDefinition={_.cloneDeep(appDefinition)}
          canUndo={canUndo}
          canRedo={canRedo}
          handleUndo={handleUndo}
          handleRedo={handleRedo}
          // saveError={saveError}
          onNameChanged={onNameChanged}
          currentAppEnvironmentId={currentAppEnvironmentId}
          setAppDefinitionFromVersion={setAppDefinitionFromVersion}
          onVersionRelease={onVersionRelease}
          saveEditingVersion={saveEditingVersion}
          appEnvironmentChanged={appEnvironmentChanged}
          onVersionDelete={onVersionDelete}
          isMaintenanceOn={isMaintenanceOn}
          appName={appName}
          appId={appId}
          slug={slug}
          toggleGitSyncModal={toggleGitSyncModal}
          showGitSyncModal={showGitSyncModal}
          setCurrentAppVersionPromoted={(isCurrentVersionPromoted) => setAppVersionPromoted(isCurrentVersionPromoted)}
          fetchEnvironments={fetchEnvironments}
          isEditorFreezed={isEditorFreezed}
          isSocketOpen={isSocketOpen}
        />
        <DndProvider backend={HTML5Backend}>
          <div className="sub-section">
            <LeftSidebar
              currentAppEnvironmentId={currentAppEnvironmentId}
              globalSettingsChanged={globalSettingsChanged}
              appId={appId}
              darkMode={props.darkMode}
              dataSourcesChanged={dataSourcesChanged}
              dataQueriesChanged={dataQueriesChanged}
              globalDataSourcesChanged={globalDataSourcesChanged}
              onZoomChanged={onZoomChanged}
              switchDarkMode={changeDarkMode}
              debuggerActions={sideBarDebugger}
              appDefinition={{
                components: appDefinition?.pages[currentPageId]?.components ?? {},
                pages: appDefinition?.pages ?? {},
                homePageId: appDefinition?.homePageId ?? null,
                showViewerNavigation: appDefinition?.showViewerNavigation,
                globalSettings: appDefinition?.globalSettings ?? {},
              }}
              setSelectedComponent={setSelectedComponent}
              removeComponent={removeComponent}
              runQuery={(queryId, queryName) => handleRunQuery(queryId, queryName)}
              ref={dataSourceModalRef}
              currentPageId={currentPageId}
              addNewPage={addNewPage}
              switchPage={switchPage}
              deletePage={deletePageRequest}
              renamePage={renamePage}
              clonePage={clonePage}
              hidePage={hidePage}
              unHidePage={unHidePage}
              disableEnablePage={disableEnablePage}
              updateHomePage={updateHomePage}
              updatePageHandle={updatePageHandle}
              showHideViewerNavigationControls={showHideViewerNavigation}
              updateOnSortingPages={updateOnSortingPages}
              setEditorMarginLeft={handleEditorMarginLeftChange}
              isMaintenanceOn={isMaintenanceOn}
              toggleAppMaintenance={toggleAppMaintenance}
            />
            {!showComments && (
              <EditorSelecto
                selectionRef={selectionRef}
                canvasContainerRef={canvasContainerRef}
                setSelectedComponent={setSelectedComponent}
                selectionDragRef={selectionDragRef}
                appDefinition={appDefinition}
                currentPageId={currentPageId}
              />
            )}
            <div
              className={`main main-editor-canvas ${isQueryPaneDragging || isDragging ? 'hide-scrollbar' : ''}`}
              id="main-editor-canvas"
            >
              <div
                className={`canvas-container align-items-center ${!showLeftSidebar && 'hide-sidebar'}`}
                style={{
                  transform: `scale(${zoomLevel})`,
                  borderLeft:
                    (editorMarginLeft ? editorMarginLeft - 1 : editorMarginLeft) +
                    `px solid ${computeCanvasBackgroundColor()}`,
                  height: computeCanvasContainerHeight(),
                  background: !props.darkMode ? '#EBEBEF' : '#2E3035',
                }}
                onMouseUp={handleCanvasContainerMouseUp}
                ref={canvasContainerRef}
                onScroll={() => {
                  selectionRef.current.checkScroll();
                }}
              >
                <div style={{ minWidth: `calc((100vw - 300px) - 48px)` }} className={`app-${appId}`}>
                  <div
                    className={`canvas-area ${formCustomPageSelectorClass()}`}
                    style={{
                      width: currentLayout === 'desktop' ? '100%' : '450px',
                      maxWidth:
                        +appDefinition.globalSettings.canvasMaxWidth + appDefinition.globalSettings.canvasMaxWidthType,

                      backgroundColor: computeCanvasBackgroundColor(),
                      transform: 'translateZ(0)', //Hack to make modal position respect canvas container, else it positions w.r.t window.
                    }}
                  >
                    {config.ENABLE_MULTIPLAYER_EDITING && featureAccess?.multiPlayerEdit && (
                      <RealtimeCursors editingVersionId={editingVersionId} editingPageId={currentPageId} />
                    )}
                    {isLoading && (
                      <div className="apploader">
                        <div className="col col-* editor-center-wrapper">
                          <div className="editor-center">
                            <div className="canvas">
                              <div className="mt-5 d-flex flex-column">
                                <div className="mb-1">
                                  <Skeleton width={'150px'} height={15} className="skeleton" />
                                </div>
                                {Array.from(Array(4)).map((_item, index) => (
                                  <Skeleton key={index} width={'300px'} height={10} className="skeleton" />
                                ))}
                                <div className="align-self-end">
                                  <Skeleton width={'100px'} className="skeleton" />
                                </div>
                                <Skeleton className="skeleton mt-4" />
                                <Skeleton height={'150px'} className="skeleton mt-2" />
                              </div>
                            </div>
                          </div>
                        </div>
                      </div>
                    )}
                    {defaultComponentStateComputed && (
                      <>
                        <Container
                          canvasWidth={getCanvasWidth()}
                          socket={socket}
                          appDefinition={appDefinition}
                          appDefinitionChanged={appDefinitionChanged}
                          snapToGrid={true}
                          darkMode={props.darkMode}
                          mode={'edit'}
                          zoomLevel={zoomLevel}
                          deviceWindowWidth={deviceWindowWidth}
                          appLoading={isLoading}
                          onEvent={handleEvent}
                          onComponentOptionChanged={handleOnComponentOptionChanged}
                          onComponentOptionsChanged={handleOnComponentOptionsChanged}
                          setSelectedComponent={setSelectedComponent}
                          handleUndo={handleUndo}
                          handleRedo={handleRedo}
                          removeComponent={removeComponent}
                          onComponentClick={noop} // Prop is used in Viewer hence using a dummy function to prevent error in editor
                          sideBarDebugger={sideBarDebugger}
                          currentPageId={currentPageId}
                        />
                        <CustomDragLayer
                          snapToGrid={true}
                          canvasWidth={getCanvasWidth()}
                          onDragging={(isDragging) => setIsDragging(isDragging)}
                        />
                      </>
                    )}
                  </div>
                </div>
              </div>
              <QueryPanel
                onQueryPaneDragging={handleQueryPaneDragging}
                handleQueryPaneExpanding={handleQueryPaneExpanding}
                dataQueriesChanged={dataQueriesChanged}
                fetchDataQueries={fetchDataQueries}
                darkMode={props.darkMode}
                allComponents={appDefinition?.pages[currentPageId]?.components ?? {}}
                appId={appId}
                appDefinition={appDefinition}
                dataSourceModalHandler={dataSourceModalHandler}
                editorRef={getEditorRef()}
              />
              <ReactTooltip id="tooltip-for-add-query" className="tooltip" />
            </div>
            <div className="editor-sidebar">
              <EditorKeyHooks
                moveComponents={moveComponents}
                cloneComponents={cloningComponents}
                copyComponents={copyComponents}
                cutComponents={cutComponents}
                handleEditorEscapeKeyPress={handleEditorEscapeKeyPress}
                removeMultipleComponents={removeComponents}
              />
              <RightSidebarTabManager
                inspectorTab={
                  <div className="pages-container">
                    <Inspector
                      moveComponents={moveComponents}
                      componentDefinitionChanged={componentDefinitionChanged}
                      removeComponent={removeComponent}
                      allComponents={appDefinition?.pages[currentPageId]?.components}
                      darkMode={props.darkMode}
                      pages={getPagesWithIds()}
                      cloneComponents={cloningComponents}
                    />
                  </div>
                }
                widgetManagerTab={
                  <WidgetManager componentTypes={componentTypes} zoomLevel={zoomLevel} darkMode={props.darkMode} />
                }
                allComponents={appDefinition.pages[currentPageId]?.components}
              />
            </div>
            {config.COMMENT_FEATURE_ENABLE && showComments && (
              <CommentNotifications socket={socket} pageId={currentPageId} />
            )}
          </div>
        </DndProvider>
      </EditorContextWrapper>
    </div>
  );
};

export const Editor = withTranslation()(withRouter(EditorComponent));<|MERGE_RESOLUTION|>--- conflicted
+++ resolved
@@ -455,11 +455,6 @@
 
         // Trigger real-time save with specific options
 
-<<<<<<< HEAD
-        // const ymapOpts = ymapUpdates?.opts;
-
-=======
->>>>>>> b91029a0
         realtimeSave(props.ymap?.get('appDef').newDefinition, {
           skipAutoSave: true,
           skipYmapUpdate: true,
@@ -1836,12 +1831,8 @@
       />
       {creationMode === 'GIT' && <FreezeVersionInfo info={'Apps imported from git repository cannot be edited'} />}
       {isVersionReleased && <ReleasedVersionError />}
-<<<<<<< HEAD
       {!isVersionReleased && isEditorFreezed && creationMode !== 'GIT' && <FreezeVersionInfo />}
-      <EditorContextWrapper>
-=======
       <EditorContextWrapper handleYmapEventUpdates={handleYmapEventUpdates}>
->>>>>>> b91029a0
         <EditorHeader
           darkMode={props.darkMode}
           appDefinition={_.cloneDeep(appDefinition)}
