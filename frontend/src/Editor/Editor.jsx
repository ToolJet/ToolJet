import React from 'react';
import { appService, authenticationService, appVersionService, orgEnvironmentVariableService } from '@/_services';
import { DndProvider } from 'react-dnd';
import { HTML5Backend } from 'react-dnd-html5-backend';
import { defaults, cloneDeep, isEqual, isEmpty, debounce, omit } from 'lodash';
import { Container } from './Container';
import { EditorKeyHooks } from './EditorKeyHooks';
import { CustomDragLayer } from './CustomDragLayer';
import { LeftSidebar } from './LeftSidebar';
import { componentTypes } from './WidgetManager/components';
import { Inspector } from './Inspector/Inspector';
import QueryPanel from './QueryPanel/QueryPanel';
import {
  onComponentOptionChanged,
  onComponentOptionsChanged,
  onEvent,
  onQueryConfirmOrCancel,
  runQuery,
  setStateAsync,
  computeComponentState,
  debuggerActions,
  cloneComponents,
  removeSelectedComponent,
} from '@/_helpers/appUtils';
import { Confirm } from './Viewer/Confirm';
import { Tooltip as ReactTooltip } from 'react-tooltip';
import CommentNotifications from './CommentNotifications';
import { WidgetManager } from './WidgetManager';
import config from 'config';
import queryString from 'query-string';
import { toast } from 'react-hot-toast';
const { produce, enablePatches, setAutoFreeze, applyPatches } = require('immer');
import { createWebsocketConnection } from '@/_helpers/websocketConnection';
import RealtimeCursors from '@/Editor/RealtimeCursors';
import { initEditorWalkThrough } from '@/_helpers/createWalkThrough';
import { EditorContextWrapper } from './Context/EditorContextWrapper';
import Selecto from 'react-selecto';
import { withTranslation } from 'react-i18next';
import { v4 as uuid } from 'uuid';
import Skeleton from 'react-loading-skeleton';
import EditorHeader from './Header';
import { getWorkspaceId } from '@/_helpers/utils';
import '@/_styles/editor/react-select-search.scss';
import { withRouter } from '@/_hoc/withRouter';
import { ReleasedVersionError } from './AppVersionsManager/ReleasedVersionError';
import { useDataSourcesStore } from '@/_stores/dataSourcesStore';
import { useDataQueriesStore } from '@/_stores/dataQueriesStore';
import { useAppVersionStore } from '@/_stores/appVersionStore';
import { useQueryPanelStore } from '@/_stores/queryPanelStore';
<<<<<<< HEAD
import { useAppDataStore } from '@/_stores/appDataStore';
import { useCurrentStateStore } from '@/_stores/currentStateStore';
=======
>>>>>>> bf0ee7b4
import { resetAllStores } from '@/_stores/utils';
import { shallow } from 'zustand/shallow';

setAutoFreeze(false);
enablePatches();

class EditorComponent extends React.Component {
  constructor(props) {
    super(props);
    resetAllStores();

    const appId = this.props.params.id;

    const pageHandle = this.props.params.pageHandle;

    const { socket } = createWebsocketConnection(appId);

    this.renameQueryNameId = React.createRef();

    this.socket = socket;

    const defaultPageId = uuid();

    this.subscription = null;

    this.defaultDefinition = {
      showViewerNavigation: true,
      homePageId: defaultPageId,
      pages: {
        [defaultPageId]: {
          components: {},
          handle: 'home',
          name: 'Home',
        },
      },
      globalSettings: {
        hideHeader: false,
        appInMaintenance: false,
        canvasMaxWidth: 1292,
        canvasMaxWidthType: 'px',
        canvasMaxHeight: 2400,
        canvasBackgroundColor: props.darkMode ? '#2f3c4c' : '#edeff5',
        backgroundFxQuery: '',
      },
    };

    this.dataSourceModalRef = React.createRef();
    this.canvasContainerRef = React.createRef();
    this.selectionRef = React.createRef();
    this.selectionDragRef = React.createRef();
    this.queryManagerPreferences = JSON.parse(localStorage.getItem('queryManagerPreferences')) ?? {};
    this.state = {
      currentUser: {},
      app: {},
      allComponentTypes: componentTypes,
      isLoading: true,
      users: null,
      appId,
      showLeftSidebar: true,
      showComments: false,
      zoomLevel: 1.0,
      currentLayout: 'desktop',
      deviceWindowWidth: 450,
      appDefinition: this.defaultDefinition,
      apps: [],
      queryConfirmationList: [],
      isSourceSelected: false,
      isSaving: false,
      isUnsavedQueriesAvailable: false,
      selectionInProgress: false,
      scrollOptions: {},
      currentPageId: defaultPageId,
      pages: {},
      draftQuery: null,
      selectedDataSource: null,
    };

    this.autoSave = debounce(this.saveEditingVersion, 3000);
    this.realtimeSave = debounce(this.appDefinitionChanged, 500);
  }

  setWindowTitle(name) {
    document.title = name ? `${name} - Tooljet` : `My App - Tooljet`;
  }

  onVersionDelete = () => {
    this.fetchApp(this.props.params.pageHandle);
  };
  getCurrentOrganizationDetails() {
    const currentSession = authenticationService.currentSessionValue;
    const currentUser = currentSession?.current_user;
    this.subscription = authenticationService.currentSession.subscribe((currentSession) => {
      if (currentUser && currentSession?.group_permissions) {
        const userVars = {
          email: currentUser.email,
          firstName: currentUser.first_name,
          lastName: currentUser.last_name,
          groups: currentSession.group_permissions?.map((group) => group.group),
        };

        useCurrentStateStore.getState().actions.setCurrentState({
          globals: {
            ...useCurrentStateStore.getState().globals,
            currentUser: userVars,
          },
        });
      }
    });
  }

  componentDidMount() {
    this.getCurrentOrganizationDetails();
    this.autoSave();
    this.fetchApps(0);
    this.fetchApp(this.props.params.pageHandle);
    this.fetchOrgEnvironmentVariables();
    this.initComponentVersioning();
    this.initRealtimeSave();
    this.initEventListeners();
    this.setState({
      currentSidebarTab: 2,
      selectedComponents: [],
      scrollOptions: {
        container: this.canvasContainerRef.current,
        throttleTime: 30,
        threshold: 0,
      },
    });
  }

  /**
   * When a new update is received over-the-websocket connection
   * the useEffect in Container.jsx is triggered, but already appDef had been updated
   * to avoid ymap observe going into a infinite loop a check is added where if the
   * current appDef is equal to the newAppDef then we do not trigger a realtimeSave
   */
  initRealtimeSave = () => {
    if (!config.ENABLE_MULTIPLAYER_EDITING) return null;

    this.props.ymap?.observe(() => {
      if (!isEqual(this.props.editingVersion?.id, this.props.ymap?.get('appDef').editingVersionId)) return;
      if (isEqual(this.state.appDefinition, this.props.ymap?.get('appDef').newDefinition)) return;

      this.realtimeSave(this.props.ymap?.get('appDef').newDefinition, { skipAutoSave: true, skipYmapUpdate: true });
    });
  };

  fetchOrgEnvironmentVariables = () => {
    orgEnvironmentVariableService.getVariables().then((data) => {
      const client_variables = {};
      const server_variables = {};
      data.variables.map((variable) => {
        if (variable.variable_type === 'server') {
          server_variables[variable.variable_name] = 'HiddenEnvironmentVariable';
        } else {
          client_variables[variable.variable_name] = variable.value;
        }
      });

      useCurrentStateStore.getState().actions.setCurrentState({
        server: server_variables,
        client: client_variables,
      });
    });
  };

  componentDidUpdate(prevProps, prevState) {
    if (!isEqual(prevState.appDefinition, this.state.appDefinition)) {
      computeComponentState(this, this.state.appDefinition.pages[this.state.currentPageId]?.components);
    }

    if (!isEqual(prevState.editorMarginLeft, this.state.editorMarginLeft)) {
      this.canvasContainerRef.current.scrollLeft += this.state.editorMarginLeft;
    }
  }

  initEventListeners() {
    this.socket?.addEventListener('message', (event) => {
      const data = event.data.replace(/^"(.+(?="$))"$/, '$1');
      if (data === 'versionReleased') this.fetchApp();
      else if (data === 'dataQueriesChanged') {
        this.fetchDataQueries(this.props.editingVersion?.id);
      } else if (data === 'dataSourcesChanged') {
        this.fetchDataSources(this.props.editingVersion?.id);
      }
    });
  }

  componentWillUnmount() {
    document.title = 'Tooljet - Dashboard';
    this.socket && this.socket?.close();
    this.subscription && this.subscription.unsubscribe();
    if (config.ENABLE_MULTIPLAYER_EDITING) this.props?.provider?.disconnect();
  }

  // 1. When we receive an undoable action – we can always undo but cannot redo anymore.
  // 2. Whenever you perform an undo – you can always redo and keep doing undo as long as we have a patch for it.
  // 3. Whenever you redo – you can always undo and keep doing redo as long as we have a patch for it.
  initComponentVersioning = () => {
    this.currentVersion = {
      [this.state.currentPageId]: -1,
    };
    this.currentVersionChanges = {};
    this.noOfVersionsSupported = 100;
    this.canUndo = false;
    this.canRedo = false;
  };

  fetchDataSources = (id) => {
    useDataSourcesStore.getState().actions.fetchDataSources(id);
  };

  fetchGlobalDataSources = () => {
    const { current_organization_id: organizationId } = this.state.currentUser;
    useDataSourcesStore.getState().actions.fetchGlobalDataSources(organizationId);
  };

  fetchDataQueries = (id, selectFirstQuery = false, runQueriesOnAppLoad = false) => {
    useDataQueriesStore.getState().actions.fetchDataQueries(id, selectFirstQuery, runQueriesOnAppLoad, this);
  };

  toggleAppMaintenance = () => {
    const newState = !this.state.app.is_maintenance_on;

    // eslint-disable-next-line no-unused-vars
    appService.setMaintenance(this.state.app.id, newState).then((data) => {
      this.setState({
        app: {
          ...this.state.app,
          is_maintenance_on: newState,
        },
      });

      if (newState) {
        toast.success('Application is on maintenance.');
      } else {
        toast.success('Application maintenance is completed');
      }
    });
  };

  fetchApps = (page) => {
    appService.getAll(page).then((data) =>
      this.setState({
        apps: data.apps,
      })
    );
  };

  fetchApp = (startingPageHandle) => {
    const appId = this.props.params.id;

    const callBack = async (data) => {
      let dataDefinition = defaults(data.definition, this.defaultDefinition);

      const pages = Object.entries(dataDefinition.pages).map(([pageId, page]) => ({ id: pageId, ...page }));
      const startingPageId = pages.filter((page) => page.handle === startingPageHandle)[0]?.id;
      const homePageId = startingPageId ?? dataDefinition.homePageId;

<<<<<<< HEAD
      useAppDataStore.getState().actions.updateEditingVersion(data.editing_version);
      useCurrentStateStore.getState().actions.setCurrentState({
        page: {
          handle: dataDefinition.pages[homePageId]?.handle,
          name: dataDefinition.pages[homePageId]?.name,
          id: homePageId,
          variables: {},
        },
      });
=======
      useAppVersionStore.getState().actions.updateEditingVersion(data.editing_version);
      useAppVersionStore.getState().actions.updateReleasedVersionId(data.current_version_id);
>>>>>>> bf0ee7b4
      this.setState(
        {
          app: data,
          isLoading: false,
          appDefinition: dataDefinition,
          slug: data.slug,
          currentPageId: homePageId,
        },

        async () => {
          computeComponentState(this, this.state.appDefinition.pages[homePageId]?.components ?? {}).then(async () => {
            this.setWindowTitle(data.name);
            this.setState({
              showComments: !!queryString.parse(this.props.location.search).threadId,
            });
            for (const event of dataDefinition.pages[homePageId]?.events ?? []) {
              await this.handleEvent(event.eventId, event);
            }
          });
        }
      );
      useCurrentStateStore.getState().actions.setCurrentState({
        page: {
          handle: dataDefinition.pages[homePageId]?.handle,
          name: dataDefinition.pages[homePageId]?.name,
          id: homePageId,
          variables: {},
        },
      });

      this.fetchDataSources(data.editing_version?.id);
      this.fetchDataQueries(data.editing_version?.id, true, true);
      this.fetchGlobalDataSources();
      initEditorWalkThrough();
    };

    this.setState(
      {
        isLoading: true,
      },
      () => {
        appService.getApp(appId).then(callBack);
      }
    );
  };

  setAppDefinitionFromVersion = (version, shouldWeEditVersion = true) => {
    if (version?.id !== this.props.editingVersion?.id) {
      this.appDefinitionChanged(defaults(version.definition, this.defaultDefinition), {
        skipAutoSave: true,
        skipYmapUpdate: true,
        versionChanged: true,
      });
      if (version?.id === this.state.app?.current_version_id) {
        (this.canUndo = false), (this.canRedo = false);
      }
      useAppVersionStore.getState().actions.updateEditingVersion(version);

      this.setState(
        {
          isSaving: false,
        },
        () => {
          shouldWeEditVersion && this.saveEditingVersion(true);
          this.fetchDataSources(this.props.editingVersion?.id);
          this.fetchDataQueries(this.props.editingVersion?.id, true);
          this.initComponentVersioning();
        }
      );
    }
  };

  /**
   * https://developer.mozilla.org/en-US/docs/Web/API/WebSocket/readyState
   */
  dataSourcesChanged = () => {
    if (this.socket instanceof WebSocket && this.socket?.readyState === WebSocket.OPEN) {
      this.socket?.send(
        JSON.stringify({
          event: 'events',
          data: { message: 'dataSourcesChanged', appId: this.state.appId },
        })
      );
    } else {
      this.fetchDataSources(this.props.editingVersion?.id);
    }
  };

  globalDataSourcesChanged = () => {
    this.fetchGlobalDataSources();
  };

  /**
   * https://developer.mozilla.org/en-US/docs/Web/API/WebSocket/readyState
   */
  dataQueriesChanged = () => {
    if (this.socket instanceof WebSocket && this.socket?.readyState === WebSocket.OPEN) {
      this.socket?.send(
        JSON.stringify({
          event: 'events',
          data: { message: 'dataQueriesChanged', appId: this.state.appId },
        })
      );
    } else {
      this.fetchDataQueries(this.props.editingVersion?.id);
    }
  };

  switchSidebarTab = (tabIndex) => {
    this.setState({
      currentSidebarTab: tabIndex,
    });
  };

  filterComponents = (event) => {
    const searchText = event.currentTarget.value;
    let filteredComponents = this.state.allComponentTypes;

    if (searchText !== '') {
      filteredComponents = this.state.allComponentTypes.filter(
        (e) => e.name.toLowerCase() === searchText.toLowerCase()
      );
    }

    this.setState({ componentTypes: filteredComponents });
  };

  handleAddPatch = (patches, inversePatches) => {
    if (isEmpty(patches) && isEmpty(inversePatches)) return;
    if (isEqual(patches, inversePatches)) return;

    const currentPage = this.state.currentPageId;
    const currentVersion = this.currentVersion[currentPage] ?? -1;

    this.currentVersionChanges[currentPage] = this.currentVersionChanges[currentPage] ?? {};

    this.currentVersionChanges[currentPage][currentVersion] = {
      redo: patches,
      undo: inversePatches,
    };

    this.canUndo = this.currentVersionChanges[currentPage].hasOwnProperty(currentVersion);
    this.canRedo = this.currentVersionChanges[currentPage].hasOwnProperty(currentVersion + 1);

    this.currentVersion[currentPage] = currentVersion + 1;

    delete this.currentVersionChanges[currentPage][currentVersion + 1];
    delete this.currentVersionChanges[currentPage][currentVersion - this.noOfVersionsSupported];
  };

  handleUndo = () => {
    if (this.canUndo) {
      let currentVersion = this.currentVersion[this.state.currentPageId];

      const appDefinition = applyPatches(
        this.state.appDefinition,
        this.currentVersionChanges[this.state.currentPageId][currentVersion - 1].undo
      );

      this.canUndo = this.currentVersionChanges[this.state.currentPageId].hasOwnProperty(currentVersion - 1);
      this.canRedo = true;
      this.currentVersion[this.state.currentPageId] = currentVersion - 1;

      if (!appDefinition) return;
      this.setState(
        {
          appDefinition,
          isSaving: true,
        },
        () => {
          this.props.ymap?.set('appDef', {
            newDefinition: appDefinition,
            editingVersionId: this.props.editingVersion?.id,
          });

          this.autoSave();
        }
      );
    }
  };

  handleRedo = () => {
    if (this.canRedo) {
      let currentVersion = this.currentVersion[this.state.currentPageId];

      const appDefinition = applyPatches(
        this.state.appDefinition,
        this.currentVersionChanges[this.state.currentPageId][currentVersion].redo
      );

      this.canUndo = true;
      this.canRedo = this.currentVersionChanges[this.state.currentPageId].hasOwnProperty(currentVersion + 1);
      this.currentVersion[this.state.currentPageId] = currentVersion + 1;

      if (!appDefinition) return;
      this.setState(
        {
          appDefinition,
          isSaving: true,
        },
        () => {
          this.props.ymap?.set('appDef', {
            newDefinition: appDefinition,
            editingVersionId: this.props.editingVersion?.id,
          });

          this.autoSave();
        }
      );
    }
  };

  appDefinitionChanged = (newDefinition, opts = {}) => {
    let currentPageId = this.state.currentPageId;
    if (isEqual(this.state.appDefinition, newDefinition)) return;
    if (config.ENABLE_MULTIPLAYER_EDITING && !opts.skipYmapUpdate) {
      this.props.ymap?.set('appDef', {
        newDefinition,
        editingVersionId: this.props.editingVersion?.id,
      });
    }

    if (opts?.versionChanged) {
      currentPageId = newDefinition.homePageId;

      this.setState(
        {
          isSaving: true,
          currentPageId: currentPageId,
          appDefinition: newDefinition,
          appDefinitionLocalVersion: uuid(),
        },
        () => {
          if (!opts.skipAutoSave) this.autoSave();
          this.switchPage(currentPageId);
        }
      );
      return;
    }

    produce(
      this.state.appDefinition,
      (draft) => {
        draft.pages[currentPageId].components = newDefinition.pages[currentPageId]?.components ?? {};
      },
      this.handleAddPatch
    );
    this.setState({ isSaving: true, appDefinition: newDefinition, appDefinitionLocalVersion: uuid() }, () => {
      if (!opts.skipAutoSave) this.autoSave();
    });
  };

  handleInspectorView = () => {
    this.switchSidebarTab(2);
  };

  handleSlugChange = (newSlug) => {
    this.setState({ slug: newSlug });
  };

  removeComponents = () => {
    if (!this.props.isVersionReleased && this.state?.selectedComponents?.length > 1) {
      let newDefinition = cloneDeep(this.state.appDefinition);
      const selectedComponents = this.state?.selectedComponents;

      removeSelectedComponent(this.state.currentPageId, newDefinition, selectedComponents);
      const platform = navigator?.userAgentData?.platform || navigator?.platform || 'unknown';
      if (platform.toLowerCase().indexOf('mac') > -1) {
        toast('Selected components deleted! (⌘ + Z to undo)', {
          icon: '🗑️',
        });
      } else {
        toast('Selected components deleted! (ctrl + Z to undo)', {
          icon: '🗑️',
        });
      }
      this.appDefinitionChanged(newDefinition, {
        skipAutoSave: this.props.isVersionReleased,
      });
      this.handleInspectorView();
    } else if (this.props.isVersionReleased) {
      useAppVersionStore.getState().actions.enableReleasedVersionPopupState();
    }
  };

  removeComponent = (component) => {
    const currentPageId = this.state.currentPageId;
    if (!this.props.isVersionReleased) {
      let newDefinition = cloneDeep(this.state.appDefinition);
      // Delete child components when parent is deleted

      let childComponents = [];

      if (newDefinition.pages[currentPageId].components?.[component.id].component.component === 'Tabs') {
        childComponents = Object.keys(newDefinition.pages[currentPageId].components).filter((key) =>
          newDefinition.pages[currentPageId].components[key].parent?.startsWith(component.id)
        );
      } else {
        childComponents = Object.keys(newDefinition.pages[currentPageId].components).filter(
          (key) => newDefinition.pages[currentPageId].components[key].parent === component.id
        );
      }

      childComponents.forEach((componentId) => {
        delete newDefinition.pages[currentPageId].components[componentId];
      });

      delete newDefinition.pages[currentPageId].components[component.id];
      const platform = navigator?.userAgentData?.platform || navigator?.platform || 'unknown';
      if (platform.toLowerCase().indexOf('mac') > -1) {
        toast('Component deleted! (⌘ + Z to undo)', {
          icon: '🗑️',
        });
      } else {
        toast('Component deleted! (ctrl + Z to undo)', {
          icon: '🗑️',
        });
      }
      this.appDefinitionChanged(newDefinition, {
        skipAutoSave: this.props.isVersionReleased,
      });
      this.handleInspectorView();
    } else {
      useAppVersionStore.getState().actions.enableReleasedVersionPopupState();
    }
  };

  componentDefinitionChanged = (componentDefinition) => {
    if (this.props.isVersionReleased) {
      useAppVersionStore.getState().actions.enableReleasedVersionPopupState();
      return;
    }
    let _self = this;
    const currentPageId = this.state.currentPageId;

    if (this.state.appDefinition?.pages[currentPageId].components[componentDefinition.id]) {
      const newDefinition = {
        appDefinition: produce(this.state.appDefinition, (draft) => {
          draft.pages[currentPageId].components[componentDefinition.id].component = componentDefinition.component;
        }),
      };

      produce(
        this.state.appDefinition,
        (draft) => {
          draft.pages[currentPageId].components[componentDefinition.id].component = componentDefinition.component;
        },
        this.handleAddPatch
      );
      setStateAsync(_self, newDefinition).then(() => {
        computeComponentState(_self, _self.state.appDefinition.pages[currentPageId].components);
        this.setState({ isSaving: true, appDefinitionLocalVersion: uuid() });
        this.autoSave();
        this.props.ymap?.set('appDef', {
          newDefinition: newDefinition.appDefinition,
          editingVersionId: this.props.editingVersion?.id,
        });
      });
    }
  };

  handleEditorEscapeKeyPress = () => {
    if (this.state?.selectedComponents?.length > 0) {
      this.setState({ selectedComponents: [] });
      this.handleInspectorView();
    }
  };

  moveComponents = (direction) => {
    let appDefinition = JSON.parse(JSON.stringify(this.state.appDefinition));
    let newComponents = appDefinition.pages[this.state.currentPageId].components;

    for (const selectedComponent of this.state.selectedComponents) {
      newComponents = produce(newComponents, (draft) => {
        let top = draft[selectedComponent.id].layouts[this.state.currentLayout].top;
        let left = draft[selectedComponent.id].layouts[this.state.currentLayout].left;

        const gridWidth = (1 * 100) / 43; // width of the canvas grid in percentage

        switch (direction) {
          case 'ArrowLeft':
            left = left - gridWidth;
            break;
          case 'ArrowRight':
            left = left + gridWidth;
            break;
          case 'ArrowDown':
            top = top + 10;
            break;
          case 'ArrowUp':
            top = top - 10;
            break;
        }

        draft[selectedComponent.id].layouts[this.state.currentLayout].top = top;
        draft[selectedComponent.id].layouts[this.state.currentLayout].left = left;
      });
    }
    appDefinition.pages[this.state.currentPageId].components = newComponents;
    this.appDefinitionChanged(appDefinition);
  };

  cutComponents = () => {
    if (this.props.isVersionReleased) {
      useAppVersionStore.getState().actions.enableReleasedVersionPopupState();

      return;
    }
    cloneComponents(this, this.appDefinitionChanged, false, true);
  };

  copyComponents = () => cloneComponents(this, this.appDefinitionChanged, false);

  cloneComponents = () => {
    if (this.props.isVersionReleased) {
      useAppVersionStore.getState().actions.enableReleasedVersionPopupState();
      return;
    }
    cloneComponents(this, this.appDefinitionChanged, true);
  };

  decimalToHex = (alpha) => (alpha === 0 ? '00' : Math.round(255 * alpha).toString(16));

  globalSettingsChanged = (key, value) => {
    const appDefinition = { ...this.state.appDefinition };
    if (value?.[1]?.a == undefined) appDefinition.globalSettings[key] = value;
    else {
      const hexCode = `${value?.[0]}${this.decimalToHex(value?.[1]?.a)}`;
      appDefinition.globalSettings[key] = hexCode;
    }
    this.setState(
      {
        isSaving: true,
        appDefinition,
      },
      () => {
        this.props.ymap?.set('appDef', {
          newDefinition: appDefinition,
          editingVersionId: this.props.editingVersion?.id,
        });
        this.autoSave();
      }
    );
  };

  onNameChanged = (newName) => {
    this.setState({
      app: { ...this.state.app, name: newName },
    });
    this.setWindowTitle(newName);
  };

  toggleComments = () => {
    this.setState({ showComments: !this.state.showComments });
  };

  setSelectedComponent = (id, component, multiSelect = false) => {
    if (this.state.selectedComponents.length === 0 || !multiSelect) {
      this.switchSidebarTab(1);
    } else {
      this.switchSidebarTab(2);
    }

    const isAlreadySelected = this.state.selectedComponents.find((component) => component.id === id);

    if (!isAlreadySelected) {
      this.setState((prevState) => {
        return {
          selectedComponents: [...(multiSelect ? prevState.selectedComponents : []), { id, component }],
        };
      });
    }
  };

  onVersionRelease = (versionId) => {
    useAppVersionStore.getState().actions.updateReleasedVersionId(versionId);
    this.setState(
      {
        app: {
          ...this.state.app,
          current_version_id: versionId,
        },
      },
      () => {
        this.socket.send(
          JSON.stringify({
            event: 'events',
            data: { message: 'versionReleased', appId: this.state.appId },
          })
        );
      }
    );
  };

  onZoomChanged = (zoom) => {
    this.setState({
      zoomLevel: zoom,
    });
  };

  getCanvasWidth = () => {
    const canvasBoundingRect = document.getElementsByClassName('canvas-area')[0].getBoundingClientRect();
    return canvasBoundingRect?.width;
  };

  getCanvasHeight = () => {
    const canvasBoundingRect = document.getElementsByClassName('canvas-area')[0].getBoundingClientRect();
    return canvasBoundingRect?.height;
  };

  computeCanvasBackgroundColor = () => {
    const { canvasBackgroundColor } = this.state.appDefinition?.globalSettings ?? '#edeff5';
    if (['#2f3c4c', '#edeff5'].includes(canvasBackgroundColor)) {
      return this.props.darkMode ? '#2f3c4c' : '#edeff5';
    }
    return canvasBackgroundColor;
  };

  computeCanvasContainerHeight = () => {
    // 45 = (height of header)
    // 85 = (the height of the query panel header when minimised) + (height of header)
    return `calc(${100}% - ${Math.max(useQueryPanelStore.getState().queryPanelHeight + 45, 85)}px)`;
  };

  handleQueryPaneDragging = (isQueryPaneDragging) => this.setState({ isQueryPaneDragging });
  handleQueryPaneExpanding = (isQueryPaneExpanded) => this.setState({ isQueryPaneExpanded });

  saveEditingVersion = (isUserSwitchedVersion = false) => {
    if (this.props.isVersionReleased && !isUserSwitchedVersion) {
      this.setState({ isSaving: false });
    } else if (!isEmpty(this.props?.editingVersion)) {
      appVersionService
        .save(
          this.state.appId,
          this.props.editingVersion?.id,
          { definition: this.state.appDefinition },
          isUserSwitchedVersion
        )
        .then(() => {
          const _editingVersion = {
            ...this.props.editingVersion,
            ...{ definition: this.state.appDefinition },
          };
          useAppVersionStore.getState().actions.updateEditingVersion(_editingVersion);
          this.setState(
            {
              saveError: false,
            },
            () => {
              this.setState({
                isSaving: false,
              });
            }
          );
        })
        .catch(() => {
          this.setState({ saveError: true, isSaving: false }, () => {
            toast.error('App could not save.');
          });
        });
    }
  };

  handleOnComponentOptionChanged = (component, optionName, value) => {
    return onComponentOptionChanged(this, component, optionName, value);
  };

  handleOnComponentOptionsChanged = (component, options) => {
    return onComponentOptionsChanged(this, component, options);
  };

  handleComponentClick = (id, component) => {
    this.setState({
      selectedComponent: { id, component },
    });
    this.switchSidebarTab(1);
  };

  handleComponentHover = (id) => {
    if (this.state.selectionInProgress) return;
    this.setState({
      hoveredComponent: id,
    });
  };

  sideBarDebugger = {
    error: (data) => {
      debuggerActions.error(this, data);
    },
    flush: () => {
      debuggerActions.flush(this);
    },
    generateErrorLogs: (errors) => debuggerActions.generateErrorLogs(errors),
  };

  changeDarkMode = (newMode) => {
    useCurrentStateStore.getState().actions.setCurrentState({
      globals: {
        ...useCurrentStateStore.getState().globals,
        theme: { name: newMode ? 'dark' : 'light' },
      },
    });
    this.props.switchDarkMode(newMode);
  };

  handleEvent = (eventName, options) => onEvent(this, eventName, options, 'edit');

  runQuery = (queryId, queryName) => runQuery(this, queryId, queryName);

  dataSourceModalHandler = () => {
    this.dataSourceModalRef.current.dataSourceModalToggleStateHandler();
  };

  onAreaSelectionStart = (e) => {
    const isMultiSelect = e.inputEvent.shiftKey || this.state.selectedComponents.length > 0;
    this.setState((prevState) => {
      return {
        selectionInProgress: true,
        selectedComponents: [...(isMultiSelect ? prevState.selectedComponents : [])],
      };
    });
  };

  onAreaSelection = (e) => {
    e.added.forEach((el) => {
      el.classList.add('resizer-select');
    });
    if (this.state.selectionInProgress) {
      e.removed.forEach((el) => {
        el.classList.remove('resizer-select');
      });
    }
  };

  onAreaSelectionEnd = (e) => {
    const currentPageId = this.state.currentPageId;
    this.setState({ selectionInProgress: false });
    e.selected.forEach((el, index) => {
      const id = el.getAttribute('widgetid');
      const component = this.state.appDefinition.pages[currentPageId].components[id].component;
      const isMultiSelect = e.inputEvent.shiftKey || (!e.isClick && index != 0);
      this.setSelectedComponent(id, component, isMultiSelect);
    });
  };

  onAreaSelectionDragStart = (e) => {
    if (e.inputEvent.target.getAttribute('id') !== 'real-canvas') {
      this.selectionDragRef.current = true;
    } else {
      this.selectionDragRef.current = false;
    }
  };

  onAreaSelectionDrag = (e) => {
    if (this.selectionDragRef.current) {
      e.stop();
      this.state.selectionInProgress && this.setState({ selectionInProgress: false });
    }
  };

  onAreaSelectionDragEnd = () => {
    this.selectionDragRef.current = false;
    this.state.selectionInProgress && this.setState({ selectionInProgress: false });
  };

  addNewPage = ({ name, handle }) => {
    // check for unique page handles
    const pageExists = Object.values(this.state.appDefinition.pages).some((page) => page.name === name);

    if (pageExists) {
      toast.error('Page name already exists');
      return;
    }

    const pageHandles = Object.values(this.state.appDefinition.pages).map((page) => page.handle);

    let newHandle = handle;
    // If handle already exists, finds a unique handle by incrementing a number until it is not found in the array of existing page handles.
    for (let handleIndex = 1; pageHandles.includes(newHandle); handleIndex++) {
      newHandle = `${handle}-${handleIndex}`;
    }

    const newAppDefinition = {
      ...this.state.appDefinition,
      pages: {
        ...this.state.appDefinition.pages,
        [uuid()]: {
          name,
          handle: newHandle,
          components: {},
        },
      },
    };

    this.setState(
      {
        isSaving: true,
        appDefinition: newAppDefinition,
        appDefinitionLocalVersion: uuid(),
      },
      () => {
        const newPageId = cloneDeep(Object.keys(newAppDefinition.pages)).pop();
        this.switchPage(newPageId);
        this.autoSave();
      }
    );
  };

  deletePageRequest = (pageId, isHomePage = false, pageName = '') => {
    this.setState({
      showPageDeletionConfirmation: {
        isOpen: true,
        pageId,
        isHomePage,
        pageName,
      },
    });
  };

  cancelDeletePageRequest = () => {
    this.setState({
      showPageDeletionConfirmation: {
        isOpen: false,
        pageId: null,
        isHomePage: false,
        pageName: null,
      },
    });
  };

  executeDeletepageRequest = () => {
    const pageId = this.state.showPageDeletionConfirmation.pageId;
    const isHomePage = this.state.showPageDeletionConfirmation.isHomePage;
    if (Object.keys(this.state.appDefinition.pages).length === 1) {
      toast.error('You cannot delete the only page in your app.');
      return;
    }

    this.setState({
      isDeletingPage: true,
    });

    const toBeDeletedPage = this.state.appDefinition.pages[pageId];

    const newAppDefinition = {
      ...this.state.appDefinition,
      pages: omit(this.state.appDefinition.pages, pageId),
    };

    const newCurrentPageId = isHomePage
      ? Object.keys(this.state.appDefinition.pages)[0]
      : this.state.appDefinition.homePageId;

    this.setState(
      {
        currentPageId: newCurrentPageId,
        isSaving: true,
        appDefinition: newAppDefinition,
        appDefinitionLocalVersion: uuid(),
        isDeletingPage: false,
      },
      () => {
        toast.success(`${toBeDeletedPage.name} page deleted.`);

        this.switchPage(newCurrentPageId);
        this.autoSave();
      }
    );
  };

  updateHomePage = (pageId) => {
    this.setState(
      {
        isSaving: true,
        appDefinition: {
          ...this.state.appDefinition,
          homePageId: pageId,
        },
        appDefinitionLocalVersion: uuid(),
      },
      () => {
        this.autoSave();
      }
    );
  };

  clonePage = (pageId) => {
    const currentPage = this.state.appDefinition.pages[pageId];
    const newPageId = uuid();
    let newPageName = `${currentPage.name} (copy)`;
    let newPageHandle = `${currentPage.handle}-copy`;
    let i = 1;
    while (Object.values(this.state.appDefinition.pages).some((page) => page.handle === newPageHandle)) {
      newPageName = `${currentPage.name} (copy ${i})`;
      newPageHandle = `${currentPage.handle}-copy-${i}`;
      i++;
    }

    const newPageData = cloneDeep(currentPage);
    const oldToNewIdMapping = {};
    if (!isEmpty(currentPage?.components)) {
      newPageData.components = Object.keys(newPageData.components).reduce((acc, key) => {
        const newComponentId = uuid();
        acc[newComponentId] = newPageData.components[key];
        oldToNewIdMapping[key] = newComponentId;
        return acc;
      }, {});

      Object.values(newPageData.components).map((comp) => {
        if (comp.parent) {
          let newParentId = oldToNewIdMapping[comp.parent];
          if (newParentId) {
            comp.parent = newParentId;
          } else {
            const oldParentId = Object.keys(oldToNewIdMapping).find(
              (parentId) =>
                comp.parent.startsWith(parentId) &&
                ['Tabs', 'Calendar'].includes(currentPage?.components[parentId]?.component?.component)
            );
            const childTabId = comp.parent.split('-').at(-1);
            comp.parent = `${oldToNewIdMapping[oldParentId]}-${childTabId}`;
          }
        }
        return comp;
      });
    }

    const newPage = {
      ...newPageData,
      name: newPageName,
      handle: newPageHandle,
    };

    const newAppDefinition = {
      ...this.state.appDefinition,
      pages: {
        ...this.state.appDefinition.pages,
        [newPageId]: newPage,
      },
    };

    this.setState(
      {
        isSaving: true,
        appDefinition: newAppDefinition,
        appDefinitionLocalVersion: uuid(),
      },
      () => {
        this.autoSave();
      }
    );
  };

  updatePageHandle = (pageId, newHandle) => {
    const pageExists = Object.values(this.state.appDefinition.pages).some((page) => page.handle === newHandle);

    if (pageExists) {
      toast.error('Page with same handle already exists');
      return;
    }

    if (newHandle.trim().length === 0) {
      toast.error('Page handle cannot be empty');
      return;
    }

    this.setState(
      {
        isSaving: true,
        appDefinition: {
          ...this.state.appDefinition,
          pages: {
            ...this.state.appDefinition.pages,
            [pageId]: {
              ...this.state.appDefinition.pages[pageId],
              handle: newHandle,
            },
          },
        },
        appDefinitionLocalVersion: uuid(),
      },
      () => {
        toast.success('Page handle updated successfully');
        this.switchPage(pageId);
        this.autoSave();
      }
    );
  };

  updateOnPageLoadEvents = (pageId, events) => {
    this.setState(
      {
        isSaving: true,
        appDefinition: {
          ...this.state.appDefinition,
          pages: {
            ...this.state.appDefinition.pages,
            [pageId]: {
              ...this.state.appDefinition.pages[pageId],
              events,
            },
          },
        },
        appDefinitionLocalVersion: uuid(),
      },
      () => {
        this.autoSave();
      }
    );
  };

  showHideViewerNavigation = () => {
    const newAppDefinition = {
      ...this.state.appDefinition,
      showViewerNavigation: !this.state.appDefinition.showViewerNavigation,
    };

    this.setState(
      {
        isSaving: true,
        appDefinition: newAppDefinition,
        appDefinitionLocalVersion: uuid(),
      },
      () => this.autoSave()
    );
  };

  renamePage = (pageId, newName) => {
    if (Object.entries(this.state.appDefinition.pages).some(([pId, { name }]) => newName === name && pId !== pageId)) {
      return toast.error('Page name already exists');
    }
    if (newName.trim().length === 0) {
      toast.error('Page name cannot be empty');
      return;
    }

    const newAppDefinition = {
      ...this.state.appDefinition,
      pages: {
        ...this.state.appDefinition.pages,
        [pageId]: {
          ...this.state.appDefinition.pages[pageId],
          name: newName,
        },
      },
    };

    this.setState(
      {
        isSaving: true,
        appDefinition: newAppDefinition,
        appDefinitionLocalVersion: uuid(),
      },
      () => {
        this.autoSave();
      }
    );
  };

  hidePage = (pageId) => {
    const newAppDefinition = {
      ...this.state.appDefinition,
      pages: {
        ...this.state.appDefinition.pages,
        [pageId]: {
          ...this.state.appDefinition.pages[pageId],
          hidden: true,
        },
      },
    };

    this.setState(
      {
        isSaving: true,
        appDefinition: newAppDefinition,
        appDefinitionLocalVersion: uuid(),
      },
      () => {
        this.autoSave();
      }
    );
  };

  unHidePage = (pageId) => {
    const newAppDefinition = {
      ...this.state.appDefinition,
      pages: {
        ...this.state.appDefinition.pages,
        [pageId]: {
          ...this.state.appDefinition.pages[pageId],
          hidden: false,
        },
      },
    };

    this.setState(
      {
        isSaving: true,
        appDefinition: newAppDefinition,
        appDefinitionLocalVersion: uuid(),
      },
      () => {
        this.autoSave();
      }
    );
  };

  switchPage = (pageId, queryParams = []) => {
    document.getElementById('real-canvas').scrollIntoView();
    if (
      this.state.currentPageId === pageId &&
      this.state.currentState.page.handle === this.state.appDefinition?.pages[pageId]?.handle
    ) {
      return;
    }
    const { name, handle, events } = this.state.appDefinition.pages[pageId];
    const currentPageId = this.state.currentPageId;

    if (!name || !handle) return;

    const queryParamsString = queryParams.map(([key, value]) => `${key}=${value}`).join('&');

    this.props.navigate(`/${getWorkspaceId()}/apps/${this.state.appId}/${handle}?${queryParamsString}`);

    const { globals: existingGlobals } = useCurrentStateStore.getState();

    const page = {
      id: pageId,
      name,
      handle,
      variables: this.state.pages?.[pageId]?.variables ?? {},
    };

    const globals = {
      ...existingGlobals,
      urlparams: JSON.parse(JSON.stringify(queryString.parse(queryParamsString))),
    };
    useCurrentStateStore.getState().actions.setCurrentState({ globals, page });
    this.setState(
      {
        pages: {
          ...this.state.pages,
          [currentPageId]: {
            ...(this.state.pages?.[currentPageId] ?? {}),
            variables: {
              ...(useCurrentStateStore.getState()?.page?.variables ?? {}),
            },
          },
        },
        currentPageId: pageId,
      },
      () => {
        // Move this callback to zustand
        computeComponentState(this, this.state.appDefinition.pages[pageId]?.components ?? {}).then(async () => {
          for (const event of events ?? []) {
            await this.handleEvent(event.eventId, event);
          }
        });
      }
    );
  };

  updateOnSortingPages = (newSortedPages) => {
    const pagesObj = newSortedPages.reduce((acc, page) => {
      acc[page.id] = this.state.appDefinition.pages[page.id];
      return acc;
    }, {});

    const newAppDefinition = {
      ...this.state.appDefinition,
      pages: pagesObj,
    };

    this.setState(
      {
        isSaving: true,
        appDefinition: newAppDefinition,
        appDefinitionLocalVersion: uuid(),
      },
      () => {
        this.autoSave();
      }
    );
  };

  getPagesWithIds = () => {
    return Object.entries(this.state.appDefinition.pages).map(([id, page]) => ({ ...page, id }));
  };

  toggleCurrentLayout = (selectedLayout) => {
    this.setState({
      currentLayout: selectedLayout,
    });
  };

  getCanvasMinWidth = () => {
    /**
     * minWidth will be min(default canvas min width, user set max width). Done to avoid conflict between two
     * default canvas min width = calc((total view width - width component editor side bar) - width of editor sidebar on left)
     **/
    const defaultCanvasMinWidth = `calc((100vw - 300px) - 48px)`;
    const canvasMaxWidthType = this.state.appDefinition.globalSettings.canvasMaxWidthType || 'px';
    const canvasMaxWidth = this.state.appDefinition.globalSettings.canvasMaxWidth;
    const currentLayout = this.state.currentLayout;

    const userSetMaxWidth = currentLayout === 'desktop' ? `${+canvasMaxWidth + canvasMaxWidthType}` : '450px';

    if (this.state.appDefinition.globalSettings.canvasMaxWidth && canvasMaxWidthType !== '%') {
      return `min(${defaultCanvasMinWidth}, ${userSetMaxWidth})`;
    } else {
      return defaultCanvasMinWidth;
    }
  };
  handleEditorMarginLeftChange = (value) => this.setState({ editorMarginLeft: value });
  render() {
    const {
      currentSidebarTab,
      selectedComponents = [],
      appDefinition,
      appId,
      slug,
      app,
      showLeftSidebar,
      isLoading,
      zoomLevel,
      currentLayout,
      deviceWindowWidth,
      apps,
      defaultComponentStateComputed,
      showComments,
      hoveredComponent,
      queryConfirmationList,
    } = this.state;
<<<<<<< HEAD
    const currentState = useCurrentStateStore.getState();
=======
    const editingVersion = this.props?.editingVersion;
>>>>>>> bf0ee7b4
    const appVersionPreviewLink = editingVersion
      ? `/applications/${app.id}/versions/${editingVersion.id}/${currentState.page.handle}`
      : '';
    return (
      <div className="editor wrapper">
        <Confirm
          show={queryConfirmationList.length > 0}
          message={`Do you want to run this query - ${queryConfirmationList[0]?.queryName}?`}
          onConfirm={(queryConfirmationData) => onQueryConfirmOrCancel(this, queryConfirmationData, true)}
          onCancel={() => onQueryConfirmOrCancel(this, queryConfirmationList[0])}
          queryConfirmationData={queryConfirmationList[0]}
          darkMode={this.props.darkMode}
          key={queryConfirmationList[0]?.queryName}
        />
        <Confirm
          show={this.state.showPageDeletionConfirmation?.isOpen ?? false}
          title={'Delete Page'}
          message={`Do you really want to delete ${this.state.showPageDeletionConfirmation?.pageName || 'this'} page?`}
          confirmButtonLoading={this.state.isDeletingPage}
          onConfirm={() => this.executeDeletepageRequest()}
          onCancel={() => this.cancelDeletePageRequest()}
          darkMode={this.props.darkMode}
        />
        {this.props.isVersionReleased && <ReleasedVersionError />}
        <EditorContextWrapper>
          <EditorHeader
            darkMode={this.props.darkMode}
            currentLayout={this.state.currentLayout}
            globalSettingsChanged={this.globalSettingsChanged}
            appDefinition={appDefinition}
            toggleAppMaintenance={this.toggleAppMaintenance}
            editingVersion={editingVersion}
            app={app}
            appVersionPreviewLink={appVersionPreviewLink}
            slug={slug}
            appId={appId}
            canUndo={this.canUndo}
            canRedo={this.canRedo}
            handleUndo={this.handleUndo}
            handleRedo={this.handleRedo}
            toggleCurrentLayout={this.toggleCurrentLayout}
            isSaving={this.state.isSaving}
            saveError={this.state.saveError}
            onNameChanged={this.onNameChanged}
            setAppDefinitionFromVersion={this.setAppDefinitionFromVersion}
            handleSlugChange={this.handleSlugChange}
            onVersionRelease={this.onVersionRelease}
            saveEditingVersion={this.saveEditingVersion}
            onVersionDelete={this.onVersionDelete}
            currentUser={this.state.currentUser}
          />
          <DndProvider backend={HTML5Backend}>
            <div className="sub-section">
              <LeftSidebar
                showComments={showComments}
                errorLogs={currentState.errors}
                components={currentState.components}
                appId={appId}
                darkMode={this.props.darkMode}
                dataSourcesChanged={this.dataSourcesChanged}
                dataQueriesChanged={this.dataQueriesChanged}
                globalDataSourcesChanged={this.globalDataSourcesChanged}
                onZoomChanged={this.onZoomChanged}
                toggleComments={this.toggleComments}
                switchDarkMode={this.changeDarkMode}
                debuggerActions={this.sideBarDebugger}
                appDefinition={{
                  components: appDefinition.pages[this.state.currentPageId]?.components ?? {},
                  selectedComponent: selectedComponents ? selectedComponents[selectedComponents.length - 1] : {},
                  pages: this.state.appDefinition.pages,
                  homePageId: this.state.appDefinition.homePageId,
                  showViewerNavigation: this.state.appDefinition.showViewerNavigation,
                }}
                setSelectedComponent={this.setSelectedComponent}
                removeComponent={this.removeComponent}
                runQuery={(queryId, queryName) => runQuery(this, queryId, queryName)}
                ref={this.dataSourceModalRef}
                isSaving={this.state.isSaving}
                currentPageId={this.state.currentPageId}
                addNewPage={this.addNewPage}
                switchPage={this.switchPage}
                deletePage={this.deletePageRequest}
                renamePage={this.renamePage}
                clonePage={this.clonePage}
                hidePage={this.hidePage}
                unHidePage={this.unHidePage}
                updateHomePage={this.updateHomePage}
                updatePageHandle={this.updatePageHandle}
                updateOnPageLoadEvents={this.updateOnPageLoadEvents}
                showHideViewerNavigationControls={this.showHideViewerNavigation}
                updateOnSortingPages={this.updateOnSortingPages}
                apps={apps}
                setEditorMarginLeft={this.handleEditorMarginLeftChange}
              />
              {!showComments && (
                <Selecto
                  dragContainer={'.canvas-container'}
                  selectableTargets={['.react-draggable']}
                  hitRate={0}
                  selectByClick={true}
                  toggleContinueSelect={['shift']}
                  ref={this.selectionRef}
                  scrollOptions={this.state.scrollOptions}
                  onSelectStart={this.onAreaSelectionStart}
                  onSelectEnd={this.onAreaSelectionEnd}
                  onSelect={this.onAreaSelection}
                  onDragStart={this.onAreaSelectionDragStart}
                  onDrag={this.onAreaSelectionDrag}
                  onDragEnd={this.onAreaSelectionDragEnd}
                  onScroll={(e) => {
                    this.canvasContainerRef.current.scrollBy(e.direction[0] * 10, e.direction[1] * 10);
                  }}
                />
              )}
              <div
                className={`main main-editor-canvas ${
                  this.state.isQueryPaneDragging || this.state.isDragging ? 'hide-scrollbar' : ''
                }`}
                id="main-editor-canvas"
              >
                <div
                  className={`canvas-container align-items-center ${!showLeftSidebar && 'hide-sidebar'}`}
                  style={{
                    transform: `scale(${zoomLevel})`,
                    borderLeft:
                      (this.state.editorMarginLeft ? this.state.editorMarginLeft - 1 : this.state.editorMarginLeft) +
                      `px solid ${this.computeCanvasBackgroundColor()}`,
                    height: this.computeCanvasContainerHeight(),
                    background: !this.props.darkMode && '#f4f6fa',
                  }}
                  onMouseUp={(e) => {
                    if (['real-canvas', 'modal'].includes(e.target.className)) {
                      this.setState({ selectedComponents: [], currentSidebarTab: 2, hoveredComponent: false });
                    }
                  }}
                  ref={this.canvasContainerRef}
                  onScroll={() => {
                    this.selectionRef.current.checkScroll();
                  }}
                >
                  <div style={{ minWidth: `calc((100vw - 300px) - 48px)` }}>
                    <div
                      className="canvas-area"
                      style={{
                        width: currentLayout === 'desktop' ? '100%' : '450px',
                        minHeight: +this.state.appDefinition.globalSettings.canvasMaxHeight,
                        maxWidth:
                          +this.state.appDefinition.globalSettings.canvasMaxWidth +
                          this.state.appDefinition.globalSettings.canvasMaxWidthType,
                        maxHeight: +this.state.appDefinition.globalSettings.canvasMaxHeight,
                        /**
                         * minWidth will be min(default canvas min width, user set max width). Done to avoid conflict between two
                         * default canvas min width = calc(((screen width - width component editor side bar) - width of editor sidebar on left) - width of left sidebar popover)
                         **/
                        // minWidth: this.state.editorMarginLeft ? this.getCanvasMinWidth() : 'auto',
                        backgroundColor: this.computeCanvasBackgroundColor(),
                        transform: 'translateZ(0)', //Hack to make modal position respect canvas container, else it positions w.r.t window.
                      }}
                    >
                      {config.ENABLE_MULTIPLAYER_EDITING && (
                        <RealtimeCursors
                          editingVersionId={editingVersion?.id}
                          editingPageId={this.state.currentPageId}
                        />
                      )}
                      {isLoading && (
                        <div className="apploader">
                          <div className="col col-* editor-center-wrapper">
                            <div className="editor-center">
                              <div className="canvas">
                                <div className="mt-5 d-flex flex-column">
                                  <div className="mb-1">
                                    <Skeleton width={'150px'} height={15} className="skeleton" />
                                  </div>
                                  {Array.from(Array(4)).map((_item, index) => (
                                    <Skeleton key={index} width={'300px'} height={10} className="skeleton" />
                                  ))}
                                  <div className="align-self-end">
                                    <Skeleton width={'100px'} className="skeleton" />
                                  </div>
                                  <Skeleton className="skeleton mt-4" />
                                  <Skeleton height={'150px'} className="skeleton mt-2" />
                                </div>
                              </div>
                            </div>
                          </div>
                        </div>
                      )}
                      {defaultComponentStateComputed && (
                        <>
                          <Container
                            canvasWidth={this.getCanvasWidth()}
                            canvasHeight={this.getCanvasHeight()}
                            socket={this.socket}
                            showComments={showComments}
                            appDefinition={appDefinition}
                            appDefinitionChanged={this.appDefinitionChanged}
                            snapToGrid={true}
                            darkMode={this.props.darkMode}
                            mode={'edit'}
                            zoomLevel={zoomLevel}
                            currentLayout={currentLayout}
                            deviceWindowWidth={deviceWindowWidth}
                            selectedComponents={selectedComponents}
                            appLoading={isLoading}
                            onEvent={this.handleEvent}
                            onComponentOptionChanged={this.handleOnComponentOptionChanged}
                            onComponentOptionsChanged={this.handleOnComponentOptionsChanged}
                            setSelectedComponent={this.setSelectedComponent}
                            handleUndo={this.handleUndo}
                            handleRedo={this.handleRedo}
                            removeComponent={this.removeComponent}
                            onComponentClick={this.handleComponentClick}
                            onComponentHover={this.handleComponentHover}
                            hoveredComponent={hoveredComponent}
                            sideBarDebugger={this.sideBarDebugger}
                            currentPageId={this.state.currentPageId}
                          />
                          <CustomDragLayer
                            snapToGrid={true}
                            currentLayout={currentLayout}
                            canvasWidth={this.getCanvasWidth()}
                            onDragging={(isDragging) => this.setState({ isDragging })}
                          />
                        </>
                      )}
                    </div>
                  </div>
                </div>
                <QueryPanel
                  onQueryPaneDragging={this.handleQueryPaneDragging}
                  handleQueryPaneExpanding={this.handleQueryPaneExpanding}
                  dataQueriesChanged={this.dataQueriesChanged}
                  fetchDataQueries={this.fetchDataQueries}
                  darkMode={this.props.darkMode}
                  apps={apps}
                  allComponents={appDefinition.pages[this.state.currentPageId]?.components ?? {}}
                  appId={appId}
                  appDefinition={appDefinition}
                  dataSourceModalHandler={this.dataSourceModalHandler}
                  editorRef={this}
                />
                <ReactTooltip id="tooltip-for-add-query" className="tooltip" />
              </div>
              <div className="editor-sidebar">
                <EditorKeyHooks
                  moveComponents={this.moveComponents}
                  cloneComponents={this.cloneComponents}
                  copyComponents={this.copyComponents}
                  cutComponents={this.cutComponents}
                  handleEditorEscapeKeyPress={this.handleEditorEscapeKeyPress}
                  removeMultipleComponents={this.removeComponents}
                />

                {currentSidebarTab === 1 && (
                  <div className="pages-container">
                    {selectedComponents.length === 1 &&
                    !isEmpty(appDefinition.pages[this.state.currentPageId]?.components) &&
                    !isEmpty(appDefinition.pages[this.state.currentPageId]?.components[selectedComponents[0].id]) ? (
                      <Inspector
                        moveComponents={this.moveComponents}
                        componentDefinitionChanged={this.componentDefinitionChanged}
                        removeComponent={this.removeComponent}
                        selectedComponentId={selectedComponents[0].id}
                        allComponents={appDefinition.pages[this.state.currentPageId]?.components}
                        key={selectedComponents[0].id}
                        switchSidebarTab={this.switchSidebarTab}
                        apps={apps}
                        darkMode={this.props.darkMode}
                        appDefinitionLocalVersion={this.state.appDefinitionLocalVersion}
                        pages={this.getPagesWithIds()}
                      ></Inspector>
                    ) : (
                      <center className="mt-5 p-2">
                        {this.props.t('editor.inspectComponent', 'Please select a component to inspect')}
                      </center>
                    )}
                  </div>
                )}

                {currentSidebarTab === 2 && (
                  <WidgetManager
                    componentTypes={componentTypes}
                    zoomLevel={zoomLevel}
                    currentLayout={currentLayout}
                    darkMode={this.props.darkMode}
                  ></WidgetManager>
                )}
              </div>
              {config.COMMENT_FEATURE_ENABLE && showComments && (
                <CommentNotifications
                  socket={this.socket}
                  toggleComments={this.toggleComments}
                  pageId={this.state.currentPageId}
                />
              )}
            </div>
          </DndProvider>
        </EditorContextWrapper>
      </div>
    );
  }
}

const withStore = (Component) => (props) => {
  const { isVersionReleased, editingVersion } = useAppVersionStore(
    (state) => ({ isVersionReleased: state.isVersionReleased, editingVersion: state.editingVersion }),
    shallow
  );

  return <Component {...props} isVersionReleased={isVersionReleased} editingVersion={editingVersion} />;
};

export const Editor = withTranslation()(withRouter(withStore(EditorComponent)));<|MERGE_RESOLUTION|>--- conflicted
+++ resolved
@@ -47,11 +47,7 @@
 import { useDataQueriesStore } from '@/_stores/dataQueriesStore';
 import { useAppVersionStore } from '@/_stores/appVersionStore';
 import { useQueryPanelStore } from '@/_stores/queryPanelStore';
-<<<<<<< HEAD
-import { useAppDataStore } from '@/_stores/appDataStore';
 import { useCurrentStateStore } from '@/_stores/currentStateStore';
-=======
->>>>>>> bf0ee7b4
 import { resetAllStores } from '@/_stores/utils';
 import { shallow } from 'zustand/shallow';
 
@@ -311,8 +307,6 @@
       const startingPageId = pages.filter((page) => page.handle === startingPageHandle)[0]?.id;
       const homePageId = startingPageId ?? dataDefinition.homePageId;
 
-<<<<<<< HEAD
-      useAppDataStore.getState().actions.updateEditingVersion(data.editing_version);
       useCurrentStateStore.getState().actions.setCurrentState({
         page: {
           handle: dataDefinition.pages[homePageId]?.handle,
@@ -321,10 +315,8 @@
           variables: {},
         },
       });
-=======
       useAppVersionStore.getState().actions.updateEditingVersion(data.editing_version);
       useAppVersionStore.getState().actions.updateReleasedVersionId(data.current_version_id);
->>>>>>> bf0ee7b4
       this.setState(
         {
           app: data,
@@ -1336,7 +1328,7 @@
     document.getElementById('real-canvas').scrollIntoView();
     if (
       this.state.currentPageId === pageId &&
-      this.state.currentState.page.handle === this.state.appDefinition?.pages[pageId]?.handle
+      useCurrentStateStore.getState().page.handle === this.state.appDefinition?.pages[pageId]?.handle
     ) {
       return;
     }
@@ -1458,11 +1450,8 @@
       hoveredComponent,
       queryConfirmationList,
     } = this.state;
-<<<<<<< HEAD
     const currentState = useCurrentStateStore.getState();
-=======
     const editingVersion = this.props?.editingVersion;
->>>>>>> bf0ee7b4
     const appVersionPreviewLink = editingVersion
       ? `/applications/${app.id}/versions/${editingVersion.id}/${currentState.page.handle}`
       : '';
