--- conflicted
+++ resolved
@@ -51,11 +51,7 @@
 import { useQueryPanelStore } from '@/_stores/queryPanelStore';
 import { useAppDataStore } from '@/_stores/appDataStore';
 import { resetAllStores } from '@/_stores/utils';
-<<<<<<< HEAD
-=======
 import { setCookie } from '@/_helpers/cookie';
-import { shallow } from 'zustand/shallow';
->>>>>>> ee769780
 
 setAutoFreeze(false);
 enablePatches();
