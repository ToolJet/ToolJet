--- conflicted
+++ resolved
@@ -1568,7 +1568,6 @@
                   removeMultipleComponents={this.removeComponents}
                 />
 
-<<<<<<< HEAD
                 {currentSidebarTab === 1 && (
                   <div className="pages-container">
                     {selectedComponents.length === 1 &&
@@ -1587,39 +1586,13 @@
                         switchSidebarTab={this.switchSidebarTab}
                         apps={apps}
                         darkMode={this.props.darkMode}
+                        setSelectedComponent={this.setSelectedComponent}
                       ></Inspector>
                     ) : (
                       <center className="mt-5 p-2">Please select a component to inspect</center>
                     )}
                   </div>
                 )}
-=======
-              {currentSidebarTab === 1 && (
-                <div className="pages-container">
-                  {selectedComponents.length === 1 &&
-                  !isEmpty(appDefinition.components) &&
-                  !isEmpty(appDefinition.components[selectedComponents[0].id]) ? (
-                    <Inspector
-                      cloneComponent={this.cloneComponent}
-                      moveComponents={this.moveComponents}
-                      componentDefinitionChanged={this.componentDefinitionChanged}
-                      dataQueries={dataQueries}
-                      removeComponent={this.removeComponent}
-                      selectedComponentId={selectedComponents[0].id}
-                      currentState={currentState}
-                      allComponents={appDefinition.components}
-                      key={selectedComponents[0].id}
-                      switchSidebarTab={this.switchSidebarTab}
-                      apps={apps}
-                      darkMode={this.props.darkMode}
-                      setSelectedComponent={this.setSelectedComponent}
-                    ></Inspector>
-                  ) : (
-                    <center className="mt-5 p-2">Please select a component to inspect</center>
-                  )}
-                </div>
-              )}
->>>>>>> 1524af10
 
                 {currentSidebarTab === 2 && (
                   <WidgetManager
