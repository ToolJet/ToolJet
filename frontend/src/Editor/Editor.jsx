import React from 'react';
import {
  appService,
  authenticationService,
  appVersionService,
  orgEnvironmentVariableService,
  customStylesService,
} from '@/_services';
import { DndProvider } from 'react-dnd';
import { HTML5Backend } from 'react-dnd-html5-backend';
import { defaults, cloneDeep, isEqual, isEmpty, debounce, omit } from 'lodash';
import { Container } from './Container';
import { EditorKeyHooks } from './EditorKeyHooks';
import { CustomDragLayer } from './CustomDragLayer';
import { LeftSidebar } from './LeftSidebar';
import { componentTypes } from './WidgetManager/components';
import { Inspector } from './Inspector/Inspector';
import QueryPanel from './QueryPanel/QueryPanel';
import {
  onComponentOptionChanged,
  onComponentOptionsChanged,
  onEvent,
  onQueryConfirmOrCancel,
  runQuery,
  setStateAsync,
  computeComponentState,
  debuggerActions,
  cloneComponents,
  removeSelectedComponent,
} from '@/_helpers/appUtils';
import { Confirm } from './Viewer/Confirm';
import { Tooltip as ReactTooltip } from 'react-tooltip';
import CommentNotifications from './CommentNotifications';
import { WidgetManager } from './WidgetManager';
import config from 'config';
import queryString from 'query-string';
import { toast } from 'react-hot-toast';
const { produce, enablePatches, setAutoFreeze, applyPatches } = require('immer');
import { createWebsocketConnection } from '@/_helpers/websocketConnection';
import RealtimeCursors from '@/Editor/RealtimeCursors';
import { initEditorWalkThrough } from '@/_helpers/createWalkThrough';
import { EditorContextWrapper } from './Context/EditorContextWrapper';
import Selecto from 'react-selecto';
import { retrieveWhiteLabelText, getWorkspaceId } from '@/_helpers/utils';
import { withTranslation } from 'react-i18next';
import { v4 as uuid } from 'uuid';
import Skeleton from 'react-loading-skeleton';
import EditorHeader from './Header';
import '@/_styles/editor/react-select-search.scss';
import { withRouter } from '@/_hoc/withRouter';
import { ReleasedVersionError } from './AppVersionsManager/ReleasedVersionError';
import { FreezeVersionInfo } from './EnvironmentsManager/FreezeVersionInfo';

import { useDataSourcesStore } from '@/_stores/dataSourcesStore';
import { useDataQueriesStore } from '@/_stores/dataQueriesStore';
import { useAppVersionStore } from '@/_stores/appVersionStore';
import { useQueryPanelStore } from '@/_stores/queryPanelStore';
import { resetAllStores } from '@/_stores/utils';
import { setCookie } from '@/_helpers/cookie';
import { shallow } from 'zustand/shallow';

setAutoFreeze(false);
enablePatches();

class EditorComponent extends React.Component {
  constructor(props) {
    super(props);
    resetAllStores();

    const appId = this.props.params.id;

    const pageHandle = this.props.params.pageHandle;

    const { socket } = createWebsocketConnection(appId);

    this.renameQueryNameId = React.createRef();

    this.socket = socket;

    const defaultPageId = uuid();

    this.subscription = null;

    this.defaultDefinition = {
      showViewerNavigation: true,
      homePageId: defaultPageId,
      pages: {
        [defaultPageId]: {
          components: {},
          handle: 'home',
          name: 'Home',
        },
      },
      globalSettings: {
        hideHeader: false,
        appInMaintenance: false,
        canvasMaxWidth: 1292,
        canvasMaxWidthType: 'px',
        canvasMaxHeight: 2400,
        canvasBackgroundColor: props.darkMode ? '#2f3c4c' : '#edeff5',
        backgroundFxQuery: '',
      },
    };

    this.dataSourceModalRef = React.createRef();
    this.canvasContainerRef = React.createRef();
    this.selectionRef = React.createRef();
    this.selectionDragRef = React.createRef();
    this.queryManagerPreferences = JSON.parse(localStorage.getItem('queryManagerPreferences')) ?? {};
    this.state = {
      currentUser: {},
      app: {},
      allComponentTypes: componentTypes,
      isLoading: true,
      users: null,
      appId,
      showLeftSidebar: true,
      showComments: false,
      zoomLevel: 1.0,
      currentLayout: 'desktop',
      deviceWindowWidth: 450,
      appDefinition: this.defaultDefinition,
      currentState: {
        queries: {},
        components: {},
        globals: {
          theme: { name: props.darkMode ? 'dark' : 'light' },
          urlparams: JSON.parse(JSON.stringify(queryString.parse(props.location.search))),
        },
        errors: {},
        variables: {},
        client: {},
        server: {},
        page: {
          handle: pageHandle,
          variables: {},
        },
      },
      apps: [],
      queryConfirmationList: [],
      isSourceSelected: false,
      isSaving: false,
      isUnsavedQueriesAvailable: false,
      selectionInProgress: false,
      scrollOptions: {},
      currentAppEnvironmentId: null,
      currentPageId: defaultPageId,
      pages: {},
      draftQuery: null,
      selectedDataSource: null,
    };

    this.autoSave = debounce(this.saveEditingVersion, 3000);
    this.realtimeSave = debounce(this.appDefinitionChanged, 500);
  }

  setWindowTitle(name) {
    document.title = name ? `${name} - ${retrieveWhiteLabelText()}` : `My App - ${retrieveWhiteLabelText()}`;
  }

  onVersionDelete = () => {
    this.fetchApp(this.props.params.pageHandle);
  };
  getCurrentOrganizationDetails() {
    const currentSession = authenticationService.currentSessionValue;
    const currentUser = {
      ...currentSession?.current_user,
      current_organization_id: currentSession?.current_organization_id,
    };
    this.subscription = authenticationService.currentSession.subscribe((currentSession) => {
      if (currentUser && currentSession?.group_permissions) {
        const userVars = {
          email: currentUser.email,
          firstName: currentUser.first_name,
          lastName: currentUser.last_name,
          groups: currentSession.group_permissions?.map((group) => group.group),
          ssoUserInfo: currentUser.sso_user_info,
        };

        this.setState({
          currentUser,
          currentState: {
            ...this.state.currentState,
            globals: {
              ...this.state.currentState.globals,
              currentUser: userVars,
            },
          },
          userVars,
        });
      }
    });
  }

  /**
   *
   * ThandleMessage event listener in the login component fir iframe communication.
   * It now checks if the received message has a type of 'redirectTo' and extracts the redirectPath value from the payload.
   * If the value is present, it sets a cookie named 'redirectPath' with the received value and a one-day expiration.
   * This allows for redirection to a specific path after the login process is completed.
   */
  handleMessage = (event) => {
    const { data } = event;

    if (data?.type === 'redirectTo') {
      const redirectCookie = data?.payload['redirectPath'];
      setCookie('redirectPath', redirectCookie, 1);
    }
  };

  componentDidMount() {
    window.addEventListener('message', this.handleMessage);
<<<<<<< HEAD
    resetAllStores();
=======
>>>>>>> 9d4a0707
    this.getCurrentOrganizationDetails();
    this.autoSave();
    this.fetchApps(0);
    this.setCurrentAppEnvironmentId();
    this.fetchApp(this.props.params.pageHandle);
    this.fetchOrgEnvironmentVariables();
    this.fetchAndInjectCustomStyles();
    this.initComponentVersioning();
    this.initRealtimeSave();
    this.initEventListeners();
    this.setState({
      currentSidebarTab: 2,
      selectedComponents: [],
      scrollOptions: {
        container: this.canvasContainerRef.current,
        throttleTime: 30,
        threshold: 0,
      },
    });
  }

  /**
   * When a new update is received over-the-websocket connection
   * the useEffect in Container.jsx is triggered, but already appDef had been updated
   * to avoid ymap observe going into a infinite loop a check is added where if the
   * current appDef is equal to the newAppDef then we do not trigger a realtimeSave
   */
  initRealtimeSave = () => {
    if (!config.ENABLE_MULTIPLAYER_EDITING) return null;

    this.props.ymap?.observe(() => {
      if (!isEqual(this.props.editingVersion?.id, this.props.ymap?.get('appDef').editingVersionId)) return;
      if (isEqual(this.state.appDefinition, this.props.ymap?.get('appDef').newDefinition)) return;

      this.realtimeSave(this.props.ymap?.get('appDef').newDefinition, { skipAutoSave: true, skipYmapUpdate: true });
    });
  };

  fetchOrgEnvironmentVariables = () => {
    orgEnvironmentVariableService.getVariables().then((data) => {
      const client_variables = {};
      const server_variables = {};
      data.variables.map((variable) => {
        if (variable.variable_type === 'server') {
          server_variables[variable.variable_name] = 'HiddenEnvironmentVariable';
        } else {
          client_variables[variable.variable_name] = variable.value;
        }
      });
      this.setState({
        currentState: {
          ...this.state.currentState,
          server: server_variables,
          client: client_variables,
        },
      });
    });
  };

  fetchAndInjectCustomStyles = () => {
    customStylesService.get().then((data) => {
      const head = document.head || document.getElementsByTagName('head')[0];
      let styleTag = document.getElementById('workspace-custom-css');
      if (!styleTag) {
        // If it doesn't exist, create a new style tag and append it to the head
        styleTag = document.createElement('style');
        styleTag.type = 'text/css';
        styleTag.id = 'workspace-custom-css';
        head.appendChild(styleTag);
      }
      styleTag.innerHTML = data.css;
    });
  };

  componentDidUpdate(prevProps, prevState) {
    if (!isEqual(prevState.appDefinition, this.state.appDefinition)) {
      computeComponentState(this, this.state.appDefinition.pages[this.state.currentPageId]?.components);
    }

    if (!isEqual(prevState.editorMarginLeft, this.state.editorMarginLeft)) {
      this.canvasContainerRef.current.scrollLeft += this.state.editorMarginLeft;
    }
  }

  initEventListeners() {
    this.socket?.addEventListener('message', (event) => {
      const data = event.data.replace(/^"(.+(?="$))"$/, '$1');
      if (data === 'versionReleased') this.fetchApp();
      else if (data === 'dataQueriesChanged') {
        this.fetchDataQueries(this.props.editingVersion?.id);
      } else if (data === 'dataSourcesChanged') {
        this.fetchDataSources(this.props.editingVersion?.id, this.state.currentAppEnvironmentId);
      }
    });
  }

  componentWillUnmount() {
    document.title = 'Tooljet - Dashboard';
    this.socket && this.socket?.close();
    this.subscription && this.subscription.unsubscribe();
    if (config.ENABLE_MULTIPLAYER_EDITING) this.props?.provider?.disconnect();
  }

  // 1. When we receive an undoable action – we can always undo but cannot redo anymore.
  // 2. Whenever you perform an undo – you can always redo and keep doing undo as long as we have a patch for it.
  // 3. Whenever you redo – you can always undo and keep doing redo as long as we have a patch for it.
  initComponentVersioning = () => {
    this.currentVersion = {
      [this.state.currentPageId]: -1,
    };
    this.currentVersionChanges = {};
    this.noOfVersionsSupported = 100;
    this.canUndo = false;
    this.canRedo = false;
  };

  fetchDataSources = (id, environmentId) => {
    useDataSourcesStore.getState().actions.fetchDataSources(id, environmentId);
  };

  fetchGlobalDataSources = (appVersionId, environmentId) => {
    const { current_organization_id: organizationId } = this.state.currentUser;
    useDataSourcesStore.getState().actions.fetchGlobalDataSources(organizationId, appVersionId, environmentId);
  };

  fetchDataQueries = async (id, selectFirstQuery = false, runQueriesOnAppLoad = false) => {
    await useDataQueriesStore.getState().actions.fetchDataQueries(id, selectFirstQuery, runQueriesOnAppLoad, this);
  };

  toggleAppMaintenance = () => {
    const newState = !this.state.app.is_maintenance_on;

    // eslint-disable-next-line no-unused-vars
    appService.setMaintenance(this.state.app.id, newState).then((data) => {
      this.setState({
        app: {
          ...this.state.app,
          is_maintenance_on: newState,
        },
      });

      if (newState) {
        toast.success('Application is on maintenance.');
      } else {
        toast.success('Application maintenance is completed');
      }
    });
  };

  fetchApps = (page) => {
    appService.getAll(page).then((data) =>
      this.setState({
        apps: data.apps,
      })
    );
  };

  getStoreData = async (currentVersionId, currentSelectedEnvId) => {
    this.fetchDataSources(currentVersionId, currentSelectedEnvId);
    await this.fetchDataQueries(currentVersionId, true, true);
    this.fetchGlobalDataSources(currentVersionId, currentSelectedEnvId);
  };

  fetchApp = (startingPageHandle) => {
    const appId = this.props.params.id;

    const callBack = async (data) => {
      let dataDefinition = defaults(data.definition, this.defaultDefinition);

      const pages = Object.entries(dataDefinition.pages).map(([pageId, page]) => ({ id: pageId, ...page }));
      const startingPageId = pages.filter((page) => page.handle === startingPageHandle)[0]?.id;
      const homePageId = startingPageId ?? dataDefinition.homePageId;

      useAppVersionStore.getState().actions.updateEditingVersion(data.editing_version);
      useAppVersionStore.getState().actions.updateReleasedVersionId(data.current_version_id);
      this.setState(
        {
          app: data,
          isLoading: false,
          appDefinition: dataDefinition,
          slug: data.slug,
          currentPageId: homePageId,
          currentState: {
            ...this.state.currentState,
            page: {
              handle: dataDefinition.pages[homePageId]?.handle,
              name: dataDefinition.pages[homePageId]?.name,
              id: homePageId,
              variables: {},
            },
          },
        },
        async () => {
          computeComponentState(this, this.state.appDefinition.pages[homePageId]?.components ?? {}).then(async () => {
            this.setWindowTitle(data.name);
            this.setState({
              showComments: !!queryString.parse(this.props.location.search).threadId,
            });
          });
        }
      );
      await this.getStoreData(data.editing_version?.id, data.editing_version?.current_environment_id);
      initEditorWalkThrough();
      for (const event of dataDefinition.pages[homePageId]?.events ?? []) {
        await this.handleEvent(event.eventId, event);
      }
    };

    this.setState(
      {
        isLoading: true,
      },
      () => {
        appService.getApp(appId).then(callBack);
      }
    );
  };

  setAppDefinitionFromVersion = (version, shouldWeEditVersion = true, freezeEditor = false) => {
    if (version?.id !== this.props.editingVersion?.id) {
      this.appDefinitionChanged(defaults(version.definition, this.defaultDefinition), {
        skipAutoSave: true,
        skipYmapUpdate: true,
        versionChanged: true,
      });
      if (version?.id === this.state.app?.current_version_id) {
        (this.canUndo = false), (this.canRedo = false);
      }
      useAppVersionStore.getState().actions.updateEditingVersion(version);
      useAppVersionStore.getState().actions.onEditorFreeze(freezeEditor);

      this.setState(
        {
          isSaving: false,
        },
        () => {
          shouldWeEditVersion && this.saveEditingVersion(true);
          this.fetchDataSources(this.props.editingVersion?.id, this.state.currentAppEnvironmentId);
          this.fetchDataQueries(this.props.editingVersion?.id, true);
          this.initComponentVersioning();
        }
      );
    }
  };

  /**
   * https://developer.mozilla.org/en-US/docs/Web/API/WebSocket/readyState
   */
  dataSourcesChanged = () => {
    if (this.socket instanceof WebSocket && this.socket?.readyState === WebSocket.OPEN) {
      this.socket?.send(
        JSON.stringify({
          event: 'events',
          data: { message: 'dataSourcesChanged', appId: this.state.appId },
        })
      );
    } else {
      this.fetchDataSources(this.props.editingVersion?.id, this.state.currentAppEnvironmentId);
    }
  };

  globalDataSourcesChanged = () => {
    this.fetchGlobalDataSources(this.state.editingVersion?.id, this.state.currentAppEnvironmentId);
  };

  /**
   * https://developer.mozilla.org/en-US/docs/Web/API/WebSocket/readyState
   */
  dataQueriesChanged = () => {
    if (this.socket instanceof WebSocket && this.socket?.readyState === WebSocket.OPEN) {
      this.socket?.send(
        JSON.stringify({
          event: 'events',
          data: { message: 'dataQueriesChanged', appId: this.state.appId },
        })
      );
    } else {
      this.fetchDataQueries(this.props.editingVersion?.id);
    }
  };

  switchSidebarTab = (tabIndex) => {
    this.setState({
      currentSidebarTab: tabIndex,
    });
  };

  filterComponents = (event) => {
    const searchText = event.currentTarget.value;
    let filteredComponents = this.state.allComponentTypes;

    if (searchText !== '') {
      filteredComponents = this.state.allComponentTypes.filter(
        (e) => e.name.toLowerCase() === searchText.toLowerCase()
      );
    }

    this.setState({ componentTypes: filteredComponents });
  };

  handleAddPatch = (patches, inversePatches) => {
    if (isEmpty(patches) && isEmpty(inversePatches)) return;
    if (isEqual(patches, inversePatches)) return;

    const currentPage = this.state.currentPageId;
    const currentVersion = this.currentVersion[currentPage] ?? -1;

    this.currentVersionChanges[currentPage] = this.currentVersionChanges[currentPage] ?? {};

    this.currentVersionChanges[currentPage][currentVersion] = {
      redo: patches,
      undo: inversePatches,
    };

    this.canUndo = this.currentVersionChanges[currentPage].hasOwnProperty(currentVersion);
    this.canRedo = this.currentVersionChanges[currentPage].hasOwnProperty(currentVersion + 1);

    this.currentVersion[currentPage] = currentVersion + 1;

    delete this.currentVersionChanges[currentPage][currentVersion + 1];
    delete this.currentVersionChanges[currentPage][currentVersion - this.noOfVersionsSupported];
  };

  handleUndo = () => {
    if (this.canUndo) {
      let currentVersion = this.currentVersion[this.state.currentPageId];

      const appDefinition = applyPatches(
        this.state.appDefinition,
        this.currentVersionChanges[this.state.currentPageId][currentVersion - 1].undo
      );

      this.canUndo = this.currentVersionChanges[this.state.currentPageId].hasOwnProperty(currentVersion - 1);
      this.canRedo = true;
      this.currentVersion[this.state.currentPageId] = currentVersion - 1;

      if (!appDefinition) return;
      this.setState(
        {
          appDefinition,
          isSaving: true,
        },
        () => {
          this.props.ymap?.set('appDef', {
            newDefinition: appDefinition,
            editingVersionId: this.props.editingVersion?.id,
          });

          this.autoSave();
        }
      );
    }
  };

  handleRedo = () => {
    if (this.canRedo) {
      let currentVersion = this.currentVersion[this.state.currentPageId];

      const appDefinition = applyPatches(
        this.state.appDefinition,
        this.currentVersionChanges[this.state.currentPageId][currentVersion].redo
      );

      this.canUndo = true;
      this.canRedo = this.currentVersionChanges[this.state.currentPageId].hasOwnProperty(currentVersion + 1);
      this.currentVersion[this.state.currentPageId] = currentVersion + 1;

      if (!appDefinition) return;
      this.setState(
        {
          appDefinition,
          isSaving: true,
        },
        () => {
          this.props.ymap?.set('appDef', {
            newDefinition: appDefinition,
            editingVersionId: this.props.editingVersion?.id,
          });

          this.autoSave();
        }
      );
    }
  };

  appDefinitionChanged = (newDefinition, opts = {}) => {
    let currentPageId = this.state.currentPageId;
    if (isEqual(this.state.appDefinition, newDefinition)) return;
    if (config.ENABLE_MULTIPLAYER_EDITING && !opts.skipYmapUpdate) {
      this.props.ymap?.set('appDef', {
        newDefinition,
        editingVersionId: this.props.editingVersion?.id,
      });
    }

    if (opts?.versionChanged) {
      currentPageId = newDefinition.homePageId;

      this.setState(
        {
          isSaving: true,
          currentPageId: currentPageId,
          appDefinition: newDefinition,
          appDefinitionLocalVersion: uuid(),
        },
        () => {
          if (!opts.skipAutoSave) this.autoSave();
          this.switchPage(currentPageId);
        }
      );
      return;
    }

    produce(
      this.state.appDefinition,
      (draft) => {
        draft.pages[currentPageId].components = newDefinition.pages[currentPageId]?.components ?? {};
      },
      this.handleAddPatch
    );
    this.setState({ isSaving: true, appDefinition: newDefinition, appDefinitionLocalVersion: uuid() }, () => {
      if (!opts.skipAutoSave) this.autoSave();
    });
  };

  handleInspectorView = () => {
    this.switchSidebarTab(2);
  };

  handleSlugChange = (newSlug) => {
    this.setState({ slug: newSlug });
  };

  removeComponents = () => {
    // will not remove components if version is released or editor is freezed
    if (this.props.isEditorFreezed || this.props.isVersionReleased) return;
    if (!this.props.isVersionReleased && this.state?.selectedComponents?.length > 1) {
      let newDefinition = cloneDeep(this.state.appDefinition);
      const selectedComponents = this.state?.selectedComponents;

      removeSelectedComponent(this.state.currentPageId, newDefinition, selectedComponents);
      const platform = navigator?.userAgentData?.platform || navigator?.platform || 'unknown';
      if (platform.toLowerCase().indexOf('mac') > -1) {
        toast('Selected components deleted! (⌘ + Z to undo)', {
          icon: '🗑️',
        });
      } else {
        toast('Selected components deleted! (ctrl + Z to undo)', {
          icon: '🗑️',
        });
      }
      this.appDefinitionChanged(newDefinition, {
        skipAutoSave: this.props.isVersionReleased,
      });
      this.handleInspectorView();
    } else if (this.props.isVersionReleased) {
      useAppVersionStore.getState().actions.enableReleasedVersionPopupState();
    }
  };

  removeComponent = (component) => {
    const currentPageId = this.state.currentPageId;
    if (!this.props.isVersionReleased) {
      let newDefinition = cloneDeep(this.state.appDefinition);
      // Delete child components when parent is deleted

      let childComponents = [];

      if (newDefinition.pages[currentPageId].components?.[component.id].component.component === 'Tabs') {
        childComponents = Object.keys(newDefinition.pages[currentPageId].components).filter((key) =>
          newDefinition.pages[currentPageId].components[key].parent?.startsWith(component.id)
        );
      } else {
        childComponents = Object.keys(newDefinition.pages[currentPageId].components).filter(
          (key) => newDefinition.pages[currentPageId].components[key].parent === component.id
        );
      }

      childComponents.forEach((componentId) => {
        delete newDefinition.pages[currentPageId].components[componentId];
      });

      delete newDefinition.pages[currentPageId].components[component.id];
      const platform = navigator?.userAgentData?.platform || navigator?.platform || 'unknown';
      if (platform.toLowerCase().indexOf('mac') > -1) {
        toast('Component deleted! (⌘ + Z to undo)', {
          icon: '🗑️',
        });
      } else {
        toast('Component deleted! (ctrl + Z to undo)', {
          icon: '🗑️',
        });
      }
      this.appDefinitionChanged(newDefinition, {
        skipAutoSave: this.props.isVersionReleased,
      });
      this.handleInspectorView();
    } else {
      useAppVersionStore.getState().actions.enableReleasedVersionPopupState();
    }
  };

  componentDefinitionChanged = (componentDefinition) => {
    if (this.props.isVersionReleased) {
      useAppVersionStore.getState().actions.enableReleasedVersionPopupState();
      return;
    }
    let _self = this;
    const currentPageId = this.state.currentPageId;

    if (this.state.appDefinition?.pages[currentPageId].components[componentDefinition.id]) {
      const newDefinition = {
        appDefinition: produce(this.state.appDefinition, (draft) => {
          draft.pages[currentPageId].components[componentDefinition.id].component = componentDefinition.component;
        }),
      };

      produce(
        this.state.appDefinition,
        (draft) => {
          draft.pages[currentPageId].components[componentDefinition.id].component = componentDefinition.component;
        },
        this.handleAddPatch
      );
      setStateAsync(_self, newDefinition).then(() => {
        computeComponentState(_self, _self.state.appDefinition.pages[currentPageId].components);
        this.setState({ isSaving: true, appDefinitionLocalVersion: uuid() });
        this.autoSave();
        this.props.ymap?.set('appDef', {
          newDefinition: newDefinition.appDefinition,
          editingVersionId: this.props.editingVersion?.id,
        });
      });
    }
  };

  handleEditorEscapeKeyPress = () => {
    if (this.state?.selectedComponents?.length > 0) {
      this.setState({ selectedComponents: [] });
      this.handleInspectorView();
    }
  };

  moveComponents = (direction) => {
    let appDefinition = JSON.parse(JSON.stringify(this.state.appDefinition));
    let newComponents = appDefinition.pages[this.state.currentPageId].components;

    for (const selectedComponent of this.state.selectedComponents) {
      newComponents = produce(newComponents, (draft) => {
        let top = draft[selectedComponent.id].layouts[this.state.currentLayout].top;
        let left = draft[selectedComponent.id].layouts[this.state.currentLayout].left;

        const gridWidth = (1 * 100) / 43; // width of the canvas grid in percentage

        switch (direction) {
          case 'ArrowLeft':
            left = left - gridWidth;
            break;
          case 'ArrowRight':
            left = left + gridWidth;
            break;
          case 'ArrowDown':
            top = top + 10;
            break;
          case 'ArrowUp':
            top = top - 10;
            break;
        }

        draft[selectedComponent.id].layouts[this.state.currentLayout].top = top;
        draft[selectedComponent.id].layouts[this.state.currentLayout].left = left;
      });
    }
    appDefinition.pages[this.state.currentPageId].components = newComponents;
    this.appDefinitionChanged(appDefinition);
  };

  cutComponents = () => {
    if (this.props.isVersionReleased) {
      useAppVersionStore.getState().actions.enableReleasedVersionPopupState();

      return;
    }
    cloneComponents(this, this.appDefinitionChanged, false, true);
  };

  copyComponents = () => cloneComponents(this, this.appDefinitionChanged, false);

  cloneComponents = () => {
    if (this.props.isVersionReleased) {
      useAppVersionStore.getState().actions.enableReleasedVersionPopupState();
      return;
    }
    cloneComponents(this, this.appDefinitionChanged, true);
  };

  decimalToHex = (alpha) => (alpha === 0 ? '00' : Math.round(255 * alpha).toString(16));

  globalSettingsChanged = (key, value) => {
    const appDefinition = { ...this.state.appDefinition };
    if (value?.[1]?.a == undefined) appDefinition.globalSettings[key] = value;
    else {
      const hexCode = `${value?.[0]}${this.decimalToHex(value?.[1]?.a)}`;
      appDefinition.globalSettings[key] = hexCode;
    }
    this.setState(
      {
        isSaving: true,
        appDefinition,
      },
      () => {
        this.props.ymap?.set('appDef', {
          newDefinition: appDefinition,
          editingVersionId: this.props.editingVersion?.id,
        });
        this.autoSave();
      }
    );
  };

  onNameChanged = (newName) => {
    this.setState({
      app: { ...this.state.app, name: newName },
    });
    this.setWindowTitle(newName);
  };

  toggleComments = () => {
    this.setState({ showComments: !this.state.showComments });
  };

  setSelectedComponent = (id, component, multiSelect = false) => {
    if (this.state.selectedComponents.length === 0 || !multiSelect) {
      this.switchSidebarTab(1);
    } else {
      this.switchSidebarTab(2);
    }

    const isAlreadySelected = this.state.selectedComponents.find((component) => component.id === id);

    if (!isAlreadySelected) {
      this.setState((prevState) => {
        return {
          selectedComponents: [...(multiSelect ? prevState.selectedComponents : []), { id, component }],
        };
      });
    }
  };

  onVersionRelease = (versionId) => {
    useAppVersionStore.getState().actions.updateReleasedVersionId(versionId);
    this.setState(
      {
        app: {
          ...this.state.app,
          current_version_id: versionId,
        },
      },
      () => {
        this.socket.send(
          JSON.stringify({
            event: 'events',
            data: { message: 'versionReleased', appId: this.state.appId },
          })
        );
      }
    );
  };

  onZoomChanged = (zoom) => {
    this.setState({
      zoomLevel: zoom,
    });
  };

  getCanvasWidth = () => {
    const canvasBoundingRect = document.getElementsByClassName('canvas-area')[0].getBoundingClientRect();
    return canvasBoundingRect?.width;
  };

  computeCanvasBackgroundColor = () => {
    const { canvasBackgroundColor } = this.state.appDefinition?.globalSettings ?? '#edeff5';
    if (['#2f3c4c', '#edeff5'].includes(canvasBackgroundColor)) {
      return this.props.darkMode ? '#2f3c4c' : '#edeff5';
    }
    return canvasBackgroundColor;
  };

  computeCanvasContainerHeight = () => {
    // 45 = (height of header)
    // 85 = (the height of the query panel header when minimised) + (height of header)
    return `calc(${100}% - ${Math.max(useQueryPanelStore.getState().queryPanelHeight + 45, 85)}px)`;
  };

  handleQueryPaneDragging = (isQueryPaneDragging) => this.setState({ isQueryPaneDragging });
  handleQueryPaneExpanding = (isQueryPaneExpanded) => this.setState({ isQueryPaneExpanded });

  saveEditingVersion = (isUserSwitchedVersion = false) => {
    if (this.props.isVersionReleased && !isUserSwitchedVersion) {
      this.setState({ isSaving: false });
    } else if (!isEmpty(this.props?.editingVersion)) {
      appVersionService
        .save(
          this.state.appId,
          this.props.editingVersion?.id,
          { definition: this.state.appDefinition },
          isUserSwitchedVersion
        )
        .then(() => {
          const _editingVersion = {
            ...this.props.editingVersion,
            ...{ definition: this.state.appDefinition },
          };
          useAppVersionStore.getState().actions.updateEditingVersion(_editingVersion);
          this.setState(
            {
              saveError: false,
            },
            () => {
              this.setState({
                isSaving: false,
              });
            }
          );
        })
        .catch(() => {
          this.setState({ saveError: true, isSaving: false }, () => {
            toast.error('App could not save.');
          });
        });
    }
  };

  handleOnComponentOptionChanged = (component, optionName, value) => {
    return onComponentOptionChanged(this, component, optionName, value);
  };

  handleOnComponentOptionsChanged = (component, options) => {
    return onComponentOptionsChanged(this, component, options);
  };

  handleComponentClick = (id, component) => {
    this.setState({
      selectedComponent: { id, component },
    });
    this.switchSidebarTab(1);
  };

  handleComponentHover = (id) => {
    if (this.state.selectionInProgress) return;
    this.setState({
      hoveredComponent: id,
    });
  };

  sideBarDebugger = {
    error: (data) => {
      debuggerActions.error(this, data);
    },
    flush: () => {
      debuggerActions.flush(this);
    },
    generateErrorLogs: (errors) => debuggerActions.generateErrorLogs(errors),
  };

  changeDarkMode = (newMode) => {
    this.setState({
      currentState: {
        ...this.state.currentState,
        globals: {
          ...this.state.currentState.globals,
          theme: { name: newMode ? 'dark' : 'light' },
        },
      },
    });
    this.props.switchDarkMode(newMode);
  };

  handleEvent = (eventName, options) => onEvent(this, eventName, options, 'edit');

  runQuery = (queryId, queryName) => runQuery(this, queryId, queryName);

  dataSourceModalHandler = () => {
    this.dataSourceModalRef.current.dataSourceModalToggleStateHandler();
  };

  onAreaSelectionStart = (e) => {
    const isMultiSelect = e.inputEvent.shiftKey || this.state.selectedComponents.length > 0;
    this.setState((prevState) => {
      return {
        selectionInProgress: true,
        selectedComponents: [...(isMultiSelect ? prevState.selectedComponents : [])],
      };
    });
  };

  onAreaSelection = (e) => {
    e.added.forEach((el) => {
      el.classList.add('resizer-select');
    });
    if (this.state.selectionInProgress) {
      e.removed.forEach((el) => {
        el.classList.remove('resizer-select');
      });
    }
  };

  onAreaSelectionEnd = (e) => {
    const currentPageId = this.state.currentPageId;
    this.setState({ selectionInProgress: false });
    e.selected.forEach((el, index) => {
      const id = el.getAttribute('widgetid');
      const component = this.state.appDefinition.pages[currentPageId].components[id].component;
      const isMultiSelect = e.inputEvent.shiftKey || (!e.isClick && index != 0);
      this.setSelectedComponent(id, component, isMultiSelect);
    });
  };

  onAreaSelectionDragStart = (e) => {
    if (e.inputEvent.target.getAttribute('id') !== 'real-canvas') {
      this.selectionDragRef.current = true;
    } else {
      this.selectionDragRef.current = false;
    }
  };

  onAreaSelectionDrag = (e) => {
    if (this.selectionDragRef.current) {
      e.stop();
      this.state.selectionInProgress && this.setState({ selectionInProgress: false });
    }
  };

  onAreaSelectionDragEnd = () => {
    this.selectionDragRef.current = false;
    this.state.selectionInProgress && this.setState({ selectionInProgress: false });
  };

  appEnvironmentChanged = (currentAppEnvironmentId, isVersionChanged) => {
    this.setState(
      {
        currentAppEnvironmentId,
      },
      () => {
        this.fetchDataSources(this.state.editingVersion?.id, this.state.currentAppEnvironmentId);
      }
    );
    const currentEnvironmentObj = JSON.parse(localStorage.getItem('currentEnvironmentIds') || JSON.stringify({}));
    if (currentEnvironmentObj[this.state.appId] !== currentAppEnvironmentId) {
      currentEnvironmentObj[this.state.appId] = currentAppEnvironmentId;
      localStorage.setItem('currentEnvironmentIds', JSON.stringify(currentEnvironmentObj));
      !isVersionChanged && window.location.reload(false);
    }
  };

  setCurrentAppEnvironmentId = () => {
    const appId = this.props.params.id;
    const currentEnvironmentObj = JSON.parse(localStorage.getItem('currentEnvironmentIds') || JSON.stringify({}));
    this.setState({ currentAppEnvironmentId: currentEnvironmentObj[appId] });
  };

  addNewPage = ({ name, handle }) => {
    // check for unique page handles
    const pageExists = Object.values(this.state.appDefinition.pages).some((page) => page.name === name);

    if (pageExists) {
      toast.error('Page name already exists');
      return;
    }

    const pageHandles = Object.values(this.state.appDefinition.pages).map((page) => page.handle);

    let newHandle = handle;
    // If handle already exists, finds a unique handle by incrementing a number until it is not found in the array of existing page handles.
    for (let handleIndex = 1; pageHandles.includes(newHandle); handleIndex++) {
      newHandle = `${handle}-${handleIndex}`;
    }

    const newAppDefinition = {
      ...this.state.appDefinition,
      pages: {
        ...this.state.appDefinition.pages,
        [uuid()]: {
          name,
          handle: newHandle,
          components: {},
        },
      },
    };

    this.setState(
      {
        isSaving: true,
        appDefinition: newAppDefinition,
        appDefinitionLocalVersion: uuid(),
      },
      () => {
        const newPageId = cloneDeep(Object.keys(newAppDefinition.pages)).pop();
        this.switchPage(newPageId);
        this.autoSave();
      }
    );
  };

  deletePageRequest = (pageId, isHomePage = false, pageName = '') => {
    this.setState({
      showPageDeletionConfirmation: {
        isOpen: true,
        pageId,
        isHomePage,
        pageName,
      },
    });
  };

  cancelDeletePageRequest = () => {
    this.setState({
      showPageDeletionConfirmation: {
        isOpen: false,
        pageId: null,
        isHomePage: false,
        pageName: null,
      },
    });
  };

  executeDeletepageRequest = () => {
    const pageId = this.state.showPageDeletionConfirmation.pageId;
    const isHomePage = this.state.showPageDeletionConfirmation.isHomePage;
    if (Object.keys(this.state.appDefinition.pages).length === 1) {
      toast.error('You cannot delete the only page in your app.');
      return;
    }

    this.setState({
      isDeletingPage: true,
    });

    const toBeDeletedPage = this.state.appDefinition.pages[pageId];

    const newAppDefinition = {
      ...this.state.appDefinition,
      pages: omit(this.state.appDefinition.pages, pageId),
    };

    const newCurrentPageId = isHomePage
      ? Object.keys(this.state.appDefinition.pages)[0]
      : this.state.appDefinition.homePageId;

    this.setState(
      {
        currentPageId: newCurrentPageId,
        isSaving: true,
        appDefinition: newAppDefinition,
        appDefinitionLocalVersion: uuid(),
        isDeletingPage: false,
      },
      () => {
        toast.success(`${toBeDeletedPage.name} page deleted.`);

        this.switchPage(newCurrentPageId);
        this.autoSave();
      }
    );
  };

  updateHomePage = (pageId) => {
    this.setState(
      {
        isSaving: true,
        appDefinition: {
          ...this.state.appDefinition,
          homePageId: pageId,
        },
        appDefinitionLocalVersion: uuid(),
      },
      () => {
        this.autoSave();
      }
    );
  };

  clonePage = (pageId) => {
    const currentPage = this.state.appDefinition.pages[pageId];
    const newPageId = uuid();
    let newPageName = `${currentPage.name} (copy)`;
    let newPageHandle = `${currentPage.handle}-copy`;
    let i = 1;
    while (Object.values(this.state.appDefinition.pages).some((page) => page.handle === newPageHandle)) {
      newPageName = `${currentPage.name} (copy ${i})`;
      newPageHandle = `${currentPage.handle}-copy-${i}`;
      i++;
    }

    const newPageData = cloneDeep(currentPage);
    const oldToNewIdMapping = {};
    if (!isEmpty(currentPage?.components)) {
      newPageData.components = Object.keys(newPageData.components).reduce((acc, key) => {
        const newComponentId = uuid();
        acc[newComponentId] = newPageData.components[key];
        acc[newComponentId].id = newComponentId;
        oldToNewIdMapping[key] = newComponentId;
        return acc;
      }, {});

      Object.values(newPageData.components).map((comp) => {
        if (comp.parent) {
          let newParentId = oldToNewIdMapping[comp.parent];
          if (newParentId) {
            comp.parent = newParentId;
          } else {
            const oldParentId = Object.keys(oldToNewIdMapping).find(
              (parentId) =>
                comp.parent.startsWith(parentId) &&
                ['Tabs', 'Calendar'].includes(currentPage?.components[parentId]?.component?.component)
            );
            const childTabId = comp.parent.split('-').at(-1);
            comp.parent = `${oldToNewIdMapping[oldParentId]}-${childTabId}`;
          }
        }
        return comp;
      });
    }

    const newPage = {
      ...newPageData,
      name: newPageName,
      handle: newPageHandle,
    };

    const newAppDefinition = {
      ...this.state.appDefinition,
      pages: {
        ...this.state.appDefinition.pages,
        [newPageId]: newPage,
      },
    };

    this.setState(
      {
        isSaving: true,
        appDefinition: newAppDefinition,
        appDefinitionLocalVersion: uuid(),
      },
      () => {
        this.autoSave();
      }
    );
  };

  updatePageHandle = (pageId, newHandle) => {
    const pageExists = Object.values(this.state.appDefinition.pages).some((page) => page.handle === newHandle);

    if (pageExists) {
      toast.error('Page with same handle already exists');
      return;
    }

    if (newHandle.trim().length === 0) {
      toast.error('Page handle cannot be empty');
      return;
    }

    this.setState(
      {
        isSaving: true,
        appDefinition: {
          ...this.state.appDefinition,
          pages: {
            ...this.state.appDefinition.pages,
            [pageId]: {
              ...this.state.appDefinition.pages[pageId],
              handle: newHandle,
            },
          },
        },
        appDefinitionLocalVersion: uuid(),
      },
      () => {
        toast.success('Page handle updated successfully');
        this.switchPage(pageId);
        this.autoSave();
      }
    );
  };

  updateOnPageLoadEvents = (pageId, events) => {
    this.setState(
      {
        isSaving: true,
        appDefinition: {
          ...this.state.appDefinition,
          pages: {
            ...this.state.appDefinition.pages,
            [pageId]: {
              ...this.state.appDefinition.pages[pageId],
              events,
            },
          },
        },
        appDefinitionLocalVersion: uuid(),
      },
      () => {
        this.autoSave();
      }
    );
  };

  showHideViewerNavigation = () => {
    const newAppDefinition = {
      ...this.state.appDefinition,
      showViewerNavigation: !this.state.appDefinition.showViewerNavigation,
    };

    this.setState(
      {
        isSaving: true,
        appDefinition: newAppDefinition,
        appDefinitionLocalVersion: uuid(),
      },
      () => this.autoSave()
    );
  };

  renamePage = (pageId, newName) => {
    if (Object.entries(this.state.appDefinition.pages).some(([pId, { name }]) => newName === name && pId !== pageId)) {
      return toast.error('Page name already exists');
    }
    if (newName.trim().length === 0) {
      toast.error('Page name cannot be empty');
      return;
    }

    const newAppDefinition = {
      ...this.state.appDefinition,
      pages: {
        ...this.state.appDefinition.pages,
        [pageId]: {
          ...this.state.appDefinition.pages[pageId],
          name: newName,
        },
      },
    };

    this.setState(
      {
        isSaving: true,
        appDefinition: newAppDefinition,
        appDefinitionLocalVersion: uuid(),
      },
      () => {
        this.autoSave();
      }
    );
  };

  hidePage = (pageId) => {
    const newAppDefinition = {
      ...this.state.appDefinition,
      pages: {
        ...this.state.appDefinition.pages,
        [pageId]: {
          ...this.state.appDefinition.pages[pageId],
          hidden: true,
        },
      },
    };

    this.setState(
      {
        isSaving: true,
        appDefinition: newAppDefinition,
        appDefinitionLocalVersion: uuid(),
      },
      () => {
        this.autoSave();
      }
    );
  };

  unHidePage = (pageId) => {
    const newAppDefinition = {
      ...this.state.appDefinition,
      pages: {
        ...this.state.appDefinition.pages,
        [pageId]: {
          ...this.state.appDefinition.pages[pageId],
          hidden: false,
        },
      },
    };

    this.setState(
      {
        isSaving: true,
        appDefinition: newAppDefinition,
        appDefinitionLocalVersion: uuid(),
      },
      () => {
        this.autoSave();
      }
    );
  };

  switchPage = (pageId, queryParams = []) => {
    document.getElementById('real-canvas').scrollIntoView();
    if (
      this.state.currentPageId === pageId &&
      this.state.currentState.page.handle === this.state.appDefinition?.pages[pageId]?.handle
    ) {
      return;
    }
    const { name, handle, events } = this.state.appDefinition.pages[pageId];
    const currentPageId = this.state.currentPageId;

    if (!name || !handle) return;

    const queryParamsString = queryParams.map(([key, value]) => `${key}=${value}`).join('&');

    this.props.navigate(`/${getWorkspaceId()}/apps/${this.state.appId}/${handle}?${queryParamsString}`);

    const { globals: existingGlobals } = this.state.currentState;

    const page = {
      id: pageId,
      name,
      handle,
      variables: this.state.pages?.[pageId]?.variables ?? {},
    };

    const globals = {
      ...existingGlobals,
      urlparams: JSON.parse(JSON.stringify(queryString.parse(queryParamsString))),
    };

    this.setState(
      {
        pages: {
          ...this.state.pages,
          [currentPageId]: {
            ...(this.state.pages?.[currentPageId] ?? {}),
            variables: {
              ...(this.state.currentState?.page?.variables ?? {}),
            },
          },
        },
        currentState: {
          ...this.state.currentState,
          globals,
          page,
        },
        currentPageId: pageId,
      },
      () => {
        computeComponentState(this, this.state.appDefinition.pages[pageId]?.components ?? {}).then(async () => {
          for (const event of events ?? []) {
            await this.handleEvent(event.eventId, event);
          }
        });
      }
    );
  };

  updateOnSortingPages = (newSortedPages) => {
    const pagesObj = newSortedPages.reduce((acc, page) => {
      acc[page.id] = this.state.appDefinition.pages[page.id];
      return acc;
    }, {});

    const newAppDefinition = {
      ...this.state.appDefinition,
      pages: pagesObj,
    };

    this.setState(
      {
        isSaving: true,
        appDefinition: newAppDefinition,
        appDefinitionLocalVersion: uuid(),
      },
      () => {
        this.autoSave();
      }
    );
  };

  getPagesWithIds = () => {
    return Object.entries(this.state.appDefinition.pages).map(([id, page]) => ({ ...page, id }));
  };

  toggleCurrentLayout = (selectedLayout) => {
    this.setState({
      currentLayout: selectedLayout,
    });
  };

  getCanvasMinWidth = () => {
    /**
     * minWidth will be min(default canvas min width, user set max width). Done to avoid conflict between two
     * default canvas min width = calc((total view width - width component editor side bar) - width of editor sidebar on left)
     **/
    const defaultCanvasMinWidth = `calc((100vw - 300px) - 48px)`;
    const canvasMaxWidthType = this.state.appDefinition.globalSettings.canvasMaxWidthType || 'px';
    const canvasMaxWidth = this.state.appDefinition.globalSettings.canvasMaxWidth;
    const currentLayout = this.state.currentLayout;

    const userSetMaxWidth = currentLayout === 'desktop' ? `${+canvasMaxWidth + canvasMaxWidthType}` : '450px';

    if (this.state.appDefinition.globalSettings.canvasMaxWidth && canvasMaxWidthType !== '%') {
      return `min(${defaultCanvasMinWidth}, ${userSetMaxWidth})`;
    } else {
      return defaultCanvasMinWidth;
    }
  };

  handleEditorMarginLeftChange = (value) => this.setState({ editorMarginLeft: value });

  formCustomPageSelectorClass = () => {
    const handle = this.state.appDefinition?.pages[this.state.currentPageId]?.handle;
    return `_tooljet-page-${handle}`;
  };

  render() {
    const {
      currentSidebarTab,
      selectedComponents = [],
      appDefinition,
      appId,
      slug,
      app,
      showLeftSidebar,
      currentState,
      isLoading,
      zoomLevel,
      currentLayout,
      deviceWindowWidth,
      apps,
      defaultComponentStateComputed,
      showComments,
      hoveredComponent,
      queryConfirmationList,
      currentAppEnvironmentId,
    } = this.state;
    const editingVersion = this.props?.editingVersion;
    const appVersionPreviewLink = editingVersion
      ? `/applications/${app.id}/versions/${editingVersion.id}/environments/${this.state.currentAppEnvironmentId}/${this.state.currentState.page.handle}`
      : '';
    return (
      <div className="editor wrapper">
        <Confirm
          show={queryConfirmationList.length > 0}
          message={`Do you want to run this query - ${queryConfirmationList[0]?.queryName}?`}
          onConfirm={(queryConfirmationData) => onQueryConfirmOrCancel(this, queryConfirmationData, true)}
          onCancel={() => onQueryConfirmOrCancel(this, queryConfirmationList[0])}
          queryConfirmationData={queryConfirmationList[0]}
          darkMode={this.props.darkMode}
          key={queryConfirmationList[0]?.queryName}
        />
        <Confirm
          show={this.state.showPageDeletionConfirmation?.isOpen ?? false}
          title={'Delete Page'}
          message={`Do you really want to delete ${this.state.showPageDeletionConfirmation?.pageName || 'this'} page?`}
          confirmButtonLoading={this.state.isDeletingPage}
          onConfirm={() => this.executeDeletepageRequest()}
          onCancel={() => this.cancelDeletePageRequest()}
          darkMode={this.props.darkMode}
        />
        {this.props.isVersionReleased && <ReleasedVersionError />}
        {!this.props.isVersionReleased && this.props.isEditorFreezed && <FreezeVersionInfo />}
        <EditorContextWrapper>
          <EditorHeader
            darkMode={this.props.darkMode}
            currentState={currentState}
            currentLayout={this.state.currentLayout}
            globalSettingsChanged={this.globalSettingsChanged}
            appDefinition={appDefinition}
            toggleAppMaintenance={this.toggleAppMaintenance}
            editingVersion={editingVersion}
            app={app}
            appVersionPreviewLink={appVersionPreviewLink}
            slug={slug}
            appId={appId}
            canUndo={this.canUndo}
            canRedo={this.canRedo}
            handleUndo={this.handleUndo}
            handleRedo={this.handleRedo}
            toggleCurrentLayout={this.toggleCurrentLayout}
            isSaving={this.state.isSaving}
            saveError={this.state.saveError}
            onNameChanged={this.onNameChanged}
            currentAppEnvironmentId={currentAppEnvironmentId}
            setAppDefinitionFromVersion={this.setAppDefinitionFromVersion}
            handleSlugChange={this.handleSlugChange}
            onVersionRelease={this.onVersionRelease}
            saveEditingVersion={this.saveEditingVersion}
            appEnvironmentChanged={this.appEnvironmentChanged}
            onVersionDelete={this.onVersionDelete}
            currentUser={this.state.currentUser}
            getStoreData={this.getStoreData}
          />
          <DndProvider backend={HTML5Backend}>
            <div className="sub-section">
              <LeftSidebar
                currentAppEnvironmentId={this.state.currentAppEnvironmentId}
                showComments={showComments}
                errorLogs={currentState.errors}
                components={currentState.components}
                appId={appId}
                darkMode={this.props.darkMode}
                dataSourcesChanged={this.dataSourcesChanged}
                dataQueriesChanged={this.dataQueriesChanged}
                globalDataSourcesChanged={this.globalDataSourcesChanged}
                onZoomChanged={this.onZoomChanged}
                toggleComments={this.toggleComments}
                switchDarkMode={this.changeDarkMode}
                currentState={currentState}
                debuggerActions={this.sideBarDebugger}
                appDefinition={{
                  components: appDefinition.pages[this.state.currentPageId]?.components ?? {},
                  selectedComponent: selectedComponents ? selectedComponents[selectedComponents.length - 1] : {},
                  pages: this.state.appDefinition.pages,
                  homePageId: this.state.appDefinition.homePageId,
                  showViewerNavigation: this.state.appDefinition.showViewerNavigation,
                }}
                setSelectedComponent={this.setSelectedComponent}
                removeComponent={this.removeComponent}
                runQuery={(queryId, queryName) => runQuery(this, queryId, queryName)}
                ref={this.dataSourceModalRef}
                isSaving={this.state.isSaving}
                currentPageId={this.state.currentPageId}
                addNewPage={this.addNewPage}
                switchPage={this.switchPage}
                deletePage={this.deletePageRequest}
                renamePage={this.renamePage}
                clonePage={this.clonePage}
                hidePage={this.hidePage}
                unHidePage={this.unHidePage}
                updateHomePage={this.updateHomePage}
                updatePageHandle={this.updatePageHandle}
                updateOnPageLoadEvents={this.updateOnPageLoadEvents}
                showHideViewerNavigationControls={this.showHideViewerNavigation}
                updateOnSortingPages={this.updateOnSortingPages}
                apps={apps}
                setEditorMarginLeft={this.handleEditorMarginLeftChange}
              />
              {!showComments && (
                <Selecto
                  dragContainer={'.canvas-container'}
                  selectableTargets={['.react-draggable']}
                  hitRate={0}
                  selectByClick={true}
                  toggleContinueSelect={['shift']}
                  ref={this.selectionRef}
                  scrollOptions={this.state.scrollOptions}
                  onSelectStart={this.onAreaSelectionStart}
                  onSelectEnd={this.onAreaSelectionEnd}
                  onSelect={this.onAreaSelection}
                  onDragStart={this.onAreaSelectionDragStart}
                  onDrag={this.onAreaSelectionDrag}
                  onDragEnd={this.onAreaSelectionDragEnd}
                  onScroll={(e) => {
                    this.canvasContainerRef.current.scrollBy(e.direction[0] * 10, e.direction[1] * 10);
                  }}
                />
              )}
              <div
                className={`main main-editor-canvas ${
                  this.state.isQueryPaneDragging || this.state.isDragging ? 'hide-scrollbar' : ''
                }`}
                id="main-editor-canvas"
              >
                <div
                  className={`canvas-container page-container align-items-center ${!showLeftSidebar && 'hide-sidebar'}`}
                  style={{
                    transform: `scale(${zoomLevel})`,
                    borderLeft:
                      (this.state.editorMarginLeft ? this.state.editorMarginLeft - 1 : this.state.editorMarginLeft) +
                      `px solid ${this.computeCanvasBackgroundColor()}`,
                    height: this.computeCanvasContainerHeight(),
                    background: !this.props.darkMode && '#f4f6fa',
                  }}
                  onMouseUp={(e) => {
                    if (['real-canvas', 'modal'].includes(e.target.className)) {
                      this.setState({ selectedComponents: [], currentSidebarTab: 2, hoveredComponent: false });
                    }
                  }}
                  ref={this.canvasContainerRef}
                  onScroll={() => {
                    this.selectionRef.current.checkScroll();
                  }}
                >
                  <div style={{ minWidth: `calc((100vw - 300px) - 48px)` }}>
                    <div
                      className={`canvas-area ${this.formCustomPageSelectorClass()}`}
                      style={{
                        width: currentLayout === 'desktop' ? '100%' : '450px',
                        maxWidth:
                          +this.state.appDefinition.globalSettings.canvasMaxWidth +
                          this.state.appDefinition.globalSettings.canvasMaxWidthType,
                        /**
                         * minWidth will be min(default canvas min width, user set max width). Done to avoid conflict between two
                         * default canvas min width = calc(((screen width - width component editor side bar) - width of editor sidebar on left) - width of left sidebar popover)
                         **/
                        // minWidth: this.state.editorMarginLeft ? this.getCanvasMinWidth() : 'auto',
                        backgroundColor: this.computeCanvasBackgroundColor(),
                        transform: 'translateZ(0)', //Hack to make modal position respect canvas container, else it positions w.r.t window.
                      }}
                    >
                      {config.ENABLE_MULTIPLAYER_EDITING && (
                        <RealtimeCursors
                          editingVersionId={editingVersion?.id}
                          editingPageId={this.state.currentPageId}
                        />
                      )}
                      {isLoading && (
                        <div className="apploader">
                          <div className="col col-* editor-center-wrapper">
                            <div className="editor-center">
                              <div className="canvas">
                                <div className="mt-5 d-flex flex-column">
                                  <div className="mb-1">
                                    <Skeleton width={'150px'} height={15} className="skeleton" />
                                  </div>
                                  {Array.from(Array(4)).map((_item, index) => (
                                    <Skeleton key={index} width={'300px'} height={10} className="skeleton" />
                                  ))}
                                  <div className="align-self-end">
                                    <Skeleton width={'100px'} className="skeleton" />
                                  </div>
                                  <Skeleton className="skeleton mt-4" />
                                  <Skeleton height={'150px'} className="skeleton mt-2" />
                                </div>
                              </div>
                            </div>
                          </div>
                        </div>
                      )}
                      {defaultComponentStateComputed && (
                        <>
                          <Container
                            canvasWidth={this.getCanvasWidth()}
                            socket={this.socket}
                            showComments={showComments}
                            appDefinition={appDefinition}
                            appDefinitionChanged={this.appDefinitionChanged}
                            snapToGrid={true}
                            darkMode={this.props.darkMode}
                            mode={'edit'}
                            zoomLevel={zoomLevel}
                            currentLayout={currentLayout}
                            deviceWindowWidth={deviceWindowWidth}
                            selectedComponents={selectedComponents}
                            appLoading={isLoading}
                            onEvent={this.handleEvent}
                            onComponentOptionChanged={this.handleOnComponentOptionChanged}
                            onComponentOptionsChanged={this.handleOnComponentOptionsChanged}
                            currentState={this.state.currentState}
                            setSelectedComponent={this.setSelectedComponent}
                            handleUndo={this.handleUndo}
                            handleRedo={this.handleRedo}
                            removeComponent={this.removeComponent}
                            onComponentClick={this.handleComponentClick}
                            onComponentHover={this.handleComponentHover}
                            hoveredComponent={hoveredComponent}
                            sideBarDebugger={this.sideBarDebugger}
                            currentPageId={this.state.currentPageId}
                          />
                          <CustomDragLayer
                            snapToGrid={true}
                            currentLayout={currentLayout}
                            canvasWidth={this.getCanvasWidth()}
                            onDragging={(isDragging) => this.setState({ isDragging })}
                          />
                        </>
                      )}
                    </div>
                  </div>
                </div>
                <QueryPanel
                  onQueryPaneDragging={this.handleQueryPaneDragging}
                  handleQueryPaneExpanding={this.handleQueryPaneExpanding}
                  dataQueriesChanged={this.dataQueriesChanged}
                  fetchDataQueries={this.fetchDataQueries}
                  darkMode={this.props.darkMode}
                  currentState={currentState}
                  apps={apps}
                  allComponents={appDefinition.pages[this.state.currentPageId]?.components ?? {}}
                  appId={appId}
                  appDefinition={appDefinition}
                  dataSourceModalHandler={this.dataSourceModalHandler}
                  editorRef={this}
                />
                <ReactTooltip id="tooltip-for-add-query" className="tooltip" />
              </div>
              <div className="editor-sidebar">
                <EditorKeyHooks
                  moveComponents={this.moveComponents}
                  cloneComponents={this.cloneComponents}
                  copyComponents={this.copyComponents}
                  cutComponents={this.cutComponents}
                  handleEditorEscapeKeyPress={this.handleEditorEscapeKeyPress}
                  removeMultipleComponents={this.removeComponents}
                />

                {currentSidebarTab === 1 && (
                  <div className="pages-container">
                    {selectedComponents.length === 1 &&
                    !isEmpty(appDefinition.pages[this.state.currentPageId]?.components) &&
                    !isEmpty(appDefinition.pages[this.state.currentPageId]?.components[selectedComponents[0].id]) ? (
                      <Inspector
                        moveComponents={this.moveComponents}
                        componentDefinitionChanged={this.componentDefinitionChanged}
                        removeComponent={this.removeComponent}
                        selectedComponentId={selectedComponents[0].id}
                        currentState={currentState}
                        allComponents={appDefinition.pages[this.state.currentPageId]?.components}
                        key={selectedComponents[0].id}
                        switchSidebarTab={this.switchSidebarTab}
                        apps={apps}
                        darkMode={this.props.darkMode}
                        appDefinitionLocalVersion={this.state.appDefinitionLocalVersion}
                        pages={this.getPagesWithIds()}
                      ></Inspector>
                    ) : (
                      <center className="mt-5 p-2">
                        {this.props.t('editor.inspectComponent', 'Please select a component to inspect')}
                      </center>
                    )}
                  </div>
                )}

                {currentSidebarTab === 2 && (
                  <WidgetManager
                    componentTypes={componentTypes}
                    zoomLevel={zoomLevel}
                    currentLayout={currentLayout}
                    darkMode={this.props.darkMode}
                  ></WidgetManager>
                )}
              </div>
              {config.COMMENT_FEATURE_ENABLE && showComments && (
                <CommentNotifications
                  socket={this.socket}
                  toggleComments={this.toggleComments}
                  pageId={this.state.currentPageId}
                />
              )}
            </div>
          </DndProvider>
        </EditorContextWrapper>
      </div>
    );
  }
}

const withStore = (Component) => (props) => {
  const { isVersionReleased, editingVersion, isEditorFreezed } = useAppVersionStore(
    (state) => ({
      isVersionReleased: state.isVersionReleased,
      editingVersion: state.editingVersion,
      isEditorFreezed: state.isEditorFreezed,
    }),
    shallow
  );

  return (
    <Component
      {...props}
      isVersionReleased={isVersionReleased}
      editingVersion={editingVersion}
      isEditorFreezed={isEditorFreezed}
    />
  );
};

export const Editor = withTranslation()(withRouter(withStore(EditorComponent)));<|MERGE_RESOLUTION|>--- conflicted
+++ resolved
@@ -210,10 +210,6 @@
 
   componentDidMount() {
     window.addEventListener('message', this.handleMessage);
-<<<<<<< HEAD
-    resetAllStores();
-=======
->>>>>>> 9d4a0707
     this.getCurrentOrganizationDetails();
     this.autoSave();
     this.fetchApps(0);
