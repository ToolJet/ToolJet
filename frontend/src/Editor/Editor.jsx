import React, { useEffect, useLayoutEffect, useRef, useState } from 'react';
import {
  appService,
  authenticationService,
  appVersionService,
  orgEnvironmentVariableService,
<<<<<<< HEAD
  customStylesService,
=======
  appEnvironmentService,
>>>>>>> f0a403e6
  orgEnvironmentConstantService,
  appsService,
} from '@/_services';
import { DndProvider } from 'react-dnd';
import { HTML5Backend } from 'react-dnd-html5-backend';
import _, { cloneDeep, isEqual, isEmpty, debounce, omit } from 'lodash';
import { Container } from './Container';
import { EditorKeyHooks } from './EditorKeyHooks';
import { CustomDragLayer } from './CustomDragLayer';
import { LeftSidebar } from './LeftSidebar';
import { componentTypes } from './WidgetManager/components';
import { Inspector } from './Inspector/Inspector';
import QueryPanel from './QueryPanel/QueryPanel';
import {
  onComponentOptionChanged,
  onComponentOptionsChanged,
  onEvent,
  onQueryConfirmOrCancel,
  runQuery,
  computeComponentState,
  debuggerActions,
  cloneComponents,
  removeSelectedComponent,
  buildAppDefinition,
  buildComponentMetaDefinition,
} from '@/_helpers/appUtils';
import { Confirm } from './Viewer/Confirm';
import { Tooltip as ReactTooltip } from 'react-tooltip';
import CommentNotifications from './CommentNotifications';
import { WidgetManager } from './WidgetManager';
import config from 'config';
import queryString from 'query-string';
import { toast } from 'react-hot-toast';
const { produce, enablePatches, setAutoFreeze } = require('immer');
import { createWebsocketConnection } from '@/_helpers/websocketConnection';
import RealtimeCursors from '@/Editor/RealtimeCursors';
import { initEditorWalkThrough } from '@/_helpers/createWalkThrough';
import { EditorContextWrapper } from './Context/EditorContextWrapper';
import Selecto from 'react-selecto';
import { retrieveWhiteLabelText, getWorkspaceId } from '@/_helpers/utils';
import { withTranslation } from 'react-i18next';
import { v4 as uuid } from 'uuid';
import Skeleton from 'react-loading-skeleton';
import EditorHeader from './Header';
import '@/_styles/editor/react-select-search.scss';
import { withRouter } from '@/_hoc/withRouter';
import { ReleasedVersionError } from './AppVersionsManager/ReleasedVersionError';
import { FreezeVersionInfo } from './EnvironmentsManager/FreezeVersionInfo';

import { useDataSourcesStore } from '@/_stores/dataSourcesStore';
import { useDataQueries, useDataQueriesStore } from '@/_stores/dataQueriesStore';
import { useAppVersionStore, useAppVersionActions, useAppVersionState } from '@/_stores/appVersionStore';
import { useQueryPanelStore } from '@/_stores/queryPanelStore';
import { useCurrentStateStore, useCurrentState, getCurrentState } from '@/_stores/currentStateStore';
import { computeAppDiff, computeComponentPropertyDiff, isParamFromTableColumn, resetAllStores } from '@/_stores/utils';
import { setCookie } from '@/_helpers/cookie';
import { useEditorActions, useEditorState, useEditorStore } from '@/_stores/editorStore';
import { useAppDataActions, useAppInfo, useAppDataStore } from '@/_stores/appDataStore';
import { useMounted } from '@/_hooks/use-mount';
// eslint-disable-next-line import/no-unresolved
import { diff } from 'deep-object-diff';

import useDebouncedArrowKeyPress from '@/_hooks/useDebouncedArrowKeyPress';

setAutoFreeze(false);
enablePatches();

function setWindowTitle(name) {
  document.title = name ? `${name} - Tooljet` : `My App - Tooljet`;
}

const decimalToHex = (alpha) => (alpha === 0 ? '00' : Math.round(255 * alpha).toString(16));

<<<<<<< HEAD
    this.dataSourceModalRef = React.createRef();
    this.canvasContainerRef = React.createRef();
    this.selectionRef = React.createRef();
    this.selectionDragRef = React.createRef();
    this.queryManagerPreferences = JSON.parse(localStorage.getItem('queryManagerPreferences')) ?? {};
    this.state = {
      currentUser: {},
      app: {},
      allComponentTypes: componentTypes,
      isLoading: true,
      users: null,
      appId,
      showLeftSidebar: true,
      zoomLevel: 1.0,
      deviceWindowWidth: 450,
      appDefinition: this.defaultDefinition,
      apps: [],
      queryConfirmationList: [],
      isSourceSelected: false,
      isSaving: false,
      isUnsavedQueriesAvailable: false,
      scrollOptions: {},
      currentAppEnvironmentId: null,
      isCurrentVersionPromoted: false,
      currentPageId: defaultPageId,
      pages: {},
      selectedDataSource: null,
    };

    this.autoSave = debounce(this.saveEditingVersion, 3000);
    this.realtimeSave = debounce(this.appDefinitionChanged, 500);
    this.shouldEnableMultiplayer = window.public_config?.ENABLE_MULTIPLAYER_EDITING === 'true';
  }

  setWindowTitle(name) {
    document.title = name ? `${name} - ${retrieveWhiteLabelText()}` : `My App - ${retrieveWhiteLabelText()}`;
  }
=======
const EditorComponent = (props) => {
  const { socket } = createWebsocketConnection(props?.params?.id);
  const mounted = useMounted();

  const {
    updateState,
    updateAppDefinitionDiff,
    updateAppVersion,
    setIsSaving,
    createAppVersionEventHandlers,
    setAppPreviewLink,
    autoUpdateEventStore,
  } = useAppDataActions();
  const { updateEditorState, updateQueryConfirmationList, setSelectedComponents, setCurrentPageId } =
    useEditorActions();

  const { setAppVersions } = useAppVersionActions();
  const { isVersionReleased, editingVersion, releasedVersionId } = useAppVersionState();

  const {
    appDefinition,
    selectedComponents,
    currentLayout,
    canUndo,
    canRedo,
    isUpdatingEditorStateInProcess,
    saveError,
    scrollOptions,
    currentSidebarTab,
    isLoading,
    defaultComponentStateComputed,
    showComments,
    showLeftSidebar,
    queryConfirmationList,
    currentPageId,
    currentSessionId,
  } = useEditorState();

  const dataQueries = useDataQueries();

  const {
    isMaintenanceOn,
    appId,
    app,
    appName,
    slug,
    currentUser,
    currentVersionId,
    appDefinitionDiff,
    appDiffOptions,
    events,
    areOthersOnSameVersionAndPage,
  } = useAppInfo();

  const currentState = useCurrentState();

  const [zoomLevel, setZoomLevel] = useState(1);
  const [isQueryPaneDragging, setIsQueryPaneDragging] = useState(false);
  const [isQueryPaneExpanded, setIsQueryPaneExpanded] = useState(false); //!check where this is used
  const [selectionInProgress, setSelectionInProgress] = useState(false);
  const [hoveredComponent, setHoveredComponent] = useState(null);
  const [editorMarginLeft, setEditorMarginLeft] = useState(0);

  const [isDragging, setIsDragging] = useState(false);

  const [showPageDeletionConfirmation, setShowPageDeletionConfirmation] = useState(null);
  const [isDeletingPage, setIsDeletingPage] = useState(false);

  // const [currentSessionId, setCurrentSessionId] = useState(null);

  const [undoStack, setUndoStack] = useState([]);
  const [redoStack, setRedoStack] = useState([]);
  const [optsStack, setOptsStack] = useState({
    undo: [],
    redo: [],
  });

  // refs
  const canvasContainerRef = useRef(null);
  const dataSourceModalRef = useRef(null);
  const selectionDragRef = useRef(null);
  const selectionRef = useRef(null);

  const prevAppDefinition = useRef(appDefinition);
  const prevEventsStoreRef = useRef(events);

  useLayoutEffect(() => {
    resetAllStores();
  }, []);

  useEffect(() => {
    updateState({ isLoading: true });
>>>>>>> f0a403e6

    const currentSession = authenticationService.currentSessionValue;
<<<<<<< HEAD
    const currentUser = {
      ...currentSession?.current_user,
      current_organization_id: currentSession?.current_organization_id,
    };
    this.subscription = authenticationService.currentSession.subscribe((currentSession) => {
=======
    const currentUser = currentSession?.current_user;

    // Subscribe to changes in the current session using RxJS observable pattern
    const subscription = authenticationService.currentSession.subscribe((currentSession) => {
>>>>>>> f0a403e6
      if (currentUser && currentSession?.group_permissions) {
        const userVars = {
          email: currentUser.email,
          firstName: currentUser.first_name,
          lastName: currentUser.last_name,
          groups: currentSession.group_permissions?.map((group) => group.group),
          ssoUserInfo: currentUser.sso_user_info,
        };

        const appUserDetails = {
          ...currentUser,
          current_organization_id: currentSession.current_organization_id,
        };

        updateState({
          currentUser: appUserDetails,
        });
        useCurrentStateStore.getState().actions.setCurrentState({
          globals: {
            ...currentState.globals,
            theme: { name: props?.darkMode ? 'dark' : 'light' },
            urlparams: JSON.parse(JSON.stringify(queryString.parse(props.location.search))),
            currentUser: userVars,
            /* Constant value.it will only change for viewer */
            mode: {
              value: 'edit',
            },
          },
        });
      }
    });

    $componentDidMount();

    // setCurrentSessionId(() => uuid());

    // 6. Unsubscribe from the observable when the component is unmounted
    return () => {
      document.title = 'Tooljet - Dashboard';
      socket && socket?.close();
      subscription.unsubscribe();
      if (config.ENABLE_MULTIPLAYER_EDITING) props?.provider?.disconnect();
      useEditorStore.getState().actions.setIsEditorActive(false);
      prevAppDefinition.current = null;
    };
    // eslint-disable-next-line react-hooks/exhaustive-deps
  }, []);

  const lastKeyPressTimestamp = useDebouncedArrowKeyPress(500); // 500 milliseconds delay

  useEffect(() => {
    const didAppDefinitionChanged = !_.isEqual(appDefinition, prevAppDefinition.current);

    if (didAppDefinitionChanged) {
      prevAppDefinition.current = appDefinition;
    }

    if (mounted && didAppDefinitionChanged && currentPageId) {
      const components = appDefinition?.pages[currentPageId]?.components || {};

      computeComponentState(components);

      if (isUpdatingEditorStateInProcess) {
        autoSave();
      }
    }
    // eslint-disable-next-line react-hooks/exhaustive-deps
  }, [JSON.stringify({ appDefinition, currentPageId, dataQueries })]);

  useEffect(
    () => {
      const components = appDefinition?.pages?.[currentPageId]?.components || {};
      computeComponentState(components);
    },
    // eslint-disable-next-line react-hooks/exhaustive-deps
    [currentPageId]
  );

  useEffect(() => {
    // This effect runs when lastKeyPressTimestamp changes
    if (Date.now() - lastKeyPressTimestamp < 500) {
      updateEditorState({
        isUpdatingEditorStateInProcess: true,
      });
      autoSave();
    }
    // eslint-disable-next-line react-hooks/exhaustive-deps
  }, [JSON.stringify({ appDefinition, lastKeyPressTimestamp })]);

  useEffect(() => {
    if (!isEmpty(canvasContainerRef?.current)) {
      canvasContainerRef.current.scrollLeft += editorMarginLeft;
    }
    // eslint-disable-next-line react-hooks/exhaustive-deps
  }, [editorMarginLeft, canvasContainerRef?.current]);

  useEffect(() => {
    if (mounted) {
      useCurrentStateStore.getState().actions.setCurrentState({
        layout: currentLayout,
      });
    }
  }, [currentLayout, mounted]);

  useEffect(() => {
    if (mounted && JSON.stringify(prevEventsStoreRef.current) !== JSON.stringify(events)) {
      props.ymap?.set('eventHandlersUpdated', {
        updated: true,
        currentVersionId: currentVersionId,
        currentSessionId: currentSessionId,
      });
    }

    // eslint-disable-next-line react-hooks/exhaustive-deps
  }, [JSON.stringify({ events })]);

  const handleMessage = (event) => {
    const { data } = event;

    if (data?.type === 'redirectTo') {
      const redirectCookie = data?.payload['redirectPath'];
      setCookie('redirectPath', redirectCookie, 1);
    }
  };

<<<<<<< HEAD
  async componentDidMount() {
    window.addEventListener('message', this.handleMessage);
    await this.getCurrentOrganizationDetails();
    this.autoSave();
    this.fetchApps(0);
    this.setCurrentAppEnvironmentId();
    this.fetchApp(this.props.params.pageHandle);
    await this.fetchOrgEnvironmentVariables();
    this.fetchAndInjectCustomStyles();
    this.initComponentVersioning();
    this.initRealtimeSave();
    this.initEventListeners();
    this.setState({
      currentSidebarTab: 2,
      selectedComponents: [],
      scrollOptions: {
        container: this.canvasContainerRef.current,
        throttleTime: 30,
        threshold: 0,
      },
    });
    const globals = {
      ...this.props.currentState.globals,
      theme: { name: this.props.darkMode ? 'dark' : 'light' },
      urlparams: JSON.parse(JSON.stringify(queryString.parse(this.props.location.search))),
      /* Constant value.it will only change for viewer */
      mode: {
        value: 'edit',
      },
    };
    const page = {
      ...this.props.currentState.page,
      handle: this.props.pageHandle,
      variables: {},
    };
    useCurrentStateStore.getState().actions.setCurrentState({ globals, page });

    this.appDataStoreListner = useAppDataStore.subscribe(({ isSaving } = {}) => {
      if (isSaving !== this.state.isSaving) {
        this.setState({ isSaving });
      }
    });

    this.dataQueriesStoreListner = useDataQueriesStore.subscribe(({ dataQueries }) => {
      computeQueryState(dataQueries, this);
    }, shallow);
  }

  /**
   * When a new update is received over-the-websocket connection
   * the useEffect in Container.jsx is triggered, but already appDef had been updated
   * to avoid ymap observe going into a infinite loop a check is added where if the
   * current appDef is equal to the newAppDef then we do not trigger a realtimeSave
   */
  initRealtimeSave = () => {
    if (!this.shouldEnableMultiplayer) return null;
=======
  const getEditorRef = () => {
    const editorRef = {
      appDefinition: useEditorStore.getState().appDefinition,
      queryConfirmationList: useEditorStore.getState().queryConfirmationList,
      updateQueryConfirmationList: updateQueryConfirmationList,
      navigate: props.navigate,
      switchPage: switchPage,
      currentPageId: useEditorStore.getState().currentPageId,
    };
    return editorRef;
  };
>>>>>>> f0a403e6

  const fetchApps = async (page) => {
    const { apps } = await appService.getAll(page);

    updateState({ apps: apps.map((app) => ({ id: app.id, name: app.name, slug: app.slug })) });
  };

  const fetchOrgEnvironmentVariables = () => {
    orgEnvironmentVariableService.getVariables().then((data) => {
      const client_variables = {};
      const server_variables = {};
      data.variables.map((variable) => {
        if (variable.variable_type === 'server') {
          server_variables[variable.variable_name] = 'HiddenEnvironmentVariable';
        } else {
          client_variables[variable.variable_name] = variable.value;
        }
      });

      useCurrentStateStore.getState().actions.setCurrentState({
        server: server_variables,
        client: client_variables,
      });
    });
  };

<<<<<<< HEAD
  fetchAndInjectCustomStyles = async () => {
    try {
      const head = document.head || document.getElementsByTagName('head')[0];
      let styleTag = document.getElementById('workspace-custom-css');
      if (!styleTag) {
        // If it doesn't exist, create a new style tag and append it to the head
        styleTag = document.createElement('style');
        styleTag.type = 'text/css';
        styleTag.id = 'workspace-custom-css';
        head.appendChild(styleTag);
      }
      const data = await customStylesService.getForAppViewerEditor(false);
      styleTag.innerHTML = data?.css || null;
    } catch (error) {
      console.log('Failed to fetch custom styles:', error);
    }
  };

  fetchOrgEnvironmentConstants = (environmentId) => {
    orgEnvironmentConstantService.getConstantsFromEnvironment(environmentId).then(({ constants }) => {
=======
  const fetchOrgEnvironmentConstants = () => {
    //! for @ee: get the constants from  `getConstantsFromEnvironment ` -- '/organization-constants/:environmentId'
    orgEnvironmentConstantService.getAll().then(({ constants }) => {
>>>>>>> f0a403e6
      const orgConstants = {};

      constants.map((constant) => {
        orgConstants[constant.name] = constant.value;
      });

      useCurrentStateStore.getState().actions.setCurrentState({
        constants: orgConstants,
      });
    });
  };

  const initComponentVersioning = () => {
    updateEditorState({
      canUndo: false,
      canRedo: false,
    });
  };

  /**
   * Initializes real-time saving of application definitions if multiplayer editing is enabled.
   * Monitors changes in the 'appDef' property of the provided 'ymap' object and triggers a real-time save
   * when all conditions are met.
   */
  const initRealtimeSave = () => {
    // Check if multiplayer editing is enabled; if not, return early
    if (!config.ENABLE_MULTIPLAYER_EDITING) return null;

<<<<<<< HEAD
  initEventListeners() {
    this.socket?.addEventListener('message', (event) => {
      const data = event.data.replace(/^"(.+(?="$))"$/, '$1');
      if (data === 'versionReleased') {
        this.fetchApp();
        // } else if (data === 'dataQueriesChanged') {                //Commented since this need additional BE changes to work.
        //   this.fetchDataQueries(this.state.editingVersion?.id);    //Also needs revamping to exclude notifying the client of their own changes.
      } else if (data === 'dataSourcesChanged') {
        this.fetchDataSources(this.props.editingVersion?.id, this.state.currentAppEnvironmentId);
      }
    });
  }

  componentWillUnmount() {
    document.title = 'Tooljet - Dashboard';
    this.socket && this.socket?.close();
    this.subscription && this.subscription.unsubscribe();
    if (this.shouldEnableMultiplayer) this.props?.provider?.disconnect();
    this.appDataStoreListner && this.appDataStoreListner();
    this.dataQueriesStoreListner && this.dataQueriesStoreListner();
    useEditorStore.getState().actions.setIsEditorActive(false);
  }
=======
    // Observe changes in the 'appDef' property of the 'ymap' object
    props.ymap?.observeDeep(() => {
      const ymapUpdates = props.ymap?.get('appDef');
      const ymapEventHandlersUpdated = props.ymap?.get('eventHandlersUpdated');

      if (ymapUpdates) {
        // Check if there is a new session and if others are on the same version and page
        if (!ymapUpdates.currentSessionId || ymapUpdates.currentSessionId === currentSessionId) return;
>>>>>>> f0a403e6

        // Check if others are on the same version and page
        if (!ymapUpdates.areOthersOnSameVersionAndPage) return;

<<<<<<< HEAD
  fetchDataSources = (id, environmentId) => {
    useDataSourcesStore.getState().actions.fetchDataSources(id, environmentId);
  };

  fetchGlobalDataSources = (appVersionId, environmentId) => {
    const { current_organization_id: organizationId } = this.state.currentUser;
    useDataSourcesStore.getState().actions.fetchGlobalDataSources(organizationId, appVersionId, environmentId);
  };
=======
        // Check if the new application definition is different from the current one
        if (isEqual(appDefinition, ymapUpdates.newDefinition)) return;

        // Trigger real-time save with specific options
>>>>>>> f0a403e6

        const ymapOpts = ymapUpdates?.opts;

        realtimeSave(props.ymap?.get('appDef').newDefinition, {
          skipAutoSave: true,
          skipYmapUpdate: true,
          currentSessionId: ymapUpdates.currentSessionId,
          componentAdding: ymapUpdates?.opts?.componentAdded,
          componentDeleting: ymapUpdates?.opts?.componentDeleted,
        });
      }

      if (ymapEventHandlersUpdated) {
        if (
          !ymapEventHandlersUpdated.currentSessionId ||
          ymapEventHandlersUpdated.currentSessionId === currentSessionId
        )
          return;

        if (!ymapEventHandlersUpdated.currentVersionId) return;

        autoUpdateEventStore(ymapEventHandlersUpdated.currentVersionId);
      }
    });
  };

<<<<<<< HEAD
  fetchApps = (page) => {
    appsService.getAll(page, '', '', 'front-end').then((data) =>
      this.setState({
        apps: data.apps,
      })
    );
  };

  getStoreData = async (currentVersionId, currentSelectedEnvId) => {
    this.fetchDataSources(currentVersionId, currentSelectedEnvId);
    await this.fetchDataQueries(currentVersionId, true, true);
    this.fetchGlobalDataSources(currentVersionId, currentSelectedEnvId);
  };

  fetchApp = (startingPageHandle) => {
    const appId = this.props.id;
=======
  //! websocket events do not work
  const initEventListeners = () => {
    socket?.addEventListener('message', (event) => {
      const data = event.data.replace(/^"(.+(?="$))"$/, '$1');
      if (data === 'versionReleased') fetchApp();
      // else if (data === 'dataQueriesChanged') {
      //   fetchDataQueries(editingVersion?.id);
      // } else if (data === 'dataSourcesChanged') {
      //   fetchDataSources(editingVersion?.id);
      // }
    });
  };

  const $componentDidMount = async () => {
    window.addEventListener('message', handleMessage);
>>>>>>> f0a403e6

    await fetchApp(props.params.pageHandle, true);
    await fetchApps(0);
    await fetchOrgEnvironmentVariables();
    await fetchOrgEnvironmentConstants();
    initComponentVersioning();
    initRealtimeSave();
    initEventListeners();
    updateEditorState({
      currentSidebarTab: 2,
      selectedComponents: [],
      scrollOptions: {
        container: canvasContainerRef.current,
        throttleTime: 30,
        threshold: 0,
      },
    });

    getCanvasWidth();
    initEditorWalkThrough();
  };

  const fetchDataQueries = async (id, selectFirstQuery = false, runQueriesOnAppLoad = false) => {
    await useDataQueriesStore
      .getState()
      .actions.fetchDataQueries(id, selectFirstQuery, runQueriesOnAppLoad, getEditorRef());
  };

<<<<<<< HEAD
        async () => {
          computeComponentState(this, this.state.appDefinition.pages[homePageId]?.components ?? {}).then(async () => {
            this.setWindowTitle(data.name);
            useEditorStore.getState().actions.setShowComments(!!queryString.parse(this.props.location.search).threadId);
          });
        }
      );
      useCurrentStateStore.getState().actions.setCurrentState({
        page: {
          handle: dataDefinition.pages[homePageId]?.handle,
          name: dataDefinition.pages[homePageId]?.name,
          id: homePageId,
          variables: {},
        },
      });
      await this.getStoreData(data.editing_version?.id, data.editing_version?.current_environment_id);

      initEditorWalkThrough();
      for (const event of dataDefinition.pages[homePageId]?.events ?? []) {
        await this.handleEvent(event.eventId, event);
      }
    };
=======
  const fetchDataSources = (id) => {
    useDataSourcesStore.getState().actions.fetchDataSources(id);
  };

  const fetchGlobalDataSources = () => {
    const { current_organization_id: organizationId } = currentUser;
    useDataSourcesStore.getState().actions.fetchGlobalDataSources(organizationId);
  };
>>>>>>> f0a403e6

  const onVersionDelete = () => {
    fetchApp(props.params.pageHandle);
  };

<<<<<<< HEAD
  setAppDefinitionFromVersion = (version, shouldWeEditVersion = true, freezeEditor = false) => {
    if (version?.id !== this.props.editingVersion?.id) {
      this.appDefinitionChanged(defaults(version.definition, this.defaultDefinition), {
        skipAutoSave: true,
        skipYmapUpdate: true,
        versionChanged: true,
      });
      if (version?.id === this.state.app?.current_version_id) {
        (this.canUndo = false), (this.canRedo = false);
      }
      useAppDataStore.getState().actions.setIsSaving(false);
      useAppVersionStore.getState().actions.updateEditingVersion(version);
      useAppVersionStore.getState().actions.onEditorFreeze(freezeEditor);

      shouldWeEditVersion && this.saveEditingVersion(true);
      this.fetchDataSources(this.props.editingVersion?.id, this.state.currentAppEnvironmentId);
      this.fetchDataQueries(this.props.editingVersion?.id, true);
      this.initComponentVersioning();
    }
=======
  const toggleAppMaintenance = () => {
    const newState = !isMaintenanceOn;

    appsService.setMaintenance(appId, newState).then(() => {
      updateState({
        isMaintenanceOn: newState,
      });

      if (newState) {
        toast.success('Application is on maintenance.');
      } else {
        toast.success('Application maintenance is completed');
      }
    });
>>>>>>> f0a403e6
  };

  const dataSourcesChanged = () => {
    if (socket instanceof WebSocket && socket?.readyState === WebSocket.OPEN) {
      socket?.send(
        JSON.stringify({
          event: 'events',
          data: { message: 'dataSourcesChanged', appId: appId },
        })
      );
    } else {
<<<<<<< HEAD
      this.fetchDataSources(this.props.editingVersion?.id, this.state.currentAppEnvironmentId);
    }
  };

  globalDataSourcesChanged = () => {
    this.fetchGlobalDataSources(this.props.editingVersion?.id, this.state.currentAppEnvironmentId);
=======
      fetchDataSources(editingVersion?.id);
    }
  };

  const globalDataSourcesChanged = () => {
    fetchGlobalDataSources();
>>>>>>> f0a403e6
  };

  const dataQueriesChanged = () => {
    if (socket instanceof WebSocket && socket?.readyState === WebSocket.OPEN) {
      socket?.send(
        JSON.stringify({
          event: 'events',
          data: { message: 'dataQueriesChanged', appId: appId },
        })
      );
    } else {
      fetchDataQueries(editingVersion?.id);
    }
  };

  const switchSidebarTab = (tabIndex) => {
    updateEditorState({
      currentSidebarTab: tabIndex,
    });
  };

  const handleInspectorView = () => {
    switchSidebarTab(2);
  };

  const onNameChanged = (newName) => {
    updateState({ appName: newName });
    setWindowTitle(newName);
  };

  const onZoomChanged = (zoom) => {
    setZoomLevel(zoom);
  };

  const getCanvasWidth = () => {
    const canvasBoundingRect = document.getElementsByClassName('canvas-area')[0]?.getBoundingClientRect();

    const _canvasWidth = canvasBoundingRect?.width;
    return _canvasWidth;
  };
  const computeCanvasContainerHeight = () => {
    // 45 = (height of header)
    // 85 = (the height of the query panel header when minimised) + (height of header)
    return `calc(${100}% - ${Math.max(useQueryPanelStore.getState().queryPanelHeight + 45, 85)}px)`;
  };

  const handleQueryPaneDragging = (bool) => setIsQueryPaneDragging(bool);
  const handleQueryPaneExpanding = (bool) => setIsQueryPaneExpanded(bool);

  const handleOnComponentOptionChanged = (component, optionName, value) => {
    return onComponentOptionChanged(component, optionName, value);
  };

  const handleOnComponentOptionsChanged = (component, options) => {
    return onComponentOptionsChanged(component, options);
  };

  const handleComponentClick = (id, component) => {
    updateEditorState({
      selectedComponent: { id, component },
    });
    switchSidebarTab(1);
  };

  const handleComponentHover = (id) => {
    if (selectionInProgress) return;
    setHoveredComponent(id);
  };

  const sideBarDebugger = {
    error: (data) => {
      debuggerActions.error(data);
    },
    flush: () => {
      debuggerActions.flush();
    },
    generateErrorLogs: (errors) => debuggerActions.generateErrorLogs(errors),
  };

  const changeDarkMode = (newMode) => {
    useCurrentStateStore.getState().actions.setCurrentState({
      globals: {
        ...currentState.globals,
        theme: { name: newMode ? 'dark' : 'light' },
      },
    });
    props.switchDarkMode(newMode);
  };

  const handleEvent = (eventName, event, options) => {
    return onEvent(getEditorRef(), eventName, event, options, 'edit');
  };

  const handleRunQuery = (queryId, queryName) => runQuery(editorRef, queryId, queryName);

  const dataSourceModalHandler = () => {
    dataSourceModalRef.current.dataSourceModalToggleStateHandler();
  };

  const onAreaSelectionStart = (e) => {
    const isMultiSelect = e.inputEvent.shiftKey || selectedComponents.length > 0;
    setSelectionInProgress(true);
    const prevSelectedComponents = [...selectedComponents];
    updateEditorState({
      selectedComponents: [...(isMultiSelect ? prevSelectedComponents : [])],
    });
  };

  const onAreaSelection = (e) => {
    e.added.forEach((el) => {
      el.classList.add('resizer-select');
    });
    if (selectionInProgress) {
      e.removed.forEach((el) => {
        el.classList.remove('resizer-select');
      });
    }
  };

  const setSelectedComponent = (id, component, multiSelect = false) => {
    if (selectedComponents.length === 0 || !multiSelect) {
      switchSidebarTab(1);
    } else {
      switchSidebarTab(2);
    }

    const isAlreadySelected = selectedComponents.find((component) => component.id === id);

    if (!isAlreadySelected) {
      setSelectedComponents([{ id, component }], multiSelect);
    }
  };

  const onAreaSelectionEnd = (e) => {
    setSelectionInProgress(false);
    e.selected.forEach((el, index) => {
      const id = el.getAttribute('widgetid');
      const component = appDefinition?.pages[currentPageId].components[id].component;
      const isMultiSelect = e.inputEvent.shiftKey || (!e.isClick && index != 0);
      setSelectedComponent(id, component, isMultiSelect);
    });
  };

  const onVersionRelease = (versionId) => {
    useAppVersionStore.getState().actions.updateReleasedVersionId(versionId);

    socket.send(
      JSON.stringify({
        event: 'events',
        data: { message: 'versionReleased', appId: appId },
      })
    );
  };

  const computeCanvasBackgroundColor = () => {
    const { canvasBackgroundColor } = appDefinition?.globalSettings ?? '#edeff5';
    if (['#2f3c4c', '#edeff5'].includes(canvasBackgroundColor)) {
      return props.darkMode ? '#2f3c4c' : '#edeff5';
    }
    return canvasBackgroundColor;
  };

<<<<<<< HEAD
  appDefinitionChanged = (newDefinition, opts = {}) => {
    let currentPageId = this.state.currentPageId;
    if (isEqual(this.state.appDefinition, newDefinition)) return;
    if (this.shouldEnableMultiplayer && !opts.skipYmapUpdate) {
      this.props.ymap?.set('appDef', {
        newDefinition,
        editingVersionId: this.props.editingVersion?.id,
      });
=======
  const onAreaSelectionDragStart = (e) => {
    if (e.inputEvent.target.getAttribute('id') !== 'real-canvas') {
      selectionDragRef.current = true;
    } else {
      selectionDragRef.current = false;
>>>>>>> f0a403e6
    }
  };

  const onAreaSelectionDrag = (e) => {
    if (selectionDragRef.current) {
      e.stop();
      selectionInProgress && setSelectionInProgress(false);
    }
  };

<<<<<<< HEAD
    produce(
      this.state.appDefinition,
      (draft) => {
        draft.pages[currentPageId].components = newDefinition.pages[currentPageId]?.components ?? {};
      },
      this.handleAddPatch
    );
    useAppDataStore.getState().actions.setIsSaving(true);
    this.setState(
      {
        appDefinition: newDefinition,
        appDefinitionLocalVersion: uuid(),
      },
      () => {
        if (!opts.skipAutoSave) {
          this.autoSave();
        } else {
          useAppDataStore.getState().actions.setIsSaving(false);
        }
      }
    );
=======
  const onAreaSelectionDragEnd = () => {
    selectionDragRef.current = false;
    selectionInProgress && setSelectionInProgress(false);
>>>>>>> f0a403e6
  };

  const getPagesWithIds = () => {
    //! Needs attention
    return Object.entries(appDefinition?.pages).map(([id, page]) => ({ ...page, id }));
  };

  const handleEditorMarginLeftChange = (value) => {
    setEditorMarginLeft(value);
  };

<<<<<<< HEAD
  removeComponents = () => {
    // will not remove components if version is released or editor is freezed
    if (this.props.isEditorFreezed || this.props.isVersionReleased) return;
    const selectedComponents = this.props?.selectedComponents;
=======
  const globalSettingsChanged = (globalOptions) => {
    const copyOfAppDefinition = JSON.parse(JSON.stringify(appDefinition));
    const newAppDefinition = _.cloneDeep(copyOfAppDefinition);
>>>>>>> f0a403e6

    for (const [key, value] of Object.entries(globalOptions)) {
      if (value?.[1]?.a == undefined) newAppDefinition.globalSettings[key] = value;
      else {
        const hexCode = `${value?.[0]}${decimalToHex(value?.[1]?.a)}`;
        newAppDefinition.globalSettings[key] = hexCode;
      }
    }

    updateEditorState({
      isUpdatingEditorStateInProcess: true,
    });

    appDefinitionChanged(newAppDefinition, {
      globalSettings: true,
    });
  };

  const callBack = async (data, startingPageHandle, versionSwitched = false) => {
    setWindowTitle(data.name);
    useAppVersionStore.getState().actions.updateEditingVersion(data.editing_version);
    if (!releasedVersionId || !versionSwitched) {
      useAppVersionStore.getState().actions.updateReleasedVersionId(data.current_version_id);
    }

    const appVersions = await appEnvironmentService.getVersionsByEnvironment(data?.id);
    setAppVersions(appVersions.appVersions);
    const currentOrgId = data?.organization_id || data?.organizationId;

    updateState({
      slug: data.slug,
      isMaintenanceOn: data?.is_maintenance_on,
      organizationId: currentOrgId,
      isPublic: data?.is_public || data?.isPublic,
      appName: data?.name,
      userId: data?.user_id,
      appId: data?.id,
      events: data.events,
      currentVersionId: data?.editing_version?.id,
      app: data,
    });

    const appDefData = buildAppDefinition(data);

    const appJson = appDefData;
    const pages = data.pages;

    const startingPageId = pages.filter((page) => page.handle === startingPageHandle)[0]?.id;
    const homePageId = !startingPageId || startingPageId === 'null' ? appJson.homePageId : startingPageId;

    const currentpageData = {
      handle: appJson.pages[homePageId]?.handle,
      name: appJson.pages[homePageId]?.name,
      id: homePageId,
      variables: {},
    };

    setCurrentPageId(homePageId);

    useCurrentStateStore.getState().actions.setCurrentState({
      page: currentpageData,
    });

    updateEditorState({
      isLoading: false,
      appDefinition: appJson,
      isUpdatingEditorStateInProcess: false,
    });

    if (versionSwitched) {
      props?.navigate(`/${getWorkspaceId()}/apps/${data.slug ?? appId}/${appJson.pages[homePageId]?.handle}`, {
        state: {
          isSwitchingPage: true,
        },
      });
    }

    await useDataSourcesStore.getState().actions.fetchGlobalDataSources(data?.organization_id);
    await fetchDataSources(data.editing_version?.id);
    await fetchDataQueries(data.editing_version?.id, true, true);
    const currentPageEvents = data.events.filter((event) => event.target === 'page' && event.sourceId === homePageId);

    await handleEvent('onPageLoad', currentPageEvents, {}, true);
  };

  const fetchApp = async (startingPageHandle, onMount = false) => {
    const _appId = props?.params?.id || props?.params?.slug;

    if (!onMount) {
      await appService.fetchApp(_appId).then((data) => callBack(data, startingPageHandle));
    } else {
      callBack(app, startingPageHandle);
    }
  };

  const setAppDefinitionFromVersion = (appData) => {
    const version = appData?.editing_version?.id;
    if (version?.id !== editingVersion?.id) {
      if (version?.id === currentVersionId) {
        updateEditorState({
          canUndo: false,
          canRedo: false,
        });
      }

      updateEditorState({
        isLoading: true,
      });

      callBack(appData, null, true);
      initComponentVersioning();
    }
  };

  const diffToPatches = (diffObj) => {
    return Object.keys(diffObj).reduce((patches, path) => {
      const value = diffObj[path];
      return [...patches, { path: path.split('.'), value, op: 'replace' }];
    }, []);
  };

  const appDefinitionChanged = async (newDefinition, opts = {}) => {
    if (opts?.versionChanged) {
      setCurrentPageId(newDefinition.homePageId);

      return new Promise((resolve) => {
        updateEditorState({
          isUpdatingEditorStateInProcess: true,
        });

        resolve();
      });
    }
    let updatedAppDefinition;
    const copyOfAppDefinition = JSON.parse(JSON.stringify(useEditorStore.getState().appDefinition));

    if (opts?.skipYmapUpdate && opts?.currentSessionId !== currentSessionId) {
      updatedAppDefinition = produce(copyOfAppDefinition, (draft) => {
        const _currentPageId = useEditorStore.getState().currentPageId;
        if (opts?.componentDeleting) {
          const currentPageComponentIds = Object.keys(copyOfAppDefinition.pages[_currentPageId]?.components);
          const newComponentIds = Object.keys(newDefinition.pages[_currentPageId]?.components);

          const finalComponents = _.omit(
            draft?.pages[_currentPageId]?.components,
            _.difference(currentPageComponentIds, newComponentIds)
          );

          draft.pages[_currentPageId].components = finalComponents;
        }

        const currentPageComponents = newDefinition.pages[_currentPageId]?.components;

        const finalComponents = _.merge(draft?.pages[_currentPageId]?.components, currentPageComponents);

        draft.pages[_currentPageId].components = finalComponents;
        // else if (opts?.componentAdding) {
        //   const currentPageComponents = newDefinition.pages[_currentPageId]?.components;

        //   const finalComponents = _.merge(draft?.pages[_currentPageId]?.components, currentPageComponents);

        //   draft.pages[_currentPageId].components = finalComponents;
        // } else {
        //   Object.assign(draft, newDefinition);
        // }
      });
    } else {
      updatedAppDefinition = produce(copyOfAppDefinition, (draft) => {
        if (_.isEmpty(draft)) return;

        if (opts?.containerChanges || opts?.componentDefinitionChanged) {
          const currentPageComponents = newDefinition.pages[currentPageId]?.components;

          draft.pages[currentPageId].components = currentPageComponents;
        }

        if (opts?.pageDefinitionChanged) {
          draft.pages = newDefinition.pages;
        }

        if (opts?.homePageChanged) {
          draft.homePageId = newDefinition.homePageId;
        }

        if (opts?.generalAppDefinitionChanged || opts?.globalSettings || isEmpty(opts)) {
          Object.assign(draft, newDefinition);
        }
      });
    }

    const diffPatches = diff(appDefinition, updatedAppDefinition);

    const inversePatches = diff(updatedAppDefinition, appDefinition);
    const shouldUpdate = !_.isEmpty(diffPatches) && !isEqual(appDefinitionDiff, diffPatches);

    if (shouldUpdate) {
      const undoPatches = diffToPatches(inversePatches);

      if (
        opts?.componentAdded ||
        opts?.componentDefinitionChanged ||
        opts?.componentDeleted ||
        opts?.containerChanges
      ) {
        setUndoStack((prev) => [...prev, undoPatches]);
        setOptsStack((prev) => ({ ...prev, undo: [...prev.undo, opts] }));
      }

      updateAppDefinitionDiff(diffPatches);

      const isParamDiffFromTableColumn = opts?.containerChanges
        ? isParamFromTableColumn(diffPatches, updatedAppDefinition)
        : false;

      if (isParamDiffFromTableColumn) {
        opts.componentDefinitionChanged = true;
        opts.isParamFromTableColumn = true;
        delete opts.containerChanges;
      }

      updateState({
        appDiffOptions: opts,
      });

      let updatingEditorStateInProcess = true;

      if (opts?.widgetMovedWithKeyboard === true) {
        updatingEditorStateInProcess = false;
      }

      updateEditorState({
        isUpdatingEditorStateInProcess: updatingEditorStateInProcess,
        appDefinition: updatedAppDefinition,
      });
    }
  };

  const cloneEventsForClonedComponents = (componentUpdateDiff, operation, componentMap) => {
    function getKeyFromComponentMap(componentMap, newItem) {
      for (const key in componentMap) {
        if (componentMap.hasOwnProperty(key) && componentMap[key] === newItem) {
          return key;
        }
      }
      return null;
    }

    if (operation !== 'create') return;

    const newComponentIds = Object.keys(componentUpdateDiff);

    newComponentIds.forEach((componentId) => {
      const sourceComponentId = getKeyFromComponentMap(componentMap, componentId);
      if (!sourceComponentId) return;

      appVersionService
        .findAllEventsWithSourceId(appId, currentVersionId, sourceComponentId)
        .then((componentEvents) => {
          if (!componentEvents) return;
          componentEvents.forEach((event) => {
            const newEvent = {
              event: {
                ...event?.event,
              },
              eventType: event?.target,
              attachedTo: componentMap[event?.sourceId],
              index: event?.index,
            };

            createAppVersionEventHandlers(newEvent);
          });
        });
    });
  };

  const saveEditingVersion = (isUserSwitchedVersion = false) => {
    if (isVersionReleased && !isUserSwitchedVersion) {
      updateEditorState({
        isUpdatingEditorStateInProcess: false,
      });
    } else if (!isEmpty(editingVersion)) {
      //! The computeComponentPropertyDiff function manages the calculation of differences in table columns by requiring complete column data. Without this complete data, the resulting JSON structure may be incorrect.
      const paramDiff = computeComponentPropertyDiff(appDefinitionDiff, appDefinition, appDiffOptions);
      const updateDiff = computeAppDiff(paramDiff, currentPageId, appDiffOptions, currentLayout);

      if (updateDiff['error']) {
        const platform = navigator?.userAgentData?.platform || navigator?.platform || 'unknown';
        const isPlatformMac = platform.toLowerCase().indexOf('mac') > -1;
        const toastMessage = `Unable to save changes! ${isPlatformMac ? '(⌘ + Z to undo)' : '(ctrl + Z to undo)'}`;

        toast(toastMessage, {
          icon: '🚫',
        });

        return updateEditorState({
          saveError: true,
          isUpdatingEditorStateInProcess: false,
        });
      }

<<<<<<< HEAD
  saveEditingVersion = (isUserSwitchedVersion = false) => {
    const callback = () => {
      appVersionService
        .save(
          this.state.appId,
          this.props.editingVersion?.id,
          { definition: this.state.appDefinition },
          isUserSwitchedVersion
        )
=======
      updateAppVersion(appId, editingVersion?.id, currentPageId, updateDiff, isUserSwitchedVersion)
>>>>>>> f0a403e6
        .then(() => {
          const _editingVersion = {
            ...editingVersion,
            ...{ definition: appDefinition },
          };
          useAppVersionStore.getState().actions.updateEditingVersion(_editingVersion);

          if (config.ENABLE_MULTIPLAYER_EDITING) {
            props.ymap?.set('appDef', {
              newDefinition: appDefinition,
              editingVersionId: editingVersion?.id,
              currentSessionId,
              areOthersOnSameVersionAndPage,
              opts: appDiffOptions,
            });
          }

          if (
            updateDiff?.type === 'components' &&
            updateDiff?.operation === 'delete' &&
            !appDiffOptions?.componentCut
          ) {
            const appEvents = Array.isArray(events) && events.length > 0 ? JSON.parse(JSON.stringify(events)) : [];

            const updatedEvents = appEvents.filter((event) => {
              return !updateDiff?.updateDiff.includes(event.sourceId);
            });

            updateState({
              events: updatedEvents,
            });
          }

          updateEditorState({
            saveError: false,
            isUpdatingEditorStateInProcess: false,
          });
        })
        .catch(() => {
          updateEditorState({
            saveError: true,
            isUpdatingEditorStateInProcess: false,
          });
          toast.error('App could not save.');
        })
        .finally(() => {
          updateState({
            appDiffOptions: {},
          });
        })
        .finally(() => {
          if (appDiffOptions?.cloningComponent) {
            cloneEventsForClonedComponents(
              updateDiff.updateDiff,
              updateDiff.operation,
              appDiffOptions?.cloningComponent
            );
          }
        });
    };
    if (this.props.isVersionReleased && !isUserSwitchedVersion) {
      useAppDataStore.getState().actions.setIsSaving(false);
    } else if (!isEmpty(this.props?.editingVersion) && !this.state.isCurrentVersionPromoted) {
      callback();
    } else if (!isEmpty(this.props?.editingVersion)) {
      useAppDataStore.getState().actions.setIsSaving(false);
      if (isUserSwitchedVersion) callback();
    }

    updateEditorState({
      saveError: false,
      isUpdatingEditorStateInProcess: false,
    });
  };

  const realtimeSave = debounce(appDefinitionChanged, 100);
  const autoSave = debounce(saveEditingVersion, 150);

  function handlePaths(prevPatch, path = [], appJSON) {
    const paths = [...path];

    for (let key in prevPatch) {
      const type = typeof prevPatch[key];

      if (type === 'object') {
        handlePaths(prevPatch[key], [...paths, key], appJSON);
      } else {
        const currentpath = [...paths, key].join('.');
        _.update(appJSON, currentpath, () => prevPatch[key]);
      }
    }
  }
  function removeUndefined(obj) {
    Object.keys(obj).forEach((key) => {
      if (obj[key] && typeof obj[key] === 'object') removeUndefined(obj[key]);
      else if (obj[key] === undefined) delete obj[key];
    });

    return obj;
  }

  const handleUndo = () => {
    if (canUndo) {
      const patchesToUndo = undoStack[undoStack.length - 1];

      const updatedAppDefinition = JSON.parse(JSON.stringify(appDefinition));

      handlePaths(patchesToUndo[0]?.value, [...patchesToUndo[0].path], updatedAppDefinition);

      removeUndefined(updatedAppDefinition);

      const _diffPatches = diff(updatedAppDefinition, appDefinition);
      const undoDiff = diff(appDefinition, updatedAppDefinition);

      updateAppDefinitionDiff(undoDiff);
      setUndoStack((prev) => prev.slice(0, prev.length - 1));
      setRedoStack((prev) => [...prev, diffToPatches(_diffPatches)]);

      let undoOpts = optsStack.undo[optsStack.undo.length - 1];

      if (undoOpts?.componentDeleted) {
        undoOpts = {
          componentAdded: true,
        };
      } else if (undoOpts?.componentAdded) {
        undoOpts = {
          componentDeleted: true,
        };
      }

      updateState({
        appDiffOptions: undoOpts,
      });

      setOptsStack((prev) => ({
        ...prev,
        undo: [...prev.undo.slice(0, prev.undo.length - 1)],
        redo: [...prev.redo, optsStack.undo[optsStack.undo.length - 1]],
      }));

      updateEditorState({
        appDefinition: updatedAppDefinition,
        currentSidebarTab: 2,
        isUpdatingEditorStateInProcess: true,
      });
    }
  };

  const handleRedo = () => {
    if (canRedo) {
      const patchesToRedo = redoStack[redoStack.length - 1];

      const updatedAppDefinition = JSON.parse(JSON.stringify(appDefinition));

      handlePaths(patchesToRedo[0]?.value, [...patchesToRedo[0].path], updatedAppDefinition);
      removeUndefined(updatedAppDefinition);
      const _diffPatches = diff(updatedAppDefinition, appDefinition);
      const redoDiff = diff(appDefinition, updatedAppDefinition);
      updateAppDefinitionDiff(redoDiff);
      setRedoStack((prev) => prev.slice(0, prev.length - 1));
      setUndoStack((prev) => [...prev, diffToPatches(_diffPatches)]);

      updateState({
        appDiffOptions: optsStack.redo[optsStack.redo.length - 1],
      });

      setOptsStack((prev) => ({
        ...prev,
        undo: [...prev.undo, appDiffOptions],
        redo: [...prev.redo.slice(0, prev.redo.length - 1)],
      }));

      updateEditorState({
        appDefinition: updatedAppDefinition,
        isUpdatingEditorStateInProcess: true,
      });
    }
  };

  useEffect(() => {
    updateEditorState({
      canUndo: undoStack.length > 0,
      canRedo: redoStack.length > 0,
    });
    // eslint-disable-next-line react-hooks/exhaustive-deps
  }, [JSON.stringify(undoStack), JSON.stringify(redoStack)]);

  const componentDefinitionChanged = (componentDefinition, props) => {
    if (isVersionReleased) {
      useAppVersionStore.getState().actions.enableReleasedVersionPopupState();
      return;
    }

    if (appDefinition?.pages[currentPageId]?.components[componentDefinition.id]) {
      // Create a new copy of appDefinition with lodash's cloneDeep
      const updatedAppDefinition = _.cloneDeep(appDefinition);

      // Update the component definition in the copy
      updatedAppDefinition.pages[currentPageId].components[componentDefinition.id].component =
        componentDefinition.component;

      updateEditorState({
        isUpdatingEditorStateInProcess: true,
      });

      const diffPatches = diff(appDefinition, updatedAppDefinition);

      if (!isEmpty(diffPatches)) {
        appDefinitionChanged(updatedAppDefinition, { skipAutoSave: true, componentDefinitionChanged: true, ...props });
      }
    }
  };

  const removeComponent = (componentId) => {
    if (!isVersionReleased) {
      let newDefinition = cloneDeep(appDefinition);

      let childComponents = [];

      if (newDefinition.pages[currentPageId].components?.[componentId].component.component === 'Tabs') {
        childComponents = Object.keys(newDefinition.pages[currentPageId].components).filter((key) =>
          newDefinition.pages[currentPageId].components[key].component.parent?.startsWith(componentId)
        );
      } else {
        childComponents = Object.keys(newDefinition.pages[currentPageId].components).filter(
          (key) => newDefinition.pages[currentPageId].components[key].component.parent === componentId
        );
      }

      childComponents.forEach((componentId) => {
        delete newDefinition.pages[currentPageId].components[componentId];
      });

      delete newDefinition.pages[currentPageId].components[componentId];
      const platform = navigator?.userAgentData?.platform || navigator?.platform || 'unknown';
      if (platform.toLowerCase().indexOf('mac') > -1) {
        toast('Component deleted! (⌘ + Z to undo)', {
          icon: '🗑️',
        });
      } else {
        toast('Component deleted! (ctrl + Z to undo)', {
          icon: '🗑️',
        });
      }
      appDefinitionChanged(newDefinition, {
        componentDefinitionChanged: true,
        componentDeleted: true,
      });
      handleInspectorView();
    } else {
      useAppVersionStore.getState().actions.enableReleasedVersionPopupState();
    }
  };

  const moveComponents = (direction) => {
    const gridWidth = (1 * 100) / 43; // width of the canvas grid in percentage
    const _appDefinition = _.cloneDeep(appDefinition);
    let newComponents = _appDefinition?.pages[currentPageId].components;

    for (const selectedComponent of selectedComponents) {
      let top = newComponents[selectedComponent.id].layouts[currentLayout].top;
      let left = newComponents[selectedComponent.id].layouts[currentLayout].left;

      switch (direction) {
        case 'ArrowLeft':
          left = left - gridWidth;
          break;
        case 'ArrowRight':
          left = left + gridWidth;
          break;
        case 'ArrowDown':
          top = top + 10;
          break;
        case 'ArrowUp':
          top = top - 10;
          break;
      }

      newComponents[selectedComponent.id].layouts[currentLayout].top = top;
      newComponents[selectedComponent.id].layouts[currentLayout].left = left;
    }

    _appDefinition.pages[currentPageId].components = newComponents;

    appDefinitionChanged(_appDefinition, { containerChanges: true, widgetMovedWithKeyboard: true });
  };

  const copyComponents = () =>
    cloneComponents(selectedComponents, appDefinition, currentPageId, appDefinitionChanged, false);

  const cutComponents = () => {
    if (isVersionReleased) {
      useAppVersionStore.getState().actions.enableReleasedVersionPopupState();

      return;
    }

    cloneComponents(selectedComponents, appDefinition, currentPageId, appDefinitionChanged, false, true);
  };

  const cloningComponents = () => {
    if (isVersionReleased) {
      useAppVersionStore.getState().actions.enableReleasedVersionPopupState();

      return;
    }
    cloneComponents(selectedComponents, appDefinition, currentPageId, appDefinitionChanged, true, false);
  };

  const handleEditorEscapeKeyPress = () => {
    if (selectedComponents?.length > 0) {
      updateEditorState({
        selectedComponents: [],
      });
      handleInspectorView();
    }
  };

  const removeComponents = () => {
    if (!isVersionReleased && selectedComponents?.length > 1) {
      let newDefinition = cloneDeep(appDefinition);

      removeSelectedComponent(currentPageId, newDefinition, selectedComponents, appDefinitionChanged);
      const platform = navigator?.userAgentData?.platform || navigator?.platform || 'unknown';
      if (platform.toLowerCase().indexOf('mac') > -1) {
        toast('Selected components deleted! (⌘ + Z to undo)', {
          icon: '🗑️',
        });
      } else {
        toast('Selected components deleted! (ctrl + Z to undo)', {
          icon: '🗑️',
        });
      }

      handleInspectorView();
    } else if (isVersionReleased) {
      useAppVersionStore.getState().actions.enableReleasedVersionPopupState();
    }
  };

  //Page actions
  const renamePage = (pageId, newName) => {
    if (Object.entries(appDefinition.pages).some(([pId, { name }]) => newName === name && pId !== pageId)) {
      return toast.error('Page name already exists');
    }
    if (newName.trim().length === 0) {
      toast.error('Page name cannot be empty');
      return;
    }

    setCurrentPageId(pageId);

    const copyOfAppDefinition = JSON.parse(JSON.stringify(appDefinition));

    copyOfAppDefinition.pages[pageId].name = newName;

    appDefinitionChanged(copyOfAppDefinition, { pageDefinitionChanged: true });
  };

  const addNewPage = ({ name, handle }) => {
    // check for unique page handles
    const pageExists = Object.values(appDefinition.pages).some((page) => page.name === name);

    if (pageExists) {
      toast.error('Page name already exists');
      return;
    }

    if (name.length > 32) {
      toast.error('Page name cannot be more than 32 characters');
      return;
    }

    const pageHandles = Object.values(appDefinition.pages).map((page) => page.handle);

    let newHandle = handle;
    // If handle already exists, finds a unique handle by incrementing a number until it is not found in the array of existing page handles.
    for (let handleIndex = 1; pageHandles.includes(newHandle); handleIndex++) {
      newHandle = `${handle}-${handleIndex}`;
    }

    const copyOfAppDefinition = JSON.parse(JSON.stringify(appDefinition));
    const newPageId = uuid();

    copyOfAppDefinition.pages[newPageId] = {
      id: newPageId,
      name,
      handle: newHandle,
      components: {},
      index: Object.keys(copyOfAppDefinition.pages).length + 1,
    };

    setCurrentPageId(newPageId);
    setHoveredComponent(null);
    updateEditorState({
      currentSidebarTab: 2,
      selectedComponents: [],
    });

    appDefinitionChanged(copyOfAppDefinition, {
      pageDefinitionChanged: true,
      addNewPage: true,
      switchPage: true,
      pageId: newPageId,
    });
    props?.navigate(`/${getWorkspaceId()}/apps/${slug ?? appId}/${newHandle}`, {
      state: {
        isSwitchingPage: true,
      },
    });

    const { globals: existingGlobals } = currentState;

    const page = {
      id: newPageId,
      name,
      handle,
      variables: copyOfAppDefinition.pages[newPageId]?.variables ?? {},
    };

    const globals = {
      ...existingGlobals,
    };
    useCurrentStateStore.getState().actions.setCurrentState({ globals, page });
  };

<<<<<<< HEAD
  appEnvironmentChanged = (currentAppEnvironment, isVersionChanged, isEnvIdNotAvailableYet = false) => {
    useCurrentStateStore.getState().actions.setCurrentState({
      globals: {
        ...this.props.currentState.globals,
        environment: {
          id: currentAppEnvironment?.id,
          name: currentAppEnvironment?.name,
        },
      },
    });
    this.setState(
      {
        currentAppEnvironment: currentAppEnvironment,
        currentAppEnvironmentId: currentAppEnvironment?.id,
      },
      () => {
        this.fetchOrgEnvironmentConstants(currentAppEnvironment?.id);
        !isEnvIdNotAvailableYet && this.getStoreData(this.props.editingVersion?.id, this.state.currentAppEnvironmentId);
      }
    );
    const currentEnvironmentObj = JSON.parse(localStorage.getItem('currentEnvironmentIds') || JSON.stringify({}));
    if (currentEnvironmentObj[this.state.appId] !== currentAppEnvironment?.id) {
      currentEnvironmentObj[this.state.appId] = currentAppEnvironment?.id;
      localStorage.setItem('currentEnvironmentIds', JSON.stringify(currentEnvironmentObj));
      !isVersionChanged && window.location.reload(false);
    }
  };

  setCurrentAppEnvironmentId = () => {
    const appId = this.props.params.id;
    const currentEnvironmentObj = JSON.parse(localStorage.getItem('currentEnvironmentIds') || JSON.stringify({}));
    this.setState({ currentAppEnvironmentId: currentEnvironmentObj[appId] });
  };

  addNewPage = ({ name, handle }) => {
    // check for unique page handles
    const pageExists = Object.values(this.state.appDefinition.pages).some((page) => page.name === name);
=======
  const switchPage = (pageId, queryParams = []) => {
    // This are fetched from store to handle runQueriesOnAppLoad
    const currentPageId = useEditorStore.getState().currentPageId;
    const appDefinition = useEditorStore.getState().appDefinition;
    const appId = useAppDataStore.getState()?.appId;
    const pageHandle = getCurrentState().pageHandle;
>>>>>>> f0a403e6

    if (currentPageId === pageId && pageHandle === appDefinition?.pages[pageId]?.handle) {
      return;
    }
    const { name, handle } = appDefinition.pages[pageId];

    if (!name || !handle) return;
    const copyOfAppDefinition = JSON.parse(JSON.stringify(appDefinition));
    const queryParamsString = queryParams.map(([key, value]) => `${key}=${value}`).join('&');

    props?.navigate(`/${getWorkspaceId()}/apps/${slug ?? appId}/${handle}?${queryParamsString}`, {
      state: {
        isSwitchingPage: true,
      },
    });

    const { globals: existingGlobals } = currentState;

    const page = {
      id: pageId,
      name,
      handle,
      variables: copyOfAppDefinition.pages[pageId]?.variables ?? {},
    };

    const globals = {
      ...existingGlobals,
      urlparams: JSON.parse(JSON.stringify(queryString.parse(queryParamsString))),
    };
    useCurrentStateStore.getState().actions.setCurrentState({ globals, page });

    setCurrentPageId(pageId);
    handleInspectorView();

    const currentPageEvents = events.filter((event) => event.target === 'page' && event.sourceId === page.id);

    handleEvent('onPageLoad', currentPageEvents);
  };

  const deletePageRequest = (pageId, isHomePage = false, pageName = '') => {
    setShowPageDeletionConfirmation({
      isOpen: true,
      pageId,
      isHomePage,
      pageName,
    });
  };

  const cancelDeletePageRequest = () => {
    setShowPageDeletionConfirmation({
      isOpen: false,
      pageId: null,
      isHomePage: false,
      pageName: null,
    });
  };

  const executeDeletepageRequest = () => {
    const pageId = showPageDeletionConfirmation.pageId;
    const isHomePage = showPageDeletionConfirmation.isHomePage;
    if (Object.keys(appDefinition.pages).length === 1) {
      toast.error('You cannot delete the only page in your app.');
      return;
    }

    setIsDeletingPage({
      isDeletingPage: true,
    });

    const copyOfAppDefinition = JSON.parse(JSON.stringify(appDefinition));

    const toBeDeletedPage = copyOfAppDefinition.pages[pageId];

    const newAppDefinition = {
      ...copyOfAppDefinition,
      pages: omit(copyOfAppDefinition.pages, pageId),
    };

    const newCurrentPageId = isHomePage ? Object.keys(copyOfAppDefinition.pages)[0] : copyOfAppDefinition.homePageId;

    setCurrentPageId(newCurrentPageId);
    updateEditorState({
      isUpdatingEditorStateInProcess: true,
    });
    setIsDeletingPage(false);

    appDefinitionChanged(newAppDefinition, {
      pageDefinitionChanged: true,
      deletePageRequest: true,
    });

    toast.success(`${toBeDeletedPage.name} page deleted.`);

    switchPage(newCurrentPageId);
  };

  const disableEnablePage = ({ pageId, isDisabled }) => {
    updateEditorState({
      isUpdatingEditorStateInProcess: true,
    });

    const copyOfAppDefinition = JSON.parse(JSON.stringify(appDefinition));

    const newAppDefinition = _.cloneDeep(copyOfAppDefinition);

    newAppDefinition.pages[pageId].disabled = isDisabled ?? false;

    switchPage(pageId);
    appDefinitionChanged(newAppDefinition, {
      pageDefinitionChanged: true,
    });
  };

  const hidePage = (pageId) => {
    updateEditorState({
      isUpdatingEditorStateInProcess: true,
    });

    const copyOfAppDefinition = JSON.parse(JSON.stringify(appDefinition));

    const newAppDefinition = _.cloneDeep(copyOfAppDefinition);

    newAppDefinition.pages[pageId].hidden = true;

    switchPage(pageId);
    appDefinitionChanged(newAppDefinition, {
      pageDefinitionChanged: true,
    });
  };

  const unHidePage = (pageId) => {
    updateEditorState({
      isUpdatingEditorStateInProcess: true,
    });

    const copyOfAppDefinition = JSON.parse(JSON.stringify(appDefinition));

    const newAppDefinition = _.cloneDeep(copyOfAppDefinition);

    newAppDefinition.pages[pageId].hidden = false;
    switchPage(pageId);
    appDefinitionChanged(newAppDefinition, {
      pageDefinitionChanged: true,
    });
  };

  const clonePage = (pageId) => {
    setIsSaving(true);
    appVersionService
      .clonePage(appId, editingVersion?.id, pageId)
      .then((data) => {
        const copyOfAppDefinition = JSON.parse(JSON.stringify(appDefinition));

        const pages = data.pages.reduce((acc, page) => {
          const currentComponents = buildComponentMetaDefinition(_.cloneDeep(page?.components));

          page.components = currentComponents;

          acc[page.id] = page;

          return acc;
        }, {});

        const newAppDefinition = {
          ...copyOfAppDefinition,
          pages: {
            ...copyOfAppDefinition.pages,
            ...pages,
          },
        };
        updateState({
          events: data.events,
        });
        appDefinitionChanged(newAppDefinition);
      })
      .finally(() => setIsSaving(false));
  };

  const updateHomePage = (pageId) => {
    updateEditorState({
      isUpdatingEditorStateInProcess: true,
    });

    const copyOfAppDefinition = JSON.parse(JSON.stringify(appDefinition));

    const newAppDefinition = _.cloneDeep(copyOfAppDefinition);

    newAppDefinition.homePageId = pageId;

    appDefinitionChanged(newAppDefinition, {
      homePageChanged: true,
    });
  };

  const updatePageHandle = (pageId, newHandle) => {
    const copyOfAppDefinition = JSON.parse(JSON.stringify(appDefinition));

    updateEditorState({
      isUpdatingEditorStateInProcess: true,
    });

    const pageExists = Object.values(copyOfAppDefinition.pages).some((page) => page.handle === newHandle);

    if (pageExists) {
      toast.error('Page with same handle already exists');
      return;
    }

    if (newHandle.trim().length === 0) {
      toast.error('Page handle cannot be empty');
      return;
    }

    const newDefinition = _.cloneDeep(copyOfAppDefinition);

    newDefinition.pages[pageId].handle = newHandle;

    appDefinitionChanged(newDefinition, {
      pageDefinitionChanged: true,
    });
  };

  const updateOnSortingPages = (newSortedPages) => {
    const copyOfAppDefinition = JSON.parse(JSON.stringify(appDefinition));
    const pagesObj = newSortedPages.reduce((acc, page, index) => {
      acc[page.id] = {
        ...page,
        index: index + 1,
      };
      return acc;
    }, {});

    const newAppDefinition = _.cloneDeep(copyOfAppDefinition);

    newAppDefinition.pages = pagesObj;

    appDefinitionChanged(newAppDefinition, {
      pageDefinitionChanged: true,
      pageSortingChanged: true,
    });
  };

  const showHideViewerNavigation = () => {
    const copyOfAppDefinition = JSON.parse(JSON.stringify(appDefinition));
    const newAppDefinition = _.cloneDeep(copyOfAppDefinition);

    newAppDefinition.showViewerNavigation = !newAppDefinition.showViewerNavigation;

    appDefinitionChanged(newAppDefinition, {
      generalAppDefinitionChanged: true,
    });
  };

<<<<<<< HEAD
  handleEditorMarginLeftChange = (value) => this.setState({ editorMarginLeft: value });

  formCustomPageSelectorClass = () => {
    const handle = this.state.appDefinition?.pages[this.state.currentPageId]?.handle;
    return `_tooljet-page-${handle}`;
  };

  render() {
    const {
      currentSidebarTab,
      appDefinition,
      appId,
      slug,
      app,
      showLeftSidebar,
      isLoading,
      zoomLevel,
      deviceWindowWidth,
      apps,
      defaultComponentStateComputed,
      queryConfirmationList,
      currentAppEnvironmentId,
      currentAppEnvironment,
    } = this.state;
    const selectedComponents = this?.props?.selectedComponents;
    const currentState = this.props?.currentState;
    const editingVersion = this.props?.editingVersion;
    //TODO-url: replace env-id with env name
    const previewQuery = queryString.stringify({ version: editingVersion?.name, env: currentAppEnvironment?.name });
=======
  useEffect(() => {
    const previewQuery = queryString.stringify({ version: editingVersion?.name });
>>>>>>> f0a403e6
    const appVersionPreviewLink = editingVersion
      ? `/applications/${slug || appId}/${currentState.page.handle}${
          !_.isEmpty(previewQuery) ? `?${previewQuery}` : ''
        }`
      : '';

    setAppPreviewLink(appVersionPreviewLink);
    // eslint-disable-next-line react-hooks/exhaustive-deps
  }, [slug, currentVersionId]);

  const deviceWindowWidth = 450;

  const editorRef = {
    appDefinition: appDefinition,
    queryConfirmationList: queryConfirmationList,
    updateQueryConfirmationList: updateQueryConfirmationList,
    navigate: props.navigate,
    switchPage: switchPage,
    currentPageId: currentPageId,
  };

  if (isLoading) {
    return (
      <div className="apploader">
        <div className="col col-* editor-center-wrapper">
          <div className="editor-center">
            <div className="canvas">
              <div className="mt-5 d-flex flex-column">
                <div className="mb-1">
                  <Skeleton width={'150px'} height={15} className="skeleton" />
                </div>
                {Array.from(Array(4)).map((_item, index) => (
                  <Skeleton key={index} width={'300px'} height={10} className="skeleton" />
                ))}
                <div className="align-self-end">
                  <Skeleton width={'100px'} className="skeleton" />
                </div>
                <Skeleton className="skeleton mt-4" />
                <Skeleton height={'150px'} className="skeleton mt-2" />
              </div>
            </div>
          </div>
        </div>
      </div>
    );
  }

  //! Need to move conditionally rendered components to separate components => Widget Manger or Widget Inspector
  const shouldrenderWidgetInspector =
    currentSidebarTab === 1 &&
    selectedComponents?.length === 1 &&
    !isEmpty(appDefinition?.pages[currentPageId]?.components) &&
    !isEmpty(appDefinition?.pages[currentPageId]?.components[selectedComponents[0]?.id]);

  return (
    <div className="editor wrapper">
      <Confirm
        show={queryConfirmationList?.length > 0}
        message={`Do you want to run this query - ${queryConfirmationList[0]?.queryName}?`}
        onConfirm={(queryConfirmationData) => onQueryConfirmOrCancel(editorRef, queryConfirmationData, true)}
        onCancel={() => onQueryConfirmOrCancel(editorRef, queryConfirmationList[0])}
        queryConfirmationData={queryConfirmationList[0]}
        darkMode={props.darkMode}
        key={queryConfirmationList[0]?.queryName}
      />
      <Confirm
        show={showPageDeletionConfirmation?.isOpen ?? false}
        title={'Delete Page'}
        message={`Do you really want to delete ${showPageDeletionConfirmation?.pageName || 'this'} page?`}
        confirmButtonLoading={isDeletingPage}
        onConfirm={() => executeDeletepageRequest()}
        onCancel={() => cancelDeletePageRequest()}
        darkMode={props.darkMode}
      />
      {isVersionReleased && <ReleasedVersionError />}
      <EditorContextWrapper>
        <EditorHeader
          darkMode={props.darkMode}
          appDefinition={_.cloneDeep(appDefinition)}
          editingVersion={editingVersion}
          canUndo={canUndo}
          canRedo={canRedo}
          handleUndo={handleUndo}
          handleRedo={handleRedo}
          saveError={saveError}
          onNameChanged={onNameChanged}
          setAppDefinitionFromVersion={setAppDefinitionFromVersion}
          onVersionRelease={onVersionRelease}
          saveEditingVersion={saveEditingVersion}
          onVersionDelete={onVersionDelete}
          isMaintenanceOn={isMaintenanceOn}
          appName={appName}
          appId={appId}
          slug={slug}
        />
<<<<<<< HEAD
        {this.props.isVersionReleased && <ReleasedVersionError />}
        {!this.props.isVersionReleased && this.props.isEditorFreezed && <FreezeVersionInfo />}
        <EditorContextWrapper>
          <EditorHeader
            darkMode={this.props.darkMode}
            globalSettingsChanged={this.globalSettingsChanged}
            appDefinition={appDefinition}
            toggleAppMaintenance={this.toggleAppMaintenance}
            editingVersion={editingVersion}
            app={app}
            appVersionPreviewLink={appVersionPreviewLink}
            slug={slug}
            appId={appId}
            canUndo={this.canUndo}
            canRedo={this.canRedo}
            handleUndo={this.handleUndo}
            handleRedo={this.handleRedo}
            isSaving={this.state.isSaving}
            saveError={this.state.saveError}
            onNameChanged={this.onNameChanged}
            currentAppEnvironmentId={currentAppEnvironmentId}
            setAppDefinitionFromVersion={this.setAppDefinitionFromVersion}
            handleSlugChange={this.handleSlugChange}
            onVersionRelease={this.onVersionRelease}
            saveEditingVersion={this.saveEditingVersion}
            appEnvironmentChanged={this.appEnvironmentChanged}
            onVersionDelete={this.onVersionDelete}
            currentUser={this.state.currentUser}
            setCurrentAppVersionPromoted={(isCurrentVersionPromoted) => this.setState({ isCurrentVersionPromoted })}
          />
          <DndProvider backend={HTML5Backend}>
            <div className="sub-section">
              <LeftSidebar
                currentAppEnvironmentId={this.state.currentAppEnvironmentId}
                globalSettingsChanged={this.globalSettingsChanged}
                toggleAppMaintenance={this.toggleAppMaintenance}
                app={app}
                errorLogs={currentState.errors}
                components={currentState.components}
                appId={appId}
                darkMode={this.props.darkMode}
                dataSourcesChanged={this.dataSourcesChanged}
                dataQueriesChanged={this.dataQueriesChanged}
                globalDataSourcesChanged={this.globalDataSourcesChanged}
                onZoomChanged={this.onZoomChanged}
                switchDarkMode={this.changeDarkMode}
                debuggerActions={this.sideBarDebugger}
                appDefinition={{
                  components: appDefinition.pages[this.state.currentPageId]?.components ?? {},
                  selectedComponent: selectedComponents ? selectedComponents[selectedComponents.length - 1] : {},
                  pages: this.state.appDefinition.pages,
                  homePageId: this.state.appDefinition.homePageId,
                  showViewerNavigation: this.state.appDefinition.showViewerNavigation,
                  globalSettings: this.state.appDefinition.globalSettings,
=======
        <DndProvider backend={HTML5Backend}>
          <div className="sub-section">
            <LeftSidebar
              globalSettingsChanged={globalSettingsChanged}
              errorLogs={currentState.errors}
              components={currentState.components}
              appId={appId}
              darkMode={props.darkMode}
              dataSourcesChanged={dataSourcesChanged}
              dataQueriesChanged={dataQueriesChanged}
              globalDataSourcesChanged={globalDataSourcesChanged}
              onZoomChanged={onZoomChanged}
              switchDarkMode={changeDarkMode}
              debuggerActions={sideBarDebugger}
              appDefinition={{
                components: appDefinition?.pages[currentPageId]?.components ?? {},
                selectedComponent: selectedComponents ? selectedComponents[selectedComponents.length - 1] : {},
                pages: appDefinition?.pages ?? {},
                homePageId: appDefinition?.homePageId ?? null,
                showViewerNavigation: appDefinition?.showViewerNavigation,
                globalSettings: appDefinition?.globalSettings ?? {},
              }}
              setSelectedComponent={setSelectedComponent}
              removeComponent={removeComponent}
              runQuery={(queryId, queryName) => handleRunQuery(queryId, queryName)}
              ref={dataSourceModalRef}
              isSaving={isUpdatingEditorStateInProcess}
              currentPageId={currentPageId}
              addNewPage={addNewPage}
              switchPage={switchPage}
              deletePage={deletePageRequest}
              renamePage={renamePage}
              clonePage={clonePage}
              hidePage={hidePage}
              unHidePage={unHidePage}
              disableEnablePage={disableEnablePage}
              updateHomePage={updateHomePage}
              updatePageHandle={updatePageHandle}
              showHideViewerNavigationControls={showHideViewerNavigation}
              updateOnSortingPages={updateOnSortingPages}
              setEditorMarginLeft={handleEditorMarginLeftChange}
              isMaintenanceOn={isMaintenanceOn}
              toggleAppMaintenance={toggleAppMaintenance}
            />
            {!showComments && (
              <Selecto
                dragContainer={'.canvas-container'}
                selectableTargets={['.react-draggable']}
                hitRate={0}
                selectByClick={true}
                toggleContinueSelect={['shift']}
                ref={selectionRef}
                scrollOptions={scrollOptions}
                onSelectStart={onAreaSelectionStart}
                onSelectEnd={onAreaSelectionEnd}
                onSelect={onAreaSelection}
                onDragStart={onAreaSelectionDragStart}
                onDrag={onAreaSelectionDrag}
                onDragEnd={onAreaSelectionDragEnd}
                onScroll={(e) => {
                  canvasContainerRef.current.scrollBy(e.direction[0] * 10, e.direction[1] * 10);
>>>>>>> f0a403e6
                }}
              />
            )}
            <div
              className={`main main-editor-canvas ${isQueryPaneDragging || isDragging ? 'hide-scrollbar' : ''}`}
              id="main-editor-canvas"
            >
              <div
                className={`canvas-container align-items-center ${!showLeftSidebar && 'hide-sidebar'}`}
                style={{
                  transform: `scale(${zoomLevel})`,
                  borderLeft:
                    (editorMarginLeft ? editorMarginLeft - 1 : editorMarginLeft) +
                    `px solid ${computeCanvasBackgroundColor()}`,
                  height: computeCanvasContainerHeight(),
                  background: !props.darkMode ? '#EBEBEF' : '#2E3035',
                }}
                onMouseUp={(e) => {
                  if (['real-canvas', 'modal'].includes(e.target.className)) {
                    updateEditorState({
                      currentSidebarTab: 2,
                      selectedComponents: [],
                    });
                    setHoveredComponent(null);
                  }
                }}
                ref={canvasContainerRef}
                onScroll={() => {
                  selectionRef.current.checkScroll();
                }}
              >
<<<<<<< HEAD
                <div
                  className={`canvas-container page-container align-items-center ${!showLeftSidebar && 'hide-sidebar'}`}
                  style={{
                    transform: `scale(${zoomLevel})`,
                    borderLeft:
                      (this.state.editorMarginLeft ? this.state.editorMarginLeft - 1 : this.state.editorMarginLeft) +
                      `px solid ${this.computeCanvasBackgroundColor()}`,
                    height: this.computeCanvasContainerHeight(),
                    background: !this.props.darkMode ? '#EBEBEF' : '#2E3035',
                  }}
                  onMouseUp={this.handleCanvasContainerMouseUp}
                  ref={this.canvasContainerRef}
                  onScroll={() => {
                    this.selectionRef.current.checkScroll();
                  }}
                >
                  <div style={{ minWidth: `calc((100vw - 300px) - 48px)` }} className={`app-${this.state.appId}`}>
                    <div
                      className={`canvas-area ${this.formCustomPageSelectorClass()}`}
                      style={{
                        width: this.props.currentLayout === 'desktop' ? '100%' : '450px',
                        maxWidth:
                          +this.state.appDefinition.globalSettings.canvasMaxWidth +
                          this.state.appDefinition.globalSettings.canvasMaxWidthType,
                        /**
                         * minWidth will be min(default canvas min width, user set max width). Done to avoid conflict between two
                         * default canvas min width = calc(((screen width - width component editor side bar) - width of editor sidebar on left) - width of left sidebar popover)
                         **/
                        // minWidth: this.state.editorMarginLeft ? this.getCanvasMinWidth() : 'auto',
                        backgroundColor: this.computeCanvasBackgroundColor(),
                        transform: 'translateZ(0)', //Hack to make modal position respect canvas container, else it positions w.r.t window.
                      }}
                    >
                      {this.shouldEnableMultiplayer && (
                        <RealtimeCursors
                          editingVersionId={editingVersion?.id}
                          editingPageId={this.state.currentPageId}
                        />
                      )}
                      {isLoading && (
                        <div className="apploader">
                          <div className="col col-* editor-center-wrapper">
                            <div className="editor-center">
                              <div className="canvas">
                                <div className="mt-5 d-flex flex-column">
                                  <div className="mb-1">
                                    <Skeleton width={'150px'} height={15} className="skeleton" />
                                  </div>
                                  {Array.from(Array(4)).map((_item, index) => (
                                    <Skeleton key={index} width={'300px'} height={10} className="skeleton" />
                                  ))}
                                  <div className="align-self-end">
                                    <Skeleton width={'100px'} className="skeleton" />
                                  </div>
                                  <Skeleton className="skeleton mt-4" />
                                  <Skeleton height={'150px'} className="skeleton mt-2" />
=======
                <div style={{ minWidth: `calc((100vw - 300px) - 48px)` }}>
                  <div
                    className="canvas-area"
                    style={{
                      width: currentLayout === 'desktop' ? '100%' : '450px',
                      maxWidth:
                        +appDefinition.globalSettings.canvasMaxWidth + appDefinition.globalSettings.canvasMaxWidthType,

                      backgroundColor: computeCanvasBackgroundColor(),
                      transform: 'translateZ(0)', //Hack to make modal position respect canvas container, else it positions w.r.t window.
                    }}
                  >
                    {config.ENABLE_MULTIPLAYER_EDITING && (
                      <RealtimeCursors editingVersionId={editingVersion?.id} editingPageId={currentPageId} />
                    )}
                    {isLoading && (
                      <div className="apploader">
                        <div className="col col-* editor-center-wrapper">
                          <div className="editor-center">
                            <div className="canvas">
                              <div className="mt-5 d-flex flex-column">
                                <div className="mb-1">
                                  <Skeleton width={'150px'} height={15} className="skeleton" />
>>>>>>> f0a403e6
                                </div>
                                {Array.from(Array(4)).map((_item, index) => (
                                  <Skeleton key={index} width={'300px'} height={10} className="skeleton" />
                                ))}
                                <div className="align-self-end">
                                  <Skeleton width={'100px'} className="skeleton" />
                                </div>
                                <Skeleton className="skeleton mt-4" />
                                <Skeleton height={'150px'} className="skeleton mt-2" />
                              </div>
                            </div>
                          </div>
                        </div>
                      </div>
                    )}
                    {defaultComponentStateComputed && (
                      <>
                        <Container
                          canvasWidth={getCanvasWidth()}
                          socket={socket}
                          appDefinition={appDefinition}
                          appDefinitionChanged={appDefinitionChanged}
                          snapToGrid={true}
                          darkMode={props.darkMode}
                          mode={'edit'}
                          zoomLevel={zoomLevel}
                          deviceWindowWidth={deviceWindowWidth}
                          selectedComponents={selectedComponents}
                          appLoading={isLoading}
                          onEvent={handleEvent}
                          onComponentOptionChanged={handleOnComponentOptionChanged}
                          onComponentOptionsChanged={handleOnComponentOptionsChanged}
                          setSelectedComponent={setSelectedComponent}
                          handleUndo={handleUndo}
                          handleRedo={handleRedo}
                          removeComponent={removeComponent}
                          onComponentClick={handleComponentClick}
                          onComponentHover={handleComponentHover}
                          hoveredComponent={hoveredComponent}
                          sideBarDebugger={sideBarDebugger}
                          currentPageId={currentPageId}
                        />
                        <CustomDragLayer
                          snapToGrid={true}
                          canvasWidth={getCanvasWidth()}
                          onDragging={(isDragging) => setIsDragging(isDragging)}
                        />
                      </>
                    )}
                  </div>
                </div>
              </div>
              <QueryPanel
                onQueryPaneDragging={handleQueryPaneDragging}
                handleQueryPaneExpanding={handleQueryPaneExpanding}
                dataQueriesChanged={dataQueriesChanged}
                fetchDataQueries={fetchDataQueries}
                darkMode={props.darkMode}
                allComponents={appDefinition?.pages[currentPageId]?.components ?? {}}
                appId={appId}
                appDefinition={appDefinition}
                dataSourceModalHandler={dataSourceModalHandler}
                editorRef={editorRef}
              />
              <ReactTooltip id="tooltip-for-add-query" className="tooltip" />
            </div>
<<<<<<< HEAD
          </DndProvider>
        </EditorContextWrapper>
      </div>
    );
  }
}

const withStore = (Component) => (props) => {
  const {
    showComments,
    currentLayout,
    selectionInProgress,
    setSelectionInProgress,
    selectedComponents,
    setSelectedComponents,
  } = useEditorStore(
    (state) => ({
      showComments: state?.showComments,
      currentLayout: state?.currentLayout,
      selectionInProgress: state?.selectionInProgress,
      setSelectionInProgress: state?.actions?.setSelectionInProgress,
      selectedComponents: state?.selectedComponents,
      setSelectedComponents: state?.actions?.setSelectedComponents,
    }),
    shallow
  );
  const { isVersionReleased, editingVersion, isEditorFreezed } = useAppVersionStore(
    (state) => ({
      isVersionReleased: state.isVersionReleased,
      editingVersion: state.editingVersion,
      isEditorFreezed: state.isEditorFreezed,
    }),
    shallow
  );
  const currentState = useCurrentState();

  return (
    <Component
      {...props}
      showComments={showComments}
      currentLayout={currentLayout}
      isVersionReleased={isVersionReleased}
      editingVersion={editingVersion}
      isEditorFreezed={isEditorFreezed}
      selectionInProgress={selectionInProgress}
      setSelectionInProgress={setSelectionInProgress}
      selectedComponents={selectedComponents}
      setSelectedComponents={setSelectedComponents}
      currentState={currentState}
    />
=======
            <div className="editor-sidebar">
              <EditorKeyHooks
                moveComponents={moveComponents}
                cloneComponents={cloningComponents}
                copyComponents={copyComponents}
                cutComponents={cutComponents}
                handleEditorEscapeKeyPress={handleEditorEscapeKeyPress}
                removeMultipleComponents={removeComponents}
              />

              {shouldrenderWidgetInspector ? (
                <div className="pages-container">
                  <Inspector
                    moveComponents={moveComponents}
                    componentDefinitionChanged={componentDefinitionChanged}
                    removeComponent={removeComponent}
                    selectedComponentId={selectedComponents[0].id}
                    allComponents={appDefinition?.pages[currentPageId]?.components}
                    key={selectedComponents[0].id}
                    switchSidebarTab={switchSidebarTab}
                    darkMode={props.darkMode}
                    pages={getPagesWithIds()}
                  />
                </div>
              ) : (
                <WidgetManager componentTypes={componentTypes} zoomLevel={zoomLevel} darkMode={props.darkMode} />
              )}
            </div>
            {config.COMMENT_FEATURE_ENABLE && showComments && (
              <CommentNotifications socket={socket} pageId={currentPageId} />
            )}
          </div>
        </DndProvider>
      </EditorContextWrapper>
    </div>
>>>>>>> f0a403e6
  );
};

export const Editor = withTranslation()(withRouter(EditorComponent));<|MERGE_RESOLUTION|>--- conflicted
+++ resolved
@@ -1,16 +1,13 @@
 import React, { useEffect, useLayoutEffect, useRef, useState } from 'react';
 import {
   appService,
+  appsService,
   authenticationService,
   appVersionService,
   orgEnvironmentVariableService,
-<<<<<<< HEAD
+  appEnvironmentService,
   customStylesService,
-=======
-  appEnvironmentService,
->>>>>>> f0a403e6
   orgEnvironmentConstantService,
-  appsService,
 } from '@/_services';
 import { DndProvider } from 'react-dnd';
 import { HTML5Backend } from 'react-dnd-html5-backend';
@@ -48,16 +45,14 @@
 import { initEditorWalkThrough } from '@/_helpers/createWalkThrough';
 import { EditorContextWrapper } from './Context/EditorContextWrapper';
 import Selecto from 'react-selecto';
-import { retrieveWhiteLabelText, getWorkspaceId } from '@/_helpers/utils';
 import { withTranslation } from 'react-i18next';
 import { v4 as uuid } from 'uuid';
 import Skeleton from 'react-loading-skeleton';
 import EditorHeader from './Header';
+import { retrieveWhiteLabelText, getWorkspaceId } from '@/_helpers/utils';
 import '@/_styles/editor/react-select-search.scss';
 import { withRouter } from '@/_hoc/withRouter';
 import { ReleasedVersionError } from './AppVersionsManager/ReleasedVersionError';
-import { FreezeVersionInfo } from './EnvironmentsManager/FreezeVersionInfo';
-
 import { useDataSourcesStore } from '@/_stores/dataSourcesStore';
 import { useDataQueries, useDataQueriesStore } from '@/_stores/dataQueriesStore';
 import { useAppVersionStore, useAppVersionActions, useAppVersionState } from '@/_stores/appVersionStore';
@@ -70,57 +65,18 @@
 import { useMounted } from '@/_hooks/use-mount';
 // eslint-disable-next-line import/no-unresolved
 import { diff } from 'deep-object-diff';
-
+import { FreezeVersionInfo } from './EnvironmentsManager/FreezeVersionInfo';
 import useDebouncedArrowKeyPress from '@/_hooks/useDebouncedArrowKeyPress';
 
 setAutoFreeze(false);
 enablePatches();
 
 function setWindowTitle(name) {
-  document.title = name ? `${name} - Tooljet` : `My App - Tooljet`;
+  return (document.title = name ? `${name} - ${retrieveWhiteLabelText()}` : `My App - ${retrieveWhiteLabelText()}`);
 }
 
 const decimalToHex = (alpha) => (alpha === 0 ? '00' : Math.round(255 * alpha).toString(16));
 
-<<<<<<< HEAD
-    this.dataSourceModalRef = React.createRef();
-    this.canvasContainerRef = React.createRef();
-    this.selectionRef = React.createRef();
-    this.selectionDragRef = React.createRef();
-    this.queryManagerPreferences = JSON.parse(localStorage.getItem('queryManagerPreferences')) ?? {};
-    this.state = {
-      currentUser: {},
-      app: {},
-      allComponentTypes: componentTypes,
-      isLoading: true,
-      users: null,
-      appId,
-      showLeftSidebar: true,
-      zoomLevel: 1.0,
-      deviceWindowWidth: 450,
-      appDefinition: this.defaultDefinition,
-      apps: [],
-      queryConfirmationList: [],
-      isSourceSelected: false,
-      isSaving: false,
-      isUnsavedQueriesAvailable: false,
-      scrollOptions: {},
-      currentAppEnvironmentId: null,
-      isCurrentVersionPromoted: false,
-      currentPageId: defaultPageId,
-      pages: {},
-      selectedDataSource: null,
-    };
-
-    this.autoSave = debounce(this.saveEditingVersion, 3000);
-    this.realtimeSave = debounce(this.appDefinitionChanged, 500);
-    this.shouldEnableMultiplayer = window.public_config?.ENABLE_MULTIPLAYER_EDITING === 'true';
-  }
-
-  setWindowTitle(name) {
-    document.title = name ? `${name} - ${retrieveWhiteLabelText()}` : `My App - ${retrieveWhiteLabelText()}`;
-  }
-=======
 const EditorComponent = (props) => {
   const { socket } = createWebsocketConnection(props?.params?.id);
   const mounted = useMounted();
@@ -138,7 +94,7 @@
     useEditorActions();
 
   const { setAppVersions } = useAppVersionActions();
-  const { isVersionReleased, editingVersion, releasedVersionId } = useAppVersionState();
+  const { isVersionReleased, editingVersion, releasedVersionId, isEditorFreezed } = useAppVersionState();
 
   const {
     appDefinition,
@@ -157,6 +113,8 @@
     queryConfirmationList,
     currentPageId,
     currentSessionId,
+    currentAppEnvironment,
+    currentAppEnvironmentId,
   } = useEditorState();
 
   const dataQueries = useDataQueries();
@@ -213,21 +171,15 @@
 
   useEffect(() => {
     updateState({ isLoading: true });
->>>>>>> f0a403e6
 
     const currentSession = authenticationService.currentSessionValue;
-<<<<<<< HEAD
     const currentUser = {
       ...currentSession?.current_user,
       current_organization_id: currentSession?.current_organization_id,
     };
-    this.subscription = authenticationService.currentSession.subscribe((currentSession) => {
-=======
-    const currentUser = currentSession?.current_user;
 
     // Subscribe to changes in the current session using RxJS observable pattern
     const subscription = authenticationService.currentSession.subscribe((currentSession) => {
->>>>>>> f0a403e6
       if (currentUser && currentSession?.group_permissions) {
         const userVars = {
           email: currentUser.email,
@@ -237,14 +189,10 @@
           ssoUserInfo: currentUser.sso_user_info,
         };
 
-        const appUserDetails = {
-          ...currentUser,
-          current_organization_id: currentSession.current_organization_id,
-        };
-
         updateState({
-          currentUser: appUserDetails,
+          currentUser: currentUser,
         });
+        //! Why in CE we update theme, urlparams, currentUser, mode
         useCurrentStateStore.getState().actions.setCurrentState({
           globals: {
             ...currentState.globals,
@@ -353,64 +301,6 @@
     }
   };
 
-<<<<<<< HEAD
-  async componentDidMount() {
-    window.addEventListener('message', this.handleMessage);
-    await this.getCurrentOrganizationDetails();
-    this.autoSave();
-    this.fetchApps(0);
-    this.setCurrentAppEnvironmentId();
-    this.fetchApp(this.props.params.pageHandle);
-    await this.fetchOrgEnvironmentVariables();
-    this.fetchAndInjectCustomStyles();
-    this.initComponentVersioning();
-    this.initRealtimeSave();
-    this.initEventListeners();
-    this.setState({
-      currentSidebarTab: 2,
-      selectedComponents: [],
-      scrollOptions: {
-        container: this.canvasContainerRef.current,
-        throttleTime: 30,
-        threshold: 0,
-      },
-    });
-    const globals = {
-      ...this.props.currentState.globals,
-      theme: { name: this.props.darkMode ? 'dark' : 'light' },
-      urlparams: JSON.parse(JSON.stringify(queryString.parse(this.props.location.search))),
-      /* Constant value.it will only change for viewer */
-      mode: {
-        value: 'edit',
-      },
-    };
-    const page = {
-      ...this.props.currentState.page,
-      handle: this.props.pageHandle,
-      variables: {},
-    };
-    useCurrentStateStore.getState().actions.setCurrentState({ globals, page });
-
-    this.appDataStoreListner = useAppDataStore.subscribe(({ isSaving } = {}) => {
-      if (isSaving !== this.state.isSaving) {
-        this.setState({ isSaving });
-      }
-    });
-
-    this.dataQueriesStoreListner = useDataQueriesStore.subscribe(({ dataQueries }) => {
-      computeQueryState(dataQueries, this);
-    }, shallow);
-  }
-
-  /**
-   * When a new update is received over-the-websocket connection
-   * the useEffect in Container.jsx is triggered, but already appDef had been updated
-   * to avoid ymap observe going into a infinite loop a check is added where if the
-   * current appDef is equal to the newAppDef then we do not trigger a realtimeSave
-   */
-  initRealtimeSave = () => {
-    if (!this.shouldEnableMultiplayer) return null;
-=======
   const getEditorRef = () => {
     const editorRef = {
       appDefinition: useEditorStore.getState().appDefinition,
@@ -422,10 +312,9 @@
     };
     return editorRef;
   };
->>>>>>> f0a403e6
 
   const fetchApps = async (page) => {
-    const { apps } = await appService.getAll(page);
+    const { apps } = await appsService.getAll(page, '', '', 'front-end');
 
     updateState({ apps: apps.map((app) => ({ id: app.id, name: app.name, slug: app.slug })) });
   };
@@ -449,8 +338,21 @@
     });
   };
 
-<<<<<<< HEAD
-  fetchAndInjectCustomStyles = async () => {
+  const fetchOrgEnvironmentConstants = (environmentId) => {
+    orgEnvironmentConstantService.getConstantsFromEnvironment(environmentId).then(({ constants }) => {
+      const orgConstants = {};
+
+      constants.map((constant) => {
+        orgConstants[constant.name] = constant.value;
+      });
+
+      useCurrentStateStore.getState().actions.setCurrentState({
+        constants: orgConstants,
+      });
+    });
+  };
+
+  const fetchAndInjectCustomStyles = async () => {
     try {
       const head = document.head || document.getElementsByTagName('head')[0];
       let styleTag = document.getElementById('workspace-custom-css');
@@ -468,25 +370,6 @@
     }
   };
 
-  fetchOrgEnvironmentConstants = (environmentId) => {
-    orgEnvironmentConstantService.getConstantsFromEnvironment(environmentId).then(({ constants }) => {
-=======
-  const fetchOrgEnvironmentConstants = () => {
-    //! for @ee: get the constants from  `getConstantsFromEnvironment ` -- '/organization-constants/:environmentId'
-    orgEnvironmentConstantService.getAll().then(({ constants }) => {
->>>>>>> f0a403e6
-      const orgConstants = {};
-
-      constants.map((constant) => {
-        orgConstants[constant.name] = constant.value;
-      });
-
-      useCurrentStateStore.getState().actions.setCurrentState({
-        constants: orgConstants,
-      });
-    });
-  };
-
   const initComponentVersioning = () => {
     updateEditorState({
       canUndo: false,
@@ -503,30 +386,6 @@
     // Check if multiplayer editing is enabled; if not, return early
     if (!config.ENABLE_MULTIPLAYER_EDITING) return null;
 
-<<<<<<< HEAD
-  initEventListeners() {
-    this.socket?.addEventListener('message', (event) => {
-      const data = event.data.replace(/^"(.+(?="$))"$/, '$1');
-      if (data === 'versionReleased') {
-        this.fetchApp();
-        // } else if (data === 'dataQueriesChanged') {                //Commented since this need additional BE changes to work.
-        //   this.fetchDataQueries(this.state.editingVersion?.id);    //Also needs revamping to exclude notifying the client of their own changes.
-      } else if (data === 'dataSourcesChanged') {
-        this.fetchDataSources(this.props.editingVersion?.id, this.state.currentAppEnvironmentId);
-      }
-    });
-  }
-
-  componentWillUnmount() {
-    document.title = 'Tooljet - Dashboard';
-    this.socket && this.socket?.close();
-    this.subscription && this.subscription.unsubscribe();
-    if (this.shouldEnableMultiplayer) this.props?.provider?.disconnect();
-    this.appDataStoreListner && this.appDataStoreListner();
-    this.dataQueriesStoreListner && this.dataQueriesStoreListner();
-    useEditorStore.getState().actions.setIsEditorActive(false);
-  }
-=======
     // Observe changes in the 'appDef' property of the 'ymap' object
     props.ymap?.observeDeep(() => {
       const ymapUpdates = props.ymap?.get('appDef');
@@ -535,28 +394,16 @@
       if (ymapUpdates) {
         // Check if there is a new session and if others are on the same version and page
         if (!ymapUpdates.currentSessionId || ymapUpdates.currentSessionId === currentSessionId) return;
->>>>>>> f0a403e6
 
         // Check if others are on the same version and page
         if (!ymapUpdates.areOthersOnSameVersionAndPage) return;
 
-<<<<<<< HEAD
-  fetchDataSources = (id, environmentId) => {
-    useDataSourcesStore.getState().actions.fetchDataSources(id, environmentId);
-  };
-
-  fetchGlobalDataSources = (appVersionId, environmentId) => {
-    const { current_organization_id: organizationId } = this.state.currentUser;
-    useDataSourcesStore.getState().actions.fetchGlobalDataSources(organizationId, appVersionId, environmentId);
-  };
-=======
         // Check if the new application definition is different from the current one
         if (isEqual(appDefinition, ymapUpdates.newDefinition)) return;
 
         // Trigger real-time save with specific options
->>>>>>> f0a403e6
-
-        const ymapOpts = ymapUpdates?.opts;
+
+        // const ymapOpts = ymapUpdates?.opts;
 
         realtimeSave(props.ymap?.get('appDef').newDefinition, {
           skipAutoSave: true,
@@ -581,24 +428,6 @@
     });
   };
 
-<<<<<<< HEAD
-  fetchApps = (page) => {
-    appsService.getAll(page, '', '', 'front-end').then((data) =>
-      this.setState({
-        apps: data.apps,
-      })
-    );
-  };
-
-  getStoreData = async (currentVersionId, currentSelectedEnvId) => {
-    this.fetchDataSources(currentVersionId, currentSelectedEnvId);
-    await this.fetchDataQueries(currentVersionId, true, true);
-    this.fetchGlobalDataSources(currentVersionId, currentSelectedEnvId);
-  };
-
-  fetchApp = (startingPageHandle) => {
-    const appId = this.props.id;
-=======
   //! websocket events do not work
   const initEventListeners = () => {
     socket?.addEventListener('message', (event) => {
@@ -614,12 +443,12 @@
 
   const $componentDidMount = async () => {
     window.addEventListener('message', handleMessage);
->>>>>>> f0a403e6
 
     await fetchApp(props.params.pageHandle, true);
     await fetchApps(0);
     await fetchOrgEnvironmentVariables();
     await fetchOrgEnvironmentConstants();
+    await fetchAndInjectCustomStyles();
     initComponentVersioning();
     initRealtimeSave();
     initEventListeners();
@@ -643,65 +472,19 @@
       .actions.fetchDataQueries(id, selectFirstQuery, runQueriesOnAppLoad, getEditorRef());
   };
 
-<<<<<<< HEAD
-        async () => {
-          computeComponentState(this, this.state.appDefinition.pages[homePageId]?.components ?? {}).then(async () => {
-            this.setWindowTitle(data.name);
-            useEditorStore.getState().actions.setShowComments(!!queryString.parse(this.props.location.search).threadId);
-          });
-        }
-      );
-      useCurrentStateStore.getState().actions.setCurrentState({
-        page: {
-          handle: dataDefinition.pages[homePageId]?.handle,
-          name: dataDefinition.pages[homePageId]?.name,
-          id: homePageId,
-          variables: {},
-        },
-      });
-      await this.getStoreData(data.editing_version?.id, data.editing_version?.current_environment_id);
-
-      initEditorWalkThrough();
-      for (const event of dataDefinition.pages[homePageId]?.events ?? []) {
-        await this.handleEvent(event.eventId, event);
-      }
-    };
-=======
-  const fetchDataSources = (id) => {
-    useDataSourcesStore.getState().actions.fetchDataSources(id);
-  };
-
-  const fetchGlobalDataSources = () => {
+  const fetchDataSources = (id, environmentId) => {
+    useDataSourcesStore.getState().actions.fetchDataSources(id, environmentId);
+  };
+
+  const fetchGlobalDataSources = (appVersionId, environmentId) => {
     const { current_organization_id: organizationId } = currentUser;
-    useDataSourcesStore.getState().actions.fetchGlobalDataSources(organizationId);
-  };
->>>>>>> f0a403e6
+    useDataSourcesStore.getState().actions.fetchGlobalDataSources(organizationId, appVersionId, environmentId);
+  };
 
   const onVersionDelete = () => {
     fetchApp(props.params.pageHandle);
   };
 
-<<<<<<< HEAD
-  setAppDefinitionFromVersion = (version, shouldWeEditVersion = true, freezeEditor = false) => {
-    if (version?.id !== this.props.editingVersion?.id) {
-      this.appDefinitionChanged(defaults(version.definition, this.defaultDefinition), {
-        skipAutoSave: true,
-        skipYmapUpdate: true,
-        versionChanged: true,
-      });
-      if (version?.id === this.state.app?.current_version_id) {
-        (this.canUndo = false), (this.canRedo = false);
-      }
-      useAppDataStore.getState().actions.setIsSaving(false);
-      useAppVersionStore.getState().actions.updateEditingVersion(version);
-      useAppVersionStore.getState().actions.onEditorFreeze(freezeEditor);
-
-      shouldWeEditVersion && this.saveEditingVersion(true);
-      this.fetchDataSources(this.props.editingVersion?.id, this.state.currentAppEnvironmentId);
-      this.fetchDataQueries(this.props.editingVersion?.id, true);
-      this.initComponentVersioning();
-    }
-=======
   const toggleAppMaintenance = () => {
     const newState = !isMaintenanceOn;
 
@@ -716,7 +499,6 @@
         toast.success('Application maintenance is completed');
       }
     });
->>>>>>> f0a403e6
   };
 
   const dataSourcesChanged = () => {
@@ -728,21 +510,12 @@
         })
       );
     } else {
-<<<<<<< HEAD
-      this.fetchDataSources(this.props.editingVersion?.id, this.state.currentAppEnvironmentId);
-    }
-  };
-
-  globalDataSourcesChanged = () => {
-    this.fetchGlobalDataSources(this.props.editingVersion?.id, this.state.currentAppEnvironmentId);
-=======
       fetchDataSources(editingVersion?.id);
     }
   };
 
   const globalDataSourcesChanged = () => {
     fetchGlobalDataSources();
->>>>>>> f0a403e6
   };
 
   const dataQueriesChanged = () => {
@@ -905,22 +678,11 @@
     return canvasBackgroundColor;
   };
 
-<<<<<<< HEAD
-  appDefinitionChanged = (newDefinition, opts = {}) => {
-    let currentPageId = this.state.currentPageId;
-    if (isEqual(this.state.appDefinition, newDefinition)) return;
-    if (this.shouldEnableMultiplayer && !opts.skipYmapUpdate) {
-      this.props.ymap?.set('appDef', {
-        newDefinition,
-        editingVersionId: this.props.editingVersion?.id,
-      });
-=======
   const onAreaSelectionDragStart = (e) => {
     if (e.inputEvent.target.getAttribute('id') !== 'real-canvas') {
       selectionDragRef.current = true;
     } else {
       selectionDragRef.current = false;
->>>>>>> f0a403e6
     }
   };
 
@@ -931,33 +693,9 @@
     }
   };
 
-<<<<<<< HEAD
-    produce(
-      this.state.appDefinition,
-      (draft) => {
-        draft.pages[currentPageId].components = newDefinition.pages[currentPageId]?.components ?? {};
-      },
-      this.handleAddPatch
-    );
-    useAppDataStore.getState().actions.setIsSaving(true);
-    this.setState(
-      {
-        appDefinition: newDefinition,
-        appDefinitionLocalVersion: uuid(),
-      },
-      () => {
-        if (!opts.skipAutoSave) {
-          this.autoSave();
-        } else {
-          useAppDataStore.getState().actions.setIsSaving(false);
-        }
-      }
-    );
-=======
   const onAreaSelectionDragEnd = () => {
     selectionDragRef.current = false;
     selectionInProgress && setSelectionInProgress(false);
->>>>>>> f0a403e6
   };
 
   const getPagesWithIds = () => {
@@ -969,16 +707,9 @@
     setEditorMarginLeft(value);
   };
 
-<<<<<<< HEAD
-  removeComponents = () => {
-    // will not remove components if version is released or editor is freezed
-    if (this.props.isEditorFreezed || this.props.isVersionReleased) return;
-    const selectedComponents = this.props?.selectedComponents;
-=======
   const globalSettingsChanged = (globalOptions) => {
     const copyOfAppDefinition = JSON.parse(JSON.stringify(appDefinition));
     const newAppDefinition = _.cloneDeep(copyOfAppDefinition);
->>>>>>> f0a403e6
 
     for (const [key, value] of Object.entries(globalOptions)) {
       if (value?.[1]?.a == undefined) newAppDefinition.globalSettings[key] = value;
@@ -1279,19 +1010,7 @@
         });
       }
 
-<<<<<<< HEAD
-  saveEditingVersion = (isUserSwitchedVersion = false) => {
-    const callback = () => {
-      appVersionService
-        .save(
-          this.state.appId,
-          this.props.editingVersion?.id,
-          { definition: this.state.appDefinition },
-          isUserSwitchedVersion
-        )
-=======
       updateAppVersion(appId, editingVersion?.id, currentPageId, updateDiff, isUserSwitchedVersion)
->>>>>>> f0a403e6
         .then(() => {
           const _editingVersion = {
             ...editingVersion,
@@ -1351,14 +1070,6 @@
             );
           }
         });
-    };
-    if (this.props.isVersionReleased && !isUserSwitchedVersion) {
-      useAppDataStore.getState().actions.setIsSaving(false);
-    } else if (!isEmpty(this.props?.editingVersion) && !this.state.isCurrentVersionPromoted) {
-      callback();
-    } else if (!isEmpty(this.props?.editingVersion)) {
-      useAppDataStore.getState().actions.setIsSaving(false);
-      if (isUserSwitchedVersion) callback();
     }
 
     updateEditorState({
@@ -1718,52 +1429,12 @@
     useCurrentStateStore.getState().actions.setCurrentState({ globals, page });
   };
 
-<<<<<<< HEAD
-  appEnvironmentChanged = (currentAppEnvironment, isVersionChanged, isEnvIdNotAvailableYet = false) => {
-    useCurrentStateStore.getState().actions.setCurrentState({
-      globals: {
-        ...this.props.currentState.globals,
-        environment: {
-          id: currentAppEnvironment?.id,
-          name: currentAppEnvironment?.name,
-        },
-      },
-    });
-    this.setState(
-      {
-        currentAppEnvironment: currentAppEnvironment,
-        currentAppEnvironmentId: currentAppEnvironment?.id,
-      },
-      () => {
-        this.fetchOrgEnvironmentConstants(currentAppEnvironment?.id);
-        !isEnvIdNotAvailableYet && this.getStoreData(this.props.editingVersion?.id, this.state.currentAppEnvironmentId);
-      }
-    );
-    const currentEnvironmentObj = JSON.parse(localStorage.getItem('currentEnvironmentIds') || JSON.stringify({}));
-    if (currentEnvironmentObj[this.state.appId] !== currentAppEnvironment?.id) {
-      currentEnvironmentObj[this.state.appId] = currentAppEnvironment?.id;
-      localStorage.setItem('currentEnvironmentIds', JSON.stringify(currentEnvironmentObj));
-      !isVersionChanged && window.location.reload(false);
-    }
-  };
-
-  setCurrentAppEnvironmentId = () => {
-    const appId = this.props.params.id;
-    const currentEnvironmentObj = JSON.parse(localStorage.getItem('currentEnvironmentIds') || JSON.stringify({}));
-    this.setState({ currentAppEnvironmentId: currentEnvironmentObj[appId] });
-  };
-
-  addNewPage = ({ name, handle }) => {
-    // check for unique page handles
-    const pageExists = Object.values(this.state.appDefinition.pages).some((page) => page.name === name);
-=======
   const switchPage = (pageId, queryParams = []) => {
     // This are fetched from store to handle runQueriesOnAppLoad
     const currentPageId = useEditorStore.getState().currentPageId;
     const appDefinition = useEditorStore.getState().appDefinition;
     const appId = useAppDataStore.getState()?.appId;
     const pageHandle = getCurrentState().pageHandle;
->>>>>>> f0a403e6
 
     if (currentPageId === pageId && pageHandle === appDefinition?.pages[pageId]?.handle) {
       return;
@@ -2017,40 +1688,11 @@
     });
   };
 
-<<<<<<< HEAD
-  handleEditorMarginLeftChange = (value) => this.setState({ editorMarginLeft: value });
-
-  formCustomPageSelectorClass = () => {
-    const handle = this.state.appDefinition?.pages[this.state.currentPageId]?.handle;
-    return `_tooljet-page-${handle}`;
-  };
-
-  render() {
-    const {
-      currentSidebarTab,
-      appDefinition,
-      appId,
-      slug,
-      app,
-      showLeftSidebar,
-      isLoading,
-      zoomLevel,
-      deviceWindowWidth,
-      apps,
-      defaultComponentStateComputed,
-      queryConfirmationList,
-      currentAppEnvironmentId,
-      currentAppEnvironment,
-    } = this.state;
-    const selectedComponents = this?.props?.selectedComponents;
-    const currentState = this.props?.currentState;
-    const editingVersion = this.props?.editingVersion;
-    //TODO-url: replace env-id with env name
+  const appEnvironmentChanged = () => {};
+
+  useEffect(() => {
+    //! const previewQuery = queryString.stringify({ version: editingVersion?.name, env: currentAppEnvironment?.name });
     const previewQuery = queryString.stringify({ version: editingVersion?.name, env: currentAppEnvironment?.name });
-=======
-  useEffect(() => {
-    const previewQuery = queryString.stringify({ version: editingVersion?.name });
->>>>>>> f0a403e6
     const appVersionPreviewLink = editingVersion
       ? `/applications/${slug || appId}/${currentState.page.handle}${
           !_.isEmpty(previewQuery) ? `?${previewQuery}` : ''
@@ -2105,6 +1747,12 @@
     !isEmpty(appDefinition?.pages[currentPageId]?.components) &&
     !isEmpty(appDefinition?.pages[currentPageId]?.components[selectedComponents[0]?.id]);
 
+  const formCustomPageSelectorClass = () => {
+    // const handle = this.state.appDefinition?.pages[this.state.currentPageId]?.handle;
+    const pageHandle = getCurrentState().pageHandle;
+    return `_tooljet-page-${pageHandle}`;
+  };
+
   return (
     <div className="editor wrapper">
       <Confirm
@@ -2126,6 +1774,7 @@
         darkMode={props.darkMode}
       />
       {isVersionReleased && <ReleasedVersionError />}
+      {!isVersionReleased && isEditorFreezed && <FreezeVersionInfo />}
       <EditorContextWrapper>
         <EditorHeader
           darkMode={props.darkMode}
@@ -2137,74 +1786,23 @@
           handleRedo={handleRedo}
           saveError={saveError}
           onNameChanged={onNameChanged}
+          currentAppEnvironmentId={currentAppEnvironmentId}
           setAppDefinitionFromVersion={setAppDefinitionFromVersion}
           onVersionRelease={onVersionRelease}
           saveEditingVersion={saveEditingVersion}
+          appEnvironmentChanged={appEnvironmentChanged}
           onVersionDelete={onVersionDelete}
           isMaintenanceOn={isMaintenanceOn}
           appName={appName}
           appId={appId}
           slug={slug}
+          //!check
+          setCurrentAppVersionPromoted={(isCurrentVersionPromoted) => this.setState({ isCurrentVersionPromoted })}
         />
-<<<<<<< HEAD
-        {this.props.isVersionReleased && <ReleasedVersionError />}
-        {!this.props.isVersionReleased && this.props.isEditorFreezed && <FreezeVersionInfo />}
-        <EditorContextWrapper>
-          <EditorHeader
-            darkMode={this.props.darkMode}
-            globalSettingsChanged={this.globalSettingsChanged}
-            appDefinition={appDefinition}
-            toggleAppMaintenance={this.toggleAppMaintenance}
-            editingVersion={editingVersion}
-            app={app}
-            appVersionPreviewLink={appVersionPreviewLink}
-            slug={slug}
-            appId={appId}
-            canUndo={this.canUndo}
-            canRedo={this.canRedo}
-            handleUndo={this.handleUndo}
-            handleRedo={this.handleRedo}
-            isSaving={this.state.isSaving}
-            saveError={this.state.saveError}
-            onNameChanged={this.onNameChanged}
-            currentAppEnvironmentId={currentAppEnvironmentId}
-            setAppDefinitionFromVersion={this.setAppDefinitionFromVersion}
-            handleSlugChange={this.handleSlugChange}
-            onVersionRelease={this.onVersionRelease}
-            saveEditingVersion={this.saveEditingVersion}
-            appEnvironmentChanged={this.appEnvironmentChanged}
-            onVersionDelete={this.onVersionDelete}
-            currentUser={this.state.currentUser}
-            setCurrentAppVersionPromoted={(isCurrentVersionPromoted) => this.setState({ isCurrentVersionPromoted })}
-          />
-          <DndProvider backend={HTML5Backend}>
-            <div className="sub-section">
-              <LeftSidebar
-                currentAppEnvironmentId={this.state.currentAppEnvironmentId}
-                globalSettingsChanged={this.globalSettingsChanged}
-                toggleAppMaintenance={this.toggleAppMaintenance}
-                app={app}
-                errorLogs={currentState.errors}
-                components={currentState.components}
-                appId={appId}
-                darkMode={this.props.darkMode}
-                dataSourcesChanged={this.dataSourcesChanged}
-                dataQueriesChanged={this.dataQueriesChanged}
-                globalDataSourcesChanged={this.globalDataSourcesChanged}
-                onZoomChanged={this.onZoomChanged}
-                switchDarkMode={this.changeDarkMode}
-                debuggerActions={this.sideBarDebugger}
-                appDefinition={{
-                  components: appDefinition.pages[this.state.currentPageId]?.components ?? {},
-                  selectedComponent: selectedComponents ? selectedComponents[selectedComponents.length - 1] : {},
-                  pages: this.state.appDefinition.pages,
-                  homePageId: this.state.appDefinition.homePageId,
-                  showViewerNavigation: this.state.appDefinition.showViewerNavigation,
-                  globalSettings: this.state.appDefinition.globalSettings,
-=======
         <DndProvider backend={HTML5Backend}>
           <div className="sub-section">
             <LeftSidebar
+              currentAppEnvironmentId={this.state.currentAppEnvironmentId}
               globalSettingsChanged={globalSettingsChanged}
               errorLogs={currentState.errors}
               components={currentState.components}
@@ -2263,7 +1861,6 @@
                 onDragEnd={onAreaSelectionDragEnd}
                 onScroll={(e) => {
                   canvasContainerRef.current.scrollBy(e.direction[0] * 10, e.direction[1] * 10);
->>>>>>> f0a403e6
                 }}
               />
             )}
@@ -2295,67 +1892,9 @@
                   selectionRef.current.checkScroll();
                 }}
               >
-<<<<<<< HEAD
-                <div
-                  className={`canvas-container page-container align-items-center ${!showLeftSidebar && 'hide-sidebar'}`}
-                  style={{
-                    transform: `scale(${zoomLevel})`,
-                    borderLeft:
-                      (this.state.editorMarginLeft ? this.state.editorMarginLeft - 1 : this.state.editorMarginLeft) +
-                      `px solid ${this.computeCanvasBackgroundColor()}`,
-                    height: this.computeCanvasContainerHeight(),
-                    background: !this.props.darkMode ? '#EBEBEF' : '#2E3035',
-                  }}
-                  onMouseUp={this.handleCanvasContainerMouseUp}
-                  ref={this.canvasContainerRef}
-                  onScroll={() => {
-                    this.selectionRef.current.checkScroll();
-                  }}
-                >
-                  <div style={{ minWidth: `calc((100vw - 300px) - 48px)` }} className={`app-${this.state.appId}`}>
-                    <div
-                      className={`canvas-area ${this.formCustomPageSelectorClass()}`}
-                      style={{
-                        width: this.props.currentLayout === 'desktop' ? '100%' : '450px',
-                        maxWidth:
-                          +this.state.appDefinition.globalSettings.canvasMaxWidth +
-                          this.state.appDefinition.globalSettings.canvasMaxWidthType,
-                        /**
-                         * minWidth will be min(default canvas min width, user set max width). Done to avoid conflict between two
-                         * default canvas min width = calc(((screen width - width component editor side bar) - width of editor sidebar on left) - width of left sidebar popover)
-                         **/
-                        // minWidth: this.state.editorMarginLeft ? this.getCanvasMinWidth() : 'auto',
-                        backgroundColor: this.computeCanvasBackgroundColor(),
-                        transform: 'translateZ(0)', //Hack to make modal position respect canvas container, else it positions w.r.t window.
-                      }}
-                    >
-                      {this.shouldEnableMultiplayer && (
-                        <RealtimeCursors
-                          editingVersionId={editingVersion?.id}
-                          editingPageId={this.state.currentPageId}
-                        />
-                      )}
-                      {isLoading && (
-                        <div className="apploader">
-                          <div className="col col-* editor-center-wrapper">
-                            <div className="editor-center">
-                              <div className="canvas">
-                                <div className="mt-5 d-flex flex-column">
-                                  <div className="mb-1">
-                                    <Skeleton width={'150px'} height={15} className="skeleton" />
-                                  </div>
-                                  {Array.from(Array(4)).map((_item, index) => (
-                                    <Skeleton key={index} width={'300px'} height={10} className="skeleton" />
-                                  ))}
-                                  <div className="align-self-end">
-                                    <Skeleton width={'100px'} className="skeleton" />
-                                  </div>
-                                  <Skeleton className="skeleton mt-4" />
-                                  <Skeleton height={'150px'} className="skeleton mt-2" />
-=======
-                <div style={{ minWidth: `calc((100vw - 300px) - 48px)` }}>
+                <div style={{ minWidth: `calc((100vw - 300px) - 48px)` }} className={`app-${appId}`}>
                   <div
-                    className="canvas-area"
+                    className={`canvas-area ${formCustomPageSelectorClass()}`}
                     style={{
                       width: currentLayout === 'desktop' ? '100%' : '450px',
                       maxWidth:
@@ -2376,7 +1915,6 @@
                               <div className="mt-5 d-flex flex-column">
                                 <div className="mb-1">
                                   <Skeleton width={'150px'} height={15} className="skeleton" />
->>>>>>> f0a403e6
                                 </div>
                                 {Array.from(Array(4)).map((_item, index) => (
                                   <Skeleton key={index} width={'300px'} height={10} className="skeleton" />
@@ -2443,58 +1981,6 @@
               />
               <ReactTooltip id="tooltip-for-add-query" className="tooltip" />
             </div>
-<<<<<<< HEAD
-          </DndProvider>
-        </EditorContextWrapper>
-      </div>
-    );
-  }
-}
-
-const withStore = (Component) => (props) => {
-  const {
-    showComments,
-    currentLayout,
-    selectionInProgress,
-    setSelectionInProgress,
-    selectedComponents,
-    setSelectedComponents,
-  } = useEditorStore(
-    (state) => ({
-      showComments: state?.showComments,
-      currentLayout: state?.currentLayout,
-      selectionInProgress: state?.selectionInProgress,
-      setSelectionInProgress: state?.actions?.setSelectionInProgress,
-      selectedComponents: state?.selectedComponents,
-      setSelectedComponents: state?.actions?.setSelectedComponents,
-    }),
-    shallow
-  );
-  const { isVersionReleased, editingVersion, isEditorFreezed } = useAppVersionStore(
-    (state) => ({
-      isVersionReleased: state.isVersionReleased,
-      editingVersion: state.editingVersion,
-      isEditorFreezed: state.isEditorFreezed,
-    }),
-    shallow
-  );
-  const currentState = useCurrentState();
-
-  return (
-    <Component
-      {...props}
-      showComments={showComments}
-      currentLayout={currentLayout}
-      isVersionReleased={isVersionReleased}
-      editingVersion={editingVersion}
-      isEditorFreezed={isEditorFreezed}
-      selectionInProgress={selectionInProgress}
-      setSelectionInProgress={setSelectionInProgress}
-      selectedComponents={selectedComponents}
-      setSelectedComponents={setSelectedComponents}
-      currentState={currentState}
-    />
-=======
             <div className="editor-sidebar">
               <EditorKeyHooks
                 moveComponents={moveComponents}
@@ -2530,7 +2016,6 @@
         </DndProvider>
       </EditorContextWrapper>
     </div>
->>>>>>> f0a403e6
   );
 };
 
