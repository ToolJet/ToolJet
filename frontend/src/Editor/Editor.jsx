--- conflicted
+++ resolved
@@ -1493,11 +1493,6 @@
         <EditorContextWrapper>
           <EditorHeader
             darkMode={this.props.darkMode}
-<<<<<<< HEAD
-            currentLayout={this.state.currentLayout}
-=======
-            currentState={currentState}
->>>>>>> c276b6fb
             globalSettingsChanged={this.globalSettingsChanged}
             appDefinition={appDefinition}
             toggleAppMaintenance={this.toggleAppMaintenance}
@@ -1772,17 +1767,8 @@
     (state) => ({ isVersionReleased: state.isVersionReleased, editingVersion: state.editingVersion }),
     shallow
   );
-<<<<<<< HEAD
-
   const currentState = useCurrentState();
 
-  return (
-    <Component
-      {...props}
-      isVersionReleased={isVersionReleased}
-      editingVersion={editingVersion}
-      currentState={currentState}
-=======
   return (
     <Component
       {...props}
@@ -1790,7 +1776,7 @@
       currentLayout={currentLayout}
       isVersionReleased={isVersionReleased}
       editingVersion={editingVersion}
->>>>>>> c276b6fb
+      currentState={currentState}
     />
   );
 };
