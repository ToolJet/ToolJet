--- conflicted
+++ resolved
@@ -97,12 +97,6 @@
 
 setAutoFreeze(false);
 enablePatches();
-
-<<<<<<< HEAD
-const maskedWorkspaceConstantStr = '**************';
-=======
-const decimalToHex = (alpha) => (alpha === 0 ? '00' : Math.round(255 * alpha).toString(16));
->>>>>>> 41734641
 
 const EditorComponent = (props) => {
   const { socket } = createWebsocketConnection(props?.params?.id);
