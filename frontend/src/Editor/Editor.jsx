--- conflicted
+++ resolved
@@ -116,13 +116,8 @@
       apps: [],
       queryConfirmationList: [],
       isSourceSelected: false,
-<<<<<<< HEAD
       isSaving: false,
       isUnsavedQueriesAvailable: false,
-      // selectionInProgress: false,
-=======
-      selectionInProgress: false,
->>>>>>> 6c74b766
       scrollOptions: {},
       currentPageId: defaultPageId,
       pages: {},
