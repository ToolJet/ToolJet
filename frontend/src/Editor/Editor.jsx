--- conflicted
+++ resolved
@@ -1905,11 +1905,8 @@
             handleSlugChange={this.handleSlugChange}
             onVersionRelease={this.onVersionRelease}
             saveEditingVersion={this.saveEditingVersion}
-<<<<<<< HEAD
             appEnvironmentChanged={this.appEnvironmentChanged}
-=======
             onVersionDelete={this.onVersionDelete}
->>>>>>> 4759e282
             currentUser={this.state.currentUser}
           />
           <DndProvider backend={HTML5Backend}>
