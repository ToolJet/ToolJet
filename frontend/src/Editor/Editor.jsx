import React, { useCallback, useEffect, useRef, useState } from 'react';
import {
  appService,
  appsService,
  authenticationService,
  appVersionService,
  orgEnvironmentVariableService,
  customStylesService,
  orgEnvironmentConstantService,
} from '@/_services';
import { DndProvider } from 'react-dnd';
import { HTML5Backend } from 'react-dnd-html5-backend';
import _, { isEqual, isEmpty, debounce, omit, noop } from 'lodash';
import { Container } from './Container';
import { EditorKeyHooks } from './EditorKeyHooks';
import { CustomDragLayer } from './CustomDragLayer';
import { LeftSidebar } from './LeftSidebar';
import { componentTypes } from './WidgetManager/components';
import { Inspector } from './Inspector/Inspector';
import QueryPanel from './QueryPanel/QueryPanel';
import {
  onEvent,
  onQueryConfirmOrCancel,
  runQuery,
  computeComponentState,
  cloneComponents,
  removeSelectedComponent,
  buildAppDefinition,
  buildComponentMetaDefinition,
  runQueries,
} from '@/_helpers/appUtils';
import { Confirm } from './Viewer/Confirm';
// eslint-disable-next-line import/no-unresolved
import { Tooltip as ReactTooltip } from 'react-tooltip';
import CommentNotifications from './CommentNotifications';
import { WidgetManager } from './WidgetManager';
import config from 'config';
import queryString from 'query-string';
import { toast } from 'react-hot-toast';
const { produce, enablePatches, setAutoFreeze } = require('immer');
import { createWebsocketConnection } from '@/_helpers/websocketConnection';
import RealtimeCursors from '@/Editor/RealtimeCursors';
import { initEditorWalkThrough } from '@/_helpers/createWalkThrough';
import { EditorContextWrapper } from './Context/EditorContextWrapper';
import { withTranslation } from 'react-i18next';
import { v4 as uuid } from 'uuid';
import Skeleton from 'react-loading-skeleton';
import EditorHeader from './Header';
<<<<<<< HEAD
import { retrieveWhiteLabelText, getWorkspaceId, pageTitles, fetchAndSetWindowTitle } from '@/_helpers/utils';
=======
import { getWorkspaceId, isValidUUID, fetchAndSetWindowTitle, pageTitles } from '@/_helpers/utils';
>>>>>>> 79a67058
import '@/_styles/editor/react-select-search.scss';
import { withRouter } from '@/_hoc/withRouter';
import { ReleasedVersionError } from './AppVersionsManager/ReleasedVersionError';
import { useDataSourcesStore } from '@/_stores/dataSourcesStore';
import { useDataQueriesStore } from '@/_stores/dataQueriesStore';
import { useAppVersionStore, useAppVersionActions } from '@/_stores/appVersionStore';
<<<<<<< HEAD
import { useCurrentStateStore, useCurrentState, getCurrentState } from '@/_stores/currentStateStore';
import { computeAppDiff, computeComponentPropertyDiff, isParamFromTableColumn } from '@/_stores/utils';
=======
import { useQueryPanelStore } from '@/_stores/queryPanelStore';
import { useCurrentStateStore, getCurrentState } from '@/_stores/currentStateStore';
import {
  computeAppDiff,
  computeComponentPropertyDiff,
  findAllEntityReferences,
  isParamFromTableColumn,
  defaultWhiteLabellingSettings,
} from '@/_stores/utils';
>>>>>>> 79a67058
import { setCookie } from '@/_helpers/cookie';
import GitSyncModal from './GitSyncModal';
import { EMPTY_ARRAY, flushComponentsToRender, useEditorActions, useEditorStore } from '@/_stores/editorStore';
import { useAppDataActions, useAppDataStore } from '@/_stores/appDataStore';
import { useNoOfGrid } from '@/_stores/gridStore';
import { useMounted } from '@/_hooks/use-mount';
import EditorSelecto from './EditorSelecto';
// eslint-disable-next-line import/no-unresolved
import { diff } from 'deep-object-diff';
import { FreezeVersionInfo } from './FreezeVersionInfo';
import useAppDarkMode from '@/_hooks/useAppDarkMode';
import useDebouncedArrowKeyPress from '@/_hooks/useDebouncedArrowKeyPress';
import useConfirm from '@/Editor/QueryManager/QueryEditors/TooljetDatabase/Confirm';
import { getQueryParams } from '@/_helpers/routes';
import RightSidebarTabManager from './RightSidebarTabManager';
import { shallow } from 'zustand/shallow';
import AutoLayoutAlert from './AutoLayoutAlert';
import { HotkeysProvider } from 'react-hotkeys-hook';
import { useResolveStore } from '@/_stores/resolverStore';
import { dfs } from '@/_stores/handleReferenceTransactions';
import { decimalToHex, EditorConstants, maskedWorkspaceConstantStr } from './editorConstants';
import {
  findComponentsWithReferences,
  handleLowPriorityWork,
  updateCanvasBackground,
  clearAllQueuedTasks,
} from '@/_helpers/editorHelpers';
import { TJLoader } from '@/_ui/TJLoader/TJLoader';
import cx from 'classnames';

setAutoFreeze(false);
enablePatches();

const EditorComponent = (props) => {
  const { socket } = createWebsocketConnection(props?.params?.id);
  const mounted = useMounted();

  const {
    updateState,
    updateAppDefinitionDiff,
    updateAppVersion,
    setIsSaving,
    createAppVersionEventHandlers,
    autoUpdateEventStore,
  } = useAppDataActions();

  const {
    updateEditorState,
    updateQueryConfirmationList,
    setSelectedComponents,
    setCurrentPageId,
    updateComponentsNeedsUpdateOnNextRender,
    setCanvasWidth,
    setCanvasBackground,
  } = useEditorActions();

  const { setAppVersionPromoted, onEditorFreeze } = useAppVersionActions();
  const { isVersionReleased, editingVersionId, isEditorFreezed, isBannerMandatory } = useAppVersionStore(
    (state) => ({
      isVersionReleased: state?.isVersionReleased,
      editingVersionId: state?.editingVersion?.id,
      releasedVersionId: state?.releasedVersionId,
      isEditorFreezed: state?.isEditorFreezed,
      isBannerMandatory: state?.isBannerMandatory,
    }),
    shallow
  );

  const { confirm, ConfirmDialog } = useConfirm();

  const {
    appDefinition,
    currentLayout,
    canUndo,
    canRedo,
    isLoading,
    defaultComponentStateComputed,
    showComments,
    showLeftSidebar,
    queryConfirmationList,
    currentPageId,
    currentSessionId,
    currentAppEnvironmentId,
    featureAccess,
    canvasBackground,
  } = useEditorStore(
    (state) => ({
      appDefinition: state.appDefinition,
      currentLayout: state.currentLayout,
      canUndo: state.canUndo,
      canRedo: state.canRedo,
      isLoading: state.isLoading,
      defaultComponentStateComputed: state.defaultComponentStateComputed,
      showComments: state.showComments,
      showLeftSidebar: state.showLeftSidebar,
      queryConfirmationList: state.queryConfirmationList,
      currentPageId: state.currentPageId,
      currentSessionId: state.currentSessionId,
      currentAppEnvironment: state.currentAppEnvironment,
      currentAppEnvironmentId: state.currentAppEnvironmentId,
      featureAccess: state.featureAccess,
      canvasBackground: state.canvasBackground,
    }),
    shallow
  );

  const dataQueries = useDataQueriesStore((state) => state.dataQueries, shallow);
  const {
    isMaintenanceOn,
    appId,
    app,
    appName,
    slug,
    currentUser,
    currentVersionId,
    appDefinitionDiff,
    appDiffOptions,
    events,
    areOthersOnSameVersionAndPage,
    creationMode,
  } = useAppDataStore(
    (state) => ({
      isMaintenanceOn: state.isMaintenanceOn,
      appId: state.appId,
      app: state.app,
      appName: state.appName,
      slug: state.slug,
      currentUser: state.currentUser,
      currentVersionId: state.currentVersionId,
      appDefinitionDiff: state.appDefinitionDiff,
      appDiffOptions: state.appDiffOptions,
      events: state.events,
      areOthersOnSameVersionAndPage: state.areOthersOnSameVersionAndPage,
      environments: state.environments,
      creationMode: state.creationMode,
    }),
    shallow
  );

  const [zoomLevel, setZoomLevel] = useState(1);
  const [isQueryPaneDragging, setIsQueryPaneDragging] = useState(false);
  const [isQueryPaneExpanded, setIsQueryPaneExpanded] = useState(false); //!check where this is used
  const [editorMarginLeft, setEditorMarginLeft] = useState(0);
  const noOfGrids = useNoOfGrid();

  const [isDragging, setIsDragging] = useState(false);

  const [showPageDeletionConfirmation, setShowPageDeletionConfirmation] = useState(null);
  const [isDeletingPage, setIsDeletingPage] = useState(false);
  const [showGitSyncModal, setShowGitSyncModal] = useState(false);
  const { isAppDarkMode, appMode, onAppModeChange } = useAppDarkMode();

  const [undoStack, setUndoStack] = useState([]);
  const [redoStack, setRedoStack] = useState([]);
  const [optsStack, setOptsStack] = useState({
    undo: [],
    redo: [],
  });
  // refs
  const canvasContainerRef = useRef(null);
  const dataSourceModalRef = useRef(null);
  const selectionDragRef = useRef(null);
  const selectionRef = useRef(null);
  const prevAppDefinition = useRef(appDefinition);

  useEffect(() => {
    updateState({ isLoading: true });
    useEditorStore.getState().actions.updateFeatureAccess();
    useResolveStore.getState().actions.resetStore();
    const currentSession = authenticationService.currentSessionValue;
    const currentUser = {
      ...currentSession?.current_user,
      current_organization_id: currentSession?.current_organization_id,
    };

    // Subscribe to changes in the current session using RxJS observable pattern
    const subscription = authenticationService.currentSession.subscribe((currentSession) => {
      if (currentUser && currentSession?.group_permissions) {
        const userVars = {
          email: currentUser.email,
          firstName: currentUser.first_name,
          lastName: currentUser.last_name,
          groups: currentSession.group_permissions?.map((group) => group.group),
          ssoUserInfo: currentUser.sso_user_info,
        };

        updateState({
          currentUser: currentUser,
        });

        useCurrentStateStore.getState().actions.setCurrentState({
          globals: {
            ...getCurrentState().globals,
            theme: { name: props?.darkMode ? 'dark' : 'light' },
            urlparams: JSON.parse(JSON.stringify(queryString.parse(props.location.search))),
            currentUser: userVars,
            /* Constant value.it will only change for viewer */
            mode: {
              value: 'edit',
            },
          },
        });
      }
    });

    $componentDidMount();

    // 6. Unsubscribe from the observable when the component is unmounted
    return () => {
      document.title = 'Dashboard | ToolJet';
      socket && socket?.close();
      subscription.unsubscribe();
      if (featureAccess?.multiPlayerEdit) props?.provider?.disconnect();
      useEditorStore.getState().actions.setIsEditorActive(false);
      useCurrentStateStore.getState().actions.setEditorReady(false);
      useResolveStore.getState().actions.resetStore();
      prevAppDefinition.current = null;
      props.setEditorOrViewer('');
    };
    // eslint-disable-next-line react-hooks/exhaustive-deps
  }, []);

  const lastKeyPressTimestamp = useDebouncedArrowKeyPress(500); // 500 milliseconds delay

  useEffect(() => {
    const didAppDefinitionChanged = !_.isEqual(appDefinition, prevAppDefinition.current);

    if (didAppDefinitionChanged) {
      prevAppDefinition.current = appDefinition;
    }

    if (mounted && didAppDefinitionChanged && currentPageId) {
      const components = appDefinition?.pages[currentPageId]?.components || {};

      computeComponentState(components);

      if (appDiffOptions?.skipAutoSave === true || appDiffOptions?.entityReferenceUpdated === true) return;

      handleLowPriorityWork(() => autoSave());
    }
    // eslint-disable-next-line react-hooks/exhaustive-deps
  }, [JSON.stringify({ appDefinition, currentPageId, dataQueries })]);

  /**
   ** Async updates components in batches to optimize and processing efficiency.
   * This function iterates over an array of component IDs, updating them in fixed-size batches,
   * and introduces a delay after each batch to allow the UI thread to manage other tasks, such as rendering updates.
   * After all batches are processed, it flushes the updates to clear any flags or temporary states indicating pending updates,
   * ensuring the system is ready for the next cycle of updates.
   *
   * @param {Array} componentIds An array of component IDs that need updates.
   * @returns {Promise<void>} A promise that resolves once all batches have been processed and flushed.
   */

  async function batchUpdateComponents(componentIds) {
    if (componentIds.length === 0) return;

    let updatedComponentIds = [];

    for (let i = 0; i < componentIds.length; i += 10) {
      const batch = componentIds.slice(i, i + 10);
      batch.forEach((id) => {
        updatedComponentIds.push(id);
      });

      updateComponentsNeedsUpdateOnNextRender(batch);
      // Delay to allow UI to process
      await new Promise((resolve) => setTimeout(resolve, 0));
    }

    // Flush only updated components

    flushComponentsToRender(updatedComponentIds);
  }

  const lastUpdatedRef = useResolveStore((state) => state.lastUpdatedRefs, shallow);

  useEffect(() => {
    if (lastUpdatedRef.length > 0) {
      const currentComponents = useEditorStore.getState().appDefinition?.pages?.[currentPageId]?.components || {};

      const directRenders = lastUpdatedRef.map((ref) => ref.includes('rerender') && ref.split(' ')[1]);

      const toUpdateRefs = lastUpdatedRef.filter((ref) => !ref.includes('rerender'));

      const componentIdsWithReferences = findComponentsWithReferences(currentComponents, toUpdateRefs);

      if (directRenders.length > 0) {
        componentIdsWithReferences.push(...directRenders);
      }

      if (componentIdsWithReferences.length > 0) {
        batchUpdateComponents(componentIdsWithReferences);
      }
    }
    // eslint-disable-next-line react-hooks/exhaustive-deps
  }, [lastUpdatedRef]);

  useEffect(
    () => {
      const components = appDefinition?.pages?.[currentPageId]?.components || {};
      computeComponentState(components);
    },
    // eslint-disable-next-line react-hooks/exhaustive-deps
    [currentPageId, currentAppEnvironmentId]
  );

  useEffect(() => {
    // This effect runs when lastKeyPressTimestamp changes
    if (!appDiffOptions?.widgetMovedWithKeyboard) return;
    if (Date.now() - lastKeyPressTimestamp < 500) {
      updateEditorState({
        isUpdatingEditorStateInProcess: true,
      });
      autoSave();
    }
    // eslint-disable-next-line react-hooks/exhaustive-deps
  }, [JSON.stringify({ appDefinition, lastKeyPressTimestamp })]);

  useEffect(() => {
    if (!isEmpty(canvasContainerRef?.current)) {
      canvasContainerRef.current.scrollLeft += editorMarginLeft;
    }
    // eslint-disable-next-line react-hooks/exhaustive-deps
  }, [editorMarginLeft, canvasContainerRef?.current]);

  useEffect(() => {
    if (mounted) {
      useCurrentStateStore.getState().actions.setCurrentState({
        layout: currentLayout,
      });
    }
    // eslint-disable-next-line react-hooks/exhaustive-deps
  }, [currentLayout, mounted]);

  const handleYmapEventUpdates = () => {
    if (!featureAccess?.multiPlayerEdit) return;

    props.ymap?.set('eventHandlersUpdated', {
      currentVersionId: currentVersionId,
      currentSessionId: currentSessionId,
      update: true,
    });
  };

  const handleMessage = (event) => {
    const { data } = event;

    if (data?.type === 'redirectTo') {
      const redirectCookie = data?.payload['redirectPath'];
      setCookie('redirectPath', redirectCookie, 1);
    }
  };
  const getEditorRef = () => {
    const editorRef = {
      appDefinition: useEditorStore.getState().appDefinition,
      queryConfirmationList: useEditorStore.getState().queryConfirmationList,
      updateQueryConfirmationList: updateQueryConfirmationList,
      navigate: props.navigate,
      switchPage: switchPage,
      currentPageId: useEditorStore.getState().currentPageId,
      currentAppEnvironmentId: useEditorStore.getState().currentAppEnvironmentId,
      environmentId: useAppVersionStore.getState().currentAppVersionEnvironment?.id,
    };
    return editorRef;
  };

  const fetchOrgEnvironmentVariables = () => {
    orgEnvironmentVariableService.getVariables().then((data) => {
      const client_variables = {};
      const server_variables = {};
      data.variables.map((variable) => {
        if (variable.variable_type === 'server') {
          server_variables[variable.variable_name] = 'HiddenEnvironmentVariable';
        } else {
          client_variables[variable.variable_name] = variable.value;
        }
      });

      useCurrentStateStore.getState().actions.setCurrentState({
        server: server_variables,
        client: client_variables,
      });
    });
  };

  const fetchOrgEnvironmentConstants = (environmentId) => {
    orgEnvironmentConstantService.getConstantsFromEnvironment(environmentId).then(({ constants }) => {
      const orgConstants = {};

      constants.map((constant) => {
        orgConstants[constant.name] = constant.value;
      });

      useCurrentStateStore.getState().actions.setCurrentState({
        constants: orgConstants,
      });
    });
  };

  const fetchAndInjectCustomStyles = async () => {
    try {
      const head = document.head || document.getElementsByTagName('head')[0];
      let styleTag = document.getElementById('workspace-custom-css');
      if (!styleTag) {
        // If it doesn't exist, create a new style tag and append it to the head
        styleTag = document.createElement('style');
        styleTag.type = 'text/css';
        styleTag.id = 'workspace-custom-css';
        head.appendChild(styleTag);
      }
      const data = await customStylesService.getForAppViewerEditor(false);
      styleTag.innerHTML = data?.css || null;
    } catch (error) {
      console.log('Failed to fetch custom styles:', error);
    }
  };

  const initComponentVersioning = () => {
    updateEditorState({
      canUndo: false,
      canRedo: false,
    });
  };

  /**
   * Initializes real-time saving of application definitions if multiplayer editing is enabled.
   * Monitors changes in the 'appDef' property of the provided 'ymap' object and triggers a real-time save
   * when all conditions are met.
   */
  const initRealtimeSave = () => {
    // Check if multiplayer editing is enabled; if not, return early
    if (!featureAccess?.multiPlayerEdit) return null;

    // Observe changes in the 'appDef' property of the 'ymap' object
    props.ymap?.observeDeep(() => {
      const ymapUpdates = props.ymap?.get('appDef');
      const ymapEventHandlersUpdated = props.ymap?.get('eventHandlersUpdated');

      if (ymapUpdates) {
        // Check if there is a new session and if others are on the same version and page
        if (!ymapUpdates.currentSessionId || ymapUpdates.currentSessionId === currentSessionId) return;

        // Check if others are on the same version and page
        if (!ymapUpdates.areOthersOnSameVersionAndPage) return;

        // Check if the new application definition is different from the current one
        if (isEqual(appDefinition, ymapUpdates.newDefinition)) return;

        // Trigger real-time save with specific options

        realtimeSave(props.ymap?.get('appDef').newDefinition, {
          skipAutoSave: true,
          skipYmapUpdate: true,
          currentSessionId: ymapUpdates.currentSessionId,
          componentAdding: ymapUpdates?.opts?.componentAdded,
          componentDeleting: ymapUpdates?.opts?.componentDeleted,
        });
      }

      if (ymapEventHandlersUpdated?.update === true) {
        if (
          !ymapEventHandlersUpdated.currentSessionId ||
          ymapEventHandlersUpdated.currentSessionId === currentSessionId
        )
          return;

        if (!ymapEventHandlersUpdated.currentVersionId) return;

        autoUpdateEventStore(ymapEventHandlersUpdated.currentVersionId);
      }
    });
  };

  //! websocket events do not work
  const initEventListeners = () => {
    socket?.addEventListener('message', (event) => {
      const data = event.data.replace(/^"(.+(?="$))"$/, '$1');
      if (data === 'versionReleased') {
        //TODO update the released version id
      }
    });
  };

  const $componentDidMount = async () => {
    window.addEventListener('message', handleMessage);

    await runForInitialLoad();
    props.setEditorOrViewer('editor');
    await fetchOrgEnvironmentVariables();

    await fetchAndInjectCustomStyles();
    initComponentVersioning();

    featureAccess?.multiPlayerEdit && initRealtimeSave();
    initEventListeners();
    updateEditorState({
      selectedComponents: [],
      scrollOptions: {
        container: canvasContainerRef.current,
        throttleTime: 30,
        threshold: 0,
      },
    });

    initEditorWalkThrough();
  };

  const fetchDataQueries = async (id, selectFirstQuery = false, runQueriesOnAppLoad = false) => {
    await useDataQueriesStore
      .getState()
      .actions.fetchDataQueries(id, selectFirstQuery, runQueriesOnAppLoad, getEditorRef());
  };

  const fetchDataSources = (id, environmentId) => {
    useDataSourcesStore.getState().actions.fetchDataSources(id, environmentId);
  };

  const fetchGlobalDataSources = (appVersionId, environmentId) => {
    const { current_organization_id: organizationId } = currentUser;
    useDataSourcesStore.getState().actions.fetchGlobalDataSources(organizationId, appVersionId, environmentId);
  };

  const toggleAppMaintenance = () => {
    const newState = !isMaintenanceOn;

    appsService.setMaintenance(appId, newState).then(() => {
      updateState({
        isMaintenanceOn: newState,
      });

      if (newState) {
        toast.success('Application is on maintenance.');
      } else {
        toast.success('Application maintenance is completed');
      }
    });
  };

  const dataSourcesChanged = () => {
    if (socket instanceof WebSocket && socket?.readyState === WebSocket.OPEN) {
      socket?.send(
        JSON.stringify({
          event: 'events',
          data: { message: 'dataSourcesChanged', appId: appId },
        })
      );
    } else {
      fetchDataSources(editingVersionId);
    }
  };

  const globalDataSourcesChanged = () => {
    fetchGlobalDataSources();
  };

  const dataQueriesChanged = () => {
    if (socket instanceof WebSocket && socket?.readyState === WebSocket.OPEN) {
      socket?.send(
        JSON.stringify({
          event: 'events',
          data: { message: 'dataQueriesChanged', appId: appId },
        })
      );
    } else {
      fetchDataQueries(editingVersionId);
    }
  };

  const onNameChanged = (newName) => {
    app.name = newName;
    updateState({ appName: newName, app: app });
    fetchAndSetWindowTitle({ page: pageTitles.EDITOR, appName: newName });
  };

  const onZoomChanged = (zoom) => {
    setZoomLevel(zoom);
  };

  const getCanvasWidth = () => {
    const windowWidth = window.innerWidth;
    const widthInPx = windowWidth - (EditorConstants.leftSideBarWidth + EditorConstants.rightSideBarWidth);
    if (appDefinition?.globalSettings?.canvasMaxWidthType === 'px') {
      return +appDefinition.globalSettings.canvasMaxWidth;
    }
    if (appDefinition?.globalSettings?.canvasMaxWidthType === '%') {
      return (widthInPx / 100) * +appDefinition.globalSettings.canvasMaxWidth;
    }
  };

  const computeCanvasContainerHeight = () => {
    // 45 = (height of header)
    // 85 = (the height of the query panel header when minimised) + (height of header)
    return `calc(${100}% - ${Math.max(useQueryPanelStore.getState().queryPanelHeight + 45, 85)}px)`;
  };

  const handleQueryPaneDragging = (bool) => setIsQueryPaneDragging(bool);
  const handleQueryPaneExpanding = (bool) => setIsQueryPaneExpanded(bool);

  const changeDarkMode = (newMode) => {
    if (appMode === 'auto') {
      useCurrentStateStore.getState().actions.setCurrentState({
        globals: {
          ...getCurrentState().globals,
          theme: { name: newMode ? 'dark' : 'light' },
        },
      });
    }
    props.switchDarkMode(newMode);
  };

  const handleEvent = React.useCallback((eventName, events, options) => {
    const latestEvents = useAppDataStore.getState().events;
    const filteredEvents = latestEvents.filter((event) => {
      const foundEvent = events.find((e) => e.id === event.id);
      return foundEvent && foundEvent.name === eventName;
    });

    try {
      return onEvent(getEditorRef(), eventName, filteredEvents, options, 'edit');
    } catch (error) {
      console.error(error);
    }
    // eslint-disable-next-line react-hooks/exhaustive-deps
  }, []);

  const handleRunQuery = (queryId, queryName) => runQuery(getEditorRef(), queryId, queryName);

  const dataSourceModalHandler = () => {
    dataSourceModalRef.current.dataSourceModalToggleStateHandler();
  };

  const setSelectedComponent = React.useCallback((id, component, multiSelect = false) => {
    const isAlreadySelected = useEditorStore.getState()?.selectedComponents.find((component) => component.id === id);

    if (!isAlreadySelected) {
      setSelectedComponents([{ id, component }], multiSelect);
    }
  }, []);

  const onVersionRelease = (versionId) => {
    useAppVersionStore.getState().actions.updateReleasedVersionId(versionId);

    if (socket instanceof WebSocket && socket?.readyState === WebSocket.OPEN) {
      socket.send(
        JSON.stringify({
          event: 'events',
          data: { message: 'versionReleased', appId: appId },
        })
      );
    }
  };

  const computeCanvasBackgroundColor = () => {
    const canvasBackgroundColor = canvasBackground?.canvasBackgroundColor
      ? canvasBackground?.canvasBackgroundColor
      : '#edeff5';
    if (['#2f3c4c', '#edeff5'].includes(canvasBackgroundColor)) {
      return isAppDarkMode ? '#2f3c4c' : '#edeff5';
    }
    return canvasBackgroundColor;
  };

  const getPagesWithIds = () => {
    return Object.entries(appDefinition?.pages).map(([id, page]) => ({ ...page, id }));
  };

  const handleEditorMarginLeftChange = (value) => {
    setEditorMarginLeft(value);
  };

  const globalSettingsChanged = (globalOptions) => {
    const newAppDefinition = JSON.parse(JSON.stringify(appDefinition));

    for (const [key, value] of Object.entries(globalOptions)) {
      if (value?.[1]?.a == undefined) newAppDefinition.globalSettings[key] = value;
      else {
        const hexCode = `${value?.[0]}${decimalToHex(value?.[1]?.a)}`;
        newAppDefinition.globalSettings[key] = hexCode;
      }
    }
    if (globalOptions?.canvasBackgroundColor || globalOptions?.backgroundFxQuery) {
      updateCanvasBackground(newAppDefinition.globalSettings, true);
    }

    updateEditorState({
      isUpdatingEditorStateInProcess: true,
    });

    appDefinitionChanged(newAppDefinition, {
      globalSettings: true,
    });
  };

  /* Only for the first load of an app. Should not use for any other cases */
  const runForInitialLoad = async () => {
    const appId = props.id;
    const appData = await appService.fetchApp(appId);
    const {
      name: appName,
      current_version_id,
      editing_version,
      organization_id: organizationId,
      slug,
      is_maintenance_on: isMaintenanceOn,
      is_public: isPublic,
      user_id: userId,
      events,
      creation_mode: creationMode,
      should_freeze_editor: shouldFreezeEditor,
      editorEnvironment,
    } = appData;
    const startingPageHandle = props.params.pageHandle;
    fetchAndSetWindowTitle({ page: pageTitles.EDITOR, appName });
    useAppVersionStore.getState().actions.updateEditingVersion(editing_version);
    current_version_id && useAppVersionStore.getState().actions.updateReleasedVersionId(current_version_id);

    //Freeze the app
    onEditorFreeze(shouldFreezeEditor);

    /* Load the constants to the store using the current environment of the editing_version */
    const currentEnvironmentId = editorEnvironment.id;
    useEditorStore.getState().actions.setCurrentAppEnvironmentId(currentEnvironmentId);
    await fetchOrgEnvironmentConstants(currentEnvironmentId);

    updateState({
      slug,
      isMaintenanceOn,
      organizationId,
      isPublic,
      appName,
      userId,
      appId,
      events,
      currentVersionId: editing_version?.id,
      creationMode,
      app: appData,
    });

    /* Set globals with environment  */
    const extraGlobals = {
      environment: {
        id: editorEnvironment?.id,
        name: editorEnvironment?.name,
      },
    };
    await processNewAppDefinition(
      appData,
      startingPageHandle,
      false,
      ({ homePageId }) => {
        handleLowPriorityWork(async () => {
          useResolveStore.getState().actions.updateLastUpdatedRefs(['constants']);
          await useDataSourcesStore
            .getState()
            .actions.fetchGlobalDataSources(organizationId, editing_version?.id, currentEnvironmentId);
          await fetchDataSources(editing_version?.id, currentEnvironmentId);
          commonLowPriorityActions(events, { homePageId });
        });
      },
      extraGlobals
    );
  };

  const commonLowPriorityActions = async (events, { homePageId }) => {
    const currentPageEvents = events.filter((event) => event.target === 'page' && event.sourceId === homePageId);
    const editorRef = getEditorRef();
    await runQueries(useDataQueriesStore.getState().dataQueries, editorRef, true);
    await handleEvent('onPageLoad', currentPageEvents, {}, true);
  };

  const processNewAppDefinition = async (
    data,
    startingPageHandle,
    versionSwitched = false,
    onComplete,
    extraGlobals = {}
  ) => {
    useResolveStore.getState().actions.updateJSHints();
    const appDefData = buildAppDefinition(data);

    const appJson = appDefData;
    const pages = data.pages;

    const startingPageId = pages.filter((page) => page.handle === startingPageHandle)[0]?.id;
    const homePageId = !startingPageId || startingPageId === 'null' ? appJson.homePageId : startingPageId;

    const currentpageData = {
      handle: appJson.pages[homePageId]?.handle,
      name: appJson.pages[homePageId]?.name,
      id: homePageId,
      variables: {},
    };

    setCurrentPageId(homePageId);
    onAppModeChange(appJson?.globalSettings?.appMode);

    useCurrentStateStore.getState().actions.setCurrentState({
      page: currentpageData,
      globals: {
        ...useCurrentStateStore.getState().globals,
        ...extraGlobals,
      },
    });

    updateEditorState({
      isLoading: false,
      appDefinition: appJson,
      isUpdatingEditorStateInProcess: false,
    });

    updateState({ components: appJson.pages[homePageId]?.components });

    if (versionSwitched) {
      props?.navigate(`/${getWorkspaceId()}/apps/${data.slug ?? appId}/${appJson.pages[homePageId]?.handle}`, {
        state: {
          isSwitchingPage: true,
        },
      });
    }

<<<<<<< HEAD
    await useDataSourcesStore
      .getState()
      .actions.fetchGlobalDataSources(data?.organization_id, data.editing_version?.id, currentEnvironmentId);
    await fetchDataSources(data.editing_version?.id, currentEnvironmentId);
    await fetchDataQueries(data.editing_version?.id, true, true);
    const currentPageEvents = data.events.filter((event) => event.target === 'page' && event.sourceId === homePageId);

    await handleEvent('onPageLoad', currentPageEvents, {}, true);

    const currentEnvironmentObj = JSON.parse(localStorage.getItem('currentEnvironmentIds') || JSON.stringify({}));
    /* TODO: Later we have to remove this obj from localstore and should use the store to get environment details */
    const appId = data.id ?? appId;
    if (currentEnvironmentObj[appId] !== envDetails?.id) {
      currentEnvironmentObj[appId] = currentEnvironmentId;
      localStorage.setItem('currentEnvironmentIds', JSON.stringify(currentEnvironmentObj));
    }
  };

  const fetchEnvironment = async (currentEnvironmentId) => {
    const { environment } = await getEnvironmentDetails(currentEnvironmentId);
    return environment;
  };

  const fetchApp = async (startingPageHandle) => {
    /* id of an app will be there if the user is trying to load app editor with slug. fetchApp api needs id. */
    const _appId = props?.id;
    await appService.fetchApp(_appId).then((data) => callBack(data, startingPageHandle));
=======
    Promise.all([await fetchDataQueries(data.editing_version?.id, true, true)])
      .then(async () => {
        await onEditorLoad(appJson, homePageId, versionSwitched);
        updateEntityReferences(appJson, homePageId);
      })
      .finally(async () => {
        const funcParams = { homePageId };
        typeof onComplete === 'function' && (await onComplete(funcParams));
      });
>>>>>>> 79a67058
  };

  const setAppDefinitionFromVersion = (appData, selectedEnvironment) => {
    const version = appData?.editing_version?.id;
    if (version?.id !== editingVersionId) {
      if (version?.id === currentVersionId) {
        updateEditorState({
          canUndo: false,
          canRedo: false,
        });
      }
      updateEditorState({
        isLoading: true,
      });
      clearAllQueuedTasks();
      useCurrentStateStore.getState().actions.initializeCurrentStateOnVersionSwitch();
      useCurrentStateStore.getState().actions.setEditorReady(false);
      useResolveStore.getState().actions.resetStore();

      const { editing_version, should_freeze_editor: shouldFreezeEditor, events } = appData;

      useAppVersionStore.getState().actions.updateEditingVersion(editing_version);
      onEditorFreeze(shouldFreezeEditor);
      updateState({
        events,
        currentVersionId: editing_version?.id,
        app: appData,
      });

      const extraGlobals = {
        environment: {
          name: selectedEnvironment.name,
          id: selectedEnvironment.id,
        },
      };

      processNewAppDefinition(
        appData,
        null,
        true,
        ({ homePageId }) => {
          handleLowPriorityWork(async () => {
            await fetchDataSources(editing_version?.id, selectedEnvironment.id);
            commonLowPriorityActions(events, homePageId);
          });
        },
        extraGlobals
      );
      initComponentVersioning();
    }
  };

  const diffToPatches = (diffObj) => {
    return Object.keys(diffObj).reduce((patches, path) => {
      const value = diffObj[path];
      return [...patches, { path: path.split('.'), value, op: 'replace' }];
    }, []);
  };

  const appDefinitionChanged = useCallback(async (newDefinition, opts = {}) => {
    if (useAppVersionStore.getState().isAppVersionPromoted) return;
    if (opts?.versionChanged) {
      setCurrentPageId(newDefinition.homePageId);
      return new Promise((resolve) => {
        updateEditorState({
          isUpdatingEditorStateInProcess: true,
        });

        resolve();
      });
    }
    let updatedAppDefinition;
    const appDefinition = useEditorStore.getState().appDefinition;
    const copyOfAppDefinition = JSON.parse(JSON.stringify(appDefinition));
    const currentPageId = useEditorStore.getState().currentPageId;

    if (opts?.skipYmapUpdate && opts?.currentSessionId !== currentSessionId) {
      updatedAppDefinition = produce(copyOfAppDefinition, (draft) => {
        const _currentPageId = useEditorStore.getState().currentPageId;
        if (opts?.componentDeleting) {
          const currentPageComponentIds = Object.keys(copyOfAppDefinition.pages[_currentPageId]?.components);
          const newComponentIds = Object.keys(newDefinition.pages[_currentPageId]?.components);

          const finalComponents = _.omit(
            draft?.pages[_currentPageId]?.components,
            _.difference(currentPageComponentIds, newComponentIds)
          );

          draft.pages[_currentPageId].components = finalComponents;
        }

        const currentPageComponents = newDefinition.pages[_currentPageId]?.components;

        const finalComponents = _.merge(draft?.pages[_currentPageId]?.components, currentPageComponents);

        draft.pages[_currentPageId].components = finalComponents;
      });
    } else {
      updatedAppDefinition = produce(copyOfAppDefinition, (draft) => {
        if (_.isEmpty(draft)) return;

        if (opts?.containerChanges || opts?.componentDefinitionChanged) {
          const currentPageComponents = newDefinition.pages[currentPageId]?.components;
          draft.pages[currentPageId].components = currentPageComponents;
        }

        if (opts?.pageDefinitionChanged) {
          draft.pages = newDefinition.pages;
        }

        if (opts?.homePageChanged) {
          draft.homePageId = newDefinition.homePageId;
        }

        if (opts?.generalAppDefinitionChanged || opts?.globalSettings || isEmpty(opts)) {
          Object.assign(draft, newDefinition);
        }
      });
    }

    const diffPatches = diff(appDefinition, updatedAppDefinition);

    // Component deletion provides an undefined key and escaping it to update the deletion in the database
    if (!opts?.componentDeleted && !opts?.deletePageRequest) {
      removeUndefined(diffPatches);
    }

    const inversePatches = diff(updatedAppDefinition, appDefinition);
    const shouldUpdate = !_.isEmpty(diffPatches) && !isEqual(appDefinitionDiff, diffPatches);

    if (shouldUpdate) {
      const undoPatches = diffToPatches(inversePatches);

      if (
        opts?.componentAdded ||
        opts?.componentDefinitionChanged ||
        opts?.componentDeleted ||
        opts?.containerChanges
      ) {
        setUndoStack((prev) => [...prev, undoPatches]);
        setOptsStack((prev) => ({ ...prev, undo: [...prev.undo, opts] }));

        updateState({ components: updatedAppDefinition.pages[currentPageId]?.components });
      }

      updateAppDefinitionDiff(diffPatches);

      const isParamDiffFromTableColumn = opts?.containerChanges
        ? isParamFromTableColumn(diffPatches, updatedAppDefinition)
        : false;

      if (isParamDiffFromTableColumn) {
        opts.componentDefinitionChanged = true;
        opts.isParamFromTableColumn = true;
        delete opts.containerChanges;
      }

      updateState({
        appDiffOptions: opts,
      });

      let updatingEditorStateInProcess = true;

      if (opts?.widgetMovedWithKeyboard === true) {
        updatingEditorStateInProcess = false;
      }

      if (opts?.addNewPage) {
        updatedAppDefinition.pages[currentPageId] = {
          ...updatedAppDefinition.pages[currentPageId],
          components: {},
        };
      }

      updateEditorState({
        isUpdatingEditorStateInProcess: updatingEditorStateInProcess,
        appDefinition: updatedAppDefinition,
      });
    }
  }, []);

  const cloneEventsForClonedComponents = (componentUpdateDiff, operation, componentMap) => {
    function getKeyFromComponentMap(componentMap, newItem) {
      for (const key in componentMap) {
        if (componentMap.hasOwnProperty(key) && componentMap[key] === newItem) {
          return key;
        }
      }
      return null;
    }

    if (operation !== 'create') return;

    const newComponentIds = Object.keys(componentUpdateDiff);

    newComponentIds.forEach((componentId) => {
      const sourceComponentId = getKeyFromComponentMap(componentMap, componentId);
      if (!sourceComponentId) return;

      appVersionService
        .findAllEventsWithSourceId(appId, currentVersionId, sourceComponentId)
        .then((componentEvents) => {
          if (!componentEvents) return;
          componentEvents.forEach((event) => {
            const newEvent = {
              event: {
                ...event?.event,
              },
              eventType: event?.target,
              attachedTo: componentMap[event?.sourceId],
              index: event?.index,
            };

            createAppVersionEventHandlers(newEvent);
          });
        });
    });
  };

  const saveEditingVersion = (isUserSwitchedVersion = false) => {
    const editingVersion = useAppVersionStore.getState().editingVersion;

    //skipAutoSave means the updates are coming from websocket and we don't need to save it again
    if (appDiffOptions?.skipAutoSave) return;

    if (
      isEditorFreezed ||
      useAppVersionStore.getState().isAppVersionPromoted ||
      (isVersionReleased && !isUserSwitchedVersion)
    ) {
      updateEditorState({
        isUpdatingEditorStateInProcess: false,
      });
    } else if (!isEmpty(editingVersion) && !isEmpty(appDiffOptions) && appDefinition) {
      //! The computeComponentPropertyDiff function manages the calculation of differences in table columns by requiring complete column data. Without this complete data, the resulting JSON structure may be incorrect.
      const paramDiff = computeComponentPropertyDiff(appDefinitionDiff, appDefinition, appDiffOptions);
      const updateDiff = computeAppDiff(paramDiff, currentPageId, appDiffOptions, currentLayout);

      if (updateDiff['error']) {
        const platform = navigator?.userAgentData?.platform || navigator?.platform || 'unknown';
        const isPlatformMac = platform.toLowerCase().indexOf('mac') > -1;
        const toastMessage = `Unable to save changes! ${isPlatformMac ? '(⌘ + Z to undo)' : '(ctrl + Z to undo)'}`;

        toast(toastMessage, {
          icon: '🚫',
        });
        return updateEditorState({
          saveError: true,
          isUpdatingEditorStateInProcess: false,
        });
      }

      updateAppVersion(appId, editingVersion.id, currentPageId, updateDiff, isUserSwitchedVersion)
        .then(() => {
          const _editingVersion = {
            ...editingVersion,
            ...{ definition: appDefinition },
          };
          useAppVersionStore.getState().actions.updateEditingVersion(_editingVersion);

          if (featureAccess?.multiPlayerEdit) {
            props.ymap?.set('appDef', {
              newDefinition: appDefinition,
              editingVersionId: editingVersion.id,
              currentSessionId,
              areOthersOnSameVersionAndPage,
              opts: appDiffOptions,
            });
          }

          //Todo: Move this to a separate function or as a middleware of the api to createing a component
          handleLowPriorityWork(() => {
            if (updateDiff?.type === 'components' && updateDiff?.operation === 'create') {
              const componentsFromCurrentState = getCurrentState().components;
              const newComponentIds = Object.keys(updateDiff?.updateDiff);
              const newComponentsExposedData = {};
              const componentEntityArray = [];
              Object.values(componentsFromCurrentState).filter((component) => {
                if (newComponentIds.includes(component.id)) {
                  const componentName = updateDiff?.updateDiff[component.id]?.name;
                  newComponentsExposedData[componentName] = component;
                  componentEntityArray.push({ id: component.id, name: componentName });
                }
              });

              useResolveStore.getState().actions.addEntitiesToMap(componentEntityArray);
              useResolveStore.getState().actions.addAppSuggestions({
                components: newComponentsExposedData,
              });
            }
          });

          if (
            updateDiff?.type === 'components' &&
            updateDiff?.operation === 'delete' &&
            !appDiffOptions?.componentCut
          ) {
            const appEvents = Array.isArray(events) && events.length > 0 ? JSON.parse(JSON.stringify(events)) : [];

            const updatedEvents = appEvents.filter((event) => {
              return !updateDiff?.updateDiff.includes(event.sourceId);
            });

            updateState({
              events: updatedEvents,
            });
          }

          updateEditorState({
            saveError: false,
            isUpdatingEditorStateInProcess: false,
          });
        })
        .catch(() => {
          updateEditorState({
            saveError: true,
            isUpdatingEditorStateInProcess: false,
          });
          toast.error('App could not save.');
        })
        .finally(() => {
          if (appDiffOptions?.cloningComponent) {
            cloneEventsForClonedComponents(
              updateDiff.updateDiff,
              updateDiff.operation,
              appDiffOptions?.cloningComponent
            );
          }

          updateState({
            appDiffOptions: {},
          });
        });
    }
    updateEditorState({
      saveError: false,
      isUpdatingEditorStateInProcess: false,
    });
  };

  const realtimeSave = debounce(appDefinitionChanged, 100);
  const autoSave = saveEditingVersion;

  function handlePaths(prevPatch, path = [], appJSON) {
    const paths = [...path];

    for (let key in prevPatch) {
      const type = typeof prevPatch[key];

      if (type === 'object' && !_.isEmpty(prevPatch[key])) {
        handlePaths(prevPatch[key], [...paths, key], appJSON);
      } else {
        const currentpath = [...paths, key].join('.');
        _.update(appJSON, currentpath, () => prevPatch[key]);
      }
    }
  }
  function removeUndefined(obj) {
    Object.keys(obj).forEach((key) => {
      if (obj[key] && typeof obj[key] === 'object') removeUndefined(obj[key]);
      else if (obj[key] === undefined) delete obj[key];
    });

    return obj;
  }

  const handleUndo = () => {
    if (canUndo) {
      const patchesToUndo = undoStack[undoStack.length - 1];

      const updatedAppDefinition = JSON.parse(JSON.stringify(appDefinition));

      handlePaths(patchesToUndo[0]?.value, [...patchesToUndo[0].path], updatedAppDefinition);

      removeUndefined(updatedAppDefinition);

      const _diffPatches = diff(updatedAppDefinition, appDefinition);
      const undoDiff = diff(appDefinition, updatedAppDefinition);

      updateAppDefinitionDiff(undoDiff);
      setUndoStack((prev) => prev.slice(0, prev.length - 1));
      setRedoStack((prev) => [...prev, diffToPatches(_diffPatches)]);

      let undoOpts = optsStack.undo[optsStack.undo.length - 1];

      if (undoOpts?.componentDeleted) {
        undoOpts = {
          componentAdded: true,
        };
      } else if (undoOpts?.componentAdded) {
        undoOpts = {
          componentDeleted: true,
        };
      }

      updateState({
        appDiffOptions: undoOpts,
      });

      setOptsStack((prev) => ({
        ...prev,
        undo: [...prev.undo.slice(0, prev.undo.length - 1)],
        redo: [...prev.redo, optsStack.undo[optsStack.undo.length - 1]],
      }));

      updateEditorState({
        appDefinition: updatedAppDefinition,
        isUpdatingEditorStateInProcess: true,
      });
    }
  };

  const handleRedo = () => {
    if (canRedo) {
      const patchesToRedo = redoStack[redoStack.length - 1];

      const updatedAppDefinition = JSON.parse(JSON.stringify(appDefinition));

      handlePaths(patchesToRedo[0]?.value, [...patchesToRedo[0].path], updatedAppDefinition);
      removeUndefined(updatedAppDefinition);
      const _diffPatches = diff(updatedAppDefinition, appDefinition);
      const redoDiff = diff(appDefinition, updatedAppDefinition);
      updateAppDefinitionDiff(redoDiff);
      setRedoStack((prev) => prev.slice(0, prev.length - 1));
      setUndoStack((prev) => [...prev, diffToPatches(_diffPatches)]);

      updateState({
        appDiffOptions: optsStack.redo[optsStack.redo.length - 1],
      });

      setOptsStack((prev) => ({
        ...prev,
        undo: [...prev.undo, appDiffOptions],
        redo: [...prev.redo.slice(0, prev.redo.length - 1)],
      }));

      updateEditorState({
        appDefinition: updatedAppDefinition,
        isUpdatingEditorStateInProcess: true,
      });
    }
  };

  useEffect(() => {
    updateEditorState({
      canUndo: undoStack.length > 0,
      canRedo: redoStack.length > 0,
    });
    // eslint-disable-next-line react-hooks/exhaustive-deps
  }, [JSON.stringify(undoStack), JSON.stringify(redoStack)]);

  const componentDefinitionChanged = (componentDefinition, props) => {
    if (isVersionReleased) {
      useAppVersionStore.getState().actions.enableReleasedVersionPopupState();
      return;
    }

    if (appDefinition?.pages[currentPageId]?.components[componentDefinition.id]) {
      const updatedAppDefinition = JSON.parse(JSON.stringify(appDefinition));

      // Update the component definition in the copy
      updatedAppDefinition.pages[currentPageId].components[componentDefinition.id].component =
        componentDefinition.component;
      updateEditorState({
        isUpdatingEditorStateInProcess: true,
      });

      const diffPatches = diff(appDefinition, updatedAppDefinition);

      if (!isEmpty(diffPatches)) {
        appDefinitionChanged(updatedAppDefinition, { componentDefinitionChanged: true, ...props });
      }
    }
  };
  const removeComponent = React.useCallback((componentId) => {
    if (!isVersionReleased) {
      const appDefinition = useEditorStore.getState().appDefinition;
      let newDefinition = JSON.parse(JSON.stringify(appDefinition));
      const currentPageId = useEditorStore.getState().currentPageId;

      let childComponents = [];

      if (newDefinition.pages[currentPageId].components?.[componentId].component.component === 'Tabs') {
        childComponents = Object.keys(newDefinition.pages[currentPageId].components).filter((key) =>
          newDefinition.pages[currentPageId].components[key].component.parent?.startsWith(componentId)
        );
      } else {
        childComponents = Object.keys(newDefinition.pages[currentPageId].components).filter(
          (key) => newDefinition.pages[currentPageId].components[key].component.parent === componentId
        );
      }

      childComponents.forEach((componentId) => {
        delete newDefinition.pages[currentPageId].components[componentId];
      });

      delete newDefinition.pages[currentPageId].components[componentId];
      const platform = navigator?.userAgentData?.platform || navigator?.platform || 'unknown';
      if (platform.toLowerCase().indexOf('mac') > -1) {
        toast('Component deleted! (⌘ + Z to undo)', {
          icon: '🗑️',
        });
      } else {
        toast('Component deleted! (ctrl + Z to undo)', {
          icon: '🗑️',
        });
      }

      const deleteFromMap = [componentId, ...childComponents];
      const deletedComponentNames = deleteFromMap.map((id) => {
        return appDefinition.pages[currentPageId].components[id].component.name;
      });

      appDefinitionChanged(newDefinition, {
        componentDefinitionChanged: true,
        componentDeleted: true,
      });

      const allAppHints = useResolveStore.getState().suggestions.appHints ?? [];
      const allHintsAssociatedWithQuery = [];

      if (allAppHints.length > 0) {
        deletedComponentNames.forEach((componentName) => {
          return allAppHints.forEach((suggestion) => {
            if (suggestion?.hint.includes(componentName)) {
              allHintsAssociatedWithQuery.push(suggestion.hint);
            }
          });
        });
      }

      useResolveStore.getState().actions.removeEntitiesFromMap(deleteFromMap);
      useResolveStore.getState().actions.removeAppSuggestions(allHintsAssociatedWithQuery);
    } else {
      useAppVersionStore.getState().actions.enableReleasedVersionPopupState();
    }
  }, []);

  const moveComponents = (direction) => {
    const _appDefinition = JSON.parse(JSON.stringify(appDefinition));
    let newComponents = _appDefinition?.pages[currentPageId].components;
    const selectedComponents = useEditorStore.getState()?.selectedComponents;
    const componentsIds = [];
    for (const selectedComponent of selectedComponents) {
      componentsIds.push(selectedComponent.id);
      let top = newComponents[selectedComponent.id].layouts[currentLayout].top;
      let left = newComponents[selectedComponent.id].layouts[currentLayout].left;
      const width = newComponents[selectedComponent.id]?.layouts[currentLayout]?.width;

      switch (direction) {
        case 'ArrowLeft':
          left = left - 1;
          break;
        case 'ArrowRight':
          left = left + 1;
          break;
        case 'ArrowDown':
          top = top + 10;
          break;
        case 'ArrowUp':
          top = top - 10;
          break;
      }

      if (left < 0 || top < 0 || left + width > noOfGrids) {
        return;
      }

      const movedElement = document.getElementById(selectedComponent.id);
      const parentElm = movedElement.closest('.real-canvas');
      if (selectedComponent?.component?.parent && parentElm.clientHeight < top + movedElement.clientHeight) {
        return;
      }

      newComponents[selectedComponent.id].layouts[currentLayout].top = top;
      newComponents[selectedComponent.id].layouts[currentLayout].left = left;
    }

    _appDefinition.pages[currentPageId].components = newComponents;

    appDefinitionChanged(_appDefinition, { containerChanges: true, widgetMovedWithKeyboard: true });
  };

  const copyComponents = () =>
    cloneComponents(
      useEditorStore.getState()?.selectedComponents,
      appDefinition,
      currentPageId,
      appDefinitionChanged,
      false
    );

  const cutComponents = () => {
    if (isVersionReleased) {
      useAppVersionStore.getState().actions.enableReleasedVersionPopupState();

      return;
    }

    cloneComponents(
      useEditorStore.getState()?.selectedComponents,
      appDefinition,
      currentPageId,
      appDefinitionChanged,
      false,
      true
    );
  };

  const cloningComponents = () => {
    if (isVersionReleased) {
      useAppVersionStore.getState().actions.enableReleasedVersionPopupState();
      return;
    }
    cloneComponents(
      useEditorStore.getState()?.selectedComponents,
      appDefinition,
      currentPageId,
      appDefinitionChanged,
      true,
      false
    );
  };

  const handleEditorEscapeKeyPress = () => {
    if (useEditorStore.getState()?.selectedComponents?.length > 0) {
      updateEditorState({
        selectedComponents: [],
      });
    }
  };

  const onEditorLoad = (appJson, pageId, isPageSwitchOrVersionSwitch = false) => {
    useCurrentStateStore.getState().actions.setEditorReady(true);

    const currentComponents = appJson?.pages?.[pageId]?.components;

    const referenceManager = useResolveStore.getState().referenceMapper;

    const newComponents = Object.keys(currentComponents).map((componentId) => {
      const component = currentComponents[componentId];

      if (isPageSwitchOrVersionSwitch || !referenceManager.get(componentId)) {
        return {
          id: componentId,
          name: component.component.name,
        };
      }
    });

    useResolveStore.getState().actions.addEntitiesToMap(newComponents);
  };

  const updateEntityReferences = (appJson, pageId) => {
    const currentComponents = appJson?.pages?.[pageId]?.components;
    const globalSettings = appJson['globalSettings'];

    let dataQueries = JSON.parse(JSON.stringify(useDataQueriesStore.getState().dataQueries));
    let allEvents = JSON.parse(JSON.stringify(useAppDataStore.getState().events));

    const entittyReferencesInGlobalSettings = findAllEntityReferences(globalSettings, [])?.filter(
      (entity) => entity && isValidUUID(entity)
    );

    const entityReferencesInComponentDefinitions = findAllEntityReferences(currentComponents, [])?.filter(
      (entity) => entity && isValidUUID(entity)
    );

    const entityReferencesInQueryOptions = findAllEntityReferences(dataQueries, [])?.filter(
      (entity) => entity && isValidUUID(entity)
    );

    const entityReferencesInEvents = findAllEntityReferences(allEvents, [])?.filter(
      (entity) => entity && isValidUUID(entity)
    );

    const manager = useResolveStore.getState().referenceMapper;

    if (Array.isArray(entittyReferencesInGlobalSettings) && entittyReferencesInGlobalSettings?.length > 0) {
      let newGlobalSettings = JSON.parse(JSON.stringify(globalSettings));
      entittyReferencesInGlobalSettings.forEach((entity) => {
        const entityrefExists = manager.has(entity);

        if (entityrefExists) {
          const value = manager.get(entity);
          newGlobalSettings = dfs(newGlobalSettings, entity, value);
        }
      });

      const newAppDefinition = produce(appJson, (draft) => {
        draft.globalSettings = newGlobalSettings;
      });

      // Setting the canvas background to the editor store
      setCanvasBackground({
        backgroundFxQuery: newGlobalSettings?.backgroundFxQuery,
        canvasBackgroundColor: newGlobalSettings?.canvasBackgroundColor,
      });

      updateEditorState({
        isUpdatingEditorStateInProcess: false,
        appDefinition: newAppDefinition,
      });
    }

    if (Array.isArray(entityReferencesInComponentDefinitions) && entityReferencesInComponentDefinitions?.length > 0) {
      let newComponentDefinition = JSON.parse(JSON.stringify(currentComponents));

      entityReferencesInComponentDefinitions.forEach((entity) => {
        const entityrefExists = manager.has(entity);

        if (entityrefExists) {
          const value = manager.get(entity);
          newComponentDefinition = dfs(newComponentDefinition, entity, value);
        }
      });

      const appDefinition = useEditorStore.getState().appDefinition;
      const newAppDefinition = produce(appDefinition, (draft) => {
        draft.pages[pageId].components = newComponentDefinition;
      });

      handleLowPriorityWork(() => {
        updateEditorState({
          isUpdatingEditorStateInProcess: false,
          appDefinition: newAppDefinition,
        });
      });
    }

    if (Array.isArray(entityReferencesInQueryOptions) && entityReferencesInQueryOptions?.length > 0) {
      let newQueryOptions = {};
      dataQueries?.forEach((query) => {
        newQueryOptions[query.id] = query.options;
        ``;
      });

      entityReferencesInQueryOptions.forEach((entity) => {
        const entityrefExists = manager.has(entity);

        if (entityrefExists) {
          const value = manager.get(entity);
          newQueryOptions = dfs(newQueryOptions, entity, value);
        }
      });

      dataQueries = dataQueries.map((query) => {
        const queryId = query.id;
        const dqOptions = newQueryOptions[queryId];

        return {
          ...query,
          options: dqOptions,
        };
      });

      useDataQueriesStore.getState().actions.setDataQueries(dataQueries, 'mappingUpdate');
    }

    if (Array.isArray(entityReferencesInEvents) && entityReferencesInEvents?.length > 0) {
      let newEvents = JSON.parse(JSON.stringify(allEvents));

      entityReferencesInEvents.forEach((entity) => {
        const entityrefExists = manager.has(entity);

        if (entityrefExists) {
          const value = manager.get(entity);
          newEvents = dfs(newEvents, entity, value);
        }
      });

      updateState({
        events: newEvents,
      });
    }
  };

  const removeComponents = () => {
    const selectedComponents = useEditorStore.getState()?.selectedComponents;

    if (selectedComponents.length === 0) return;

    if (!isVersionReleased && selectedComponents?.length > 1) {
      let newDefinition = JSON.parse(JSON.stringify(appDefinition));

      removeSelectedComponent(currentPageId, newDefinition, selectedComponents, appDefinitionChanged);
      const platform = navigator?.userAgentData?.platform || navigator?.platform || 'unknown';
      if (platform.toLowerCase().indexOf('mac') > -1) {
        toast('Selected components deleted! (⌘ + Z to undo)', {
          icon: '🗑️',
        });
      } else {
        toast('Selected components deleted! (ctrl + Z to undo)', {
          icon: '🗑️',
        });
      }
      updateEditorState({ selectedComponents: [] });
    } else if (isVersionReleased) {
      useAppVersionStore.getState().actions.enableReleasedVersionPopupState();
    }
  };

  //Page actions
  const renamePage = (pageId, newName) => {
    if (Object.entries(appDefinition.pages).some(([pId, { name }]) => newName === name && pId !== pageId)) {
      return toast.error('Page name already exists');
    }
    if (newName.trim().length === 0) {
      toast.error('Page name cannot be empty');
      return;
    }

    setCurrentPageId(pageId);

    const copyOfAppDefinition = JSON.parse(JSON.stringify(appDefinition));

    copyOfAppDefinition.pages[pageId].name = newName;

    appDefinitionChanged(copyOfAppDefinition, { pageDefinitionChanged: true });
  };

  const addNewPage = ({ name, handle }) => {
    // check for unique page handles
    const pageExists = Object.values(appDefinition.pages).some((page) => page.name === name);

    if (pageExists) {
      toast.error('Page name already exists');
      return;
    }

    if (name.length > 32) {
      toast.error('Page name cannot be more than 32 characters');
      return;
    }

    const pageHandles = Object.values(appDefinition.pages).map((page) => page.handle);

    let newHandle = handle;
    // If handle already exists, finds a unique handle by incrementing a number until it is not found in the array of existing page handles.
    for (let handleIndex = 1; pageHandles.includes(newHandle); handleIndex++) {
      newHandle = `${handle}-${handleIndex}`;
    }

    const copyOfAppDefinition = JSON.parse(JSON.stringify(appDefinition));
    const newPageId = uuid();

    copyOfAppDefinition.pages[newPageId] = {
      id: newPageId,
      name,
      handle: newHandle,
      components: {},
      index: Object.keys(copyOfAppDefinition.pages).length + 1,
    };

    setCurrentPageId(newPageId);
    updateEditorState({
      selectedComponents: [],
    });

    appDefinitionChanged(copyOfAppDefinition, {
      pageDefinitionChanged: true,
      addNewPage: true,
      switchPage: true,
      pageId: newPageId,
    });
    props?.navigate(`/${getWorkspaceId()}/apps/${slug ?? appId}/${newHandle}`, {
      state: {
        isSwitchingPage: true,
      },
    });

    const page = {
      id: newPageId,
      name,
      handle,
      variables: copyOfAppDefinition.pages[newPageId]?.variables ?? {},
    };

    const globals = {
      ...getCurrentState().globals,
    };
    useCurrentStateStore.getState().actions.setCurrentState({ globals, page });
  };

  const navigateToPage = (queryParams = [], handle) => {
    const appId = useAppDataStore.getState()?.appId;
    const queryParamsString = queryParams.map(([key, value]) => `${key}=${value}`).join('&');

    props?.navigate(`/${getWorkspaceId()}/apps/${slug ?? appId}/${handle}?${queryParamsString}`, {
      state: {
        isSwitchingPage: true,
      },
    });
  };

  const switchPage = async (pageId, queryParams = []) => {
    if (useEditorStore.getState().pageSwitchInProgress) {
      toast('Please wait, page switch in progress', {
        icon: '⚠️',
      });

      return;
    }

    clearAllQueuedTasks();
    useEditorStore.getState().actions.setPageProgress(true);
    useCurrentStateStore.getState().actions.setEditorReady(false);
    useResolveStore.getState().actions.resetStore();
    // This are fetched from store to handle runQueriesOnAppLoad
    const currentPageId = useEditorStore.getState().currentPageId;
    const appDefinition = useEditorStore.getState().appDefinition;

    const pageHandle = getCurrentState().page.handle;

    if (currentPageId === pageId && pageHandle === appDefinition?.pages[pageId]?.handle) {
      return;
    }
    const { name, handle } = appDefinition.pages[pageId];

    if (!name || !handle) return;
    const copyOfAppDefinition = JSON.parse(JSON.stringify(appDefinition));
    navigateToPage(queryParams, handle);

    const page = {
      id: pageId,
      name,
      handle,
      variables: copyOfAppDefinition.pages[pageId]?.variables ?? {},
    };

    const queryParamsString = queryParams.map(([key, value]) => `${key}=${value}`).join('&');
    const globals = {
      ...getCurrentState().globals,
      urlparams: JSON.parse(JSON.stringify(queryString.parse(queryParamsString))),
    };

    useCurrentStateStore.getState().actions.setCurrentState({ globals, page });
    useResolveStore.getState().actions.pageSwitched(true);

    await onEditorLoad(appDefinition, pageId, true);
    updateEntityReferences(appDefinition, pageId);
    handleLowPriorityWork(() => {
      useResolveStore.getState().actions.updateJSHints();
    });

    setCurrentPageId(pageId);

    const currentPageEvents = useAppDataStore
      .getState()
      .events.filter((event) => event.target === 'page' && event.sourceId === page.id);

    handleEvent('onPageLoad', currentPageEvents);
    handleLowPriorityWork(() => {
      useEditorStore.getState().actions.setPageProgress(false);
    }, 100);
  };

  const deletePageRequest = (pageId, isHomePage = false, pageName = '') => {
    setShowPageDeletionConfirmation({
      isOpen: true,
      pageId,
      isHomePage,
      pageName,
    });
  };

  const cancelDeletePageRequest = () => {
    setShowPageDeletionConfirmation({
      isOpen: false,
      pageId: null,
      isHomePage: false,
      pageName: null,
    });
  };

  const executeDeletepageRequest = () => {
    const pageId = showPageDeletionConfirmation.pageId;
    const isHomePage = showPageDeletionConfirmation.isHomePage;
    if (Object.keys(appDefinition.pages).length === 1) {
      toast.error('You cannot delete the only page in your app.');
      return;
    }

    setIsDeletingPage({
      isDeletingPage: true,
    });

    const copyOfAppDefinition = JSON.parse(JSON.stringify(appDefinition));

    const toBeDeletedPage = copyOfAppDefinition.pages[pageId];

    const newAppDefinition = {
      ...copyOfAppDefinition,
      pages: omit(copyOfAppDefinition.pages, pageId),
    };

    const newCurrentPageId = isHomePage ? Object.keys(copyOfAppDefinition.pages)[0] : copyOfAppDefinition.homePageId;

    setCurrentPageId(newCurrentPageId);
    updateEditorState({
      isUpdatingEditorStateInProcess: true,
    });
    setIsDeletingPage(false);

    appDefinitionChanged(newAppDefinition, {
      pageDefinitionChanged: true,
      deletePageRequest: true,
    });

    toast.success(`${toBeDeletedPage.name} page deleted.`);

    switchPage(newCurrentPageId);
  };

  const disableEnablePage = ({ pageId, isDisabled }) => {
    updateEditorState({
      isUpdatingEditorStateInProcess: true,
    });

    const newAppDefinition = JSON.parse(JSON.stringify(appDefinition));

    newAppDefinition.pages[pageId].disabled = isDisabled ?? false;

    switchPage(pageId);
    appDefinitionChanged(newAppDefinition, {
      pageDefinitionChanged: true,
    });
  };

  const turnOffAutoComputeLayout = ({ pageId, autoComputeLayout }) => {
    updateEditorState({
      isUpdatingEditorStateInProcess: true,
    });

    const newAppDefinition = JSON.parse(JSON.stringify(appDefinition));

    newAppDefinition.pages[pageId].autoComputeLayout = autoComputeLayout ?? false;

    switchPage(pageId);
    appDefinitionChanged(newAppDefinition, {
      pageDefinitionChanged: true,
    });
  };

  const hidePage = (pageId) => {
    updateEditorState({
      isUpdatingEditorStateInProcess: true,
    });

    const newAppDefinition = JSON.parse(JSON.stringify(appDefinition));

    newAppDefinition.pages[pageId].hidden = true;

    switchPage(pageId);
    appDefinitionChanged(newAppDefinition, {
      pageDefinitionChanged: true,
    });
  };

  const unHidePage = (pageId) => {
    updateEditorState({
      isUpdatingEditorStateInProcess: true,
    });

    const newAppDefinition = JSON.parse(JSON.stringify(appDefinition));

    newAppDefinition.pages[pageId].hidden = false;
    switchPage(pageId);
    appDefinitionChanged(newAppDefinition, {
      pageDefinitionChanged: true,
    });
  };

  const clonePage = (pageId) => {
    setIsSaving(true);
    appVersionService
      .clonePage(appId, editingVersionId, pageId)
      .then((data) => {
        const copyOfAppDefinition = JSON.parse(JSON.stringify(appDefinition));

        const pages = data.pages.reduce((acc, page) => {
          const currentComponents = buildComponentMetaDefinition(JSON.parse(JSON.stringify(page?.components)));

          page.components = currentComponents;

          acc[page.id] = page;

          return acc;
        }, {});

        const newAppDefinition = {
          ...copyOfAppDefinition,
          pages: {
            ...copyOfAppDefinition.pages,
            ...pages,
          },
        };
        updateState({
          events: data.events,
        });
        appDefinitionChanged(newAppDefinition);
      })
      .finally(() => setIsSaving(false));
  };

  const updateHomePage = (pageId) => {
    updateEditorState({
      isUpdatingEditorStateInProcess: true,
    });

    const newAppDefinition = JSON.parse(JSON.stringify(appDefinition));

    newAppDefinition.homePageId = pageId;

    appDefinitionChanged(newAppDefinition, {
      homePageChanged: true,
    });
  };

  const updatePageHandle = (pageId, newHandle) => {
    const copyOfAppDefinition = JSON.parse(JSON.stringify(appDefinition));

    updateEditorState({
      isUpdatingEditorStateInProcess: true,
    });

    const pageExists = Object.values(copyOfAppDefinition.pages).some((page) => page.handle === newHandle);

    if (pageExists) {
      toast.error('Page with same handle already exists');
      return;
    }

    if (newHandle.trim().length === 0) {
      toast.error('Page handle cannot be empty');
      return;
    }

    const newDefinition = JSON.parse(JSON.stringify(appDefinition));

    newDefinition.pages[pageId].handle = newHandle;

    appDefinitionChanged(newDefinition, {
      pageDefinitionChanged: true,
    });

    toast.success('Page handle updated successfully');
    const queryParams = getQueryParams();
    navigateToPage(Object.entries(queryParams), newHandle);
  };

  const updateOnSortingPages = (newSortedPages) => {
    const pagesObj = newSortedPages.reduce((acc, page, index) => {
      acc[page.id] = {
        ...page,
        index: index + 1,
      };
      return acc;
    }, {});

    const newAppDefinition = JSON.parse(JSON.stringify(appDefinition));

    newAppDefinition.pages = pagesObj;

    appDefinitionChanged(newAppDefinition, {
      pageDefinitionChanged: true,
      pageSortingChanged: true,
    });
  };

  const showHideViewerNavigation = () => {
    const newAppDefinition = JSON.parse(JSON.stringify(appDefinition));

    newAppDefinition.showViewerNavigation = !newAppDefinition.showViewerNavigation;

    appDefinitionChanged(newAppDefinition, {
      generalAppDefinitionChanged: true,
    });
  };

  const buildAppForEnvironmentChange = async (selectedVersionDef, selectedEnvironment, preDeffBuildActions) => {
    const newEnvironmentId = selectedEnvironment.id;
    updateEditorState({
      isLoading: true,
    });
    useCurrentStateStore.getState().actions.setCurrentState({});
    useCurrentStateStore.getState().actions.setEditorReady(false);
    useResolveStore.getState().actions.resetStore();
    const {
      editing_version,
      organizationId,
      organization_id,
      should_freeze_editor: shouldFreezeEditor,
    } = selectedVersionDef;
    useAppVersionStore.getState().actions.updateEditingVersion(editing_version);
    useEditorStore.getState().actions.setCurrentAppEnvironmentId(newEnvironmentId);
    onEditorFreeze(shouldFreezeEditor);
    updateState({
      events,
      currentVersionId: editing_version?.id,
      app: selectedVersionDef,
    });
    await preDeffBuildActions();
    const extraGlobals = {
      environment: {
        name: selectedEnvironment.name,
        id: selectedEnvironment.id,
      },
    };
    processNewAppDefinition(
      selectedVersionDef,
      null,
      true,
      ({ homePageId }) => {
        handleLowPriorityWork(async () => {
          const currentComponents = Object.keys(appDefinition.pages[currentPageId].components);

          if (currentComponents.length > 0) {
            batchUpdateComponents(currentComponents);
          }

          await useDataSourcesStore
            .getState()
            .actions.fetchGlobalDataSources(organizationId || organization_id, editing_version.id, newEnvironmentId);
          await fetchDataSources(editing_version?.id, newEnvironmentId);
          commonLowPriorityActions(events, homePageId);
        });
      },
      extraGlobals
    );

    initComponentVersioning();
  };

  const appEnvironmentChanged = async (newData, isAppVersionPromoted) => {
    clearAllQueuedTasks();
    const { selectedEnvironment, selectedVersionDef } = newData;
    const newEnvironmentId = selectedEnvironment.id;
    if (selectedVersionDef) {
      /* Call and store environment related constants, GDS, LDS APIs and build newDeff */
      buildAppForEnvironmentChange(selectedVersionDef, selectedEnvironment, async () => {
        await fetchOrgEnvironmentConstants(newEnvironmentId);
      });
    } else if (selectedEnvironment) {
      let updatedAppData = app;
      if (isAppVersionPromoted) {
        updatedAppData = await appService.fetchApp(appId);
      }

      /* Only Trigger app environment changed callBack, refetch constants, GDS, LDS */
      buildAppForEnvironmentChange(updatedAppData, selectedEnvironment, async () => {
        await fetchOrgEnvironmentConstants(newEnvironmentId);
      });
    }
  };
  const toggleGitSyncModal = () => {
    setShowGitSyncModal(!showGitSyncModal);
  };

  async function turnOffAutoLayout() {
    const result = await confirm(
      'Once Auto Layout is disabled, you wont be able to turn if back on and the mobile layout won’t automatically align with desktop changes',
      'Turn off Auto Layout'
    );
    if (result) {
      turnOffAutoComputeLayout({ pageId: currentPageId, autoComputeLayout: false });
    }
  }

  const handleCanvasContainerMouseUp = (e) => {
    if (
      ['real-canvas', 'modal'].includes(e.target.className) &&
      useEditorStore.getState()?.selectedComponents?.length
    ) {
      setSelectedComponents(EMPTY_ARRAY);
    }
  };

  const isEditorReady = useCurrentStateStore((state) => state.isEditorReady);

  if (isLoading && !isEditorReady) {
    return (
      <div className={cx('apploader', { 'dark-theme theme-dark': props.darkMode })}>
        <TJLoader />
      </div>
    );
  }

  // Required for custom CSS
  const formCustomPageSelectorClass = () => {
    const pageHandle = getCurrentState().page.handle;
    return `_tooljet-page-${pageHandle}`;
  };

  const canvasWidth = getCanvasWidth() ?? useEditorStore.getState().editorCanvasWidth;
  if (typeof canvasWidth === 'number' && canvasWidth !== useEditorStore.getState().editorCanvasWidth) {
    setCanvasWidth(canvasWidth);
  }

  return (
    <HotkeysProvider initiallyActiveScopes={['editor']}>
      <div className="editor wrapper">
        <GitSyncModal
          currentUser={currentUser}
          showGitSyncModal={showGitSyncModal}
          handleClose={toggleGitSyncModal}
          app={app}
          isVersionReleased={isVersionReleased}
          featureAccess={featureAccess}
          setAppDefinitionFromVersion={setAppDefinitionFromVersion}
          creationMode={creationMode}
        />
        <Confirm
          show={queryConfirmationList?.length > 0}
          message={`Do you want to run this query - ${queryConfirmationList[0]?.queryName}?`}
          onConfirm={(queryConfirmationData) => onQueryConfirmOrCancel(getEditorRef(), queryConfirmationData, true)}
          onCancel={() => onQueryConfirmOrCancel(getEditorRef(), queryConfirmationList[0])}
          queryConfirmationData={queryConfirmationList[0]}
          darkMode={props.darkMode}
          key={queryConfirmationList[0]?.queryName}
        />
        <Confirm
          show={showPageDeletionConfirmation?.isOpen ?? false}
          title={'Delete Page'}
          message={`Do you really want to delete ${showPageDeletionConfirmation?.pageName || 'this'} page?`}
          confirmButtonLoading={isDeletingPage}
          onConfirm={() => executeDeletepageRequest()}
          onCancel={() => cancelDeletePageRequest()}
          darkMode={props.darkMode}
        />
        {creationMode === 'GIT' && <FreezeVersionInfo info={'Apps imported from git repository cannot be edited'} />}
        {isVersionReleased && <ReleasedVersionError />}
        {!isVersionReleased && isEditorFreezed && isBannerMandatory && creationMode !== 'GIT' && <FreezeVersionInfo />}
        <EditorContextWrapper handleYmapEventUpdates={handleYmapEventUpdates}>
          <EditorHeader
            darkMode={props.darkMode}
            canUndo={canUndo}
            canRedo={canRedo}
            handleUndo={handleUndo}
            handleRedo={handleRedo}
            onNameChanged={onNameChanged}
            currentAppEnvironmentId={currentAppEnvironmentId}
            setAppDefinitionFromVersion={setAppDefinitionFromVersion}
            onVersionRelease={onVersionRelease}
            saveEditingVersion={saveEditingVersion}
            appEnvironmentChanged={appEnvironmentChanged}
            isMaintenanceOn={isMaintenanceOn}
            appName={appName}
            appId={appId}
            slug={slug}
            toggleGitSyncModal={toggleGitSyncModal}
            showGitSyncModal={showGitSyncModal}
            setCurrentAppVersionPromoted={(isCurrentVersionPromoted) => setAppVersionPromoted(isCurrentVersionPromoted)}
            isEditorFreezed={isEditorFreezed}
          />
          <DndProvider backend={HTML5Backend}>
            <div className="sub-section">
              <LeftSidebar
                currentAppEnvironmentId={currentAppEnvironmentId}
                globalSettingsChanged={globalSettingsChanged}
                appId={appId}
                darkMode={props.darkMode}
                dataSourcesChanged={dataSourcesChanged}
                dataQueriesChanged={dataQueriesChanged}
                globalDataSourcesChanged={globalDataSourcesChanged}
                onZoomChanged={onZoomChanged}
                switchDarkMode={changeDarkMode}
                appDefinition={{
                  components: appDefinition?.pages[currentPageId]?.components ?? {},
                  pages: appDefinition?.pages ?? {},
                  homePageId: appDefinition?.homePageId ?? null,
                  showViewerNavigation: appDefinition?.showViewerNavigation,
                  globalSettings: appDefinition?.globalSettings ?? {},
                }}
                setSelectedComponent={setSelectedComponent}
                removeComponent={removeComponent}
                runQuery={(queryId, queryName) => handleRunQuery(queryId, queryName)}
                ref={dataSourceModalRef}
                currentPageId={currentPageId}
                addNewPage={addNewPage}
                switchPage={switchPage}
                deletePage={deletePageRequest}
                renamePage={renamePage}
                clonePage={clonePage}
                hidePage={hidePage}
                unHidePage={unHidePage}
                disableEnablePage={disableEnablePage}
                updateHomePage={updateHomePage}
                updatePageHandle={updatePageHandle}
                showHideViewerNavigationControls={showHideViewerNavigation}
                updateOnSortingPages={updateOnSortingPages}
                setEditorMarginLeft={handleEditorMarginLeftChange}
                isMaintenanceOn={isMaintenanceOn}
                toggleAppMaintenance={toggleAppMaintenance}
              />
              {!showComments && (
                <EditorSelecto
                  selectionRef={selectionRef}
                  canvasContainerRef={canvasContainerRef}
                  setSelectedComponent={setSelectedComponent}
                  selectionDragRef={selectionDragRef}
                  appDefinition={appDefinition}
                  currentPageId={currentPageId}
                />
              )}
              <div
                className={`main main-editor-canvas ${isQueryPaneDragging || isDragging ? 'hide-scrollbar' : ''}`}
                id="main-editor-canvas"
              >
<<<<<<< HEAD
                <div style={{ minWidth: `calc((100vw - 300px) - 48px)` }} className={`app-${appId}`}>
                  <div
                    className={`canvas-area ${formCustomPageSelectorClass()}`}
                    style={{
                      width: currentLayout === 'desktop' ? '100%' : '450px',
                      maxWidth:
                        +appDefinition.globalSettings.canvasMaxWidth + appDefinition.globalSettings.canvasMaxWidthType,

                      backgroundColor: computeCanvasBackgroundColor(),
                      transform: 'translateZ(0)', //Hack to make modal position respect canvas container, else it positions w.r.t window.
                    }}
                  >
                    {featureAccess?.multiPlayerEdit && (
                      <RealtimeCursors editingVersionId={editingVersionId} editingPageId={currentPageId} />
                    )}
                    {isLoading && (
                      <div className="apploader">
                        <div className="col col-* editor-center-wrapper">
                          <div className="editor-center">
                            <div className="canvas">
                              <div className="mt-5 d-flex flex-column">
                                <div className="mb-1">
                                  <Skeleton width={'150px'} height={15} className="skeleton" />
=======
                <div
                  className={cx(
                    'canvas-container align-items-center page-container',
                    { 'dark-theme theme-dark': isAppDarkMode },
                    { 'hide-sidebar': !showLeftSidebar }
                  )}
                  style={{
                    transform: `scale(${zoomLevel})`,
                    borderLeft:
                      (editorMarginLeft ? editorMarginLeft - 1 : editorMarginLeft) +
                      `px solid ${computeCanvasBackgroundColor()}`,
                    height: computeCanvasContainerHeight(),
                    background: !isAppDarkMode ? '#EBEBEF' : '#2E3035',
                  }}
                  onMouseUp={handleCanvasContainerMouseUp}
                  ref={canvasContainerRef}
                  onScroll={() => {
                    selectionRef.current.checkScroll();
                  }}
                >
                  <div style={{ minWidth: `calc((100vw - 300px) - 48px)` }} className={`app-${appId}`}>
                    <div
                      className={`canvas-area ${formCustomPageSelectorClass()}`}
                      style={{
                        width: currentLayout === 'desktop' ? '100%' : '450px',
                        maxWidth:
                          +appDefinition.globalSettings.canvasMaxWidth +
                          appDefinition.globalSettings.canvasMaxWidthType,

                        backgroundColor: computeCanvasBackgroundColor(),
                        transform: 'translateZ(0)', //Hack to make modal position respect canvas container, else it positions w.r.t window.
                      }}
                    >
                      {window?.public_config?.ENABLE_MULTIPLAYER_EDITING === 'true' && (
                        <RealtimeCursors editingVersionId={editingVersionId} editingPageId={currentPageId} />
                      )}
                      {isLoading && (
                        <div className="apploader">
                          <div className="col col-* editor-center-wrapper">
                            <div className="editor-center">
                              <div className="canvas">
                                <div className="mt-5 d-flex flex-column">
                                  <div className="mb-1">
                                    <Skeleton width={'150px'} height={15} className="skeleton" />
                                  </div>
                                  {Array.from(Array(4)).map((_item, index) => (
                                    <Skeleton key={index} width={'300px'} height={10} className="skeleton" />
                                  ))}
                                  <div className="align-self-end">
                                    <Skeleton width={'100px'} className="skeleton" />
                                  </div>
                                  <Skeleton className="skeleton mt-4" />
                                  <Skeleton height={'150px'} className="skeleton mt-2" />
>>>>>>> 79a67058
                                </div>
                              </div>
                            </div>
                          </div>
                        </div>
                      )}
                      {defaultComponentStateComputed && (
                        <>
                          <Container
                            widthOfCanvas={canvasWidth}
                            socket={socket}
                            appDefinitionChanged={appDefinitionChanged}
                            snapToGrid={true}
                            darkMode={isAppDarkMode}
                            mode={
                              appDefinition.pages[currentPageId]?.autoComputeLayout && currentLayout === 'mobile'
                                ? 'view'
                                : 'edit'
                            }
                            zoomLevel={zoomLevel}
                            appLoading={isLoading}
                            onEvent={handleEvent}
                            setSelectedComponent={setSelectedComponent}
                            handleUndo={handleUndo}
                            handleRedo={handleRedo}
                            removeComponent={removeComponent}
                            onComponentClick={noop} // Prop is used in Viewer hence using a dummy function to prevent error in editor
                            currentPageId={currentPageId}
                          />
                          <CustomDragLayer
                            snapToGrid={true}
                            canvasWidth={canvasWidth}
                            onDragging={(isDragging) => setIsDragging(isDragging)}
                          />
                        </>
                      )}
                    </div>
                  </div>
                  <AutoLayoutAlert
                    show={appDefinition.pages[currentPageId]?.autoComputeLayout && currentLayout === 'mobile'}
                    onClick={turnOffAutoLayout}
                  />
                </div>
                <QueryPanel
                  onQueryPaneDragging={handleQueryPaneDragging}
                  handleQueryPaneExpanding={handleQueryPaneExpanding}
                  dataQueriesChanged={dataQueriesChanged}
                  fetchDataQueries={fetchDataQueries}
                  darkMode={props.darkMode}
                  allComponents={appDefinition?.pages[currentPageId]?.components ?? {}}
                  appId={appId}
                  appDefinition={appDefinition}
                  dataSourceModalHandler={dataSourceModalHandler}
                  editorRef={getEditorRef()}
                />
                <ReactTooltip id="tooltip-for-add-query" className="tooltip" />
              </div>
              <div className={cx('editor-sidebar', { 'dark-theme theme-dark': props.darkMode })}>
                <EditorKeyHooks
                  moveComponents={moveComponents}
                  cloneComponents={cloningComponents}
                  copyComponents={copyComponents}
                  cutComponents={cutComponents}
                  handleEditorEscapeKeyPress={handleEditorEscapeKeyPress}
                  removeMultipleComponents={removeComponents}
                />
                <RightSidebarTabManager
                  inspectorTab={
                    <div className="pages-container">
                      <Inspector
                        moveComponents={moveComponents}
                        componentDefinitionChanged={componentDefinitionChanged}
                        removeComponent={removeComponent}
                        allComponents={appDefinition?.pages[currentPageId]?.components}
                        darkMode={props.darkMode}
                        pages={getPagesWithIds()}
                        cloneComponents={cloningComponents}
                      />
                    </div>
                  }
                  widgetManagerTab={
                    <WidgetManager
                      componentTypes={componentTypes}
                      zoomLevel={zoomLevel}
                      darkMode={props.darkMode}
                      disabled={appDefinition.pages[currentPageId]?.autoComputeLayout && currentLayout === 'mobile'}
                    />
                  }
                  allComponents={appDefinition.pages[currentPageId]?.components}
                />
              </div>
              {config.COMMENT_FEATURE_ENABLE && showComments && (
                <div className={cx({ 'dark-theme theme-dark': props.darkMode })}>
                  <CommentNotifications socket={socket} pageId={currentPageId} />
                </div>
              )}
            </div>
          </DndProvider>
        </EditorContextWrapper>
        <ConfirmDialog confirmButtonText="Turn off" darkMode={props.darkMode} />
      </div>
    </HotkeysProvider>
  );
};

export const Editor = withTranslation()(withRouter(EditorComponent));<|MERGE_RESOLUTION|>--- conflicted
+++ resolved
@@ -46,21 +46,13 @@
 import { v4 as uuid } from 'uuid';
 import Skeleton from 'react-loading-skeleton';
 import EditorHeader from './Header';
-<<<<<<< HEAD
-import { retrieveWhiteLabelText, getWorkspaceId, pageTitles, fetchAndSetWindowTitle } from '@/_helpers/utils';
-=======
 import { getWorkspaceId, isValidUUID, fetchAndSetWindowTitle, pageTitles } from '@/_helpers/utils';
->>>>>>> 79a67058
 import '@/_styles/editor/react-select-search.scss';
 import { withRouter } from '@/_hoc/withRouter';
 import { ReleasedVersionError } from './AppVersionsManager/ReleasedVersionError';
 import { useDataSourcesStore } from '@/_stores/dataSourcesStore';
 import { useDataQueriesStore } from '@/_stores/dataQueriesStore';
 import { useAppVersionStore, useAppVersionActions } from '@/_stores/appVersionStore';
-<<<<<<< HEAD
-import { useCurrentStateStore, useCurrentState, getCurrentState } from '@/_stores/currentStateStore';
-import { computeAppDiff, computeComponentPropertyDiff, isParamFromTableColumn } from '@/_stores/utils';
-=======
 import { useQueryPanelStore } from '@/_stores/queryPanelStore';
 import { useCurrentStateStore, getCurrentState } from '@/_stores/currentStateStore';
 import {
@@ -70,7 +62,6 @@
   isParamFromTableColumn,
   defaultWhiteLabellingSettings,
 } from '@/_stores/utils';
->>>>>>> 79a67058
 import { setCookie } from '@/_helpers/cookie';
 import GitSyncModal from './GitSyncModal';
 import { EMPTY_ARRAY, flushComponentsToRender, useEditorActions, useEditorStore } from '@/_stores/editorStore';
@@ -892,35 +883,6 @@
       });
     }
 
-<<<<<<< HEAD
-    await useDataSourcesStore
-      .getState()
-      .actions.fetchGlobalDataSources(data?.organization_id, data.editing_version?.id, currentEnvironmentId);
-    await fetchDataSources(data.editing_version?.id, currentEnvironmentId);
-    await fetchDataQueries(data.editing_version?.id, true, true);
-    const currentPageEvents = data.events.filter((event) => event.target === 'page' && event.sourceId === homePageId);
-
-    await handleEvent('onPageLoad', currentPageEvents, {}, true);
-
-    const currentEnvironmentObj = JSON.parse(localStorage.getItem('currentEnvironmentIds') || JSON.stringify({}));
-    /* TODO: Later we have to remove this obj from localstore and should use the store to get environment details */
-    const appId = data.id ?? appId;
-    if (currentEnvironmentObj[appId] !== envDetails?.id) {
-      currentEnvironmentObj[appId] = currentEnvironmentId;
-      localStorage.setItem('currentEnvironmentIds', JSON.stringify(currentEnvironmentObj));
-    }
-  };
-
-  const fetchEnvironment = async (currentEnvironmentId) => {
-    const { environment } = await getEnvironmentDetails(currentEnvironmentId);
-    return environment;
-  };
-
-  const fetchApp = async (startingPageHandle) => {
-    /* id of an app will be there if the user is trying to load app editor with slug. fetchApp api needs id. */
-    const _appId = props?.id;
-    await appService.fetchApp(_appId).then((data) => callBack(data, startingPageHandle));
-=======
     Promise.all([await fetchDataQueries(data.editing_version?.id, true, true)])
       .then(async () => {
         await onEditorLoad(appJson, homePageId, versionSwitched);
@@ -930,7 +892,6 @@
         const funcParams = { homePageId };
         typeof onComplete === 'function' && (await onComplete(funcParams));
       });
->>>>>>> 79a67058
   };
 
   const setAppDefinitionFromVersion = (appData, selectedEnvironment) => {
@@ -2340,31 +2301,6 @@
                 className={`main main-editor-canvas ${isQueryPaneDragging || isDragging ? 'hide-scrollbar' : ''}`}
                 id="main-editor-canvas"
               >
-<<<<<<< HEAD
-                <div style={{ minWidth: `calc((100vw - 300px) - 48px)` }} className={`app-${appId}`}>
-                  <div
-                    className={`canvas-area ${formCustomPageSelectorClass()}`}
-                    style={{
-                      width: currentLayout === 'desktop' ? '100%' : '450px',
-                      maxWidth:
-                        +appDefinition.globalSettings.canvasMaxWidth + appDefinition.globalSettings.canvasMaxWidthType,
-
-                      backgroundColor: computeCanvasBackgroundColor(),
-                      transform: 'translateZ(0)', //Hack to make modal position respect canvas container, else it positions w.r.t window.
-                    }}
-                  >
-                    {featureAccess?.multiPlayerEdit && (
-                      <RealtimeCursors editingVersionId={editingVersionId} editingPageId={currentPageId} />
-                    )}
-                    {isLoading && (
-                      <div className="apploader">
-                        <div className="col col-* editor-center-wrapper">
-                          <div className="editor-center">
-                            <div className="canvas">
-                              <div className="mt-5 d-flex flex-column">
-                                <div className="mb-1">
-                                  <Skeleton width={'150px'} height={15} className="skeleton" />
-=======
                 <div
                   className={cx(
                     'canvas-container align-items-center page-container',
@@ -2418,7 +2354,6 @@
                                   </div>
                                   <Skeleton className="skeleton mt-4" />
                                   <Skeleton height={'150px'} className="skeleton mt-2" />
->>>>>>> 79a67058
                                 </div>
                               </div>
                             </div>
