--- conflicted
+++ resolved
@@ -397,10 +397,7 @@
         (this.canUndo = false), (this.canRedo = false);
       }
       useAppDataStore.getState().actions.updateEditingVersion(version);
-<<<<<<< HEAD
-=======
-
->>>>>>> bf48e0b5
+
       this.setState(
         {
           editingVersion: version,
