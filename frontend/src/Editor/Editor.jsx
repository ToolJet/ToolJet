--- conflicted
+++ resolved
@@ -1981,9 +1981,6 @@
     });
   };
 
-<<<<<<< HEAD
-  const handleCanvasContainerMouseClick = (e) => {
-=======
   async function turnOffAutoLayout() {
     const result = await confirm(
       'Once Auto Layout is disabled, you wont be able to turn if back on and the mobile layout won’t automatically align with desktop changes',
@@ -1994,8 +1991,7 @@
     }
   }
 
-  const handleCanvasContainerMouseUp = (e) => {
->>>>>>> bc5580e0
+  const handleCanvasContainerMouseClick = (e) => {
     if (
       ['real-canvas', 'modal'].includes(e.target.className) &&
       useEditorStore.getState()?.selectedComponents?.length
@@ -2108,29 +2104,8 @@
                 />
               )}
               <div
-<<<<<<< HEAD
-                className={cx(
-                  'canvas-container align-items-center',
-                  { 'dark-theme theme-dark': isAppDarkMode },
-                  { 'hide-sidebar': !showLeftSidebar }
-                )}
-                style={{
-                  transform: `scale(${zoomLevel})`,
-                  borderLeft:
-                    (editorMarginLeft ? editorMarginLeft - 1 : editorMarginLeft) +
-                    `px solid ${computeCanvasBackgroundColor()}`,
-                  height: computeCanvasContainerHeight(),
-                  background: !isAppDarkMode ? '#EBEBEF' : '#2E3035',
-                }}
-                onClick={handleCanvasContainerMouseClick}
-                ref={canvasContainerRef}
-                onScroll={() => {
-                  selectionRef.current.checkScroll();
-                }}
-=======
                 className={`main main-editor-canvas ${isQueryPaneDragging || isDragging ? 'hide-scrollbar' : ''}`}
                 id="main-editor-canvas"
->>>>>>> bc5580e0
               >
                 <div
                   className={cx(
@@ -2146,7 +2121,7 @@
                     height: computeCanvasContainerHeight(),
                     background: !isAppDarkMode ? '#EBEBEF' : '#2E3035',
                   }}
-                  onMouseUp={handleCanvasContainerMouseUp}
+                  onMouseUp={handleCanvasContainerMouseClick}
                   ref={canvasContainerRef}
                   onScroll={() => {
                     selectionRef.current?.checkScroll();
