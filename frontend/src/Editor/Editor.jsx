--- conflicted
+++ resolved
@@ -313,13 +313,7 @@
   const fetchApps = async (page) => {
     const { apps } = await appService.getAll(page);
 
-<<<<<<< HEAD
-    updateState({
-      apps: apps.map((app) => ({ id: app.id, name: app.name, slug: app.slug })),
-    });
-=======
     updateState({ apps: apps.map((app) => ({ id: app.id, name: app.name, slug: app.slug })) });
->>>>>>> f0a403e6
   };
 
   const fetchOrgEnvironmentVariables = () => {
@@ -685,14 +679,7 @@
 
   const getPagesWithIds = () => {
     //! Needs attention
-<<<<<<< HEAD
-    return Object.entries(appDefinition?.pages).map(([id, page]) => ({
-      ...page,
-      id,
-    }));
-=======
     return Object.entries(appDefinition?.pages).map(([id, page]) => ({ ...page, id }));
->>>>>>> f0a403e6
   };
 
   const handleEditorMarginLeftChange = (value) => {
@@ -826,21 +813,12 @@
   const appDefinitionChanged = async (newDefinition, opts = {}) => {
     if (opts?.versionChanged) {
       setCurrentPageId(newDefinition.homePageId);
-<<<<<<< HEAD
 
       return new Promise((resolve) => {
         updateEditorState({
           isUpdatingEditorStateInProcess: true,
         });
 
-=======
-
-      return new Promise((resolve) => {
-        updateEditorState({
-          isUpdatingEditorStateInProcess: true,
-        });
-
->>>>>>> f0a403e6
         resolve();
       });
     }
@@ -880,7 +858,6 @@
     } else {
       updatedAppDefinition = produce(copyOfAppDefinition, (draft) => {
         if (_.isEmpty(draft)) return;
-<<<<<<< HEAD
 
         if (opts?.containerChanges || opts?.componentDefinitionChanged) {
           const currentPageComponents = newDefinition.pages[currentPageId]?.components;
@@ -896,23 +873,6 @@
           draft.homePageId = newDefinition.homePageId;
         }
 
-=======
-
-        if (opts?.containerChanges || opts?.componentDefinitionChanged) {
-          const currentPageComponents = newDefinition.pages[currentPageId]?.components;
-
-          draft.pages[currentPageId].components = currentPageComponents;
-        }
-
-        if (opts?.pageDefinitionChanged) {
-          draft.pages = newDefinition.pages;
-        }
-
-        if (opts?.homePageChanged) {
-          draft.homePageId = newDefinition.homePageId;
-        }
-
->>>>>>> f0a403e6
         if (opts?.generalAppDefinitionChanged || opts?.globalSettings || isEmpty(opts)) {
           Object.assign(draft, newDefinition);
         }
@@ -942,7 +902,6 @@
       const isParamDiffFromTableColumn = opts?.containerChanges
         ? isParamFromTableColumn(diffPatches, updatedAppDefinition)
         : false;
-<<<<<<< HEAD
 
       if (isParamDiffFromTableColumn) {
         opts.componentDefinitionChanged = true;
@@ -954,19 +913,6 @@
         appDiffOptions: opts,
       });
 
-=======
-
-      if (isParamDiffFromTableColumn) {
-        opts.componentDefinitionChanged = true;
-        opts.isParamFromTableColumn = true;
-        delete opts.containerChanges;
-      }
-
-      updateState({
-        appDiffOptions: opts,
-      });
-
->>>>>>> f0a403e6
       let updatingEditorStateInProcess = true;
 
       if (opts?.widgetMovedWithKeyboard === true) {
@@ -1086,7 +1032,6 @@
           updateEditorState({
             saveError: true,
             isUpdatingEditorStateInProcess: false,
-<<<<<<< HEAD
           });
           toast.error('App could not save.');
         })
@@ -1094,15 +1039,6 @@
           updateState({
             appDiffOptions: {},
           });
-=======
-          });
-          toast.error('App could not save.');
-        })
-        .finally(() => {
-          updateState({
-            appDiffOptions: {},
-          });
->>>>>>> f0a403e6
         })
         .finally(() => {
           if (appDiffOptions?.cloningComponent) {
@@ -1254,15 +1190,7 @@
       const diffPatches = diff(appDefinition, updatedAppDefinition);
 
       if (!isEmpty(diffPatches)) {
-<<<<<<< HEAD
-        appDefinitionChanged(updatedAppDefinition, {
-          skipAutoSave: true,
-          componentDefinitionChanged: true,
-          ...props,
-        });
-=======
         appDefinitionChanged(updatedAppDefinition, { skipAutoSave: true, componentDefinitionChanged: true, ...props });
->>>>>>> f0a403e6
       }
     }
   };
@@ -1338,14 +1266,7 @@
 
     _appDefinition.pages[currentPageId].components = newComponents;
 
-<<<<<<< HEAD
-    appDefinitionChanged(_appDefinition, {
-      containerChanges: true,
-      widgetMovedWithKeyboard: true,
-    });
-=======
     appDefinitionChanged(_appDefinition, { containerChanges: true, widgetMovedWithKeyboard: true });
->>>>>>> f0a403e6
   };
 
   const copyComponents = () =>
@@ -1747,13 +1668,7 @@
   };
 
   useEffect(() => {
-<<<<<<< HEAD
-    const previewQuery = queryString.stringify({
-      version: editingVersion?.name,
-    });
-=======
     const previewQuery = queryString.stringify({ version: editingVersion?.name });
->>>>>>> f0a403e6
     const appVersionPreviewLink = editingVersion
       ? `/applications/${slug || appId}/${currentState.page.handle}${
           !_.isEmpty(previewQuery) ? `?${previewQuery}` : ''
@@ -1896,11 +1811,7 @@
             {!showComments && (
               <Selecto
                 dragContainer={'.canvas-container'}
-<<<<<<< HEAD
                 selectableTargets={['.widget-target']}
-=======
-                selectableTargets={['.react-draggable']}
->>>>>>> f0a403e6
                 hitRate={0}
                 selectByClick={true}
                 toggleContinueSelect={['shift']}
@@ -1932,7 +1843,7 @@
                   background: !props.darkMode ? '#EBEBEF' : '#2E3035',
                 }}
                 onMouseUp={(e) => {
-                  if (['real-canvas', 'modal'].includes(e.target.className)) {
+                  if (e.target.classList.contains('real-canvas') || e.target.classList.contains('modal')) {
                     updateEditorState({
                       currentSidebarTab: 2,
                       selectedComponents: [],
