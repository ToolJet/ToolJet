/* eslint-disable import/no-named-as-default */
import React, { createRef } from 'react';
import { datasourceService, dataqueryService, appService, authenticationService, appVersionService } from '@/_services';
import { DndProvider } from 'react-dnd';
import { HTML5Backend } from 'react-dnd-html5-backend';
import { computeComponentName } from '@/_helpers/utils';
import { defaults, cloneDeep, isEqual, isEmpty, debounce } from 'lodash';
import { Container } from './Container';
import { CustomDragLayer } from './CustomDragLayer';
import { LeftSidebar } from './LeftSidebar';
import { componentTypes } from './Components/components';
import { Inspector } from './Inspector/Inspector';
import { DataSourceTypes } from './DataSourceManager/SourceComponents';
import { QueryManager } from './QueryManager';
import { Link } from 'react-router-dom';
import { ManageAppUsers } from './ManageAppUsers';
import { ReleaseVersionButton } from './ReleaseVersionButton';
import {
  onComponentOptionChanged,
  onComponentOptionsChanged,
  onEvent,
  onQueryConfirm,
  onQueryCancel,
  runQuery,
  setStateAsync,
  computeComponentState,
  getSvgIcon,
} from '@/_helpers/appUtils';
import { Confirm } from './Viewer/Confirm';
import ReactTooltip from 'react-tooltip';
import CommentNotifications from './CommentNotifications';
import { WidgetManager } from './WidgetManager';
import Fuse from 'fuse.js';
import config from 'config';
import queryString from 'query-string';
import toast from 'react-hot-toast';
import produce, { enablePatches, setAutoFreeze, applyPatches } from 'immer';
import Logo from './Icons/logo.svg';
import RunjsIcon from './Icons/runjs.svg';
import EditIcon from './Icons/edit.svg';
import MobileSelectedIcon from './Icons/mobile-selected.svg';
import DesktopSelectedIcon from './Icons/desktop-selected.svg';
import Modal from 'react-bootstrap/Modal';
import Button from 'react-bootstrap/Button';
import { AppVersionsManager } from './AppVersionsManager';
import { SearchBoxComponent } from '@/_ui/Search';
import { initEditorWalkThrough } from '@/_helpers/createWalkThrough';
import { createWebsocketConnection } from '@/_helpers/websocketConnection';
import Tooltip from 'react-bootstrap/Tooltip';
import OverlayTrigger from 'react-bootstrap/OverlayTrigger';
import RealtimeAvatars from './RealtimeAvatars';

setAutoFreeze(false);
enablePatches();

class Editor extends React.Component {
  constructor(props) {
    super(props);

    const appId = this.props.match.params.id;

    const currentUser = authenticationService.currentUserValue;

    const { socket } = createWebsocketConnection(appId);

    let userVars = {};

    this.socket = socket;

    if (currentUser) {
      userVars = {
        email: currentUser.email,
        firstName: currentUser.first_name,
        lastName: currentUser.last_name,
        groups: currentUser?.group_permissions.map((group) => group.group),
      };
    }

    this.defaultDefinition = {
      components: {},
      globalSettings: {
        hideHeader: false,
        canvasMaxWidth: 1292,
        canvasBackgroundColor: props.darkMode ? '#2f3c4c' : '#edeff5',
      },
    };

    this.state = {
      currentUser: authenticationService.currentUserValue,
      app: {},
      allComponentTypes: componentTypes,
      isQueryPaneDragging: false,
      queryPaneHeight: 70,
      isTopOfQueryPane: false,
      isLoading: true,
      users: null,
      appId,
      editingVersion: null,
      loadingDataSources: true,
      loadingDataQueries: true,
      showQueryEditor: true,
      showLeftSidebar: true,
      showComments: false,
      zoomLevel: 1.0,
      currentLayout: 'desktop',
      deviceWindowWidth: 450,
      appDefinition: this.defaultDefinition,
      currentState: {
        queries: {},
        components: {},
        globals: {
          currentUser: userVars,
          urlparams: JSON.parse(JSON.stringify(queryString.parse(props.location.search))),
        },
        errors: {},
        variables: {},
      },
      apps: [],
      dataQueriesDefaultText: "You haven't created queries yet.",
      showQuerySearchField: false,
      isDeletingDataQuery: false,
      showHiddenOptionsForDataQueryId: null,
      showQueryConfirmation: false,
      showInitVersionCreateModal: false,
      isCreatingInitVersion: false,
      initVersionName: 'v1',
      hasAppDefinitionChanged: false,
      showCreateVersionModalPrompt: false,
      isSourceSelected: false,
    };

    this.autoSave = debounce(this.saveEditingVersion, 3000);
<<<<<<< HEAD
    this.realtimeSave = debounce(this.appDefinitionChanged, 500);

    // setup for closing versions dropdown on oustide click
    this.wrapperRef = React.createRef();
=======
>>>>>>> c974373f
  }

  setWindowTitle(name) {
    document.title = name ? `${name} - Tooljet` : `Untitled App - Tooljet`;
  }

  componentDidMount() {
    this.fetchApps(0);
    this.fetchApp();
    this.initComponentVersioning();
    this.initRealtimeSave();
    this.initEventListeners();
    this.setState({
      currentSidebarTab: 2,
      selectedComponent: null,
    });
  }

  initRealtimeSave = () => {
    this.props.ymap.observe(() => {
      if (!isEqual(this.state.editingVersion?.id, this.props.ymap.get('appDef').editingVersionId)) return;
      if (isEqual(this.state.appDefinition, this.props.ymap.get('appDef').newDefinition)) return;

      this.realtimeSave(this.props.ymap.get('appDef').newDefinition, { skipAutoSave: true, skipYmapUpdate: true });
    });
  };

  isVersionReleased = (version = this.state.editingVersion) => {
    if (isEmpty(version)) {
      return false;
    }
    return this.state.app.current_version_id === version.id;
  };

  closeCreateVersionModalPrompt = () => {
    this.setState({ showCreateVersionModalPrompt: false });
  };

  onMouseMove = (e) => {
    const componentTop = Math.round(this.queryPaneRef.current.getBoundingClientRect().top);
    const clientY = e.clientY;

    if ((clientY >= componentTop) & (clientY <= componentTop + 5)) {
      this.setState({
        isTopOfQueryPane: true,
      });
    } else if (this.state.isTopOfQueryPane) {
      this.setState({
        isTopOfQueryPane: false,
      });
    }

    if (this.state.isQueryPaneDragging) {
      let queryPaneHeight = (clientY / window.innerHeight) * 100;

      if (queryPaneHeight > 95) queryPaneHeight = 100;
      if (queryPaneHeight < 4.5) queryPaneHeight = 4.5;

      this.setState({
        queryPaneHeight,
      });
    }
  };

  onMouseDown = () => {
    this.state.isTopOfQueryPane &&
      this.setState({
        isQueryPaneDragging: true,
      });
  };

  onMouseUp = () => {
    this.setState({
      isQueryPaneDragging: false,
    });
  };

  initEventListeners() {
    document.addEventListener('mousemove', this.onMouseMove);
    document.addEventListener('mouseup', this.onMouseUp);
  }

  componentWillUnmount() {
    document.removeEventListener('mousemove', this.onMouseMove);
    document.removeEventListener('mouseup', this.onMouseUp);
    document.title = 'Tooljet - Dashboard';
    this.socket && this.socket?.close();
  }

  // 1. When we receive an undoable action – we can always undo but cannot redo anymore.
  // 2. Whenever you perform an undo – you can always redo and keep doing undo as long as we have a patch for it.
  // 3. Whenever you redo – you can always undo and keep doing redo as long as we have a patch for it.
  initComponentVersioning = () => {
    this.currentVersion = -1;
    this.currentVersionChanges = {};
    this.noOfVersionsSupported = 100;
    this.canUndo = false;
    this.canRedo = false;
  };

  fetchDataSources = () => {
    this.setState(
      {
        loadingDataSources: true,
      },
      () => {
        datasourceService.getAll(this.state.appId, this.state.editingVersion?.id).then((data) =>
          this.setState({
            dataSources: data.data_sources,
            loadingDataSources: false,
          })
        );
      }
    );
  };

  fetchDataQueries = () => {
    this.setState(
      {
        loadingDataQueries: true,
      },
      () => {
        dataqueryService.getAll(this.state.appId, this.state.editingVersion?.id).then((data) => {
          this.setState(
            {
              dataQueries: data.data_queries,
              loadingDataQueries: false,
              app: {
                ...this.state.app,
                data_queries: data.data_queries,
              },
            },
            () => {
              let queryState = {};
              data.data_queries.forEach((query) => {
                queryState[query.name] = {
                  ...DataSourceTypes.find((source) => source.kind === query.kind).exposedVariables,
                  ...this.state.currentState.queries[query.name],
                };
              });

              // Select first query by default
              let selectedQuery =
                data.data_queries.find((dq) => dq.id === this.state.selectedQuery?.id) || data.data_queries[0];
              let editingQuery = selectedQuery ? true : false;

              this.setState({
                selectedQuery,
                editingQuery,
                currentState: {
                  ...this.state.currentState,
                  queries: {
                    ...queryState,
                  },
                },
                showQuerySearchField: false,
              });
            }
          );
        });
      }
    );
  };

  runQueries = (queries) => {
    queries.forEach((query) => {
      if (query.options.runOnPageLoad) {
        runQuery(this, query.id, query.name);
      }
    });
  };

  fetchApps = (page) => {
    appService.getAll(page).then((data) =>
      this.setState({
        apps: data.apps,
        isLoading: false,
      })
    );
  };

  fetchApp = () => {
    const appId = this.props.match.params.id;

    appService.getApp(appId).then((data) => {
      const dataDefinition = defaults(data.definition, this.defaultDefinition);
      this.setState(
        {
          app: data,
          isLoading: false,
          editingVersion: data.editing_version,
          appDefinition: dataDefinition,
          slug: data.slug,
        },
        () => {
          this.setState({
            showInitVersionCreateModal: isEmpty(this.state.editingVersion),
          });

          computeComponentState(this, this.state.appDefinition.components).then(() => {
            console.log('Default component state computed and set');
            this.runQueries(data.data_queries);
          });
          this.setWindowTitle(data.name);
        }
      );

      this.fetchDataSources();
      this.fetchDataQueries();
    });
  };

  setAppDefinitionFromVersion = (version) => {
    this.appDefinitionChanged(defaults(version.definition, this.defaultDefinition), {
      skipAutoSave: true,
      skipYmapUpdate: true,
    });
    this.setState({
      editingVersion: version,
    });

    this.fetchDataSources();
    this.fetchDataQueries();
    this.initComponentVersioning();
  };

  dataSourcesChanged = () => {
    this.fetchDataSources();
  };

  dataQueriesChanged = () => {
    this.fetchDataQueries();
    this.setState({ addingQuery: false });
  };

  switchSidebarTab = (tabIndex) => {
    if (tabIndex === 2) {
      this.setState({ selectedComponent: null });
    }
    this.setState({
      currentSidebarTab: tabIndex,
    });
  };

  filterComponents = (event) => {
    const searchText = event.currentTarget.value;
    let filteredComponents = this.state.allComponentTypes;

    if (searchText !== '') {
      filteredComponents = this.state.allComponentTypes.filter(
        (e) => e.name.toLowerCase() === searchText.toLowerCase()
      );
    }

    this.setState({ componentTypes: filteredComponents });
  };

  handleAddPatch = (patches, inversePatches) => {
    if (isEmpty(patches) && isEmpty(inversePatches)) return;
    if (isEqual(patches, inversePatches)) return;
    this.currentVersion++;
    this.currentVersionChanges[this.currentVersion] = {
      redo: patches,
      undo: inversePatches,
    };

    this.canUndo = this.currentVersionChanges.hasOwnProperty(this.currentVersion);
    this.canRedo = this.currentVersionChanges.hasOwnProperty(this.currentVersion + 1);

    delete this.currentVersionChanges[this.currentVersion + 1];
    delete this.currentVersionChanges[this.currentVersion - this.noOfVersionsSupported];
  };

  handleUndo = () => {
    if (this.canUndo) {
      const appDefinition = applyPatches(
        this.state.appDefinition,
        this.currentVersionChanges[this.currentVersion--].undo
      );

      this.canUndo = this.currentVersionChanges.hasOwnProperty(this.currentVersion);
      this.canRedo = true;

      if (!appDefinition) return;
      this.setState({
        appDefinition,
      });
    }
  };

  handleRedo = () => {
    if (this.canRedo) {
      const appDefinition = applyPatches(
        this.state.appDefinition,
        this.currentVersionChanges[++this.currentVersion].redo
      );

      this.canUndo = true;
      this.canRedo = this.currentVersionChanges.hasOwnProperty(this.currentVersion + 1);

      if (!appDefinition) return;
      this.setState({
        appDefinition,
      });
    }
  };

  appDefinitionChanged = (newDefinition, opts = {}) => {
<<<<<<< HEAD
    console.log(opts);
    if (!opts.skipYmapUpdate) {
      this.props.ymap.set('appDef', { newDefinition, editingVersionId: this.state.editingVersion?.id });
    }
=======
    if (isEqual(this.state.appDefinition, newDefinition)) return;
>>>>>>> c974373f

    produce(
      this.state.appDefinition,
      (draft) => {
        draft.components = newDefinition.components;
      },
      this.handleAddPatch
    );
    this.setState({ appDefinition: newDefinition }, () => {
      if (!opts.skipAutoSave) this.autoSave();
    });
    computeComponentState(this, newDefinition.components);
  };

  handleInspectorView = (component) => {
    if (this.state.selectedComponent?.hasOwnProperty('component')) {
      const { id: selectedComponentId } = this.state.selectedComponent;
      if (selectedComponentId === component.id) {
        this.setState({ selectedComponent: null });
        this.switchSidebarTab(2);
      }
    }
  };

  handleSlugChange = (newSlug) => {
    this.setState({ slug: newSlug });
  };

  removeComponent = (component) => {
    if (!this.isVersionReleased()) {
      let newDefinition = cloneDeep(this.state.appDefinition);
      // Delete child components when parent is deleted

      let childComponents = [];

      if (newDefinition.components[component.id].component.component === 'Tabs') {
        childComponents = Object.keys(newDefinition.components).filter((key) =>
          newDefinition.components[key].parent?.startsWith(component.id)
        );
      } else {
        childComponents = Object.keys(newDefinition.components).filter(
          (key) => newDefinition.components[key].parent === component.id
        );
      }

      childComponents.forEach((componentId) => {
        delete newDefinition.components[componentId];
      });

      delete newDefinition.components[component.id];
      toast('Component deleted! (⌘Z to undo)', {
        icon: '🗑️',
      });
      this.appDefinitionChanged(newDefinition, {
        skipAutoSave: this.isVersionReleased(),
      });
      this.handleInspectorView(component);
    }
  };

  componentDefinitionChanged = (componentDefinition) => {
    let _self = this;

    const newDefinition = {
      appDefinition: produce(this.state.appDefinition, (draft) => {
        draft.components[componentDefinition.id].component = componentDefinition.component;
      }),
    };

    produce(
      this.state.appDefinition,
      (draft) => {
        draft.components[componentDefinition.id].component = componentDefinition.component;
      },
      this.handleAddPatch
    );

    return setStateAsync(_self, newDefinition);
  };

  cloneComponent = (newComponent) => {
    const appDefinition = JSON.parse(JSON.stringify(this.state.appDefinition));

    newComponent.component.name = computeComponentName(newComponent.component.component, appDefinition.components);

    appDefinition.components[newComponent.id] = newComponent;
    this.appDefinitionChanged(appDefinition);
  };

  globalSettingsChanged = (key, value) => {
    const appDefinition = { ...this.state.appDefinition };

    appDefinition.globalSettings[key] = value;
    this.setState(
      {
        appDefinition,
      },
      () => {
        this.autoSave();
      }
    );
  };

  saveApp = (id, attributes, notify = false) => {
    appService.saveApp(id, attributes).then(() => {
      if (notify) {
        toast.success('App saved sucessfully');
      }
    });
  };

  saveAppName = (id, name, notify = false) => {
    if (!name.trim()) {
      toast("App name can't be empty or whitespace", {
        icon: '🚨',
      });

      this.setState({
        app: { ...this.state.app, name: this.state.oldName },
      });

      return;
    }
    this.saveApp(id, { name }, notify);
  };

  renderDataSource = (dataSource) => {
    const sourceMeta = DataSourceTypes.find((source) => source.kind === dataSource.kind);
    return (
      <tr
        role="button"
        key={dataSource.name}
        onClick={() => {
          this.setState({
            selectedDataSource: dataSource,
            showDataSourceManagerModal: true,
          });
        }}
      >
        <td>
          {getSvgIcon(sourceMeta.kind.toLowerCase(), 25, 25)} {dataSource.name}
        </td>
      </tr>
    );
  };

  deleteDataQuery = () => {
    this.setState({ showDataQueryDeletionConfirmation: true });
  };

  cancelDeleteDataQuery = () => {
    this.setState({ showDataQueryDeletionConfirmation: false });
  };

  executeDataQueryDeletion = () => {
    this.setState({
      showDataQueryDeletionConfirmation: false,
      isDeletingDataQuery: true,
    });
    dataqueryService
      .del(this.state.selectedQuery.id)
      .then(() => {
        toast.success('Query Deleted');
        this.setState({ isDeletingDataQuery: false });
        this.dataQueriesChanged();
      })
      .catch(({ error }) => {
        this.setState({ isDeletingDataQuery: false });
        toast.error(error);
      });
  };

  setShowHiddenOptionsForDataQuery = (dataQueryId) => {
    this.setState({ showHiddenOptionsForDataQueryId: dataQueryId });
  };

  renderDataQuery = (dataQuery) => {
    const sourceMeta = DataSourceTypes.find((source) => source.kind === dataQuery.kind);

    let isSeletedQuery = false;
    if (this.state.selectedQuery) {
      isSeletedQuery = dataQuery.id === this.state.selectedQuery.id;
    }
    const isQueryBeingDeleted = this.state.isDeletingDataQuery && isSeletedQuery;
    const { currentState } = this.state;

    const isLoading = currentState.queries[dataQuery.name] ? currentState.queries[dataQuery.name].isLoading : false;

    return (
      <div
        className={
          'row query-row mb-1 py-2 px-3' +
          (isSeletedQuery ? ' query-row-selected' : '') +
          (this.props.darkMode ? ' dark' : '')
        }
        key={dataQuery.id}
        onClick={() => this.setState({ editingQuery: true, selectedQuery: dataQuery })}
        role="button"
        onMouseEnter={() => this.setShowHiddenOptionsForDataQuery(dataQuery.id)}
        onMouseLeave={() => this.setShowHiddenOptionsForDataQuery(null)}
      >
        <div className="col-auto" style={{ width: '28px' }}>
          {sourceMeta.kind === 'runjs' ? (
            <RunjsIcon style={{ height: 25, width: 25 }} />
          ) : (
            getSvgIcon(sourceMeta.kind.toLowerCase(), 25, 25)
          )}
        </div>
        <div className="col">
          <OverlayTrigger
            trigger={['hover', 'focus']}
            placement="top"
            delay={{ show: 800, hide: 100 }}
            overlay={<Tooltip id="button-tooltip">{dataQuery.name}</Tooltip>}
          >
            <div className="px-3 query-name">{dataQuery.name}</div>
          </OverlayTrigger>
        </div>
        <div className="col-auto mx-1">
          {isQueryBeingDeleted ? (
            <div className="px-2">
              <div className="text-center spinner-border spinner-border-sm" role="status"></div>
            </div>
          ) : (
            <button
              className="btn badge bg-azure-lt"
              onClick={this.deleteDataQuery}
              style={{
                display: this.state.showHiddenOptionsForDataQueryId === dataQuery.id ? 'block' : 'none',
                marginTop: '3px',
              }}
            >
              <div>
                <img src="/assets/images/icons/query-trash-icon.svg" width="12" height="12" className="mx-1" />
              </div>
            </button>
          )}
        </div>
        <div className="col-auto" style={{ width: '28px' }}>
          {isLoading === true ? (
            <center>
              <div className="pt-1">
                <div className="text-center spinner-border spinner-border-sm" role="status"></div>
              </div>
            </center>
          ) : (
            <button
              style={{ marginTop: '3px' }}
              className="btn badge bg-light-1"
              onClick={() => {
                runQuery(this, dataQuery.id, dataQuery.name).then(() => {
                  toast(`Query (${dataQuery.name}) completed.`, {
                    icon: '🚀',
                  });
                });
              }}
            >
              <div className={`query-icon ${this.props.darkMode && 'dark'}`}>
                <img src="/assets/images/icons/editor/play.svg" width="8" height="8" className="mx-1" />
              </div>
            </button>
          )}
        </div>
      </div>
    );
  };

  onNameChanged = (newName) => {
    this.setState({
      app: { ...this.state.app, name: newName },
    });
    this.setWindowTitle(newName);
  };

  toggleQueryEditor = () => {
    this.setState((prev) => ({
      showQueryEditor: !prev.showQueryEditor,
      queryPaneHeight: this.state.queryPaneHeight === 100 ? 30 : 100,
    }));
  };

  toggleComments = () => {
    this.setState({ showComments: !this.state.showComments });
  };

  setSelectedComponent = (id, component) => {
    this.switchSidebarTab(1);
    this.setState({ selectedComponent: { id, component } });
  };

  filterQueries = (value) => {
    if (value) {
      const fuse = new Fuse(this.state.dataQueries, { keys: ['name'] });
      const results = fuse.search(value);
      this.setState({
        dataQueries: results.map((result) => result.item),
        dataQueriesDefaultText: 'No Queries found.',
      });
    } else {
      this.fetchDataQueries();
    }
  };

  toggleQuerySearch = () => {
    this.setState((prev) => ({
      showQuerySearchField: !prev.showQuerySearchField,
    }));
  };

  onVersionRelease = (versionId) => {
    this.setState({
      app: {
        ...this.state.app,
        current_version_id: versionId,
      },
    });
  };

  onZoomChanged = (zoom) => {
    this.setState({
      zoomLevel: zoom,
    });
  };

  queryPaneRef = createRef();

  getCanvasWidth = () => {
    const canvasBoundingRect = document.getElementsByClassName('canvas-area')[0].getBoundingClientRect();
    return canvasBoundingRect?.width;
  };

  renderLayoutIcon = (isDesktopSelected) => {
    if (isDesktopSelected)
      return (
        <span
          onClick={() =>
            this.setState({
              currentLayout: isDesktopSelected ? 'mobile' : 'desktop',
            })
          }
        >
          <DesktopSelectedIcon />
        </span>
      );

    return (
      <span
        onClick={() =>
          this.setState({
            currentLayout: isDesktopSelected ? 'mobile' : 'desktop',
          })
        }
      >
        <MobileSelectedIcon />
      </span>
    );
  };

  handleKeyPress = (event) => {
    if (event.key === 'Enter') {
      // eslint-disable-next-line no-undef
      this.createInitVersion();
    }
  };

  createInitVersion = () => {
    const newVersionName = this.state.initVersionName;
    const appId = this.state.appId;

    if (!isEmpty(newVersionName?.trim())) {
      this.setState({ isCreatingInitVersion: true });
      appVersionService.create(appId, newVersionName).then(() => {
        this.setState(
          {
            showInitVersionCreateModal: false,
            isCreatingInitVersion: false,
          },
          () => {
            initEditorWalkThrough();
          }
        );
        toast.success('Version Created');
        this.fetchApp();
      });
    } else {
      toast.error('The name of version should not be empty');
      this.setState({ isCreatingInitVersion: false });
    }
  };

  saveEditingVersion = () => {
    if (this.isVersionReleased()) {
      this.setState({ showCreateVersionModalPrompt: true });
    } else if (!isEmpty(this.state.editingVersion)) {
      toast.promise(appVersionService.save(this.state.appId, this.state.editingVersion.id, this.state.appDefinition), {
        loading: 'Saving...',
        success: () => {
          this.setState({
            editingVersion: {
              ...this.state.editingVersion,
              ...{ definition: this.state.appDefinition },
            },
          });
          return 'Saved!';
        },
        error: 'App could not save.',
      });
    }
  };

  renderInitVersionCreateModal = (showModal) => {
    return (
      <Modal
        contentClassName={this.props.darkMode ? 'theme-dark' : ''}
        show={showModal}
        size="md"
        backdrop="static"
        keyboard={true}
        enforceFocus={false}
        animation={false}
        centered={true}
      >
        <Modal.Header>
          <Modal.Title>Create Version</Modal.Title>
        </Modal.Header>
        <Modal.Body>
          <div className="row m-2">
            <div className="col">
              <input
                type="text"
                className="form-control"
                placeholder="version name"
                defaultValue={this.state.initVersionName}
                onChange={(e) => this.setState({ initVersionName: e.target.value })}
                onKeyPress={(e) => this.handleKeyPress(e)}
              />
            </div>
          </div>

          <div className="row m-2">
            <div className="col">
              <small className="muted">Create a version to start building your app</small>
            </div>
          </div>
        </Modal.Body>
        <Modal.Footer>
          <Button
            className={`${this.state.isCreatingInitVersion ? 'btn-loading' : ''}`}
            onClick={() => this.createInitVersion()}
          >
            Create
          </Button>
        </Modal.Footer>
      </Modal>
    );
  };

  handleOnComponentOptionChanged = (component, optionName, value) => {
    return onComponentOptionChanged(this, component, optionName, value);
  };

  handleOnComponentOptionsChanged = (component, options) => {
    return onComponentOptionsChanged(this, component, options);
  };

  handleComponentClick = (id, component) => {
    this.setState({
      selectedComponent: { id, component },
    });
    this.switchSidebarTab(1);
  };

  handleComponentHover = (id) => {
    this.setState({
      hoveredComponent: id,
    });
  };

  handleEvent = (eventName, options) => onEvent(this, eventName, options, 'edit');

  render() {
    const {
      currentSidebarTab,
      selectedComponent = {},
      appDefinition,
      appId,
      slug,
      dataSources,
      loadingDataQueries,
      dataQueries,
      loadingDataSources,
      addingQuery,
      selectedQuery,
      editingQuery,
      app,
      showQueryConfirmation,
      queryPaneHeight,
      // showQueryEditor,
      showLeftSidebar,
      currentState,
      isLoading,
      zoomLevel,
      currentLayout,
      deviceWindowWidth,
      dataQueriesDefaultText,
      showQuerySearchField,
      showDataQueryDeletionConfirmation,
      isDeletingDataQuery,
      apps,
      defaultComponentStateComputed,
      showComments,
      editingVersion,
      showInitVersionCreateModal,
      showCreateVersionModalPrompt,
      hoveredComponent,
    } = this.state;

    const appVersionPreviewLink = editingVersion ? `/applications/${app.id}/versions/${editingVersion.id}` : '';

    return (
      <div className="editor wrapper">
        <ReactTooltip type="dark" effect="solid" eventOff="click" delayShow={250} />
        {/* This is for viewer to show query confirmations */}
        <Confirm
          show={showQueryConfirmation}
          message={'Do you want to run this query?'}
          onConfirm={(queryConfirmationData) => onQueryConfirm(this, queryConfirmationData)}
          onCancel={() => onQueryCancel(this)}
          queryConfirmationData={this.state.queryConfirmationData}
        />
        <Confirm
          show={showDataQueryDeletionConfirmation}
          message={'Do you really want to delete this query?'}
          confirmButtonLoading={isDeletingDataQuery}
          onConfirm={() => this.executeDataQueryDeletion()}
          onCancel={() => this.cancelDeleteDataQuery()}
        />
        <div className="header">
          <header className="navbar navbar-expand-md navbar-light d-print-none">
            <div className="container-xl header-container">
              <button className="navbar-toggler" type="button" data-bs-toggle="collapse" data-bs-target="#navbar-menu">
                <span className="navbar-toggler-icon"></span>
              </button>
              <h1 className="navbar-brand navbar-brand-autodark d-none-navbar-horizontal pe-0">
                <Link to={'/'}>
                  <Logo />
                </Link>
              </h1>
              {this.state.app && (
                <div className={`app-name input-icon ${this.props.darkMode ? 'dark' : ''}`}>
                  <input
                    type="text"
                    onFocus={(e) => this.setState({ oldName: e.target.value })}
                    onChange={(e) => this.onNameChanged(e.target.value)}
                    onBlur={(e) => this.saveAppName(this.state.app.id, e.target.value)}
                    className="form-control-plaintext form-control-plaintext-sm"
                    value={this.state.app.name}
                  />
                  <span className="input-icon-addon">
                    <EditIcon />
                  </span>
                </div>
              )}
              <RealtimeAvatars
                updatePresence={this.props.updatePresence}
                editingVersionId={this.state?.editingVersion?.id}
                self={this.props.self}
              />
              {editingVersion && (
                <AppVersionsManager
                  appId={appId}
                  editingVersion={editingVersion}
                  releasedVersionId={app.current_version_id}
                  setAppDefinitionFromVersion={this.setAppDefinitionFromVersion}
                  showCreateVersionModalPrompt={showCreateVersionModalPrompt}
                  closeCreateVersionModalPrompt={this.closeCreateVersionModalPrompt}
                />
              )}

              <div className="layout-buttons cursor-pointer">{this.renderLayoutIcon(currentLayout === 'desktop')}</div>
              <div className="navbar-nav flex-row order-md-last release-buttons">
                <div className="nav-item dropdown d-none d-md-flex me-2">
                  <a
                    href={appVersionPreviewLink}
                    target="_blank"
                    className={`btn btn-sm font-500 color-primary  ${app?.current_version_id ? '' : 'disabled'}`}
                    rel="noreferrer"
                  >
                    Preview
                  </a>
                </div>
                <div className="nav-item dropdown d-none d-md-flex me-2">
                  {app.id && (
                    <ManageAppUsers
                      app={app}
                      slug={slug}
                      darkMode={this.props.darkMode}
                      handleSlugChange={this.handleSlugChange}
                    />
                  )}
                </div>
                <div className="nav-item dropdown me-2">
                  {app.id && (
                    <ReleaseVersionButton
                      isVersionReleased={this.isVersionReleased()}
                      appId={app.id}
                      appName={app.name}
                      onVersionRelease={this.onVersionRelease}
                      editingVersion={editingVersion}
                      fetchApp={this.fetchApp}
                      saveEditingVersion={this.saveEditingVersion}
                    />
                  )}
                </div>
              </div>
            </div>
          </header>
        </div>
        <DndProvider backend={HTML5Backend}>
          <div className="sub-section">
            <LeftSidebar
              appVersionsId={this.state?.editingVersion?.id}
              errorLogs={currentState.errors}
              components={currentState.components}
              appId={appId}
              darkMode={this.props.darkMode}
              dataSources={this.state.dataSources}
              dataSourcesChanged={this.dataSourcesChanged}
              onZoomChanged={this.onZoomChanged}
              toggleComments={this.toggleComments}
              switchDarkMode={this.props.switchDarkMode}
              globalSettingsChanged={this.globalSettingsChanged}
              globalSettings={appDefinition.globalSettings}
              currentState={currentState}
            />
            <div className="main main-editor-canvas" id="main-editor-canvas">
              <div
                className={`canvas-container align-items-center ${!showLeftSidebar && 'hide-sidebar'}`}
                style={{ transform: `scale(${zoomLevel})` }}
                onClick={(e) => {
                  if (['real-canvas', 'modal'].includes(e.target.className)) {
                    this.switchSidebarTab(2);
                  }
                }}
              >
                <div
                  className="canvas-area"
                  style={{
                    width: currentLayout === 'desktop' ? '100%' : '450px',
                    maxWidth: +this.state.appDefinition.globalSettings.canvasMaxWidth,
                    backgroundColor: this.state.appDefinition.globalSettings.canvasBackgroundColor,
                  }}
                >
                  {defaultComponentStateComputed && (
                    <>
                      <Container
                        canvasWidth={this.getCanvasWidth()}
                        socket={this.socket}
                        showComments={showComments}
                        appVersionsId={this.state?.editingVersion?.id}
                        appDefinition={appDefinition}
                        appDefinitionChanged={this.appDefinitionChanged}
                        snapToGrid={true}
                        darkMode={this.props.darkMode}
                        mode={'edit'}
                        zoomLevel={zoomLevel}
                        currentLayout={currentLayout}
                        deviceWindowWidth={deviceWindowWidth}
                        selectedComponent={selectedComponent}
                        appLoading={isLoading}
                        onEvent={this.handleEvent}
                        onComponentOptionChanged={this.handleOnComponentOptionChanged}
                        onComponentOptionsChanged={this.handleOnComponentOptionsChanged}
                        currentState={this.state.currentState}
                        setSelectedComponent={this.setSelectedComponent}
                        handleUndo={this.handleUndo}
                        handleRedo={this.handleRedo}
                        removeComponent={this.removeComponent}
                        onComponentClick={this.handleComponentClick}
                        onComponentHover={this.handleComponentHover}
                        hoveredComponent={hoveredComponent}
                      />
                      <CustomDragLayer
                        snapToGrid={true}
                        currentLayout={currentLayout}
                        canvasWidth={this.getCanvasWidth()}
                      />
                    </>
                  )}
                </div>
              </div>
              <div
                className="query-pane"
                style={{
                  height: 40,
                  background: '#fff',
                  padding: '8px 16px',
                  display: 'flex',
                  justifyContent: 'space-between',
                  alignItems: 'center',
                }}
              >
                <h5 className="mb-0">QUERIES</h5>
                <span onClick={this.toggleQueryEditor} className="cursor-pointer m-1" data-tip="Show query editor">
                  <svg
                    style={{ transform: 'rotate(180deg)' }}
                    width="18"
                    height="10"
                    viewBox="0 0 18 10"
                    fill="none"
                    xmlns="http://www.w3.org/2000/svg"
                  >
                    <path
                      d="M1 1L9 9L17 1"
                      stroke="#61656F"
                      strokeWidth="2"
                      strokeLinecap="round"
                      strokeLinejoin="round"
                    />
                  </svg>
                </span>
              </div>
              <div
                ref={this.queryPaneRef}
                onTouchEnd={this.onMouseUp}
                onMouseDown={this.onMouseDown}
                className="query-pane"
                style={{
                  height: `calc(100% - ${this.state.queryPaneHeight}%)`,
                  width: !showLeftSidebar ? '85%' : '',
                  left: !showLeftSidebar ? '0' : '',
                  cursor: this.state.isQueryPaneDragging || this.state.isTopOfQueryPane ? 'row-resize' : 'default',
                }}
              >
                <div className="row main-row">
                  <div className="data-pane">
                    <div className="queries-container">
                      <div className="queries-header row" style={{ marginLeft: '1.5px' }}>
                        {showQuerySearchField && (
                          <div className="col-12 p-1">
                            <div className="queries-search px-1">
                              <SearchBoxComponent
                                onChange={this.filterQueries}
                                callback={this.toggleQuerySearch}
                                placeholder={'Search queries'}
                              />
                            </div>
                          </div>
                        )}

                        {!showQuerySearchField && (
                          <>
                            <div className="col">
                              <h5
                                style={{ fontSize: '14px', marginLeft: ' 6px' }}
                                className="py-1 px-3 mt-2 text-muted"
                              >
                                Queries
                              </h5>
                            </div>

                            <div className="col-auto mx-1">
                              <span
                                className={`query-btn mx-1 ${this.props.darkMode ? 'dark' : ''}`}
                                data-class="py-1 px-0"
                                onClick={this.toggleQuerySearch}
                              >
                                <img className="py-1 mt-2" src="/assets/images/icons/lens.svg" width="24" height="24" />
                              </span>

                              <span
                                className={`query-btn mx-3 ${this.props.darkMode ? 'dark' : ''}`}
                                data-tip="Add new query"
                                data-class="py-1 px-2"
                                onClick={() =>
                                  this.setState({
                                    options: {},
                                    selectedDataSource: null,
                                    selectedQuery: {},
                                    editingQuery: false,
                                    addingQuery: true,
                                    isSourceSelected: false,
                                  })
                                }
                              >
                                <img className="mt-2" src="/assets/images/icons/plus.svg" width="24" height="24" />
                              </span>
                            </div>
                          </>
                        )}
                      </div>

                      {loadingDataQueries ? (
                        <div className="p-5">
                          <center>
                            <div className="spinner-border" role="status"></div>
                          </center>
                        </div>
                      ) : (
                        <div className="query-list p-1 mt-1">
                          <div>{dataQueries.map((query) => this.renderDataQuery(query))}</div>
                          {dataQueries.length === 0 && (
                            <div className="mt-5">
                              <center>
                                <span className="mute-text">{dataQueriesDefaultText}</span> <br />
                                <button
                                  className={`button-family-secondary mt-3 ${this.props.darkMode && 'dark'}`}
                                  onClick={() =>
                                    this.setState({
                                      options: {},
                                      selectedDataSource: null,
                                      selectedQuery: {},
                                      editingQuery: false,
                                      addingQuery: true,
                                    })
                                  }
                                >
                                  {'Create query'}
                                </button>
                              </center>
                            </div>
                          )}
                        </div>
                      )}
                    </div>
                  </div>
                  <div className="query-definition-pane-wrapper">
                    {!loadingDataSources && (
                      <div className="query-definition-pane">
                        <div>
                          <QueryManager
                            toggleQueryEditor={this.toggleQueryEditor}
                            dataSources={dataSources}
                            dataQueries={dataQueries}
                            mode={editingQuery ? 'edit' : 'create'}
                            selectedQuery={selectedQuery}
                            selectedDataSource={this.state.selectedDataSource}
                            dataQueriesChanged={this.dataQueriesChanged}
                            appId={appId}
                            editingVersionId={editingVersion?.id}
                            addingQuery={addingQuery}
                            editingQuery={editingQuery}
                            queryPaneHeight={queryPaneHeight}
                            currentState={currentState}
                            darkMode={this.props.darkMode}
                            apps={apps}
                            allComponents={appDefinition.components}
                            isSourceSelected={this.state.isSourceSelected}
                          />
                        </div>
                      </div>
                    )}
                  </div>
                </div>
              </div>
            </div>
            <div className="editor-sidebar">
              <div className="col-md-12">
                <div></div>
              </div>

              {currentSidebarTab === 1 && (
                <div className="pages-container">
                  {selectedComponent &&
                  !isEmpty(appDefinition.components) &&
                  !isEmpty(appDefinition.components[selectedComponent.id]) ? (
                    <Inspector
                      cloneComponent={this.cloneComponent}
                      componentDefinitionChanged={this.componentDefinitionChanged}
                      dataQueries={dataQueries}
                      removeComponent={this.removeComponent}
                      selectedComponentId={selectedComponent.id}
                      currentState={currentState}
                      allComponents={appDefinition.components}
                      key={selectedComponent.id}
                      switchSidebarTab={this.switchSidebarTab}
                      apps={apps}
                      darkMode={this.props.darkMode}
                    ></Inspector>
                  ) : (
                    <div className="mt-5 p-2">Please select a component to inspect</div>
                  )}
                </div>
              )}

              {currentSidebarTab === 2 && (
                <WidgetManager
                  componentTypes={componentTypes}
                  zoomLevel={zoomLevel}
                  currentLayout={currentLayout}
                  darkMode={this.props.darkMode}
                ></WidgetManager>
              )}
            </div>
            {config.COMMENT_FEATURE_ENABLE && showComments && (
              <CommentNotifications
                socket={this.socket}
                appVersionsId={this.state?.editingVersion?.id}
                toggleComments={this.toggleComments}
              />
            )}
          </div>
          {this.renderInitVersionCreateModal(showInitVersionCreateModal)}
        </DndProvider>
      </div>
    );
  }
}

export { Editor };<|MERGE_RESOLUTION|>--- conflicted
+++ resolved
@@ -130,13 +130,7 @@
     };
 
     this.autoSave = debounce(this.saveEditingVersion, 3000);
-<<<<<<< HEAD
     this.realtimeSave = debounce(this.appDefinitionChanged, 500);
-
-    // setup for closing versions dropdown on oustide click
-    this.wrapperRef = React.createRef();
-=======
->>>>>>> c974373f
   }
 
   setWindowTitle(name) {
@@ -445,14 +439,10 @@
   };
 
   appDefinitionChanged = (newDefinition, opts = {}) => {
-<<<<<<< HEAD
-    console.log(opts);
+    if (isEqual(this.state.appDefinition, newDefinition)) return;
     if (!opts.skipYmapUpdate) {
       this.props.ymap.set('appDef', { newDefinition, editingVersionId: this.state.editingVersion?.id });
     }
-=======
-    if (isEqual(this.state.appDefinition, newDefinition)) return;
->>>>>>> c974373f
 
     produce(
       this.state.appDefinition,
