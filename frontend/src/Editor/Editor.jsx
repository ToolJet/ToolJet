--- conflicted
+++ resolved
@@ -627,15 +627,11 @@
 
   globalSettingsChanged = (key, value) => {
     const appDefinition = { ...this.state.appDefinition };
-<<<<<<< HEAD
     if (!value?.[1]?.a) appDefinition.globalSettings[key] = value;
     else {
       const hexCode = `${value?.[0]}${this.decimalToHex(value?.[1]?.a)}`;
       appDefinition.globalSettings[key] = hexCode;
     }
-=======
-    appDefinition.globalSettings[key] = value;
->>>>>>> 4b9f49eb
     this.setState(
       {
         isSaving: true,
