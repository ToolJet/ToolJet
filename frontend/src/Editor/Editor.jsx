--- conflicted
+++ resolved
@@ -562,22 +562,17 @@
       },
       this.handleAddPatch
     );
-<<<<<<< HEAD
     this.setState(
       {
         isSaving: true,
         appDefinition: newDefinition,
+        appDefinitionLocalVersion: uuid(),
         ...selectedComponentState,
       },
       () => {
         if (!opts.skipAutoSave) this.autoSave();
       }
     );
-=======
-    this.setState({ isSaving: true, appDefinition: newDefinition, appDefinitionLocalVersion: uuid() }, () => {
-      if (!opts.skipAutoSave) this.autoSave();
-    });
->>>>>>> 397b138d
     computeComponentState(this, newDefinition.components);
   };
 
