--- conflicted
+++ resolved
@@ -349,13 +349,8 @@
           <span className="p-3">{dataQuery.name}</span>
         </div>
         <div className="col-auto">
-<<<<<<< HEAD
-          {!(isLoading === true)
-            && <button
-=======
           {!(isLoading === true) && (
             <button
->>>>>>> 6859f112
               className="btn badge bg-azure-lt"
               onClick={() => {
                 runQuery(this, dataQuery.id, dataQuery.name).then(() => {
@@ -370,18 +365,10 @@
                 <img src="/assets/images/icons/editor/play.svg" width="8" height="8" className="mx-1" />
               </div>
             </button>
-<<<<<<< HEAD
-          }
-          {isLoading === true
-            && <div
-              className="px-2">
-              <div className="text-center spinner-border spinner-border-sm" role="status"></div>
-=======
           )}
           {isLoading === true && (
             <div className="px-2">
               <div class="text-center spinner-border spinner-border-sm" role="status"></div>
->>>>>>> 6859f112
             </div>
           )}
         </div>
@@ -541,17 +528,10 @@
                   </button>
                 </div>
                 <div className="layout-buttons">
-<<<<<<< HEAD
                   <div className="btn-group" role="group" aria-label="Basic example">
                     <button
                       type="button"
                       className="btn btn-light"
-=======
-                  <div class="btn-group" role="group" aria-label="Basic example">
-                    <button
-                      type="button"
-                      class="btn btn-light"
->>>>>>> 6859f112
                       onClick={() => this.setState({ currentLayout: 'desktop' })}
                       disabled={currentLayout === 'desktop'}
                     >
@@ -559,11 +539,7 @@
                     </button>
                     <button
                       type="button"
-<<<<<<< HEAD
                       className="btn btn-light"
-=======
-                      class="btn btn-light"
->>>>>>> 6859f112
                       onClick={() => this.setState({ currentLayout: 'mobile' })}
                       disabled={currentLayout === 'mobile'}
                     >
@@ -738,14 +714,7 @@
                       onComponentClick(this, id, component);
                     }}
                   />
-<<<<<<< HEAD
-                  <CustomDragLayer
-                    snapToGrid={true}
-                    currentLayout={currentLayout}
-                  />
-=======
                   <CustomDragLayer snapToGrid={true} currentLayout={currentLayout} />
->>>>>>> 6859f112
                 </div>
               </div>
               <div
@@ -778,7 +747,7 @@
                         </div>
                       </div>
 
-                      {showQuerySearchField && 
+                      {showQuerySearchField &&
                         <div className="row mt-2 pt-1 px-2">
                           <div className="col-12">
                             <div className="queries-search">
