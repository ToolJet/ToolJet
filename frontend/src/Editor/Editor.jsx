import React, { useEffect, useRef, useState } from 'react';
import {
  appService,
  appsService,
  authenticationService,
  appVersionService,
  orgEnvironmentVariableService,
  appEnvironmentService,
  customStylesService,
  orgEnvironmentConstantService,
} from '@/_services';
import { DndProvider } from 'react-dnd';
import { HTML5Backend } from 'react-dnd-html5-backend';
import _, { cloneDeep, isEqual, isEmpty, debounce, omit, noop } from 'lodash';
import { Container } from './Container';
import { EditorKeyHooks } from './EditorKeyHooks';
import { CustomDragLayer } from './CustomDragLayer';
import { LeftSidebar } from './LeftSidebar';
import { componentTypes } from './WidgetManager/components';
import { Inspector } from './Inspector/Inspector';
import QueryPanel from './QueryPanel/QueryPanel';
import {
  onComponentOptionChanged,
  onComponentOptionsChanged,
  onEvent,
  onQueryConfirmOrCancel,
  runQuery,
  computeComponentState,
  debuggerActions,
  cloneComponents,
  removeSelectedComponent,
  buildAppDefinition,
  buildComponentMetaDefinition,
} from '@/_helpers/appUtils';
import { Confirm } from './Viewer/Confirm';
import { Tooltip as ReactTooltip } from 'react-tooltip';
import CommentNotifications from './CommentNotifications';
import { WidgetManager } from './WidgetManager';
import config from 'config';
import queryString from 'query-string';
import { toast } from 'react-hot-toast';
const { produce, enablePatches, setAutoFreeze } = require('immer');
import { createWebsocketConnection } from '@/_helpers/websocketConnection';
import RealtimeCursors from '@/Editor/RealtimeCursors';
import { initEditorWalkThrough } from '@/_helpers/createWalkThrough';
import { EditorContextWrapper } from './Context/EditorContextWrapper';
import { withTranslation } from 'react-i18next';
import { v4 as uuid } from 'uuid';
import Skeleton from 'react-loading-skeleton';
import EditorHeader from './Header';
import { retrieveWhiteLabelText, getWorkspaceId } from '@/_helpers/utils';
import '@/_styles/editor/react-select-search.scss';
import { withRouter } from '@/_hoc/withRouter';
import { ReleasedVersionError } from './AppVersionsManager/ReleasedVersionError';
import { useDataSourcesStore } from '@/_stores/dataSourcesStore';
import { useDataQueriesStore } from '@/_stores/dataQueriesStore';
import { useAppVersionStore, useAppVersionActions, useAppVersionState } from '@/_stores/appVersionStore';
import { useQueryPanelStore } from '@/_stores/queryPanelStore';
import { useCurrentStateStore, useCurrentState, getCurrentState } from '@/_stores/currentStateStore';
import { computeAppDiff, computeComponentPropertyDiff, isParamFromTableColumn, resetAllStores } from '@/_stores/utils';
import { setCookie } from '@/_helpers/cookie';
import GitSyncModal from './GitSyncModal';
import { EMPTY_ARRAY, useEditorActions, useEditorState, useEditorStore } from '@/_stores/editorStore';
import { useAppDataActions, useAppDataStore } from '@/_stores/appDataStore';
import { useMounted } from '@/_hooks/use-mount';
import EditorSelecto from './EditorSelecto';
import { useSocketOpen } from '@/_hooks/use-socket-open';
// eslint-disable-next-line import/no-unresolved
import { diff } from 'deep-object-diff';
import { FreezeVersionInfo } from './EnvironmentsManager/FreezeVersionInfo';
import useDebouncedArrowKeyPress from '@/_hooks/useDebouncedArrowKeyPress';
import { getQueryParams } from '@/_helpers/routes';
import RightSidebarTabManager from './RightSidebarTabManager';
import { shallow } from 'zustand/shallow';

setAutoFreeze(false);
enablePatches();

function setWindowTitle(name) {
  return (document.title = name ? `${name} - ${retrieveWhiteLabelText()}` : `My App - ${retrieveWhiteLabelText()}`);
}

const decimalToHex = (alpha) => (alpha === 0 ? '00' : Math.round(255 * alpha).toString(16));

const EditorComponent = (props) => {
  const { socket } = createWebsocketConnection(props?.params?.id);
  const isSocketOpen = useSocketOpen(socket);
  const mounted = useMounted();

  const {
    updateState,
    updateAppDefinitionDiff,
    updateAppVersion,
    setIsSaving,
    createAppVersionEventHandlers,
    autoUpdateEventStore,
    setEnvironments,
  } = useAppDataActions();
  const {
    updateEditorState,
    updateQueryConfirmationList,
    setSelectedComponents,
    setCurrentPageId,
    setCurrentAppEnvironmentId,
    setCurrentAppEnvironmentDetails,
  } = useEditorActions();

  const { setAppVersionCurrentEnvironment, setAppVersionPromoted, onEditorFreeze } = useAppVersionActions();
  const { isVersionReleased, editingVersionId, releasedVersionId, isEditorFreezed } = useAppVersionStore(
    (state) => ({
      isVersionReleased: state?.isVersionReleased,
      editingVersionId: state?.editingVersion?.id,
      releasedVersionId: state?.releasedVersionId,
      isEditorFreezed: state?.isEditorFreezed,
    }),
    shallow
  );

  const {
    appDefinition,
    currentLayout,
    canUndo,
    canRedo,
    isLoading,
    defaultComponentStateComputed,
    showComments,
    showLeftSidebar,
    queryConfirmationList,
    currentPageId,
    currentSessionId,
    currentAppEnvironment,
    currentAppEnvironmentId,
    featureAccess,
  } = useEditorStore(
    (state) => ({
      appDefinition: state.appDefinition,
      currentLayout: state.currentLayout,
      canUndo: state.canUndo,
      canRedo: state.canRedo,
      isLoading: state.isLoading,
      defaultComponentStateComputed: state.defaultComponentStateComputed,
      showComments: state.showComments,
      showLeftSidebar: state.showLeftSidebar,
      queryConfirmationList: state.queryConfirmationList,
      currentPageId: state.currentPageId,
      currentSessionId: state.currentSessionId,
      currentAppEnvironment: state.currentAppEnvironment,
      currentAppEnvironmentId: state.currentAppEnvironmentId,
      featureAccess: state.featureAccess,
    }),
    shallow
  );

  const dataQueries = useDataQueriesStore((state) => state.dataQueries, shallow);
  const {
    isMaintenanceOn,
    appId,
    app,
    appName,
    slug,
    currentUser,
    currentVersionId,
    appDefinitionDiff,
    appDiffOptions,
    events,
    areOthersOnSameVersionAndPage,
    environments,
    creationMode,
  } = useAppDataStore(
    (state) => ({
      isMaintenanceOn: state.isMaintenanceOn,
      appId: state.appId,
      app: state.app,
      appName: state.appName,
      slug: state.slug,
      currentUser: state.currentUser,
      currentVersionId: state.currentVersionId,
      appDefinitionDiff: state.appDefinitionDiff,
      appDiffOptions: state.appDiffOptions,
      events: state.events,
      areOthersOnSameVersionAndPage: state.areOthersOnSameVersionAndPage,
      environments: state.environments,
      creationMode: state.creationMode,
    }),
    shallow
  );

  const currentState = useCurrentState();

  const [zoomLevel, setZoomLevel] = useState(1);
  const [isQueryPaneDragging, setIsQueryPaneDragging] = useState(false);
  const [isQueryPaneExpanded, setIsQueryPaneExpanded] = useState(false); //!check where this is used
  const [editorMarginLeft, setEditorMarginLeft] = useState(0);

  const [isDragging, setIsDragging] = useState(false);

  const [showPageDeletionConfirmation, setShowPageDeletionConfirmation] = useState(null);
  const [isDeletingPage, setIsDeletingPage] = useState(false);
  const [showGitSyncModal, setShowGitSyncModal] = useState(false);

  const [undoStack, setUndoStack] = useState([]);
  const [redoStack, setRedoStack] = useState([]);
  const [optsStack, setOptsStack] = useState({
    undo: [],
    redo: [],
  });
  // refs
  const canvasContainerRef = useRef(null);
  const dataSourceModalRef = useRef(null);
  const selectionDragRef = useRef(null);
  const selectionRef = useRef(null);
  const prevAppDefinition = useRef(appDefinition);
  const prevEventsStoreRef = useRef(events);

  useEffect(() => {
    updateState({ isLoading: true });
    (app.creation_mode === 'GIT' || app.creationMode === 'GIT') && onEditorFreeze(true);
    const currentSession = authenticationService.currentSessionValue;
    const currentUser = {
      ...currentSession?.current_user,
      current_organization_id: currentSession?.current_organization_id,
    };

    // Subscribe to changes in the current session using RxJS observable pattern
    const subscription = authenticationService.currentSession.subscribe((currentSession) => {
      if (currentUser && currentSession?.group_permissions) {
        const userVars = {
          email: currentUser.email,
          firstName: currentUser.first_name,
          lastName: currentUser.last_name,
          groups: currentSession.group_permissions?.map((group) => group.group),
          ssoUserInfo: currentUser.sso_user_info,
        };

        updateState({
          currentUser: currentUser,
        });

        useCurrentStateStore.getState().actions.setCurrentState({
          globals: {
            ...currentState.globals,
            theme: { name: props?.darkMode ? 'dark' : 'light' },
            urlparams: JSON.parse(JSON.stringify(queryString.parse(props.location.search))),
            currentUser: userVars,
            /* Constant value.it will only change for viewer */
            mode: {
              value: 'edit',
            },
          },
        });
      }
    });

    $componentDidMount();

    // 6. Unsubscribe from the observable when the component is unmounted
    return () => {
      document.title = 'Tooljet - Dashboard';
      socket && socket?.close();
      subscription.unsubscribe();
      if (config.ENABLE_MULTIPLAYER_EDITING) props?.provider?.disconnect();
      useEditorStore.getState().actions.setIsEditorActive(false);
      prevAppDefinition.current = null;
    };
    // eslint-disable-next-line react-hooks/exhaustive-deps
  }, []);

  const lastKeyPressTimestamp = useDebouncedArrowKeyPress(500); // 500 milliseconds delay

  useEffect(() => {
    const didAppDefinitionChanged = !_.isEqual(appDefinition, prevAppDefinition.current);

    if (didAppDefinitionChanged) {
      prevAppDefinition.current = appDefinition;
    }

    if (mounted && didAppDefinitionChanged && currentPageId) {
      const components = appDefinition?.pages[currentPageId]?.components || {};

      computeComponentState(components);

      if (useEditorStore.getState().isUpdatingEditorStateInProcess) {
        autoSave();
      }
    }
    // eslint-disable-next-line react-hooks/exhaustive-deps
  }, [JSON.stringify({ appDefinition, currentPageId, dataQueries })]);

  useEffect(
    () => {
      const components = appDefinition?.pages?.[currentPageId]?.components || {};
      computeComponentState(components);
    },
    // eslint-disable-next-line react-hooks/exhaustive-deps
    [currentPageId, currentAppEnvironmentId]
  );

  useEffect(() => {
    // This effect runs when lastKeyPressTimestamp changes
    if (Date.now() - lastKeyPressTimestamp < 500) {
      updateEditorState({
        isUpdatingEditorStateInProcess: true,
      });
      autoSave();
    }
    // eslint-disable-next-line react-hooks/exhaustive-deps
  }, [JSON.stringify({ appDefinition, lastKeyPressTimestamp })]);

  useEffect(() => {
    if (!isEmpty(canvasContainerRef?.current)) {
      canvasContainerRef.current.scrollLeft += editorMarginLeft;
    }
    // eslint-disable-next-line react-hooks/exhaustive-deps
  }, [editorMarginLeft, canvasContainerRef?.current]);

  useEffect(() => {
    if (mounted) {
      useCurrentStateStore.getState().actions.setCurrentState({
        layout: currentLayout,
      });
    }
  }, [currentLayout, mounted]);

  useEffect(() => {
    if (mounted && JSON.stringify(prevEventsStoreRef.current) !== JSON.stringify(events)) {
      props.ymap?.set('eventHandlersUpdated', {
        updated: true,
        currentVersionId: currentVersionId,
        currentSessionId: currentSessionId,
      });
    }

    // eslint-disable-next-line react-hooks/exhaustive-deps
  }, [JSON.stringify({ events })]);

  /**
   * ThandleMessage event listener in the login component for iframe communication.
   * It now checks if the received message has a type of 'redirectTo' and extracts the redirectPath value from the payload.
   * If the value is present, it sets a cookie named 'redirectPath' with the received value and a one-day expiration.
   * This allows for redirection to a specific path after the login process is completed.
   */
  const handleMessage = (event) => {
    const { data } = event;

    if (data?.type === 'redirectTo') {
      const redirectCookie = data?.payload['redirectPath'];
      setCookie('redirectPath', redirectCookie, 1);
    }
  };
  const getEditorRef = () => {
    const editorRef = {
      appDefinition: useEditorStore.getState().appDefinition,
      queryConfirmationList: useEditorStore.getState().queryConfirmationList,
      updateQueryConfirmationList: updateQueryConfirmationList,
      navigate: props.navigate,
      switchPage: switchPage,
      currentPageId: useEditorStore.getState().currentPageId,
      currentAppEnvironmentId: useEditorStore.getState().currentAppEnvironmentId,
      environmentId: useAppVersionStore.getState().currentAppVersionEnvironment?.id,
    };
    return editorRef;
  };

  const fetchApps = async (page) => {
    const { apps } = await appsService.getAll(page, '', '', 'front-end');

    updateState({
      apps: apps.map((app) => ({
        id: app.id,
        name: app.name,
        slug: app.slug,
<<<<<<< HEAD
        creationMode: app?.creationMode || app?.creation_mode,
=======
        current_version_id: app.current_version_id,
>>>>>>> d1c00dbe
      })),
    });
  };

  const fetchOrgEnvironmentVariables = () => {
    orgEnvironmentVariableService.getVariables().then((data) => {
      const client_variables = {};
      const server_variables = {};
      data.variables.map((variable) => {
        if (variable.variable_type === 'server') {
          server_variables[variable.variable_name] = 'HiddenEnvironmentVariable';
        } else {
          client_variables[variable.variable_name] = variable.value;
        }
      });

      useCurrentStateStore.getState().actions.setCurrentState({
        server: server_variables,
        client: client_variables,
      });
    });
  };

  const fetchOrgEnvironmentConstants = (environmentId) => {
    orgEnvironmentConstantService.getConstantsFromEnvironment(environmentId).then(({ constants }) => {
      const orgConstants = {};

      constants.map((constant) => {
        orgConstants[constant.name] = constant.value;
      });

      useCurrentStateStore.getState().actions.setCurrentState({
        constants: orgConstants,
      });
    });
  };

  const fetchAndInjectCustomStyles = async () => {
    try {
      const head = document.head || document.getElementsByTagName('head')[0];
      let styleTag = document.getElementById('workspace-custom-css');
      if (!styleTag) {
        // If it doesn't exist, create a new style tag and append it to the head
        styleTag = document.createElement('style');
        styleTag.type = 'text/css';
        styleTag.id = 'workspace-custom-css';
        head.appendChild(styleTag);
      }
      const data = await customStylesService.getForAppViewerEditor(false);
      styleTag.innerHTML = data?.css || null;
    } catch (error) {
      console.log('Failed to fetch custom styles:', error);
    }
  };

  const initComponentVersioning = () => {
    updateEditorState({
      canUndo: false,
      canRedo: false,
    });
  };

  /**
   * Initializes real-time saving of application definitions if multiplayer editing is enabled.
   * Monitors changes in the 'appDef' property of the provided 'ymap' object and triggers a real-time save
   * when all conditions are met.
   */
  const initRealtimeSave = () => {
    // Check if multiplayer editing is enabled; if not, return early
    if (!config.ENABLE_MULTIPLAYER_EDITING) return null;

    // Observe changes in the 'appDef' property of the 'ymap' object
    props.ymap?.observeDeep(() => {
      const ymapUpdates = props.ymap?.get('appDef');
      const ymapEventHandlersUpdated = props.ymap?.get('eventHandlersUpdated');

      if (ymapUpdates) {
        // Check if there is a new session and if others are on the same version and page
        if (!ymapUpdates.currentSessionId || ymapUpdates.currentSessionId === currentSessionId) return;

        // Check if others are on the same version and page
        if (!ymapUpdates.areOthersOnSameVersionAndPage) return;

        // Check if the new application definition is different from the current one
        if (isEqual(appDefinition, ymapUpdates.newDefinition)) return;

        // Trigger real-time save with specific options

        // const ymapOpts = ymapUpdates?.opts;

        realtimeSave(props.ymap?.get('appDef').newDefinition, {
          skipAutoSave: true,
          skipYmapUpdate: true,
          currentSessionId: ymapUpdates.currentSessionId,
          componentAdding: ymapUpdates?.opts?.componentAdded,
          componentDeleting: ymapUpdates?.opts?.componentDeleted,
        });
      }

      if (ymapEventHandlersUpdated) {
        if (
          !ymapEventHandlersUpdated.currentSessionId ||
          ymapEventHandlersUpdated.currentSessionId === currentSessionId
        )
          return;

        if (!ymapEventHandlersUpdated.currentVersionId) return;

        autoUpdateEventStore(ymapEventHandlersUpdated.currentVersionId);
      }
    });
  };

  //! websocket events do not work
  const initEventListeners = () => {
    socket?.addEventListener('message', (event) => {
      const data = event.data.replace(/^"(.+(?="$))"$/, '$1');
      if (data === 'versionReleased') fetchApp();
      // else if (data === 'dataQueriesChanged') {
      //   fetchDataQueries(editingVersion?.id);
      // } else if (data === 'dataSourcesChanged') {
      //   fetchDataSources(editingVersion?.id);
      // }
    });
  };

  const $componentDidMount = async () => {
    window.addEventListener('message', handleMessage);

    await fetchApp(props.params.pageHandle, true);
    await fetchApps(0);
    await fetchOrgEnvironmentVariables();
    await fetchEnvironments();

    await fetchAndInjectCustomStyles();
    initComponentVersioning();
    initRealtimeSave();
    initEventListeners();
    updateEditorState({
      selectedComponents: [],
      scrollOptions: {
        container: canvasContainerRef.current,
        throttleTime: 30,
        threshold: 0,
      },
    });

    getCanvasWidth();
    initEditorWalkThrough();
  };

  const fetchDataQueries = async (id, selectFirstQuery = false, runQueriesOnAppLoad = false) => {
    await useDataQueriesStore
      .getState()
      .actions.fetchDataQueries(id, selectFirstQuery, runQueriesOnAppLoad, getEditorRef());
  };

  const fetchDataSources = (id, environmentId) => {
    useDataSourcesStore.getState().actions.fetchDataSources(id, environmentId);
  };

  const fetchGlobalDataSources = (appVersionId, environmentId) => {
    const { current_organization_id: organizationId } = currentUser;
    useDataSourcesStore.getState().actions.fetchGlobalDataSources(organizationId, appVersionId, environmentId);
  };

  const onVersionDelete = () => {
    fetchApp(props.params.pageHandle);
  };

  const toggleAppMaintenance = () => {
    const newState = !isMaintenanceOn;

    appsService.setMaintenance(appId, newState).then(() => {
      updateState({
        isMaintenanceOn: newState,
      });

      if (newState) {
        toast.success('Application is on maintenance.');
      } else {
        toast.success('Application maintenance is completed');
      }
    });
  };

  const dataSourcesChanged = () => {
    if (socket instanceof WebSocket && socket?.readyState === WebSocket.OPEN) {
      socket?.send(
        JSON.stringify({
          event: 'events',
          data: { message: 'dataSourcesChanged', appId: appId },
        })
      );
    } else {
      fetchDataSources(editingVersionId);
    }
  };

  const globalDataSourcesChanged = () => {
    fetchGlobalDataSources();
  };

  const dataQueriesChanged = () => {
    if (socket instanceof WebSocket && socket?.readyState === WebSocket.OPEN) {
      socket?.send(
        JSON.stringify({
          event: 'events',
          data: { message: 'dataQueriesChanged', appId: appId },
        })
      );
    } else {
      fetchDataQueries(editingVersionId);
    }
  };

  const onNameChanged = (newName) => {
    updateState({ appName: newName });
    setWindowTitle(newName);
  };

  const onZoomChanged = (zoom) => {
    setZoomLevel(zoom);
  };

  const getCanvasWidth = () => {
    const canvasBoundingRect = document.getElementsByClassName('canvas-area')[0]?.getBoundingClientRect();

    const _canvasWidth = canvasBoundingRect?.width;
    return _canvasWidth;
  };
  const computeCanvasContainerHeight = () => {
    // 45 = (height of header)
    // 85 = (the height of the query panel header when minimised) + (height of header)
    return `calc(${100}% - ${Math.max(useQueryPanelStore.getState().queryPanelHeight + 45, 85)}px)`;
  };

  const handleQueryPaneDragging = (bool) => setIsQueryPaneDragging(bool);
  const handleQueryPaneExpanding = (bool) => setIsQueryPaneExpanded(bool);

  const handleOnComponentOptionChanged = (component, optionName, value) => {
    return onComponentOptionChanged(component, optionName, value);
  };

  const handleOnComponentOptionsChanged = (component, options) => {
    return onComponentOptionsChanged(component, options);
  };

  const handleComponentClick = (id, component) => {
    updateEditorState({
      selectedComponent: { id, component },
    });
  };

  const sideBarDebugger = {
    error: (data) => {
      debuggerActions.error(data);
    },
    flush: () => {
      debuggerActions.flush();
    },
    generateErrorLogs: (errors) => debuggerActions.generateErrorLogs(errors),
  };

  const changeDarkMode = (newMode) => {
    useCurrentStateStore.getState().actions.setCurrentState({
      globals: {
        ...currentState.globals,
        theme: { name: newMode ? 'dark' : 'light' },
      },
    });
    props.switchDarkMode(newMode);
  };

  const handleEvent = (eventName, event, options) => {
    return onEvent(getEditorRef(), eventName, event, options, 'edit');
  };

  const handleRunQuery = (queryId, queryName) => runQuery(getEditorRef(), queryId, queryName);

  const dataSourceModalHandler = () => {
    dataSourceModalRef.current.dataSourceModalToggleStateHandler();
  };

  const setSelectedComponent = (id, component, multiSelect = false) => {
    const isAlreadySelected = useEditorStore.getState()?.selectedComponents.find((component) => component.id === id);

    if (!isAlreadySelected) {
      setSelectedComponents([{ id, component }], multiSelect);
    }
  };

  const onVersionRelease = (versionId) => {
    useAppVersionStore.getState().actions.updateReleasedVersionId(versionId);

    if (socket instanceof WebSocket && socket?.readyState === WebSocket.OPEN) {
      socket.send(
        JSON.stringify({
          event: 'events',
          data: { message: 'versionReleased', appId: appId },
        })
      );
    }
  };

  const computeCanvasBackgroundColor = () => {
    const { canvasBackgroundColor } = appDefinition?.globalSettings ?? '#edeff5';
    if (['#2f3c4c', '#edeff5'].includes(canvasBackgroundColor)) {
      return props.darkMode ? '#2f3c4c' : '#edeff5';
    }
    return canvasBackgroundColor;
  };

  const getPagesWithIds = () => {
    //! Needs attention
    return Object.entries(appDefinition?.pages).map(([id, page]) => ({ ...page, id }));
  };

  const handleEditorMarginLeftChange = (value) => {
    setEditorMarginLeft(value);
  };

  const globalSettingsChanged = (globalOptions) => {
    const copyOfAppDefinition = JSON.parse(JSON.stringify(appDefinition));
    const newAppDefinition = _.cloneDeep(copyOfAppDefinition);

    for (const [key, value] of Object.entries(globalOptions)) {
      if (value?.[1]?.a == undefined) newAppDefinition.globalSettings[key] = value;
      else {
        const hexCode = `${value?.[0]}${decimalToHex(value?.[1]?.a)}`;
        newAppDefinition.globalSettings[key] = hexCode;
      }
    }

    updateEditorState({
      isUpdatingEditorStateInProcess: true,
    });

    appDefinitionChanged(newAppDefinition, {
      globalSettings: true,
    });
  };

  const getEnvironmentDetails = (environmentId) => {
    const queryParams = { slug: props.params.slug };
    return appEnvironmentService.getEnvironment(environmentId, queryParams);
  };

  const fetchEnvironments = () => {
    appEnvironmentService.getAllEnvironments(appId).then((data) => {
      const envArray = data?.environments;

      setEnvironments(envArray);
    });
  };

  const callBack = async (
    data,
    startingPageHandle,
    versionSwitched = false,
    environmentSwitch = false,
    selectedEnvironmentId = null
  ) => {
    setWindowTitle(data.name);
    useAppVersionStore.getState().actions.updateEditingVersion(data.editing_version);

    if (!environmentSwitch && (!releasedVersionId || !versionSwitched)) {
      const releasedId = data.current_version_id || data.currentVersionId;
      releasedId && useAppVersionStore.getState().actions.updateReleasedVersionId(releasedId);
    }

    const isMultiEnvironmentActive = useEditorStore.getState().featureAccess?.multiEnvironment ?? false;

    const currentAppVersionEnvId =
      !isMultiEnvironmentActive && useAppVersionStore.getState().isVersionReleased
        ? data['editing_version']['promoted_from'] || data['editing_version']['promotedFrom']
        : data['editing_version']['current_environment_id'] || data['editing_version']['currentEnvironmentId'];

    const currentOrgId = data?.organization_id || data?.organizationId;

    const currentEnvironmentId = !environmentSwitch ? currentAppVersionEnvId : selectedEnvironmentId;
    await fetchOrgEnvironmentConstants(currentEnvironmentId);

    let envDetails = useEditorStore.getState().currentAppEnvironment;
    if (!environmentSwitch) {
      setCurrentAppEnvironmentId(currentEnvironmentId);

      const { environment } = await getEnvironmentDetails(currentEnvironmentId);
      envDetails = environment;

      setCurrentAppEnvironmentDetails(environment);
      setAppVersionCurrentEnvironment(environment);
    }
    updateState({
      slug: environmentSwitch ? slug : data.slug,
      isMaintenanceOn: data?.is_maintenance_on,
      organizationId: currentOrgId,
      isPublic: data?.is_public || data?.isPublic,
      appName: data?.name,
      userId: data?.user_id,
      appId: data?.id,
      events: data.events,
      currentVersionId: data?.editing_version?.id,
      creationMode: data?.creationMode || data?.creation_mode,
      app: data,
    });

    const appDefData = buildAppDefinition(data);

    const appJson = appDefData;
    const pages = data.pages;

    const startingPageId = pages.filter((page) => page.handle === startingPageHandle)[0]?.id;
    const homePageId = !startingPageId || startingPageId === 'null' ? appJson.homePageId : startingPageId;

    const currentpageData = {
      handle: appJson.pages[homePageId]?.handle,
      name: appJson.pages[homePageId]?.name,
      id: homePageId,
      variables: {},
    };

    setCurrentPageId(homePageId);

    useCurrentStateStore.getState().actions.setCurrentState({
      page: currentpageData,
      globals: {
        ...useCurrentStateStore.getState().globals,
        environment: {
          id: envDetails?.id,
          name: envDetails?.name,
        },
      },
    });

    if (data.creationMode === 'GIT') {
      onEditorFreeze(true);
    }
    updateEditorState({
      isLoading: false,
      appDefinition: appJson,
      isUpdatingEditorStateInProcess: false,
    });
    if (versionSwitched) {
      props?.navigate(`/${getWorkspaceId()}/apps/${data.slug ?? appId}/${appJson.pages[homePageId]?.handle}`, {
        state: {
          isSwitchingPage: true,
        },
      });
    }

    await useDataSourcesStore
      .getState()
      .actions.fetchGlobalDataSources(data?.organization_id, data.editing_version?.id, currentEnvironmentId);
    await fetchDataSources(data.editing_version?.id, currentEnvironmentId);
    await fetchDataQueries(data.editing_version?.id, true, true);
    const currentPageEvents = data.events.filter((event) => event.target === 'page' && event.sourceId === homePageId);

    await handleEvent('onPageLoad', currentPageEvents, {}, true);

    const currentEnvironmentObj = JSON.parse(localStorage.getItem('currentEnvironmentIds') || JSON.stringify({}));
    if (currentEnvironmentObj[appId] !== envDetails?.id) {
      currentEnvironmentObj[appId] = currentEnvironmentId;
      localStorage.setItem('currentEnvironmentIds', JSON.stringify(currentEnvironmentObj));
    }
  };

  const fetchApp = async (startingPageHandle, onMount = false) => {
    const _appId = props?.params?.id || props?.params?.slug;

    if (!onMount) {
      await appService.fetchApp(_appId).then((data) => callBack(data, startingPageHandle));
    } else {
      callBack(app, startingPageHandle);
    }
  };

  const setAppDefinitionFromVersion = (appData) => {
    const version = appData?.editing_version?.id;
    if (version?.id !== editingVersionId) {
      if (version?.id === currentVersionId) {
        updateEditorState({
          canUndo: false,
          canRedo: false,
        });
      }
      updateEditorState({
        isLoading: true,
      });
      onEditorFreeze(false);
      setAppVersionPromoted(false);
      callBack(appData, null, true, false, null);
      initComponentVersioning();
    }
  };

  const diffToPatches = (diffObj) => {
    return Object.keys(diffObj).reduce((patches, path) => {
      const value = diffObj[path];
      return [...patches, { path: path.split('.'), value, op: 'replace' }];
    }, []);
  };

  const appDefinitionChanged = async (newDefinition, opts = {}) => {
    if (useAppVersionStore.getState().isAppVersionPromoted) return;

    if (opts?.versionChanged) {
      setCurrentPageId(newDefinition.homePageId);
      return new Promise((resolve) => {
        updateEditorState({
          isUpdatingEditorStateInProcess: true,
        });

        resolve();
      });
    }
    let updatedAppDefinition;
    const copyOfAppDefinition = JSON.parse(JSON.stringify(useEditorStore.getState().appDefinition));

    if (opts?.skipYmapUpdate && opts?.currentSessionId !== currentSessionId) {
      updatedAppDefinition = produce(copyOfAppDefinition, (draft) => {
        const _currentPageId = useEditorStore.getState().currentPageId;
        if (opts?.componentDeleting) {
          const currentPageComponentIds = Object.keys(copyOfAppDefinition.pages[_currentPageId]?.components);
          const newComponentIds = Object.keys(newDefinition.pages[_currentPageId]?.components);

          const finalComponents = _.omit(
            draft?.pages[_currentPageId]?.components,
            _.difference(currentPageComponentIds, newComponentIds)
          );

          draft.pages[_currentPageId].components = finalComponents;
        }

        const currentPageComponents = newDefinition.pages[_currentPageId]?.components;

        const finalComponents = _.merge(draft?.pages[_currentPageId]?.components, currentPageComponents);

        draft.pages[_currentPageId].components = finalComponents;
      });
    } else {
      updatedAppDefinition = produce(copyOfAppDefinition, (draft) => {
        if (_.isEmpty(draft)) return;

        if (opts?.containerChanges || opts?.componentDefinitionChanged) {
          const currentPageComponents = newDefinition.pages[currentPageId]?.components;

          draft.pages[currentPageId].components = currentPageComponents;
        }

        if (opts?.pageDefinitionChanged) {
          draft.pages = newDefinition.pages;
        }

        if (opts?.homePageChanged) {
          draft.homePageId = newDefinition.homePageId;
        }

        if (opts?.generalAppDefinitionChanged || opts?.globalSettings || isEmpty(opts)) {
          Object.assign(draft, newDefinition);
        }
      });
    }

    const diffPatches = diff(appDefinition, updatedAppDefinition);

    const inversePatches = diff(updatedAppDefinition, appDefinition);
    const shouldUpdate = !_.isEmpty(diffPatches) && !isEqual(appDefinitionDiff, diffPatches);

    if (shouldUpdate) {
      const undoPatches = diffToPatches(inversePatches);

      if (
        opts?.componentAdded ||
        opts?.componentDefinitionChanged ||
        opts?.componentDeleted ||
        opts?.containerChanges
      ) {
        setUndoStack((prev) => [...prev, undoPatches]);
        setOptsStack((prev) => ({ ...prev, undo: [...prev.undo, opts] }));
      }

      updateAppDefinitionDiff(diffPatches);

      const isParamDiffFromTableColumn = opts?.containerChanges
        ? isParamFromTableColumn(diffPatches, updatedAppDefinition)
        : false;

      if (isParamDiffFromTableColumn) {
        opts.componentDefinitionChanged = true;
        opts.isParamFromTableColumn = true;
        delete opts.containerChanges;
      }

      updateState({
        appDiffOptions: opts,
      });

      let updatingEditorStateInProcess = true;

      if (opts?.widgetMovedWithKeyboard === true) {
        updatingEditorStateInProcess = false;
      }

      updateEditorState({
        isUpdatingEditorStateInProcess: updatingEditorStateInProcess,
        appDefinition: updatedAppDefinition,
      });
    }
  };

  const cloneEventsForClonedComponents = (componentUpdateDiff, operation, componentMap) => {
    function getKeyFromComponentMap(componentMap, newItem) {
      for (const key in componentMap) {
        if (componentMap.hasOwnProperty(key) && componentMap[key] === newItem) {
          return key;
        }
      }
      return null;
    }

    if (operation !== 'create') return;

    const newComponentIds = Object.keys(componentUpdateDiff);

    newComponentIds.forEach((componentId) => {
      const sourceComponentId = getKeyFromComponentMap(componentMap, componentId);
      if (!sourceComponentId) return;

      appVersionService
        .findAllEventsWithSourceId(appId, currentVersionId, sourceComponentId)
        .then((componentEvents) => {
          if (!componentEvents) return;
          componentEvents.forEach((event) => {
            const newEvent = {
              event: {
                ...event?.event,
              },
              eventType: event?.target,
              attachedTo: componentMap[event?.sourceId],
              index: event?.index,
            };

            createAppVersionEventHandlers(newEvent);
          });
        });
    });
  };

  const saveEditingVersion = (isUserSwitchedVersion = false) => {
    const editingVersion = useAppVersionStore.getState().editingVersion;
    if (
      isEditorFreezed ||
      useAppVersionStore.getState().isAppVersionPromoted ||
      (isVersionReleased && !isUserSwitchedVersion)
    ) {
      updateEditorState({
        isUpdatingEditorStateInProcess: false,
      });
    } else if (!isEmpty(editingVersion)) {
      //! The computeComponentPropertyDiff function manages the calculation of differences in table columns by requiring complete column data. Without this complete data, the resulting JSON structure may be incorrect.
      const paramDiff = computeComponentPropertyDiff(appDefinitionDiff, appDefinition, appDiffOptions);
      const updateDiff = computeAppDiff(paramDiff, currentPageId, appDiffOptions, currentLayout);

      if (updateDiff['error']) {
        const platform = navigator?.userAgentData?.platform || navigator?.platform || 'unknown';
        const isPlatformMac = platform.toLowerCase().indexOf('mac') > -1;
        const toastMessage = `Unable to save changes! ${isPlatformMac ? '(⌘ + Z to undo)' : '(ctrl + Z to undo)'}`;

        toast(toastMessage, {
          icon: '🚫',
        });
        return updateEditorState({
          saveError: true,
          isUpdatingEditorStateInProcess: false,
        });
      }

      updateAppVersion(appId, editingVersion.id, currentPageId, updateDiff, isUserSwitchedVersion)
        .then(() => {
          const _editingVersion = {
            ...editingVersion,
            ...{ definition: appDefinition },
          };
          useAppVersionStore.getState().actions.updateEditingVersion(_editingVersion);

          if (config.ENABLE_MULTIPLAYER_EDITING) {
            props.ymap?.set('appDef', {
              newDefinition: appDefinition,
              editingVersionId: editingVersion.id,
              currentSessionId,
              areOthersOnSameVersionAndPage,
              opts: appDiffOptions,
            });
          }

          if (
            updateDiff?.type === 'components' &&
            updateDiff?.operation === 'delete' &&
            !appDiffOptions?.componentCut
          ) {
            const appEvents = Array.isArray(events) && events.length > 0 ? JSON.parse(JSON.stringify(events)) : [];

            const updatedEvents = appEvents.filter((event) => {
              return !updateDiff?.updateDiff.includes(event.sourceId);
            });

            updateState({
              events: updatedEvents,
            });
          }
          updateEditorState({
            saveError: false,
            isUpdatingEditorStateInProcess: false,
          });
        })
        .catch(() => {
          updateEditorState({
            saveError: true,
            isUpdatingEditorStateInProcess: false,
          });
          toast.error('App could not save.');
        })
        .finally(() => {
          updateState({
            appDiffOptions: {},
          });
        })
        .finally(() => {
          if (appDiffOptions?.cloningComponent) {
            cloneEventsForClonedComponents(
              updateDiff.updateDiff,
              updateDiff.operation,
              appDiffOptions?.cloningComponent
            );
          }
        });
    }
    updateEditorState({
      saveError: false,
      isUpdatingEditorStateInProcess: false,
    });
  };

  const realtimeSave = debounce(appDefinitionChanged, 100);
  const autoSave = debounce(saveEditingVersion, 150);

  function handlePaths(prevPatch, path = [], appJSON) {
    const paths = [...path];

    for (let key in prevPatch) {
      const type = typeof prevPatch[key];

      if (type === 'object') {
        handlePaths(prevPatch[key], [...paths, key], appJSON);
      } else {
        const currentpath = [...paths, key].join('.');
        _.update(appJSON, currentpath, () => prevPatch[key]);
      }
    }
  }
  function removeUndefined(obj) {
    Object.keys(obj).forEach((key) => {
      if (obj[key] && typeof obj[key] === 'object') removeUndefined(obj[key]);
      else if (obj[key] === undefined) delete obj[key];
    });

    return obj;
  }

  const handleUndo = () => {
    if (canUndo) {
      const patchesToUndo = undoStack[undoStack.length - 1];

      const updatedAppDefinition = JSON.parse(JSON.stringify(appDefinition));

      handlePaths(patchesToUndo[0]?.value, [...patchesToUndo[0].path], updatedAppDefinition);

      removeUndefined(updatedAppDefinition);

      const _diffPatches = diff(updatedAppDefinition, appDefinition);
      const undoDiff = diff(appDefinition, updatedAppDefinition);

      updateAppDefinitionDiff(undoDiff);
      setUndoStack((prev) => prev.slice(0, prev.length - 1));
      setRedoStack((prev) => [...prev, diffToPatches(_diffPatches)]);

      let undoOpts = optsStack.undo[optsStack.undo.length - 1];

      if (undoOpts?.componentDeleted) {
        undoOpts = {
          componentAdded: true,
        };
      } else if (undoOpts?.componentAdded) {
        undoOpts = {
          componentDeleted: true,
        };
      }

      updateState({
        appDiffOptions: undoOpts,
      });

      setOptsStack((prev) => ({
        ...prev,
        undo: [...prev.undo.slice(0, prev.undo.length - 1)],
        redo: [...prev.redo, optsStack.undo[optsStack.undo.length - 1]],
      }));

      updateEditorState({
        appDefinition: updatedAppDefinition,
        isUpdatingEditorStateInProcess: true,
      });
    }
  };

  const handleRedo = () => {
    if (canRedo) {
      const patchesToRedo = redoStack[redoStack.length - 1];

      const updatedAppDefinition = JSON.parse(JSON.stringify(appDefinition));

      handlePaths(patchesToRedo[0]?.value, [...patchesToRedo[0].path], updatedAppDefinition);
      removeUndefined(updatedAppDefinition);
      const _diffPatches = diff(updatedAppDefinition, appDefinition);
      const redoDiff = diff(appDefinition, updatedAppDefinition);
      updateAppDefinitionDiff(redoDiff);
      setRedoStack((prev) => prev.slice(0, prev.length - 1));
      setUndoStack((prev) => [...prev, diffToPatches(_diffPatches)]);

      updateState({
        appDiffOptions: optsStack.redo[optsStack.redo.length - 1],
      });

      setOptsStack((prev) => ({
        ...prev,
        undo: [...prev.undo, appDiffOptions],
        redo: [...prev.redo.slice(0, prev.redo.length - 1)],
      }));

      updateEditorState({
        appDefinition: updatedAppDefinition,
        isUpdatingEditorStateInProcess: true,
      });
    }
  };

  useEffect(() => {
    updateEditorState({
      canUndo: undoStack.length > 0,
      canRedo: redoStack.length > 0,
    });
    // eslint-disable-next-line react-hooks/exhaustive-deps
  }, [JSON.stringify(undoStack), JSON.stringify(redoStack)]);

  const componentDefinitionChanged = (componentDefinition, props) => {
    if (isVersionReleased) {
      useAppVersionStore.getState().actions.enableReleasedVersionPopupState();
      return;
    }

    if (appDefinition?.pages[currentPageId]?.components[componentDefinition.id]) {
      // Create a new copy of appDefinition with lodash's cloneDeep
      const updatedAppDefinition = _.cloneDeep(appDefinition);

      // Update the component definition in the copy
      updatedAppDefinition.pages[currentPageId].components[componentDefinition.id].component =
        componentDefinition.component;
      updateEditorState({
        isUpdatingEditorStateInProcess: true,
      });

      const diffPatches = diff(appDefinition, updatedAppDefinition);

      if (!isEmpty(diffPatches)) {
        appDefinitionChanged(updatedAppDefinition, { skipAutoSave: true, componentDefinitionChanged: true, ...props });
      }
    }
  };
  const removeComponent = (componentId) => {
    if (!isVersionReleased) {
      let newDefinition = cloneDeep(appDefinition);

      let childComponents = [];

      if (newDefinition.pages[currentPageId].components?.[componentId].component.component === 'Tabs') {
        childComponents = Object.keys(newDefinition.pages[currentPageId].components).filter((key) =>
          newDefinition.pages[currentPageId].components[key].component.parent?.startsWith(componentId)
        );
      } else {
        childComponents = Object.keys(newDefinition.pages[currentPageId].components).filter(
          (key) => newDefinition.pages[currentPageId].components[key].component.parent === componentId
        );
      }

      childComponents.forEach((componentId) => {
        delete newDefinition.pages[currentPageId].components[componentId];
      });

      delete newDefinition.pages[currentPageId].components[componentId];
      const platform = navigator?.userAgentData?.platform || navigator?.platform || 'unknown';
      if (platform.toLowerCase().indexOf('mac') > -1) {
        toast('Component deleted! (⌘ + Z to undo)', {
          icon: '🗑️',
        });
      } else {
        toast('Component deleted! (ctrl + Z to undo)', {
          icon: '🗑️',
        });
      }
      appDefinitionChanged(newDefinition, {
        componentDefinitionChanged: true,
        componentDeleted: true,
      });
    } else {
      useAppVersionStore.getState().actions.enableReleasedVersionPopupState();
    }
  };

  const moveComponents = (direction) => {
    const gridWidth = (1 * 100) / 43; // width of the canvas grid in percentage
    const _appDefinition = _.cloneDeep(appDefinition);
    let newComponents = _appDefinition?.pages[currentPageId].components;
    const selectedComponents = useEditorStore.getState()?.selectedComponents;

    for (const selectedComponent of selectedComponents) {
      let top = newComponents[selectedComponent.id].layouts[currentLayout].top;
      let left = newComponents[selectedComponent.id].layouts[currentLayout].left;

      switch (direction) {
        case 'ArrowLeft':
          left = left - gridWidth;
          break;
        case 'ArrowRight':
          left = left + gridWidth;
          break;
        case 'ArrowDown':
          top = top + 10;
          break;
        case 'ArrowUp':
          top = top - 10;
          break;
      }

      newComponents[selectedComponent.id].layouts[currentLayout].top = top;
      newComponents[selectedComponent.id].layouts[currentLayout].left = left;
    }

    _appDefinition.pages[currentPageId].components = newComponents;

    appDefinitionChanged(_appDefinition, { containerChanges: true, widgetMovedWithKeyboard: true });
  };

  const copyComponents = () =>
    cloneComponents(
      useEditorStore.getState()?.selectedComponents,
      appDefinition,
      currentPageId,
      appDefinitionChanged,
      false
    );

  const cutComponents = () => {
    if (isVersionReleased) {
      useAppVersionStore.getState().actions.enableReleasedVersionPopupState();

      return;
    }

    cloneComponents(
      useEditorStore.getState()?.selectedComponents,
      appDefinition,
      currentPageId,
      appDefinitionChanged,
      false,
      true
    );
  };

  const cloningComponents = () => {
    if (isVersionReleased) {
      useAppVersionStore.getState().actions.enableReleasedVersionPopupState();
      return;
    }
    cloneComponents(
      useEditorStore.getState()?.selectedComponents,
      appDefinition,
      currentPageId,
      appDefinitionChanged,
      true,
      false
    );
  };

  const handleEditorEscapeKeyPress = () => {
    if (useEditorStore.getState()?.selectedComponents?.length > 0) {
      updateEditorState({
        selectedComponents: [],
      });
    }
  };

  const removeComponents = () => {
    const selectedComponents = useEditorStore.getState()?.selectedComponents;
    if (!isVersionReleased && selectedComponents?.length > 1) {
      let newDefinition = cloneDeep(appDefinition);

      removeSelectedComponent(currentPageId, newDefinition, selectedComponents, appDefinitionChanged);
      const platform = navigator?.userAgentData?.platform || navigator?.platform || 'unknown';
      if (platform.toLowerCase().indexOf('mac') > -1) {
        toast('Selected components deleted! (⌘ + Z to undo)', {
          icon: '🗑️',
        });
      } else {
        toast('Selected components deleted! (ctrl + Z to undo)', {
          icon: '🗑️',
        });
      }
    } else if (isVersionReleased) {
      useAppVersionStore.getState().actions.enableReleasedVersionPopupState();
    }
  };

  //Page actions
  const renamePage = (pageId, newName) => {
    if (Object.entries(appDefinition.pages).some(([pId, { name }]) => newName === name && pId !== pageId)) {
      return toast.error('Page name already exists');
    }
    if (newName.trim().length === 0) {
      toast.error('Page name cannot be empty');
      return;
    }

    setCurrentPageId(pageId);

    const copyOfAppDefinition = JSON.parse(JSON.stringify(appDefinition));

    copyOfAppDefinition.pages[pageId].name = newName;

    appDefinitionChanged(copyOfAppDefinition, { pageDefinitionChanged: true });
  };

  const addNewPage = ({ name, handle }) => {
    // check for unique page handles
    const pageExists = Object.values(appDefinition.pages).some((page) => page.name === name);

    if (pageExists) {
      toast.error('Page name already exists');
      return;
    }

    if (name.length > 32) {
      toast.error('Page name cannot be more than 32 characters');
      return;
    }

    const pageHandles = Object.values(appDefinition.pages).map((page) => page.handle);

    let newHandle = handle;
    // If handle already exists, finds a unique handle by incrementing a number until it is not found in the array of existing page handles.
    for (let handleIndex = 1; pageHandles.includes(newHandle); handleIndex++) {
      newHandle = `${handle}-${handleIndex}`;
    }

    const copyOfAppDefinition = JSON.parse(JSON.stringify(appDefinition));
    const newPageId = uuid();

    copyOfAppDefinition.pages[newPageId] = {
      id: newPageId,
      name,
      handle: newHandle,
      components: {},
      index: Object.keys(copyOfAppDefinition.pages).length + 1,
    };

    setCurrentPageId(newPageId);
    updateEditorState({
      selectedComponents: [],
    });

    appDefinitionChanged(copyOfAppDefinition, {
      pageDefinitionChanged: true,
      addNewPage: true,
      switchPage: true,
      pageId: newPageId,
    });
    props?.navigate(`/${getWorkspaceId()}/apps/${slug ?? appId}/${newHandle}`, {
      state: {
        isSwitchingPage: true,
      },
    });

    const page = {
      id: newPageId,
      name,
      handle,
      variables: copyOfAppDefinition.pages[newPageId]?.variables ?? {},
    };

    const globals = {
      ...currentState.globals,
    };
    useCurrentStateStore.getState().actions.setCurrentState({ globals, page });
  };

  const navigateToPage = (queryParams = [], handle) => {
    const appId = useAppDataStore.getState()?.appId;
    const queryParamsString = queryParams.map(([key, value]) => `${key}=${value}`).join('&');

    props?.navigate(`/${getWorkspaceId()}/apps/${slug ?? appId}/${handle}?${queryParamsString}`, {
      state: {
        isSwitchingPage: true,
      },
    });
  };

  const switchPage = (pageId, queryParams = []) => {
    // This are fetched from store to handle runQueriesOnAppLoad
    const currentPageId = useEditorStore.getState().currentPageId;
    const appDefinition = useEditorStore.getState().appDefinition;
<<<<<<< HEAD
    const appId = useAppDataStore.getState()?.appId;
    const pageHandle = getCurrentState().page.handle;
=======
    const pageHandle = getCurrentState().pageHandle;
>>>>>>> d1c00dbe

    if (currentPageId === pageId && pageHandle === appDefinition?.pages[pageId]?.handle) {
      return;
    }
    const { name, handle } = appDefinition.pages[pageId];

    if (!name || !handle) return;
    const copyOfAppDefinition = JSON.parse(JSON.stringify(appDefinition));
    navigateToPage(queryParams, handle);

    const page = {
      id: pageId,
      name,
      handle,
      variables: copyOfAppDefinition.pages[pageId]?.variables ?? {},
    };

    const queryParamsString = queryParams.map(([key, value]) => `${key}=${value}`).join('&');
    const globals = {
      ...currentState.globals,
      urlparams: JSON.parse(JSON.stringify(queryString.parse(queryParamsString))),
    };
    useCurrentStateStore.getState().actions.setCurrentState({ globals, page });

    setCurrentPageId(pageId);

    const currentPageEvents = events.filter((event) => event.target === 'page' && event.sourceId === page.id);

    handleEvent('onPageLoad', currentPageEvents);
  };

  const deletePageRequest = (pageId, isHomePage = false, pageName = '') => {
    setShowPageDeletionConfirmation({
      isOpen: true,
      pageId,
      isHomePage,
      pageName,
    });
  };

  const cancelDeletePageRequest = () => {
    setShowPageDeletionConfirmation({
      isOpen: false,
      pageId: null,
      isHomePage: false,
      pageName: null,
    });
  };

  const executeDeletepageRequest = () => {
    const pageId = showPageDeletionConfirmation.pageId;
    const isHomePage = showPageDeletionConfirmation.isHomePage;
    if (Object.keys(appDefinition.pages).length === 1) {
      toast.error('You cannot delete the only page in your app.');
      return;
    }

    setIsDeletingPage({
      isDeletingPage: true,
    });

    const copyOfAppDefinition = JSON.parse(JSON.stringify(appDefinition));

    const toBeDeletedPage = copyOfAppDefinition.pages[pageId];

    const newAppDefinition = {
      ...copyOfAppDefinition,
      pages: omit(copyOfAppDefinition.pages, pageId),
    };

    const newCurrentPageId = isHomePage ? Object.keys(copyOfAppDefinition.pages)[0] : copyOfAppDefinition.homePageId;

    setCurrentPageId(newCurrentPageId);
    updateEditorState({
      isUpdatingEditorStateInProcess: true,
    });
    setIsDeletingPage(false);

    appDefinitionChanged(newAppDefinition, {
      pageDefinitionChanged: true,
      deletePageRequest: true,
    });

    toast.success(`${toBeDeletedPage.name} page deleted.`);

    switchPage(newCurrentPageId);
  };

  const disableEnablePage = ({ pageId, isDisabled }) => {
    updateEditorState({
      isUpdatingEditorStateInProcess: true,
    });

    const copyOfAppDefinition = JSON.parse(JSON.stringify(appDefinition));

    const newAppDefinition = _.cloneDeep(copyOfAppDefinition);

    newAppDefinition.pages[pageId].disabled = isDisabled ?? false;

    switchPage(pageId);
    appDefinitionChanged(newAppDefinition, {
      pageDefinitionChanged: true,
    });
  };

  const hidePage = (pageId) => {
    updateEditorState({
      isUpdatingEditorStateInProcess: true,
    });

    const copyOfAppDefinition = JSON.parse(JSON.stringify(appDefinition));

    const newAppDefinition = _.cloneDeep(copyOfAppDefinition);

    newAppDefinition.pages[pageId].hidden = true;

    switchPage(pageId);
    appDefinitionChanged(newAppDefinition, {
      pageDefinitionChanged: true,
    });
  };

  const unHidePage = (pageId) => {
    updateEditorState({
      isUpdatingEditorStateInProcess: true,
    });

    const copyOfAppDefinition = JSON.parse(JSON.stringify(appDefinition));

    const newAppDefinition = _.cloneDeep(copyOfAppDefinition);

    newAppDefinition.pages[pageId].hidden = false;
    switchPage(pageId);
    appDefinitionChanged(newAppDefinition, {
      pageDefinitionChanged: true,
    });
  };

  const clonePage = (pageId) => {
    setIsSaving(true);
    appVersionService
      .clonePage(appId, editingVersionId, pageId)
      .then((data) => {
        const copyOfAppDefinition = JSON.parse(JSON.stringify(appDefinition));

        const pages = data.pages.reduce((acc, page) => {
          const currentComponents = buildComponentMetaDefinition(_.cloneDeep(page?.components));

          page.components = currentComponents;

          acc[page.id] = page;

          return acc;
        }, {});

        const newAppDefinition = {
          ...copyOfAppDefinition,
          pages: {
            ...copyOfAppDefinition.pages,
            ...pages,
          },
        };
        updateState({
          events: data.events,
        });
        appDefinitionChanged(newAppDefinition);
      })
      .finally(() => setIsSaving(false));
  };

  const updateHomePage = (pageId) => {
    updateEditorState({
      isUpdatingEditorStateInProcess: true,
    });

    const copyOfAppDefinition = JSON.parse(JSON.stringify(appDefinition));

    const newAppDefinition = _.cloneDeep(copyOfAppDefinition);

    newAppDefinition.homePageId = pageId;

    appDefinitionChanged(newAppDefinition, {
      homePageChanged: true,
    });
  };

  const updatePageHandle = (pageId, newHandle) => {
    const copyOfAppDefinition = JSON.parse(JSON.stringify(appDefinition));

    updateEditorState({
      isUpdatingEditorStateInProcess: true,
    });

    const pageExists = Object.values(copyOfAppDefinition.pages).some((page) => page.handle === newHandle);

    if (pageExists) {
      toast.error('Page with same handle already exists');
      return;
    }

    if (newHandle.trim().length === 0) {
      toast.error('Page handle cannot be empty');
      return;
    }

    const newDefinition = _.cloneDeep(copyOfAppDefinition);

    newDefinition.pages[pageId].handle = newHandle;

    appDefinitionChanged(newDefinition, {
      pageDefinitionChanged: true,
    });

<<<<<<< HEAD
    toast.success('Page handle updated successfully');

    const queryParams = getQueryParams();
    switchPage(pageId, Object.entries(queryParams));
=======
    const queryParams = getQueryParams();
    navigateToPage(Object.entries(queryParams), newHandle);
>>>>>>> d1c00dbe
  };

  const updateOnSortingPages = (newSortedPages) => {
    const copyOfAppDefinition = JSON.parse(JSON.stringify(appDefinition));
    const pagesObj = newSortedPages.reduce((acc, page, index) => {
      acc[page.id] = {
        ...page,
        index: index + 1,
      };
      return acc;
    }, {});

    const newAppDefinition = _.cloneDeep(copyOfAppDefinition);

    newAppDefinition.pages = pagesObj;

    appDefinitionChanged(newAppDefinition, {
      pageDefinitionChanged: true,
      pageSortingChanged: true,
    });
  };

  const showHideViewerNavigation = () => {
    const copyOfAppDefinition = JSON.parse(JSON.stringify(appDefinition));
    const newAppDefinition = _.cloneDeep(copyOfAppDefinition);

    newAppDefinition.showViewerNavigation = !newAppDefinition.showViewerNavigation;

    appDefinitionChanged(newAppDefinition, {
      generalAppDefinitionChanged: true,
    });
  };

  const appEnvironmentChanged = async (currentEnvironment, envSelection) => {
    const shouldUpdate = currentAppEnvironmentId !== currentEnvironment?.id;

    if (shouldUpdate) {
      const selectedEnvironment = environments.find((env) => env.id === currentEnvironment?.id);
      setCurrentAppEnvironmentDetails(selectedEnvironment);
      setCurrentAppEnvironmentId(currentEnvironment?.id);

      if (!envSelection) {
        window.location.reload(false);
      } else {
        const selectedEnvironmentId = currentEnvironment?.id;

        callBack(app, props.params.pageHandle, false, true, selectedEnvironmentId);
      }
    }
  };
  const toggleGitSyncModal = () => {
    setShowGitSyncModal(!showGitSyncModal);
  };

  const handleCanvasContainerMouseUp = (e) => {
    if (
      ['real-canvas', 'modal'].includes(e.target.className) &&
      useEditorStore.getState()?.selectedComponents?.length
    ) {
      setSelectedComponents(EMPTY_ARRAY);
    }
  };

  const deviceWindowWidth = 450;

  if (isLoading) {
    return (
      <div className="apploader">
        <div className="col col-* editor-center-wrapper">
          <div className="editor-center">
            <div className="canvas">
              <div className="mt-5 d-flex flex-column">
                <div className="mb-1">
                  <Skeleton width={'150px'} height={15} className="skeleton" />
                </div>
                {Array.from(Array(4)).map((_item, index) => (
                  <Skeleton key={index} width={'300px'} height={10} className="skeleton" />
                ))}
                <div className="align-self-end">
                  <Skeleton width={'100px'} className="skeleton" />
                </div>
                <Skeleton className="skeleton mt-4" />
                <Skeleton height={'150px'} className="skeleton mt-2" />
              </div>
            </div>
          </div>
        </div>
      </div>
    );
  }

  const formCustomPageSelectorClass = () => {
    const pageHandle = getCurrentState().page.handle;
    return `_tooljet-page-${pageHandle}`;
  };

  return (
    <div className="editor wrapper">
      <GitSyncModal
        currentUser={currentUser}
        showGitSyncModal={showGitSyncModal}
        handleClose={toggleGitSyncModal}
        app={app}
        isVersionReleased={isVersionReleased}
        featureAccess={featureAccess}
        setAppDefinitionFromVersion={setAppDefinitionFromVersion}
        creationMode={creationMode}
      />
      <Confirm
        show={queryConfirmationList?.length > 0}
        message={`Do you want to run this query - ${queryConfirmationList[0]?.queryName}?`}
        onConfirm={(queryConfirmationData) => onQueryConfirmOrCancel(getEditorRef(), queryConfirmationData, true)}
        onCancel={() => onQueryConfirmOrCancel(getEditorRef(), queryConfirmationList[0])}
        queryConfirmationData={queryConfirmationList[0]}
        darkMode={props.darkMode}
        key={queryConfirmationList[0]?.queryName}
      />
      <Confirm
        show={showPageDeletionConfirmation?.isOpen ?? false}
        title={'Delete Page'}
        message={`Do you really want to delete ${showPageDeletionConfirmation?.pageName || 'this'} page?`}
        confirmButtonLoading={isDeletingPage}
        onConfirm={() => executeDeletepageRequest()}
        onCancel={() => cancelDeletePageRequest()}
        darkMode={props.darkMode}
      />
      {creationMode === 'GIT' && <FreezeVersionInfo info={'Apps imported from git repository cannot be edited'} />}
      {isVersionReleased && <ReleasedVersionError />}
      {!isVersionReleased && isEditorFreezed && creationMode !== 'GIT' && <FreezeVersionInfo />}
      <EditorContextWrapper>
        <EditorHeader
          darkMode={props.darkMode}
          appDefinition={_.cloneDeep(appDefinition)}
          canUndo={canUndo}
          canRedo={canRedo}
          handleUndo={handleUndo}
          handleRedo={handleRedo}
          // saveError={saveError}
          onNameChanged={onNameChanged}
          currentAppEnvironmentId={currentAppEnvironmentId}
          setAppDefinitionFromVersion={setAppDefinitionFromVersion}
          onVersionRelease={onVersionRelease}
          saveEditingVersion={saveEditingVersion}
          appEnvironmentChanged={appEnvironmentChanged}
          onVersionDelete={onVersionDelete}
          isMaintenanceOn={isMaintenanceOn}
          appName={appName}
          appId={appId}
          slug={slug}
<<<<<<< HEAD
          toggleGitSyncModal={toggleGitSyncModal}
          showGitSyncModal={showGitSyncModal}
          setCurrentAppVersionPromoted={(isCurrentVersionPromoted) => setAppVersionPromoted(isCurrentVersionPromoted)}
          fetchEnvironments={fetchEnvironments}
          isEditorFreezed={isEditorFreezed}
=======
          isSocketOpen={isSocketOpen}
>>>>>>> d1c00dbe
        />
        <DndProvider backend={HTML5Backend}>
          <div className="sub-section">
            <LeftSidebar
              currentAppEnvironmentId={currentAppEnvironmentId}
              globalSettingsChanged={globalSettingsChanged}
              appId={appId}
              darkMode={props.darkMode}
              dataSourcesChanged={dataSourcesChanged}
              dataQueriesChanged={dataQueriesChanged}
              globalDataSourcesChanged={globalDataSourcesChanged}
              onZoomChanged={onZoomChanged}
              switchDarkMode={changeDarkMode}
              debuggerActions={sideBarDebugger}
              appDefinition={{
                components: appDefinition?.pages[currentPageId]?.components ?? {},
                pages: appDefinition?.pages ?? {},
                homePageId: appDefinition?.homePageId ?? null,
                showViewerNavigation: appDefinition?.showViewerNavigation,
                globalSettings: appDefinition?.globalSettings ?? {},
              }}
              setSelectedComponent={setSelectedComponent}
              removeComponent={removeComponent}
              runQuery={(queryId, queryName) => handleRunQuery(queryId, queryName)}
              ref={dataSourceModalRef}
              currentPageId={currentPageId}
              addNewPage={addNewPage}
              switchPage={switchPage}
              deletePage={deletePageRequest}
              renamePage={renamePage}
              clonePage={clonePage}
              hidePage={hidePage}
              unHidePage={unHidePage}
              disableEnablePage={disableEnablePage}
              updateHomePage={updateHomePage}
              updatePageHandle={updatePageHandle}
              showHideViewerNavigationControls={showHideViewerNavigation}
              updateOnSortingPages={updateOnSortingPages}
              setEditorMarginLeft={handleEditorMarginLeftChange}
              isMaintenanceOn={isMaintenanceOn}
              toggleAppMaintenance={toggleAppMaintenance}
            />
            {!showComments && (
              <EditorSelecto
                selectionRef={selectionRef}
                canvasContainerRef={canvasContainerRef}
                setSelectedComponent={setSelectedComponent}
                selectionDragRef={selectionDragRef}
                appDefinition={appDefinition}
                currentPageId={currentPageId}
              />
            )}
            <div
              className={`main main-editor-canvas ${isQueryPaneDragging || isDragging ? 'hide-scrollbar' : ''}`}
              id="main-editor-canvas"
            >
              <div
                className={`canvas-container align-items-center ${!showLeftSidebar && 'hide-sidebar'}`}
                style={{
                  transform: `scale(${zoomLevel})`,
                  borderLeft:
                    (editorMarginLeft ? editorMarginLeft - 1 : editorMarginLeft) +
                    `px solid ${computeCanvasBackgroundColor()}`,
                  height: computeCanvasContainerHeight(),
                  background: !props.darkMode ? '#EBEBEF' : '#2E3035',
                }}
                onMouseUp={handleCanvasContainerMouseUp}
                ref={canvasContainerRef}
                onScroll={() => {
                  selectionRef.current.checkScroll();
                }}
              >
                <div style={{ minWidth: `calc((100vw - 300px) - 48px)` }} className={`app-${appId}`}>
                  <div
                    className={`canvas-area ${formCustomPageSelectorClass()}`}
                    style={{
                      width: currentLayout === 'desktop' ? '100%' : '450px',
                      maxWidth:
                        +appDefinition.globalSettings.canvasMaxWidth + appDefinition.globalSettings.canvasMaxWidthType,

                      backgroundColor: computeCanvasBackgroundColor(),
                      transform: 'translateZ(0)', //Hack to make modal position respect canvas container, else it positions w.r.t window.
                    }}
                  >
                    {config.ENABLE_MULTIPLAYER_EDITING && featureAccess?.multiPlayerEdit && (
                      <RealtimeCursors editingVersionId={editingVersionId} editingPageId={currentPageId} />
                    )}
                    {isLoading && (
                      <div className="apploader">
                        <div className="col col-* editor-center-wrapper">
                          <div className="editor-center">
                            <div className="canvas">
                              <div className="mt-5 d-flex flex-column">
                                <div className="mb-1">
                                  <Skeleton width={'150px'} height={15} className="skeleton" />
                                </div>
                                {Array.from(Array(4)).map((_item, index) => (
                                  <Skeleton key={index} width={'300px'} height={10} className="skeleton" />
                                ))}
                                <div className="align-self-end">
                                  <Skeleton width={'100px'} className="skeleton" />
                                </div>
                                <Skeleton className="skeleton mt-4" />
                                <Skeleton height={'150px'} className="skeleton mt-2" />
                              </div>
                            </div>
                          </div>
                        </div>
                      </div>
                    )}
                    {defaultComponentStateComputed && (
                      <>
                        <Container
                          canvasWidth={getCanvasWidth()}
                          socket={socket}
                          appDefinition={appDefinition}
                          appDefinitionChanged={appDefinitionChanged}
                          snapToGrid={true}
                          darkMode={props.darkMode}
                          mode={'edit'}
                          zoomLevel={zoomLevel}
                          deviceWindowWidth={deviceWindowWidth}
                          appLoading={isLoading}
                          onEvent={handleEvent}
                          onComponentOptionChanged={handleOnComponentOptionChanged}
                          onComponentOptionsChanged={handleOnComponentOptionsChanged}
                          setSelectedComponent={setSelectedComponent}
                          handleUndo={handleUndo}
                          handleRedo={handleRedo}
                          removeComponent={removeComponent}
                          onComponentClick={noop} // Prop is used in Viewer hence using a dummy function to prevent error in editor
                          sideBarDebugger={sideBarDebugger}
                          currentPageId={currentPageId}
                        />
                        <CustomDragLayer
                          snapToGrid={true}
                          canvasWidth={getCanvasWidth()}
                          onDragging={(isDragging) => setIsDragging(isDragging)}
                        />
                      </>
                    )}
                  </div>
                </div>
              </div>
              <QueryPanel
                onQueryPaneDragging={handleQueryPaneDragging}
                handleQueryPaneExpanding={handleQueryPaneExpanding}
                dataQueriesChanged={dataQueriesChanged}
                fetchDataQueries={fetchDataQueries}
                darkMode={props.darkMode}
                allComponents={appDefinition?.pages[currentPageId]?.components ?? {}}
                appId={appId}
                appDefinition={appDefinition}
                dataSourceModalHandler={dataSourceModalHandler}
                editorRef={getEditorRef()}
              />
              <ReactTooltip id="tooltip-for-add-query" className="tooltip" />
            </div>
            <div className="editor-sidebar">
              <EditorKeyHooks
                moveComponents={moveComponents}
                cloneComponents={cloningComponents}
                copyComponents={copyComponents}
                cutComponents={cutComponents}
                handleEditorEscapeKeyPress={handleEditorEscapeKeyPress}
                removeMultipleComponents={removeComponents}
              />
              <RightSidebarTabManager
                inspectorTab={
                  <div className="pages-container">
                    <Inspector
                      moveComponents={moveComponents}
                      componentDefinitionChanged={componentDefinitionChanged}
                      removeComponent={removeComponent}
                      allComponents={appDefinition?.pages[currentPageId]?.components}
                      darkMode={props.darkMode}
                      pages={getPagesWithIds()}
                      cloneComponents={cloningComponents}
                    />
                  </div>
                }
                widgetManagerTab={
                  <WidgetManager componentTypes={componentTypes} zoomLevel={zoomLevel} darkMode={props.darkMode} />
                }
                allComponents={appDefinition.pages[currentPageId]?.components}
              />
            </div>
            {config.COMMENT_FEATURE_ENABLE && showComments && (
              <CommentNotifications socket={socket} pageId={currentPageId} />
            )}
          </div>
        </DndProvider>
      </EditorContextWrapper>
    </div>
  );
};

export const Editor = withTranslation()(withRouter(EditorComponent));<|MERGE_RESOLUTION|>--- conflicted
+++ resolved
@@ -369,11 +369,8 @@
         id: app.id,
         name: app.name,
         slug: app.slug,
-<<<<<<< HEAD
         creationMode: app?.creationMode || app?.creation_mode,
-=======
         current_version_id: app.current_version_id,
->>>>>>> d1c00dbe
       })),
     });
   };
@@ -1494,12 +1491,8 @@
     // This are fetched from store to handle runQueriesOnAppLoad
     const currentPageId = useEditorStore.getState().currentPageId;
     const appDefinition = useEditorStore.getState().appDefinition;
-<<<<<<< HEAD
     const appId = useAppDataStore.getState()?.appId;
     const pageHandle = getCurrentState().page.handle;
-=======
-    const pageHandle = getCurrentState().pageHandle;
->>>>>>> d1c00dbe
 
     if (currentPageId === pageId && pageHandle === appDefinition?.pages[pageId]?.handle) {
       return;
@@ -1713,15 +1706,9 @@
       pageDefinitionChanged: true,
     });
 
-<<<<<<< HEAD
     toast.success('Page handle updated successfully');
-
-    const queryParams = getQueryParams();
-    switchPage(pageId, Object.entries(queryParams));
-=======
     const queryParams = getQueryParams();
     navigateToPage(Object.entries(queryParams), newHandle);
->>>>>>> d1c00dbe
   };
 
   const updateOnSortingPages = (newSortedPages) => {
@@ -1871,15 +1858,12 @@
           appName={appName}
           appId={appId}
           slug={slug}
-<<<<<<< HEAD
           toggleGitSyncModal={toggleGitSyncModal}
           showGitSyncModal={showGitSyncModal}
           setCurrentAppVersionPromoted={(isCurrentVersionPromoted) => setAppVersionPromoted(isCurrentVersionPromoted)}
           fetchEnvironments={fetchEnvironments}
           isEditorFreezed={isEditorFreezed}
-=======
           isSocketOpen={isSocketOpen}
->>>>>>> d1c00dbe
         />
         <DndProvider backend={HTML5Backend}>
           <div className="sub-section">
