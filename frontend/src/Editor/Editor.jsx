--- conflicted
+++ resolved
@@ -754,40 +754,8 @@
               >
                 <div className="canvas-area" style={{ width: currentLayout === 'desktop' ? '100%' : '450px' }}>
                   {defaultComponentStateComputed && (
-<<<<<<< HEAD
-                    <div>
-                      <Container
-                        canvasWidth={this.getCanvasWidth()}
-                        appDefinition={appDefinition}
-                        appDefinitionChanged={this.appDefinitionChanged}
-                        snapToGrid={true}
-                        darkMode={this.props.darkMode}
-                        mode={'edit'}
-                        zoomLevel={zoomLevel}
-                        currentLayout={currentLayout}
-                        deviceWindowWidth={deviceWindowWidth}
-                        selectedComponent={selectedComponent || {}}
-                        appLoading={isLoading}
-                        onEvent={(eventName, options) => onEvent(this, eventName, options)}
-                        onComponentOptionChanged={(component, optionName, value) =>
-                          onComponentOptionChanged(this, component, optionName, value)
-                        }
-                        onComponentOptionsChanged={(component, options) =>
-                          onComponentOptionsChanged(this, component, options)
-                        }
-                        currentState={this.state.currentState}
-                        configHandleClicked={this.configHandleClicked}
-                        removeComponent={this.removeComponent}
-                        onComponentClick={(id, component) => {
-                          this.setState({ selectedComponent: { id, component } });
-                          this.switchSidebarTab(1);
-                          onComponentClick(this, id, component);
-                        }}
-                      />
-                      <CustomDragLayer canvasWidth={this.getCanvasWidth()} snapToGrid={true} currentLayout={currentLayout} />
-                    </div>
-=======
                     <Container
+                      canvasWidth={this.getCanvasWidth()}
                       socket={this.state.socket}
                       showComments={showComments}
                       appVersionsId={this.state?.editingVersion?.id}
@@ -818,7 +786,6 @@
                         onComponentClick(this, id, component);
                       }}
                     />
->>>>>>> 3633ccf9
                   )}
 
                 </div>
