--- conflicted
+++ resolved
@@ -34,11 +34,8 @@
   setStateAsync,
   computeComponentState,
   getSvgIcon,
-<<<<<<< HEAD
   debuggerActions,
-=======
   cloneComponents,
->>>>>>> 24cda4d5
 } from '@/_helpers/appUtils';
 import { Confirm } from './Viewer/Confirm';
 import ReactTooltip from 'react-tooltip';
