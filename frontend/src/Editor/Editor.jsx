import React, { useCallback, useEffect, useRef, useState, useLayoutEffect } from 'react';
import {
  appService,
  authenticationService,
  appVersionService,
  orgEnvironmentVariableService,
  orgEnvironmentConstantService,
  appsService,
} from '@/_services';
import { DndProvider } from 'react-dnd';
import { HTML5Backend } from 'react-dnd-html5-backend';
import _, { isEqual, isEmpty, debounce, omit, noop } from 'lodash';
import { Container } from './Container';
import { EditorKeyHooks } from './EditorKeyHooks';
import { CustomDragLayer } from './CustomDragLayer';
import { LeftSidebar } from './LeftSidebar';
import { componentTypes } from './WidgetManager/components';
import { Inspector } from './Inspector/Inspector';
import QueryPanel from './QueryPanel/QueryPanel';
import {
  onEvent,
  onQueryConfirmOrCancel,
  runQuery,
  computeComponentState,
  cloneComponents,
  removeSelectedComponent,
  buildAppDefinition,
  buildComponentMetaDefinition,
  runQueries,
} from '@/_helpers/appUtils';
import { Confirm } from './Viewer/Confirm';
// eslint-disable-next-line import/no-unresolved
import { Tooltip as ReactTooltip } from 'react-tooltip';
import CommentNotifications from './CommentNotifications';
import { WidgetManager } from './WidgetManager';
import config from 'config';
import queryString from 'query-string';
import { toast } from 'react-hot-toast';
const { produce, enablePatches, setAutoFreeze } = require('immer');
import { createWebsocketConnection } from '@/_helpers/websocketConnection';
import RealtimeCursors from '@/Editor/RealtimeCursors';
import { initEditorWalkThrough } from '@/_helpers/createWalkThrough';
import { EditorContextWrapper } from './Context/EditorContextWrapper';
import { withTranslation } from 'react-i18next';
import { v4 as uuid } from 'uuid';
import Skeleton from 'react-loading-skeleton';
import EditorHeader from './Header';
import {
  getWorkspaceId,
  isValidUUID,
  setWindowTitle,
  defaultWhiteLabellingSettings,
  pageTitles,
} from '@/_helpers/utils';
import '@/_styles/editor/react-select-search.scss';
import { withRouter } from '@/_hoc/withRouter';
import { ReleasedVersionError } from './AppVersionsManager/ReleasedVersionError';
import { useDataSourcesStore } from '@/_stores/dataSourcesStore';
import { useDataQueriesStore } from '@/_stores/dataQueriesStore';
import { useAppVersionStore, useAppVersionActions } from '@/_stores/appVersionStore';
import { useQueryPanelStore } from '@/_stores/queryPanelStore';
import { useCurrentStateStore, getCurrentState } from '@/_stores/currentStateStore';
import {
  computeAppDiff,
  computeComponentPropertyDiff,
  findAllEntityReferences,
  isParamFromTableColumn,
  resetAllStores,
} from '@/_stores/utils';
import { setCookie } from '@/_helpers/cookie';
import { EMPTY_ARRAY, useEditorActions, useEditorStore } from '@/_stores/editorStore';
import { useAppDataActions, useAppDataStore } from '@/_stores/appDataStore';
import { useNoOfGrid } from '@/_stores/gridStore';
import { useMounted } from '@/_hooks/use-mount';
import EditorSelecto from './EditorSelecto';
// eslint-disable-next-line import/no-unresolved
import { diff } from 'deep-object-diff';
import useAppDarkMode from '@/_hooks/useAppDarkMode';
import useDebouncedArrowKeyPress from '@/_hooks/useDebouncedArrowKeyPress';
import useConfirm from '@/Editor/QueryManager/QueryEditors/TooljetDatabase/Confirm';
import { getQueryParams } from '@/_helpers/routes';
import RightSidebarTabManager from './RightSidebarTabManager';
import { shallow } from 'zustand/shallow';
import AutoLayoutAlert from './AutoLayoutAlert';
import { HotkeysProvider } from 'react-hotkeys-hook';
import { useResolveStore } from '@/_stores/resolverStore';
import { dfs } from '@/_stores/handleReferenceTransactions';
import { decimalToHex, EditorConstants } from './editorConstants';
import { handleLowPriorityWork, updateCanvasBackground, clearAllQueuedTasks } from '@/_helpers/editorHelpers';
import { TJLoader } from '@/_ui/TJLoader/TJLoader';
import cx from 'classnames';

setAutoFreeze(false);
enablePatches();

const EditorComponent = (props) => {
  const { socket } = createWebsocketConnection(props?.params?.id);
  const mounted = useMounted();

  const {
    updateState,
    updateAppDefinitionDiff,
    updateAppVersion,
    setIsSaving,
    createAppVersionEventHandlers,
    autoUpdateEventStore,
  } = useAppDataActions();

  const {
    updateEditorState,
    updateQueryConfirmationList,
    setSelectedComponents,
    setCurrentPageId,
    updateComponentsNeedsUpdateOnNextRender,
    setCanvasWidth,
    setCanvasBackground,
  } = useEditorActions();

  const { setAppVersions } = useAppVersionActions();
  const { isVersionReleased, editingVersionId, releasedVersionId } = useAppVersionStore(
    (state) => ({
      isVersionReleased: state?.isVersionReleased,
      editingVersionId: state?.editingVersion?.id,
      releasedVersionId: state?.releasedVersionId,
    }),
    shallow
  );
  const { confirm, ConfirmDialog } = useConfirm();

  const {
    appDefinition,
    currentLayout,
    canUndo,
    canRedo,
    isLoading,
    defaultComponentStateComputed,
    showComments,
    showLeftSidebar,
    queryConfirmationList,
    currentPageId,
    currentSessionId,
    canvasBackground,
  } = useEditorStore(
    (state) => ({
      appDefinition: state.appDefinition,
      currentLayout: state.currentLayout,
      canUndo: state.canUndo,
      canRedo: state.canRedo,
      isLoading: state.isLoading,
      defaultComponentStateComputed: state.defaultComponentStateComputed,
      showComments: state.showComments,
      showLeftSidebar: state.showLeftSidebar,
      queryConfirmationList: state.queryConfirmationList,
      currentPageId: state.currentPageId,
      currentSessionId: state.currentSessionId,
      canvasBackground: state.canvasBackground,
    }),
    shallow
  );

  const dataQueries = useDataQueriesStore((state) => state.dataQueries, shallow);
  const {
    isMaintenanceOn,
    appId,
    app,
    appName,
    slug,
    currentUser,
    currentVersionId,
    appDefinitionDiff,
    appDiffOptions,
    events,
    areOthersOnSameVersionAndPage,
  } = useAppDataStore(
    (state) => ({
      isMaintenanceOn: state.isMaintenanceOn,
      appId: state.appId,
      app: state.app,
      appName: state.appName,
      slug: state.slug,
      currentUser: state.currentUser,
      currentVersionId: state.currentVersionId,
      appDefinitionDiff: state.appDefinitionDiff,
      appDiffOptions: state.appDiffOptions,
      events: state.events,
      areOthersOnSameVersionAndPage: state.areOthersOnSameVersionAndPage,
    }),
    shallow
  );

  const [zoomLevel, setZoomLevel] = useState(1);
  const [isQueryPaneDragging, setIsQueryPaneDragging] = useState(false);
  const [isQueryPaneExpanded, setIsQueryPaneExpanded] = useState(false); //!check where this is used
  const [editorMarginLeft, setEditorMarginLeft] = useState(0);
  const noOfGrids = useNoOfGrid();

  const [isDragging, setIsDragging] = useState(false);

  const [showPageDeletionConfirmation, setShowPageDeletionConfirmation] = useState(null);
  const [isDeletingPage, setIsDeletingPage] = useState(false);
  const { isAppDarkMode, appMode, onAppModeChange } = useAppDarkMode();

  const [undoStack, setUndoStack] = useState([]);
  const [redoStack, setRedoStack] = useState([]);
  const [optsStack, setOptsStack] = useState({
    undo: [],
    redo: [],
  });
  // refs
  const canvasContainerRef = useRef(null);
  const dataSourceModalRef = useRef(null);
  const selectionDragRef = useRef(null);
  const selectionRef = useRef(null);

  const prevAppDefinition = useRef(appDefinition);

  useLayoutEffect(() => {
    resetAllStores();
  }, []);

  useEffect(() => {
    updateState({ isLoading: true });
    useResolveStore.getState().actions.resetStore();
    const currentSession = authenticationService.currentSessionValue;
    const currentUser = currentSession?.current_user;

    // Subscribe to changes in the current session using RxJS observable pattern
    const subscription = authenticationService.currentSession.subscribe((currentSession) => {
      if (currentUser && currentSession?.group_permissions) {
        const userVars = {
          email: currentUser.email,
          firstName: currentUser.first_name,
          lastName: currentUser.last_name,
          groups: currentSession.group_permissions?.map((group) => group.group),
        };

        const appUserDetails = {
          ...currentUser,
          current_organization_id: currentSession.current_organization_id,
        };

        updateState({
          currentUser: appUserDetails,
        });
        useCurrentStateStore.getState().actions.setCurrentState({
          globals: {
            ...getCurrentState().globals,
            theme: { name: props?.darkMode ? 'dark' : 'light' },
            urlparams: JSON.parse(JSON.stringify(queryString.parse(props.location.search))),
            currentUser: userVars,
            /* Constant value.it will only change for viewer */
            mode: {
              value: 'edit',
            },
          },
        });
      }
    });

    $componentDidMount();

    // 6. Unsubscribe from the observable when the component is unmounted
    return () => {
      document.title = defaultWhiteLabellingSettings.WHITE_LABEL_TEXT;
      socket && socket?.close();
      subscription.unsubscribe();
      if (config.ENABLE_MULTIPLAYER_EDITING) props?.provider?.disconnect();
      useEditorStore.getState().actions.setIsEditorActive(false);
      useCurrentStateStore.getState().actions.setEditorReady(false);
      useResolveStore.getState().actions.resetStore();
      prevAppDefinition.current = null;
      props.setEditorOrViewer('');
    };
    // eslint-disable-next-line react-hooks/exhaustive-deps
  }, []);

  const lastKeyPressTimestamp = useDebouncedArrowKeyPress(500); // 500 milliseconds delay

  useEffect(() => {
    const didAppDefinitionChanged = !_.isEqual(appDefinition, prevAppDefinition.current);

    if (didAppDefinitionChanged) {
      prevAppDefinition.current = appDefinition;
    }

    if (mounted && didAppDefinitionChanged && currentPageId) {
      const components = appDefinition?.pages[currentPageId]?.components || {};

      computeComponentState(components);

      if (appDiffOptions?.skipAutoSave === true || appDiffOptions?.entityReferenceUpdated === true) return;

      handleLowPriorityWork(() => autoSave());
    }
    // eslint-disable-next-line react-hooks/exhaustive-deps
  }, [JSON.stringify({ appDefinition, currentPageId, dataQueries })]);

  useEffect(
    () => {
<<<<<<< HEAD
      const isEditorReady = useCurrentStateStore.getState().isEditorReady;
      const isResolverStoreReady = useResolveStore.getState().storeReady;
      if (isEditorReady && isResolverStoreReady) {
        const components = appDefinition?.pages?.[currentPageId]?.components || {};
        computeComponentState(components);
=======
      const components = appDefinition?.pages?.[currentPageId]?.components || {};
      computeComponentState(components);

      const isPageSwitched = useResolveStore.getState().isPageSwitched;

      if (isPageSwitched) {
        const currentStateObj = useCurrentStateStore.getState();

        useResolveStore.getState().actions.addAppSuggestions({
          queries: currentStateObj.queries,
          components: currentStateObj.components,
          page: currentStateObj.page,
        });
        useResolveStore.getState().actions.pageSwitched(false);
>>>>>>> 8675b318
      }
    },
    // eslint-disable-next-line react-hooks/exhaustive-deps
    [currentPageId]
  );

  useEffect(() => {
    // This effect runs when lastKeyPressTimestamp changes
    if (!appDiffOptions?.widgetMovedWithKeyboard) return;
    if (Date.now() - lastKeyPressTimestamp < 500) {
      updateEditorState({
        isUpdatingEditorStateInProcess: true,
      });
      autoSave();
    }
    // eslint-disable-next-line react-hooks/exhaustive-deps
  }, [JSON.stringify({ appDefinition, lastKeyPressTimestamp })]);

  useEffect(() => {
    if (!isEmpty(canvasContainerRef?.current)) {
      canvasContainerRef.current.scrollLeft += editorMarginLeft;
    }
    // eslint-disable-next-line react-hooks/exhaustive-deps
  }, [editorMarginLeft, canvasContainerRef?.current]);

  useEffect(() => {
    if (mounted) {
      useCurrentStateStore.getState().actions.setCurrentState({
        layout: currentLayout,
      });
    }
    // eslint-disable-next-line react-hooks/exhaustive-deps
  }, [currentLayout, mounted]);

  const handleYmapEventUpdates = () => {
    props.ymap?.set('eventHandlersUpdated', {
      currentVersionId: currentVersionId,
      currentSessionId: currentSessionId,
      update: true,
    });
  };

  const handleMessage = (event) => {
    const { data } = event;

    if (data?.type === 'redirectTo') {
      const redirectCookie = data?.payload['redirectPath'];
      setCookie('redirectPath', redirectCookie, 1);
    }
  };

  const getEditorRef = () => {
    const editorRef = {
      appDefinition: useEditorStore.getState().appDefinition,
      queryConfirmationList: useEditorStore.getState().queryConfirmationList,
      updateQueryConfirmationList: updateQueryConfirmationList,
      navigate: props.navigate,
      switchPage: switchPage,
      currentPageId: useEditorStore.getState().currentPageId,
    };
    return editorRef;
  };

  const fetchOrgEnvironmentVariables = () => {
    orgEnvironmentVariableService.getVariables().then((data) => {
      const client_variables = {};
      const server_variables = {};
      data.variables.map((variable) => {
        if (variable.variable_type === 'server') {
          server_variables[variable.variable_name] = 'HiddenEnvironmentVariable';
        } else {
          client_variables[variable.variable_name] = variable.value;
        }
      });

      useCurrentStateStore.getState().actions.setCurrentState({
        server: server_variables,
        client: client_variables,
      });
    });
  };

  const fetchOrgEnvironmentConstants = () => {
    //! for @ee: get the constants from  `getConstantsFromEnvironment ` -- '/organization-constants/:environmentId'
    orgEnvironmentConstantService.getAll().then(({ constants }) => {
      const orgConstants = {};
      constants.map((constant) => {
        const constantValue = constant.values.find((value) => value.environmentName === 'production')['value'];
        orgConstants[constant.name] = constantValue;
      });

      useCurrentStateStore.getState().actions.setCurrentState({
        constants: orgConstants,
      });
    });
  };

  const initComponentVersioning = () => {
    updateEditorState({
      canUndo: false,
      canRedo: false,
    });
  };

  /**
   * Initializes real-time saving of application definitions if multiplayer editing is enabled.
   * Monitors changes in the 'appDef' property of the provided 'ymap' object and triggers a real-time save
   * when all conditions are met.
   */
  const initRealtimeSave = () => {
    // Check if multiplayer editing is enabled; if not, return early
    if (!config.ENABLE_MULTIPLAYER_EDITING) return null;

    // Observe changes in the 'appDef' property of the 'ymap' object
    props.ymap?.observeDeep(() => {
      const ymapUpdates = props.ymap?.get('appDef');
      const ymapEventHandlersUpdated = props.ymap?.get('eventHandlersUpdated');

      if (ymapUpdates) {
        // Check if there is a new session and if others are on the same version and page
        if (!ymapUpdates.currentSessionId || ymapUpdates.currentSessionId === currentSessionId) return;

        // Check if others are on the same version and page
        if (!ymapUpdates.areOthersOnSameVersionAndPage) return;

        // Check if the new application definition is different from the current one
        if (isEqual(appDefinition, ymapUpdates.newDefinition)) return;

        // Trigger real-time save with specific options

        realtimeSave(props.ymap?.get('appDef').newDefinition, {
          skipAutoSave: true,
          skipYmapUpdate: true,
          currentSessionId: ymapUpdates.currentSessionId,
          componentAdding: ymapUpdates?.opts?.componentAdded,
          componentDeleting: ymapUpdates?.opts?.componentDeleted,
        });
      }

      if (ymapEventHandlersUpdated?.update === true) {
        if (
          !ymapEventHandlersUpdated.currentSessionId ||
          ymapEventHandlersUpdated.currentSessionId === currentSessionId
        )
          return;

        if (!ymapEventHandlersUpdated.currentVersionId) return;

        autoUpdateEventStore(ymapEventHandlersUpdated.currentVersionId);
      }
    });
  };

  //! websocket events do not work
  const initEventListeners = () => {
    socket?.addEventListener('message', (event) => {
      const data = event.data.replace(/^"(.+(?="$))"$/, '$1');
      if (data === 'versionReleased') {
        //TODO update the released version id
      }
    });
  };

  const $componentDidMount = async () => {
    window.addEventListener('message', handleMessage);

    props.setEditorOrViewer('editor');
    await runForInitialLoad();
    await fetchOrgEnvironmentVariables();
    initComponentVersioning();
    initRealtimeSave();
    initEventListeners();
    updateEditorState({
      selectedComponents: [],
      scrollOptions: {
        container: canvasContainerRef.current,
        throttleTime: 30,
        threshold: 0,
      },
    });

    initEditorWalkThrough();
  };

  const fetchDataQueries = async (id, selectFirstQuery = false, runQueriesOnAppLoad = false) => {
    await useDataQueriesStore
      .getState()
      .actions.fetchDataQueries(id, selectFirstQuery, runQueriesOnAppLoad, getEditorRef());
  };

  const fetchDataSources = (id) => {
    useDataSourcesStore.getState().actions.fetchDataSources(id);
  };

  const fetchGlobalDataSources = () => {
    const { current_organization_id: organizationId } = currentUser;
    useDataSourcesStore.getState().actions.fetchGlobalDataSources(organizationId);
  };

  const toggleAppMaintenance = () => {
    const newState = !isMaintenanceOn;

    appsService.setMaintenance(appId, newState).then(() => {
      updateState({
        isMaintenanceOn: newState,
      });

      if (newState) {
        toast.success('Application is on maintenance.');
      } else {
        toast.success('Application maintenance is completed');
      }
    });
  };

  const dataSourcesChanged = () => {
    if (socket instanceof WebSocket && socket?.readyState === WebSocket.OPEN) {
      socket?.send(
        JSON.stringify({
          event: 'events',
          data: { message: 'dataSourcesChanged', appId: appId },
        })
      );
    } else {
      fetchDataSources(editingVersionId);
    }
  };

  const globalDataSourcesChanged = () => {
    fetchGlobalDataSources();
  };

  const dataQueriesChanged = () => {
    if (socket instanceof WebSocket && socket?.readyState === WebSocket.OPEN) {
      socket?.send(
        JSON.stringify({
          event: 'events',
          data: { message: 'dataQueriesChanged', appId: appId },
        })
      );
    } else {
      fetchDataQueries(editingVersionId);
    }
  };

  const onNameChanged = (newName) => {
    app.name = newName;
    updateState({ appName: newName, app: app });
    updateState({ appName: newName });
    setWindowTitle({ page: pageTitles.EDITOR, appName: newName });
  };

  const onZoomChanged = (zoom) => {
    setZoomLevel(zoom);
  };

  const getCanvasWidth = () => {
    const windowWidth = window.innerWidth;
    const widthInPx = windowWidth - (EditorConstants.leftSideBarWidth + EditorConstants.rightSideBarWidth);
    if (appDefinition?.globalSettings?.canvasMaxWidthType === 'px') {
      return +appDefinition.globalSettings.canvasMaxWidth;
    }
    if (appDefinition?.globalSettings?.canvasMaxWidthType === '%') {
      return (widthInPx / 100) * +appDefinition.globalSettings.canvasMaxWidth;
    }
  };

  const computeCanvasContainerHeight = () => {
    // 45 = (height of header)
    // 85 = (the height of the query panel header when minimised) + (height of header)
    return `calc(${100}% - ${Math.max(useQueryPanelStore.getState().queryPanelHeight + 45, 85)}px)`;
  };

  const handleQueryPaneDragging = (bool) => setIsQueryPaneDragging(bool);
  const handleQueryPaneExpanding = (bool) => setIsQueryPaneExpanded(bool);

  const changeDarkMode = (newMode) => {
    if (appMode === 'auto') {
      useCurrentStateStore.getState().actions.setCurrentState({
        globals: {
          ...getCurrentState().globals,
          theme: { name: newMode ? 'dark' : 'light' },
        },
      });
    }
    props.switchDarkMode(newMode);
  };

  const handleEvent = React.useCallback((eventName, events, options) => {
    const latestEvents = useAppDataStore.getState().events;
    const filteredEvents = latestEvents.filter((event) => {
      const foundEvent = events.find((e) => e.id === event.id);
      return foundEvent && foundEvent.name === eventName;
    });

    try {
      return onEvent(getEditorRef(), eventName, filteredEvents, options, 'edit');
    } catch (error) {
      console.error(error);
    }
    // eslint-disable-next-line react-hooks/exhaustive-deps
  }, []);

  const handleRunQuery = (queryId, queryName) => runQuery(getEditorRef(), queryId, queryName);

  const dataSourceModalHandler = () => {
    dataSourceModalRef.current.dataSourceModalToggleStateHandler();
  };

  const setSelectedComponent = React.useCallback((id, component, multiSelect = false) => {
    const isAlreadySelected = useEditorStore.getState()?.selectedComponents.find((component) => component.id === id);

    if (!isAlreadySelected) {
      setSelectedComponents([{ id, component }], multiSelect);
    }
  }, []);

  const onVersionRelease = (versionId) => {
    useAppVersionStore.getState().actions.updateReleasedVersionId(versionId);

    if (socket instanceof WebSocket && socket?.readyState === WebSocket.OPEN) {
      socket.send(
        JSON.stringify({
          event: 'events',
          data: { message: 'versionReleased', appId: appId },
        })
      );
    }
  };

  const computeCanvasBackgroundColor = () => {
    const canvasBackgroundColor = canvasBackground?.canvasBackgroundColor
      ? canvasBackground?.canvasBackgroundColor
      : '#edeff5';
    if (['#2f3c4c', '#edeff5'].includes(canvasBackgroundColor)) {
      return isAppDarkMode ? '#2f3c4c' : '#edeff5';
    }
    return canvasBackgroundColor;
  };

  const getPagesWithIds = () => {
    return Object.entries(appDefinition?.pages).map(([id, page]) => ({ ...page, id }));
  };

  const handleEditorMarginLeftChange = (value) => {
    setEditorMarginLeft(value);
  };

  const globalSettingsChanged = (globalOptions) => {
    const newAppDefinition = JSON.parse(JSON.stringify(appDefinition));

    for (const [key, value] of Object.entries(globalOptions)) {
      if (value?.[1]?.a == undefined) newAppDefinition.globalSettings[key] = value;
      else {
        const hexCode = `${value?.[0]}${decimalToHex(value?.[1]?.a)}`;
        newAppDefinition.globalSettings[key] = hexCode;
      }
    }
    if (globalOptions?.canvasBackgroundColor || globalOptions?.backgroundFxQuery) {
      updateCanvasBackground(newAppDefinition.globalSettings, true);
    }

    updateEditorState({
      isUpdatingEditorStateInProcess: true,
    });

    appDefinitionChanged(newAppDefinition, {
      globalSettings: true,
    });
  };

  /* Only for the first load of an app. Should not use for any other cases */
  const runForInitialLoad = async () => {
    const appId = props?.id || props?.params?.slug;
    const appData = await appService.fetchApp(appId);
    const {
      name: appName,
      current_version_id,
      editing_version,
      organization_id: organizationId,
      slug,
      is_maintenance_on: isMaintenanceOn,
      is_public: isPublic,
      user_id: userId,
      events,
    } = appData;

    const startingPageHandle = props.params.pageHandle;
    setWindowTitle({ page: pageTitles.EDITOR, appName });
    useAppVersionStore.getState().actions.updateEditingVersion(editing_version);
    current_version_id && useAppVersionStore.getState().actions.updateReleasedVersionId(current_version_id);
    await fetchOrgEnvironmentConstants();
    updateState({
      slug,
      isMaintenanceOn,
      organizationId,
      isPublic,
      appName,
      userId,
      appId,
      events,
      currentVersionId: editing_version?.id,
      app: appData,
    });

    await useDataSourcesStore.getState().actions.fetchGlobalDataSources(organizationId);
    await fetchDataSources(editing_version?.id);

    await processNewAppDefinition(appData, startingPageHandle, false, ({ homePageId }) => {
<<<<<<< HEAD
      handleLowPriorityWork(() => {
        useResolveStore.getState().actions.updateLastUpdatedRefs(['constants']);
=======
      handleLowPriorityWork(async () => {
        useResolveStore.getState().actions.updateLastUpdatedRefs(['constants', 'client']);
        await useDataSourcesStore.getState().actions.fetchGlobalDataSources(organizationId);
        await fetchDataSources(editing_version?.id);
>>>>>>> 8675b318
        commonLowPriorityActions(events, { homePageId });
      });
    });
  };

  const commonLowPriorityActions = (events, { homePageId }) => {
    const currentPageEvents = events.filter((event) => event.target === 'page' && event.sourceId === homePageId);
    const editorRef = getEditorRef();
    runQueries(useDataQueriesStore.getState().dataQueries, editorRef, true).then(() => {
      handleEvent('onPageLoad', currentPageEvents, {}, true);
    });
  };

  const processNewAppDefinition = async (data, startingPageHandle, versionSwitched = false, onComplete) => {
    useResolveStore.getState().actions.updateJSHints();
    const appDefData = buildAppDefinition(data);

    const appJson = appDefData;
    const pages = data.pages;

    const startingPageId = pages.filter((page) => page.handle === startingPageHandle)[0]?.id;
    const homePageId = !startingPageId || startingPageId === 'null' ? appJson.homePageId : startingPageId;

    const currentpageData = {
      handle: appJson.pages[homePageId]?.handle,
      name: appJson.pages[homePageId]?.name,
      id: homePageId,
      variables: {},
    };

    setCurrentPageId(homePageId);
    onAppModeChange(appJson?.globalSettings?.appMode);

    useCurrentStateStore.getState().actions.setCurrentState({
      page: currentpageData,
    });
    updateEditorState({
      isLoading: false,
      appDefinition: appJson,
      isUpdatingEditorStateInProcess: false,
    });

    updateState({ components: appJson.pages[homePageId]?.components });

    if (versionSwitched) {
      props?.navigate(`/${getWorkspaceId()}/apps/${data.slug ?? appId}/${appJson.pages[homePageId]?.handle}`, {
        state: {
          isSwitchingPage: true,
        },
      });
    }

    Promise.all([await fetchDataQueries(data.editing_version?.id, true, true)])
      .then(async () => {
        await onEditorLoad(appJson, homePageId, versionSwitched);
        updateEntityReferences(appJson, homePageId);
      })
      .finally(async () => {
        const funcParams = { homePageId };
        typeof onComplete === 'function' && (await onComplete(funcParams));
      });
  };

  const setAppDefinitionFromVersion = (appData) => {
    const version = appData?.editing_version?.id;
    if (version?.id !== editingVersionId) {
      if (version?.id === currentVersionId) {
        updateEditorState({
          canUndo: false,
          canRedo: false,
        });
      }

      updateEditorState({
        isLoading: true,
      });
      clearAllQueuedTasks();
      useCurrentStateStore.getState().actions.initializeCurrentStateOnVersionSwitch();
      useCurrentStateStore.getState().actions.setEditorReady(false);
      useResolveStore.getState().actions.resetStore();

      const { editing_version, events } = appData;

      useAppVersionStore.getState().actions.updateEditingVersion(editing_version);
      updateState({
        events,
        currentVersionId: editing_version?.id,
        app: appData,
      });
      processNewAppDefinition(appData, null, true, ({ homePageId }) => {
        handleLowPriorityWork(async () => {
          await fetchDataSources(editing_version?.id);
          commonLowPriorityActions(events, homePageId);
        });
      });
      initComponentVersioning();
    }
  };

  const diffToPatches = (diffObj) => {
    return Object.keys(diffObj).reduce((patches, path) => {
      const value = diffObj[path];
      return [...patches, { path: path.split('.'), value, op: 'replace' }];
    }, []);
  };

  const appDefinitionChanged = useCallback(async (newDefinition, opts = {}) => {
    if (opts?.versionChanged) {
      setCurrentPageId(newDefinition.homePageId);
      return new Promise((resolve) => {
        updateEditorState({
          isUpdatingEditorStateInProcess: true,
        });

        resolve();
      });
    }
    let updatedAppDefinition;
    const appDefinition = useEditorStore.getState().appDefinition;
    const copyOfAppDefinition = JSON.parse(JSON.stringify(appDefinition));
    const currentPageId = useEditorStore.getState().currentPageId;

    if (opts?.skipYmapUpdate && opts?.currentSessionId !== currentSessionId) {
      updatedAppDefinition = produce(copyOfAppDefinition, (draft) => {
        const _currentPageId = useEditorStore.getState().currentPageId;
        if (opts?.componentDeleting) {
          const currentPageComponentIds = Object.keys(copyOfAppDefinition.pages[_currentPageId]?.components);
          const newComponentIds = Object.keys(newDefinition.pages[_currentPageId]?.components);

          const finalComponents = _.omit(
            draft?.pages[_currentPageId]?.components,
            _.difference(currentPageComponentIds, newComponentIds)
          );

          draft.pages[_currentPageId].components = finalComponents;
        }

        const currentPageComponents = newDefinition.pages[_currentPageId]?.components;

        const finalComponents = _.merge(draft?.pages[_currentPageId]?.components, currentPageComponents);

        draft.pages[_currentPageId].components = finalComponents;
      });
    } else {
      updatedAppDefinition = produce(copyOfAppDefinition, (draft) => {
        if (_.isEmpty(draft)) return;

        if (opts?.containerChanges || opts?.componentDefinitionChanged) {
          const currentPageComponents = newDefinition.pages[currentPageId]?.components;
          draft.pages[currentPageId].components = currentPageComponents;
        }

        if (opts?.pageDefinitionChanged) {
          draft.pages = newDefinition.pages;
        }

        if (opts?.homePageChanged) {
          draft.homePageId = newDefinition.homePageId;
        }

        if (opts?.generalAppDefinitionChanged || opts?.globalSettings || isEmpty(opts)) {
          Object.assign(draft, newDefinition);
        }
      });
    }

    const diffPatches = diff(appDefinition, updatedAppDefinition);

    // Component deletion provides an undefined key and escaping it to update the deletion in the database
    if (!opts?.componentDeleted && !opts?.deletePageRequest) {
      removeUndefined(diffPatches);
    }

    const inversePatches = diff(updatedAppDefinition, appDefinition);
    const shouldUpdate = !_.isEmpty(diffPatches) && !isEqual(appDefinitionDiff, diffPatches);

    if (shouldUpdate) {
      const undoPatches = diffToPatches(inversePatches);

      if (
        opts?.componentAdded ||
        opts?.componentDefinitionChanged ||
        opts?.componentDeleted ||
        opts?.containerChanges
      ) {
        setUndoStack((prev) => [...prev, undoPatches]);
        setOptsStack((prev) => ({ ...prev, undo: [...prev.undo, opts] }));

        updateState({ components: updatedAppDefinition.pages[currentPageId]?.components });
      }

      updateAppDefinitionDiff(diffPatches);

      const isParamDiffFromTableColumn = opts?.containerChanges
        ? isParamFromTableColumn(diffPatches, updatedAppDefinition)
        : false;

      if (isParamDiffFromTableColumn) {
        opts.componentDefinitionChanged = true;
        opts.isParamFromTableColumn = true;
        delete opts.containerChanges;
      }

      updateState({
        appDiffOptions: opts,
      });

      let updatingEditorStateInProcess = true;

      if (opts?.widgetMovedWithKeyboard === true) {
        updatingEditorStateInProcess = false;
      }

      if (opts?.addNewPage) {
        updatedAppDefinition.pages[currentPageId] = {
          ...updatedAppDefinition.pages[currentPageId],
          components: {},
        };
      }

      updateEditorState({
        isUpdatingEditorStateInProcess: updatingEditorStateInProcess,
        appDefinition: updatedAppDefinition,
      });
    }
  }, []);

  const cloneEventsForClonedComponents = (componentUpdateDiff, operation, componentMap) => {
    function getKeyFromComponentMap(componentMap, newItem) {
      for (const key in componentMap) {
        if (componentMap.hasOwnProperty(key) && componentMap[key] === newItem) {
          return key;
        }
      }
      return null;
    }

    if (operation !== 'create') return;

    const newComponentIds = Object.keys(componentUpdateDiff);

    newComponentIds.forEach((componentId) => {
      const sourceComponentId = getKeyFromComponentMap(componentMap, componentId);
      if (!sourceComponentId) return;

      appVersionService
        .findAllEventsWithSourceId(appId, currentVersionId, sourceComponentId)
        .then((componentEvents) => {
          if (!componentEvents) return;
          componentEvents.forEach((event) => {
            const newEvent = {
              event: {
                ...event?.event,
              },
              eventType: event?.target,
              attachedTo: componentMap[event?.sourceId],
              index: event?.index,
            };

            createAppVersionEventHandlers(newEvent);
          });
        });
    });
  };

  const saveEditingVersion = (isUserSwitchedVersion = false) => {
    const editingVersion = useAppVersionStore.getState().editingVersion;
    if (isVersionReleased && !isUserSwitchedVersion) {
      updateEditorState({
        isUpdatingEditorStateInProcess: false,
      });
    } else if (!isEmpty(editingVersion) && !isEmpty(appDiffOptions) && appDefinition) {
      //! The computeComponentPropertyDiff function manages the calculation of differences in table columns by requiring complete column data. Without this complete data, the resulting JSON structure may be incorrect.
      const paramDiff = computeComponentPropertyDiff(appDefinitionDiff, appDefinition, appDiffOptions);
      const updateDiff = computeAppDiff(paramDiff, currentPageId, appDiffOptions, currentLayout);

      if (updateDiff['error']) {
        const platform = navigator?.userAgentData?.platform || navigator?.platform || 'unknown';
        const isPlatformMac = platform.toLowerCase().indexOf('mac') > -1;
        const toastMessage = `Unable to save changes! ${isPlatformMac ? '(⌘ + Z to undo)' : '(ctrl + Z to undo)'}`;

        toast(toastMessage, {
          icon: '🚫',
        });
        return updateEditorState({
          saveError: true,
          isUpdatingEditorStateInProcess: false,
        });
      }

      updateAppVersion(appId, editingVersion.id, currentPageId, updateDiff, isUserSwitchedVersion)
        .then(() => {
          const _editingVersion = {
            ...editingVersion,
            ...{ definition: appDefinition },
          };
          useAppVersionStore.getState().actions.updateEditingVersion(_editingVersion);

          if (config.ENABLE_MULTIPLAYER_EDITING) {
            props.ymap?.set('appDef', {
              newDefinition: appDefinition,
              editingVersionId: editingVersion.id,
              currentSessionId,
              areOthersOnSameVersionAndPage,
              opts: appDiffOptions,
            });
          }

          //Todo: Move this to a separate function or as a middleware of the api to createing a component
          handleLowPriorityWork(() => {
            if (updateDiff?.type === 'components' && updateDiff?.operation === 'create') {
              const componentsFromCurrentState = getCurrentState().components;
              const newComponentIds = Object.keys(updateDiff?.updateDiff);
              const newComponentsExposedData = {};
              const componentEntityArray = [];
              Object.values(componentsFromCurrentState).filter((component) => {
                if (newComponentIds.includes(component.id)) {
                  const componentName = updateDiff?.updateDiff[component.id]?.name;
                  newComponentsExposedData[componentName] = component;
                  componentEntityArray.push({ id: component.id, name: componentName });
                }
              });

              useResolveStore.getState().actions.addEntitiesToMap(componentEntityArray);
              useResolveStore.getState().actions.addAppSuggestions({
                components: newComponentsExposedData,
              });
            }
          });

          if (
            updateDiff?.type === 'components' &&
            updateDiff?.operation === 'delete' &&
            !appDiffOptions?.componentCut
          ) {
            const appEvents = Array.isArray(events) && events.length > 0 ? JSON.parse(JSON.stringify(events)) : [];

            const updatedEvents = appEvents.filter((event) => {
              return !updateDiff?.updateDiff.includes(event.sourceId);
            });

            updateState({
              events: updatedEvents,
            });
          }

          updateEditorState({
            saveError: false,
            isUpdatingEditorStateInProcess: false,
          });
        })
        .catch(() => {
          updateEditorState({
            saveError: true,
            isUpdatingEditorStateInProcess: false,
          });
          toast.error('App could not save.');
        })
        .finally(() => {
          if (appDiffOptions?.cloningComponent) {
            cloneEventsForClonedComponents(
              updateDiff.updateDiff,
              updateDiff.operation,
              appDiffOptions?.cloningComponent
            );
          }

          updateState({
            appDiffOptions: {},
          });
        });
    }
    updateEditorState({
      saveError: false,
      isUpdatingEditorStateInProcess: false,
    });
  };

  const realtimeSave = debounce(appDefinitionChanged, 100);
  const autoSave = saveEditingVersion;

  function handlePaths(prevPatch, path = [], appJSON) {
    const paths = [...path];

    for (let key in prevPatch) {
      const type = typeof prevPatch[key];

      if (type === 'object' && !_.isEmpty(prevPatch[key])) {
        handlePaths(prevPatch[key], [...paths, key], appJSON);
      } else {
        const currentpath = [...paths, key].join('.');
        _.update(appJSON, currentpath, () => prevPatch[key]);
      }
    }
  }
  function removeUndefined(obj) {
    Object.keys(obj).forEach((key) => {
      if (obj[key] && typeof obj[key] === 'object') removeUndefined(obj[key]);
      else if (obj[key] === undefined) delete obj[key];
    });

    return obj;
  }

  const handleUndo = () => {
    if (canUndo) {
      const patchesToUndo = undoStack[undoStack.length - 1];

      const updatedAppDefinition = JSON.parse(JSON.stringify(appDefinition));

      handlePaths(patchesToUndo[0]?.value, [...patchesToUndo[0].path], updatedAppDefinition);

      removeUndefined(updatedAppDefinition);

      const _diffPatches = diff(updatedAppDefinition, appDefinition);
      const undoDiff = diff(appDefinition, updatedAppDefinition);

      updateAppDefinitionDiff(undoDiff);
      setUndoStack((prev) => prev.slice(0, prev.length - 1));
      setRedoStack((prev) => [...prev, diffToPatches(_diffPatches)]);

      let undoOpts = optsStack.undo[optsStack.undo.length - 1];

      if (undoOpts?.componentDeleted) {
        undoOpts = {
          componentAdded: true,
        };
      } else if (undoOpts?.componentAdded) {
        undoOpts = {
          componentDeleted: true,
        };
      }

      updateState({
        appDiffOptions: undoOpts,
      });

      setOptsStack((prev) => ({
        ...prev,
        undo: [...prev.undo.slice(0, prev.undo.length - 1)],
        redo: [...prev.redo, optsStack.undo[optsStack.undo.length - 1]],
      }));

      updateEditorState({
        appDefinition: updatedAppDefinition,
        isUpdatingEditorStateInProcess: true,
      });
    }
  };

  const handleRedo = () => {
    if (canRedo) {
      const patchesToRedo = redoStack[redoStack.length - 1];

      const updatedAppDefinition = JSON.parse(JSON.stringify(appDefinition));

      handlePaths(patchesToRedo[0]?.value, [...patchesToRedo[0].path], updatedAppDefinition);
      removeUndefined(updatedAppDefinition);
      const _diffPatches = diff(updatedAppDefinition, appDefinition);
      const redoDiff = diff(appDefinition, updatedAppDefinition);
      updateAppDefinitionDiff(redoDiff);
      setRedoStack((prev) => prev.slice(0, prev.length - 1));
      setUndoStack((prev) => [...prev, diffToPatches(_diffPatches)]);

      updateState({
        appDiffOptions: optsStack.redo[optsStack.redo.length - 1],
      });

      setOptsStack((prev) => ({
        ...prev,
        undo: [...prev.undo, appDiffOptions],
        redo: [...prev.redo.slice(0, prev.redo.length - 1)],
      }));

      updateEditorState({
        appDefinition: updatedAppDefinition,
        isUpdatingEditorStateInProcess: true,
      });
    }
  };

  useEffect(() => {
    updateEditorState({
      canUndo: undoStack.length > 0,
      canRedo: redoStack.length > 0,
    });
    // eslint-disable-next-line react-hooks/exhaustive-deps
  }, [JSON.stringify(undoStack), JSON.stringify(redoStack)]);

  const componentDefinitionChanged = (componentDefinition, props) => {
    if (isVersionReleased) {
      useAppVersionStore.getState().actions.enableReleasedVersionPopupState();
      return;
    }

    if (appDefinition?.pages[currentPageId]?.components[componentDefinition.id]) {
      const updatedAppDefinition = JSON.parse(JSON.stringify(appDefinition));

      // Update the component definition in the copy
      updatedAppDefinition.pages[currentPageId].components[componentDefinition.id].component =
        componentDefinition.component;
      updateEditorState({
        isUpdatingEditorStateInProcess: true,
      });

      const diffPatches = diff(appDefinition, updatedAppDefinition);

      if (!isEmpty(diffPatches)) {
        appDefinitionChanged(updatedAppDefinition, { componentDefinitionChanged: true, ...props });
      }
    }
  };
  const removeComponent = React.useCallback((componentId) => {
    if (!isVersionReleased) {
      const appDefinition = useEditorStore.getState().appDefinition;
      let newDefinition = JSON.parse(JSON.stringify(appDefinition));
      const currentPageId = useEditorStore.getState().currentPageId;

      let childComponents = [];

      if (newDefinition.pages[currentPageId].components?.[componentId].component.component === 'Tabs') {
        childComponents = Object.keys(newDefinition.pages[currentPageId].components).filter((key) =>
          newDefinition.pages[currentPageId].components[key].component.parent?.startsWith(componentId)
        );
      } else {
        childComponents = Object.keys(newDefinition.pages[currentPageId].components).filter(
          (key) => newDefinition.pages[currentPageId].components[key].component.parent === componentId
        );
      }

      childComponents.forEach((componentId) => {
        delete newDefinition.pages[currentPageId].components[componentId];
      });

      delete newDefinition.pages[currentPageId].components[componentId];
      const platform = navigator?.userAgentData?.platform || navigator?.platform || 'unknown';
      if (platform.toLowerCase().indexOf('mac') > -1) {
        toast('Component deleted! (⌘ + Z to undo)', {
          icon: '🗑️',
        });
      } else {
        toast('Component deleted! (ctrl + Z to undo)', {
          icon: '🗑️',
        });
      }

      const deleteFromMap = [componentId, ...childComponents];
      const deletedComponentNames = deleteFromMap.map((id) => {
        return appDefinition.pages[currentPageId].components[id].component.name;
      });

      appDefinitionChanged(newDefinition, {
        componentDefinitionChanged: true,
        componentDeleted: true,
      });

      const allAppHints = useResolveStore.getState().suggestions.appHints ?? [];
      const allHintsAssociatedWithQuery = [];

      if (allAppHints.length > 0) {
        deletedComponentNames.forEach((componentName) => {
          return allAppHints.forEach((suggestion) => {
            if (suggestion?.hint.includes(componentName)) {
              allHintsAssociatedWithQuery.push(suggestion.hint);
            }
          });
        });
      }

      useResolveStore.getState().actions.removeEntitiesFromMap(deleteFromMap);
      useResolveStore.getState().actions.removeAppSuggestions(allHintsAssociatedWithQuery);
    } else {
      useAppVersionStore.getState().actions.enableReleasedVersionPopupState();
    }
  }, []);

  const moveComponents = (direction) => {
    const _appDefinition = JSON.parse(JSON.stringify(appDefinition));
    let newComponents = _appDefinition?.pages[currentPageId].components;
    const selectedComponents = useEditorStore.getState()?.selectedComponents;
    const componentsIds = [];
    for (const selectedComponent of selectedComponents) {
      componentsIds.push(selectedComponent.id);
      let top = newComponents[selectedComponent.id].layouts[currentLayout].top;
      let left = newComponents[selectedComponent.id].layouts[currentLayout].left;
      const width = newComponents[selectedComponent.id]?.layouts[currentLayout]?.width;

      switch (direction) {
        case 'ArrowLeft':
          left = left - 1;
          break;
        case 'ArrowRight':
          left = left + 1;
          break;
        case 'ArrowDown':
          top = top + 10;
          break;
        case 'ArrowUp':
          top = top - 10;
          break;
      }

      if (left < 0 || top < 0 || left + width > noOfGrids) {
        return;
      }

      const movedElement = document.getElementById(selectedComponent.id);
      const parentElm = movedElement.closest('.real-canvas');
      if (selectedComponent?.component?.parent && parentElm.clientHeight < top + movedElement.clientHeight) {
        return;
      }

      newComponents[selectedComponent.id].layouts[currentLayout].top = top;
      newComponents[selectedComponent.id].layouts[currentLayout].left = left;
    }

    _appDefinition.pages[currentPageId].components = newComponents;

    appDefinitionChanged(_appDefinition, { containerChanges: true, widgetMovedWithKeyboard: true });
  };

  const copyComponents = () =>
    cloneComponents(
      useEditorStore.getState()?.selectedComponents,
      appDefinition,
      currentPageId,
      appDefinitionChanged,
      false
    );

  const cutComponents = () => {
    if (isVersionReleased) {
      useAppVersionStore.getState().actions.enableReleasedVersionPopupState();

      return;
    }

    cloneComponents(
      useEditorStore.getState()?.selectedComponents,
      appDefinition,
      currentPageId,
      appDefinitionChanged,
      false,
      true
    );
  };

  const cloningComponents = () => {
    if (isVersionReleased) {
      useAppVersionStore.getState().actions.enableReleasedVersionPopupState();
      return;
    }
    cloneComponents(
      useEditorStore.getState()?.selectedComponents,
      appDefinition,
      currentPageId,
      appDefinitionChanged,
      true,
      false
    );
  };

  const handleEditorEscapeKeyPress = () => {
    if (useEditorStore.getState()?.selectedComponents?.length > 0) {
      updateEditorState({
        selectedComponents: [],
      });
    }
  };

  const onEditorLoad = (appJson, pageId, isPageSwitchOrVersionSwitch = false) => {
    useCurrentStateStore.getState().actions.setEditorReady(true);

    const currentComponents = appJson?.pages?.[pageId]?.components;
    const currentDataQueries = useDataQueriesStore.getState().dataQueries;

    const referenceManager = useResolveStore.getState().referenceMapper;

    const newComponents = Object.keys(currentComponents).map((componentId) => {
      const component = currentComponents[componentId];

      if (isPageSwitchOrVersionSwitch || !referenceManager.get(componentId)) {
        return {
          id: componentId,
          name: component.component.name,
        };
      }
    });
    const newDataQueries = currentDataQueries.map((dq) => {
      if (!referenceManager.get(dq.id)) {
        return {
          id: dq.id,
          name: dq.name,
        };
      }
    });

    useResolveStore.getState().actions.addEntitiesToMap([...newComponents, ...newDataQueries]);
    // useResolveStore.getState().actions.addEntitiesToMap(newDataQueries);
  };

  const updateEntityReferences = (appJson, pageId) => {
    const currentComponents = appJson?.pages?.[pageId]?.components;
    const globalSettings = appJson['globalSettings'];

    let dataQueries = JSON.parse(JSON.stringify(useDataQueriesStore.getState().dataQueries));
    let allEvents = JSON.parse(JSON.stringify(useAppDataStore.getState().events));

    const entittyReferencesInGlobalSettings = findAllEntityReferences(globalSettings, [])?.filter(
      (entity) => entity && isValidUUID(entity)
    );

    const entityReferencesInComponentDefinitions = findAllEntityReferences(currentComponents, [])?.filter(
      (entity) => entity && isValidUUID(entity)
    );

    const entityReferencesInQueryOptions = findAllEntityReferences(dataQueries, [])?.filter(
      (entity) => entity && isValidUUID(entity)
    );

    const entityReferencesInEvents = findAllEntityReferences(allEvents, [])?.filter(
      (entity) => entity && isValidUUID(entity)
    );

    const manager = useResolveStore.getState().referenceMapper;

    if (Array.isArray(entittyReferencesInGlobalSettings) && entittyReferencesInGlobalSettings?.length > 0) {
      let newGlobalSettings = JSON.parse(JSON.stringify(globalSettings));
      entittyReferencesInGlobalSettings.forEach((entity) => {
        const entityrefExists = manager.has(entity);

        if (entityrefExists) {
          const value = manager.get(entity);
          newGlobalSettings = dfs(newGlobalSettings, entity, value);
        }
      });

      const newAppDefinition = produce(appJson, (draft) => {
        draft.globalSettings = newGlobalSettings;
      });

      // Setting the canvas background to the editor store
      setCanvasBackground({
        backgroundFxQuery: newGlobalSettings?.backgroundFxQuery,
        canvasBackgroundColor: newGlobalSettings?.canvasBackgroundColor,
      });

      updateEditorState({
        isUpdatingEditorStateInProcess: false,
        appDefinition: newAppDefinition,
      });
    } else {
      // Setting the canvas background to the editor store
      setCanvasBackground({
        backgroundFxQuery: globalSettings?.backgroundFxQuery,
        canvasBackgroundColor: globalSettings?.canvasBackgroundColor,
      });
    }

    if (Array.isArray(entityReferencesInComponentDefinitions) && entityReferencesInComponentDefinitions?.length > 0) {
      let newComponentDefinition = JSON.parse(JSON.stringify(currentComponents));

      entityReferencesInComponentDefinitions.forEach((entity) => {
        const entityrefExists = manager.has(entity);

        if (entityrefExists) {
          const value = manager.get(entity);
          newComponentDefinition = dfs(newComponentDefinition, entity, value);
        }
      });

      const appDefinition = useEditorStore.getState().appDefinition;
      const newAppDefinition = produce(appDefinition, (draft) => {
        draft.pages[pageId].components = newComponentDefinition;
      });

      handleLowPriorityWork(() => {
        updateEditorState({
          isUpdatingEditorStateInProcess: false,
          appDefinition: newAppDefinition,
        });
      });
    }

    if (Array.isArray(entityReferencesInQueryOptions) && entityReferencesInQueryOptions?.length > 0) {
      let newQueryOptions = {};
      dataQueries?.forEach((query) => {
        newQueryOptions[query.id] = query.options;
        ``;
      });

      entityReferencesInQueryOptions.forEach((entity) => {
        const entityrefExists = manager.has(entity);

        if (entityrefExists) {
          const value = manager.get(entity);
          newQueryOptions = dfs(newQueryOptions, entity, value);
        }
      });

      dataQueries = dataQueries.map((query) => {
        const queryId = query.id;
        const dqOptions = newQueryOptions[queryId];

        return {
          ...query,
          options: dqOptions,
        };
      });

      useDataQueriesStore.getState().actions.setDataQueries(dataQueries, 'mappingUpdate');
    }

    if (Array.isArray(entityReferencesInEvents) && entityReferencesInEvents?.length > 0) {
      let newEvents = JSON.parse(JSON.stringify(allEvents));

      entityReferencesInEvents.forEach((entity) => {
        const entityrefExists = manager.has(entity);

        if (entityrefExists) {
          const value = manager.get(entity);
          newEvents = dfs(newEvents, entity, value);
        }
      });

      updateState({
        events: newEvents,
      });
    }
  };

  const removeComponents = () => {
    const selectedComponents = useEditorStore.getState()?.selectedComponents;

    if (selectedComponents.length === 0) return;

    if (!isVersionReleased && selectedComponents?.length > 1) {
      let newDefinition = JSON.parse(JSON.stringify(appDefinition));

      removeSelectedComponent(currentPageId, newDefinition, selectedComponents, appDefinitionChanged);
      const platform = navigator?.userAgentData?.platform || navigator?.platform || 'unknown';
      if (platform.toLowerCase().indexOf('mac') > -1) {
        toast('Selected components deleted! (⌘ + Z to undo)', {
          icon: '🗑️',
        });
      } else {
        toast('Selected components deleted! (ctrl + Z to undo)', {
          icon: '🗑️',
        });
      }
      updateEditorState({ selectedComponents: [] });
    } else if (isVersionReleased) {
      useAppVersionStore.getState().actions.enableReleasedVersionPopupState();
    }
  };

  //Page actions
  const renamePage = (pageId, newName) => {
    if (Object.entries(appDefinition.pages).some(([pId, { name }]) => newName === name && pId !== pageId)) {
      return toast.error('Page name already exists');
    }
    if (newName.trim().length === 0) {
      toast.error('Page name cannot be empty');
      return;
    }

    setCurrentPageId(pageId);

    const copyOfAppDefinition = JSON.parse(JSON.stringify(appDefinition));

    copyOfAppDefinition.pages[pageId].name = newName;

    appDefinitionChanged(copyOfAppDefinition, { pageDefinitionChanged: true });
  };

  const addNewPage = ({ name, handle }) => {
    // check for unique page handles
    const pageExists = Object.values(appDefinition.pages).some((page) => page.name === name);

    if (pageExists) {
      toast.error('Page name already exists');
      return;
    }

    if (name.length > 32) {
      toast.error('Page name cannot be more than 32 characters');
      return;
    }

    const pageHandles = Object.values(appDefinition.pages).map((page) => page.handle);

    let newHandle = handle;
    // If handle already exists, finds a unique handle by incrementing a number until it is not found in the array of existing page handles.
    for (let handleIndex = 1; pageHandles.includes(newHandle); handleIndex++) {
      newHandle = `${handle}-${handleIndex}`;
    }

    const copyOfAppDefinition = JSON.parse(JSON.stringify(appDefinition));
    const newPageId = uuid();

    copyOfAppDefinition.pages[newPageId] = {
      id: newPageId,
      name,
      handle: newHandle,
      components: {},
      index: Object.keys(copyOfAppDefinition.pages).length + 1,
    };

    setCurrentPageId(newPageId);
    updateEditorState({
      selectedComponents: [],
    });

    appDefinitionChanged(copyOfAppDefinition, {
      pageDefinitionChanged: true,
      addNewPage: true,
      switchPage: true,
      pageId: newPageId,
    });
    // props?.navigate(`/${getWorkspaceId()}/apps/${slug ?? appId}/${newHandle}`, {
    //   state: {
    //     isSwitchingPage: true,
    //   },
    // });

    const page = {
      id: newPageId,
      name,
      handle,
      variables: copyOfAppDefinition.pages[newPageId]?.variables ?? {},
    };

    const globals = {
      ...getCurrentState().globals,
    };
    useCurrentStateStore.getState().actions.setCurrentState({ globals, page });
  };

  const navigateToPage = (queryParams = [], handle) => {
    const appId = useAppDataStore.getState()?.appId;
    const queryParamsString = queryParams.map(([key, value]) => `${key}=${value}`).join('&');

    props?.navigate(`/${getWorkspaceId()}/apps/${slug ?? appId}/${handle}?${queryParamsString}`, {
      state: {
        isSwitchingPage: true,
      },
    });
  };

  const switchPage = async (pageId, queryParams = []) => {
    if (useEditorStore.getState().pageSwitchInProgress) {
      toast('Please wait, page switch in progress', {
        icon: '⚠️',
      });

      return;
    }

    await clearAllQueuedTasks();
    useResolveStore.getState().actions.resetStore();
    useEditorStore.getState().actions.setPageProgress(true);
    useCurrentStateStore.getState().actions.setEditorReady(false);
    // This are fetched from store to handle runQueriesOnAppLoad
    const currentPageId = useEditorStore.getState().currentPageId;
    const appDefinition = useEditorStore.getState().appDefinition;

    const pageHandle = useCurrentStateStore.getState().page?.handle;

    if (currentPageId === pageId && pageHandle === appDefinition?.pages[pageId]?.handle) {
      return;
    }
    const { name, handle } = appDefinition.pages[pageId];

    if (!name || !handle) return;
    const copyOfAppDefinition = JSON.parse(JSON.stringify(appDefinition));

    navigateToPage(queryParams, handle);

    const page = {
      id: pageId,
      name,
      handle,
      variables: copyOfAppDefinition.pages[pageId]?.variables ?? {},
    };

    const queryParamsString = queryParams.map(([key, value]) => `${key}=${value}`).join('&');
    const globals = {
      ...getCurrentState().globals,
      urlparams: JSON.parse(JSON.stringify(queryString.parse(queryParamsString))),
    };

    useCurrentStateStore.getState().actions.setCurrentState({ globals, page });
    useResolveStore.getState().actions.pageSwitched(true);

    await onEditorLoad(appDefinition, pageId, true);
    updateEntityReferences(appDefinition, pageId);

    setCurrentPageId(pageId);

    const currentPageEvents = useAppDataStore
      .getState()
      .events.filter((event) => event.target === 'page' && event.sourceId === page.id);

    handleEvent('onPageLoad', currentPageEvents);
    handleLowPriorityWork(
      () => {
        useEditorStore.getState().actions.setPageProgress(false);
        useResolveStore.getState().actions.updateJSHints();
      },
      null,
      true
    );
  };

  const deletePageRequest = (pageId, isHomePage = false, pageName = '') => {
    setShowPageDeletionConfirmation({
      isOpen: true,
      pageId,
      isHomePage,
      pageName,
    });
  };

  const cancelDeletePageRequest = () => {
    setShowPageDeletionConfirmation({
      isOpen: false,
      pageId: null,
      isHomePage: false,
      pageName: null,
    });
  };

  const executeDeletepageRequest = () => {
    const pageId = showPageDeletionConfirmation.pageId;
    const isHomePage = showPageDeletionConfirmation.isHomePage;
    if (Object.keys(appDefinition.pages).length === 1) {
      toast.error('You cannot delete the only page in your app.');
      return;
    }

    setIsDeletingPage({
      isDeletingPage: true,
    });

    const copyOfAppDefinition = JSON.parse(JSON.stringify(appDefinition));

    const toBeDeletedPage = copyOfAppDefinition.pages[pageId];

    const newAppDefinition = {
      ...copyOfAppDefinition,
      pages: omit(copyOfAppDefinition.pages, pageId),
    };

    const newCurrentPageId = isHomePage ? Object.keys(copyOfAppDefinition.pages)[0] : copyOfAppDefinition.homePageId;

    setCurrentPageId(newCurrentPageId);
    updateEditorState({
      isUpdatingEditorStateInProcess: true,
    });
    setIsDeletingPage(false);

    appDefinitionChanged(newAppDefinition, {
      pageDefinitionChanged: true,
      deletePageRequest: true,
    });

    toast.success(`${toBeDeletedPage.name} page deleted.`);

    switchPage(newCurrentPageId);
  };

  const disableEnablePage = ({ pageId, isDisabled }) => {
    updateEditorState({
      isUpdatingEditorStateInProcess: true,
    });

    const newAppDefinition = JSON.parse(JSON.stringify(appDefinition));

    newAppDefinition.pages[pageId].disabled = isDisabled ?? false;

    switchPage(pageId);
    appDefinitionChanged(newAppDefinition, {
      pageDefinitionChanged: true,
    });
  };

  const turnOffAutoComputeLayout = ({ pageId, autoComputeLayout }) => {
    updateEditorState({
      isUpdatingEditorStateInProcess: true,
    });

    const newAppDefinition = JSON.parse(JSON.stringify(appDefinition));

    newAppDefinition.pages[pageId].autoComputeLayout = autoComputeLayout ?? false;

    switchPage(pageId);
    appDefinitionChanged(newAppDefinition, {
      pageDefinitionChanged: true,
    });
  };

  const hidePage = (pageId) => {
    updateEditorState({
      isUpdatingEditorStateInProcess: true,
    });

    const newAppDefinition = JSON.parse(JSON.stringify(appDefinition));

    newAppDefinition.pages[pageId].hidden = true;

    switchPage(pageId);
    appDefinitionChanged(newAppDefinition, {
      pageDefinitionChanged: true,
    });
  };

  const unHidePage = (pageId) => {
    updateEditorState({
      isUpdatingEditorStateInProcess: true,
    });

    const newAppDefinition = JSON.parse(JSON.stringify(appDefinition));

    newAppDefinition.pages[pageId].hidden = false;
    switchPage(pageId);
    appDefinitionChanged(newAppDefinition, {
      pageDefinitionChanged: true,
    });
  };

  const clonePage = (pageId) => {
    setIsSaving(true);
    appVersionService
      .clonePage(appId, editingVersionId, pageId)
      .then((data) => {
        const copyOfAppDefinition = JSON.parse(JSON.stringify(appDefinition));

        const pages = data.pages.reduce((acc, page) => {
          const currentComponents = buildComponentMetaDefinition(JSON.parse(JSON.stringify(page?.components)));

          page.components = currentComponents;

          acc[page.id] = page;

          return acc;
        }, {});

        const newAppDefinition = {
          ...copyOfAppDefinition,
          pages: {
            ...copyOfAppDefinition.pages,
            ...pages,
          },
        };
        updateState({
          events: data.events,
        });
        appDefinitionChanged(newAppDefinition);
      })
      .finally(() => setIsSaving(false));
  };

  const updateHomePage = (pageId) => {
    updateEditorState({
      isUpdatingEditorStateInProcess: true,
    });

    const newAppDefinition = JSON.parse(JSON.stringify(appDefinition));

    newAppDefinition.homePageId = pageId;

    appDefinitionChanged(newAppDefinition, {
      homePageChanged: true,
    });
  };

  const updatePageHandle = (pageId, newHandle) => {
    const copyOfAppDefinition = JSON.parse(JSON.stringify(appDefinition));

    updateEditorState({
      isUpdatingEditorStateInProcess: true,
    });

    const pageExists = Object.values(copyOfAppDefinition.pages).some((page) => page.handle === newHandle);

    if (pageExists) {
      toast.error('Page with same handle already exists');
      return;
    }

    if (newHandle.trim().length === 0) {
      toast.error('Page handle cannot be empty');
      return;
    }

    const newDefinition = JSON.parse(JSON.stringify(appDefinition));

    newDefinition.pages[pageId].handle = newHandle;

    appDefinitionChanged(newDefinition, {
      pageDefinitionChanged: true,
    });

    const queryParams = getQueryParams();
    navigateToPage(Object.entries(queryParams), newHandle);
  };

  const updateOnSortingPages = (newSortedPages) => {
    const pagesObj = newSortedPages.reduce((acc, page, index) => {
      acc[page.id] = {
        ...page,
        index: index + 1,
      };
      return acc;
    }, {});

    const newAppDefinition = JSON.parse(JSON.stringify(appDefinition));

    newAppDefinition.pages = pagesObj;

    appDefinitionChanged(newAppDefinition, {
      pageDefinitionChanged: true,
      pageSortingChanged: true,
    });
  };

  const showHideViewerNavigation = () => {
    const newAppDefinition = JSON.parse(JSON.stringify(appDefinition));

    newAppDefinition.showViewerNavigation = !newAppDefinition.showViewerNavigation;

    appDefinitionChanged(newAppDefinition, {
      generalAppDefinitionChanged: true,
    });
  };

  async function turnOffAutoLayout() {
    const result = await confirm(
      'Once Auto Layout is disabled, you wont be able to turn if back on and the mobile layout won’t automatically align with desktop changes',
      'Turn off Auto Layout'
    );
    if (result) {
      turnOffAutoComputeLayout({ pageId: currentPageId, autoComputeLayout: false });
    }
  }

  const handleCanvasContainerMouseUp = (e) => {
    if (
      ['real-canvas', 'modal'].includes(e.target.className) &&
      useEditorStore.getState()?.selectedComponents?.length
    ) {
      setSelectedComponents(EMPTY_ARRAY);
    }
  };

  const isEditorReady = useCurrentStateStore((state) => state.isEditorReady);

  if (isLoading && !isEditorReady) {
    return (
      <div className={cx('apploader', { 'dark-theme theme-dark': props.darkMode })}>
        <TJLoader />
      </div>
    );
  }

  const canvasWidth = getCanvasWidth() ?? useEditorStore.getState().editorCanvasWidth;
  if (typeof canvasWidth === 'number' && canvasWidth !== useEditorStore.getState().editorCanvasWidth) {
    setCanvasWidth(canvasWidth);
  }

  return (
    <HotkeysProvider initiallyActiveScopes={['editor']}>
      <div className="editor wrapper">
        <Confirm
          show={queryConfirmationList?.length > 0}
          message={`Do you want to run this query - ${queryConfirmationList[0]?.queryName}?`}
          onConfirm={(queryConfirmationData) => onQueryConfirmOrCancel(getEditorRef(), queryConfirmationData, true)}
          onCancel={() => onQueryConfirmOrCancel(getEditorRef(), queryConfirmationList[0])}
          queryConfirmationData={queryConfirmationList[0]}
          darkMode={props.darkMode}
          key={queryConfirmationList[0]?.queryName}
        />
        <Confirm
          show={showPageDeletionConfirmation?.isOpen ?? false}
          title={'Delete Page'}
          message={`Do you really want to delete ${showPageDeletionConfirmation?.pageName || 'this'} page?`}
          confirmButtonLoading={isDeletingPage}
          onConfirm={() => executeDeletepageRequest()}
          onCancel={() => cancelDeletePageRequest()}
          darkMode={props.darkMode}
        />
        {isVersionReleased && <ReleasedVersionError />}
        <EditorContextWrapper handleYmapEventUpdates={handleYmapEventUpdates}>
          <EditorHeader
            darkMode={props.darkMode}
            appDefinition={JSON.parse(JSON.stringify(appDefinition))}
            canUndo={canUndo}
            canRedo={canRedo}
            handleUndo={handleUndo}
            handleRedo={handleRedo}
            onNameChanged={onNameChanged}
            setAppDefinitionFromVersion={setAppDefinitionFromVersion}
            onVersionRelease={onVersionRelease}
            saveEditingVersion={saveEditingVersion}
            isMaintenanceOn={isMaintenanceOn}
            appName={appName}
            appId={appId}
            slug={slug}
          />
          <DndProvider backend={HTML5Backend}>
            <div className="sub-section">
              <LeftSidebar
                globalSettingsChanged={globalSettingsChanged}
                appId={appId}
                darkMode={props.darkMode}
                dataSourcesChanged={dataSourcesChanged}
                dataQueriesChanged={dataQueriesChanged}
                globalDataSourcesChanged={globalDataSourcesChanged}
                onZoomChanged={onZoomChanged}
                switchDarkMode={changeDarkMode}
                appDefinition={{
                  components: appDefinition?.pages[currentPageId]?.components ?? {},
                  pages: appDefinition?.pages ?? {},
                  homePageId: appDefinition?.homePageId ?? null,
                  showViewerNavigation: appDefinition?.showViewerNavigation,
                  globalSettings: appDefinition?.globalSettings ?? {},
                }}
                setSelectedComponent={setSelectedComponent}
                removeComponent={removeComponent}
                runQuery={(queryId, queryName) => handleRunQuery(queryId, queryName)}
                ref={dataSourceModalRef}
                currentPageId={currentPageId}
                addNewPage={addNewPage}
                switchPage={switchPage}
                deletePage={deletePageRequest}
                renamePage={renamePage}
                clonePage={clonePage}
                hidePage={hidePage}
                unHidePage={unHidePage}
                disableEnablePage={disableEnablePage}
                updateHomePage={updateHomePage}
                updatePageHandle={updatePageHandle}
                showHideViewerNavigationControls={showHideViewerNavigation}
                updateOnSortingPages={updateOnSortingPages}
                setEditorMarginLeft={handleEditorMarginLeftChange}
                isMaintenanceOn={isMaintenanceOn}
                toggleAppMaintenance={toggleAppMaintenance}
              />
              {!showComments && (
                <EditorSelecto
                  selectionRef={selectionRef}
                  canvasContainerRef={canvasContainerRef}
                  setSelectedComponent={setSelectedComponent}
                  selectionDragRef={selectionDragRef}
                  appDefinition={appDefinition}
                  currentPageId={currentPageId}
                />
              )}
              <div
                className={`main main-editor-canvas ${isQueryPaneDragging || isDragging ? 'hide-scrollbar' : ''}`}
                id="main-editor-canvas"
              >
                <div
                  className={cx(
                    'canvas-container align-items-center',
                    { 'dark-theme theme-dark': isAppDarkMode },
                    { 'hide-sidebar': !showLeftSidebar }
                  )}
                  style={{
                    transform: `scale(${zoomLevel})`,
                    borderLeft:
                      (editorMarginLeft ? editorMarginLeft - 1 : editorMarginLeft) +
                      `px solid ${computeCanvasBackgroundColor()}`,
                    height: computeCanvasContainerHeight(),
                    background: !isAppDarkMode ? '#EBEBEF' : '#2E3035',
                  }}
                  onMouseUp={handleCanvasContainerMouseUp}
                  ref={canvasContainerRef}
                  onScroll={() => {
                    selectionRef.current?.checkScroll();
                  }}
                >
                  <div style={{ minWidth: `calc((100vw - 300px) - 48px)` }}>
                    <div
                      className="canvas-area"
                      style={{
                        width: currentLayout === 'desktop' ? '100%' : '450px',
                        maxWidth:
                          +appDefinition.globalSettings.canvasMaxWidth +
                          appDefinition.globalSettings.canvasMaxWidthType,

                        backgroundColor: computeCanvasBackgroundColor(),
                        transform: 'translateZ(0)', //Hack to make modal position respect canvas container, else it positions w.r.t window.
                      }}
                    >
                      {config.ENABLE_MULTIPLAYER_EDITING && (
                        <RealtimeCursors editingVersionId={editingVersionId} editingPageId={currentPageId} />
                      )}
                      {isLoading && (
                        <div className="apploader">
                          <div className="col col-* editor-center-wrapper">
                            <div className="editor-center">
                              <div className="canvas">
                                <div className="mt-5 d-flex flex-column">
                                  <div className="mb-1">
                                    <Skeleton width={'150px'} height={15} className="skeleton" />
                                  </div>
                                  {Array.from(Array(4)).map((_item, index) => (
                                    <Skeleton key={index} width={'300px'} height={10} className="skeleton" />
                                  ))}
                                  <div className="align-self-end">
                                    <Skeleton width={'100px'} className="skeleton" />
                                  </div>
                                  <Skeleton className="skeleton mt-4" />
                                  <Skeleton height={'150px'} className="skeleton mt-2" />
                                </div>
                              </div>
                            </div>
                          </div>
                        </div>
                      )}
                      {defaultComponentStateComputed && (
                        <div>
                          <Container
                            widthOfCanvas={canvasWidth}
                            socket={socket}
                            appDefinitionChanged={appDefinitionChanged}
                            snapToGrid={true}
                            darkMode={isAppDarkMode}
                            mode={
                              appDefinition.pages[currentPageId]?.autoComputeLayout && currentLayout === 'mobile'
                                ? 'view'
                                : 'edit'
                            }
                            zoomLevel={zoomLevel}
                            appLoading={isLoading}
                            onEvent={handleEvent}
                            setSelectedComponent={setSelectedComponent}
                            handleUndo={handleUndo}
                            handleRedo={handleRedo}
                            removeComponent={removeComponent}
                            onComponentClick={noop} // Prop is used in Viewer hence using a dummy function to prevent error in editor
                            currentPageId={currentPageId}
                          />
                          <CustomDragLayer
                            snapToGrid={true}
                            canvasWidth={canvasWidth}
                            onDragging={(isDragging) => setIsDragging(isDragging)}
                          />
                        </div>
                      )}
                    </div>
                  </div>
                  <AutoLayoutAlert
                    show={appDefinition.pages[currentPageId]?.autoComputeLayout && currentLayout === 'mobile'}
                    onClick={turnOffAutoLayout}
                  />
                </div>
                <QueryPanel
                  onQueryPaneDragging={handleQueryPaneDragging}
                  handleQueryPaneExpanding={handleQueryPaneExpanding}
                  dataQueriesChanged={dataQueriesChanged}
                  fetchDataQueries={fetchDataQueries}
                  darkMode={props.darkMode}
                  allComponents={appDefinition?.pages[currentPageId]?.components ?? {}}
                  appId={appId}
                  appDefinition={appDefinition}
                  dataSourceModalHandler={dataSourceModalHandler}
                  editorRef={getEditorRef()}
                />
                <ReactTooltip id="tooltip-for-add-query" className="tooltip" />
              </div>
              <div className={cx('editor-sidebar', { 'dark-theme theme-dark': props.darkMode })}>
                <EditorKeyHooks
                  moveComponents={moveComponents}
                  cloneComponents={cloningComponents}
                  copyComponents={copyComponents}
                  cutComponents={cutComponents}
                  handleEditorEscapeKeyPress={handleEditorEscapeKeyPress}
                  removeMultipleComponents={removeComponents}
                />
                <RightSidebarTabManager
                  inspectorTab={
                    <div className="pages-container">
                      <Inspector
                        moveComponents={moveComponents}
                        componentDefinitionChanged={componentDefinitionChanged}
                        removeComponent={removeComponent}
                        allComponents={appDefinition?.pages[currentPageId]?.components}
                        darkMode={props.darkMode}
                        pages={getPagesWithIds()}
                        cloneComponents={cloningComponents}
                      />
                    </div>
                  }
                  widgetManagerTab={
                    <WidgetManager
                      componentTypes={componentTypes}
                      zoomLevel={zoomLevel}
                      darkMode={props.darkMode}
                      disabled={appDefinition.pages[currentPageId]?.autoComputeLayout && currentLayout === 'mobile'}
                    />
                  }
                  allComponents={appDefinition.pages[currentPageId]?.components}
                />
              </div>
              {config.COMMENT_FEATURE_ENABLE && showComments && (
                <div className={cx({ 'dark-theme theme-dark': props.darkMode })}>
                  <CommentNotifications socket={socket} pageId={currentPageId} />
                </div>
              )}
            </div>
          </DndProvider>
        </EditorContextWrapper>
        <ConfirmDialog confirmButtonText="Turn off" darkMode={props.darkMode} />
      </div>
    </HotkeysProvider>
  );
};

export const Editor = withTranslation()(withRouter(EditorComponent));<|MERGE_RESOLUTION|>--- conflicted
+++ resolved
@@ -297,15 +297,12 @@
 
   useEffect(
     () => {
-<<<<<<< HEAD
       const isEditorReady = useCurrentStateStore.getState().isEditorReady;
       const isResolverStoreReady = useResolveStore.getState().storeReady;
       if (isEditorReady && isResolverStoreReady) {
         const components = appDefinition?.pages?.[currentPageId]?.components || {};
         computeComponentState(components);
-=======
-      const components = appDefinition?.pages?.[currentPageId]?.components || {};
-      computeComponentState(components);
+      }
 
       const isPageSwitched = useResolveStore.getState().isPageSwitched;
 
@@ -318,7 +315,6 @@
           page: currentStateObj.page,
         });
         useResolveStore.getState().actions.pageSwitched(false);
->>>>>>> 8675b318
       }
     },
     // eslint-disable-next-line react-hooks/exhaustive-deps
@@ -728,15 +724,8 @@
     await fetchDataSources(editing_version?.id);
 
     await processNewAppDefinition(appData, startingPageHandle, false, ({ homePageId }) => {
-<<<<<<< HEAD
       handleLowPriorityWork(() => {
-        useResolveStore.getState().actions.updateLastUpdatedRefs(['constants']);
-=======
-      handleLowPriorityWork(async () => {
         useResolveStore.getState().actions.updateLastUpdatedRefs(['constants', 'client']);
-        await useDataSourcesStore.getState().actions.fetchGlobalDataSources(organizationId);
-        await fetchDataSources(editing_version?.id);
->>>>>>> 8675b318
         commonLowPriorityActions(events, { homePageId });
       });
     });
