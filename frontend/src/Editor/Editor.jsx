/* eslint-disable import/no-named-as-default */
import React, { createRef } from 'react';
import cx from 'classnames';
import {
  datasourceService,
  dataqueryService,
  appService,
  authenticationService,
  appVersionService,
  orgEnvironmentVariableService,
} from '@/_services';
import { DndProvider } from 'react-dnd';
import { HTML5Backend } from 'react-dnd-html5-backend';
import { computeComponentName } from '@/_helpers/utils';
import { defaults, cloneDeep, isEqual, isEmpty, debounce } from 'lodash';
import { Container } from './Container';
import { EditorKeyHooks } from './EditorKeyHooks';
import { CustomDragLayer } from './CustomDragLayer';
import { LeftSidebar } from './LeftSidebar';
import { componentTypes } from './WidgetManager/components';
import { Inspector } from './Inspector/Inspector';
import { DataSourceTypes } from './DataSourceManager/SourceComponents';
import { QueryManager } from './QueryManager';
import { Link } from 'react-router-dom';
import { ManageAppUsers } from './ManageAppUsers';
import { ReleaseVersionButton } from './ReleaseVersionButton';
import {
  onComponentOptionChanged,
  onComponentOptionsChanged,
  onEvent,
  onQueryConfirm,
  onQueryCancel,
  runQuery,
  setStateAsync,
  computeComponentState,
  getSvgIcon,
} from '@/_helpers/appUtils';
import { Confirm } from './Viewer/Confirm';
import ReactTooltip from 'react-tooltip';
import CommentNotifications from './CommentNotifications';
import { WidgetManager } from './WidgetManager';
import Fuse from 'fuse.js';
import config from 'config';
import queryString from 'query-string';
import toast from 'react-hot-toast';
import produce, { enablePatches, setAutoFreeze, applyPatches } from 'immer';
import Logo from './Icons/logo.svg';
import RunjsIcon from './Icons/runjs.svg';
import EditIcon from './Icons/edit.svg';
import MobileSelectedIcon from './Icons/mobile-selected.svg';
import DesktopSelectedIcon from './Icons/desktop-selected.svg';
import Spinner from '@/_ui/Spinner';
import { AppVersionsManager } from './AppVersionsManager';
import { SearchBoxComponent } from '@/_ui/Search';
import { createWebsocketConnection } from '@/_helpers/websocketConnection';
import Tooltip from 'react-bootstrap/Tooltip';
import OverlayTrigger from 'react-bootstrap/OverlayTrigger';
import RealtimeAvatars from './RealtimeAvatars';
import RealtimeCursors from '@/Editor/RealtimeCursors';
import { initEditorWalkThrough } from '@/_helpers/createWalkThrough';
import { ResolvableContext } from './ResolvableContext';

setAutoFreeze(false);
enablePatches();

class Editor extends React.Component {
  constructor(props) {
    super(props);

    const appId = this.props.match.params.id;

    const currentUser = authenticationService.currentUserValue;

    const { socket } = createWebsocketConnection(appId);

    this.socket = socket;
    let userVars = {};

    if (currentUser) {
      userVars = {
        email: currentUser.email,
        firstName: currentUser.first_name,
        lastName: currentUser.last_name,
        groups: currentUser?.group_permissions.map((group) => group.group),
      };
    }

    this.defaultDefinition = {
      components: {},
      globalSettings: {
        hideHeader: false,
        appInMaintenance: false,
        canvasMaxWidth: 1292,
        canvasMaxHeight: 2400,
        canvasBackgroundColor: props.darkMode ? '#2f3c4c' : '#edeff5',
        backgroundFxQuery: '',
      },
    };

    this.dataSourceModalRef = React.createRef();

    this.state = {
      currentUser: authenticationService.currentUserValue,
      app: {},
      allComponentTypes: componentTypes,
      isQueryPaneDragging: false,
      queryPaneHeight: 70,
      isTopOfQueryPane: false,
      isLoading: true,
      users: null,
      appId,
      editingVersion: null,
      loadingDataSources: true,
      loadingDataQueries: true,
      showQueryEditor: true,
      showLeftSidebar: true,
      showComments: false,
      zoomLevel: 1.0,
      currentLayout: 'desktop',
      deviceWindowWidth: 450,
      appDefinition: this.defaultDefinition,
      currentState: {
        queries: {},
        components: {},
        globals: {
          currentUser: userVars,
          theme: { name: props.darkMode ? 'dark' : 'light' },
          urlparams: JSON.parse(JSON.stringify(queryString.parse(props.location.search))),
        },
        errors: {},
        variables: {},
        client: {},
        server: {},
      },
      apps: [],
      dataQueriesDefaultText: "You haven't created queries yet.",
      showQuerySearchField: false,
      isDeletingDataQuery: false,
      showHiddenOptionsForDataQueryId: null,
      showQueryConfirmation: false,
      showCreateVersionModalPrompt: false,
      isSourceSelected: false,
      isSaving: false,
      isUnsavedQueriesAvailable: false,
    };

    this.autoSave = debounce(this.saveEditingVersion, 3000);
    this.realtimeSave = debounce(this.appDefinitionChanged, 500);
  }

  setWindowTitle(name) {
    document.title = name ? `${name} - Tooljet` : `Untitled App - Tooljet`;
  }

  componentDidMount() {
    this.fetchApps(0);
    this.fetchApp();
    this.fetchOrgEnvironmentVariables();
    this.initComponentVersioning();
    this.initRealtimeSave();
    this.initEventListeners();
    this.setState({
      currentSidebarTab: 2,
      selectedComponents: [],
    });
  }

  /**
   * When a new update is received over-the-websocket connection
   * the useEffect in Container.jsx is trigged, but already appDef had been updated
   * to avoid ymap observe going into a infinite loop a check is added where if the
   * current appDef is equal to the newAppDef then we do not trigger a realtimeSave
   */
  initRealtimeSave = () => {
    if (!config.ENABLE_MULTIPLAYER_EDITING) return null;

    this.props.ymap?.observe(() => {
      if (!isEqual(this.state.editingVersion?.id, this.props.ymap?.get('appDef').editingVersionId)) return;
      if (isEqual(this.state.appDefinition, this.props.ymap?.get('appDef').newDefinition)) return;

      this.realtimeSave(this.props.ymap?.get('appDef').newDefinition, { skipAutoSave: true, skipYmapUpdate: true });
    });
  };

  fetchOrgEnvironmentVariables = () => {
    orgEnvironmentVariableService.getVariables().then((data) => {
      const client_variables = {};
      const server_variables = {};
      data.variables.map((variable) => {
        if (variable.variable_type === 'server') {
          server_variables[variable.variable_name] = 'HiddenEnvironmentVariable';
        } else {
          client_variables[variable.variable_name] = variable.value;
        }
      });
      this.setState({
        currentState: {
          ...this.state.currentState,
          server: server_variables,
          client: client_variables,
        },
      });
    });
  };

  componentDidUpdate(prevProps, prevState) {
    if (!isEqual(prevState.appDefinition, this.state.appDefinition)) {
      computeComponentState(this, this.state.appDefinition.components);
    }
  }

  isVersionReleased = (version = this.state.editingVersion) => {
    if (isEmpty(version)) {
      return false;
    }
    return this.state.app.current_version_id === version.id;
  };

  closeCreateVersionModalPrompt = () => {
    this.setState({ isSaving: false, showCreateVersionModalPrompt: false });
  };

  onMouseMove = (e) => {
    const componentTop = Math.round(this.queryPaneRef.current.getBoundingClientRect().top);
    const clientY = e.clientY;

    if ((clientY >= componentTop) & (clientY <= componentTop + 5)) {
      this.setState({
        isTopOfQueryPane: true,
      });
    } else if (this.state.isTopOfQueryPane) {
      this.setState({
        isTopOfQueryPane: false,
      });
    }

    if (this.state.isQueryPaneDragging) {
      let queryPaneHeight = (clientY / window.innerHeight) * 100;

      if (queryPaneHeight > 95) queryPaneHeight = 100;
      if (queryPaneHeight < 4.5) queryPaneHeight = 4.5;

      this.setState({
        queryPaneHeight,
      });
    }
  };

  onMouseDown = () => {
    this.state.isTopOfQueryPane &&
      this.setState({
        isQueryPaneDragging: true,
      });
  };

  onMouseUp = () => {
    this.setState({
      isQueryPaneDragging: false,
    });
  };

  initEventListeners() {
    document.addEventListener('mousemove', this.onMouseMove);
    document.addEventListener('mouseup', this.onMouseUp);
    this.socket?.addEventListener('message', (event) => {
      if (event.data === 'versionReleased') this.fetchApp();
      else if (event.data === 'dataQueriesChanged') this.fetchDataQueries();
      else if (event.data === 'dataSourcesChanged') this.fetchDataSources();
    });
  }

  componentWillUnmount() {
    document.removeEventListener('mousemove', this.onMouseMove);
    document.removeEventListener('mouseup', this.onMouseUp);
    document.title = 'Tooljet - Dashboard';
    this.socket && this.socket?.close();
    if (config.ENABLE_MULTIPLAYER_EDITING) this.props?.provider?.disconnect();
  }

  // 1. When we receive an undoable action – we can always undo but cannot redo anymore.
  // 2. Whenever you perform an undo – you can always redo and keep doing undo as long as we have a patch for it.
  // 3. Whenever you redo – you can always undo and keep doing redo as long as we have a patch for it.
  initComponentVersioning = () => {
    this.currentVersion = -1;
    this.currentVersionChanges = {};
    this.noOfVersionsSupported = 100;
    this.canUndo = false;
    this.canRedo = false;
  };

  fetchDataSources = () => {
    this.setState(
      {
        loadingDataSources: true,
      },
      () => {
        datasourceService.getAll(this.state.appId, this.state.editingVersion?.id).then((data) =>
          this.setState({
            dataSources: data.data_sources,
            loadingDataSources: false,
          })
        );
      }
    );
  };

  fetchDataQueries = () => {
    this.setState(
      {
        loadingDataQueries: true,
      },
      () => {
        dataqueryService.getAll(this.state.appId, this.state.editingVersion?.id).then((data) => {
          this.setState(
            {
              dataQueries: data.data_queries,
              filterDataQueries: data.data_queries,
              loadingDataQueries: false,
              app: {
                ...this.state.app,
                data_queries: data.data_queries,
              },
            },
            () => {
              let queryState = {};
              data.data_queries.forEach((query) => {
                queryState[query.name] = {
                  ...DataSourceTypes.find((source) => source.kind === query.kind).exposedVariables,
                  kind: DataSourceTypes.find((source) => source.kind === query.kind).kind,
                  ...this.state.currentState.queries[query.name],
                };
              });

              // Select first query by default
              let selectedQuery =
                data.data_queries.find((dq) => dq.id === this.state.selectedQuery?.id) || data.data_queries[0];
              let editingQuery = selectedQuery ? true : false;

              this.setState({
                selectedQuery,
                editingQuery,
                currentState: {
                  ...this.state.currentState,
                  queries: {
                    ...queryState,
                  },
                },
                showQuerySearchField: false,
              });
            }
          );
        });
      }
    );
  };

  runQueries = (queries) => {
    queries.forEach((query) => {
      if (query.options.runOnPageLoad) {
        runQuery(this, query.id, query.name);
      }
    });
  };

  toggleAppMaintenance = () => {
    const newState = !this.state.app.is_maintenance_on;

    // eslint-disable-next-line no-unused-vars
    appService.setMaintenance(this.state.app.id, newState).then((data) => {
      this.setState({
        app: {
          ...this.state.app,
          is_maintenance_on: newState,
        },
      });

      if (newState) {
        toast.success('Application is on maintenance.');
      } else {
        toast.success('Application maintenance is completed');
      }
    });
  };

  fetchApps = (page) => {
    appService.getAll(page).then((data) =>
      this.setState({
        apps: data.apps,
        isLoading: false,
      })
    );
  };

  fetchApp = () => {
    const appId = this.props.match.params.id;

    appService.getApp(appId).then(async (data) => {
      const dataDefinition = defaults(data.definition, this.defaultDefinition);
      this.setState(
        {
          app: data,
          isLoading: false,
          editingVersion: data.editing_version,
          appDefinition: dataDefinition,
          slug: data.slug,
        },
        async () => {
          if (isEmpty(this.state.editingVersion)) await this.createInitVersion(appId);

          computeComponentState(this, this.state.appDefinition.components).then(() => {
            this.runQueries(data.data_queries);
          });
          this.setWindowTitle(data.name);
        }
      );

      this.fetchDataSources();
      this.fetchDataQueries();
    });
  };

  createInitVersion = async (appId) => {
    return appVersionService
      .create(appId, 'v1')
      .then(() => {
        initEditorWalkThrough();
        this.fetchApp();
      })
      .catch((err) => {
        toast.success(err?.error ?? 'Version creation failed');
      });
  };

  setAppDefinitionFromVersion = (version) => {
    this.appDefinitionChanged(defaults(version.definition, this.defaultDefinition), {
      skipAutoSave: true,
      skipYmapUpdate: true,
    });
    this.setState({
      editingVersion: version,
      isSaving: false,
    });

    this.fetchDataSources();
    this.fetchDataQueries();
    this.initComponentVersioning();
  };

  /**
   * https://developer.mozilla.org/en-US/docs/Web/API/WebSocket/readyState
   */
  dataSourcesChanged = () => {
    if (this.socket instanceof WebSocket && this.socket?.readyState === WebSocket.OPEN) {
      this.socket?.send(
        JSON.stringify({
          event: 'events',
          data: { message: 'dataSourcesChanged', appId: this.state.appId },
        })
      );
    } else {
      this.fetchDataSources();
    }
  };

  /**
   * https://developer.mozilla.org/en-US/docs/Web/API/WebSocket/readyState
   */
  dataQueriesChanged = () => {
    this.setState({ addingQuery: false }, () => {
      if (this.socket instanceof WebSocket && this.socket?.readyState === WebSocket.OPEN) {
        this.socket?.send(
          JSON.stringify({
            event: 'events',
            data: { message: 'dataQueriesChanged', appId: this.state.appId },
          })
        );
      } else {
        this.fetchDataQueries();
      }
    });
  };

  switchSidebarTab = (tabIndex) => {
    this.setState({
      currentSidebarTab: tabIndex,
    });
  };

  filterComponents = (event) => {
    const searchText = event.currentTarget.value;
    let filteredComponents = this.state.allComponentTypes;

    if (searchText !== '') {
      filteredComponents = this.state.allComponentTypes.filter(
        (e) => e.name.toLowerCase() === searchText.toLowerCase()
      );
    }

    this.setState({ componentTypes: filteredComponents });
  };

  handleAddPatch = (patches, inversePatches) => {
    if (isEmpty(patches) && isEmpty(inversePatches)) return;
    if (isEqual(patches, inversePatches)) return;
    this.currentVersion++;
    this.currentVersionChanges[this.currentVersion] = {
      redo: patches,
      undo: inversePatches,
    };

    this.canUndo = this.currentVersionChanges.hasOwnProperty(this.currentVersion);
    this.canRedo = this.currentVersionChanges.hasOwnProperty(this.currentVersion + 1);

    delete this.currentVersionChanges[this.currentVersion + 1];
    delete this.currentVersionChanges[this.currentVersion - this.noOfVersionsSupported];
  };

  handleUndo = () => {
    if (this.canUndo) {
      const appDefinition = applyPatches(
        this.state.appDefinition,
        this.currentVersionChanges[this.currentVersion--].undo
      );

      this.canUndo = this.currentVersionChanges.hasOwnProperty(this.currentVersion);
      this.canRedo = true;

      if (!appDefinition) return;
      this.setState(
        {
          appDefinition,
        },
        () => {
          this.props.ymap?.set('appDef', {
            newDefinition: appDefinition,
            editingVersionId: this.state.editingVersion?.id,
          });
        }
      );
    }
  };

  handleRedo = () => {
    if (this.canRedo) {
      const appDefinition = applyPatches(
        this.state.appDefinition,
        this.currentVersionChanges[++this.currentVersion].redo
      );

      this.canUndo = true;
      this.canRedo = this.currentVersionChanges.hasOwnProperty(this.currentVersion + 1);

      if (!appDefinition) return;
      this.setState(
        {
          appDefinition,
        },
        () => {
          this.props.ymap?.set('appDef', {
            newDefinition: appDefinition,
            editingVersionId: this.state.editingVersion?.id,
          });
        }
      );
    }
  };

  appDefinitionChanged = (newDefinition, opts = {}) => {
    if (isEqual(this.state.appDefinition, newDefinition)) return;
    if (config.ENABLE_MULTIPLAYER_EDITING && !opts.skipYmapUpdate) {
      this.props.ymap?.set('appDef', { newDefinition, editingVersionId: this.state.editingVersion?.id });
    }

    produce(
      this.state.appDefinition,
      (draft) => {
        draft.components = newDefinition.components;
      },
      this.handleAddPatch
    );
    this.setState({ isSaving: true, appDefinition: newDefinition }, () => {
      if (!opts.skipAutoSave) this.autoSave();
    });
    computeComponentState(this, newDefinition.components);
  };

  handleInspectorView = () => {
    this.switchSidebarTab(2);
  };

  handleSlugChange = (newSlug) => {
    this.setState({ slug: newSlug });
  };

  removeComponents = () => {
    if (!this.isVersionReleased() && this.state?.selectedComponents?.length > 1) {
      let newDefinition = cloneDeep(this.state.appDefinition);
      const selectedComponents = this.state?.selectedComponents;

      selectedComponents.forEach((component) => {
        let childComponents = [];

        if (newDefinition.components[component.id].component.component === 'Tabs') {
          childComponents = Object.keys(newDefinition.components).filter((key) =>
            newDefinition.components[key].parent?.startsWith(component.id)
          );
        } else {
          childComponents = Object.keys(newDefinition.components).filter(
            (key) => newDefinition.components[key].parent === component.id
          );
        }

        childComponents.forEach((componentId) => {
          delete newDefinition.components[componentId];
        });

        delete newDefinition.components[component.id];
      });

      toast('Selected components deleted! (⌘Z to undo)', {
        icon: '🗑️',
      });
      this.appDefinitionChanged(newDefinition, {
        skipAutoSave: this.isVersionReleased(),
      });
      this.handleInspectorView();
    }
  };

  removeComponent = (component) => {
    if (!this.isVersionReleased()) {
      let newDefinition = cloneDeep(this.state.appDefinition);
      // Delete child components when parent is deleted

      let childComponents = [];

      if (newDefinition.components[component.id].component.component === 'Tabs') {
        childComponents = Object.keys(newDefinition.components).filter((key) =>
          newDefinition.components[key].parent?.startsWith(component.id)
        );
      } else {
        childComponents = Object.keys(newDefinition.components).filter(
          (key) => newDefinition.components[key].parent === component.id
        );
      }

      childComponents.forEach((componentId) => {
        delete newDefinition.components[componentId];
      });

      delete newDefinition.components[component.id];
      toast('Component deleted! (⌘Z to undo)', {
        icon: '🗑️',
      });
      this.appDefinitionChanged(newDefinition, {
        skipAutoSave: this.isVersionReleased(),
      });
      this.handleInspectorView();
    }
  };

  componentDefinitionChanged = (componentDefinition) => {
    let _self = this;

    const newDefinition = {
      appDefinition: produce(this.state.appDefinition, (draft) => {
        draft.components[componentDefinition.id].component = componentDefinition.component;
      }),
    };

    produce(
      this.state.appDefinition,
      (draft) => {
        draft.components[componentDefinition.id].component = componentDefinition.component;
      },
      this.handleAddPatch
    );
    setStateAsync(_self, newDefinition).then(() => {
      computeComponentState(_self, _self.state.appDefinition.components);
      this.setState({ isSaving: true });
      this.autoSave();
      this.props.ymap?.set('appDef', {
        newDefinition: newDefinition.appDefinition,
        editingVersionId: this.state.editingVersion?.id,
      });
    });
  };

  handleEditorEscapeKeyPress = () => {
    if (this.state?.selectedComponents?.length > 0) {
      this.setState({ selectedComponents: [] });
      this.handleInspectorView();
    }
  };

  moveComponents = (direction) => {
    let appDefinition = JSON.parse(JSON.stringify(this.state.appDefinition));
    let newComponents = appDefinition.components;

    for (const selectedComponent of this.state.selectedComponents) {
      newComponents = produce(newComponents, (draft) => {
        let top = draft[selectedComponent.id].layouts[this.state.currentLayout].top;
        let left = draft[selectedComponent.id].layouts[this.state.currentLayout].left;

        const gridWidth = (1 * 100) / 43; // width of the canvas grid in percentage

        switch (direction) {
          case 'ArrowLeft':
            left = left - gridWidth;
            break;
          case 'ArrowRight':
            left = left + gridWidth;
            break;
          case 'ArrowDown':
            top = top + 10;
            break;
          case 'ArrowUp':
            top = top - 10;
            break;
        }

        draft[selectedComponent.id].layouts[this.state.currentLayout].top = top;
        draft[selectedComponent.id].layouts[this.state.currentLayout].left = left;
      });
    }
    appDefinition.components = newComponents;
    this.appDefinitionChanged(appDefinition);
  };

  cloneComponent = (newComponent) => {
    const appDefinition = JSON.parse(JSON.stringify(this.state.appDefinition));

    newComponent.component.name = computeComponentName(newComponent.component.component, appDefinition.components);

    appDefinition.components[newComponent.id] = newComponent;
    this.appDefinitionChanged(appDefinition);
  };
  decimalToHex = (alpha) => (alpha === 0 ? '00' : Math.round(255 * alpha).toString(16));

  globalSettingsChanged = (key, value) => {
    const appDefinition = { ...this.state.appDefinition };
    if (value?.[1]?.a == undefined) appDefinition.globalSettings[key] = value;
    else {
      const hexCode = `${value?.[0]}${this.decimalToHex(value?.[1]?.a)}`;
      appDefinition.globalSettings[key] = hexCode;
    }
    this.setState(
      {
        isSaving: true,
        appDefinition,
      },
      () => {
        this.props.ymap?.set('appDef', {
          newDefinition: appDefinition,
          editingVersionId: this.state.editingVersion?.id,
        });
        this.autoSave();
      }
    );
  };

  saveApp = (id, attributes, notify = false) => {
    appService.saveApp(id, attributes).then(() => {
      if (notify) {
        toast.success('App saved sucessfully');
      }
    });
  };

  saveAppName = (id, name, notify = false) => {
    if (!name.trim()) {
      toast("App name can't be empty or whitespace", {
        icon: '🚨',
      });

      this.setState({
        app: { ...this.state.app, name: this.state.oldName },
      });

      return;
    }
    this.saveApp(id, { name }, notify);
  };

  renderDataSource = (dataSource) => {
    const sourceMeta = DataSourceTypes.find((source) => source.kind === dataSource.kind);
    return (
      <tr
        role="button"
        key={dataSource.name}
        onClick={() => {
          this.setState({
            selectedDataSource: dataSource,
            showDataSourceManagerModal: true,
          });
        }}
      >
        <td>
          {getSvgIcon(sourceMeta.kind.toLowerCase(), 25, 25)} {dataSource.name}
        </td>
      </tr>
    );
  };

  deleteDataQuery = () => {
    this.setState({ showDataQueryDeletionConfirmation: true });
  };

  cancelDeleteDataQuery = () => {
    this.setState({ showDataQueryDeletionConfirmation: false });
  };

  executeDataQueryDeletion = () => {
    this.setState({
      showDataQueryDeletionConfirmation: false,
      isDeletingDataQuery: true,
    });
    dataqueryService
      .del(this.state.selectedQuery.id)
      .then(() => {
        toast.success('Query Deleted');
        this.setState({ isDeletingDataQuery: false });
        this.dataQueriesChanged();
      })
      .catch(({ error }) => {
        this.setState({ isDeletingDataQuery: false });
        toast.error(error);
      });
  };

  setShowHiddenOptionsForDataQuery = (dataQueryId) => {
    this.setState({ showHiddenOptionsForDataQueryId: dataQueryId });
  };

  renderDataQuery = (dataQuery) => {
    const sourceMeta = DataSourceTypes.find((source) => source.kind === dataQuery.kind);

    let isSeletedQuery = false;
    if (this.state.selectedQuery) {
      isSeletedQuery = dataQuery.id === this.state.selectedQuery.id;
    }
    const isQueryBeingDeleted = this.state.isDeletingDataQuery && isSeletedQuery;
    const { currentState } = this.state;

    const isLoading = currentState.queries[dataQuery.name] ? currentState.queries[dataQuery.name].isLoading : false;

    return (
      <div
        className={
          'row query-row mb-1 py-2 px-3' +
          (isSeletedQuery ? ' query-row-selected' : '') +
          (this.props.darkMode ? ' dark' : '')
        }
        key={dataQuery.id}
        onClick={() => this.setState({ editingQuery: true, selectedQuery: dataQuery })}
        role="button"
        onMouseEnter={() => this.setShowHiddenOptionsForDataQuery(dataQuery.id)}
        onMouseLeave={() => this.setShowHiddenOptionsForDataQuery(null)}
      >
        <div className="col-auto" style={{ width: '28px' }}>
          {sourceMeta.kind === 'runjs' ? (
            <RunjsIcon style={{ height: 25, width: 25 }} />
          ) : (
            getSvgIcon(sourceMeta.kind.toLowerCase(), 25, 25)
          )}
        </div>
        <div className="col">
          <OverlayTrigger
            trigger={['hover', 'focus']}
            placement="top"
            delay={{ show: 800, hide: 100 }}
            overlay={<Tooltip id="button-tooltip">{dataQuery.name}</Tooltip>}
          >
            <div className="px-3 query-name">{dataQuery.name}</div>
          </OverlayTrigger>
        </div>
        <div className="col-auto mx-1">
          {isQueryBeingDeleted ? (
            <div className="px-2">
              <div className="text-center spinner-border spinner-border-sm" role="status"></div>
            </div>
          ) : (
            <button
              className="btn badge bg-azure-lt"
              onClick={this.deleteDataQuery}
              style={{
                display: this.state.showHiddenOptionsForDataQueryId === dataQuery.id ? 'block' : 'none',
                marginTop: '3px',
              }}
            >
              <div>
                <img src="/assets/images/icons/query-trash-icon.svg" width="12" height="12" className="mx-1" />
              </div>
            </button>
          )}
        </div>
        <div className="col-auto" style={{ width: '28px' }}>
          {isLoading === true ? (
            <center>
              <div className="pt-1">
                <div className="text-center spinner-border spinner-border-sm" role="status"></div>
              </div>
            </center>
          ) : (
            <button
              style={{ marginTop: '3px' }}
              className="btn badge bg-light-1"
              onClick={() => {
                runQuery(this, dataQuery.id, dataQuery.name).then(() => {
                  toast(`Query (${dataQuery.name}) completed.`, {
                    icon: '🚀',
                  });
                });
              }}
            >
              <div className={`query-icon ${this.props.darkMode && 'dark'}`}>
                <img src="/assets/images/icons/editor/play.svg" width="8" height="8" className="mx-1" />
              </div>
            </button>
          )}
        </div>
      </div>
    );
  };

  onNameChanged = (newName) => {
    this.setState({
      app: { ...this.state.app, name: newName },
    });
    this.setWindowTitle(newName);
  };

  toggleQueryEditor = () => {
    this.setState((prev) => ({
      showQueryEditor: !prev.showQueryEditor,
      queryPaneHeight: this.state.queryPaneHeight === 100 ? 30 : 100,
    }));
  };

  toggleComments = () => {
    this.setState({ showComments: !this.state.showComments });
  };

  setSelectedComponent = (id, component, multiSelect = false) => {
    if (this.state.selectedComponents.length === 0 || !multiSelect) {
      this.switchSidebarTab(1);
    } else {
      this.switchSidebarTab(2);
    }

    const isAlreadySelected = this.state.selectedComponents.find((component) => component.id === id);

    if (!isAlreadySelected) {
      this.setState((prevState) => {
        return {
          selectedComponents: [...(multiSelect ? prevState.selectedComponents : []), { id, component }],
        };
      });
    }
  };

  filterQueries = (value) => {
    if (value) {
      const fuse = new Fuse(this.state.filterDataQueries, { keys: ['name'] });
      const results = fuse.search(value);
      this.setState({
        filterDataQueries: results.map((result) => result.item),
        dataQueriesDefaultText: 'No Queries found.',
      });
    } else {
      this.fetchDataQueries();
    }
  };

  toggleQuerySearch = () => {
    this.setState((prev) => ({
      showQuerySearchField: !prev.showQuerySearchField,
    }));
  };

  onVersionRelease = (versionId) => {
    this.setState(
      {
        app: {
          ...this.state.app,
          current_version_id: versionId,
        },
      },
      () => {
        this.socket.send(
          JSON.stringify({
            event: 'events',
            data: { message: 'versionReleased', appId: this.state.appId },
          })
        );
      }
    );
  };

  onZoomChanged = (zoom) => {
    this.setState({
      zoomLevel: zoom,
    });
  };

  queryPaneRef = createRef();

  getCanvasWidth = () => {
    const canvasBoundingRect = document.getElementsByClassName('canvas-area')[0].getBoundingClientRect();
    return canvasBoundingRect?.width;
  };

  getCanvasHeight = () => {
    const canvasBoundingRect = document.getElementsByClassName('canvas-area')[0].getBoundingClientRect();
    return canvasBoundingRect?.height;
  };

  renderLayoutIcon = (isDesktopSelected) => {
    if (isDesktopSelected)
      return (
        <span
          onClick={() =>
            this.setState({
              currentLayout: isDesktopSelected ? 'mobile' : 'desktop',
            })
          }
        >
          <DesktopSelectedIcon />
        </span>
      );

    return (
      <span
        onClick={() =>
          this.setState({
            currentLayout: isDesktopSelected ? 'mobile' : 'desktop',
          })
        }
      >
        <MobileSelectedIcon />
      </span>
    );
  };

  saveEditingVersion = () => {
    if (this.isVersionReleased()) {
      this.setState({ isSaving: false, showCreateVersionModalPrompt: true });
    } else if (!isEmpty(this.state.editingVersion)) {
      appVersionService
        .save(this.state.appId, this.state.editingVersion.id, { definition: this.state.appDefinition })
        .then(() => {
          this.setState(
            {
              saveError: false,
              editingVersion: {
                ...this.state.editingVersion,
                ...{ definition: this.state.appDefinition },
              },
            },
            () => {
              this.setState({
                isSaving: false,
              });
            }
          );
        })
        .catch(() => {
          this.setState({ saveError: true, isSaving: false }, () => {
            toast.error('App could not save.');
          });
        });
    }
  };

  handleOnComponentOptionChanged = (component, optionName, value) => {
    return onComponentOptionChanged(this, component, optionName, value);
  };

  handleOnComponentOptionsChanged = (component, options) => {
    return onComponentOptionsChanged(this, component, options);
  };

  handleComponentClick = (id, component) => {
    this.setState({
      selectedComponent: { id, component },
    });
    this.switchSidebarTab(1);
  };

  handleComponentHover = (id) => {
    this.setState({
      hoveredComponent: id,
    });
  };

  changeDarkMode = (newMode) => {
    this.setState({
      currentState: {
        ...this.state.currentState,
        globals: {
          ...this.state.currentState.globals,
          theme: { name: newMode ? 'dark' : 'light' },
        },
      },
      showQuerySearchField: false,
    });
    this.props.switchDarkMode(newMode);
  };

  setStateOfUnsavedQueries = (state) => {
    this.setState({
      isUnsavedQueriesAvailable: state,
    });
  };

  handleEvent = (eventName, options) => onEvent(this, eventName, options, 'edit');

  runQuery = (queryId, queryName) => runQuery(this, queryId, queryName);

  dataSourceModalHandler = () => {
    this.dataSourceModalRef.current.dataSourceModalToggleStateHandler();
  };

  render() {
    const {
      currentSidebarTab,
      selectedComponents = [],
      appDefinition,
      appId,
      slug,
      dataSources,
      loadingDataQueries,
      dataQueries,
      loadingDataSources,
      addingQuery,
      selectedQuery,
      editingQuery,
      app,
      showQueryConfirmation,
      queryPaneHeight,
      showLeftSidebar,
      currentState,
      isLoading,
      zoomLevel,
      currentLayout,
      deviceWindowWidth,
      dataQueriesDefaultText,
      showQuerySearchField,
      showDataQueryDeletionConfirmation,
      isDeletingDataQuery,
      apps,
      defaultComponentStateComputed,
      showComments,
      editingVersion,
      showCreateVersionModalPrompt,
      hoveredComponent,
    } = this.state;

    const appVersionPreviewLink = editingVersion ? `/applications/${app.id}/versions/${editingVersion.id}` : '';

    return (
      <div className="editor wrapper">
        <ReactTooltip type="dark" effect="solid" eventOff="click" delayShow={250} />
        {/* This is for viewer to show query confirmations */}
        <Confirm
          show={showQueryConfirmation}
          message={`Do you want to run this query - ${this.state.queryConfirmationData?.queryName}?`}
          onConfirm={(queryConfirmationData) => onQueryConfirm(this, queryConfirmationData)}
          onCancel={() => onQueryCancel(this)}
          queryConfirmationData={this.state.queryConfirmationData}
          darkMode={this.props.darkMode}
        />
        <Confirm
          show={showDataQueryDeletionConfirmation}
          message={'Do you really want to delete this query?'}
          confirmButtonLoading={isDeletingDataQuery}
          onConfirm={() => this.executeDataQueryDeletion()}
          onCancel={() => this.cancelDeleteDataQuery()}
          darkMode={this.props.darkMode}
        />
        <div className="header">
          <header className="navbar navbar-expand-md navbar-light d-print-none">
            <div className="container-xl header-container">
              <button className="navbar-toggler" type="button" data-bs-toggle="collapse" data-bs-target="#navbar-menu">
                <span className="navbar-toggler-icon"></span>
              </button>
              <h1 className="navbar-brand navbar-brand-autodark d-none-navbar-horizontal pe-0">
                <Link to={'/'}>
                  <Logo />
                </Link>
              </h1>
              {this.state.app && (
                <div className={`app-name input-icon ${this.props.darkMode ? 'dark' : ''}`}>
                  <input
                    type="text"
                    onFocus={(e) => this.setState({ oldName: e.target.value })}
                    onChange={(e) => this.onNameChanged(e.target.value)}
                    onBlur={(e) => this.saveAppName(this.state.app.id, e.target.value)}
                    className="form-control-plaintext form-control-plaintext-sm"
                    value={this.state.app.name}
                    data-cy="app-name-input"
                  />
                  <span className="input-icon-addon">
                    <EditIcon />
                  </span>
                </div>
              )}
              <span
                className={cx('autosave-indicator', {
                  'autosave-indicator-saving': this.state.isSaving,
                  'text-danger': this.state.saveError,
                  'd-none': this.isVersionReleased(),
                })}
                data-cy="autosave-indicator"
              >
                {this.state.isSaving ? (
                  <Spinner size="small" />
                ) : this.state.saveError ? (
                  'Could not save changes'
                ) : (
                  'All changes are saved'
                )}
              </span>
              {config.ENABLE_MULTIPLAYER_EDITING && <RealtimeAvatars />}
              {editingVersion && (
                <AppVersionsManager
                  appId={appId}
                  editingVersion={editingVersion}
                  releasedVersionId={app.current_version_id}
                  setAppDefinitionFromVersion={this.setAppDefinitionFromVersion}
                  showCreateVersionModalPrompt={showCreateVersionModalPrompt}
                  closeCreateVersionModalPrompt={this.closeCreateVersionModalPrompt}
                />
              )}
              <div className="navbar-nav flex-row order-md-last release-buttons">
                <div className="nav-item dropdown d-none d-md-flex me-2">
                  <a
                    href={appVersionPreviewLink}
                    target="_blank"
                    className="btn btn-sm font-500 color-primary border-0"
                    rel="noreferrer"
                  >
                    Preview
                  </a>
                </div>
                <div className="nav-item dropdown d-none d-md-flex me-2">
                  {app.id && (
                    <ManageAppUsers
                      app={app}
                      slug={slug}
                      darkMode={this.props.darkMode}
                      handleSlugChange={this.handleSlugChange}
                    />
                  )}
                </div>
                <div className="nav-item dropdown me-2">
                  {app.id && (
                    <ReleaseVersionButton
                      isVersionReleased={this.isVersionReleased()}
                      appId={app.id}
                      appName={app.name}
                      onVersionRelease={this.onVersionRelease}
                      editingVersion={editingVersion}
                      fetchApp={this.fetchApp}
                      saveEditingVersion={this.saveEditingVersion}
                    />
                  )}
                </div>
              </div>
            </div>
          </header>
        </div>
        <DndProvider backend={HTML5Backend}>
          <ResolvableContext>
            <div className="sub-section">
              <LeftSidebar
                appVersionsId={this.state?.editingVersion?.id}
                errorLogs={currentState.errors}
                components={currentState.components}
                appId={appId}
                darkMode={this.props.darkMode}
                dataSources={this.state.dataSources}
                dataSourcesChanged={this.dataSourcesChanged}
                dataQueriesChanged={this.dataQueriesChanged}
                onZoomChanged={this.onZoomChanged}
                toggleComments={this.toggleComments}
                switchDarkMode={this.changeDarkMode}
                globalSettingsChanged={this.globalSettingsChanged}
                globalSettings={appDefinition.globalSettings}
                currentState={currentState}
                appDefinition={{
                  components: appDefinition.components,
                  queries: dataQueries,
                  selectedComponent: selectedComponents ? selectedComponents[selectedComponents.length - 1] : {},
                }}
                setSelectedComponent={this.setSelectedComponent}
                removeComponent={this.removeComponent}
                runQuery={(queryId, queryName) => runQuery(this, queryId, queryName)}
                toggleAppMaintenance={this.toggleAppMaintenance}
                is_maintenance_on={this.state.app.is_maintenance_on}
                ref={this.dataSourceModalRef}
                isSaving={this.state.isSaving}
                isUnsavedQueriesAvailable={this.state.isUnsavedQueriesAvailable}
              />
              <div className="main main-editor-canvas" id="main-editor-canvas">
                <div
                  className={`canvas-container align-items-center ${!showLeftSidebar && 'hide-sidebar'}`}
                  style={{ transform: `scale(${zoomLevel})` }}
                  onClick={(e) => {
                    if (['real-canvas', 'modal'].includes(e.target.className)) {
                      this.setState({ selectedComponents: [], currentSidebarTab: 2 });
                    }
                  }}
                >
                  <div
                    className="canvas-area"
                    style={{
                      width: currentLayout === 'desktop' ? '100%' : '450px',
                      minHeight: +this.state.appDefinition.globalSettings.canvasMaxHeight,
                      maxWidth: +this.state.appDefinition.globalSettings.canvasMaxWidth,
                      maxHeight: +this.state.appDefinition.globalSettings.canvasMaxHeight,
                      backgroundColor: this.state.appDefinition.globalSettings.canvasBackgroundColor,
                    }}
                  >
                    {config.ENABLE_MULTIPLAYER_EDITING && (
                      <RealtimeCursors editingVersionId={this.state?.editingVersion?.id} />
                    )}
                    {defaultComponentStateComputed && (
                      <>
                        <Container
                          canvasWidth={this.getCanvasWidth()}
                          canvasHeight={this.getCanvasHeight()}
                          socket={this.socket}
                          showComments={showComments}
                          appVersionsId={this.state?.editingVersion?.id}
                          appDefinition={appDefinition}
                          appDefinitionChanged={this.appDefinitionChanged}
                          snapToGrid={true}
                          darkMode={this.props.darkMode}
                          mode={'edit'}
                          zoomLevel={zoomLevel}
                          currentLayout={currentLayout}
                          deviceWindowWidth={deviceWindowWidth}
                          selectedComponents={selectedComponents}
                          appLoading={isLoading}
                          onEvent={this.handleEvent}
                          onComponentOptionChanged={this.handleOnComponentOptionChanged}
                          onComponentOptionsChanged={this.handleOnComponentOptionsChanged}
                          currentState={this.state.currentState}
                          setSelectedComponent={this.setSelectedComponent}
                          handleUndo={this.handleUndo}
                          handleRedo={this.handleRedo}
                          removeComponent={this.removeComponent}
                          onComponentClick={this.handleComponentClick}
                          onComponentHover={this.handleComponentHover}
                          hoveredComponent={hoveredComponent}
                          dataQueries={dataQueries}
                        />
                        <CustomDragLayer
                          snapToGrid={true}
                          currentLayout={currentLayout}
                          canvasWidth={this.getCanvasWidth()}
                        />
                      </>
                    )}
                  </div>
                </div>
                <div
                  className="query-pane"
                  style={{
                    height: 40,
                    background: '#fff',
                    padding: '8px 16px',
                    display: 'flex',
                    justifyContent: 'space-between',
                    alignItems: 'center',
                  }}
                >
                  <h5 className="mb-0">QUERIES</h5>
                  <span onClick={this.toggleQueryEditor} className="cursor-pointer m-1" data-tip="Show query editor">
                    <svg
                      style={{ transform: 'rotate(180deg)' }}
                      width="18"
                      height="10"
                      viewBox="0 0 18 10"
                      fill="none"
                      xmlns="http://www.w3.org/2000/svg"
                    >
                      <path
                        d="M1 1L9 9L17 1"
                        stroke="#61656F"
                        strokeWidth="2"
                        strokeLinecap="round"
                        strokeLinejoin="round"
                      />
                    </svg>
                  </span>
                </div>
                <div
                  ref={this.queryPaneRef}
                  onTouchEnd={this.onMouseUp}
                  onMouseDown={this.onMouseDown}
                  className="query-pane"
                  style={{
                    height: `calc(100% - ${this.state.queryPaneHeight}%)`,
                    width: !showLeftSidebar ? '85%' : '',
                    left: !showLeftSidebar ? '0' : '',
                    cursor: this.state.isQueryPaneDragging || this.state.isTopOfQueryPane ? 'row-resize' : 'default',
                  }}
                >
                  <div className="row main-row">
                    <div className="data-pane">
                      <div className="queries-container">
                        <div className="queries-header row" style={{ marginLeft: '1.5px' }}>
                          {showQuerySearchField && (
                            <div className="col-12 p-1">
                              <div className="queries-search px-1">
                                <SearchBoxComponent
                                  onChange={this.filterQueries}
                                  callback={this.toggleQuerySearch}
                                  placeholder={'Search queries'}
                                />
                              </div>
                            </div>
                          )}

                          {!showQuerySearchField && (
                            <>
                              <div className="col">
                                <h5
                                  style={{ fontSize: '14px', marginLeft: ' 6px' }}
                                  className="py-1 px-3 mt-2 text-muted"
                                >
                                  Queries
                                </h5>
                              </div>

                              <div className="col-auto mx-1">
                                <span
                                  className={`query-btn mx-1 ${this.props.darkMode ? 'dark' : ''}`}
                                  data-class="py-1 px-0"
                                  onClick={this.toggleQuerySearch}
                                >
                                  <img
                                    className="py-1 mt-2"
                                    src="/assets/images/icons/lens.svg"
                                    width="24"
                                    height="24"
                                  />
                                </span>

                                <span
                                  className={`query-btn mx-3 ${this.props.darkMode ? 'dark' : ''}`}
                                  data-tip="Add new query"
                                  data-class="py-1 px-2"
                                  onClick={() =>
                                    this.setState({
                                      options: {},
                                      selectedDataSource: null,
                                      selectedQuery: {},
                                      editingQuery: false,
                                      addingQuery: true,
                                      isSourceSelected: false,
                                    })
                                  }
                                >
                                  <img className="mt-2" src="/assets/images/icons/plus.svg" width="24" height="24" />
                                </span>
                              </div>
                            </>
                          )}
                        </div>

                        {loadingDataQueries ? (
                          <div className="p-5">
                            <center>
                              <div className="spinner-border" role="status"></div>
                            </center>
                          </div>
                        ) : (
                          <div className="query-list p-1 mt-1">
                            <div>{this.state.filterDataQueries.map((query) => this.renderDataQuery(query))}</div>
                            {this.state.filterDataQueries.length === 0 && (
                              <div className="mt-5">
                                <center>
                                  <span className="mute-text">{dataQueriesDefaultText}</span> <br />
                                  <button
                                    className={`button-family-secondary mt-3 ${this.props.darkMode && 'dark'}`}
                                    onClick={() =>
                                      this.setState({
                                        options: {},
                                        selectedDataSource: null,
                                        selectedQuery: {},
                                        editingQuery: false,
                                        addingQuery: true,
                                      })
                                    }
                                  >
                                    {'Create query'}
                                  </button>
                                </center>
                              </div>
                            )}
                          </div>
                        )}
                      </div>
                    </div>
<<<<<<< HEAD
                    <div className="query-definition-pane-wrapper">
                      {!loadingDataSources && (
                        <div className="query-definition-pane">
                          <div>
                            <QueryManager
                              toggleQueryEditor={this.toggleQueryEditor}
                              dataSources={dataSources}
                              dataQueries={dataQueries}
                              mode={editingQuery ? 'edit' : 'create'}
                              selectedQuery={selectedQuery}
                              selectedDataSource={this.state.selectedDataSource}
                              dataQueriesChanged={this.dataQueriesChanged}
                              appId={appId}
                              editingVersionId={editingVersion?.id}
                              addingQuery={addingQuery}
                              editingQuery={editingQuery}
                              queryPaneHeight={queryPaneHeight}
                              currentState={currentState}
                              darkMode={this.props.darkMode}
                              apps={apps}
                              allComponents={appDefinition.components}
                              isSourceSelected={this.state.isSourceSelected}
                              isQueryPaneDragging={this.state.isQueryPaneDragging}
                              runQuery={this.runQuery}
                              dataSourceModalHandler={this.dataSourceModalHandler}
                              setStateOfUnsavedQueries={this.setStateOfUnsavedQueries}
                            />
                          </div>
=======
                  </div>
                  <div className="query-definition-pane-wrapper">
                    {!loadingDataSources && (
                      <div className="query-definition-pane">
                        <div>
                          <QueryManager
                            toggleQueryEditor={this.toggleQueryEditor}
                            dataSources={dataSources}
                            dataQueries={dataQueries}
                            mode={editingQuery ? 'edit' : 'create'}
                            selectedQuery={selectedQuery}
                            selectedDataSource={this.state.selectedDataSource}
                            dataQueriesChanged={this.dataQueriesChanged}
                            appId={appId}
                            editingVersionId={editingVersion?.id}
                            addingQuery={addingQuery}
                            editingQuery={editingQuery}
                            queryPaneHeight={queryPaneHeight}
                            currentState={currentState}
                            darkMode={this.props.darkMode}
                            apps={apps}
                            allComponents={appDefinition.components}
                            isSourceSelected={this.state.isSourceSelected}
                            isQueryPaneDragging={this.state.isQueryPaneDragging}
                            runQuery={this.runQuery}
                            dataSourceModalHandler={this.dataSourceModalHandler}
                            setStateOfUnsavedQueries={this.setStateOfUnsavedQueries}
                            appDefinition={appDefinition}
                            editorState={this}
                          />
>>>>>>> 0af0ea90
                        </div>
                      )}
                    </div>
                  </div>
                </div>
              </div>
              <div className="editor-sidebar">
                <div className="editor-actions col-md-12">
                  <div className="m-auto undo-redo-buttons">
                    <svg
                      onClick={this.handleUndo}
                      xmlns="http://www.w3.org/2000/svg"
                      className={cx('cursor-pointer icon icon-tabler icon-tabler-arrow-back-up', {
                        disabled: !this.canUndo,
                      })}
                      width="44"
                      data-tip="undo"
                      height="44"
                      viewBox="0 0 24 24"
                      strokeWidth="1.5"
                      stroke={this.props.darkMode ? '#fff' : '#2c3e50'}
                      fill="none"
                      strokeLinecap="round"
                      strokeLinejoin="round"
                    >
                      <path stroke="none" d="M0 0h24v24H0z" fill="none">
                        <title>undo</title>
                      </path>
                      <path d="M9 13l-4 -4l4 -4m-4 4h11a4 4 0 0 1 0 8h-1" fill="none">
                        <title>undo</title>
                      </path>
                    </svg>
                    <svg
                      title="redo"
                      data-tip="redo"
                      onClick={this.handleRedo}
                      xmlns="http://www.w3.org/2000/svg"
                      className={cx('cursor-pointer icon icon-tabler icon-tabler-arrow-forward-up', {
                        disabled: !this.canRedo,
                      })}
                      width="44"
                      height="44"
                      viewBox="0 0 24 24"
                      strokeWidth="1.5"
                      stroke={this.props.darkMode ? '#fff' : '#2c3e50'}
                      fill="none"
                      strokeLinecap="round"
                      strokeLinejoin="round"
                    >
                      <path stroke="none" d="M0 0h24v24H0z" fill="none">
                        <title>redo</title>
                      </path>
                      <path d="M15 13l4 -4l-4 -4m4 4h-11a4 4 0 0 0 0 8h1" />
                    </svg>
                  </div>
                  <div className="layout-buttons cursor-pointer">
                    {this.renderLayoutIcon(currentLayout === 'desktop')}
                  </div>
                </div>

                <EditorKeyHooks
                  moveComponents={this.moveComponents}
                  handleEditorEscapeKeyPress={this.handleEditorEscapeKeyPress}
                  removeMultipleComponents={this.removeComponents}
                />

                {currentSidebarTab === 1 && (
                  <div className="pages-container">
                    {selectedComponents.length === 1 &&
                    !isEmpty(appDefinition.components) &&
                    !isEmpty(appDefinition.components[selectedComponents[0].id]) ? (
                      <Inspector
                        cloneComponent={this.cloneComponent}
                        moveComponents={this.moveComponents}
                        componentDefinitionChanged={this.componentDefinitionChanged}
                        dataQueries={dataQueries}
                        removeComponent={this.removeComponent}
                        selectedComponentId={selectedComponents[0].id}
                        currentState={currentState}
                        allComponents={appDefinition.components}
                        key={selectedComponents[0].id}
                        switchSidebarTab={this.switchSidebarTab}
                        apps={apps}
                        darkMode={this.props.darkMode}
                        setSelectedComponent={this.setSelectedComponent}
                      ></Inspector>
                    ) : (
                      <center className="mt-5 p-2">Please select a component to inspect</center>
                    )}
                  </div>
                )}

                {currentSidebarTab === 2 && (
                  <WidgetManager
                    componentTypes={componentTypes}
                    zoomLevel={zoomLevel}
                    currentLayout={currentLayout}
                    darkMode={this.props.darkMode}
                  ></WidgetManager>
                )}
              </div>
              {config.COMMENT_FEATURE_ENABLE && showComments && (
                <CommentNotifications
                  socket={this.socket}
                  appVersionsId={this.state?.editingVersion?.id}
                  toggleComments={this.toggleComments}
                />
              )}
            </div>
          </ResolvableContext>
        </DndProvider>
      </div>
    );
  }
}

export { Editor };<|MERGE_RESOLUTION|>--- conflicted
+++ resolved
@@ -1505,7 +1505,6 @@
                         )}
                       </div>
                     </div>
-<<<<<<< HEAD
                     <div className="query-definition-pane-wrapper">
                       {!loadingDataSources && (
                         <div className="query-definition-pane">
@@ -1532,40 +1531,10 @@
                               runQuery={this.runQuery}
                               dataSourceModalHandler={this.dataSourceModalHandler}
                               setStateOfUnsavedQueries={this.setStateOfUnsavedQueries}
+                              appDefinition={appDefinition}
+                              editorState={this}
                             />
                           </div>
-=======
-                  </div>
-                  <div className="query-definition-pane-wrapper">
-                    {!loadingDataSources && (
-                      <div className="query-definition-pane">
-                        <div>
-                          <QueryManager
-                            toggleQueryEditor={this.toggleQueryEditor}
-                            dataSources={dataSources}
-                            dataQueries={dataQueries}
-                            mode={editingQuery ? 'edit' : 'create'}
-                            selectedQuery={selectedQuery}
-                            selectedDataSource={this.state.selectedDataSource}
-                            dataQueriesChanged={this.dataQueriesChanged}
-                            appId={appId}
-                            editingVersionId={editingVersion?.id}
-                            addingQuery={addingQuery}
-                            editingQuery={editingQuery}
-                            queryPaneHeight={queryPaneHeight}
-                            currentState={currentState}
-                            darkMode={this.props.darkMode}
-                            apps={apps}
-                            allComponents={appDefinition.components}
-                            isSourceSelected={this.state.isSourceSelected}
-                            isQueryPaneDragging={this.state.isQueryPaneDragging}
-                            runQuery={this.runQuery}
-                            dataSourceModalHandler={this.dataSourceModalHandler}
-                            setStateOfUnsavedQueries={this.setStateOfUnsavedQueries}
-                            appDefinition={appDefinition}
-                            editorState={this}
-                          />
->>>>>>> 0af0ea90
                         </div>
                       )}
                     </div>
