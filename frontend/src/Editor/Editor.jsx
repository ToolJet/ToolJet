/* eslint-disable import/no-named-as-default */
import React, { createRef } from 'react';
import cx from 'classnames';
import {
  datasourceService,
  dataqueryService,
  appService,
  authenticationService,
  appVersionService,
  orgEnvironmentVariableService,
} from '@/_services';
import { DndProvider } from 'react-dnd';
import { HTML5Backend } from 'react-dnd-html5-backend';
import { computeComponentName } from '@/_helpers/utils';
import { defaults, cloneDeep, isEqual, isEmpty, debounce } from 'lodash';
import { Container } from './Container';
import { EditorKeyHooks } from './EditorKeyHooks';
import { CustomDragLayer } from './CustomDragLayer';
import { LeftSidebar } from './LeftSidebar';
import { componentTypes } from './WidgetManager/components';
import { Inspector } from './Inspector/Inspector';
import { DataSourceTypes } from './DataSourceManager/SourceComponents';
import { QueryManager } from './QueryManager';
import { Link } from 'react-router-dom';
import { ManageAppUsers } from './ManageAppUsers';
import { ReleaseVersionButton } from './ReleaseVersionButton';
import {
  onComponentOptionChanged,
  onComponentOptionsChanged,
  onEvent,
  onQueryConfirm,
  onQueryCancel,
  runQuery,
  setStateAsync,
  computeComponentState,
  getSvgIcon,
  debuggerActions,
  cloneComponents,
} from '@/_helpers/appUtils';
import { Confirm } from './Viewer/Confirm';
import ReactTooltip from 'react-tooltip';
import CommentNotifications from './CommentNotifications';
import { WidgetManager } from './WidgetManager';
import Fuse from 'fuse.js';
import config from 'config';
import queryString from 'query-string';
import toast from 'react-hot-toast';
import produce, { enablePatches, setAutoFreeze, applyPatches } from 'immer';
import Logo from './Icons/logo.svg';
import RunjsIcon from './Icons/runjs.svg';
import EditIcon from './Icons/edit.svg';
import MobileSelectedIcon from './Icons/mobile-selected.svg';
import DesktopSelectedIcon from './Icons/desktop-selected.svg';
import Spinner from '@/_ui/Spinner';
import { AppVersionsManager } from './AppVersionsManager';
import { SearchBoxComponent } from '@/_ui/Search';
import { createWebsocketConnection } from '@/_helpers/websocketConnection';
import Tooltip from 'react-bootstrap/Tooltip';
import OverlayTrigger from 'react-bootstrap/OverlayTrigger';
import RealtimeAvatars from './RealtimeAvatars';
import RealtimeCursors from '@/Editor/RealtimeCursors';
import { initEditorWalkThrough } from '@/_helpers/createWalkThrough';
import { EditorContextWrapper } from './Context/EditorContextWrapper';
import Selecto from 'react-selecto';

setAutoFreeze(false);
enablePatches();

class Editor extends React.Component {
  constructor(props) {
    super(props);

    const appId = this.props.match.params.id;

    const currentUser = authenticationService.currentUserValue;

    const { socket } = createWebsocketConnection(appId);

    this.socket = socket;
    let userVars = {};

    if (currentUser) {
      userVars = {
        email: currentUser.email,
        firstName: currentUser.first_name,
        lastName: currentUser.last_name,
        groups: currentUser?.group_permissions.map((group) => group.group),
      };
    }

    this.defaultDefinition = {
      components: {},
      globalSettings: {
        hideHeader: false,
        appInMaintenance: false,
        canvasMaxWidth: 1292,
        canvasMaxHeight: 2400,
        canvasBackgroundColor: props.darkMode ? '#2f3c4c' : '#edeff5',
        backgroundFxQuery: '',
      },
    };

    this.dataSourceModalRef = React.createRef();
    this.canvasContainerRef = React.createRef();
    this.selectionRef = React.createRef();

    this.state = {
      currentUser: authenticationService.currentUserValue,
      app: {},
      allComponentTypes: componentTypes,
      isQueryPaneDragging: false,
      queryPaneHeight: 70,
      isTopOfQueryPane: false,
      isLoading: true,
      users: null,
      appId,
      editingVersion: null,
      loadingDataSources: true,
      loadingDataQueries: true,
      showQueryEditor: true,
      showLeftSidebar: true,
      showComments: false,
      zoomLevel: 1.0,
      currentLayout: 'desktop',
      deviceWindowWidth: 450,
      appDefinition: this.defaultDefinition,
      currentState: {
        queries: {},
        components: {},
        globals: {
          currentUser: userVars,
          theme: { name: props.darkMode ? 'dark' : 'light' },
          urlparams: JSON.parse(JSON.stringify(queryString.parse(props.location.search))),
        },
        errors: {},
        variables: {},
        client: {},
        server: {},
      },
      apps: [],
      dataQueriesDefaultText: "You haven't created queries yet.",
      showQuerySearchField: false,
      isDeletingDataQuery: false,
      showHiddenOptionsForDataQueryId: null,
      showQueryConfirmation: false,
      showCreateVersionModalPrompt: false,
      isSourceSelected: false,
      isSaving: false,
      isUnsavedQueriesAvailable: false,
      isDragSelection: false,
      isDraggingOrResizing: false,
      selectionInProgress: false,
      scrollOptions: {},
    };

    this.autoSave = debounce(this.saveEditingVersion, 3000);
    this.realtimeSave = debounce(this.appDefinitionChanged, 500);
  }

  setWindowTitle(name) {
    document.title = name ? `${name} - Tooljet` : `Untitled App - Tooljet`;
  }

  componentDidMount() {
    this.fetchApps(0);
    this.fetchApp();
    this.fetchOrgEnvironmentVariables();
    this.initComponentVersioning();
    this.initRealtimeSave();
    this.initEventListeners();
    this.setState({
      currentSidebarTab: 2,
      selectedComponents: [],
      scrollOptions: {
        container: this.canvasContainerRef.current,
        throttleTime: 30,
        threshold: 0,
      },
    });
  }

  /**
   * When a new update is received over-the-websocket connection
   * the useEffect in Container.jsx is trigged, but already appDef had been updated
   * to avoid ymap observe going into a infinite loop a check is added where if the
   * current appDef is equal to the newAppDef then we do not trigger a realtimeSave
   */
  initRealtimeSave = () => {
    if (!config.ENABLE_MULTIPLAYER_EDITING) return null;

    this.props.ymap?.observe(() => {
      if (!isEqual(this.state.editingVersion?.id, this.props.ymap?.get('appDef').editingVersionId)) return;
      if (isEqual(this.state.appDefinition, this.props.ymap?.get('appDef').newDefinition)) return;

      this.realtimeSave(this.props.ymap?.get('appDef').newDefinition, { skipAutoSave: true, skipYmapUpdate: true });
    });
  };

  fetchOrgEnvironmentVariables = () => {
    orgEnvironmentVariableService.getVariables().then((data) => {
      const client_variables = {};
      const server_variables = {};
      data.variables.map((variable) => {
        if (variable.variable_type === 'server') {
          server_variables[variable.variable_name] = 'HiddenEnvironmentVariable';
        } else {
          client_variables[variable.variable_name] = variable.value;
        }
      });
      this.setState({
        currentState: {
          ...this.state.currentState,
          server: server_variables,
          client: client_variables,
        },
      });
    });
  };

  componentDidUpdate(prevProps, prevState) {
    if (!isEqual(prevState.appDefinition, this.state.appDefinition)) {
      computeComponentState(this, this.state.appDefinition.components);
    }
  }

  isVersionReleased = (version = this.state.editingVersion) => {
    if (isEmpty(version)) {
      return false;
    }
    return this.state.app.current_version_id === version.id;
  };

  closeCreateVersionModalPrompt = () => {
    this.setState({ isSaving: false, showCreateVersionModalPrompt: false });
  };

  onMouseMove = (e) => {
    const componentTop = Math.round(this.queryPaneRef.current.getBoundingClientRect().top);
    const clientY = e.clientY;

    if ((clientY >= componentTop) & (clientY <= componentTop + 5)) {
      this.setState({
        isTopOfQueryPane: true,
      });
    } else if (this.state.isTopOfQueryPane) {
      this.setState({
        isTopOfQueryPane: false,
      });
    }

    if (this.state.isQueryPaneDragging) {
      let queryPaneHeight = (clientY / window.innerHeight) * 100;

      if (queryPaneHeight > 95) queryPaneHeight = 100;
      if (queryPaneHeight < 4.5) queryPaneHeight = 4.5;

      this.setState({
        queryPaneHeight,
      });
    }
  };

  onMouseDown = () => {
    this.state.isTopOfQueryPane &&
      this.setState({
        isQueryPaneDragging: true,
      });
  };

  onMouseUp = () => {
    this.setState({
      isQueryPaneDragging: false,
    });
  };

  initEventListeners() {
    document.addEventListener('mousemove', this.onMouseMove);
    document.addEventListener('mouseup', this.onMouseUp);
    this.socket?.addEventListener('message', (event) => {
      if (event.data === 'versionReleased') this.fetchApp();
      else if (event.data === 'dataQueriesChanged') this.fetchDataQueries();
      else if (event.data === 'dataSourcesChanged') this.fetchDataSources();
    });
  }

  componentWillUnmount() {
    document.removeEventListener('mousemove', this.onMouseMove);
    document.removeEventListener('mouseup', this.onMouseUp);
    document.title = 'Tooljet - Dashboard';
    this.socket && this.socket?.close();
    if (config.ENABLE_MULTIPLAYER_EDITING) this.props?.provider?.disconnect();
  }

  // 1. When we receive an undoable action – we can always undo but cannot redo anymore.
  // 2. Whenever you perform an undo – you can always redo and keep doing undo as long as we have a patch for it.
  // 3. Whenever you redo – you can always undo and keep doing redo as long as we have a patch for it.
  initComponentVersioning = () => {
    this.currentVersion = -1;
    this.currentVersionChanges = {};
    this.noOfVersionsSupported = 100;
    this.canUndo = false;
    this.canRedo = false;
  };

  fetchDataSources = () => {
    this.setState(
      {
        loadingDataSources: true,
      },
      () => {
        datasourceService.getAll(this.state.appId, this.state.editingVersion?.id).then((data) =>
          this.setState({
            dataSources: data.data_sources,
            loadingDataSources: false,
          })
        );
      }
    );
  };

  fetchDataQueries = () => {
    this.setState(
      {
        loadingDataQueries: true,
      },
      () => {
        dataqueryService.getAll(this.state.appId, this.state.editingVersion?.id).then((data) => {
          this.setState(
            {
              dataQueries: data.data_queries,
              filterDataQueries: data.data_queries,
              loadingDataQueries: false,
              app: {
                ...this.state.app,
                data_queries: data.data_queries,
              },
            },
            () => {
              let queryState = {};
              data.data_queries.forEach((query) => {
                queryState[query.name] = {
                  ...DataSourceTypes.find((source) => source.kind === query.kind).exposedVariables,
                  kind: DataSourceTypes.find((source) => source.kind === query.kind).kind,
                  ...this.state.currentState.queries[query.name],
                };
              });

              // Select first query by default
              let selectedQuery =
                data.data_queries.find((dq) => dq.id === this.state.selectedQuery?.id) || data.data_queries[0];
              let editingQuery = selectedQuery ? true : false;

              this.setState({
                selectedQuery,
                editingQuery,
                currentState: {
                  ...this.state.currentState,
                  queries: {
                    ...queryState,
                  },
                },
                showQuerySearchField: false,
              });
            }
          );
        });
      }
    );
  };

  runQueries = (queries) => {
    queries.forEach((query) => {
      if (query.options.runOnPageLoad) {
        runQuery(this, query.id, query.name);
      }
    });
  };

  toggleAppMaintenance = () => {
    const newState = !this.state.app.is_maintenance_on;

    // eslint-disable-next-line no-unused-vars
    appService.setMaintenance(this.state.app.id, newState).then((data) => {
      this.setState({
        app: {
          ...this.state.app,
          is_maintenance_on: newState,
        },
      });

      if (newState) {
        toast.success('Application is on maintenance.');
      } else {
        toast.success('Application maintenance is completed');
      }
    });
  };

  fetchApps = (page) => {
    appService.getAll(page).then((data) =>
      this.setState({
        apps: data.apps,
        isLoading: false,
      })
    );
  };

  fetchApp = () => {
    const appId = this.props.match.params.id;

    appService.getApp(appId).then(async (data) => {
      const dataDefinition = defaults(data.definition, this.defaultDefinition);
      this.setState(
        {
          app: data,
          isLoading: false,
          editingVersion: data.editing_version,
          appDefinition: dataDefinition,
          slug: data.slug,
        },
        async () => {
          if (isEmpty(this.state.editingVersion)) await this.createInitVersion(appId);

          computeComponentState(this, this.state.appDefinition.components).then(() => {
            this.runQueries(data.data_queries);
          });
          this.setWindowTitle(data.name);
          this.setState({
            showComments: !!queryString.parse(this.props.location.search).threadId,
          });
        }
      );

      this.fetchDataSources();
      this.fetchDataQueries();
    });
  };

  createInitVersion = async (appId) => {
    return appVersionService
      .create(appId, 'v1')
      .then(() => {
        initEditorWalkThrough();
        this.fetchApp();
      })
      .catch((err) => {
        toast.success(err?.error ?? 'Version creation failed');
      });
  };

  setAppDefinitionFromVersion = (version) => {
    this.appDefinitionChanged(defaults(version.definition, this.defaultDefinition), {
      skipAutoSave: true,
      skipYmapUpdate: true,
    });
    this.setState({
      editingVersion: version,
      isSaving: false,
    });

    this.saveEditingVersion();
    this.fetchDataSources();
    this.fetchDataQueries();
    this.initComponentVersioning();
  };

  /**
   * https://developer.mozilla.org/en-US/docs/Web/API/WebSocket/readyState
   */
  dataSourcesChanged = () => {
    if (this.socket instanceof WebSocket && this.socket?.readyState === WebSocket.OPEN) {
      this.socket?.send(
        JSON.stringify({
          event: 'events',
          data: { message: 'dataSourcesChanged', appId: this.state.appId },
        })
      );
    } else {
      this.fetchDataSources();
    }
  };

  /**
   * https://developer.mozilla.org/en-US/docs/Web/API/WebSocket/readyState
   */
  dataQueriesChanged = () => {
    this.setState({ addingQuery: false }, () => {
      if (this.socket instanceof WebSocket && this.socket?.readyState === WebSocket.OPEN) {
        this.socket?.send(
          JSON.stringify({
            event: 'events',
            data: { message: 'dataQueriesChanged', appId: this.state.appId },
          })
        );
      } else {
        this.fetchDataQueries();
      }
    });
  };

  switchSidebarTab = (tabIndex) => {
    this.setState({
      currentSidebarTab: tabIndex,
    });
  };

  filterComponents = (event) => {
    const searchText = event.currentTarget.value;
    let filteredComponents = this.state.allComponentTypes;

    if (searchText !== '') {
      filteredComponents = this.state.allComponentTypes.filter(
        (e) => e.name.toLowerCase() === searchText.toLowerCase()
      );
    }

    this.setState({ componentTypes: filteredComponents });
  };

  handleAddPatch = (patches, inversePatches) => {
    if (isEmpty(patches) && isEmpty(inversePatches)) return;
    if (isEqual(patches, inversePatches)) return;
    this.currentVersion++;
    this.currentVersionChanges[this.currentVersion] = {
      redo: patches,
      undo: inversePatches,
    };

    this.canUndo = this.currentVersionChanges.hasOwnProperty(this.currentVersion);
    this.canRedo = this.currentVersionChanges.hasOwnProperty(this.currentVersion + 1);

    delete this.currentVersionChanges[this.currentVersion + 1];
    delete this.currentVersionChanges[this.currentVersion - this.noOfVersionsSupported];
  };

  handleUndo = () => {
    if (this.canUndo) {
      const appDefinition = applyPatches(
        this.state.appDefinition,
        this.currentVersionChanges[this.currentVersion--].undo
      );

      this.canUndo = this.currentVersionChanges.hasOwnProperty(this.currentVersion);
      this.canRedo = true;

      if (!appDefinition) return;
      this.setState(
        {
          appDefinition,
        },
        () => {
          this.props.ymap?.set('appDef', {
            newDefinition: appDefinition,
            editingVersionId: this.state.editingVersion?.id,
          });
        }
      );
    }
  };

  handleRedo = () => {
    if (this.canRedo) {
      const appDefinition = applyPatches(
        this.state.appDefinition,
        this.currentVersionChanges[++this.currentVersion].redo
      );

      this.canUndo = true;
      this.canRedo = this.currentVersionChanges.hasOwnProperty(this.currentVersion + 1);

      if (!appDefinition) return;
      this.setState(
        {
          appDefinition,
        },
        () => {
          this.props.ymap?.set('appDef', {
            newDefinition: appDefinition,
            editingVersionId: this.state.editingVersion?.id,
          });
        }
      );
    }
  };

  appDefinitionChanged = (newDefinition, opts = {}) => {
    if (isEqual(this.state.appDefinition, newDefinition)) return;
    if (config.ENABLE_MULTIPLAYER_EDITING && !opts.skipYmapUpdate) {
      this.props.ymap?.set('appDef', { newDefinition, editingVersionId: this.state.editingVersion?.id });
    }

    produce(
      this.state.appDefinition,
      (draft) => {
        draft.components = newDefinition.components;
      },
      this.handleAddPatch
    );
    this.setState({ isSaving: true, appDefinition: newDefinition }, () => {
      if (!opts.skipAutoSave) this.autoSave();
    });
    computeComponentState(this, newDefinition.components);
  };

  handleInspectorView = () => {
    this.switchSidebarTab(2);
  };

  handleSlugChange = (newSlug) => {
    this.setState({ slug: newSlug });
  };

  removeComponents = () => {
    if (!this.isVersionReleased() && this.state?.selectedComponents?.length > 1) {
      let newDefinition = cloneDeep(this.state.appDefinition);
      const selectedComponents = this.state?.selectedComponents;

      selectedComponents.forEach((component) => {
        let childComponents = [];

        if (newDefinition.components[component.id].component.component === 'Tabs') {
          childComponents = Object.keys(newDefinition.components).filter((key) =>
            newDefinition.components[key].parent?.startsWith(component.id)
          );
        } else {
          childComponents = Object.keys(newDefinition.components).filter(
            (key) => newDefinition.components[key].parent === component.id
          );
        }

        childComponents.forEach((componentId) => {
          delete newDefinition.components[componentId];
        });

        delete newDefinition.components[component.id];
      });

      toast('Selected components deleted! (⌘Z to undo)', {
        icon: '🗑️',
      });
      this.appDefinitionChanged(newDefinition, {
        skipAutoSave: this.isVersionReleased(),
      });
      this.handleInspectorView();
    } else if (this.isVersionReleased()) {
      this.setState({ showCreateVersionModalPrompt: true });
    }
  };

  removeComponent = (component) => {
    if (!this.isVersionReleased()) {
      let newDefinition = cloneDeep(this.state.appDefinition);
      // Delete child components when parent is deleted

      let childComponents = [];

      if (newDefinition.components[component.id].component.component === 'Tabs') {
        childComponents = Object.keys(newDefinition.components).filter((key) =>
          newDefinition.components[key].parent?.startsWith(component.id)
        );
      } else {
        childComponents = Object.keys(newDefinition.components).filter(
          (key) => newDefinition.components[key].parent === component.id
        );
      }

      childComponents.forEach((componentId) => {
        delete newDefinition.components[componentId];
      });

      delete newDefinition.components[component.id];
      toast('Component deleted! (⌘Z to undo)', {
        icon: '🗑️',
      });
      this.appDefinitionChanged(newDefinition, {
        skipAutoSave: this.isVersionReleased(),
      });
      this.handleInspectorView();
    } else {
      this.setState({ showCreateVersionModalPrompt: true });
    }
  };

  componentDefinitionChanged = (componentDefinition) => {
    let _self = this;

    const newDefinition = {
      appDefinition: produce(this.state.appDefinition, (draft) => {
        draft.components[componentDefinition.id].component = componentDefinition.component;
      }),
    };

    produce(
      this.state.appDefinition,
      (draft) => {
        draft.components[componentDefinition.id].component = componentDefinition.component;
      },
      this.handleAddPatch
    );
    setStateAsync(_self, newDefinition).then(() => {
      computeComponentState(_self, _self.state.appDefinition.components);
      this.setState({ isSaving: true });
      this.autoSave();
      this.props.ymap?.set('appDef', {
        newDefinition: newDefinition.appDefinition,
        editingVersionId: this.state.editingVersion?.id,
      });
    });
  };

  handleEditorEscapeKeyPress = () => {
    if (this.state?.selectedComponents?.length > 0) {
      this.setState({ selectedComponents: [] });
      this.handleInspectorView();
    }
  };

  moveComponents = (direction) => {
    let appDefinition = JSON.parse(JSON.stringify(this.state.appDefinition));
    let newComponents = appDefinition.components;

    for (const selectedComponent of this.state.selectedComponents) {
      newComponents = produce(newComponents, (draft) => {
        let top = draft[selectedComponent.id].layouts[this.state.currentLayout].top;
        let left = draft[selectedComponent.id].layouts[this.state.currentLayout].left;

        const gridWidth = (1 * 100) / 43; // width of the canvas grid in percentage

        switch (direction) {
          case 'ArrowLeft':
            left = left - gridWidth;
            break;
          case 'ArrowRight':
            left = left + gridWidth;
            break;
          case 'ArrowDown':
            top = top + 10;
            break;
          case 'ArrowUp':
            top = top - 10;
            break;
        }

        draft[selectedComponent.id].layouts[this.state.currentLayout].top = top;
        draft[selectedComponent.id].layouts[this.state.currentLayout].left = left;
      });
    }
    appDefinition.components = newComponents;
    this.appDefinitionChanged(appDefinition);
  };

  copyComponents = () => cloneComponents(this, this.appDefinitionChanged, false);

  cloneComponents = () => cloneComponents(this, this.appDefinitionChanged, true);

  decimalToHex = (alpha) => (alpha === 0 ? '00' : Math.round(255 * alpha).toString(16));

  globalSettingsChanged = (key, value) => {
    const appDefinition = { ...this.state.appDefinition };
    if (value?.[1]?.a == undefined) appDefinition.globalSettings[key] = value;
    else {
      const hexCode = `${value?.[0]}${this.decimalToHex(value?.[1]?.a)}`;
      appDefinition.globalSettings[key] = hexCode;
    }
    this.setState(
      {
        isSaving: true,
        appDefinition,
      },
      () => {
        this.props.ymap?.set('appDef', {
          newDefinition: appDefinition,
          editingVersionId: this.state.editingVersion?.id,
        });
        this.autoSave();
      }
    );
  };

  saveApp = (id, attributes, notify = false) => {
    appService.saveApp(id, attributes).then(() => {
      if (notify) {
        toast.success('App saved sucessfully');
      }
    });
  };

  saveAppName = (id, name, notify = false) => {
    if (!name.trim()) {
      toast("App name can't be empty or whitespace", {
        icon: '🚨',
      });

      this.setState({
        app: { ...this.state.app, name: this.state.oldName },
      });

      return;
    }
    this.saveApp(id, { name }, notify);
  };

  renderDataSource = (dataSource) => {
    const sourceMeta = DataSourceTypes.find((source) => source.kind === dataSource.kind);
    return (
      <tr
        role="button"
        key={dataSource.name}
        onClick={() => {
          this.setState({
            selectedDataSource: dataSource,
            showDataSourceManagerModal: true,
          });
        }}
      >
        <td>
          {getSvgIcon(sourceMeta.kind.toLowerCase(), 25, 25)} {dataSource.name}
        </td>
      </tr>
    );
  };

  deleteDataQuery = () => {
    this.setState({ showDataQueryDeletionConfirmation: true });
  };

  cancelDeleteDataQuery = () => {
    this.setState({ showDataQueryDeletionConfirmation: false });
  };

  executeDataQueryDeletion = () => {
    this.setState({
      showDataQueryDeletionConfirmation: false,
      isDeletingDataQuery: true,
    });
    dataqueryService
      .del(this.state.selectedQuery.id)
      .then(() => {
        toast.success('Query Deleted');
        this.setState({ isDeletingDataQuery: false });
        this.dataQueriesChanged();
      })
      .catch(({ error }) => {
        this.setState({ isDeletingDataQuery: false });
        toast.error(error);
      });
  };

  setShowHiddenOptionsForDataQuery = (dataQueryId) => {
    this.setState({ showHiddenOptionsForDataQueryId: dataQueryId });
  };

  renderDataQuery = (dataQuery) => {
    const sourceMeta = DataSourceTypes.find((source) => source.kind === dataQuery.kind);

    let isSeletedQuery = false;
    if (this.state.selectedQuery) {
      isSeletedQuery = dataQuery.id === this.state.selectedQuery.id;
    }
    const isQueryBeingDeleted = this.state.isDeletingDataQuery && isSeletedQuery;
    const { currentState } = this.state;

    const isLoading = currentState.queries[dataQuery.name] ? currentState.queries[dataQuery.name].isLoading : false;

    return (
      <div
        className={
          'row query-row mb-1 py-2 px-3' +
          (isSeletedQuery ? ' query-row-selected' : '') +
          (this.props.darkMode ? ' dark' : '')
        }
        key={dataQuery.id}
        onClick={() => this.setState({ editingQuery: true, selectedQuery: dataQuery })}
        role="button"
        onMouseEnter={() => this.setShowHiddenOptionsForDataQuery(dataQuery.id)}
        onMouseLeave={() => this.setShowHiddenOptionsForDataQuery(null)}
      >
        <div className="col-auto" style={{ width: '28px' }}>
          {sourceMeta.kind === 'runjs' ? (
            <RunjsIcon style={{ height: 25, width: 25 }} />
          ) : (
            getSvgIcon(sourceMeta.kind.toLowerCase(), 25, 25)
          )}
        </div>
        <div className="col">
          <OverlayTrigger
            trigger={['hover', 'focus']}
            placement="top"
            delay={{ show: 800, hide: 100 }}
            overlay={<Tooltip id="button-tooltip">{dataQuery.name}</Tooltip>}
          >
            <div className="px-3 query-name">{dataQuery.name}</div>
          </OverlayTrigger>
        </div>
        <div className="col-auto mx-1">
          {isQueryBeingDeleted ? (
            <div className="px-2">
              <div className="text-center spinner-border spinner-border-sm" role="status"></div>
            </div>
          ) : (
            <button
              className="btn badge bg-azure-lt"
              onClick={this.deleteDataQuery}
              style={{
                display: this.state.showHiddenOptionsForDataQueryId === dataQuery.id ? 'block' : 'none',
                marginTop: '3px',
              }}
            >
              <div>
                <img src="/assets/images/icons/query-trash-icon.svg" width="12" height="12" className="mx-1" />
              </div>
            </button>
          )}
        </div>
        <div className="col-auto" style={{ width: '28px' }}>
          {isLoading === true ? (
            <center>
              <div className="pt-1">
                <div className="text-center spinner-border spinner-border-sm" role="status"></div>
              </div>
            </center>
          ) : (
            <button
              style={{ marginTop: '3px' }}
              className="btn badge bg-light-1"
              onClick={() => {
                runQuery(this, dataQuery.id, dataQuery.name).then(() => {
                  toast(`Query (${dataQuery.name}) completed.`, {
                    icon: '🚀',
                  });
                });
              }}
            >
              <div className={`query-icon ${this.props.darkMode && 'dark'}`}>
                <img src="/assets/images/icons/editor/play.svg" width="8" height="8" className="mx-1" />
              </div>
            </button>
          )}
        </div>
      </div>
    );
  };

  onNameChanged = (newName) => {
    this.setState({
      app: { ...this.state.app, name: newName },
    });
    this.setWindowTitle(newName);
  };

  toggleQueryEditor = () => {
    this.setState((prev) => ({
      showQueryEditor: !prev.showQueryEditor,
      queryPaneHeight: this.state.queryPaneHeight === 100 ? 30 : 100,
    }));
  };

  toggleComments = () => {
    this.setState({ showComments: !this.state.showComments });
  };

  setSelectedComponent = (id, component, multiSelect = false) => {
    if (this.state.selectedComponents.length === 0 || !multiSelect) {
      this.switchSidebarTab(1);
    } else {
      this.switchSidebarTab(2);
    }

    const isAlreadySelected = this.state.selectedComponents.find((component) => component.id === id);

    if (!isAlreadySelected) {
      this.setState((prevState) => {
        return {
          selectedComponents: [...(multiSelect ? prevState.selectedComponents : []), { id, component }],
        };
      });
    }
  };

  filterQueries = (value) => {
    if (value) {
      const fuse = new Fuse(this.state.filterDataQueries, { keys: ['name'] });
      const results = fuse.search(value);
      this.setState({
        filterDataQueries: results.map((result) => result.item),
        dataQueriesDefaultText: 'No Queries found.',
      });
    } else {
      this.fetchDataQueries();
    }
  };

  toggleQuerySearch = () => {
    this.setState((prev) => ({
      showQuerySearchField: !prev.showQuerySearchField,
    }));
  };

  onVersionRelease = (versionId) => {
    this.setState(
      {
        app: {
          ...this.state.app,
          current_version_id: versionId,
        },
      },
      () => {
        this.socket.send(
          JSON.stringify({
            event: 'events',
            data: { message: 'versionReleased', appId: this.state.appId },
          })
        );
      }
    );
  };

  onZoomChanged = (zoom) => {
    this.setState({
      zoomLevel: zoom,
    });
  };

  queryPaneRef = createRef();

  getCanvasWidth = () => {
    const canvasBoundingRect = document.getElementsByClassName('canvas-area')[0].getBoundingClientRect();
    return canvasBoundingRect?.width;
  };

  getCanvasHeight = () => {
    const canvasBoundingRect = document.getElementsByClassName('canvas-area')[0].getBoundingClientRect();
    return canvasBoundingRect?.height;
  };

  renderLayoutIcon = (isDesktopSelected) => {
    if (isDesktopSelected)
      return (
        <span
          onClick={() =>
            this.setState({
              currentLayout: isDesktopSelected ? 'mobile' : 'desktop',
            })
          }
          data-cy="change-layout-button"
        >
          <DesktopSelectedIcon />
        </span>
      );

    return (
      <span
        onClick={() =>
          this.setState({
            currentLayout: isDesktopSelected ? 'mobile' : 'desktop',
          })
        }
        data-cy="change-layout-button"
      >
        <MobileSelectedIcon />
      </span>
    );
  };

  saveEditingVersion = () => {
    if (this.isVersionReleased()) {
      this.setState({ isSaving: false, showCreateVersionModalPrompt: true });
    } else if (!isEmpty(this.state.editingVersion)) {
      appVersionService
        .save(this.state.appId, this.state.editingVersion.id, { definition: this.state.appDefinition })
        .then(() => {
          this.setState(
            {
              saveError: false,
              editingVersion: {
                ...this.state.editingVersion,
                ...{ definition: this.state.appDefinition },
              },
            },
            () => {
              this.setState({
                isSaving: false,
              });
            }
          );
        })
        .catch(() => {
          this.setState({ saveError: true, isSaving: false }, () => {
            toast.error('App could not save.');
          });
        });
    }
  };

  handleOnComponentOptionChanged = (component, optionName, value) => {
    return onComponentOptionChanged(this, component, optionName, value);
  };

  handleOnComponentOptionsChanged = (component, options) => {
    return onComponentOptionsChanged(this, component, options);
  };

  handleComponentClick = (id, component) => {
    this.setState({
      selectedComponent: { id, component },
    });
    this.switchSidebarTab(1);
  };

  handleComponentHover = (id) => {
    if (this.state.selectionInProgress) return;
    this.setState({
      hoveredComponent: id,
    });
  };

  sideBarDebugger = {
    error: (data) => {
      debuggerActions.error(this, data);
    },
    flush: () => {
      debuggerActions.flush(this);
    },
  };

  changeDarkMode = (newMode) => {
    this.setState({
      currentState: {
        ...this.state.currentState,
        globals: {
          ...this.state.currentState.globals,
          theme: { name: newMode ? 'dark' : 'light' },
        },
      },
      showQuerySearchField: false,
    });
    this.props.switchDarkMode(newMode);
  };

  setStateOfUnsavedQueries = (state) => {
    this.setState({
      isUnsavedQueriesAvailable: state,
    });
  };

  handleEvent = (eventName, options) => onEvent(this, eventName, options, 'edit');

  runQuery = (queryId, queryName) => runQuery(this, queryId, queryName);

  dataSourceModalHandler = () => {
    this.dataSourceModalRef.current.dataSourceModalToggleStateHandler();
  };

  onAreaSelectionStart = (e) => {
    const isMultiSelect = e.inputEvent.shiftKey || this.state.selectedComponents.length > 1;
    this.setState((prevState) => {
      return {
        selectionInProgress: true,
        selectedComponents: [...(isMultiSelect ? prevState.selectedComponents : [])],
      };
    });
  };

  onAreaSelection = (e) => {
    if (this.state.isDraggingOrResizing) {
      return;
    }
    if (e.added.length > 0) {
      this.setState({ isDragSelection: true });
    }
    e.added.forEach((el) => {
      el.classList.add('resizer-select');
    });
    if (this.state.selectionInProgress && this.state.isDragSelection) {
      e.removed.forEach((el) => {
        el.classList.remove('resizer-select');
      });
    }
  };

  onAreaSelectionEnd = (e) => {
    this.setState({ isDragSelection: false, selectionInProgress: false });
    e.selected.forEach((el, index) => {
      const id = el.getAttribute('widgetid');
      const component = this.state.appDefinition.components[id].component;
      const isMultiSelect = e.inputEvent.shiftKey || (!e.isClick && index != 0);
      this.setSelectedComponent(id, component, isMultiSelect);
    });
  };

  onAreaSelectionDrag = (e) => {
    if (this.state.isDraggingOrResizing) {
      this.setState({ isDragSelection: false, selectionInProgress: false });
      e.stop();
    }
  };

  render() {
    const {
      currentSidebarTab,
      selectedComponents = [],
      appDefinition,
      appId,
      slug,
      dataSources,
      loadingDataQueries,
      dataQueries,
      loadingDataSources,
      addingQuery,
      selectedQuery,
      editingQuery,
      app,
      showQueryConfirmation,
      queryPaneHeight,
      showLeftSidebar,
      currentState,
      isLoading,
      zoomLevel,
      currentLayout,
      deviceWindowWidth,
      dataQueriesDefaultText,
      showQuerySearchField,
      showDataQueryDeletionConfirmation,
      isDeletingDataQuery,
      apps,
      defaultComponentStateComputed,
      showComments,
      editingVersion,
      showCreateVersionModalPrompt,
      hoveredComponent,
      isDragSelection,
      isDraggingOrResizing,
    } = this.state;

    const appVersionPreviewLink = editingVersion ? `/applications/${app.id}/versions/${editingVersion.id}` : '';

    return (
      <div className="editor wrapper">
        <ReactTooltip type="dark" effect="solid" eventOff="click" delayShow={250} />
        {/* This is for viewer to show query confirmations */}
        <Confirm
          show={showQueryConfirmation}
          message={`Do you want to run this query - ${this.state.queryConfirmationData?.queryName}?`}
          onConfirm={(queryConfirmationData) => onQueryConfirm(this, queryConfirmationData)}
          onCancel={() => onQueryCancel(this)}
          queryConfirmationData={this.state.queryConfirmationData}
          darkMode={this.props.darkMode}
        />
        <Confirm
          show={showDataQueryDeletionConfirmation}
          message={'Do you really want to delete this query?'}
          confirmButtonLoading={isDeletingDataQuery}
          onConfirm={() => this.executeDataQueryDeletion()}
          onCancel={() => this.cancelDeleteDataQuery()}
          darkMode={this.props.darkMode}
        />
        <div className="header">
          <header className="navbar navbar-expand-md navbar-light d-print-none">
            <div className="container-xl header-container">
              <button className="navbar-toggler" type="button" data-bs-toggle="collapse" data-bs-target="#navbar-menu">
                <span className="navbar-toggler-icon"></span>
              </button>
              <h1 className="navbar-brand navbar-brand-autodark d-none-navbar-horizontal pe-0">
                <Link to={'/'}>
                  <Logo />
                </Link>
              </h1>
              {this.state.app && (
                <div className={`app-name input-icon ${this.props.darkMode ? 'dark' : ''}`}>
                  <input
                    type="text"
                    onFocus={(e) => this.setState({ oldName: e.target.value })}
                    onChange={(e) => this.onNameChanged(e.target.value)}
                    onBlur={(e) => this.saveAppName(this.state.app.id, e.target.value)}
                    className="form-control-plaintext form-control-plaintext-sm"
                    value={this.state.app.name}
                    data-cy="app-name-input"
                  />
                  <span className="input-icon-addon">
                    <EditIcon />
                  </span>
                </div>
              )}
              <span
                className={cx('autosave-indicator', {
                  'autosave-indicator-saving': this.state.isSaving,
                  'text-danger': this.state.saveError,
                  'd-none': this.isVersionReleased(),
                })}
                data-cy="autosave-indicator"
              >
                {this.state.isSaving
                  ? 'Saving...'
                  : this.state.saveError
                  ? 'Could not save changes'
                  : 'All changes are saved'}
              </span>
              {config.ENABLE_MULTIPLAYER_EDITING && <RealtimeAvatars />}
              {editingVersion && (
                <AppVersionsManager
                  appId={appId}
                  editingVersion={editingVersion}
                  releasedVersionId={app.current_version_id}
                  setAppDefinitionFromVersion={this.setAppDefinitionFromVersion}
                  showCreateVersionModalPrompt={showCreateVersionModalPrompt}
                  closeCreateVersionModalPrompt={this.closeCreateVersionModalPrompt}
                />
              )}
              <div className="navbar-nav flex-row order-md-last release-buttons">
                <div className="nav-item dropdown d-none d-md-flex me-2">
                  <a
                    href={appVersionPreviewLink}
                    target="_blank"
                    className="btn btn-sm font-500 color-primary border-0"
                    rel="noreferrer"
                  >
                    Preview
                  </a>
                </div>
                <div className="nav-item dropdown d-none d-md-flex me-2">
                  {app.id && (
                    <ManageAppUsers
                      app={app}
                      slug={slug}
                      darkMode={this.props.darkMode}
                      handleSlugChange={this.handleSlugChange}
                    />
                  )}
                </div>
                <div className="nav-item dropdown me-2">
                  {app.id && (
                    <ReleaseVersionButton
                      isVersionReleased={this.isVersionReleased()}
                      appId={app.id}
                      appName={app.name}
                      onVersionRelease={this.onVersionRelease}
                      editingVersion={editingVersion}
                      fetchApp={this.fetchApp}
                      saveEditingVersion={this.saveEditingVersion}
                    />
                  )}
                </div>
              </div>
            </div>
          </header>
        </div>
        <DndProvider backend={HTML5Backend}>
          <EditorContextWrapper>
            <div className="sub-section">
              <LeftSidebar
                appVersionsId={this.state?.editingVersion?.id}
                errorLogs={currentState.errors}
                components={currentState.components}
                appId={appId}
                darkMode={this.props.darkMode}
                dataSources={this.state.dataSources}
                dataSourcesChanged={this.dataSourcesChanged}
                dataQueriesChanged={this.dataQueriesChanged}
                onZoomChanged={this.onZoomChanged}
                toggleComments={this.toggleComments}
                switchDarkMode={this.changeDarkMode}
                globalSettingsChanged={this.globalSettingsChanged}
                globalSettings={appDefinition.globalSettings}
                currentState={currentState}
                debuggerActions={this.sideBarDebugger}
                appDefinition={{
                  components: appDefinition.components,
                  queries: dataQueries,
                  selectedComponent: selectedComponents ? selectedComponents[selectedComponents.length - 1] : {},
                }}
                setSelectedComponent={this.setSelectedComponent}
                removeComponent={this.removeComponent}
                runQuery={(queryId, queryName) => runQuery(this, queryId, queryName)}
                toggleAppMaintenance={this.toggleAppMaintenance}
                is_maintenance_on={this.state.app.is_maintenance_on}
                ref={this.dataSourceModalRef}
                isSaving={this.state.isSaving}
                isUnsavedQueriesAvailable={this.state.isUnsavedQueriesAvailable}
              />
              <Selecto
                dragContainer={'.canvas-container'}
                selectableTargets={['.react-draggable']}
                hitRate={0}
                dragCondition={() => !isDraggingOrResizing}
                selectByClick={true}
                toggleContinueSelect={['shift']}
                ref={this.selectionRef}
                scrollOptions={this.state.scrollOptions}
                onSelectStart={this.onAreaSelectionStart}
                onSelectEnd={this.onAreaSelectionEnd}
                onSelect={this.onAreaSelection}
                onDrag={this.onAreaSelectionDrag}
                onScroll={(e) => {
                  this.canvasContainerRef.current.scrollBy(e.direction[0] * 10, e.direction[1] * 10);
                }}
              ></Selecto>
              <div className="main main-editor-canvas" id="main-editor-canvas">
                <div
                  className={`canvas-container align-items-center ${!showLeftSidebar && 'hide-sidebar'}`}
                  style={{ transform: `scale(${zoomLevel})` }}
                  onMouseUp={(e) => {
                    if (['real-canvas', 'modal'].includes(e.target.className) && !isDragSelection) {
                      this.setState({ selectedComponents: [], currentSidebarTab: 2, hoveredComponent: false });
                    }
                  }}
                  ref={this.canvasContainerRef}
                  onScroll={() => {
                    this.selectionRef.current.checkScroll();
                  }}
                >
                  <div
                    className="canvas-area"
                    style={{
                      width: currentLayout === 'desktop' ? '100%' : '450px',
                      minHeight: +this.state.appDefinition.globalSettings.canvasMaxHeight,
                      maxWidth: +this.state.appDefinition.globalSettings.canvasMaxWidth,
                      maxHeight: +this.state.appDefinition.globalSettings.canvasMaxHeight,
                      backgroundColor: this.state.appDefinition.globalSettings.canvasBackgroundColor,
                    }}
                  >
                    {config.ENABLE_MULTIPLAYER_EDITING && (
                      <RealtimeCursors editingVersionId={this.state?.editingVersion?.id} />
                    )}
                    {defaultComponentStateComputed && (
                      <>
                        <Container
                          canvasWidth={this.getCanvasWidth()}
                          canvasHeight={this.getCanvasHeight()}
                          socket={this.socket}
                          showComments={showComments}
                          appVersionsId={this.state?.editingVersion?.id}
                          appDefinition={appDefinition}
                          appDefinitionChanged={this.appDefinitionChanged}
                          snapToGrid={true}
                          darkMode={this.props.darkMode}
                          mode={'edit'}
                          zoomLevel={zoomLevel}
                          currentLayout={currentLayout}
                          deviceWindowWidth={deviceWindowWidth}
                          selectedComponents={selectedComponents}
                          appLoading={isLoading}
                          onEvent={this.handleEvent}
                          onComponentOptionChanged={this.handleOnComponentOptionChanged}
                          onComponentOptionsChanged={this.handleOnComponentOptionsChanged}
                          currentState={this.state.currentState}
                          setSelectedComponent={this.setSelectedComponent}
                          handleUndo={this.handleUndo}
                          handleRedo={this.handleRedo}
                          removeComponent={this.removeComponent}
                          onComponentClick={this.handleComponentClick}
                          onComponentHover={this.handleComponentHover}
                          hoveredComponent={hoveredComponent}
                          sideBarDebugger={this.sideBarDebugger}
                          dataQueries={dataQueries}
                          setDraggingOrResizing={(value) => {
                            this.setState({ isDraggingOrResizing: value });
                          }}
                        />
                        <CustomDragLayer
                          snapToGrid={true}
                          currentLayout={currentLayout}
                          canvasWidth={this.getCanvasWidth()}
                        />
                      </>
                    )}
                  </div>
                </div>
                <div
                  className="query-pane"
                  style={{
                    height: 40,
                    background: '#fff',
                    padding: '8px 16px',
                    display: 'flex',
                    justifyContent: 'space-between',
                    alignItems: 'center',
                  }}
                >
                  <h5 className="mb-0">QUERIES</h5>
                  <span onClick={this.toggleQueryEditor} className="cursor-pointer m-1" data-tip="Show query editor">
                    <svg
                      style={{ transform: 'rotate(180deg)' }}
                      width="18"
                      height="10"
                      viewBox="0 0 18 10"
                      fill="none"
                      xmlns="http://www.w3.org/2000/svg"
                    >
                      <path
                        d="M1 1L9 9L17 1"
                        stroke="#61656F"
                        strokeWidth="2"
                        strokeLinecap="round"
                        strokeLinejoin="round"
                      />
                    </svg>
                  </span>
                </div>
                <div
                  ref={this.queryPaneRef}
                  onTouchEnd={this.onMouseUp}
                  onMouseDown={this.onMouseDown}
                  className="query-pane"
                  style={{
                    height: `calc(100% - ${this.state.queryPaneHeight}%)`,
                    width: !showLeftSidebar ? '85%' : '',
                    left: !showLeftSidebar ? '0' : '',
                    cursor: this.state.isQueryPaneDragging || this.state.isTopOfQueryPane ? 'row-resize' : 'default',
                  }}
                >
                  <div className="row main-row">
                    <div className="data-pane">
                      <div className="queries-container">
                        <div className="queries-header row" style={{ marginLeft: '1.5px' }}>
                          {showQuerySearchField && (
                            <div className="col-12 p-1">
                              <div className="queries-search px-1">
                                <SearchBoxComponent
                                  onChange={this.filterQueries}
                                  callback={this.toggleQuerySearch}
                                  placeholder={'Search queries'}
                                />
                              </div>
                            </div>
                          )}

                          {!showQuerySearchField && (
                            <>
                              <div className="col">
                                <h5
                                  style={{ fontSize: '14px', marginLeft: ' 6px' }}
                                  className="py-1 px-3 mt-2 text-muted"
                                >
                                  Queries
                                </h5>
                              </div>

                              <div className="col-auto mx-1">
                                <span
                                  className={`query-btn mx-1 ${this.props.darkMode ? 'dark' : ''}`}
                                  data-class="py-1 px-0"
                                  onClick={this.toggleQuerySearch}
                                >
                                  <img
                                    className="py-1 mt-2"
                                    src="/assets/images/icons/lens.svg"
                                    width="24"
                                    height="24"
                                  />
                                </span>

                                <span
                                  className={`query-btn mx-3 ${this.props.darkMode ? 'dark' : ''}`}
                                  data-tip="Add new query"
                                  data-class="py-1 px-2"
                                  onClick={() =>
                                    this.setState({
                                      options: {},
                                      selectedDataSource: null,
                                      selectedQuery: {},
                                      editingQuery: false,
                                      addingQuery: true,
                                      isSourceSelected: false,
                                    })
                                  }
                                >
                                  <img className="mt-2" src="/assets/images/icons/plus.svg" width="24" height="24" />
                                </span>
                              </div>
                            </>
                          )}
                        </div>

                        {loadingDataQueries ? (
                          <div className="p-5">
                            <center>
                              <div className="spinner-border" role="status"></div>
                            </center>
                          </div>
                        ) : (
                          <div className="query-list p-1 mt-1">
                            <div>{this.state.filterDataQueries.map((query) => this.renderDataQuery(query))}</div>
                            {this.state.filterDataQueries.length === 0 && (
                              <div className="mt-5">
                                <center>
                                  <span className="mute-text">{dataQueriesDefaultText}</span> <br />
                                  <button
                                    className={`button-family-secondary mt-3 ${this.props.darkMode && 'dark'}`}
                                    onClick={() =>
                                      this.setState({
                                        options: {},
                                        selectedDataSource: null,
                                        selectedQuery: {},
                                        editingQuery: false,
                                        addingQuery: true,
                                      })
                                    }
                                  >
                                    {'Create query'}
                                  </button>
                                </center>
                              </div>
                            )}
                          </div>
                        )}
                      </div>
                    </div>
<<<<<<< HEAD
                    <div className="query-definition-pane-wrapper">
                      {!loadingDataSources && (
                        <div className="query-definition-pane">
                          <div>
                            <QueryManager
                              toggleQueryEditor={this.toggleQueryEditor}
                              dataSources={dataSources}
                              dataQueries={dataQueries}
                              mode={editingQuery ? 'edit' : 'create'}
                              selectedQuery={selectedQuery}
                              selectedDataSource={this.state.selectedDataSource}
                              dataQueriesChanged={this.dataQueriesChanged}
                              appId={appId}
                              editingVersionId={editingVersion?.id}
                              addingQuery={addingQuery}
                              editingQuery={editingQuery}
                              queryPaneHeight={queryPaneHeight}
                              currentState={currentState}
                              darkMode={this.props.darkMode}
                              apps={apps}
                              allComponents={appDefinition.components}
                              isSourceSelected={this.state.isSourceSelected}
                              isQueryPaneDragging={this.state.isQueryPaneDragging}
                              runQuery={this.runQuery}
                              dataSourceModalHandler={this.dataSourceModalHandler}
                              setStateOfUnsavedQueries={this.setStateOfUnsavedQueries}
                              appDefinition={appDefinition}
                              editorState={this}
                            />
                          </div>
=======
                  </div>
                  <div className="query-definition-pane-wrapper">
                    {!loadingDataSources && (
                      <div className="query-definition-pane">
                        <div>
                          <QueryManager
                            toggleQueryEditor={this.toggleQueryEditor}
                            dataSources={dataSources}
                            dataQueries={dataQueries}
                            mode={editingQuery ? 'edit' : 'create'}
                            selectedQuery={selectedQuery}
                            selectedDataSource={this.state.selectedDataSource}
                            dataQueriesChanged={this.dataQueriesChanged}
                            appId={appId}
                            editingVersionId={editingVersion?.id}
                            addingQuery={addingQuery}
                            editingQuery={editingQuery}
                            queryPaneHeight={queryPaneHeight}
                            currentState={currentState}
                            darkMode={this.props.darkMode}
                            apps={apps}
                            allComponents={appDefinition.components}
                            isSourceSelected={this.state.isSourceSelected}
                            isQueryPaneDragging={this.state.isQueryPaneDragging}
                            runQuery={this.runQuery}
                            dataSourceModalHandler={this.dataSourceModalHandler}
                            setStateOfUnsavedQueries={this.setStateOfUnsavedQueries}
                            appDefinition={appDefinition}
                            editorState={this}
                            showQueryConfirmation={showQueryConfirmation}
                          />
>>>>>>> f0a55597
                        </div>
                      )}
                    </div>
                  </div>
                </div>
              </div>
              <div className="editor-sidebar">
                <div className="editor-actions col-md-12">
                  <div className="m-auto undo-redo-buttons">
                    <svg
                      onClick={this.handleUndo}
                      xmlns="http://www.w3.org/2000/svg"
                      className={cx('cursor-pointer icon icon-tabler icon-tabler-arrow-back-up', {
                        disabled: !this.canUndo,
                      })}
                      width="44"
                      data-tip="undo"
                      height="44"
                      viewBox="0 0 24 24"
                      strokeWidth="1.5"
                      stroke={this.props.darkMode ? '#fff' : '#2c3e50'}
                      fill="none"
                      strokeLinecap="round"
                      strokeLinejoin="round"
                    >
                      <path stroke="none" d="M0 0h24v24H0z" fill="none">
                        <title>undo</title>
                      </path>
                      <path d="M9 13l-4 -4l4 -4m-4 4h11a4 4 0 0 1 0 8h-1" fill="none">
                        <title>undo</title>
                      </path>
                    </svg>
                    <svg
                      title="redo"
                      data-tip="redo"
                      onClick={this.handleRedo}
                      xmlns="http://www.w3.org/2000/svg"
                      className={cx('cursor-pointer icon icon-tabler icon-tabler-arrow-forward-up', {
                        disabled: !this.canRedo,
                      })}
                      width="44"
                      height="44"
                      viewBox="0 0 24 24"
                      strokeWidth="1.5"
                      stroke={this.props.darkMode ? '#fff' : '#2c3e50'}
                      fill="none"
                      strokeLinecap="round"
                      strokeLinejoin="round"
                    >
                      <path stroke="none" d="M0 0h24v24H0z" fill="none">
                        <title>redo</title>
                      </path>
                      <path d="M15 13l4 -4l-4 -4m4 4h-11a4 4 0 0 0 0 8h1" />
                    </svg>
                  </div>
                  <div className="layout-buttons cursor-pointer">
                    {this.renderLayoutIcon(currentLayout === 'desktop')}
                  </div>
                </div>

                <EditorKeyHooks
                  moveComponents={this.moveComponents}
                  cloneComponents={this.cloneComponents}
                  copyComponents={this.copyComponents}
                  handleEditorEscapeKeyPress={this.handleEditorEscapeKeyPress}
                  removeMultipleComponents={this.removeComponents}
                />

                {currentSidebarTab === 1 && (
                  <div className="pages-container">
                    {selectedComponents.length === 1 &&
                    !isEmpty(appDefinition.components) &&
                    !isEmpty(appDefinition.components[selectedComponents[0].id]) ? (
                      <Inspector
                        moveComponents={this.moveComponents}
                        componentDefinitionChanged={this.componentDefinitionChanged}
                        dataQueries={dataQueries}
                        removeComponent={this.removeComponent}
                        selectedComponentId={selectedComponents[0].id}
                        currentState={currentState}
                        allComponents={appDefinition.components}
                        key={selectedComponents[0].id}
                        switchSidebarTab={this.switchSidebarTab}
                        apps={apps}
                        darkMode={this.props.darkMode}
                        setSelectedComponent={this.setSelectedComponent}
                      ></Inspector>
                    ) : (
                      <center className="mt-5 p-2">Please select a component to inspect</center>
                    )}
                  </div>
                )}

                {currentSidebarTab === 2 && (
                  <WidgetManager
                    componentTypes={componentTypes}
                    zoomLevel={zoomLevel}
                    currentLayout={currentLayout}
                    darkMode={this.props.darkMode}
                  ></WidgetManager>
                )}
              </div>
              {config.COMMENT_FEATURE_ENABLE && showComments && (
                <CommentNotifications
                  socket={this.socket}
                  appVersionsId={this.state?.editingVersion?.id}
                  toggleComments={this.toggleComments}
                />
              )}
            </div>
          </EditorContextWrapper>
        </DndProvider>
      </div>
    );
  }
}

export { Editor };<|MERGE_RESOLUTION|>--- conflicted
+++ resolved
@@ -1605,7 +1605,6 @@
                         )}
                       </div>
                     </div>
-<<<<<<< HEAD
                     <div className="query-definition-pane-wrapper">
                       {!loadingDataSources && (
                         <div className="query-definition-pane">
@@ -1634,41 +1633,9 @@
                               setStateOfUnsavedQueries={this.setStateOfUnsavedQueries}
                               appDefinition={appDefinition}
                               editorState={this}
+                              showQueryConfirmation={showQueryConfirmation}
                             />
                           </div>
-=======
-                  </div>
-                  <div className="query-definition-pane-wrapper">
-                    {!loadingDataSources && (
-                      <div className="query-definition-pane">
-                        <div>
-                          <QueryManager
-                            toggleQueryEditor={this.toggleQueryEditor}
-                            dataSources={dataSources}
-                            dataQueries={dataQueries}
-                            mode={editingQuery ? 'edit' : 'create'}
-                            selectedQuery={selectedQuery}
-                            selectedDataSource={this.state.selectedDataSource}
-                            dataQueriesChanged={this.dataQueriesChanged}
-                            appId={appId}
-                            editingVersionId={editingVersion?.id}
-                            addingQuery={addingQuery}
-                            editingQuery={editingQuery}
-                            queryPaneHeight={queryPaneHeight}
-                            currentState={currentState}
-                            darkMode={this.props.darkMode}
-                            apps={apps}
-                            allComponents={appDefinition.components}
-                            isSourceSelected={this.state.isSourceSelected}
-                            isQueryPaneDragging={this.state.isQueryPaneDragging}
-                            runQuery={this.runQuery}
-                            dataSourceModalHandler={this.dataSourceModalHandler}
-                            setStateOfUnsavedQueries={this.setStateOfUnsavedQueries}
-                            appDefinition={appDefinition}
-                            editorState={this}
-                            showQueryConfirmation={showQueryConfirmation}
-                          />
->>>>>>> f0a55597
                         </div>
                       )}
                     </div>
