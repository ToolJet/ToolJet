--- conflicted
+++ resolved
@@ -1528,14 +1528,11 @@
 
   handleEditorMarginLeftChange = (value) => this.setState({ editorMarginLeft: value });
 
-<<<<<<< HEAD
   formCustomPageSelectorClass = () => {
     const handle = this.state.appDefinition?.pages[this.state.currentPageId]?.handle;
     return `_tooljet-page-${handle}`;
   };
 
-=======
->>>>>>> 75b4e1a1
   render() {
     const {
       currentSidebarTab,
