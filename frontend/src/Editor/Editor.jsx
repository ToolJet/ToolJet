--- conflicted
+++ resolved
@@ -64,11 +64,7 @@
 
 setAutoFreeze(false);
 enablePatches();
-<<<<<<< HEAD
 class EditorComponent extends React.Component {
-=======
-class EditorComponent extends React.PureComponent {
->>>>>>> be7c323d
   constructor(props) {
     super(props);
     resetAllStores();
