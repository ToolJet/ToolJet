/* eslint-disable import/no-named-as-default */
import React from 'react';
import cx from 'classnames';
import {
  datasourceService,
  dataqueryService,
  appService,
  authenticationService,
  appVersionService,
  orgEnvironmentVariableService,
} from '@/_services';
import { DndProvider } from 'react-dnd';
import { HTML5Backend } from 'react-dnd-html5-backend';
import { defaults, cloneDeep, isEqual, isEmpty, debounce, omit } from 'lodash';
import { Container } from './Container';
import { EditorKeyHooks } from './EditorKeyHooks';
import { CustomDragLayer } from './CustomDragLayer';
import { LeftSidebar } from './LeftSidebar';
import { componentTypes } from './WidgetManager/components';
import { Inspector } from './Inspector/Inspector';
import { DataSourceTypes } from './DataSourceManager/SourceComponents';
import { QueryManager, QueryPanel } from './QueryManager';
import { Link } from 'react-router-dom';
import { ManageAppUsers } from './ManageAppUsers';
import { ReleaseVersionButton } from './ReleaseVersionButton';
import {
  onComponentOptionChanged,
  onComponentOptionsChanged,
  onEvent,
  onQueryConfirmOrCancel,
  runQuery,
  setStateAsync,
  computeComponentState,
  getSvgIcon,
  debuggerActions,
  cloneComponents,
  removeSelectedComponent,
} from '@/_helpers/appUtils';
import { Confirm } from './Viewer/Confirm';
import ReactTooltip from 'react-tooltip';
import CommentNotifications from './CommentNotifications';
import { WidgetManager } from './WidgetManager';
import Fuse from 'fuse.js';
import config from 'config';
import queryString from 'query-string';
import toast from 'react-hot-toast';
import produce, { enablePatches, setAutoFreeze, applyPatches } from 'immer';
import Logo from './Icons/logo.svg';
import EditIcon from './Icons/edit.svg';
import MobileSelectedIcon from './Icons/mobile-selected.svg';
import DesktopSelectedIcon from './Icons/desktop-selected.svg';
import { AppVersionsManager } from './AppVersionsManager';
import { SearchBoxComponent } from '@/_ui/Search';
import { createWebsocketConnection } from '@/_helpers/websocketConnection';
import Tooltip from 'react-bootstrap/Tooltip';
import OverlayTrigger from 'react-bootstrap/OverlayTrigger';
import RealtimeAvatars from './RealtimeAvatars';
import RealtimeCursors from '@/Editor/RealtimeCursors';
import { initEditorWalkThrough } from '@/_helpers/createWalkThrough';
import { EditorContextWrapper } from './Context/EditorContextWrapper';
// eslint-disable-next-line import/no-unresolved
import Selecto from 'react-selecto';
import { withTranslation } from 'react-i18next';
import { v4 as uuid } from 'uuid';

setAutoFreeze(false);
enablePatches();

class EditorComponent extends React.Component {
  constructor(props) {
    super(props);

    const appId = this.props.match.params.id;

    const pageHandle = this.props.match.params.pageHandle;

    const currentUser = authenticationService.currentUserValue;

    const { socket } = createWebsocketConnection(appId);

    this.socket = socket;
    let userVars = {};

    if (currentUser) {
      userVars = {
        email: currentUser.email,
        firstName: currentUser.first_name,
        lastName: currentUser.last_name,
        groups: currentUser?.group_permissions.map((group) => group.group),
      };
    }

    const defaultPageId = uuid();

    this.defaultDefinition = {
      showViewerNavigation: true,
      homePageId: defaultPageId,
      pages: {
        [defaultPageId]: {
          components: {},
          handle: 'home',
          name: 'Home',
        },
      },
      globalSettings: {
        hideHeader: false,
        appInMaintenance: false,
        canvasMaxWidth: 1292,
        canvasMaxWidthType: 'px',
        canvasMaxHeight: 2400,
        canvasBackgroundColor: props.darkMode ? '#2f3c4c' : '#edeff5',
        backgroundFxQuery: '',
      },
    };

    this.dataSourceModalRef = React.createRef();
    this.canvasContainerRef = React.createRef();
    this.selectionRef = React.createRef();
    this.selectionDragRef = React.createRef();

    this.state = {
      currentUser: authenticationService.currentUserValue,
      app: {},
      allComponentTypes: componentTypes,
      queryPanelHeight: 70,
      isLoading: true,
      users: null,
      appId,
      editingVersion: null,
      loadingDataSources: true,
      loadingDataQueries: true,
      showLeftSidebar: true,
      showComments: false,
      zoomLevel: 1.0,
      currentLayout: 'desktop',
      deviceWindowWidth: 450,
      appDefinition: this.defaultDefinition,
      currentState: {
        queries: {},
        components: {},
        globals: {
          currentUser: userVars,
          theme: { name: props.darkMode ? 'dark' : 'light' },
          urlparams: JSON.parse(JSON.stringify(queryString.parse(props.location.search))),
        },
        errors: {},
        variables: {},
        client: {},
        server: {},
        page: {
          handle: pageHandle,
          variables: {},
        },
      },
      apps: [],
      dataQueriesDefaultText: "You haven't created queries yet.",
      showQuerySearchField: false,
      isDeletingDataQuery: false,
      showHiddenOptionsForDataQueryId: null,
      queryConfirmationList: [],
      showCreateVersionModalPrompt: false,
      isSourceSelected: false,
      isSaving: false,
      isUnsavedQueriesAvailable: false,
      selectionInProgress: false,
      scrollOptions: {},
      currentPageId: defaultPageId,
      pages: {},
    };

    this.autoSave = debounce(this.saveEditingVersion, 3000);
    this.realtimeSave = debounce(this.appDefinitionChanged, 500);
  }

  setWindowTitle(name) {
    document.title = name ? `${name} - Tooljet` : `Untitled App - Tooljet`;
  }

  componentDidMount() {
    this.fetchApps(0);
    this.fetchApp(this.props.match.params.pageHandle);
    this.fetchOrgEnvironmentVariables();
    this.initComponentVersioning();
    this.initRealtimeSave();
    this.initEventListeners();
    this.setState({
      currentSidebarTab: 2,
      selectedComponents: [],
      scrollOptions: {
        container: this.canvasContainerRef.current,
        throttleTime: 30,
        threshold: 0,
      },
    });
  }

  /**
   * When a new update is received over-the-websocket connection
   * the useEffect in Container.jsx is triggered, but already appDef had been updated
   * to avoid ymap observe going into a infinite loop a check is added where if the
   * current appDef is equal to the newAppDef then we do not trigger a realtimeSave
   */
  initRealtimeSave = () => {
    if (!config.ENABLE_MULTIPLAYER_EDITING) return null;

    this.props.ymap?.observe(() => {
      if (!isEqual(this.state.editingVersion?.id, this.props.ymap?.get('appDef').editingVersionId)) return;
      if (isEqual(this.state.appDefinition, this.props.ymap?.get('appDef').newDefinition)) return;

      this.realtimeSave(this.props.ymap?.get('appDef').newDefinition, { skipAutoSave: true, skipYmapUpdate: true });
    });
  };

  fetchOrgEnvironmentVariables = () => {
    orgEnvironmentVariableService.getVariables().then((data) => {
      const client_variables = {};
      const server_variables = {};
      data.variables.map((variable) => {
        if (variable.variable_type === 'server') {
          server_variables[variable.variable_name] = 'HiddenEnvironmentVariable';
        } else {
          client_variables[variable.variable_name] = variable.value;
        }
      });
      this.setState({
        currentState: {
          ...this.state.currentState,
          server: server_variables,
          client: client_variables,
        },
      });
    });
  };

  componentDidUpdate(prevProps, prevState) {
    if (!isEqual(prevState.appDefinition, this.state.appDefinition)) {
      computeComponentState(this, this.state.appDefinition.pages[this.state.currentPageId]?.components);
    }
  }

  isVersionReleased = (version = this.state.editingVersion) => {
    if (isEmpty(version)) {
      return false;
    }
    return this.state.app.current_version_id === version.id;
  };

  closeCreateVersionModalPrompt = () => {
    this.setState({ isSaving: false, showCreateVersionModalPrompt: false });
  };

  initEventListeners() {
    this.socket?.addEventListener('message', (event) => {
      if (event.data === 'versionReleased') this.fetchApp();
      else if (event.data === 'dataQueriesChanged') this.fetchDataQueries();
      else if (event.data === 'dataSourcesChanged') this.fetchDataSources();
    });
  }

  componentWillUnmount() {
    document.title = 'Tooljet - Dashboard';
    this.socket && this.socket?.close();
    if (config.ENABLE_MULTIPLAYER_EDITING) this.props?.provider?.disconnect();
  }

  // 1. When we receive an undoable action – we can always undo but cannot redo anymore.
  // 2. Whenever you perform an undo – you can always redo and keep doing undo as long as we have a patch for it.
  // 3. Whenever you redo – you can always undo and keep doing redo as long as we have a patch for it.
  initComponentVersioning = () => {
    this.currentVersion = -1;
    this.currentVersionChanges = {};
    this.noOfVersionsSupported = 100;
    this.canUndo = false;
    this.canRedo = false;
  };

  fetchDataSources = () => {
    this.setState(
      {
        loadingDataSources: true,
      },
      () => {
        datasourceService.getAll(this.state.editingVersion?.id).then((data) =>
          this.setState({
            dataSources: data.data_sources,
            loadingDataSources: false,
          })
        );
      }
    );
  };

  fetchDataQueries = () => {
    this.setState(
      {
        loadingDataQueries: true,
      },
      () => {
        dataqueryService.getAll(this.state.editingVersion?.id).then((data) => {
          this.setState(
            {
              allDataQueries: data.data_queries,
              dataQueries: data.data_queries,
              filterDataQueries: data.data_queries,
              loadingDataQueries: false,
              app: {
                ...this.state.app,
                data_queries: data.data_queries,
              },
            },
            () => {
              let queryState = {};
              data.data_queries.forEach((query) => {
                if (query.plugin_id) {
                  queryState[query.name] = {
                    ...query.plugin.manifest_file.data.source.exposedVariables,
                    kind: query.plugin.manifest_file.data.source.kind,
                    ...this.state.currentState.queries[query.name],
                  };
                } else {
                  queryState[query.name] = {
                    ...DataSourceTypes.find((source) => source.kind === query.kind).exposedVariables,
                    kind: DataSourceTypes.find((source) => source.kind === query.kind).kind,
                    ...this.state.currentState.queries[query.name],
                  };
                }
              });

              // Select first query by default
              let selectedQuery =
                data.data_queries.find((dq) => dq.id === this.state.selectedQuery?.id) || data.data_queries[0];
              let editingQuery = selectedQuery ? true : false;

              this.setState({
                selectedQuery,
                editingQuery,
                currentState: {
                  ...this.state.currentState,
                  queries: {
                    ...queryState,
                  },
                },
                showQuerySearchField: false,
              });
            }
          );
        });
      }
    );
  };

  runQueries = (queries) => {
    queries.forEach((query) => {
      if (query.options.runOnPageLoad) {
        runQuery(this, query.id, query.name);
      }
    });
  };

  toggleAppMaintenance = () => {
    const newState = !this.state.app.is_maintenance_on;

    // eslint-disable-next-line no-unused-vars
    appService.setMaintenance(this.state.app.id, newState).then((data) => {
      this.setState({
        app: {
          ...this.state.app,
          is_maintenance_on: newState,
        },
      });

      if (newState) {
        toast.success('Application is on maintenance.');
      } else {
        toast.success('Application maintenance is completed');
      }
    });
  };

  fetchApps = (page) => {
    appService.getAll(page).then((data) =>
      this.setState({
        apps: data.apps,
        isLoading: false,
      })
    );
  };

  fetchApp = (startingPageHandle) => {
    const appId = this.props.match.params.id;

    appService.getApp(appId).then(async (data) => {
      let dataDefinition = defaults(data.definition, this.defaultDefinition);

      const pages = Object.entries(dataDefinition.pages).map(([pageId, page]) => ({ id: pageId, ...page }));
      const startingPageId = pages.filter((page) => page.handle === startingPageHandle)[0]?.id;
      const homePageId = startingPageId ?? dataDefinition.homePageId;

      this.setState(
        {
          app: data,
          isLoading: false,
          editingVersion: data.editing_version,
          appDefinition: dataDefinition,
          slug: data.slug,
          currentPageId: homePageId,
          currentState: {
            ...this.state.currentState,
            page: {
              handle: dataDefinition.pages[homePageId]?.handle,
              name: dataDefinition.pages[homePageId]?.name,
              id: homePageId,
              variables: {},
            },
          },
        },
        async () => {
<<<<<<< HEAD
          computeComponentState(this, this.state.appDefinition.components).then(() => {
=======
          if (isEmpty(this.state.editingVersion)) await this.createInitVersion(appId);

          // TODO: Check if this runQueries is required
          computeComponentState(this, this.state.appDefinition.pages[homePageId]?.components ?? {}).then(() => {
>>>>>>> 642c5caa
            this.runQueries(data.data_queries);
          });
          this.setWindowTitle(data.name);
          this.setState({
            showComments: !!queryString.parse(this.props.location.search).threadId,
          });
          for (const event of dataDefinition.pages[homePageId]?.events ?? []) {
            await this.handleEvent(event.eventId, event);
          }
        }
      );

      this.fetchDataSources();
      this.fetchDataQueries();
      initEditorWalkThrough();
    });
  };

  setAppDefinitionFromVersion = (version) => {
    this.appDefinitionChanged(defaults(version.definition, this.defaultDefinition), {
      skipAutoSave: true,
      skipYmapUpdate: true,
      versionChanged: true,
    });
    this.setState({
      editingVersion: version,
      isSaving: false,
    });

    this.saveEditingVersion();
    this.fetchDataSources();
    this.fetchDataQueries();
    this.initComponentVersioning();
  };

  /**
   * https://developer.mozilla.org/en-US/docs/Web/API/WebSocket/readyState
   */
  dataSourcesChanged = () => {
    if (this.socket instanceof WebSocket && this.socket?.readyState === WebSocket.OPEN) {
      this.socket?.send(
        JSON.stringify({
          event: 'events',
          data: { message: 'dataSourcesChanged', appId: this.state.appId },
        })
      );
    } else {
      this.fetchDataSources();
    }
  };

  /**
   * https://developer.mozilla.org/en-US/docs/Web/API/WebSocket/readyState
   */
  dataQueriesChanged = () => {
    this.setState({ addingQuery: false }, () => {
      if (this.socket instanceof WebSocket && this.socket?.readyState === WebSocket.OPEN) {
        this.socket?.send(
          JSON.stringify({
            event: 'events',
            data: { message: 'dataQueriesChanged', appId: this.state.appId },
          })
        );
      } else {
        this.fetchDataQueries();
      }
    });
  };

  switchSidebarTab = (tabIndex) => {
    this.setState({
      currentSidebarTab: tabIndex,
    });
  };

  filterComponents = (event) => {
    const searchText = event.currentTarget.value;
    let filteredComponents = this.state.allComponentTypes;

    if (searchText !== '') {
      filteredComponents = this.state.allComponentTypes.filter(
        (e) => e.name.toLowerCase() === searchText.toLowerCase()
      );
    }

    this.setState({ componentTypes: filteredComponents });
  };

  handleAddPatch = (patches, inversePatches) => {
    if (isEmpty(patches) && isEmpty(inversePatches)) return;
    if (isEqual(patches, inversePatches)) return;
    this.currentVersion++;
    this.currentVersionChanges[this.currentVersion] = {
      redo: patches,
      undo: inversePatches,
    };

    this.canUndo = this.currentVersionChanges.hasOwnProperty(this.currentVersion);
    this.canRedo = this.currentVersionChanges.hasOwnProperty(this.currentVersion + 1);

    delete this.currentVersionChanges[this.currentVersion + 1];
    delete this.currentVersionChanges[this.currentVersion - this.noOfVersionsSupported];
  };

  handleUndo = () => {
    if (this.canUndo) {
      const appDefinition = applyPatches(
        this.state.appDefinition,
        this.currentVersionChanges[this.currentVersion--].undo
      );

      this.canUndo = this.currentVersionChanges.hasOwnProperty(this.currentVersion);
      this.canRedo = true;

      if (!appDefinition) return;
      this.setState(
        {
          appDefinition,
        },
        () => {
          this.props.ymap?.set('appDef', {
            newDefinition: appDefinition,
            editingVersionId: this.state.editingVersion?.id,
          });
        }
      );
    }
  };

  handleRedo = () => {
    if (this.canRedo) {
      const appDefinition = applyPatches(
        this.state.appDefinition,
        this.currentVersionChanges[++this.currentVersion].redo
      );

      this.canUndo = true;
      this.canRedo = this.currentVersionChanges.hasOwnProperty(this.currentVersion + 1);

      if (!appDefinition) return;
      this.setState(
        {
          appDefinition,
        },
        () => {
          this.props.ymap?.set('appDef', {
            newDefinition: appDefinition,
            editingVersionId: this.state.editingVersion?.id,
          });
        }
      );
    }
  };

  appDefinitionChanged = (newDefinition, opts = {}) => {
    let currentPageId = this.state.currentPageId;
    if (isEqual(this.state.appDefinition, newDefinition)) return;
    if (config.ENABLE_MULTIPLAYER_EDITING && !opts.skipYmapUpdate) {
      this.props.ymap?.set('appDef', { newDefinition, editingVersionId: this.state.editingVersion?.id });
    }

    if (opts?.versionChanged) {
      currentPageId = newDefinition.homePageId;

      this.setState(
        {
          isSaving: true,
          currentPageId: currentPageId,
          appDefinition: newDefinition,
          appDefinitionLocalVersion: uuid(),
        },
        () => {
          if (!opts.skipAutoSave) this.autoSave();
          this.switchPage(currentPageId);
        }
      );
      return;
    }

    produce(
      this.state.appDefinition,
      (draft) => {
        draft.pages[currentPageId].components = newDefinition.pages[currentPageId]?.components ?? {};
      },
      this.handleAddPatch
    );
    this.setState({ isSaving: true, appDefinition: newDefinition, appDefinitionLocalVersion: uuid() }, () => {
      if (!opts.skipAutoSave) this.autoSave();
    });
    computeComponentState(this, newDefinition.pages[currentPageId]?.components ?? {});
  };

  handleInspectorView = () => {
    this.switchSidebarTab(2);
  };

  handleSlugChange = (newSlug) => {
    this.setState({ slug: newSlug });
  };

  removeComponents = () => {
    if (!this.isVersionReleased() && this.state?.selectedComponents?.length > 1) {
      let newDefinition = cloneDeep(this.state.appDefinition);
      const selectedComponents = this.state?.selectedComponents;

      removeSelectedComponent(this.state.currentPageId, newDefinition, selectedComponents);
      const platform = navigator?.userAgentData?.platform || navigator?.platform || 'unknown';
      if (platform.toLowerCase().indexOf('mac') > -1) {
        toast('Selected components deleted! (⌘ + Z to undo)', {
          icon: '🗑️',
        });
      } else {
        toast('Selected components deleted! (ctrl + Z to undo)', {
          icon: '🗑️',
        });
      }
      this.appDefinitionChanged(newDefinition, {
        skipAutoSave: this.isVersionReleased(),
      });
      this.handleInspectorView();
    } else if (this.isVersionReleased()) {
      this.setState({ showCreateVersionModalPrompt: true });
    }
  };

  removeComponent = (component) => {
    const currentPageId = this.state.currentPageId;
    if (!this.isVersionReleased()) {
      let newDefinition = cloneDeep(this.state.appDefinition);
      // Delete child components when parent is deleted

      let childComponents = [];

      if (newDefinition.pages[currentPageId].components?.[component.id].component.component === 'Tabs') {
        childComponents = Object.keys(newDefinition.pages[currentPageId].components).filter((key) =>
          newDefinition.pages[currentPageId].components[key].parent?.startsWith(component.id)
        );
      } else {
        childComponents = Object.keys(newDefinition.pages[currentPageId].components).filter(
          (key) => newDefinition.pages[currentPageId].components[key].parent === component.id
        );
      }

      childComponents.forEach((componentId) => {
        delete newDefinition.pages[currentPageId].components[componentId];
      });

      delete newDefinition.pages[currentPageId].components[component.id];
      const platform = navigator?.userAgentData?.platform || navigator?.platform || 'unknown';
      if (platform.toLowerCase().indexOf('mac') > -1) {
        toast('Component deleted! (⌘ + Z to undo)', {
          icon: '🗑️',
        });
      } else {
        toast('Component deleted! (ctrl + Z to undo)', {
          icon: '🗑️',
        });
      }
      this.appDefinitionChanged(newDefinition, {
        skipAutoSave: this.isVersionReleased(),
      });
      this.handleInspectorView();
    } else {
      this.setState({ showCreateVersionModalPrompt: true });
    }
  };

  componentDefinitionChanged = (componentDefinition) => {
    let _self = this;
    const currentPageId = this.state.currentPageId;

    if (this.state.appDefinition?.pages[currentPageId].components[componentDefinition.id]) {
      const newDefinition = {
        appDefinition: produce(this.state.appDefinition, (draft) => {
          draft.pages[currentPageId].components[componentDefinition.id].component = componentDefinition.component;
        }),
      };

      produce(
        this.state.appDefinition,
        (draft) => {
          draft.pages[currentPageId].components[componentDefinition.id].component = componentDefinition.component;
        },
        this.handleAddPatch
      );
      setStateAsync(_self, newDefinition).then(() => {
        computeComponentState(_self, _self.state.appDefinition.pages[currentPageId].components);
        this.setState({ isSaving: true, appDefinitionLocalVersion: uuid() });
        this.autoSave();
        this.props.ymap?.set('appDef', {
          newDefinition: newDefinition.appDefinition,
          editingVersionId: this.state.editingVersion?.id,
        });
      });
    }
  };

  handleEditorEscapeKeyPress = () => {
    if (this.state?.selectedComponents?.length > 0) {
      this.setState({ selectedComponents: [] });
      this.handleInspectorView();
    }
  };

  moveComponents = (direction) => {
    let appDefinition = JSON.parse(JSON.stringify(this.state.appDefinition));
    let newComponents = appDefinition.pages[this.state.currentPageId].components;

    for (const selectedComponent of this.state.selectedComponents) {
      newComponents = produce(newComponents, (draft) => {
        let top = draft[selectedComponent.id].layouts[this.state.currentLayout].top;
        let left = draft[selectedComponent.id].layouts[this.state.currentLayout].left;

        const gridWidth = (1 * 100) / 43; // width of the canvas grid in percentage

        switch (direction) {
          case 'ArrowLeft':
            left = left - gridWidth;
            break;
          case 'ArrowRight':
            left = left + gridWidth;
            break;
          case 'ArrowDown':
            top = top + 10;
            break;
          case 'ArrowUp':
            top = top - 10;
            break;
        }

        draft[selectedComponent.id].layouts[this.state.currentLayout].top = top;
        draft[selectedComponent.id].layouts[this.state.currentLayout].left = left;
      });
    }
    appDefinition.pages[this.state.currentPageId].components = newComponents;
    this.appDefinitionChanged(appDefinition);
  };

  cutComponents = () => cloneComponents(this, this.appDefinitionChanged, false, true);

  copyComponents = () => cloneComponents(this, this.appDefinitionChanged, false);

  cloneComponents = () => cloneComponents(this, this.appDefinitionChanged, true);

  decimalToHex = (alpha) => (alpha === 0 ? '00' : Math.round(255 * alpha).toString(16));

  globalSettingsChanged = (key, value) => {
    const appDefinition = { ...this.state.appDefinition };
    if (value?.[1]?.a == undefined) appDefinition.globalSettings[key] = value;
    else {
      const hexCode = `${value?.[0]}${this.decimalToHex(value?.[1]?.a)}`;
      appDefinition.globalSettings[key] = hexCode;
    }
    this.setState(
      {
        isSaving: true,
        appDefinition,
      },
      () => {
        this.props.ymap?.set('appDef', {
          newDefinition: appDefinition,
          editingVersionId: this.state.editingVersion?.id,
        });
        this.autoSave();
      }
    );
  };

  saveApp = (id, attributes, notify = false) => {
    appService.saveApp(id, attributes).then(() => {
      if (notify) {
        toast.success('App saved sucessfully');
      }
    });
  };

  saveAppName = (id, name, notify = false) => {
    if (!name.trim()) {
      toast("App name can't be empty or whitespace", {
        icon: '🚨',
      });

      this.setState({
        app: { ...this.state.app, name: this.state.oldName },
      });

      return;
    }
    this.saveApp(id, { name }, notify);
  };

  getSourceMetaData = (dataSource) => {
    if (dataSource.plugin_id) {
      return dataSource.plugin?.manifest_file?.data.source;
    }

    return DataSourceTypes.find((source) => source.kind === dataSource.kind);
  };

  renderDataSource = (dataSource) => {
    const sourceMeta = this.getSourceMetaData(dataSource);
    const icon = getSvgIcon(sourceMeta.kind.toLowerCase(), 25, 25, dataSource?.plugin?.icon_file?.data);

    return (
      <tr
        role="button"
        key={dataSource.name}
        onClick={() => {
          this.setState({
            selectedDataSource: dataSource,
            showDataSourceManagerModal: true,
          });
        }}
      >
        <td>
          {icon} {dataSource.name}
        </td>
      </tr>
    );
  };

  deleteDataQuery = () => {
    this.setState({ showDataQueryDeletionConfirmation: true });
  };

  cancelDeleteDataQuery = () => {
    this.setState({ showDataQueryDeletionConfirmation: false });
  };

  executeDataQueryDeletion = () => {
    this.setState({
      showDataQueryDeletionConfirmation: false,
      isDeletingDataQuery: true,
    });
    dataqueryService
      .del(this.state.selectedQuery.id)
      .then(() => {
        toast.success('Query Deleted');
        this.setState({ isDeletingDataQuery: false });
        this.dataQueriesChanged();
      })
      .catch(({ error }) => {
        this.setState({ isDeletingDataQuery: false });
        toast.error(error);
      });
  };

  setShowHiddenOptionsForDataQuery = (dataQueryId) => {
    this.setState({ showHiddenOptionsForDataQueryId: dataQueryId });
  };

  renderDataQuery = (dataQuery) => {
    const sourceMeta = this.getSourceMetaData(dataQuery);
    const icon = getSvgIcon(sourceMeta.kind.toLowerCase(), 25, 25, dataQuery?.plugin?.icon_file?.data);

    let isSeletedQuery = false;
    if (this.state.selectedQuery) {
      isSeletedQuery = dataQuery.id === this.state.selectedQuery.id;
    }
    const isQueryBeingDeleted = this.state.isDeletingDataQuery && isSeletedQuery;
    const { currentState } = this.state;

    const isLoading = currentState.queries[dataQuery.name] ? currentState.queries[dataQuery.name].isLoading : false;

    return (
      <div
        className={
          'row query-row mb-1 py-2 px-3' +
          (isSeletedQuery ? ' query-row-selected' : '') +
          (this.props.darkMode ? ' dark' : '')
        }
        key={dataQuery.id}
        onClick={() => this.setState({ editingQuery: true, selectedQuery: dataQuery })}
        role="button"
        onMouseEnter={() => this.setShowHiddenOptionsForDataQuery(dataQuery.id)}
        onMouseLeave={() => this.setShowHiddenOptionsForDataQuery(null)}
      >
        <div className="col-auto" style={{ width: '28px' }}>
          {icon}
        </div>
        <div className="col">
          <OverlayTrigger
            trigger={['hover', 'focus']}
            placement="top"
            delay={{ show: 800, hide: 100 }}
            overlay={<Tooltip id="button-tooltip">{dataQuery.name}</Tooltip>}
          >
            <div className="px-3 query-name" data-cy={`${String(dataQuery.name).toLocaleLowerCase()}-query-label`}>
              {dataQuery.name}
            </div>
          </OverlayTrigger>
        </div>
        <div className="col-auto mx-1">
          {isQueryBeingDeleted ? (
            <div className="px-2">
              <div className="text-center spinner-border spinner-border-sm" role="status"></div>
            </div>
          ) : (
            <button
              className="btn badge bg-azure-lt"
              onClick={this.deleteDataQuery}
              style={{
                display: this.state.showHiddenOptionsForDataQueryId === dataQuery.id ? 'block' : 'none',
                marginTop: '3px',
              }}
              data-cy={`${String(dataQuery.name).toLocaleLowerCase()}-query-delete-button`}
            >
              <div>
                <img src="assets/images/icons/query-trash-icon.svg" width="12" height="12" className="mx-1" />
              </div>
            </button>
          )}
        </div>
        <div className="col-auto" style={{ width: '28px' }}>
          {isLoading === true ? (
            <center>
              <div className="pt-1">
                <div className="text-center spinner-border spinner-border-sm" role="status"></div>
              </div>
            </center>
          ) : (
            <button
              style={{ marginTop: '3px' }}
              className="btn badge bg-light-1"
              onClick={() => {
                runQuery(this, dataQuery.id, dataQuery.name);
              }}
              data-cy={`${String(dataQuery.name).toLocaleLowerCase()}-query-run-button`}
            >
              <div className={`query-icon ${this.props.darkMode && 'dark'}`}>
                <img src="assets/images/icons/editor/play.svg" width="8" height="8" className="mx-1" />
              </div>
            </button>
          )}
        </div>
      </div>
    );
  };

  onNameChanged = (newName) => {
    this.setState({
      app: { ...this.state.app, name: newName },
    });
    this.setWindowTitle(newName);
  };

  toggleQueryEditor = () => {
    this.setState(() => ({
      queryPanelHeight: this.state.queryPanelHeight === 100 ? 30 : 100,
    }));
  };

  toggleComments = () => {
    this.setState({ showComments: !this.state.showComments });
  };

  setSelectedComponent = (id, component, multiSelect = false) => {
    if (this.state.selectedComponents.length === 0 || !multiSelect) {
      this.switchSidebarTab(1);
    } else {
      this.switchSidebarTab(2);
    }

    const isAlreadySelected = this.state.selectedComponents.find((component) => component.id === id);

    if (!isAlreadySelected) {
      this.setState((prevState) => {
        return {
          selectedComponents: [...(multiSelect ? prevState.selectedComponents : []), { id, component }],
        };
      });
    }
  };

  filterQueries = (value) => {
    if (value) {
      const fuse = new Fuse(this.state.allDataQueries, { keys: ['name'] });
      const results = fuse.search(value);
      let filterDataQueries = [];
      results.every((result) => {
        if (result.item.name === value) {
          filterDataQueries = [];
          filterDataQueries.push(result.item);
          return false;
        }
        filterDataQueries.push(result.item);
        return true;
      });
      this.setState({
        filterDataQueries,
        dataQueriesDefaultText: 'No Queries found.',
      });
    } else {
      this.fetchDataQueries();
    }
  };

  toggleQuerySearch = () => {
    this.setState((prev) => ({
      showQuerySearchField: !prev.showQuerySearchField,
    }));
  };

  onVersionRelease = (versionId) => {
    this.setState(
      {
        app: {
          ...this.state.app,
          current_version_id: versionId,
        },
      },
      () => {
        this.socket.send(
          JSON.stringify({
            event: 'events',
            data: { message: 'versionReleased', appId: this.state.appId },
          })
        );
      }
    );
  };

  onZoomChanged = (zoom) => {
    this.setState({
      zoomLevel: zoom,
    });
  };

  getCanvasWidth = () => {
    const canvasBoundingRect = document.getElementsByClassName('canvas-area')[0].getBoundingClientRect();
    return canvasBoundingRect?.width;
  };

  getCanvasHeight = () => {
    const canvasBoundingRect = document.getElementsByClassName('canvas-area')[0].getBoundingClientRect();
    return canvasBoundingRect?.height;
  };

  computeCanvasBackgroundColor = () => {
    const { canvasBackgroundColor } = this.state.appDefinition?.globalSettings ?? '#edeff5';
    if (['#2f3c4c', '#edeff5'].includes(canvasBackgroundColor)) {
      return this.props.darkMode ? '#2f3c4c' : '#edeff5';
    }
    return canvasBackgroundColor;
  };

  renderLayoutIcon = (isDesktopSelected) => {
    if (isDesktopSelected)
      return (
        <span
          onClick={() =>
            this.setState({
              currentLayout: isDesktopSelected ? 'mobile' : 'desktop',
            })
          }
          data-cy="change-layout-button"
        >
          <DesktopSelectedIcon />
        </span>
      );

    return (
      <span
        onClick={() =>
          this.setState({
            currentLayout: isDesktopSelected ? 'mobile' : 'desktop',
          })
        }
        data-cy="change-layout-button"
      >
        <MobileSelectedIcon />
      </span>
    );
  };

  saveEditingVersion = () => {
    if (this.isVersionReleased()) {
      this.setState({ isSaving: false, showCreateVersionModalPrompt: true });
    } else if (!isEmpty(this.state.editingVersion)) {
      appVersionService
        .save(this.state.appId, this.state.editingVersion.id, { definition: this.state.appDefinition })
        .then(() => {
          this.setState(
            {
              saveError: false,
              editingVersion: {
                ...this.state.editingVersion,
                ...{ definition: this.state.appDefinition },
              },
            },
            () => {
              this.setState({
                isSaving: false,
              });
            }
          );
        })
        .catch(() => {
          this.setState({ saveError: true, isSaving: false }, () => {
            toast.error('App could not save.');
          });
        });
    }
  };

  handleOnComponentOptionChanged = (component, optionName, value) => {
    return onComponentOptionChanged(this, component, optionName, value);
  };

  handleOnComponentOptionsChanged = (component, options) => {
    return onComponentOptionsChanged(this, component, options);
  };

  handleComponentClick = (id, component) => {
    this.setState({
      selectedComponent: { id, component },
    });
    this.switchSidebarTab(1);
  };

  handleComponentHover = (id) => {
    if (this.state.selectionInProgress) return;
    this.setState({
      hoveredComponent: id,
    });
  };

  sideBarDebugger = {
    error: (data) => {
      debuggerActions.error(this, data);
    },
    flush: () => {
      debuggerActions.flush(this);
    },
    generateErrorLogs: (errors) => debuggerActions.generateErrorLogs(errors),
  };

  changeDarkMode = (newMode) => {
    this.setState({
      currentState: {
        ...this.state.currentState,
        globals: {
          ...this.state.currentState.globals,
          theme: { name: newMode ? 'dark' : 'light' },
        },
      },
      showQuerySearchField: false,
    });
    this.props.switchDarkMode(newMode);
  };

  setStateOfUnsavedQueries = (state) => {
    this.setState({
      isUnsavedQueriesAvailable: state,
    });
  };

  handleEvent = (eventName, options) => onEvent(this, eventName, options, 'edit');

  runQuery = (queryId, queryName) => runQuery(this, queryId, queryName);

  dataSourceModalHandler = () => {
    this.dataSourceModalRef.current.dataSourceModalToggleStateHandler();
  };

  onAreaSelectionStart = (e) => {
    const isMultiSelect = e.inputEvent.shiftKey || this.state.selectedComponents.length > 0;
    this.setState((prevState) => {
      return {
        selectionInProgress: true,
        selectedComponents: [...(isMultiSelect ? prevState.selectedComponents : [])],
      };
    });
  };

  onAreaSelection = (e) => {
    e.added.forEach((el) => {
      el.classList.add('resizer-select');
    });
    if (this.state.selectionInProgress) {
      e.removed.forEach((el) => {
        el.classList.remove('resizer-select');
      });
    }
  };

  onAreaSelectionEnd = (e) => {
    const currentPageId = this.state.currentPageId;
    this.setState({ selectionInProgress: false });
    e.selected.forEach((el, index) => {
      const id = el.getAttribute('widgetid');
      const component = this.state.appDefinition.pages[currentPageId].components[id].component;
      const isMultiSelect = e.inputEvent.shiftKey || (!e.isClick && index != 0);
      this.setSelectedComponent(id, component, isMultiSelect);
    });
  };

  onAreaSelectionDragStart = (e) => {
    if (e.inputEvent.target.getAttribute('id') !== 'real-canvas') {
      this.selectionDragRef.current = true;
    } else {
      this.selectionDragRef.current = false;
    }
  };

  onAreaSelectionDrag = (e) => {
    if (this.selectionDragRef.current) {
      e.stop();
      this.state.selectionInProgress && this.setState({ selectionInProgress: false });
    }
  };

  onAreaSelectionDragEnd = () => {
    this.selectionDragRef.current = false;
    this.state.selectionInProgress && this.setState({ selectionInProgress: false });
  };

  addNewPage = ({ name, handle }) => {
    // check for unique page handles
    const pageExists = Object.values(this.state.appDefinition.pages).some((page) => page.handle === handle);

    if (pageExists) {
      toast.error('Page with same handle already exists');
      return;
    }

    const newAppDefinition = {
      ...this.state.appDefinition,
      pages: {
        ...this.state.appDefinition.pages,
        [uuid()]: {
          name,
          handle,
          components: {},
        },
      },
    };

    this.setState(
      {
        isSaving: true,
        appDefinition: newAppDefinition,
        appDefinitionLocalVersion: uuid(),
      },
      () => {
        const newPageId = cloneDeep(Object.keys(newAppDefinition.pages)).pop();
        this.switchPage(newPageId);
        this.autoSave();
      }
    );
  };

  removePage = (pageId, isHomePage = false) => {
    if (Object.keys(this.state.appDefinition.pages).length === 1) {
      toast.error('You cannot delete the only page in your app.');
      return;
    }

    const toBeDeletedPage = this.state.appDefinition.pages[pageId];

    const newAppDefinition = {
      ...this.state.appDefinition,
      pages: omit(this.state.appDefinition.pages, pageId),
    };

    const newCurrentPageId = isHomePage
      ? Object.keys(this.state.appDefinition.pages)[0]
      : this.state.appDefinition.homePageId;

    this.setState(
      {
        currentPageId: newCurrentPageId,
        isSaving: true,
        appDefinition: newAppDefinition,
        appDefinitionLocalVersion: uuid(),
      },
      () => {
        toast.success(`${toBeDeletedPage.name} page deleted.`);

        this.switchPage(newCurrentPageId);
        this.autoSave();
      }
    );
  };

  updateHomePage = (pageId) => {
    this.setState(
      {
        isSaving: true,
        appDefinition: {
          ...this.state.appDefinition,
          homePageId: pageId,
        },
        appDefinitionLocalVersion: uuid(),
      },
      () => {
        this.autoSave();
      }
    );
  };

  clonePage = (pageId) => {
    const currentPage = this.state.appDefinition.pages[pageId];
    const newPageId = uuid();
    let newPageName = `${currentPage.name} (copy)`;
    let newPageHandle = `${currentPage.handle}-copy`;
    let i = 1;
    while (Object.values(this.state.appDefinition.pages).some((page) => page.handle === newPageHandle)) {
      newPageName = `${currentPage.name} (copy ${i})`;
      newPageHandle = `${currentPage.handle}-copy-${i}`;
      i++;
    }

    const newPage = {
      ...cloneDeep(currentPage),
      name: newPageName,
      handle: newPageHandle,
    };

    const newAppDefinition = {
      ...this.state.appDefinition,
      pages: {
        ...this.state.appDefinition.pages,
        [newPageId]: newPage,
      },
    };

    this.setState(
      {
        isSaving: true,
        appDefinition: newAppDefinition,
        appDefinitionLocalVersion: uuid(),
      },
      () => {
        this.autoSave();
      }
    );
  };

  updatePageHandle = (pageId, newHandle) => {
    const pageExists = Object.values(this.state.appDefinition.pages).some((page) => page.handle === newHandle);

    if (pageExists) {
      toast.error('Page with same handle already exists');
      return;
    }

    this.setState(
      {
        isSaving: true,
        appDefinition: {
          ...this.state.appDefinition,
          pages: {
            ...this.state.appDefinition.pages,
            [pageId]: {
              ...this.state.appDefinition.pages[pageId],
              handle: newHandle,
            },
          },
        },
        appDefinitionLocalVersion: uuid(),
      },
      () => {
        toast.success('Page handle updated successfully');
        this.switchPage(pageId);
        this.autoSave();
      }
    );
  };

  updateOnPageLoadEvents = (pageId, events) => {
    this.setState(
      {
        isSaving: true,
        appDefinition: {
          ...this.state.appDefinition,
          pages: {
            ...this.state.appDefinition.pages,
            [pageId]: {
              ...this.state.appDefinition.pages[pageId],
              events,
            },
          },
        },
        appDefinitionLocalVersion: uuid(),
      },
      () => {
        this.autoSave();
      }
    );
  };

  showHideViewerNavigation = () => {
    const newAppDefinition = {
      ...this.state.appDefinition,
      showViewerNavigation: !this.state.appDefinition.showViewerNavigation,
    };

    this.setState(
      {
        isSaving: true,
        appDefinition: newAppDefinition,
        appDefinitionLocalVersion: uuid(),
      },
      () => this.autoSave()
    );
  };

  renamePage = (pageId, newName) => {
    const newAppDefinition = {
      ...this.state.appDefinition,
      pages: {
        ...this.state.appDefinition.pages,
        [pageId]: {
          ...this.state.appDefinition.pages[pageId],
          name: newName,
        },
      },
    };

    this.setState(
      {
        isSaving: true,
        appDefinition: newAppDefinition,
        appDefinitionLocalVersion: uuid(),
      },
      () => {
        this.autoSave();
      }
    );
  };

  hidePage = (pageId) => {
    const newAppDefinition = {
      ...this.state.appDefinition,
      pages: {
        ...this.state.appDefinition.pages,
        [pageId]: {
          ...this.state.appDefinition.pages[pageId],
          hidden: true,
        },
      },
    };

    this.setState(
      {
        isSaving: true,
        appDefinition: newAppDefinition,
        appDefinitionLocalVersion: uuid(),
      },
      () => {
        this.autoSave();
      }
    );
  };

  unHidePage = (pageId) => {
    const newAppDefinition = {
      ...this.state.appDefinition,
      pages: {
        ...this.state.appDefinition.pages,
        [pageId]: {
          ...this.state.appDefinition.pages[pageId],
          hidden: false,
        },
      },
    };

    this.setState(
      {
        isSaving: true,
        appDefinition: newAppDefinition,
        appDefinitionLocalVersion: uuid(),
      },
      () => {
        this.autoSave();
      }
    );
  };

  switchPage = (pageId, queryParams = []) => {
    const { name, handle, events } = this.state.appDefinition.pages[pageId];
    const currentPageId = this.state.currentPageId;

    if (!name || !handle) return;

    const queryParamsString = queryParams.map(([key, value]) => `${key}=${value}`).join('&');

    this.props.history.push(`/apps/${this.state.appId}/${handle}?${queryParamsString}`);

    const { globals: existingGlobals } = this.state.currentState;

    const page = {
      ...this.state.currentState.page,
      name,
      handle,
      variables: this.state.pages?.[pageId]?.variables ?? {},
    };

    const globals = {
      ...existingGlobals,
      urlparams: JSON.parse(JSON.stringify(queryString.parse(queryParamsString))),
    };

    this.setState(
      {
        pages: {
          ...this.state.pages,
          [currentPageId]: {
            ...(this.state.pages?.[currentPageId] ?? {}),
            variables: {
              ...(this.state.currentState?.page?.variables ?? {}),
            },
          },
        },
        currentState: {
          ...this.state.currentState,
          globals,
          page,
        },
        currentPageId: pageId,
      },
      () => {
        computeComponentState(this, this.state.appDefinition.pages[pageId]?.components ?? {}).then(async () => {
          for (const event of events ?? []) {
            await this.handleEvent(event.eventId, event);
          }
        });
      }
    );
  };

  updateOnSortingPages = (newSortedPages) => {
    const pagesObj = newSortedPages.reduce((acc, page) => {
      acc[page.id] = this.state.appDefinition.pages[page.id];
      return acc;
    }, {});

    const newAppDefinition = {
      ...this.state.appDefinition,
      pages: pagesObj,
    };

    this.setState(
      {
        isSaving: true,
        appDefinition: newAppDefinition,
        appDefinitionLocalVersion: uuid(),
      },
      () => {
        this.autoSave();
      }
    );
  };

  getPagesWithIds = () => {
    return Object.entries(this.state.appDefinition.pages).map(([id, page]) => ({ ...page, id }));
  };

  render() {
    const {
      currentSidebarTab,
      selectedComponents = [],
      appDefinition,
      appId,
      slug,
      dataSources,
      loadingDataQueries,
      dataQueries,
      loadingDataSources,
      addingQuery,
      selectedQuery,
      editingQuery,
      app,
      queryPanelHeight,
      showLeftSidebar,
      currentState,
      isLoading,
      zoomLevel,
      currentLayout,
      deviceWindowWidth,
      dataQueriesDefaultText,
      showQuerySearchField,
      showDataQueryDeletionConfirmation,
      isDeletingDataQuery,
      apps,
      defaultComponentStateComputed,
      showComments,
      editingVersion,
      showCreateVersionModalPrompt,
      hoveredComponent,
      queryConfirmationList,
    } = this.state;

    const appVersionPreviewLink = editingVersion
      ? `/applications/${app.id}/versions/${editingVersion.id}/${this.state.currentState.page.handle}`
      : '';

    return (
      <div className="editor wrapper">
        <ReactTooltip type="dark" effect="solid" eventOff="click" delayShow={250} />
        {/* This is for viewer to show query confirmations */}
        <Confirm
          show={queryConfirmationList.length > 0}
          message={`Do you want to run this query - ${queryConfirmationList[0]?.queryName}?`}
          onConfirm={(queryConfirmationData) => onQueryConfirmOrCancel(this, queryConfirmationData, true)}
          onCancel={() => onQueryConfirmOrCancel(this, queryConfirmationList[0])}
          queryConfirmationData={queryConfirmationList[0]}
          darkMode={this.props.darkMode}
          key={queryConfirmationList[0]?.queryName}
        />
        <Confirm
          show={showDataQueryDeletionConfirmation}
          message={'Do you really want to delete this query?'}
          confirmButtonLoading={isDeletingDataQuery}
          onConfirm={() => this.executeDataQueryDeletion()}
          onCancel={() => this.cancelDeleteDataQuery()}
          darkMode={this.props.darkMode}
        />
        <div className="header">
          <header className="navbar navbar-expand-md navbar-light d-print-none">
            <div className="container-xl header-container">
              <button className="navbar-toggler" type="button" data-bs-toggle="collapse" data-bs-target="#navbar-menu">
                <span className="navbar-toggler-icon"></span>
              </button>
              <h1 className="navbar-brand navbar-brand-autodark d-none-navbar-horizontal pe-0">
                <Link to={'/'} data-cy="editor-page-logo">
                  <Logo />
                </Link>
              </h1>
              {this.state.app && (
                <div className={`app-name input-icon ${this.props.darkMode ? 'dark' : ''}`}>
                  <input
                    type="text"
                    onFocus={(e) => this.setState({ oldName: e.target.value })}
                    onChange={(e) => this.onNameChanged(e.target.value)}
                    onBlur={(e) => this.saveAppName(this.state.app.id, e.target.value)}
                    className="form-control-plaintext form-control-plaintext-sm"
                    value={this.state.app.name}
                    data-cy="app-name-input"
                  />
                  <span className="input-icon-addon">
                    <EditIcon />
                  </span>
                </div>
              )}
              <span
                className={cx('autosave-indicator', {
                  'autosave-indicator-saving': this.state.isSaving,
                  'text-danger': this.state.saveError,
                  'd-none': this.isVersionReleased(),
                })}
                data-cy="autosave-indicator"
              >
                {this.state.isSaving
                  ? 'Saving...'
                  : this.state.saveError
                  ? 'Could not save changes'
                  : 'All changes are saved'}
              </span>
              {config.ENABLE_MULTIPLAYER_EDITING && <RealtimeAvatars />}
              {editingVersion && (
                <AppVersionsManager
                  appId={appId}
                  editingVersion={editingVersion}
                  releasedVersionId={app.current_version_id}
                  setAppDefinitionFromVersion={this.setAppDefinitionFromVersion}
                  showCreateVersionModalPrompt={showCreateVersionModalPrompt}
                  closeCreateVersionModalPrompt={this.closeCreateVersionModalPrompt}
                />
              )}
              <div className="navbar-nav flex-row order-md-last release-buttons">
                <div className="nav-item dropdown d-none d-md-flex me-2">
                  <Link
                    to={appVersionPreviewLink}
                    target="_blank"
                    className="btn btn-sm font-500 color-primary border-0"
                    rel="noreferrer"
                    data-cy="preview-link-button"
                  >
                    {this.props.t('editor.preview', 'Preview')}
                  </Link>
                </div>
                <div className="nav-item dropdown d-none d-md-flex me-2">
                  {app.id && (
                    <ManageAppUsers
                      app={app}
                      slug={slug}
                      darkMode={this.props.darkMode}
                      handleSlugChange={this.handleSlugChange}
                    />
                  )}
                </div>
                <div className="nav-item dropdown me-2">
                  {app.id && (
                    <ReleaseVersionButton
                      isVersionReleased={this.isVersionReleased()}
                      appId={app.id}
                      appName={app.name}
                      onVersionRelease={this.onVersionRelease}
                      editingVersion={editingVersion}
                      fetchApp={this.fetchApp}
                      saveEditingVersion={this.saveEditingVersion}
                    />
                  )}
                </div>
              </div>
            </div>
          </header>
        </div>
        <DndProvider backend={HTML5Backend}>
          <EditorContextWrapper>
            <div className="sub-section">
              <LeftSidebar
                appVersionsId={this.state?.editingVersion?.id}
                errorLogs={currentState.errors}
                components={currentState.components}
                appId={appId}
                darkMode={this.props.darkMode}
                dataSources={this.state.dataSources}
                dataSourcesChanged={this.dataSourcesChanged}
                dataQueriesChanged={this.dataQueriesChanged}
                onZoomChanged={this.onZoomChanged}
                toggleComments={this.toggleComments}
                switchDarkMode={this.changeDarkMode}
                globalSettingsChanged={this.globalSettingsChanged}
                globalSettings={appDefinition.globalSettings}
                currentState={currentState}
                debuggerActions={this.sideBarDebugger}
                appDefinition={{
                  components: appDefinition.pages[this.state.currentPageId]?.components ?? {},
                  queries: dataQueries,
                  selectedComponent: selectedComponents ? selectedComponents[selectedComponents.length - 1] : {},
                  pages: this.state.appDefinition.pages,
                  homePageId: this.state.appDefinition.homePageId,
                  showViewerNavigation: this.state.appDefinition.showViewerNavigation,
                }}
                setSelectedComponent={this.setSelectedComponent}
                removeComponent={this.removeComponent}
                runQuery={(queryId, queryName) => runQuery(this, queryId, queryName)}
                toggleAppMaintenance={this.toggleAppMaintenance}
                is_maintenance_on={this.state.app.is_maintenance_on}
                ref={this.dataSourceModalRef}
                isSaving={this.state.isSaving}
                isUnsavedQueriesAvailable={this.state.isUnsavedQueriesAvailable}
                currentPageId={this.state.currentPageId}
                addNewPage={this.addNewPage}
                switchPage={this.switchPage}
                deletePage={this.removePage}
                renamePage={this.renamePage}
                clonePage={this.clonePage}
                hidePage={this.hidePage}
                unHidePage={this.unHidePage}
                updateHomePage={this.updateHomePage}
                updatePageHandle={this.updatePageHandle}
                updateOnPageLoadEvents={this.updateOnPageLoadEvents}
                showHideViewerNavigationControls={this.showHideViewerNavigation}
                updateOnSortingPages={this.updateOnSortingPages}
                apps={apps}
                dataQueries={dataQueries}
              />
              {!showComments && (
                <Selecto
                  dragContainer={'.canvas-container'}
                  selectableTargets={['.react-draggable']}
                  hitRate={0}
                  selectByClick={true}
                  toggleContinueSelect={['shift']}
                  ref={this.selectionRef}
                  scrollOptions={this.state.scrollOptions}
                  onSelectStart={this.onAreaSelectionStart}
                  onSelectEnd={this.onAreaSelectionEnd}
                  onSelect={this.onAreaSelection}
                  onDragStart={this.onAreaSelectionDragStart}
                  onDrag={this.onAreaSelectionDrag}
                  onDragEnd={this.onAreaSelectionDragEnd}
                  onScroll={(e) => {
                    this.canvasContainerRef.current.scrollBy(e.direction[0] * 10, e.direction[1] * 10);
                  }}
                ></Selecto>
              )}
              <div className="main main-editor-canvas" id="main-editor-canvas">
                <div
                  className={`canvas-container align-items-center ${!showLeftSidebar && 'hide-sidebar'}`}
                  style={{ transform: `scale(${zoomLevel})` }}
                  onMouseUp={(e) => {
                    if (['real-canvas', 'modal'].includes(e.target.className)) {
                      this.setState({ selectedComponents: [], currentSidebarTab: 2, hoveredComponent: false });
                    }
                  }}
                  ref={this.canvasContainerRef}
                  onScroll={() => {
                    this.selectionRef.current.checkScroll();
                  }}
                >
                  <div
                    className="canvas-area"
                    style={{
                      width: currentLayout === 'desktop' ? '100%' : '450px',
                      minHeight: +this.state.appDefinition.globalSettings.canvasMaxHeight,
                      maxWidth:
                        +this.state.appDefinition.globalSettings.canvasMaxWidth +
                        this.state.appDefinition.globalSettings.canvasMaxWidthType,
                      maxHeight: +this.state.appDefinition.globalSettings.canvasMaxHeight,
                      backgroundColor: this.computeCanvasBackgroundColor(),
                    }}
                  >
                    {config.ENABLE_MULTIPLAYER_EDITING && (
                      <RealtimeCursors
                        editingVersionId={this.state?.editingVersion?.id}
                        editingPageId={this.state.currentPageId}
                      />
                    )}
                    {defaultComponentStateComputed && (
                      <>
                        <Container
                          canvasWidth={this.getCanvasWidth()}
                          canvasHeight={this.getCanvasHeight()}
                          socket={this.socket}
                          showComments={showComments}
                          appVersionsId={this.state?.editingVersion?.id}
                          appDefinition={appDefinition}
                          appDefinitionChanged={this.appDefinitionChanged}
                          snapToGrid={true}
                          darkMode={this.props.darkMode}
                          mode={'edit'}
                          zoomLevel={zoomLevel}
                          currentLayout={currentLayout}
                          deviceWindowWidth={deviceWindowWidth}
                          selectedComponents={selectedComponents}
                          appLoading={isLoading}
                          onEvent={this.handleEvent}
                          onComponentOptionChanged={this.handleOnComponentOptionChanged}
                          onComponentOptionsChanged={this.handleOnComponentOptionsChanged}
                          currentState={this.state.currentState}
                          setSelectedComponent={this.setSelectedComponent}
                          handleUndo={this.handleUndo}
                          handleRedo={this.handleRedo}
                          removeComponent={this.removeComponent}
                          onComponentClick={this.handleComponentClick}
                          onComponentHover={this.handleComponentHover}
                          hoveredComponent={hoveredComponent}
                          sideBarDebugger={this.sideBarDebugger}
                          dataQueries={dataQueries}
                          currentPageId={this.state.currentPageId}
                        />
                        <CustomDragLayer
                          snapToGrid={true}
                          currentLayout={currentLayout}
                          canvasWidth={this.getCanvasWidth()}
                        />
                      </>
                    )}
                  </div>
                </div>
                <div
                  className="query-pane"
                  style={{
                    height: 40,
                    background: '#fff',
                    padding: '8px 16px',
                    display: 'flex',
                    justifyContent: 'space-between',
                    alignItems: 'center',
                  }}
                >
                  <h5 className="mb-0">QUERIES</h5>
                  <span onClick={this.toggleQueryEditor} className="cursor-pointer m-1" data-tip="Show query editor">
                    <svg
                      style={{ transform: 'rotate(180deg)' }}
                      width="18"
                      height="10"
                      viewBox="0 0 18 10"
                      fill="none"
                      xmlns="http://www.w3.org/2000/svg"
                    >
                      <path
                        d="M1 1L9 9L17 1"
                        stroke="#61656F"
                        strokeWidth="2"
                        strokeLinecap="round"
                        strokeLinejoin="round"
                      />
                    </svg>
                  </span>
                </div>
                <QueryPanel queryPanelHeight={queryPanelHeight}>
                  <div className="row main-row">
                    <div className="data-pane">
                      <div className="queries-container">
                        <div className="queries-header row" style={{ marginLeft: '1.5px' }}>
                          {showQuerySearchField && (
                            <div className="col-12 p-1">
                              <div className="queries-search px-1" data-cy={'query-search-field'}>
                                <SearchBoxComponent
                                  onChange={this.filterQueries}
                                  callback={this.toggleQuerySearch}
                                  placeholder={this.props.t('editor.searchQueries', 'Search queries')}
                                />
                              </div>
                            </div>
                          )}

                          {!showQuerySearchField && (
                            <>
                              <div className="col">
                                <h5
                                  style={{ fontSize: '14px', marginLeft: ' 6px' }}
                                  className="py-1 px-3 mt-2 text-muted"
                                  data-cy={'header-queries-on-query-manager'}
                                >
                                  {this.props.t('editor.queries', 'Queries')}
                                </h5>
                              </div>

                              <div className="col-auto mx-1">
                                <span
                                  className={`query-btn mx-1 ${this.props.darkMode ? 'dark' : ''}`}
                                  data-class="py-1 px-0"
                                  onClick={this.toggleQuerySearch}
                                >
                                  <img
                                    className="py-1 mt-2"
                                    src="assets/images/icons/lens.svg"
                                    width="24"
                                    height="24"
                                    data-cy={'query-search-icon'}
                                  />
                                </span>

                                <span
                                  className={`query-btn mx-3 ${this.props.darkMode ? 'dark' : ''}`}
                                  data-tip="Add new query"
                                  data-class="py-1 px-2"
                                  data-cy="button-add-new-queries"
                                  onClick={() =>
                                    this.setState({
                                      options: {},
                                      selectedDataSource: null,
                                      selectedQuery: {},
                                      editingQuery: false,
                                      addingQuery: true,
                                      isSourceSelected: false,
                                    })
                                  }
                                >
                                  <img className="mt-2" src="assets/images/icons/plus.svg" width="24" height="24" />
                                </span>
                              </div>
                            </>
                          )}
                        </div>

                        {loadingDataQueries ? (
                          <div className="p-5">
                            <center>
                              <div className="spinner-border" role="status"></div>
                            </center>
                          </div>
                        ) : (
                          <div className="query-list p-1 mt-1">
                            <div>{this.state.filterDataQueries.map((query) => this.renderDataQuery(query))}</div>
                            {this.state.filterDataQueries.length === 0 && (
                              <div className="mt-5">
                                <center>
                                  <span className="mute-text" data-cy={'no-query-text'}>
                                    {dataQueriesDefaultText}
                                  </span>{' '}
                                  <br />
                                  <button
                                    className={`button-family-secondary mt-3 ${this.props.darkMode && 'dark'}`}
                                    onClick={() =>
                                      this.setState({
                                        options: {},
                                        selectedDataSource: null,
                                        selectedQuery: {},
                                        editingQuery: false,
                                        addingQuery: true,
                                      })
                                    }
                                    data-cy={'create-query-button'}
                                  >
                                    {this.props.t('editor.createQuery', 'Create query')}
                                  </button>
                                </center>
                              </div>
                            )}
                          </div>
                        )}
                      </div>
                    </div>
                    <div className="query-definition-pane-wrapper">
                      <div className="query-definition-pane">
                        <div>
                          <QueryManager
                            toggleQueryEditor={this.toggleQueryEditor}
                            dataSources={dataSources}
                            dataQueries={dataQueries}
                            mode={editingQuery ? 'edit' : 'create'}
                            selectedQuery={selectedQuery}
                            selectedDataSource={this.state.selectedDataSource}
                            dataQueriesChanged={this.dataQueriesChanged}
                            appId={appId}
                            editingVersionId={editingVersion?.id}
                            addingQuery={addingQuery}
                            editingQuery={editingQuery}
                            queryPanelHeight={queryPanelHeight}
                            currentState={currentState}
                            darkMode={this.props.darkMode}
                            apps={apps}
                            allComponents={appDefinition.pages[this.state.currentPageId]?.components ?? {}}
                            isSourceSelected={this.state.isSourceSelected}
                            isQueryPaneDragging={this.state.isQueryPaneDragging}
                            runQuery={this.runQuery}
                            dataSourceModalHandler={this.dataSourceModalHandler}
                            setStateOfUnsavedQueries={this.setStateOfUnsavedQueries}
                            appDefinition={appDefinition}
                            editorState={this}
                            showQueryConfirmation={queryConfirmationList.length > 0}
                            loadingDataSources={loadingDataSources}
                          />
                        </div>
                      </div>
                    </div>
                  </div>
                </QueryPanel>
              </div>
              <div className="editor-sidebar">
                <div className="editor-actions col-md-12">
                  <div className="m-auto undo-redo-buttons">
                    <svg
                      onClick={this.handleUndo}
                      xmlns="http://www.w3.org/2000/svg"
                      className={cx('cursor-pointer icon icon-tabler icon-tabler-arrow-back-up', {
                        disabled: !this.canUndo,
                      })}
                      width="44"
                      data-tip="undo"
                      height="44"
                      viewBox="0 0 24 24"
                      strokeWidth="1.5"
                      stroke={this.props.darkMode ? '#fff' : '#2c3e50'}
                      fill="none"
                      strokeLinecap="round"
                      strokeLinejoin="round"
                    >
                      <path stroke="none" d="M0 0h24v24H0z" fill="none">
                        <title>undo</title>
                      </path>
                      <path d="M9 13l-4 -4l4 -4m-4 4h11a4 4 0 0 1 0 8h-1" fill="none">
                        <title>undo</title>
                      </path>
                    </svg>
                    <svg
                      title="redo"
                      data-tip="redo"
                      onClick={this.handleRedo}
                      xmlns="http://www.w3.org/2000/svg"
                      className={cx('cursor-pointer icon icon-tabler icon-tabler-arrow-forward-up', {
                        disabled: !this.canRedo,
                      })}
                      width="44"
                      height="44"
                      viewBox="0 0 24 24"
                      strokeWidth="1.5"
                      stroke={this.props.darkMode ? '#fff' : '#2c3e50'}
                      fill="none"
                      strokeLinecap="round"
                      strokeLinejoin="round"
                    >
                      <path stroke="none" d="M0 0h24v24H0z" fill="none">
                        <title>redo</title>
                      </path>
                      <path d="M15 13l4 -4l-4 -4m4 4h-11a4 4 0 0 0 0 8h1" />
                    </svg>
                  </div>
                  <div className="layout-buttons cursor-pointer">
                    {this.renderLayoutIcon(currentLayout === 'desktop')}
                  </div>
                </div>

                <EditorKeyHooks
                  moveComponents={this.moveComponents}
                  cloneComponents={this.cloneComponents}
                  copyComponents={this.copyComponents}
                  cutComponents={this.cutComponents}
                  handleEditorEscapeKeyPress={this.handleEditorEscapeKeyPress}
                  removeMultipleComponents={this.removeComponents}
                />

                {currentSidebarTab === 1 && (
                  <div className="pages-container">
                    {selectedComponents.length === 1 &&
                    !isEmpty(appDefinition.pages[this.state.currentPageId]?.components) &&
                    !isEmpty(appDefinition.pages[this.state.currentPageId]?.components[selectedComponents[0].id]) ? (
                      <Inspector
                        moveComponents={this.moveComponents}
                        componentDefinitionChanged={this.componentDefinitionChanged}
                        dataQueries={dataQueries}
                        removeComponent={this.removeComponent}
                        selectedComponentId={selectedComponents[0].id}
                        currentState={currentState}
                        allComponents={appDefinition.pages[this.state.currentPageId]?.components}
                        key={selectedComponents[0].id}
                        switchSidebarTab={this.switchSidebarTab}
                        apps={apps}
                        darkMode={this.props.darkMode}
                        handleEditorEscapeKeyPress={this.handleEditorEscapeKeyPress}
                        appDefinitionLocalVersion={this.state.appDefinitionLocalVersion}
                        pages={this.getPagesWithIds()}
                      ></Inspector>
                    ) : (
                      <center className="mt-5 p-2">
                        {this.props.t('editor.inspectComponent', 'Please select a component to inspect')}
                      </center>
                    )}
                  </div>
                )}

                {currentSidebarTab === 2 && (
                  <WidgetManager
                    componentTypes={componentTypes}
                    zoomLevel={zoomLevel}
                    currentLayout={currentLayout}
                    darkMode={this.props.darkMode}
                  ></WidgetManager>
                )}
              </div>
              {config.COMMENT_FEATURE_ENABLE && showComments && (
                <CommentNotifications
                  socket={this.socket}
                  appVersionsId={this.state?.editingVersion?.id}
                  toggleComments={this.toggleComments}
                />
              )}
            </div>
          </EditorContextWrapper>
        </DndProvider>
      </div>
    );
  }
}

export const Editor = withTranslation()(EditorComponent);<|MERGE_RESOLUTION|>--- conflicted
+++ resolved
@@ -415,14 +415,8 @@
           },
         },
         async () => {
-<<<<<<< HEAD
-          computeComponentState(this, this.state.appDefinition.components).then(() => {
-=======
-          if (isEmpty(this.state.editingVersion)) await this.createInitVersion(appId);
-
           // TODO: Check if this runQueries is required
           computeComponentState(this, this.state.appDefinition.pages[homePageId]?.components ?? {}).then(() => {
->>>>>>> 642c5caa
             this.runQueries(data.data_queries);
           });
           this.setWindowTitle(data.name);
