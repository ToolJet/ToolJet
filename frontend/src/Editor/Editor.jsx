--- conflicted
+++ resolved
@@ -1214,11 +1214,7 @@
                               <center>
                                 <span className="mute-text">{dataQueriesDefaultText}</span> <br />
                                 <button
-<<<<<<< HEAD
                                   className={`button-family-secondary mt-3 ${this.props.darkMode && 'dark'}`}
-=======
-                                  className="btn font-500 color-primary btn-sm mt-3"
->>>>>>> fe5e15f4
                                   onClick={() =>
                                     this.setState({
                                       selectedQuery: {},
