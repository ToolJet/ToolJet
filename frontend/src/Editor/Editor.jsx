--- conflicted
+++ resolved
@@ -48,11 +48,13 @@
 import { v4 as uuid } from 'uuid';
 import Skeleton from 'react-loading-skeleton';
 import EditorHeader from './Header';
-<<<<<<< HEAD
-import { retrieveWhiteLabelText, getWorkspaceId } from '@/_helpers/utils';
-=======
-import { getWorkspaceId, setWindowTitle, defaultWhiteLabellingSettings, pageTitles } from '@/_helpers/utils';
->>>>>>> 980328e0
+import {
+  getWorkspaceId,
+  setWindowTitle,
+  defaultWhiteLabellingSettings,
+  pageTitles,
+  retrieveWhiteLabelText,
+} from '@/_helpers/utils';
 import '@/_styles/editor/react-select-search.scss';
 import { withRouter } from '@/_hoc/withRouter';
 import { ReleasedVersionError } from './AppVersionsManager/ReleasedVersionError';
@@ -80,13 +82,6 @@
 setAutoFreeze(false);
 enablePatches();
 
-<<<<<<< HEAD
-function setWindowTitle(name) {
-  return (document.title = name ? `${name} - ${retrieveWhiteLabelText()}` : `My App - ${retrieveWhiteLabelText()}`);
-}
-
-=======
->>>>>>> 980328e0
 const decimalToHex = (alpha) => (alpha === 0 ? '00' : Math.round(255 * alpha).toString(16));
 
 const EditorComponent = (props) => {
@@ -717,7 +712,6 @@
     });
   };
 
-<<<<<<< HEAD
   const getEnvironmentDetails = (environmentId) => {
     const queryParams = { slug: props.params.slug };
     return appEnvironmentService.getEnvironment(environmentId, queryParams);
@@ -738,11 +732,7 @@
     environmentSwitch = false,
     selectedEnvironmentId = null
   ) => {
-    setWindowTitle(data.name);
-=======
-  const callBack = async (data, startingPageHandle, versionSwitched = false) => {
     setWindowTitle({ page: pageTitles.EDITOR, appName: data.name });
->>>>>>> 980328e0
     useAppVersionStore.getState().actions.updateEditingVersion(data.editing_version);
 
     if (!environmentSwitch && (!releasedVersionId || !versionSwitched)) {
