--- conflicted
+++ resolved
@@ -45,11 +45,8 @@
 import { createWebsocketConnection } from '@/_helpers/websocketConnection';
 import Tooltip from 'react-bootstrap/Tooltip';
 import OverlayTrigger from 'react-bootstrap/OverlayTrigger';
-<<<<<<< HEAD
 import RealtimeAvatars from './RealtimeAvatars';
-=======
 import InitVersionCreateModal from './InitVersionCreateModal';
->>>>>>> b092226c
 
 setAutoFreeze(false);
 enablePatches();
@@ -124,13 +121,8 @@
       showHiddenOptionsForDataQueryId: null,
       showQueryConfirmation: false,
       showInitVersionCreateModal: false,
-<<<<<<< HEAD
-      isCreatingInitVersion: false,
-      initVersionName: 'v1',
-=======
       isSavingEditingVersion: false,
       showSaveDetail: false,
->>>>>>> b092226c
       hasAppDefinitionChanged: false,
       showCreateVersionModalPrompt: false,
       isSourceSelected: false,
@@ -907,12 +899,9 @@
       defaultComponentStateComputed,
       showComments,
       editingVersion,
-<<<<<<< HEAD
       showInitVersionCreateModal,
-=======
       isSavingEditingVersion,
       showSaveDetail,
->>>>>>> b092226c
       showCreateVersionModalPrompt,
       hoveredComponent,
     } = this.state;
