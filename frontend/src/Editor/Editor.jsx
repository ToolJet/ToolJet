import React, { useCallback, useEffect, useLayoutEffect, useRef, useState } from 'react';
import {
  appService,
  authenticationService,
  appVersionService,
  orgEnvironmentVariableService,
  appEnvironmentService,
  orgEnvironmentConstantService,
  appsService,
} from '@/_services';
import { DndProvider } from 'react-dnd';
import { HTML5Backend } from 'react-dnd-html5-backend';
import _, { isEqual, isEmpty, debounce, omit, noop } from 'lodash';
import { Container } from './Container';
import { EditorKeyHooks } from './EditorKeyHooks';
import { CustomDragLayer } from './CustomDragLayer';
import { LeftSidebar } from './LeftSidebar';
import { componentTypes } from './WidgetManager/components';
import { Inspector } from './Inspector/Inspector';
import QueryPanel from './QueryPanel/QueryPanel';
import {
  onEvent,
  onQueryConfirmOrCancel,
  runQuery,
  computeComponentState,
  cloneComponents,
  removeSelectedComponent,
  buildAppDefinition,
  buildComponentMetaDefinition,
  runQueries,
} from '@/_helpers/appUtils';
import { Confirm } from './Viewer/Confirm';
// eslint-disable-next-line import/no-unresolved
import { Tooltip as ReactTooltip } from 'react-tooltip';
import CommentNotifications from './CommentNotifications';
import { WidgetManager } from './WidgetManager';
import config from 'config';
import queryString from 'query-string';
import { toast } from 'react-hot-toast';
const { produce, enablePatches, setAutoFreeze } = require('immer');
import { createWebsocketConnection } from '@/_helpers/websocketConnection';
import RealtimeCursors from '@/Editor/RealtimeCursors';
import { initEditorWalkThrough } from '@/_helpers/createWalkThrough';
import { EditorContextWrapper } from './Context/EditorContextWrapper';
import { withTranslation } from 'react-i18next';
import { v4 as uuid } from 'uuid';
import Skeleton from 'react-loading-skeleton';
import EditorHeader from './Header';
import {
  getWorkspaceId,
  isValidUUID,
  setWindowTitle,
  defaultWhiteLabellingSettings,
  pageTitles,
} from '@/_helpers/utils';
import '@/_styles/editor/react-select-search.scss';
import { withRouter } from '@/_hoc/withRouter';
import { ReleasedVersionError } from './AppVersionsManager/ReleasedVersionError';
import { useDataSourcesStore } from '@/_stores/dataSourcesStore';
import { useDataQueriesStore } from '@/_stores/dataQueriesStore';
import { useAppVersionStore, useAppVersionActions } from '@/_stores/appVersionStore';
<<<<<<< HEAD
import { useQueryPanelStore } from '@/_stores/queryPanelStore';
import { useCurrentStateStore, getCurrentState } from '@/_stores/currentStateStore';
import {
  computeAppDiff,
  computeComponentPropertyDiff,
  findAllEntityReferences,
  isParamFromTableColumn,
  resetAllStores,
} from '@/_stores/utils';
import { setCookie } from '@/_helpers/cookie';
import { EMPTY_ARRAY, flushComponentsToRender, useEditorActions, useEditorStore } from '@/_stores/editorStore';
import { useAppDataActions, useAppDataStore } from '@/_stores/appDataStore';
import { useNoOfGrid } from '@/_stores/gridStore';
=======
import { useCurrentStateStore, useCurrentState, getCurrentState } from '@/_stores/currentStateStore';
import { computeAppDiff, computeComponentPropertyDiff, isParamFromTableColumn, resetAllStores } from '@/_stores/utils';
import { setCookie } from '@/_helpers/cookie';
import { EMPTY_ARRAY, useEditorActions, useEditorStore } from '@/_stores/editorStore';
import { useAppDataActions, useAppDataStore } from '@/_stores/appDataStore';
>>>>>>> 4fd5666d
import { useMounted } from '@/_hooks/use-mount';
import EditorSelecto from './EditorSelecto';
// eslint-disable-next-line import/no-unresolved
import { diff } from 'deep-object-diff';
import useAppDarkMode from '@/_hooks/useAppDarkMode';
import useDebouncedArrowKeyPress from '@/_hooks/useDebouncedArrowKeyPress';
import useConfirm from '@/Editor/QueryManager/QueryEditors/TooljetDatabase/Confirm';
import { getQueryParams } from '@/_helpers/routes';
import RightSidebarTabManager from './RightSidebarTabManager';
import { shallow } from 'zustand/shallow';
<<<<<<< HEAD
import AutoLayoutAlert from './AutoLayoutAlert';
import { HotkeysProvider } from 'react-hotkeys-hook';
import { useResolveStore } from '@/_stores/resolverStore';
import { dfs } from '@/_stores/handleReferenceTransactions';
import { decimalToHex } from './editorConstants';
import { findComponentsWithReferences, handleLowPriorityWork } from '@/_helpers/editorHelpers';
=======
import cx from 'classnames';
import { useQueryPanelStore } from '@/_stores/queryPanelStore';
>>>>>>> 4fd5666d

setAutoFreeze(false);
enablePatches();

const EditorComponent = (props) => {
  const { socket } = createWebsocketConnection(props?.params?.id);
  const mounted = useMounted();

  const {
    updateState,
    updateAppDefinitionDiff,
    updateAppVersion,
    setIsSaving,
    createAppVersionEventHandlers,
    autoUpdateEventStore,
  } = useAppDataActions();

  const {
    updateEditorState,
    updateQueryConfirmationList,
    setSelectedComponents,
    setCurrentPageId,
    updateComponentsNeedsUpdateOnNextRender,
  } = useEditorActions();

  const { setAppVersions } = useAppVersionActions();
  const { isVersionReleased, editingVersionId, releasedVersionId } = useAppVersionStore(
    (state) => ({
      isVersionReleased: state?.isVersionReleased,
      editingVersionId: state?.editingVersion?.id,
      releasedVersionId: state?.releasedVersionId,
    }),
    shallow
  );
  const { confirm, ConfirmDialog } = useConfirm();

  const {
    appDefinition,
    currentLayout,
    canUndo,
    canRedo,
    isLoading,
    defaultComponentStateComputed,
    showComments,
    showLeftSidebar,
    queryConfirmationList,
    currentPageId,
    currentSessionId,
  } = useEditorStore(
    (state) => ({
      appDefinition: state.appDefinition,
      currentLayout: state.currentLayout,
      canUndo: state.canUndo,
      canRedo: state.canRedo,
      isLoading: state.isLoading,
      defaultComponentStateComputed: state.defaultComponentStateComputed,
      showComments: state.showComments,
      showLeftSidebar: state.showLeftSidebar,
      queryConfirmationList: state.queryConfirmationList,
      currentPageId: state.currentPageId,
      currentSessionId: state.currentSessionId,
    }),
    shallow
  );

  const dataQueries = useDataQueriesStore((state) => state.dataQueries, shallow);
  const {
    isMaintenanceOn,
    appId,
    app,
    appName,
    slug,
    currentUser,
    currentVersionId,
    appDefinitionDiff,
    appDiffOptions,
    events,
    areOthersOnSameVersionAndPage,
  } = useAppDataStore(
    (state) => ({
      isMaintenanceOn: state.isMaintenanceOn,
      appId: state.appId,
      app: state.app,
      appName: state.appName,
      slug: state.slug,
      currentUser: state.currentUser,
      currentVersionId: state.currentVersionId,
      appDefinitionDiff: state.appDefinitionDiff,
      appDiffOptions: state.appDiffOptions,
      events: state.events,
      areOthersOnSameVersionAndPage: state.areOthersOnSameVersionAndPage,
    }),
    shallow
  );

  const [zoomLevel, setZoomLevel] = useState(1);
  const [isQueryPaneDragging, setIsQueryPaneDragging] = useState(false);
  const [isQueryPaneExpanded, setIsQueryPaneExpanded] = useState(false); //!check where this is used
  const [editorMarginLeft, setEditorMarginLeft] = useState(0);
  const noOfGrids = useNoOfGrid();

  const [isDragging, setIsDragging] = useState(false);

  const [showPageDeletionConfirmation, setShowPageDeletionConfirmation] = useState(null);
  const [isDeletingPage, setIsDeletingPage] = useState(false);
  const { isAppDarkMode, appMode, onAppModeChange } = useAppDarkMode();

  const [undoStack, setUndoStack] = useState([]);
  const [redoStack, setRedoStack] = useState([]);
  const [optsStack, setOptsStack] = useState({
    undo: [],
    redo: [],
  });
  // refs
  const canvasContainerRef = useRef(null);
  const dataSourceModalRef = useRef(null);
  const selectionDragRef = useRef(null);
  const selectionRef = useRef(null);

  const prevAppDefinition = useRef(appDefinition);

  useLayoutEffect(() => {
    resetAllStores();
  }, []);

  useEffect(() => {
    updateState({ isLoading: true });
    useResolveStore.getState().actions.resetStore();
    const currentSession = authenticationService.currentSessionValue;
    const currentUser = currentSession?.current_user;

    // Subscribe to changes in the current session using RxJS observable pattern
    const subscription = authenticationService.currentSession.subscribe((currentSession) => {
      if (currentUser && currentSession?.group_permissions) {
        const userVars = {
          email: currentUser.email,
          firstName: currentUser.first_name,
          lastName: currentUser.last_name,
          groups: currentSession.group_permissions?.map((group) => group.group),
        };

        const appUserDetails = {
          ...currentUser,
          current_organization_id: currentSession.current_organization_id,
        };

        updateState({
          currentUser: appUserDetails,
        });
        useCurrentStateStore.getState().actions.setCurrentState({
          globals: {
            ...getCurrentState().globals,
            theme: { name: props?.darkMode ? 'dark' : 'light' },
            urlparams: JSON.parse(JSON.stringify(queryString.parse(props.location.search))),
            currentUser: userVars,
            /* Constant value.it will only change for viewer */
            mode: {
              value: 'edit',
            },
          },
        });
      }
    });

    $componentDidMount();

    // 6. Unsubscribe from the observable when the component is unmounted
    return () => {
      document.title = defaultWhiteLabellingSettings.WHITE_LABEL_TEXT;
      socket && socket?.close();
      subscription.unsubscribe();
      if (config.ENABLE_MULTIPLAYER_EDITING) props?.provider?.disconnect();
      useEditorStore.getState().actions.setIsEditorActive(false);
      useCurrentStateStore.getState().actions.setEditorReady(false);
      useResolveStore.getState().actions.resetStore();
      prevAppDefinition.current = null;
      props.setEditorOrViewer('');
    };
    // eslint-disable-next-line react-hooks/exhaustive-deps
  }, []);

  const lastKeyPressTimestamp = useDebouncedArrowKeyPress(500); // 500 milliseconds delay

  useEffect(() => {
    const didAppDefinitionChanged = !_.isEqual(appDefinition, prevAppDefinition.current);

    if (didAppDefinitionChanged) {
      prevAppDefinition.current = appDefinition;
    }

    if (mounted && didAppDefinitionChanged && currentPageId) {
      const components = appDefinition?.pages[currentPageId]?.components || {};

      computeComponentState(components);

      if (appDiffOptions?.skipAutoSave === true || appDiffOptions?.entityReferenceUpdated === true) return;

      handleLowPriorityWork(() => autoSave());
    }
    // eslint-disable-next-line react-hooks/exhaustive-deps
  }, [JSON.stringify({ appDefinition, currentPageId, dataQueries })]);

  /**
   ** Async updates components in batches to optimize and processing efficiency.
   * This function iterates over an array of component IDs, updating them in fixed-size batches,
   * and introduces a delay after each batch to allow the UI thread to manage other tasks, such as rendering updates.
   * After all batches are processed, it flushes the updates to clear any flags or temporary states indicating pending updates,
   * ensuring the system is ready for the next cycle of updates.
   *
   * @param {Array} componentIds An array of component IDs that need updates.
   * @returns {Promise<void>} A promise that resolves once all batches have been processed and flushed.
   */

  async function batchUpdateComponents(componentIds) {
    if (componentIds.length === 0) return;

    let updatedComponentIds = [];

    for (let i = 0; i < componentIds.length; i += 10) {
      const batch = componentIds.slice(i, i + 10);
      batch.forEach((id) => {
        updatedComponentIds.push(id);
      });

      updateComponentsNeedsUpdateOnNextRender(batch);
      // Delay to allow UI to process
      await new Promise((resolve) => setTimeout(resolve, 0));
    }

    // Flush only updated components
    flushComponentsToRender(updatedComponentIds);
  }

  const lastUpdatedRef = useResolveStore((state) => state.lastUpdatedRefs, shallow);

  useEffect(() => {
    if (lastUpdatedRef.length > 0) {
      const currentComponents = useEditorStore.getState().appDefinition?.pages?.[currentPageId]?.components || {};
      const componentIdsWithReferences = findComponentsWithReferences(currentComponents, lastUpdatedRef);

      if (componentIdsWithReferences.length > 0) {
        batchUpdateComponents(componentIdsWithReferences);
      }
    }
    // eslint-disable-next-line react-hooks/exhaustive-deps
  }, [lastUpdatedRef]);

  useEffect(
    () => {
      const components = appDefinition?.pages?.[currentPageId]?.components || {};
      computeComponentState(components);
    },
    // eslint-disable-next-line react-hooks/exhaustive-deps
    [currentPageId]
  );

  useEffect(() => {
    // This effect runs when lastKeyPressTimestamp changes
    if (!appDiffOptions?.widgetMovedWithKeyboard) return;
    if (Date.now() - lastKeyPressTimestamp < 500) {
      updateEditorState({
        isUpdatingEditorStateInProcess: true,
      });
      autoSave();
    }
    // eslint-disable-next-line react-hooks/exhaustive-deps
  }, [JSON.stringify({ appDefinition, lastKeyPressTimestamp })]);

  useEffect(() => {
    if (!isEmpty(canvasContainerRef?.current)) {
      canvasContainerRef.current.scrollLeft += editorMarginLeft;
    }
    // eslint-disable-next-line react-hooks/exhaustive-deps
  }, [editorMarginLeft, canvasContainerRef?.current]);

  useEffect(() => {
    if (mounted) {
      useCurrentStateStore.getState().actions.setCurrentState({
        layout: currentLayout,
      });
    }
  }, [currentLayout, mounted]);

  const handleYmapEventUpdates = () => {
    props.ymap?.set('eventHandlersUpdated', {
      currentVersionId: currentVersionId,
      currentSessionId: currentSessionId,
      update: true,
    });
  };

  const handleMessage = (event) => {
    const { data } = event;

    if (data?.type === 'redirectTo') {
      const redirectCookie = data?.payload['redirectPath'];
      setCookie('redirectPath', redirectCookie, 1);
    }
  };

  const getEditorRef = () => {
    const editorRef = {
      appDefinition: useEditorStore.getState().appDefinition,
      queryConfirmationList: useEditorStore.getState().queryConfirmationList,
      updateQueryConfirmationList: updateQueryConfirmationList,
      navigate: props.navigate,
      switchPage: switchPage,
      currentPageId: useEditorStore.getState().currentPageId,
    };
    return editorRef;
  };

  const fetchApps = async (page) => {
    const { apps } = await appService.getAll(page);

    updateState({
      apps: apps.map((app) => ({
        id: app.id,
        name: app.name,
        slug: app.slug,
        current_version_id: app.current_version_id,
      })),
    });
  };

  const fetchOrgEnvironmentVariables = () => {
    orgEnvironmentVariableService.getVariables().then((data) => {
      const client_variables = {};
      const server_variables = {};
      data.variables.map((variable) => {
        if (variable.variable_type === 'server') {
          server_variables[variable.variable_name] = 'HiddenEnvironmentVariable';
        } else {
          client_variables[variable.variable_name] = variable.value;
        }
      });

      useCurrentStateStore.getState().actions.setCurrentState({
        server: server_variables,
        client: client_variables,
      });
    });
  };

  const fetchOrgEnvironmentConstants = () => {
    //! for @ee: get the constants from  `getConstantsFromEnvironment ` -- '/organization-constants/:environmentId'
    orgEnvironmentConstantService.getAll().then(({ constants }) => {
      const orgConstants = {};
      constants.map((constant) => {
        const constantValue = constant.values.find((value) => value.environmentName === 'production')['value'];
        orgConstants[constant.name] = constantValue;
      });

      useCurrentStateStore.getState().actions.setCurrentState({
        constants: orgConstants,
      });
    });
  };

  const initComponentVersioning = () => {
    updateEditorState({
      canUndo: false,
      canRedo: false,
    });
  };

  /**
   * Initializes real-time saving of application definitions if multiplayer editing is enabled.
   * Monitors changes in the 'appDef' property of the provided 'ymap' object and triggers a real-time save
   * when all conditions are met.
   */
  const initRealtimeSave = () => {
    // Check if multiplayer editing is enabled; if not, return early
    if (!config.ENABLE_MULTIPLAYER_EDITING) return null;

    // Observe changes in the 'appDef' property of the 'ymap' object
    props.ymap?.observeDeep(() => {
      const ymapUpdates = props.ymap?.get('appDef');
      const ymapEventHandlersUpdated = props.ymap?.get('eventHandlersUpdated');

      if (ymapUpdates) {
        // Check if there is a new session and if others are on the same version and page
        if (!ymapUpdates.currentSessionId || ymapUpdates.currentSessionId === currentSessionId) return;

        // Check if others are on the same version and page
        if (!ymapUpdates.areOthersOnSameVersionAndPage) return;

        // Check if the new application definition is different from the current one
        if (isEqual(appDefinition, ymapUpdates.newDefinition)) return;

        // Trigger real-time save with specific options

        realtimeSave(props.ymap?.get('appDef').newDefinition, {
          skipAutoSave: true,
          skipYmapUpdate: true,
          currentSessionId: ymapUpdates.currentSessionId,
          componentAdding: ymapUpdates?.opts?.componentAdded,
          componentDeleting: ymapUpdates?.opts?.componentDeleted,
        });
      }

      if (ymapEventHandlersUpdated?.update === true) {
        if (
          !ymapEventHandlersUpdated.currentSessionId ||
          ymapEventHandlersUpdated.currentSessionId === currentSessionId
        )
          return;

        if (!ymapEventHandlersUpdated.currentVersionId) return;

        autoUpdateEventStore(ymapEventHandlersUpdated.currentVersionId);
      }
    });
  };

  //! websocket events do not work
  const initEventListeners = () => {
    socket?.addEventListener('message', (event) => {
      const data = event.data.replace(/^"(.+(?="$))"$/, '$1');
      if (data === 'versionReleased') fetchApp();
    });
  };

  const $componentDidMount = async () => {
    window.addEventListener('message', handleMessage);
<<<<<<< HEAD

    useResolveStore.getState().actions.updateJSHints();

=======
    props.setEditorOrViewer('editor');
>>>>>>> 4fd5666d
    await fetchApp(props.params.pageHandle, true);
    await fetchApps(0);
    await fetchOrgEnvironmentVariables();
    await fetchOrgEnvironmentConstants();
    initComponentVersioning();
    initRealtimeSave();
    initEventListeners();
    updateEditorState({
      selectedComponents: [],
      scrollOptions: {
        container: canvasContainerRef.current,
        throttleTime: 30,
        threshold: 0,
      },
    });

    getCanvasWidth();
    initEditorWalkThrough();
  };

  const fetchDataQueries = async (id, selectFirstQuery = false, runQueriesOnAppLoad = false) => {
    await useDataQueriesStore
      .getState()
      .actions.fetchDataQueries(id, selectFirstQuery, runQueriesOnAppLoad, getEditorRef());
  };

  const fetchDataSources = (id) => {
    useDataSourcesStore.getState().actions.fetchDataSources(id);
  };

  const fetchGlobalDataSources = () => {
    const { current_organization_id: organizationId } = currentUser;
    useDataSourcesStore.getState().actions.fetchGlobalDataSources(organizationId);
  };

  const onVersionDelete = () => {
    fetchApp(props.params.pageHandle);
  };

  const toggleAppMaintenance = () => {
    const newState = !isMaintenanceOn;

    appsService.setMaintenance(appId, newState).then(() => {
      updateState({
        isMaintenanceOn: newState,
      });

      if (newState) {
        toast.success('Application is on maintenance.');
      } else {
        toast.success('Application maintenance is completed');
      }
    });
  };

  const dataSourcesChanged = () => {
    if (socket instanceof WebSocket && socket?.readyState === WebSocket.OPEN) {
      socket?.send(
        JSON.stringify({
          event: 'events',
          data: { message: 'dataSourcesChanged', appId: appId },
        })
      );
    } else {
      fetchDataSources(editingVersionId);
    }
  };

  const globalDataSourcesChanged = () => {
    fetchGlobalDataSources();
  };

  const dataQueriesChanged = () => {
    if (socket instanceof WebSocket && socket?.readyState === WebSocket.OPEN) {
      socket?.send(
        JSON.stringify({
          event: 'events',
          data: { message: 'dataQueriesChanged', appId: appId },
        })
      );
    } else {
      fetchDataQueries(editingVersionId);
    }
  };

  const onNameChanged = (newName) => {
    app.name = newName;
    updateState({ appName: newName, app: app });
    updateState({ appName: newName });
    setWindowTitle({ page: pageTitles.EDITOR, appName: newName });
  };

  const onZoomChanged = (zoom) => {
    setZoomLevel(zoom);
  };

  const getCanvasWidth = () => {
    const canvasBoundingRect = document.getElementsByClassName('canvas-area')[0]?.getBoundingClientRect();

    const _canvasWidth = canvasBoundingRect?.width;
    return _canvasWidth;
  };
  const computeCanvasContainerHeight = () => {
    // 45 = (height of header)
    // 85 = (the height of the query panel header when minimised) + (height of header)
    return `calc(${100}% - ${Math.max(useQueryPanelStore.getState().queryPanelHeight + 45, 85)}px)`;
  };

  const handleQueryPaneDragging = (bool) => setIsQueryPaneDragging(bool);
  const handleQueryPaneExpanding = (bool) => setIsQueryPaneExpanded(bool);

  const changeDarkMode = (newMode) => {
<<<<<<< HEAD
    useCurrentStateStore.getState().actions.setCurrentState({
      globals: {
        ...getCurrentState().globals,
        theme: { name: newMode ? 'dark' : 'light' },
      },
    });
=======
    if (appMode === 'auto') {
      useCurrentStateStore.getState().actions.setCurrentState({
        globals: {
          ...currentState.globals,
          theme: { name: newMode ? 'dark' : 'light' },
        },
      });
    }
>>>>>>> 4fd5666d
    props.switchDarkMode(newMode);
  };

  const handleEvent = React.useCallback((eventName, events, options) => {
    const latestEvents = useAppDataStore.getState().events;
    const filteredEvents = latestEvents.filter((event) => {
      const foundEvent = events.find((e) => e.id === event.id);
      return foundEvent && foundEvent.name === eventName;
    });

    try {
      return onEvent(getEditorRef(), eventName, filteredEvents, options, 'edit');
    } catch (error) {
      console.error(error);
    }
    // eslint-disable-next-line react-hooks/exhaustive-deps
  }, []);

  const handleRunQuery = (queryId, queryName) => runQuery(getEditorRef(), queryId, queryName);

  const dataSourceModalHandler = () => {
    dataSourceModalRef.current.dataSourceModalToggleStateHandler();
  };

  const setSelectedComponent = React.useCallback((id, component, multiSelect = false) => {
    const isAlreadySelected = useEditorStore.getState()?.selectedComponents.find((component) => component.id === id);

    if (!isAlreadySelected) {
      setSelectedComponents([{ id, component }], multiSelect);
    }
  }, []);

  const onVersionRelease = (versionId) => {
    useAppVersionStore.getState().actions.updateReleasedVersionId(versionId);

    if (socket instanceof WebSocket && socket?.readyState === WebSocket.OPEN) {
      socket.send(
        JSON.stringify({
          event: 'events',
          data: { message: 'versionReleased', appId: appId },
        })
      );
    }
  };

  const computeCanvasBackgroundColor = () => {
    const canvasBackgroundColor = appDefinition?.globalSettings?.canvasBackgroundColor
      ? appDefinition?.globalSettings?.canvasBackgroundColor
      : '#edeff5';
    if (['#2f3c4c', '#edeff5'].includes(canvasBackgroundColor)) {
      return isAppDarkMode ? '#2f3c4c' : '#edeff5';
    }
    return canvasBackgroundColor;
  };

  const getPagesWithIds = () => {
    return Object.entries(appDefinition?.pages).map(([id, page]) => ({ ...page, id }));
  };

  const handleEditorMarginLeftChange = (value) => {
    setEditorMarginLeft(value);
  };

  const globalSettingsChanged = (globalOptions) => {
    const newAppDefinition = JSON.parse(JSON.stringify(appDefinition));

    for (const [key, value] of Object.entries(globalOptions)) {
      if (value?.[1]?.a == undefined) newAppDefinition.globalSettings[key] = value;
      else {
        const hexCode = `${value?.[0]}${decimalToHex(value?.[1]?.a)}`;
        newAppDefinition.globalSettings[key] = hexCode;
      }
    }

    updateEditorState({
      isUpdatingEditorStateInProcess: true,
    });

    appDefinitionChanged(newAppDefinition, {
      globalSettings: true,
    });
  };

  const callBack = async (data, startingPageHandle, versionSwitched = false) => {
    setWindowTitle({ page: pageTitles.EDITOR, appName: data.name });
    useAppVersionStore.getState().actions.updateEditingVersion(data.editing_version);

    if (!releasedVersionId || !versionSwitched) {
      useAppVersionStore.getState().actions.updateReleasedVersionId(data.current_version_id);
    }

    const appVersions = await appEnvironmentService.getVersionsByEnvironment(data?.id);
    setAppVersions(appVersions.appVersions);
    const currentOrgId = data?.organization_id || data?.organizationId;

    updateState({
      slug: data.slug,
      isMaintenanceOn: data?.is_maintenance_on,
      organizationId: currentOrgId,
      isPublic: data?.is_public || data?.isPublic,
      appName: data?.name,
      userId: data?.user_id,
      appId: data?.id,
      events: data.events,
      currentVersionId: data?.editing_version?.id,
      app: data,
    });

    const appDefData = buildAppDefinition(data);

    const appJson = appDefData;
    const pages = data.pages;

    const startingPageId = pages.filter((page) => page.handle === startingPageHandle)[0]?.id;
    const homePageId = !startingPageId || startingPageId === 'null' ? appJson.homePageId : startingPageId;

    const currentpageData = {
      handle: appJson.pages[homePageId]?.handle,
      name: appJson.pages[homePageId]?.name,
      id: homePageId,
      variables: {},
    };

    setCurrentPageId(homePageId);
    onAppModeChange(appJson?.globalSettings?.appMode);

    useCurrentStateStore.getState().actions.setCurrentState({
      page: currentpageData,
    });
    updateEditorState({
      isLoading: false,
      appDefinition: appJson,
      isUpdatingEditorStateInProcess: false,
    });

    updateState({ components: appJson.pages[homePageId]?.components });

    if (versionSwitched) {
      props?.navigate(`/${getWorkspaceId()}/apps/${data.slug ?? appId}/${appJson.pages[homePageId]?.handle}`, {
        state: {
          isSwitchingPage: true,
        },
      });
    }

    Promise.all([
      await useDataSourcesStore.getState().actions.fetchGlobalDataSources(data?.organization_id),
      await fetchDataSources(data.editing_version?.id),
      await fetchDataQueries(data.editing_version?.id, true, true),
    ])
      .then(async () => {
        await onEditorLoad(appJson, homePageId, versionSwitched);
        updateEntityReferences(appJson, homePageId);
      })
      .finally(async () => {
        const currentPageEvents = data.events.filter(
          (event) => event.target === 'page' && event.sourceId === homePageId
        );

        const editorRef = getEditorRef();

        handleLowPriorityWork(async () => {
          await runQueries(useDataQueriesStore.getState().dataQueries, editorRef, true);
          await handleEvent('onPageLoad', currentPageEvents, {}, true);
        });
      });
  };

  const fetchApp = async (startingPageHandle, onMount = false) => {
    const _appId = props?.id || props?.params?.slug;

    if (!onMount) {
      await appService.fetchApp(_appId).then((data) => callBack(data, startingPageHandle));
    } else {
      callBack(app, startingPageHandle);
    }
  };

  const setAppDefinitionFromVersion = (appData) => {
    const version = appData?.editing_version?.id;
    if (version?.id !== editingVersionId) {
      if (version?.id === currentVersionId) {
        updateEditorState({
          canUndo: false,
          canRedo: false,
        });
      }

      updateEditorState({
        isLoading: true,
      });
      useCurrentStateStore.getState().actions.setCurrentState({});
      useCurrentStateStore.getState().actions.setEditorReady(false);
      useResolveStore.getState().actions.resetStore();

      callBack(appData, null, true);
      initComponentVersioning();
    }
  };

  const diffToPatches = (diffObj) => {
    return Object.keys(diffObj).reduce((patches, path) => {
      const value = diffObj[path];
      return [...patches, { path: path.split('.'), value, op: 'replace' }];
    }, []);
  };

  const appDefinitionChanged = useCallback(async (newDefinition, opts = {}) => {
    if (opts?.versionChanged) {
      setCurrentPageId(newDefinition.homePageId);
      return new Promise((resolve) => {
        updateEditorState({
          isUpdatingEditorStateInProcess: true,
        });

        resolve();
      });
    }
    let updatedAppDefinition;
    const appDefinition = useEditorStore.getState().appDefinition;
    const copyOfAppDefinition = JSON.parse(JSON.stringify(appDefinition));
    const currentPageId = useEditorStore.getState().currentPageId;

    if (opts?.skipYmapUpdate && opts?.currentSessionId !== currentSessionId) {
      updatedAppDefinition = produce(copyOfAppDefinition, (draft) => {
        const _currentPageId = useEditorStore.getState().currentPageId;
        if (opts?.componentDeleting) {
          const currentPageComponentIds = Object.keys(copyOfAppDefinition.pages[_currentPageId]?.components);
          const newComponentIds = Object.keys(newDefinition.pages[_currentPageId]?.components);

          const finalComponents = _.omit(
            draft?.pages[_currentPageId]?.components,
            _.difference(currentPageComponentIds, newComponentIds)
          );

          draft.pages[_currentPageId].components = finalComponents;
        }

        const currentPageComponents = newDefinition.pages[_currentPageId]?.components;

        const finalComponents = _.merge(draft?.pages[_currentPageId]?.components, currentPageComponents);

        draft.pages[_currentPageId].components = finalComponents;
      });
    } else {
      updatedAppDefinition = produce(copyOfAppDefinition, (draft) => {
        if (_.isEmpty(draft)) return;

        if (opts?.containerChanges || opts?.componentDefinitionChanged) {
          const currentPageComponents = newDefinition.pages[currentPageId]?.components;
          draft.pages[currentPageId].components = currentPageComponents;
        }

        if (opts?.pageDefinitionChanged) {
          draft.pages = newDefinition.pages;
        }

        if (opts?.homePageChanged) {
          draft.homePageId = newDefinition.homePageId;
        }

        if (opts?.generalAppDefinitionChanged || opts?.globalSettings || isEmpty(opts)) {
          Object.assign(draft, newDefinition);
        }
      });
    }

    const diffPatches = diff(appDefinition, updatedAppDefinition);

    const inversePatches = diff(updatedAppDefinition, appDefinition);
    const shouldUpdate = !_.isEmpty(diffPatches) && !isEqual(appDefinitionDiff, diffPatches);

    if (shouldUpdate) {
      const undoPatches = diffToPatches(inversePatches);

      if (
        opts?.componentAdded ||
        opts?.componentDefinitionChanged ||
        opts?.componentDeleted ||
        opts?.containerChanges
      ) {
        setUndoStack((prev) => [...prev, undoPatches]);
        setOptsStack((prev) => ({ ...prev, undo: [...prev.undo, opts] }));

        updateState({ components: updatedAppDefinition.pages[currentPageId]?.components });
      }

      updateAppDefinitionDiff(diffPatches);

      const isParamDiffFromTableColumn = opts?.containerChanges
        ? isParamFromTableColumn(diffPatches, updatedAppDefinition)
        : false;

      if (isParamDiffFromTableColumn) {
        opts.componentDefinitionChanged = true;
        opts.isParamFromTableColumn = true;
        delete opts.containerChanges;
      }

      updateState({
        appDiffOptions: opts,
      });

      let updatingEditorStateInProcess = true;

      if (opts?.widgetMovedWithKeyboard === true) {
        updatingEditorStateInProcess = false;
      }

      updateEditorState({
        isUpdatingEditorStateInProcess: updatingEditorStateInProcess,
        appDefinition: updatedAppDefinition,
      });
    }
  }, []);

  const cloneEventsForClonedComponents = (componentUpdateDiff, operation, componentMap) => {
    function getKeyFromComponentMap(componentMap, newItem) {
      for (const key in componentMap) {
        if (componentMap.hasOwnProperty(key) && componentMap[key] === newItem) {
          return key;
        }
      }
      return null;
    }

    if (operation !== 'create') return;

    const newComponentIds = Object.keys(componentUpdateDiff);

    newComponentIds.forEach((componentId) => {
      const sourceComponentId = getKeyFromComponentMap(componentMap, componentId);
      if (!sourceComponentId) return;

      appVersionService
        .findAllEventsWithSourceId(appId, currentVersionId, sourceComponentId)
        .then((componentEvents) => {
          if (!componentEvents) return;
          componentEvents.forEach((event) => {
            const newEvent = {
              event: {
                ...event?.event,
              },
              eventType: event?.target,
              attachedTo: componentMap[event?.sourceId],
              index: event?.index,
            };

            createAppVersionEventHandlers(newEvent);
          });
        });
    });
  };

  const saveEditingVersion = (isUserSwitchedVersion = false) => {
    const editingVersion = useAppVersionStore.getState().editingVersion;
    if (isVersionReleased && !isUserSwitchedVersion) {
      updateEditorState({
        isUpdatingEditorStateInProcess: false,
      });
    } else if (!isEmpty(editingVersion) && !isEmpty(appDiffOptions) && appDefinition) {
      //! The computeComponentPropertyDiff function manages the calculation of differences in table columns by requiring complete column data. Without this complete data, the resulting JSON structure may be incorrect.
      const paramDiff = computeComponentPropertyDiff(appDefinitionDiff, appDefinition, appDiffOptions);
      const updateDiff = computeAppDiff(paramDiff, currentPageId, appDiffOptions, currentLayout);

      if (updateDiff['error']) {
        const platform = navigator?.userAgentData?.platform || navigator?.platform || 'unknown';
        const isPlatformMac = platform.toLowerCase().indexOf('mac') > -1;
        const toastMessage = `Unable to save changes! ${isPlatformMac ? '(⌘ + Z to undo)' : '(ctrl + Z to undo)'}`;

        toast(toastMessage, {
          icon: '🚫',
        });
        return updateEditorState({
          saveError: true,
          isUpdatingEditorStateInProcess: false,
        });
      }

      updateAppVersion(appId, editingVersion.id, currentPageId, updateDiff, isUserSwitchedVersion)
        .then(() => {
          const _editingVersion = {
            ...editingVersion,
            ...{ definition: appDefinition },
          };
          useAppVersionStore.getState().actions.updateEditingVersion(_editingVersion);

          if (config.ENABLE_MULTIPLAYER_EDITING) {
            props.ymap?.set('appDef', {
              newDefinition: appDefinition,
              editingVersionId: editingVersion.id,
              currentSessionId,
              areOthersOnSameVersionAndPage,
              opts: appDiffOptions,
            });
          }

          //Todo: Move this to a separate function or as a middleware of the api to createing a component
          handleLowPriorityWork(() => {
            if (updateDiff?.type === 'components' && updateDiff?.operation === 'create') {
              const componentsFromCurrentState = getCurrentState().components;
              const newComponentIds = Object.keys(updateDiff?.updateDiff);
              const newComponentsExposedData = {};
              const componentEntityArray = [];
              Object.values(componentsFromCurrentState).filter((component) => {
                if (newComponentIds.includes(component.id)) {
                  const componentName = updateDiff?.updateDiff[component.id]?.name;
                  newComponentsExposedData[componentName] = component;
                  componentEntityArray.push({ id: component.id, name: componentName });
                }
              });

              useResolveStore.getState().actions.addEntitiesToMap(componentEntityArray);
              useResolveStore.getState().actions.addAppSuggestions({
                components: newComponentsExposedData,
              });
            }
          });

          if (
            updateDiff?.type === 'components' &&
            updateDiff?.operation === 'delete' &&
            !appDiffOptions?.componentCut
          ) {
            const appEvents = Array.isArray(events) && events.length > 0 ? JSON.parse(JSON.stringify(events)) : [];

            const updatedEvents = appEvents.filter((event) => {
              return !updateDiff?.updateDiff.includes(event.sourceId);
            });

            updateState({
              events: updatedEvents,
            });
          }

          updateEditorState({
            saveError: false,
            isUpdatingEditorStateInProcess: false,
          });
        })
        .catch(() => {
          updateEditorState({
            saveError: true,
            isUpdatingEditorStateInProcess: false,
          });
          toast.error('App could not save.');
        })
        .finally(() => {
          if (appDiffOptions?.cloningComponent) {
            cloneEventsForClonedComponents(
              updateDiff.updateDiff,
              updateDiff.operation,
              appDiffOptions?.cloningComponent
            );
          }

          updateState({
            appDiffOptions: {},
          });
        });
    }
    updateEditorState({
      saveError: false,
      isUpdatingEditorStateInProcess: false,
    });
  };

  const realtimeSave = debounce(appDefinitionChanged, 100);
  const autoSave = saveEditingVersion;

  function handlePaths(prevPatch, path = [], appJSON) {
    const paths = [...path];

    for (let key in prevPatch) {
      const type = typeof prevPatch[key];

      if (type === 'object' && !_.isEmpty(prevPatch[key])) {
        handlePaths(prevPatch[key], [...paths, key], appJSON);
      } else {
        const currentpath = [...paths, key].join('.');
        _.update(appJSON, currentpath, () => prevPatch[key]);
      }
    }
  }
  function removeUndefined(obj) {
    Object.keys(obj).forEach((key) => {
      if (obj[key] && typeof obj[key] === 'object') removeUndefined(obj[key]);
      else if (obj[key] === undefined) delete obj[key];
    });

    return obj;
  }

  const handleUndo = () => {
    if (canUndo) {
      const patchesToUndo = undoStack[undoStack.length - 1];

      const updatedAppDefinition = JSON.parse(JSON.stringify(appDefinition));

      handlePaths(patchesToUndo[0]?.value, [...patchesToUndo[0].path], updatedAppDefinition);

      removeUndefined(updatedAppDefinition);

      const _diffPatches = diff(updatedAppDefinition, appDefinition);
      const undoDiff = diff(appDefinition, updatedAppDefinition);

      updateAppDefinitionDiff(undoDiff);
      setUndoStack((prev) => prev.slice(0, prev.length - 1));
      setRedoStack((prev) => [...prev, diffToPatches(_diffPatches)]);

      let undoOpts = optsStack.undo[optsStack.undo.length - 1];

      if (undoOpts?.componentDeleted) {
        undoOpts = {
          componentAdded: true,
        };
      } else if (undoOpts?.componentAdded) {
        undoOpts = {
          componentDeleted: true,
        };
      }

      updateState({
        appDiffOptions: undoOpts,
      });

      setOptsStack((prev) => ({
        ...prev,
        undo: [...prev.undo.slice(0, prev.undo.length - 1)],
        redo: [...prev.redo, optsStack.undo[optsStack.undo.length - 1]],
      }));

      updateEditorState({
        appDefinition: updatedAppDefinition,
        isUpdatingEditorStateInProcess: true,
      });
    }
  };

  const handleRedo = () => {
    if (canRedo) {
      const patchesToRedo = redoStack[redoStack.length - 1];

      const updatedAppDefinition = JSON.parse(JSON.stringify(appDefinition));

      handlePaths(patchesToRedo[0]?.value, [...patchesToRedo[0].path], updatedAppDefinition);
      removeUndefined(updatedAppDefinition);
      const _diffPatches = diff(updatedAppDefinition, appDefinition);
      const redoDiff = diff(appDefinition, updatedAppDefinition);
      updateAppDefinitionDiff(redoDiff);
      setRedoStack((prev) => prev.slice(0, prev.length - 1));
      setUndoStack((prev) => [...prev, diffToPatches(_diffPatches)]);

      updateState({
        appDiffOptions: optsStack.redo[optsStack.redo.length - 1],
      });

      setOptsStack((prev) => ({
        ...prev,
        undo: [...prev.undo, appDiffOptions],
        redo: [...prev.redo.slice(0, prev.redo.length - 1)],
      }));

      updateEditorState({
        appDefinition: updatedAppDefinition,
        isUpdatingEditorStateInProcess: true,
      });
    }
  };

  useEffect(() => {
    updateEditorState({
      canUndo: undoStack.length > 0,
      canRedo: redoStack.length > 0,
    });
    // eslint-disable-next-line react-hooks/exhaustive-deps
  }, [JSON.stringify(undoStack), JSON.stringify(redoStack)]);

  const componentDefinitionChanged = (componentDefinition, props) => {
    if (isVersionReleased) {
      useAppVersionStore.getState().actions.enableReleasedVersionPopupState();
      return;
    }

    if (appDefinition?.pages[currentPageId]?.components[componentDefinition.id]) {
      const updatedAppDefinition = JSON.parse(JSON.stringify(appDefinition));

      // Update the component definition in the copy
      updatedAppDefinition.pages[currentPageId].components[componentDefinition.id].component =
        componentDefinition.component;
      updateEditorState({
        isUpdatingEditorStateInProcess: true,
      });

      const diffPatches = diff(appDefinition, updatedAppDefinition);

      if (!isEmpty(diffPatches)) {
        appDefinitionChanged(updatedAppDefinition, { componentDefinitionChanged: true, ...props });
      }
    }
  };
  const removeComponent = React.useCallback((componentId) => {
    if (!isVersionReleased) {
      const appDefinition = useEditorStore.getState().appDefinition;
      let newDefinition = JSON.parse(JSON.stringify(appDefinition));
      const currentPageId = useEditorStore.getState().currentPageId;

      let childComponents = [];

      if (newDefinition.pages[currentPageId].components?.[componentId].component.component === 'Tabs') {
        childComponents = Object.keys(newDefinition.pages[currentPageId].components).filter((key) =>
          newDefinition.pages[currentPageId].components[key].component.parent?.startsWith(componentId)
        );
      } else {
        childComponents = Object.keys(newDefinition.pages[currentPageId].components).filter(
          (key) => newDefinition.pages[currentPageId].components[key].component.parent === componentId
        );
      }

      childComponents.forEach((componentId) => {
        delete newDefinition.pages[currentPageId].components[componentId];
      });

      delete newDefinition.pages[currentPageId].components[componentId];
      const platform = navigator?.userAgentData?.platform || navigator?.platform || 'unknown';
      if (platform.toLowerCase().indexOf('mac') > -1) {
        toast('Component deleted! (⌘ + Z to undo)', {
          icon: '🗑️',
        });
      } else {
        toast('Component deleted! (ctrl + Z to undo)', {
          icon: '🗑️',
        });
      }

      const deleteFromMap = [componentId, ...childComponents];
      const deletedComponentNames = deleteFromMap.map((id) => {
        return appDefinition.pages[currentPageId].components[id].component.name;
      });

      appDefinitionChanged(newDefinition, {
        componentDefinitionChanged: true,
        componentDeleted: true,
      });

      const allAppHints = useResolveStore.getState().suggestions.appHints ?? [];
      const allHintsAssociatedWithQuery = [];

      if (allAppHints.length > 0) {
        deletedComponentNames.forEach((componentName) => {
          return allAppHints.forEach((suggestion) => {
            if (suggestion?.hint.includes(componentName)) {
              allHintsAssociatedWithQuery.push(suggestion.hint);
            }
          });
        });
      }

      useResolveStore.getState().actions.removeEntitiesFromMap(deleteFromMap);
      useResolveStore.getState().actions.removeAppSuggestions(allHintsAssociatedWithQuery);
    } else {
      useAppVersionStore.getState().actions.enableReleasedVersionPopupState();
    }
  }, []);

  const moveComponents = (direction) => {
    const _appDefinition = JSON.parse(JSON.stringify(appDefinition));
    let newComponents = _appDefinition?.pages[currentPageId].components;
    const selectedComponents = useEditorStore.getState()?.selectedComponents;
    const componentsIds = [];
    for (const selectedComponent of selectedComponents) {
      componentsIds.push(selectedComponent.id);
      let top = newComponents[selectedComponent.id].layouts[currentLayout].top;
      let left = newComponents[selectedComponent.id].layouts[currentLayout].left;
      const width = newComponents[selectedComponent.id]?.layouts[currentLayout]?.width;

      switch (direction) {
        case 'ArrowLeft':
          left = left - 1;
          break;
        case 'ArrowRight':
          left = left + 1;
          break;
        case 'ArrowDown':
          top = top + 10;
          break;
        case 'ArrowUp':
          top = top - 10;
          break;
      }

      if (left < 0 || top < 0 || left + width > noOfGrids) {
        return;
      }

      const movedElement = document.getElementById(selectedComponent.id);
      const parentElm = movedElement.closest('.real-canvas');
      if (selectedComponent?.component?.parent && parentElm.clientHeight < top + movedElement.clientHeight) {
        return;
      }

      newComponents[selectedComponent.id].layouts[currentLayout].top = top;
      newComponents[selectedComponent.id].layouts[currentLayout].left = left;
    }

    _appDefinition.pages[currentPageId].components = newComponents;

    appDefinitionChanged(_appDefinition, { containerChanges: true, widgetMovedWithKeyboard: true });
    // console.log('arpit::', { componentsIds });
    // updateComponentsNeedsUpdateOnNextRender(componentsIds);
  };

  const copyComponents = () =>
    cloneComponents(
      useEditorStore.getState()?.selectedComponents,
      appDefinition,
      currentPageId,
      appDefinitionChanged,
      false
    );

  const cutComponents = () => {
    if (isVersionReleased) {
      useAppVersionStore.getState().actions.enableReleasedVersionPopupState();

      return;
    }

    cloneComponents(
      useEditorStore.getState()?.selectedComponents,
      appDefinition,
      currentPageId,
      appDefinitionChanged,
      false,
      true
    );
  };

  const cloningComponents = () => {
    if (isVersionReleased) {
      useAppVersionStore.getState().actions.enableReleasedVersionPopupState();
      return;
    }
    cloneComponents(
      useEditorStore.getState()?.selectedComponents,
      appDefinition,
      currentPageId,
      appDefinitionChanged,
      true,
      false
    );
  };

  const handleEditorEscapeKeyPress = () => {
    if (useEditorStore.getState()?.selectedComponents?.length > 0) {
      updateEditorState({
        selectedComponents: [],
      });
    }
  };

  const onEditorLoad = (appJson, pageId, isPageSwitchOrVersionSwitch = false) => {
    useCurrentStateStore.getState().actions.setEditorReady(true);
    const currentComponents = appJson?.pages?.[pageId]?.components;

    const referenceManager = useResolveStore.getState().referenceMapper;

    const newComponents = Object.keys(currentComponents).map((componentId) => {
      const component = currentComponents[componentId];

      if (isPageSwitchOrVersionSwitch || !referenceManager.get(componentId)) {
        return {
          id: componentId,
          name: component.component.name,
        };
      }
    });

    useResolveStore.getState().actions.addEntitiesToMap(newComponents);
  };

  const updateEntityReferences = (appJson, pageId) => {
    const currentComponents = appJson?.pages?.[pageId]?.components;
    const globalSettings = appJson['globalSettings'];

    let dataQueries = JSON.parse(JSON.stringify(useDataQueriesStore.getState().dataQueries));
    let allEvents = JSON.parse(JSON.stringify(useAppDataStore.getState().events));

    const entittyReferencesInGlobalSettings = findAllEntityReferences(globalSettings, [])?.filter(
      (entity) => entity && isValidUUID(entity)
    );

    const entityReferencesInComponentDefinitions = findAllEntityReferences(currentComponents, [])?.filter(
      (entity) => entity && isValidUUID(entity)
    );

    const entityReferencesInQueryOptions = findAllEntityReferences(dataQueries, [])?.filter(
      (entity) => entity && isValidUUID(entity)
    );

    const entityReferencesInEvents = findAllEntityReferences(allEvents, [])?.filter(
      (entity) => entity && isValidUUID(entity)
    );

    const manager = useResolveStore.getState().referenceMapper;

    if (Array.isArray(entittyReferencesInGlobalSettings) && entittyReferencesInGlobalSettings?.length > 0) {
      let newGlobalSettings = JSON.parse(JSON.stringify(globalSettings));
      entittyReferencesInGlobalSettings.forEach((entity) => {
        const entityrefExists = manager.has(entity);

        if (entityrefExists) {
          const value = manager.get(entity);
          newGlobalSettings = dfs(newGlobalSettings, entity, value);
        }
      });

      const newAppDefinition = produce(appJson, (draft) => {
        draft.globalSettings = newGlobalSettings;
      });

      updateEditorState({
        isUpdatingEditorStateInProcess: false,
        appDefinition: newAppDefinition,
      });
    }

    if (Array.isArray(entityReferencesInComponentDefinitions) && entityReferencesInComponentDefinitions?.length > 0) {
      let newComponentDefinition = JSON.parse(JSON.stringify(currentComponents));

      entityReferencesInComponentDefinitions.forEach((entity) => {
        const entityrefExists = manager.has(entity);

        if (entityrefExists) {
          const value = manager.get(entity);
          newComponentDefinition = dfs(newComponentDefinition, entity, value);
        }
      });

      const appDefinition = useEditorStore.getState().appDefinition;
      const newAppDefinition = produce(appDefinition, (draft) => {
        draft.pages[pageId].components = newComponentDefinition;
      });

      handleLowPriorityWork(() => {
        updateEditorState({
          isUpdatingEditorStateInProcess: false,
          appDefinition: newAppDefinition,
        });
      });
    }

    if (Array.isArray(entityReferencesInQueryOptions) && entityReferencesInQueryOptions?.length > 0) {
      let newQueryOptions = {};
      dataQueries?.forEach((query) => {
        newQueryOptions[query.id] = query.options;
        ``;
      });

      entityReferencesInQueryOptions.forEach((entity) => {
        const entityrefExists = manager.has(entity);

        if (entityrefExists) {
          const value = manager.get(entity);
          newQueryOptions = dfs(newQueryOptions, entity, value);
        }
      });

      dataQueries = dataQueries.map((query) => {
        const queryId = query.id;
        const dqOptions = newQueryOptions[queryId];

        return {
          ...query,
          options: dqOptions,
        };
      });

      useDataQueriesStore.getState().actions.setDataQueries(dataQueries, 'mappingUpdate');
    }

    if (Array.isArray(entityReferencesInEvents) && entityReferencesInEvents?.length > 0) {
      let newEvents = JSON.parse(JSON.stringify(allEvents));

      entityReferencesInEvents.forEach((entity) => {
        const entityrefExists = manager.has(entity);

        if (entityrefExists) {
          const value = manager.get(entity);
          newEvents = dfs(newEvents, entity, value);
        }
      });

      updateState({
        events: newEvents,
      });
    }
  };

  const removeComponents = () => {
    const selectedComponents = useEditorStore.getState()?.selectedComponents;
    if (!isVersionReleased && selectedComponents?.length > 1) {
      let newDefinition = JSON.parse(JSON.stringify(appDefinition));

      removeSelectedComponent(currentPageId, newDefinition, selectedComponents, appDefinitionChanged);
      const platform = navigator?.userAgentData?.platform || navigator?.platform || 'unknown';
      if (platform.toLowerCase().indexOf('mac') > -1) {
        toast('Selected components deleted! (⌘ + Z to undo)', {
          icon: '🗑️',
        });
      } else {
        toast('Selected components deleted! (ctrl + Z to undo)', {
          icon: '🗑️',
        });
      }
    } else if (isVersionReleased) {
      useAppVersionStore.getState().actions.enableReleasedVersionPopupState();
    }
  };

  //Page actions
  const renamePage = (pageId, newName) => {
    if (Object.entries(appDefinition.pages).some(([pId, { name }]) => newName === name && pId !== pageId)) {
      return toast.error('Page name already exists');
    }
    if (newName.trim().length === 0) {
      toast.error('Page name cannot be empty');
      return;
    }

    setCurrentPageId(pageId);

    const copyOfAppDefinition = JSON.parse(JSON.stringify(appDefinition));

    copyOfAppDefinition.pages[pageId].name = newName;

    appDefinitionChanged(copyOfAppDefinition, { pageDefinitionChanged: true });
  };

  const addNewPage = ({ name, handle }) => {
    // check for unique page handles
    const pageExists = Object.values(appDefinition.pages).some((page) => page.name === name);

    if (pageExists) {
      toast.error('Page name already exists');
      return;
    }

    if (name.length > 32) {
      toast.error('Page name cannot be more than 32 characters');
      return;
    }

    const pageHandles = Object.values(appDefinition.pages).map((page) => page.handle);

    let newHandle = handle;
    // If handle already exists, finds a unique handle by incrementing a number until it is not found in the array of existing page handles.
    for (let handleIndex = 1; pageHandles.includes(newHandle); handleIndex++) {
      newHandle = `${handle}-${handleIndex}`;
    }

    const copyOfAppDefinition = JSON.parse(JSON.stringify(appDefinition));
    const newPageId = uuid();

    copyOfAppDefinition.pages[newPageId] = {
      id: newPageId,
      name,
      handle: newHandle,
      components: {},
      index: Object.keys(copyOfAppDefinition.pages).length + 1,
    };

    setCurrentPageId(newPageId);
    updateEditorState({
      selectedComponents: [],
    });

    appDefinitionChanged(copyOfAppDefinition, {
      pageDefinitionChanged: true,
      addNewPage: true,
      switchPage: true,
      pageId: newPageId,
    });
    props?.navigate(`/${getWorkspaceId()}/apps/${slug ?? appId}/${newHandle}`, {
      state: {
        isSwitchingPage: true,
      },
    });

    const page = {
      id: newPageId,
      name,
      handle,
      variables: copyOfAppDefinition.pages[newPageId]?.variables ?? {},
    };

    const globals = {
      ...getCurrentState().globals,
    };
    useCurrentStateStore.getState().actions.setCurrentState({ globals, page });
  };

  const navigateToPage = (queryParams = [], handle) => {
    const appId = useAppDataStore.getState()?.appId;
    const queryParamsString = queryParams.map(([key, value]) => `${key}=${value}`).join('&');

    props?.navigate(`/${getWorkspaceId()}/apps/${slug ?? appId}/${handle}?${queryParamsString}`, {
      state: {
        isSwitchingPage: true,
      },
    });
  };

  const switchPage = async (pageId, queryParams = []) => {
    useCurrentStateStore.getState().actions.setEditorReady(false);
    useResolveStore.getState().actions.resetStore();
    // This are fetched from store to handle runQueriesOnAppLoad
    const currentPageId = useEditorStore.getState().currentPageId;
    const appDefinition = useEditorStore.getState().appDefinition;
    const pageHandle = getCurrentState().pageHandle;

    if (currentPageId === pageId && pageHandle === appDefinition?.pages[pageId]?.handle) {
      return;
    }
    const { name, handle } = appDefinition.pages[pageId];

    if (!name || !handle) return;
    const copyOfAppDefinition = JSON.parse(JSON.stringify(appDefinition));
    navigateToPage(queryParams, handle);

    const page = {
      id: pageId,
      name,
      handle,
      variables: copyOfAppDefinition.pages[pageId]?.variables ?? {},
    };

    const queryParamsString = queryParams.map(([key, value]) => `${key}=${value}`).join('&');
    const globals = {
      ...getCurrentState().globals,
      urlparams: JSON.parse(JSON.stringify(queryString.parse(queryParamsString))),
    };

    useCurrentStateStore.getState().actions.setCurrentState({ globals, page });
    useResolveStore.getState().actions.pageSwitched(true);

    await onEditorLoad(appDefinition, pageId, true);
    updateEntityReferences(appDefinition, pageId);
    useResolveStore.getState().actions.updateJSHints();

    setCurrentPageId(pageId);

    const currentPageEvents = events.filter((event) => event.target === 'page' && event.sourceId === page.id);

    handleEvent('onPageLoad', currentPageEvents);
  };

  const deletePageRequest = (pageId, isHomePage = false, pageName = '') => {
    setShowPageDeletionConfirmation({
      isOpen: true,
      pageId,
      isHomePage,
      pageName,
    });
  };

  const cancelDeletePageRequest = () => {
    setShowPageDeletionConfirmation({
      isOpen: false,
      pageId: null,
      isHomePage: false,
      pageName: null,
    });
  };

  const executeDeletepageRequest = () => {
    const pageId = showPageDeletionConfirmation.pageId;
    const isHomePage = showPageDeletionConfirmation.isHomePage;
    if (Object.keys(appDefinition.pages).length === 1) {
      toast.error('You cannot delete the only page in your app.');
      return;
    }

    setIsDeletingPage({
      isDeletingPage: true,
    });

    const copyOfAppDefinition = JSON.parse(JSON.stringify(appDefinition));

    const toBeDeletedPage = copyOfAppDefinition.pages[pageId];

    const newAppDefinition = {
      ...copyOfAppDefinition,
      pages: omit(copyOfAppDefinition.pages, pageId),
    };

    const newCurrentPageId = isHomePage ? Object.keys(copyOfAppDefinition.pages)[0] : copyOfAppDefinition.homePageId;

    setCurrentPageId(newCurrentPageId);
    updateEditorState({
      isUpdatingEditorStateInProcess: true,
    });
    setIsDeletingPage(false);

    appDefinitionChanged(newAppDefinition, {
      pageDefinitionChanged: true,
      deletePageRequest: true,
    });

    toast.success(`${toBeDeletedPage.name} page deleted.`);

    switchPage(newCurrentPageId);
  };

  const disableEnablePage = ({ pageId, isDisabled }) => {
    updateEditorState({
      isUpdatingEditorStateInProcess: true,
    });

    const newAppDefinition = JSON.parse(JSON.stringify(appDefinition));

    newAppDefinition.pages[pageId].disabled = isDisabled ?? false;

    switchPage(pageId);
    appDefinitionChanged(newAppDefinition, {
      pageDefinitionChanged: true,
    });
  };

  const turnOffAutoComputeLayout = ({ pageId, autoComputeLayout }) => {
    updateEditorState({
      isUpdatingEditorStateInProcess: true,
    });

    const newAppDefinition = JSON.parse(JSON.stringify(appDefinition));

    newAppDefinition.pages[pageId].autoComputeLayout = autoComputeLayout ?? false;

    switchPage(pageId);
    appDefinitionChanged(newAppDefinition, {
      pageDefinitionChanged: true,
    });
  };

  const hidePage = (pageId) => {
    updateEditorState({
      isUpdatingEditorStateInProcess: true,
    });

    const newAppDefinition = JSON.parse(JSON.stringify(appDefinition));

    newAppDefinition.pages[pageId].hidden = true;

    switchPage(pageId);
    appDefinitionChanged(newAppDefinition, {
      pageDefinitionChanged: true,
    });
  };

  const unHidePage = (pageId) => {
    updateEditorState({
      isUpdatingEditorStateInProcess: true,
    });

    const newAppDefinition = JSON.parse(JSON.stringify(appDefinition));

    newAppDefinition.pages[pageId].hidden = false;
    switchPage(pageId);
    appDefinitionChanged(newAppDefinition, {
      pageDefinitionChanged: true,
    });
  };

  const clonePage = (pageId) => {
    setIsSaving(true);
    appVersionService
      .clonePage(appId, editingVersionId, pageId)
      .then((data) => {
        const copyOfAppDefinition = JSON.parse(JSON.stringify(appDefinition));

        const pages = data.pages.reduce((acc, page) => {
          const currentComponents = buildComponentMetaDefinition(JSON.parse(JSON.stringify(page?.components)));

          page.components = currentComponents;

          acc[page.id] = page;

          return acc;
        }, {});

        const newAppDefinition = {
          ...copyOfAppDefinition,
          pages: {
            ...copyOfAppDefinition.pages,
            ...pages,
          },
        };
        updateState({
          events: data.events,
        });
        appDefinitionChanged(newAppDefinition);
      })
      .finally(() => setIsSaving(false));
  };

  const updateHomePage = (pageId) => {
    updateEditorState({
      isUpdatingEditorStateInProcess: true,
    });

    const newAppDefinition = JSON.parse(JSON.stringify(appDefinition));

    newAppDefinition.homePageId = pageId;

    appDefinitionChanged(newAppDefinition, {
      homePageChanged: true,
    });
  };

  const updatePageHandle = (pageId, newHandle) => {
    const copyOfAppDefinition = JSON.parse(JSON.stringify(appDefinition));

    updateEditorState({
      isUpdatingEditorStateInProcess: true,
    });

    const pageExists = Object.values(copyOfAppDefinition.pages).some((page) => page.handle === newHandle);

    if (pageExists) {
      toast.error('Page with same handle already exists');
      return;
    }

    if (newHandle.trim().length === 0) {
      toast.error('Page handle cannot be empty');
      return;
    }

    const newDefinition = JSON.parse(JSON.stringify(appDefinition));

    newDefinition.pages[pageId].handle = newHandle;

    appDefinitionChanged(newDefinition, {
      pageDefinitionChanged: true,
    });

    const queryParams = getQueryParams();
    navigateToPage(Object.entries(queryParams), newHandle);
  };

  const updateOnSortingPages = (newSortedPages) => {
    const pagesObj = newSortedPages.reduce((acc, page, index) => {
      acc[page.id] = {
        ...page,
        index: index + 1,
      };
      return acc;
    }, {});

    const newAppDefinition = JSON.parse(JSON.stringify(appDefinition));

    newAppDefinition.pages = pagesObj;

    appDefinitionChanged(newAppDefinition, {
      pageDefinitionChanged: true,
      pageSortingChanged: true,
    });
  };

  const showHideViewerNavigation = () => {
    const newAppDefinition = JSON.parse(JSON.stringify(appDefinition));

    newAppDefinition.showViewerNavigation = !newAppDefinition.showViewerNavigation;

    appDefinitionChanged(newAppDefinition, {
      generalAppDefinitionChanged: true,
    });
  };

  async function turnOffAutoLayout() {
    const result = await confirm(
      'Once Auto Layout is disabled, you wont be able to turn if back on and the mobile layout won’t automatically align with desktop changes',
      'Turn off Auto Layout'
    );
    if (result) {
      turnOffAutoComputeLayout({ pageId: currentPageId, autoComputeLayout: false });
    }
  }

  const handleCanvasContainerMouseUp = (e) => {
    if (
      ['real-canvas', 'modal'].includes(e.target.className) &&
      useEditorStore.getState()?.selectedComponents?.length
    ) {
      setSelectedComponents(EMPTY_ARRAY);
    }
  };

  const isEditorReady = useCurrentStateStore((state) => state.isEditorReady);

  if (isLoading && !isEditorReady) {
    return (
      <div className={cx('apploader', { 'dark-theme theme-dark': props.darkMode })}>
        <div className="col col-* editor-center-wrapper">
          <div className="editor-center">
            <div className="canvas">
              <div className="mt-5 d-flex flex-column">
                <div className="mb-1">
                  <Skeleton width={'150px'} height={15} className="skeleton" />
                </div>
                {Array.from(Array(4)).map((_item, index) => (
                  <Skeleton key={index} width={'300px'} height={10} className="skeleton" />
                ))}
                <div className="align-self-end">
                  <Skeleton width={'100px'} className="skeleton" />
                </div>
                <Skeleton className="skeleton mt-4" />
                <Skeleton height={'150px'} className="skeleton mt-2" />
              </div>
            </div>
          </div>
        </div>
      </div>
    );
  }
  return (
<<<<<<< HEAD
    <HotkeysProvider initiallyActiveScopes={['editor']}>
      <div className="editor wrapper">
        <Confirm
          show={queryConfirmationList?.length > 0}
          message={`Do you want to run this query - ${queryConfirmationList[0]?.queryName}?`}
          onConfirm={(queryConfirmationData) => onQueryConfirmOrCancel(getEditorRef(), queryConfirmationData, true)}
          onCancel={() => onQueryConfirmOrCancel(getEditorRef(), queryConfirmationList[0])}
          queryConfirmationData={queryConfirmationList[0]}
=======
    <div className={`editor wrapper`}>
      <Confirm
        show={queryConfirmationList?.length > 0}
        message={`Do you want to run this query - ${queryConfirmationList[0]?.queryName}?`}
        onConfirm={(queryConfirmationData) => onQueryConfirmOrCancel(getEditorRef(), queryConfirmationData, true)}
        onCancel={() => onQueryConfirmOrCancel(getEditorRef(), queryConfirmationList[0])}
        queryConfirmationData={queryConfirmationList[0]}
        darkMode={props.darkMode}
        key={queryConfirmationList[0]?.queryName}
      />
      <Confirm
        show={showPageDeletionConfirmation?.isOpen ?? false}
        title={'Delete Page'}
        message={`Do you really want to delete ${showPageDeletionConfirmation?.pageName || 'this'} page?`}
        confirmButtonLoading={isDeletingPage}
        onConfirm={() => executeDeletepageRequest()}
        onCancel={() => cancelDeletePageRequest()}
        darkMode={props.darkMode}
      />
      {isVersionReleased && <ReleasedVersionError />}
      <EditorContextWrapper handleYmapEventUpdates={handleYmapEventUpdates}>
        <EditorHeader
>>>>>>> 4fd5666d
          darkMode={props.darkMode}
          key={queryConfirmationList[0]?.queryName}
        />
        <Confirm
          show={showPageDeletionConfirmation?.isOpen ?? false}
          title={'Delete Page'}
          message={`Do you really want to delete ${showPageDeletionConfirmation?.pageName || 'this'} page?`}
          confirmButtonLoading={isDeletingPage}
          onConfirm={() => executeDeletepageRequest()}
          onCancel={() => cancelDeletePageRequest()}
          darkMode={props.darkMode}
        />
        {isVersionReleased && <ReleasedVersionError />}
        <EditorContextWrapper handleYmapEventUpdates={handleYmapEventUpdates}>
          <EditorHeader
            darkMode={props.darkMode}
            appDefinition={JSON.parse(JSON.stringify(appDefinition))}
            canUndo={canUndo}
            canRedo={canRedo}
            handleUndo={handleUndo}
            handleRedo={handleRedo}
            onNameChanged={onNameChanged}
            setAppDefinitionFromVersion={setAppDefinitionFromVersion}
            onVersionRelease={onVersionRelease}
            saveEditingVersion={saveEditingVersion}
            onVersionDelete={onVersionDelete}
            isMaintenanceOn={isMaintenanceOn}
            appName={appName}
            appId={appId}
            slug={slug}
          />
          <DndProvider backend={HTML5Backend}>
            <div className="sub-section">
              <LeftSidebar
                globalSettingsChanged={globalSettingsChanged}
                appId={appId}
                darkMode={props.darkMode}
                dataSourcesChanged={dataSourcesChanged}
                dataQueriesChanged={dataQueriesChanged}
                globalDataSourcesChanged={globalDataSourcesChanged}
                onZoomChanged={onZoomChanged}
                switchDarkMode={changeDarkMode}
                appDefinition={{
                  components: appDefinition?.pages[currentPageId]?.components ?? {},
                  pages: appDefinition?.pages ?? {},
                  homePageId: appDefinition?.homePageId ?? null,
                  showViewerNavigation: appDefinition?.showViewerNavigation,
                  globalSettings: appDefinition?.globalSettings ?? {},
                }}
                setSelectedComponent={setSelectedComponent}
                removeComponent={removeComponent}
                runQuery={(queryId, queryName) => handleRunQuery(queryId, queryName)}
                ref={dataSourceModalRef}
                currentPageId={currentPageId}
                addNewPage={addNewPage}
                switchPage={switchPage}
                deletePage={deletePageRequest}
                renamePage={renamePage}
                clonePage={clonePage}
                hidePage={hidePage}
                unHidePage={unHidePage}
                disableEnablePage={disableEnablePage}
                updateHomePage={updateHomePage}
                updatePageHandle={updatePageHandle}
                showHideViewerNavigationControls={showHideViewerNavigation}
                updateOnSortingPages={updateOnSortingPages}
                setEditorMarginLeft={handleEditorMarginLeftChange}
                isMaintenanceOn={isMaintenanceOn}
                toggleAppMaintenance={toggleAppMaintenance}
              />
              {!showComments && (
                <EditorSelecto
                  selectionRef={selectionRef}
                  canvasContainerRef={canvasContainerRef}
                  setSelectedComponent={setSelectedComponent}
                  selectionDragRef={selectionDragRef}
                  appDefinition={appDefinition}
                  currentPageId={currentPageId}
                />
              )}
              <div
<<<<<<< HEAD
                className={`main main-editor-canvas ${isQueryPaneDragging || isDragging ? 'hide-scrollbar' : ''}`}
                id="main-editor-canvas"
=======
                className={cx(
                  'canvas-container align-items-center',
                  { 'dark-theme theme-dark': isAppDarkMode },
                  { 'hide-sidebar': !showLeftSidebar }
                )}
                style={{
                  transform: `scale(${zoomLevel})`,
                  borderLeft:
                    (editorMarginLeft ? editorMarginLeft - 1 : editorMarginLeft) +
                    `px solid ${computeCanvasBackgroundColor()}`,
                  height: computeCanvasContainerHeight(),
                  background: !isAppDarkMode ? '#EBEBEF' : '#2E3035',
                }}
                onMouseUp={handleCanvasContainerMouseUp}
                ref={canvasContainerRef}
                onScroll={() => {
                  selectionRef.current.checkScroll();
                }}
>>>>>>> 4fd5666d
              >
                <div
                  className={`canvas-container align-items-center ${!showLeftSidebar && 'hide-sidebar'}`}
                  style={{
                    transform: `scale(${zoomLevel})`,
                    borderLeft:
                      (editorMarginLeft ? editorMarginLeft - 1 : editorMarginLeft) +
                      `px solid ${computeCanvasBackgroundColor()}`,
                    height: computeCanvasContainerHeight(),
                    background: !props.darkMode ? '#EBEBEF' : '#2E3035',
                  }}
                  onMouseUp={handleCanvasContainerMouseUp}
                  ref={canvasContainerRef}
                  onScroll={() => {
                    selectionRef.current?.checkScroll();
                  }}
                >
                  <div style={{ minWidth: `calc((100vw - 300px) - 48px)` }}>
                    <div
                      className="canvas-area"
                      style={{
                        width: currentLayout === 'desktop' ? '100%' : '450px',
                        maxWidth:
                          +appDefinition.globalSettings.canvasMaxWidth +
                          appDefinition.globalSettings.canvasMaxWidthType,

                        backgroundColor: computeCanvasBackgroundColor(),
                        transform: 'translateZ(0)', //Hack to make modal position respect canvas container, else it positions w.r.t window.
                      }}
                    >
                      {config.ENABLE_MULTIPLAYER_EDITING && (
                        <RealtimeCursors editingVersionId={editingVersionId} editingPageId={currentPageId} />
                      )}
                      {isLoading && (
                        <div className="apploader">
                          <div className="col col-* editor-center-wrapper">
                            <div className="editor-center">
                              <div className="canvas">
                                <div className="mt-5 d-flex flex-column">
                                  <div className="mb-1">
                                    <Skeleton width={'150px'} height={15} className="skeleton" />
                                  </div>
                                  {Array.from(Array(4)).map((_item, index) => (
                                    <Skeleton key={index} width={'300px'} height={10} className="skeleton" />
                                  ))}
                                  <div className="align-self-end">
                                    <Skeleton width={'100px'} className="skeleton" />
                                  </div>
                                  <Skeleton className="skeleton mt-4" />
                                  <Skeleton height={'150px'} className="skeleton mt-2" />
                                </div>
                              </div>
                            </div>
                          </div>
                        </div>
<<<<<<< HEAD
                      )}
                      {defaultComponentStateComputed && (
                        <>
                          <Container
                            widthOfCanvas={getCanvasWidth()}
                            socket={socket}
                            appDefinitionChanged={appDefinitionChanged}
                            snapToGrid={true}
                            darkMode={props.darkMode}
                            mode={
                              appDefinition.pages[currentPageId]?.autoComputeLayout && currentLayout === 'mobile'
                                ? 'view'
                                : 'edit'
                            }
                            zoomLevel={zoomLevel}
                            appLoading={isLoading}
                            onEvent={handleEvent}
                            setSelectedComponent={setSelectedComponent}
                            handleUndo={handleUndo}
                            handleRedo={handleRedo}
                            removeComponent={removeComponent}
                            onComponentClick={noop} // Prop is used in Viewer hence using a dummy function to prevent error in editor
                            currentPageId={currentPageId}
                          />
                          <CustomDragLayer
                            snapToGrid={true}
                            canvasWidth={getCanvasWidth()}
                            onDragging={(isDragging) => setIsDragging(isDragging)}
                          />
                        </>
                      )}
                    </div>
=======
                      </div>
                    )}
                    {defaultComponentStateComputed && (
                      <div>
                        <Container
                          canvasWidth={getCanvasWidth()}
                          socket={socket}
                          appDefinition={appDefinition}
                          appDefinitionChanged={appDefinitionChanged}
                          snapToGrid={true}
                          darkMode={isAppDarkMode}
                          mode={'edit'}
                          zoomLevel={zoomLevel}
                          deviceWindowWidth={deviceWindowWidth}
                          appLoading={isLoading}
                          onEvent={handleEvent}
                          onComponentOptionChanged={handleOnComponentOptionChanged}
                          onComponentOptionsChanged={handleOnComponentOptionsChanged}
                          setSelectedComponent={setSelectedComponent}
                          handleUndo={handleUndo}
                          handleRedo={handleRedo}
                          removeComponent={removeComponent}
                          onComponentClick={noop} // Prop is used in Viewer hence using a dummy function to prevent error in editor
                          sideBarDebugger={sideBarDebugger}
                          currentPageId={currentPageId}
                        />
                        <CustomDragLayer
                          snapToGrid={true}
                          canvasWidth={getCanvasWidth()}
                          onDragging={(isDragging) => setIsDragging(isDragging)}
                        />
                      </div>
                    )}
>>>>>>> 4fd5666d
                  </div>
                  <AutoLayoutAlert
                    show={appDefinition.pages[currentPageId]?.autoComputeLayout && currentLayout === 'mobile'}
                    onClick={turnOffAutoLayout}
                  />
                </div>
                <QueryPanel
                  onQueryPaneDragging={handleQueryPaneDragging}
                  handleQueryPaneExpanding={handleQueryPaneExpanding}
                  dataQueriesChanged={dataQueriesChanged}
                  fetchDataQueries={fetchDataQueries}
                  darkMode={props.darkMode}
                  allComponents={appDefinition?.pages[currentPageId]?.components ?? {}}
                  appId={appId}
                  appDefinition={appDefinition}
                  dataSourceModalHandler={dataSourceModalHandler}
                  editorRef={getEditorRef()}
                />
                <ReactTooltip id="tooltip-for-add-query" className="tooltip" />
              </div>
<<<<<<< HEAD
              <div className="editor-sidebar">
                <EditorKeyHooks
                  moveComponents={moveComponents}
                  cloneComponents={cloningComponents}
                  copyComponents={copyComponents}
                  cutComponents={cutComponents}
                  handleEditorEscapeKeyPress={handleEditorEscapeKeyPress}
                  removeMultipleComponents={removeComponents}
                />
                <RightSidebarTabManager
                  inspectorTab={
                    <div className="pages-container">
                      <Inspector
                        moveComponents={moveComponents}
                        componentDefinitionChanged={componentDefinitionChanged}
                        removeComponent={removeComponent}
                        allComponents={appDefinition?.pages[currentPageId]?.components}
                        darkMode={props.darkMode}
                        pages={getPagesWithIds()}
                        cloneComponents={cloningComponents}
                      />
                    </div>
                  }
                  widgetManagerTab={
                    <WidgetManager
                      componentTypes={componentTypes}
                      zoomLevel={zoomLevel}
=======
              <QueryPanel
                onQueryPaneDragging={handleQueryPaneDragging}
                handleQueryPaneExpanding={handleQueryPaneExpanding}
                dataQueriesChanged={dataQueriesChanged}
                fetchDataQueries={fetchDataQueries}
                darkMode={props.darkMode}
                allComponents={appDefinition?.pages[currentPageId]?.components ?? {}}
                appId={appId}
                appDefinition={appDefinition}
                dataSourceModalHandler={dataSourceModalHandler}
                editorRef={getEditorRef()}
              />
              <ReactTooltip id="tooltip-for-add-query" className="tooltip" />
            </div>
            <div className={cx('editor-sidebar', { 'dark-theme theme-dark': props.darkMode })}>
              <EditorKeyHooks
                moveComponents={moveComponents}
                cloneComponents={cloningComponents}
                copyComponents={copyComponents}
                cutComponents={cutComponents}
                handleEditorEscapeKeyPress={handleEditorEscapeKeyPress}
                removeMultipleComponents={removeComponents}
              />
              <RightSidebarTabManager
                inspectorTab={
                  <div className="pages-container">
                    <Inspector
                      moveComponents={moveComponents}
                      componentDefinitionChanged={componentDefinitionChanged}
                      removeComponent={removeComponent}
                      allComponents={appDefinition?.pages[currentPageId]?.components}
>>>>>>> 4fd5666d
                      darkMode={props.darkMode}
                      disabled={appDefinition.pages[currentPageId]?.autoComputeLayout && currentLayout === 'mobile'}
                    />
                  }
                  allComponents={appDefinition.pages[currentPageId]?.components}
                />
              </div>
              {config.COMMENT_FEATURE_ENABLE && showComments && (
                <CommentNotifications socket={socket} pageId={currentPageId} />
              )}
            </div>
<<<<<<< HEAD
          </DndProvider>
        </EditorContextWrapper>
        <ConfirmDialog confirmButtonText="Turn off" darkMode={props.darkMode} />
      </div>
    </HotkeysProvider>
=======
            {config.COMMENT_FEATURE_ENABLE && showComments && (
              <div className={cx({ 'dark-theme theme-dark': props.darkMode })}>
                <CommentNotifications socket={socket} pageId={currentPageId} />
              </div>
            )}
          </div>
        </DndProvider>
      </EditorContextWrapper>
    </div>
>>>>>>> 4fd5666d
  );
};

export const Editor = withTranslation()(withRouter(EditorComponent));<|MERGE_RESOLUTION|>--- conflicted
+++ resolved
@@ -59,7 +59,6 @@
 import { useDataSourcesStore } from '@/_stores/dataSourcesStore';
 import { useDataQueriesStore } from '@/_stores/dataQueriesStore';
 import { useAppVersionStore, useAppVersionActions } from '@/_stores/appVersionStore';
-<<<<<<< HEAD
 import { useQueryPanelStore } from '@/_stores/queryPanelStore';
 import { useCurrentStateStore, getCurrentState } from '@/_stores/currentStateStore';
 import {
@@ -73,13 +72,6 @@
 import { EMPTY_ARRAY, flushComponentsToRender, useEditorActions, useEditorStore } from '@/_stores/editorStore';
 import { useAppDataActions, useAppDataStore } from '@/_stores/appDataStore';
 import { useNoOfGrid } from '@/_stores/gridStore';
-=======
-import { useCurrentStateStore, useCurrentState, getCurrentState } from '@/_stores/currentStateStore';
-import { computeAppDiff, computeComponentPropertyDiff, isParamFromTableColumn, resetAllStores } from '@/_stores/utils';
-import { setCookie } from '@/_helpers/cookie';
-import { EMPTY_ARRAY, useEditorActions, useEditorStore } from '@/_stores/editorStore';
-import { useAppDataActions, useAppDataStore } from '@/_stores/appDataStore';
->>>>>>> 4fd5666d
 import { useMounted } from '@/_hooks/use-mount';
 import EditorSelecto from './EditorSelecto';
 // eslint-disable-next-line import/no-unresolved
@@ -90,17 +82,13 @@
 import { getQueryParams } from '@/_helpers/routes';
 import RightSidebarTabManager from './RightSidebarTabManager';
 import { shallow } from 'zustand/shallow';
-<<<<<<< HEAD
 import AutoLayoutAlert from './AutoLayoutAlert';
 import { HotkeysProvider } from 'react-hotkeys-hook';
 import { useResolveStore } from '@/_stores/resolverStore';
 import { dfs } from '@/_stores/handleReferenceTransactions';
 import { decimalToHex } from './editorConstants';
 import { findComponentsWithReferences, handleLowPriorityWork } from '@/_helpers/editorHelpers';
-=======
 import cx from 'classnames';
-import { useQueryPanelStore } from '@/_stores/queryPanelStore';
->>>>>>> 4fd5666d
 
 setAutoFreeze(false);
 enablePatches();
@@ -526,13 +514,10 @@
 
   const $componentDidMount = async () => {
     window.addEventListener('message', handleMessage);
-<<<<<<< HEAD
 
     useResolveStore.getState().actions.updateJSHints();
 
-=======
     props.setEditorOrViewer('editor');
->>>>>>> 4fd5666d
     await fetchApp(props.params.pageHandle, true);
     await fetchApps(0);
     await fetchOrgEnvironmentVariables();
@@ -645,23 +630,14 @@
   const handleQueryPaneExpanding = (bool) => setIsQueryPaneExpanded(bool);
 
   const changeDarkMode = (newMode) => {
-<<<<<<< HEAD
-    useCurrentStateStore.getState().actions.setCurrentState({
-      globals: {
-        ...getCurrentState().globals,
-        theme: { name: newMode ? 'dark' : 'light' },
-      },
-    });
-=======
     if (appMode === 'auto') {
       useCurrentStateStore.getState().actions.setCurrentState({
         globals: {
-          ...currentState.globals,
+          ...getCurrentState().globals,
           theme: { name: newMode ? 'dark' : 'light' },
         },
       });
     }
->>>>>>> 4fd5666d
     props.switchDarkMode(newMode);
   };
 
@@ -1988,7 +1964,6 @@
     );
   }
   return (
-<<<<<<< HEAD
     <HotkeysProvider initiallyActiveScopes={['editor']}>
       <div className="editor wrapper">
         <Confirm
@@ -1997,30 +1972,6 @@
           onConfirm={(queryConfirmationData) => onQueryConfirmOrCancel(getEditorRef(), queryConfirmationData, true)}
           onCancel={() => onQueryConfirmOrCancel(getEditorRef(), queryConfirmationList[0])}
           queryConfirmationData={queryConfirmationList[0]}
-=======
-    <div className={`editor wrapper`}>
-      <Confirm
-        show={queryConfirmationList?.length > 0}
-        message={`Do you want to run this query - ${queryConfirmationList[0]?.queryName}?`}
-        onConfirm={(queryConfirmationData) => onQueryConfirmOrCancel(getEditorRef(), queryConfirmationData, true)}
-        onCancel={() => onQueryConfirmOrCancel(getEditorRef(), queryConfirmationList[0])}
-        queryConfirmationData={queryConfirmationList[0]}
-        darkMode={props.darkMode}
-        key={queryConfirmationList[0]?.queryName}
-      />
-      <Confirm
-        show={showPageDeletionConfirmation?.isOpen ?? false}
-        title={'Delete Page'}
-        message={`Do you really want to delete ${showPageDeletionConfirmation?.pageName || 'this'} page?`}
-        confirmButtonLoading={isDeletingPage}
-        onConfirm={() => executeDeletepageRequest()}
-        onCancel={() => cancelDeletePageRequest()}
-        darkMode={props.darkMode}
-      />
-      {isVersionReleased && <ReleasedVersionError />}
-      <EditorContextWrapper handleYmapEventUpdates={handleYmapEventUpdates}>
-        <EditorHeader
->>>>>>> 4fd5666d
           darkMode={props.darkMode}
           key={queryConfirmationList[0]?.queryName}
         />
@@ -2102,39 +2053,22 @@
                 />
               )}
               <div
-<<<<<<< HEAD
                 className={`main main-editor-canvas ${isQueryPaneDragging || isDragging ? 'hide-scrollbar' : ''}`}
                 id="main-editor-canvas"
-=======
-                className={cx(
-                  'canvas-container align-items-center',
-                  { 'dark-theme theme-dark': isAppDarkMode },
-                  { 'hide-sidebar': !showLeftSidebar }
-                )}
-                style={{
-                  transform: `scale(${zoomLevel})`,
-                  borderLeft:
-                    (editorMarginLeft ? editorMarginLeft - 1 : editorMarginLeft) +
-                    `px solid ${computeCanvasBackgroundColor()}`,
-                  height: computeCanvasContainerHeight(),
-                  background: !isAppDarkMode ? '#EBEBEF' : '#2E3035',
-                }}
-                onMouseUp={handleCanvasContainerMouseUp}
-                ref={canvasContainerRef}
-                onScroll={() => {
-                  selectionRef.current.checkScroll();
-                }}
->>>>>>> 4fd5666d
               >
                 <div
-                  className={`canvas-container align-items-center ${!showLeftSidebar && 'hide-sidebar'}`}
+                  className={cx(
+                    'canvas-container align-items-center',
+                    { 'dark-theme theme-dark': isAppDarkMode },
+                    { 'hide-sidebar': !showLeftSidebar }
+                  )}
                   style={{
                     transform: `scale(${zoomLevel})`,
                     borderLeft:
                       (editorMarginLeft ? editorMarginLeft - 1 : editorMarginLeft) +
                       `px solid ${computeCanvasBackgroundColor()}`,
                     height: computeCanvasContainerHeight(),
-                    background: !props.darkMode ? '#EBEBEF' : '#2E3035',
+                    background: !isAppDarkMode ? '#EBEBEF' : '#2E3035',
                   }}
                   onMouseUp={handleCanvasContainerMouseUp}
                   ref={canvasContainerRef}
@@ -2180,16 +2114,15 @@
                             </div>
                           </div>
                         </div>
-<<<<<<< HEAD
                       )}
                       {defaultComponentStateComputed && (
-                        <>
+                        <div>
                           <Container
                             widthOfCanvas={getCanvasWidth()}
                             socket={socket}
                             appDefinitionChanged={appDefinitionChanged}
                             snapToGrid={true}
-                            darkMode={props.darkMode}
+                            darkMode={isAppDarkMode}
                             mode={
                               appDefinition.pages[currentPageId]?.autoComputeLayout && currentLayout === 'mobile'
                                 ? 'view'
@@ -2210,44 +2143,9 @@
                             canvasWidth={getCanvasWidth()}
                             onDragging={(isDragging) => setIsDragging(isDragging)}
                           />
-                        </>
+                        </div>
                       )}
                     </div>
-=======
-                      </div>
-                    )}
-                    {defaultComponentStateComputed && (
-                      <div>
-                        <Container
-                          canvasWidth={getCanvasWidth()}
-                          socket={socket}
-                          appDefinition={appDefinition}
-                          appDefinitionChanged={appDefinitionChanged}
-                          snapToGrid={true}
-                          darkMode={isAppDarkMode}
-                          mode={'edit'}
-                          zoomLevel={zoomLevel}
-                          deviceWindowWidth={deviceWindowWidth}
-                          appLoading={isLoading}
-                          onEvent={handleEvent}
-                          onComponentOptionChanged={handleOnComponentOptionChanged}
-                          onComponentOptionsChanged={handleOnComponentOptionsChanged}
-                          setSelectedComponent={setSelectedComponent}
-                          handleUndo={handleUndo}
-                          handleRedo={handleRedo}
-                          removeComponent={removeComponent}
-                          onComponentClick={noop} // Prop is used in Viewer hence using a dummy function to prevent error in editor
-                          sideBarDebugger={sideBarDebugger}
-                          currentPageId={currentPageId}
-                        />
-                        <CustomDragLayer
-                          snapToGrid={true}
-                          canvasWidth={getCanvasWidth()}
-                          onDragging={(isDragging) => setIsDragging(isDragging)}
-                        />
-                      </div>
-                    )}
->>>>>>> 4fd5666d
                   </div>
                   <AutoLayoutAlert
                     show={appDefinition.pages[currentPageId]?.autoComputeLayout && currentLayout === 'mobile'}
@@ -2268,8 +2166,7 @@
                 />
                 <ReactTooltip id="tooltip-for-add-query" className="tooltip" />
               </div>
-<<<<<<< HEAD
-              <div className="editor-sidebar">
+              <div className={cx('editor-sidebar', { 'dark-theme theme-dark': props.darkMode })}>
                 <EditorKeyHooks
                   moveComponents={moveComponents}
                   cloneComponents={cloningComponents}
@@ -2296,39 +2193,6 @@
                     <WidgetManager
                       componentTypes={componentTypes}
                       zoomLevel={zoomLevel}
-=======
-              <QueryPanel
-                onQueryPaneDragging={handleQueryPaneDragging}
-                handleQueryPaneExpanding={handleQueryPaneExpanding}
-                dataQueriesChanged={dataQueriesChanged}
-                fetchDataQueries={fetchDataQueries}
-                darkMode={props.darkMode}
-                allComponents={appDefinition?.pages[currentPageId]?.components ?? {}}
-                appId={appId}
-                appDefinition={appDefinition}
-                dataSourceModalHandler={dataSourceModalHandler}
-                editorRef={getEditorRef()}
-              />
-              <ReactTooltip id="tooltip-for-add-query" className="tooltip" />
-            </div>
-            <div className={cx('editor-sidebar', { 'dark-theme theme-dark': props.darkMode })}>
-              <EditorKeyHooks
-                moveComponents={moveComponents}
-                cloneComponents={cloningComponents}
-                copyComponents={copyComponents}
-                cutComponents={cutComponents}
-                handleEditorEscapeKeyPress={handleEditorEscapeKeyPress}
-                removeMultipleComponents={removeComponents}
-              />
-              <RightSidebarTabManager
-                inspectorTab={
-                  <div className="pages-container">
-                    <Inspector
-                      moveComponents={moveComponents}
-                      componentDefinitionChanged={componentDefinitionChanged}
-                      removeComponent={removeComponent}
-                      allComponents={appDefinition?.pages[currentPageId]?.components}
->>>>>>> 4fd5666d
                       darkMode={props.darkMode}
                       disabled={appDefinition.pages[currentPageId]?.autoComputeLayout && currentLayout === 'mobile'}
                     />
@@ -2337,26 +2201,16 @@
                 />
               </div>
               {config.COMMENT_FEATURE_ENABLE && showComments && (
-                <CommentNotifications socket={socket} pageId={currentPageId} />
+                <div className={cx({ 'dark-theme theme-dark': props.darkMode })}>
+                  <CommentNotifications socket={socket} pageId={currentPageId} />
+                </div>
               )}
             </div>
-<<<<<<< HEAD
           </DndProvider>
         </EditorContextWrapper>
         <ConfirmDialog confirmButtonText="Turn off" darkMode={props.darkMode} />
       </div>
     </HotkeysProvider>
-=======
-            {config.COMMENT_FEATURE_ENABLE && showComments && (
-              <div className={cx({ 'dark-theme theme-dark': props.darkMode })}>
-                <CommentNotifications socket={socket} pageId={currentPageId} />
-              </div>
-            )}
-          </div>
-        </DndProvider>
-      </EditorContextWrapper>
-    </div>
->>>>>>> 4fd5666d
   );
 };
 
