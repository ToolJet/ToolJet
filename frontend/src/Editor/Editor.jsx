import React from 'react';
import { appService, authenticationService, appVersionService, orgEnvironmentVariableService } from '@/_services';
import { DndProvider } from 'react-dnd';
import { HTML5Backend } from 'react-dnd-html5-backend';
import { defaults, cloneDeep, isEqual, isEmpty, debounce, omit } from 'lodash';
import { shallow } from 'zustand/shallow';
import { Container } from './Container';
import { EditorKeyHooks } from './EditorKeyHooks';
import { CustomDragLayer } from './CustomDragLayer';
import { LeftSidebar } from './LeftSidebar';
import { componentTypes } from './WidgetManager/components';
import { Inspector } from './Inspector/Inspector';
import QueryPanel from './QueryPanel/QueryPanel';
import {
  onComponentOptionChanged,
  onComponentOptionsChanged,
  onEvent,
  onQueryConfirmOrCancel,
  runQuery,
  setStateAsync,
  computeComponentState,
  debuggerActions,
  cloneComponents,
  removeSelectedComponent,
  computeQueryState,
} from '@/_helpers/appUtils';
import { Confirm } from './Viewer/Confirm';
import { Tooltip as ReactTooltip } from 'react-tooltip';
import CommentNotifications from './CommentNotifications';
import { WidgetManager } from './WidgetManager';
import config from 'config';
import queryString from 'query-string';
import { toast } from 'react-hot-toast';
const { produce, enablePatches, setAutoFreeze, applyPatches } = require('immer');
import { createWebsocketConnection } from '@/_helpers/websocketConnection';
import RealtimeCursors from '@/Editor/RealtimeCursors';
import { initEditorWalkThrough } from '@/_helpers/createWalkThrough';
import { EditorContextWrapper } from './Context/EditorContextWrapper';
import Selecto from 'react-selecto';
import { withTranslation } from 'react-i18next';
import { v4 as uuid } from 'uuid';
import Skeleton from 'react-loading-skeleton';
import EditorHeader from './Header';
import { getWorkspaceId } from '@/_helpers/utils';
import '@/_styles/editor/react-select-search.scss';
import { withRouter } from '@/_hoc/withRouter';
import { ReleasedVersionError } from './AppVersionsManager/ReleasedVersionError';
import { useDataSourcesStore } from '@/_stores/dataSourcesStore';
import { useDataQueriesStore } from '@/_stores/dataQueriesStore';
import { useAppVersionStore } from '@/_stores/appVersionStore';
import { useEditorState, useEditorStore } from '@/_stores/editorStore';
import { useQueryPanelStore } from '@/_stores/queryPanelStore';
import { useAppDataStore } from '@/_stores/appDataStore';
import { useCurrentStateStore, useCurrentState } from '@/_stores/currentStateStore';
import { resetAllStores } from '@/_stores/utils';
import { setCookie } from '@/_helpers/cookie';
<<<<<<< HEAD
import { shallow } from 'zustand/shallow';
import { useAppDataActions, useAppDataStore } from '@/_stores/appDataStore';
=======
>>>>>>> a3b57411

setAutoFreeze(false);
enablePatches();

class EditorComponent extends React.Component {
  constructor(props) {
    super(props);
    resetAllStores();
    const appId = this.props.params.id;

    useAppDataStore.getState().actions.setAppId(appId);
    useEditorStore.getState().actions.setIsEditorActive(true);
    const { socket } = createWebsocketConnection(appId);

    this.renameQueryNameId = React.createRef();

    this.socket = socket;

    const defaultPageId = uuid();

    this.subscription = null;

    this.defaultDefinition = {
      showViewerNavigation: true,
      homePageId: defaultPageId,
      pages: {
        [defaultPageId]: {
          components: {},
          handle: 'home',
          name: 'Home',
        },
      },
      globalSettings: {
        hideHeader: false,
        appInMaintenance: false,
        canvasMaxWidth: 1292,
        canvasMaxWidthType: 'px',
        canvasMaxHeight: 2400,
        canvasBackgroundColor: props.darkMode ? '#2f3c4c' : '#edeff5',
        backgroundFxQuery: '',
      },
    };

    this.dataSourceModalRef = React.createRef();
    this.canvasContainerRef = React.createRef();
    this.selectionRef = React.createRef();
    this.selectionDragRef = React.createRef();
    this.queryManagerPreferences = JSON.parse(localStorage.getItem('queryManagerPreferences')) ?? {};
    this.state = {
      currentUser: {},
      app: {},
      allComponentTypes: componentTypes,
      isLoading: true,
      users: null,
      appId,
      showLeftSidebar: true,
      zoomLevel: 1.0,
      deviceWindowWidth: 450,
      appDefinition: this.defaultDefinition,
      apps: [],
      // queryConfirmationList: [],
      isSourceSelected: false,
      selectionInProgress: false,
      scrollOptions: {},
      currentPageId: defaultPageId,
      pages: {},
      selectedDataSource: null,
    };

    this.autoSave = debounce(this.saveEditingVersion, 3000);
    this.realtimeSave = debounce(this.appDefinitionChanged, 500);

    this.appActions = useAppDataStore.getState().actions;
  }

  setWindowTitle(name) {
    document.title = name ? `${name} - Tooljet` : `My App - Tooljet`;
  }

  onVersionDelete = () => {
    this.fetchApp(this.props.params.pageHandle);
  };
  getCurrentOrganizationDetails() {
    const currentSession = authenticationService.currentSessionValue;
    const currentUser = currentSession?.current_user;
    this.subscription = authenticationService.currentSession.subscribe((currentSession) => {
      if (currentUser && currentSession?.group_permissions) {
        const userVars = {
          email: currentUser.email,
          firstName: currentUser.first_name,
          lastName: currentUser.last_name,
          groups: currentSession.group_permissions?.map((group) => group.group),
        };
        this.setState({ currentUser });

        this.appActions.updateCurrentUser(userVars);

        useCurrentStateStore.getState().actions.setCurrentState({
          globals: {
            ...this.props.currentState.globals,
            currentUser: userVars,
          },
        });
      }
    });
  }

  /**
   *
   * ThandleMessage event listener in the login component fir iframe communication.
   * It now checks if the received message has a type of 'redirectTo' and extracts the redirectPath value from the payload.
   * If the value is present, it sets a cookie named 'redirectPath' with the received value and a one-day expiration.
   * This allows for redirection to a specific path after the login process is completed.
   */
  handleMessage = (event) => {
    const { data } = event;

    if (data?.type === 'redirectTo') {
      const redirectCookie = data?.payload['redirectPath'];
      setCookie('redirectPath', redirectCookie, 1);
    }
  };

  async componentDidMount() {
    window.addEventListener('message', this.handleMessage);
    this.getCurrentOrganizationDetails();
    this.autoSave();
    this.fetchApps(0);
    await this.fetchApp(this.props.params.pageHandle);
    await this.fetchOrgEnvironmentVariables();
    this.initComponentVersioning();
    this.initRealtimeSave();
    this.initEventListeners();
    this.setState({
      currentSidebarTab: 2,
      selectedComponents: [],
      scrollOptions: {
        container: this.canvasContainerRef.current,
        throttleTime: 30,
        threshold: 0,
      },
    });

    const globals = {
      ...this.props.currentState.globals,
      theme: { name: this.props.darkMode ? 'dark' : 'light' },
      urlparams: JSON.parse(JSON.stringify(queryString.parse(this.props.location.search))),
    };
    const page = {
      ...this.props.currentState.page,
      handle: this.props.pageHandle,
      variables: {},
    };
    this.appActions.updateState({ appId: this.props.params.id });
    useCurrentStateStore.getState().actions.setCurrentState({ globals, page });

    this.appDataStoreListner = useAppDataStore.subscribe(({ isSaving } = {}) => {
      if (isSaving !== this.state.isSaving) {
        this.setState({ isSaving });
      }
    });

    this.dataQueriesStoreListner = useDataQueriesStore.subscribe(({ dataQueries }) => {
      computeQueryState(dataQueries, this);
    }, shallow);
  }

  /**
   * When a new update is received over-the-websocket connection
   * the useEffect in Container.jsx is triggered, but already appDef had been updated
   * to avoid ymap observe going into a infinite loop a check is added where if the
   * current appDef is equal to the newAppDef then we do not trigger a realtimeSave
   */
  initRealtimeSave = () => {
    if (!config.ENABLE_MULTIPLAYER_EDITING) return null;

    this.props.ymap?.observe(() => {
      if (!isEqual(this.props.editingVersion?.id, this.props.ymap?.get('appDef').editingVersionId)) return;
      if (isEqual(this.state.appDefinition, this.props.ymap?.get('appDef').newDefinition)) return;

      this.realtimeSave(this.props.ymap?.get('appDef').newDefinition, { skipAutoSave: true, skipYmapUpdate: true });
    });
  };

  fetchOrgEnvironmentVariables = () => {
    orgEnvironmentVariableService.getVariables().then((data) => {
      const client_variables = {};
      const server_variables = {};
      data.variables.map((variable) => {
        if (variable.variable_type === 'server') {
          server_variables[variable.variable_name] = 'HiddenEnvironmentVariable';
        } else {
          client_variables[variable.variable_name] = variable.value;
        }
      });

      useCurrentStateStore.getState().actions.setCurrentState({
        server: server_variables,
        client: client_variables,
      });
    });
  };

  componentDidUpdate(prevProps, prevState) {
    if (!isEqual(prevState.appDefinition, this.state.appDefinition)) {
      computeComponentState(this.state.appDefinition.pages[this.state.currentPageId]?.components);
    }

    if (!isEqual(prevState.editorMarginLeft, this.state.editorMarginLeft)) {
      this.canvasContainerRef.current.scrollLeft += this.state.editorMarginLeft;
    }
  }

  initEventListeners() {
    this.socket?.addEventListener('message', (event) => {
      const data = event.data.replace(/^"(.+(?="$))"$/, '$1');
      if (data === 'versionReleased') {
        this.fetchApp();
        // } else if (data === 'dataQueriesChanged') {                //Commented since this need additional BE changes to work.
        //   this.fetchDataQueries(this.state.editingVersion?.id);    //Also needs revamping to exclude notifying the client of their own changes.
      } else if (data === 'dataSourcesChanged') {
        this.fetchDataSources(this.props.editingVersion?.id);
      }
    });
  }

  componentWillUnmount() {
    document.title = 'Tooljet - Dashboard';
    this.socket && this.socket?.close();
    this.subscription && this.subscription.unsubscribe();
    if (config.ENABLE_MULTIPLAYER_EDITING) this.props?.provider?.disconnect();
    this.appDataStoreListner && this.appDataStoreListner();
    this.dataQueriesStoreListner && this.dataQueriesStoreListner();
    useEditorStore.getState().actions.setIsEditorActive(false);
  }

  // 1. When we receive an undoable action – we can always undo but cannot redo anymore.
  // 2. Whenever you perform an undo – you can always redo and keep doing undo as long as we have a patch for it.
  // 3. Whenever you redo – you can always undo and keep doing redo as long as we have a patch for it.
  initComponentVersioning = () => {
    this.currentVersion = {
      [this.state.currentPageId]: -1,
    };
    this.currentVersionChanges = {};
    this.noOfVersionsSupported = 100;
    this.canUndo = false;
    this.canRedo = false;
  };

  fetchDataSources = (id) => {
    useDataSourcesStore.getState().actions.fetchDataSources(id);
  };

  fetchGlobalDataSources = () => {
    const { current_organization_id: organizationId } = this.state.currentUser;
    useDataSourcesStore.getState().actions.fetchGlobalDataSources(organizationId);
  };

  fetchDataQueries = async (id, selectFirstQuery = false, runQueriesOnAppLoad = false) => {
    await useDataQueriesStore.getState().actions.fetchDataQueries(id, selectFirstQuery, runQueriesOnAppLoad, this);
  };

  toggleAppMaintenance = () => {
    const newState = !this.state.app.is_maintenance_on;

    // eslint-disable-next-line no-unused-vars
    appService.setMaintenance(this.state.app.id, newState).then((data) => {
      this.appActions.updateState({
        isMaintenanceOn: newState,
      });

      if (newState) {
        toast.success('Application is on maintenance.');
      } else {
        toast.success('Application maintenance is completed');
      }
    });
  };

  fetchApps = (page) => {
    appService.getAll(page).then((data) => {
      this.appActions.updateState({ apps: data.apps.map((app) => ({ id: app.id, name: app.name, slug: app.slug })) });
      this.setState({
        apps: data.apps,
      });
    });
  };

  fetchApp = (startingPageHandle) => {
    const appId = this.props.params.id;

    const callBack = async (data) => {
      let dataDefinition = defaults(data.definition, this.defaultDefinition);

      const pages = Object.entries(dataDefinition.pages).map(([pageId, page]) => ({ id: pageId, ...page }));
      const startingPageId = pages.filter((page) => page.handle === startingPageHandle)[0]?.id;
      const homePageId = startingPageId ?? dataDefinition.homePageId;

      this.appActions.updateState({
        slug: data.slug,
        isMaintenanceOn: data?.is_maintenance_on,
        organizationId: data?.organization_id,
        isPublic: data?.is_public,
        appName: data?.name,
        userId: data?.user_id,
      });

      useCurrentStateStore.getState().actions.setCurrentState({
        page: {
          handle: dataDefinition.pages[homePageId]?.handle,
          name: dataDefinition.pages[homePageId]?.name,
          id: homePageId,
          variables: {},
        },
      });
      useAppVersionStore.getState().actions.updateEditingVersion(data.editing_version);
      useAppVersionStore.getState().actions.updateReleasedVersionId(data.current_version_id);

      this.setState(
        {
          app: data,
          isLoading: false,
          appDefinition: dataDefinition,
          slug: data.slug,
          currentPageId: homePageId,
        },

        async () => {
          computeComponentState(this.state.appDefinition.pages[homePageId]?.components ?? {}).then(async () => {
            this.setWindowTitle(data.name);
            useEditorStore.getState().actions.setShowComments(!!queryString.parse(this.props.location.search).threadId);
          });
        }
      );
      useCurrentStateStore.getState().actions.setCurrentState({
        page: {
          handle: dataDefinition.pages[homePageId]?.handle,
          name: dataDefinition.pages[homePageId]?.name,
          id: homePageId,
          variables: {},
        },
      });

      this.fetchDataSources(data.editing_version?.id);
      await this.fetchDataQueries(data.editing_version?.id, true, true);
      this.fetchGlobalDataSources();
      initEditorWalkThrough();
      for (const event of dataDefinition.pages[homePageId]?.events ?? []) {
        await this.handleEvent(event.eventId, event);
      }
    };

    this.setState(
      {
        isLoading: true,
      },
      () => {
        appService.getApp(appId).then(callBack);
      }
    );
  };

  setAppDefinitionFromVersion = (version, shouldWeEditVersion = true) => {
    if (version?.id !== this.props.editingVersion?.id) {
      this.appDefinitionChanged(defaults(version.definition, this.defaultDefinition), {
        skipAutoSave: true,
        skipYmapUpdate: true,
        versionChanged: true,
      });
      if (version?.id === this.state.app?.current_version_id) {
        (this.canUndo = false), (this.canRedo = false);
      }
      useAppDataStore.getState().actions.setIsSaving(false);
      useAppVersionStore.getState().actions.updateEditingVersion(version);

      shouldWeEditVersion && this.saveEditingVersion(true);
      this.fetchDataSources(this.props.editingVersion?.id);
      this.fetchDataQueries(this.props.editingVersion?.id, true);
      this.initComponentVersioning();
    }
  };

  /**
   * https://developer.mozilla.org/en-US/docs/Web/API/WebSocket/readyState
   */
  dataSourcesChanged = () => {
    if (this.socket instanceof WebSocket && this.socket?.readyState === WebSocket.OPEN) {
      this.socket?.send(
        JSON.stringify({
          event: 'events',
          data: { message: 'dataSourcesChanged', appId: this.state.app?.id },
        })
      );
    } else {
      this.fetchDataSources(this.props.editingVersion?.id);
    }
  };

  globalDataSourcesChanged = () => {
    this.fetchGlobalDataSources();
  };

  dataQueriesChanged = (options) => {
    /**
     * https://developer.mozilla.org/en-US/docs/Web/API/WebSocket/readyState
     */
    if (this.socket instanceof WebSocket && this.socket?.readyState === WebSocket.OPEN) {
      this.socket?.send(
        JSON.stringify({
          event: 'events',
          data: { message: 'dataQueriesChanged', appId: this.state.app?.id },
        })
      );
    }
    options?.isReloadSelf && this.fetchDataQueries(this.props.editingVersion?.id, true);
  };

  switchSidebarTab = (tabIndex) => {
    this.setState({
      currentSidebarTab: tabIndex,
    });
  };

  filterComponents = (event) => {
    const searchText = event.currentTarget.value;
    let filteredComponents = this.state.allComponentTypes;

    if (searchText !== '') {
      filteredComponents = this.state.allComponentTypes.filter(
        (e) => e.name.toLowerCase() === searchText.toLowerCase()
      );
    }

    this.setState({ componentTypes: filteredComponents });
  };

  handleAddPatch = (patches, inversePatches) => {
    if (isEmpty(patches) && isEmpty(inversePatches)) return;
    if (isEqual(patches, inversePatches)) return;

    const currentPage = this.state.currentPageId;
    const currentVersion = this.currentVersion[currentPage] ?? -1;

    this.currentVersionChanges[currentPage] = this.currentVersionChanges[currentPage] ?? {};

    this.currentVersionChanges[currentPage][currentVersion] = {
      redo: patches,
      undo: inversePatches,
    };

    this.canUndo = this.currentVersionChanges[currentPage].hasOwnProperty(currentVersion);
    this.canRedo = this.currentVersionChanges[currentPage].hasOwnProperty(currentVersion + 1);

    this.currentVersion[currentPage] = currentVersion + 1;

    delete this.currentVersionChanges[currentPage][currentVersion + 1];
    delete this.currentVersionChanges[currentPage][currentVersion - this.noOfVersionsSupported];
  };

  handleUndo = () => {
    if (this.canUndo) {
      let currentVersion = this.currentVersion[this.state.currentPageId];

      const appDefinition = applyPatches(
        this.state.appDefinition,
        this.currentVersionChanges[this.state.currentPageId][currentVersion - 1].undo
      );

      this.canUndo = this.currentVersionChanges[this.state.currentPageId].hasOwnProperty(currentVersion - 1);
      this.canRedo = true;
      this.currentVersion[this.state.currentPageId] = currentVersion - 1;

      if (!appDefinition) return;
      useAppDataStore.getState().actions.setIsSaving(true);
      this.setState(
        {
          appDefinition,
        },
        () => {
          this.props.ymap?.set('appDef', {
            newDefinition: appDefinition,
            editingVersionId: this.props.editingVersion?.id,
          });

          this.autoSave();
        }
      );
    }
  };

  handleRedo = () => {
    if (this.canRedo) {
      let currentVersion = this.currentVersion[this.state.currentPageId];

      const appDefinition = applyPatches(
        this.state.appDefinition,
        this.currentVersionChanges[this.state.currentPageId][currentVersion].redo
      );

      this.canUndo = true;
      this.canRedo = this.currentVersionChanges[this.state.currentPageId].hasOwnProperty(currentVersion + 1);
      this.currentVersion[this.state.currentPageId] = currentVersion + 1;

      if (!appDefinition) return;
      useAppDataStore.getState().actions.setIsSaving(true);
      this.setState(
        {
          appDefinition,
        },
        () => {
          this.props.ymap?.set('appDef', {
            newDefinition: appDefinition,
            editingVersionId: this.props.editingVersion?.id,
          });

          this.autoSave();
        }
      );
    }
  };

  appDefinitionChanged = (newDefinition, opts = {}) => {
    let currentPageId = this.state.currentPageId;
    if (isEqual(this.state.appDefinition, newDefinition)) return;
    if (config.ENABLE_MULTIPLAYER_EDITING && !opts.skipYmapUpdate) {
      this.props.ymap?.set('appDef', {
        newDefinition,
        editingVersionId: this.props.editingVersion?.id,
      });
    }

    if (opts?.versionChanged) {
      currentPageId = newDefinition.homePageId;
      useAppDataStore.getState().actions.setIsSaving(true);
      this.setState(
        {
          currentPageId: currentPageId,
          appDefinition: newDefinition,
          appDefinitionLocalVersion: uuid(),
        },
        () => {
          if (!opts.skipAutoSave) this.autoSave();
          this.switchPage(currentPageId);
        }
      );
      return;
    }

    produce(
      this.state.appDefinition,
      (draft) => {
        draft.pages[currentPageId].components = newDefinition.pages[currentPageId]?.components ?? {};
      },
      this.handleAddPatch
    );
    useAppDataStore.getState().actions.setIsSaving(true);
    this.setState(
      {
        appDefinition: newDefinition,
        appDefinitionLocalVersion: uuid(),
      },
      () => {
        if (!opts.skipAutoSave) this.autoSave();
      }
    );
  };

  handleInspectorView = () => {
    this.switchSidebarTab(2);
  };

  removeComponents = () => {
    if (!this.props.isVersionReleased && this.state?.selectedComponents?.length > 1) {
      let newDefinition = cloneDeep(this.state.appDefinition);
      const selectedComponents = this.state?.selectedComponents;

      removeSelectedComponent(this.state.currentPageId, newDefinition, selectedComponents);
      const platform = navigator?.userAgentData?.platform || navigator?.platform || 'unknown';
      if (platform.toLowerCase().indexOf('mac') > -1) {
        toast('Selected components deleted! (⌘ + Z to undo)', {
          icon: '🗑️',
        });
      } else {
        toast('Selected components deleted! (ctrl + Z to undo)', {
          icon: '🗑️',
        });
      }
      this.appDefinitionChanged(newDefinition, {
        skipAutoSave: this.props.isVersionReleased,
      });
      this.handleInspectorView();
    } else if (this.props.isVersionReleased) {
      useAppVersionStore.getState().actions.enableReleasedVersionPopupState();
    }
  };

  removeComponent = (component) => {
    const currentPageId = this.state.currentPageId;
    if (!this.props.isVersionReleased) {
      let newDefinition = cloneDeep(this.state.appDefinition);
      // Delete child components when parent is deleted

      let childComponents = [];

      if (newDefinition.pages[currentPageId].components?.[component.id].component.component === 'Tabs') {
        childComponents = Object.keys(newDefinition.pages[currentPageId].components).filter((key) =>
          newDefinition.pages[currentPageId].components[key].parent?.startsWith(component.id)
        );
      } else {
        childComponents = Object.keys(newDefinition.pages[currentPageId].components).filter(
          (key) => newDefinition.pages[currentPageId].components[key].parent === component.id
        );
      }

      childComponents.forEach((componentId) => {
        delete newDefinition.pages[currentPageId].components[componentId];
      });

      delete newDefinition.pages[currentPageId].components[component.id];
      const platform = navigator?.userAgentData?.platform || navigator?.platform || 'unknown';
      if (platform.toLowerCase().indexOf('mac') > -1) {
        toast('Component deleted! (⌘ + Z to undo)', {
          icon: '🗑️',
        });
      } else {
        toast('Component deleted! (ctrl + Z to undo)', {
          icon: '🗑️',
        });
      }
      this.appDefinitionChanged(newDefinition, {
        skipAutoSave: this.props.isVersionReleased,
      });
      this.handleInspectorView();
    } else {
      useAppVersionStore.getState().actions.enableReleasedVersionPopupState();
    }
  };

  componentDefinitionChanged = (componentDefinition) => {
    if (this.props.isVersionReleased) {
      useAppVersionStore.getState().actions.enableReleasedVersionPopupState();
      return;
    }
    let _self = this;
    const currentPageId = this.state.currentPageId;

    if (this.state.appDefinition?.pages[currentPageId].components[componentDefinition.id]) {
      const newDefinition = {
        appDefinition: produce(this.state.appDefinition, (draft) => {
          draft.pages[currentPageId].components[componentDefinition.id].component = componentDefinition.component;
        }),
      };

      produce(
        this.state.appDefinition,
        (draft) => {
          draft.pages[currentPageId].components[componentDefinition.id].component = componentDefinition.component;
        },
        this.handleAddPatch
      );
      setStateAsync(_self, newDefinition).then(() => {
<<<<<<< HEAD
        computeComponentState(_self.state.appDefinition.pages[currentPageId].components);
        this.setState({ isSaving: true, appDefinitionLocalVersion: uuid() });
=======
        computeComponentState(_self, _self.state.appDefinition.pages[currentPageId].components);
        useAppDataStore.getState().actions.setIsSaving(true);
        this.setState({ appDefinitionLocalVersion: uuid() });
>>>>>>> a3b57411
        this.autoSave();
        this.props.ymap?.set('appDef', {
          newDefinition: newDefinition.appDefinition,
          editingVersionId: this.props.editingVersion?.id,
        });
      });
    }
  };

  handleEditorEscapeKeyPress = () => {
    if (this.state?.selectedComponents?.length > 0) {
      this.setState({ selectedComponents: [] });
      this.handleInspectorView();
    }
  };

  moveComponents = (direction) => {
    let appDefinition = JSON.parse(JSON.stringify(this.state.appDefinition));
    let newComponents = appDefinition.pages[this.state.currentPageId].components;

    for (const selectedComponent of this.state.selectedComponents) {
      newComponents = produce(newComponents, (draft) => {
        let top = draft[selectedComponent.id].layouts[this.props.currentLayout].top;
        let left = draft[selectedComponent.id].layouts[this.props.currentLayout].left;

        const gridWidth = (1 * 100) / 43; // width of the canvas grid in percentage

        switch (direction) {
          case 'ArrowLeft':
            left = left - gridWidth;
            break;
          case 'ArrowRight':
            left = left + gridWidth;
            break;
          case 'ArrowDown':
            top = top + 10;
            break;
          case 'ArrowUp':
            top = top - 10;
            break;
        }

        draft[selectedComponent.id].layouts[this.props.currentLayout].top = top;
        draft[selectedComponent.id].layouts[this.props.currentLayout].left = left;
      });
    }
    appDefinition.pages[this.state.currentPageId].components = newComponents;
    this.appDefinitionChanged(appDefinition);
  };

  cutComponents = () => {
    if (this.props.isVersionReleased) {
      useAppVersionStore.getState().actions.enableReleasedVersionPopupState();

      return;
    }
    cloneComponents(
      this.state.selectedComponents,
      this.state.appDefinition,
      this.state.currentPageId,
      this.appDefinitionChanged,
      false
    );
  };

  copyComponents = () =>
    cloneComponents(
      this.state.selectedComponents,
      this.state.appDefinition,
      this.state.currentPageId,
      this.appDefinitionChanged,
      false
    );

  cloneComponents = () => {
    if (this.props.isVersionReleased) {
      useAppVersionStore.getState().actions.enableReleasedVersionPopupState();
      return;
    }
    cloneComponents(
      this.state.selectedComponents,
      this.state.appDefinition,
      this.state.currentPageId,
      this.appDefinitionChanged,
      true
    );
  };

  decimalToHex = (alpha) => (alpha === 0 ? '00' : Math.round(255 * alpha).toString(16));

  globalSettingsChanged = (key, value) => {
    const appDefinition = { ...this.state.appDefinition };
    if (value?.[1]?.a == undefined) appDefinition.globalSettings[key] = value;
    else {
      const hexCode = `${value?.[0]}${this.decimalToHex(value?.[1]?.a)}`;
      appDefinition.globalSettings[key] = hexCode;
    }
    useAppDataStore.getState().actions.setIsSaving(true);
    this.setState(
      {
        appDefinition,
      },
      () => {
        this.props.ymap?.set('appDef', {
          newDefinition: appDefinition,
          editingVersionId: this.props.editingVersion?.id,
        });
        this.autoSave();
      }
    );
  };

  onNameChanged = (newName) => {
    this.setState({
      app: { ...this.state.app, name: newName },
    });
    this.setWindowTitle(newName);
  };

  setSelectedComponent = (id, component, multiSelect = false) => {
    if (this.state.selectedComponents.length === 0 || !multiSelect) {
      this.switchSidebarTab(1);
    } else {
      this.switchSidebarTab(2);
    }

    const isAlreadySelected = this.state.selectedComponents.find((component) => component.id === id);

    if (!isAlreadySelected) {
      this.setState((prevState) => {
        return {
          selectedComponents: [...(multiSelect ? prevState.selectedComponents : []), { id, component }],
        };
      });
    }
  };

  onVersionRelease = (versionId) => {
    useAppVersionStore.getState().actions.updateReleasedVersionId(versionId);
    this.setState(
      {
        app: {
          ...this.state.app,
          current_version_id: versionId,
        },
      },
      () => {
        this.socket.send(
          JSON.stringify({
            event: 'events',
            data: { message: 'versionReleased', appId: this.state.app?.id },
          })
        );
      }
    );
  };

  onZoomChanged = (zoom) => {
    this.setState({
      zoomLevel: zoom,
    });
  };

  getCanvasWidth = () => {
    const canvasBoundingRect = document.getElementsByClassName('canvas-area')[0].getBoundingClientRect();
    return canvasBoundingRect?.width;
  };

  computeCanvasBackgroundColor = () => {
    const { canvasBackgroundColor } = this.state.appDefinition?.globalSettings ?? '#edeff5';
    if (['#2f3c4c', '#edeff5'].includes(canvasBackgroundColor)) {
      return this.props.darkMode ? '#2f3c4c' : '#edeff5';
    }
    return canvasBackgroundColor;
  };

  computeCanvasContainerHeight = () => {
    // 45 = (height of header)
    // 85 = (the height of the query panel header when minimised) + (height of header)
    return `calc(${100}% - ${Math.max(useQueryPanelStore.getState().queryPanelHeight + 45, 85)}px)`;
  };

  handleQueryPaneDragging = (isQueryPaneDragging) => this.setState({ isQueryPaneDragging });
  handleQueryPaneExpanding = (isQueryPaneExpanded) => this.setState({ isQueryPaneExpanded });

  saveEditingVersion = (isUserSwitchedVersion = false) => {
    if (this.props.isVersionReleased && !isUserSwitchedVersion) {
      useAppDataStore.getState().actions.setIsSaving(false);
    } else if (!isEmpty(this.props?.editingVersion)) {
      appVersionService
        .save(
          this.state.app?.id,
          this.props.editingVersion?.id,
          { definition: this.state.appDefinition },
          isUserSwitchedVersion
        )
        .then(() => {
          const _editingVersion = {
            ...this.props.editingVersion,
            ...{ definition: this.state.appDefinition },
          };
          useAppVersionStore.getState().actions.updateEditingVersion(_editingVersion);
          this.setState(
            {
              saveError: false,
            },
            () => {
              useAppDataStore.getState().actions.setIsSaving(false);
            }
          );
        })
        .catch(() => {
          useAppDataStore.getState().actions.setIsSaving(false);
          this.setState({ saveError: true }, () => {
            toast.error('App could not save.');
          });
        });
    }
  };

  handleOnComponentOptionChanged = (component, optionName, value) => {
    return onComponentOptionChanged(component, optionName, value);
  };

  handleOnComponentOptionsChanged = (component, options) => {
    return onComponentOptionsChanged(this, component, options);
  };

  handleComponentClick = (id, component) => {
    this.setState({
      selectedComponent: { id, component },
    });
    this.switchSidebarTab(1);
  };

  handleComponentHover = (id) => {
    if (this.state.selectionInProgress) return;
    this.setState({
      hoveredComponent: id,
    });
  };

  sideBarDebugger = {
    error: (data) => {
      debuggerActions.error(data);
    },
    flush: () => {
      debuggerActions.flush();
    },
    generateErrorLogs: (errors) => debuggerActions.generateErrorLogs(errors),
  };

  changeDarkMode = (newMode) => {
    useCurrentStateStore.getState().actions.setCurrentState({
      globals: {
        ...this.props.currentState.globals,
        theme: { name: newMode ? 'dark' : 'light' },
      },
    });
    this.props.switchDarkMode(newMode);
  };

  handleEvent = (eventName, options) => onEvent(this, eventName, options, 'edit');

  runQuery = (queryId, queryName) => runQuery(this, queryId, queryName);

  onAreaSelectionStart = (e) => {
    const isMultiSelect = e.inputEvent.shiftKey || this.state.selectedComponents.length > 0;
    this.setState((prevState) => {
      return {
        selectionInProgress: true,
        selectedComponents: [...(isMultiSelect ? prevState.selectedComponents : [])],
      };
    });
  };

  onAreaSelection = (e) => {
    e.added.forEach((el) => {
      el.classList.add('resizer-select');
    });
    if (this.state.selectionInProgress) {
      e.removed.forEach((el) => {
        el.classList.remove('resizer-select');
      });
    }
  };

  onAreaSelectionEnd = (e) => {
    const currentPageId = this.state.currentPageId;
    this.setState({ selectionInProgress: false });
    e.selected.forEach((el, index) => {
      const id = el.getAttribute('widgetid');
      const component = this.state.appDefinition.pages[currentPageId].components[id].component;
      const isMultiSelect = e.inputEvent.shiftKey || (!e.isClick && index != 0);
      this.setSelectedComponent(id, component, isMultiSelect);
    });
  };

  onAreaSelectionDragStart = (e) => {
    if (e.inputEvent.target.getAttribute('id') !== 'real-canvas') {
      this.selectionDragRef.current = true;
    } else {
      this.selectionDragRef.current = false;
    }
  };

  onAreaSelectionDrag = (e) => {
    if (this.selectionDragRef.current) {
      e.stop();
      this.state.selectionInProgress && this.setState({ selectionInProgress: false });
    }
  };

  onAreaSelectionDragEnd = () => {
    this.selectionDragRef.current = false;
    this.state.selectionInProgress && this.setState({ selectionInProgress: false });
  };

  addNewPage = ({ name, handle }) => {
    // check for unique page handles
    const pageExists = Object.values(this.state.appDefinition.pages).some((page) => page.name === name);

    if (pageExists) {
      toast.error('Page name already exists');
      return;
    }

    const pageHandles = Object.values(this.state.appDefinition.pages).map((page) => page.handle);

    let newHandle = handle;
    // If handle already exists, finds a unique handle by incrementing a number until it is not found in the array of existing page handles.
    for (let handleIndex = 1; pageHandles.includes(newHandle); handleIndex++) {
      newHandle = `${handle}-${handleIndex}`;
    }

    const newAppDefinition = {
      ...this.state.appDefinition,
      pages: {
        ...this.state.appDefinition.pages,
        [uuid()]: {
          name,
          handle: newHandle,
          components: {},
        },
      },
    };

    useAppDataStore.getState().actions.setIsSaving(true);
    this.setState(
      {
        appDefinition: newAppDefinition,
        appDefinitionLocalVersion: uuid(),
      },
      () => {
        const newPageId = cloneDeep(Object.keys(newAppDefinition.pages)).pop();
        this.switchPage(newPageId);
        this.autoSave();
      }
    );
  };

  deletePageRequest = (pageId, isHomePage = false, pageName = '') => {
    this.setState({
      showPageDeletionConfirmation: {
        isOpen: true,
        pageId,
        isHomePage,
        pageName,
      },
    });
  };

  cancelDeletePageRequest = () => {
    this.setState({
      showPageDeletionConfirmation: {
        isOpen: false,
        pageId: null,
        isHomePage: false,
        pageName: null,
      },
    });
  };

  executeDeletepageRequest = () => {
    const pageId = this.state.showPageDeletionConfirmation.pageId;
    const isHomePage = this.state.showPageDeletionConfirmation.isHomePage;
    if (Object.keys(this.state.appDefinition.pages).length === 1) {
      toast.error('You cannot delete the only page in your app.');
      return;
    }

    this.setState({
      isDeletingPage: true,
    });

    const toBeDeletedPage = this.state.appDefinition.pages[pageId];

    const newAppDefinition = {
      ...this.state.appDefinition,
      pages: omit(this.state.appDefinition.pages, pageId),
    };

    const newCurrentPageId = isHomePage
      ? Object.keys(this.state.appDefinition.pages)[0]
      : this.state.appDefinition.homePageId;

    useAppDataStore.getState().actions.setIsSaving(true);
    this.setState(
      {
        currentPageId: newCurrentPageId,
        appDefinition: newAppDefinition,
        appDefinitionLocalVersion: uuid(),
        isDeletingPage: false,
      },
      () => {
        toast.success(`${toBeDeletedPage.name} page deleted.`);

        this.switchPage(newCurrentPageId);
        this.autoSave();
      }
    );
  };

  updateHomePage = (pageId) => {
    useAppDataStore.getState().actions.setIsSaving(true);
    this.setState(
      {
        appDefinition: {
          ...this.state.appDefinition,
          homePageId: pageId,
        },
        appDefinitionLocalVersion: uuid(),
      },
      () => {
        this.autoSave();
      }
    );
  };

  clonePage = (pageId) => {
    const currentPage = this.state.appDefinition.pages[pageId];
    const newPageId = uuid();
    let newPageName = `${currentPage.name} (copy)`;
    let newPageHandle = `${currentPage.handle}-copy`;
    let i = 1;
    while (Object.values(this.state.appDefinition.pages).some((page) => page.handle === newPageHandle)) {
      newPageName = `${currentPage.name} (copy ${i})`;
      newPageHandle = `${currentPage.handle}-copy-${i}`;
      i++;
    }

    const newPageData = cloneDeep(currentPage);
    const oldToNewIdMapping = {};
    if (!isEmpty(currentPage?.components)) {
      newPageData.components = Object.keys(newPageData.components).reduce((acc, key) => {
        const newComponentId = uuid();
        acc[newComponentId] = newPageData.components[key];
        acc[newComponentId].id = newComponentId;
        oldToNewIdMapping[key] = newComponentId;
        return acc;
      }, {});

      Object.values(newPageData.components).map((comp) => {
        if (comp.parent) {
          let newParentId = oldToNewIdMapping[comp.parent];
          if (newParentId) {
            comp.parent = newParentId;
          } else {
            const oldParentId = Object.keys(oldToNewIdMapping).find(
              (parentId) =>
                comp.parent.startsWith(parentId) &&
                ['Tabs', 'Calendar'].includes(currentPage?.components[parentId]?.component?.component)
            );
            const childTabId = comp.parent.split('-').at(-1);
            comp.parent = `${oldToNewIdMapping[oldParentId]}-${childTabId}`;
          }
        }
        return comp;
      });
    }

    const newPage = {
      ...newPageData,
      name: newPageName,
      handle: newPageHandle,
    };

    const newAppDefinition = {
      ...this.state.appDefinition,
      pages: {
        ...this.state.appDefinition.pages,
        [newPageId]: newPage,
      },
    };

    useAppDataStore.getState().actions.setIsSaving(true);
    this.setState(
      {
        appDefinition: newAppDefinition,
        appDefinitionLocalVersion: uuid(),
      },
      () => {
        this.autoSave();
      }
    );
  };

  updatePageHandle = (pageId, newHandle) => {
    const pageExists = Object.values(this.state.appDefinition.pages).some((page) => page.handle === newHandle);

    if (pageExists) {
      toast.error('Page with same handle already exists');
      return;
    }

    if (newHandle.trim().length === 0) {
      toast.error('Page handle cannot be empty');
      return;
    }

    useAppDataStore.getState().actions.setIsSaving(true);
    this.setState(
      {
        appDefinition: {
          ...this.state.appDefinition,
          pages: {
            ...this.state.appDefinition.pages,
            [pageId]: {
              ...this.state.appDefinition.pages[pageId],
              handle: newHandle,
            },
          },
        },
        appDefinitionLocalVersion: uuid(),
      },
      () => {
        toast.success('Page handle updated successfully');
        this.switchPage(pageId);
        this.autoSave();
      }
    );
  };

  updateOnPageLoadEvents = (pageId, events) => {
    useAppDataStore.getState().actions.setIsSaving(true);
    this.setState(
      {
        appDefinition: {
          ...this.state.appDefinition,
          pages: {
            ...this.state.appDefinition.pages,
            [pageId]: {
              ...this.state.appDefinition.pages[pageId],
              events,
            },
          },
        },
        appDefinitionLocalVersion: uuid(),
      },
      () => {
        this.autoSave();
      }
    );
  };

  showHideViewerNavigation = () => {
    const newAppDefinition = {
      ...this.state.appDefinition,
      showViewerNavigation: !this.state.appDefinition.showViewerNavigation,
    };

    useAppDataStore.getState().actions.setIsSaving(true);
    this.setState(
      {
        appDefinition: newAppDefinition,
        appDefinitionLocalVersion: uuid(),
      },
      () => this.autoSave()
    );
  };

  renamePage = (pageId, newName) => {
    if (Object.entries(this.state.appDefinition.pages).some(([pId, { name }]) => newName === name && pId !== pageId)) {
      return toast.error('Page name already exists');
    }
    if (newName.trim().length === 0) {
      toast.error('Page name cannot be empty');
      return;
    }

    const newAppDefinition = {
      ...this.state.appDefinition,
      pages: {
        ...this.state.appDefinition.pages,
        [pageId]: {
          ...this.state.appDefinition.pages[pageId],
          name: newName,
        },
      },
    };

    useAppDataStore.getState().actions.setIsSaving(true);
    this.setState(
      {
        appDefinition: newAppDefinition,
        appDefinitionLocalVersion: uuid(),
      },
      () => {
        this.autoSave();
      }
    );
  };

  hidePage = (pageId) => {
    const newAppDefinition = {
      ...this.state.appDefinition,
      pages: {
        ...this.state.appDefinition.pages,
        [pageId]: {
          ...this.state.appDefinition.pages[pageId],
          hidden: true,
        },
      },
    };

    useAppDataStore.getState().actions.setIsSaving(true);
    this.setState(
      {
        appDefinition: newAppDefinition,
        appDefinitionLocalVersion: uuid(),
      },
      () => {
        this.autoSave();
      }
    );
  };

  unHidePage = (pageId) => {
    const newAppDefinition = {
      ...this.state.appDefinition,
      pages: {
        ...this.state.appDefinition.pages,
        [pageId]: {
          ...this.state.appDefinition.pages[pageId],
          hidden: false,
        },
      },
    };

    useAppDataStore.getState().actions.setIsSaving(true);
    this.setState(
      {
        appDefinition: newAppDefinition,
        appDefinitionLocalVersion: uuid(),
      },
      () => {
        this.autoSave();
      }
    );
  };

  switchPage = (pageId, queryParams = []) => {
    document.getElementById('real-canvas').scrollIntoView();
    if (
      this.state.currentPageId === pageId &&
      this.props.currentState.page.handle === this.state.appDefinition?.pages[pageId]?.handle
    ) {
      return;
    }
    const { name, handle, events } = this.state.appDefinition.pages[pageId];
    const currentPageId = this.state.currentPageId;

    if (!name || !handle) return;

    const queryParamsString = queryParams.map(([key, value]) => `${key}=${value}`).join('&');

    this.props.navigate(`/${getWorkspaceId()}/apps/${this.state.app?.id}/${handle}?${queryParamsString}`);

    const { globals: existingGlobals } = this.props.currentState;

    const page = {
      id: pageId,
      name,
      handle,
      variables: this.state.pages?.[pageId]?.variables ?? {},
    };

    const globals = {
      ...existingGlobals,
      urlparams: JSON.parse(JSON.stringify(queryString.parse(queryParamsString))),
    };
    useCurrentStateStore.getState().actions.setCurrentState({ globals, page });
    this.setState(
      {
        pages: {
          ...this.state.pages,
          [currentPageId]: {
            ...(this.state.pages?.[currentPageId] ?? {}),
            variables: {
              ...(this.props.currentState?.page?.variables ?? {}),
            },
          },
        },
        currentPageId: pageId,
      },
      () => {
        // Move this callback to zustand
        computeComponentState(this.state.appDefinition.pages[pageId]?.components ?? {}).then(async () => {
          for (const event of events ?? []) {
            await this.handleEvent(event.eventId, event);
          }
        });
      }
    );
  };

  updateOnSortingPages = (newSortedPages) => {
    const pagesObj = newSortedPages.reduce((acc, page) => {
      acc[page.id] = this.state.appDefinition.pages[page.id];
      return acc;
    }, {});

    const newAppDefinition = {
      ...this.state.appDefinition,
      pages: pagesObj,
    };

    useAppDataStore.getState().actions.setIsSaving(true);
    this.setState(
      {
        appDefinition: newAppDefinition,
        appDefinitionLocalVersion: uuid(),
      },
      () => {
        this.autoSave();
      }
    );
  };

  getPagesWithIds = () => {
    return Object.entries(this.state.appDefinition.pages).map(([id, page]) => ({ ...page, id }));
  };

  getCanvasMinWidth = () => {
    /**
     * minWidth will be min(default canvas min width, user set max width). Done to avoid conflict between two
     * default canvas min width = calc((total view width - width component editor side bar) - width of editor sidebar on left)
     **/
    const defaultCanvasMinWidth = `calc((100vw - 300px) - 48px)`;
    const canvasMaxWidthType = this.state.appDefinition.globalSettings.canvasMaxWidthType || 'px';
    const canvasMaxWidth = this.state.appDefinition.globalSettings.canvasMaxWidth;
    const currentLayout = this.state.currentLayout;

    const userSetMaxWidth = currentLayout === 'desktop' ? `${+canvasMaxWidth + canvasMaxWidthType}` : '450px';

    if (this.state.appDefinition.globalSettings.canvasMaxWidth && canvasMaxWidthType !== '%') {
      return `min(${defaultCanvasMinWidth}, ${userSetMaxWidth})`;
    } else {
      return defaultCanvasMinWidth;
    }
  };

  handleEditorMarginLeftChange = (value) => this.setState({ editorMarginLeft: value });

  render() {
    const {
      currentSidebarTab,
      selectedComponents = [],
      appDefinition,
      app,
      showLeftSidebar,
      isLoading,
      zoomLevel,
      deviceWindowWidth,
      hoveredComponent,
    } = this.state;
    const currentState = this.props?.currentState;
    const editingVersion = this.props?.editingVersion;
    const appVersionPreviewLink = editingVersion
      ? `/applications/${app.id}/versions/${editingVersion.id}/${currentState.page.handle}`
      : '';
    const appId = app?.id;

    const { queryConfirmationList = [], defaultComponentStateComputed } = this.props;

    return (
      <div className="editor wrapper">
        <Confirm
          show={queryConfirmationList.length > 0}
          message={`Do you want to run this query - ${queryConfirmationList[0]?.queryName}?`}
          onConfirm={(queryConfirmationData) => onQueryConfirmOrCancel(this, queryConfirmationData, true)}
          onCancel={() => onQueryConfirmOrCancel(this, queryConfirmationList[0])}
          queryConfirmationData={queryConfirmationList[0]}
          darkMode={this.props.darkMode}
          key={queryConfirmationList[0]?.queryName}
        />
        <Confirm
          show={this.state.showPageDeletionConfirmation?.isOpen ?? false}
          title={'Delete Page'}
          message={`Do you really want to delete ${this.state.showPageDeletionConfirmation?.pageName || 'this'} page?`}
          confirmButtonLoading={this.state.isDeletingPage}
          onConfirm={() => this.executeDeletepageRequest()}
          onCancel={() => this.cancelDeletePageRequest()}
          darkMode={this.props.darkMode}
        />
        {this.props.isVersionReleased && <ReleasedVersionError />}
        <EditorContextWrapper>
          <EditorHeader
            darkMode={this.props.darkMode}
            globalSettingsChanged={this.globalSettingsChanged}
            appDefinition={appDefinition}
            toggleAppMaintenance={this.toggleAppMaintenance}
            editingVersion={editingVersion}
            app={app}
            appVersionPreviewLink={appVersionPreviewLink}
            canUndo={this.canUndo}
            canRedo={this.canRedo}
            handleUndo={this.handleUndo}
            handleRedo={this.handleRedo}
            isSaving={this.state.isSaving}
            saveError={this.state.saveError}
            onNameChanged={this.onNameChanged}
            setAppDefinitionFromVersion={this.setAppDefinitionFromVersion}
            onVersionRelease={this.onVersionRelease}
            saveEditingVersion={this.saveEditingVersion}
            onVersionDelete={this.onVersionDelete}
          />
          <DndProvider backend={HTML5Backend}>
            <div className="sub-section">
              <LeftSidebar
                errorLogs={currentState.errors}
                components={currentState.components}
                appId={appId}
                darkMode={this.props.darkMode}
                dataSourcesChanged={this.dataSourcesChanged}
                dataQueriesChanged={this.dataQueriesChanged}
                globalDataSourcesChanged={this.globalDataSourcesChanged}
                onZoomChanged={this.onZoomChanged}
                switchDarkMode={this.changeDarkMode}
                debuggerActions={this.sideBarDebugger}
                appDefinition={{
                  components: appDefinition.pages[this.state.currentPageId]?.components ?? {},
                  selectedComponent: selectedComponents ? selectedComponents[selectedComponents.length - 1] : {},
                  pages: this.state.appDefinition.pages,
                  homePageId: this.state.appDefinition.homePageId,
                  showViewerNavigation: this.state.appDefinition.showViewerNavigation,
                }}
                setSelectedComponent={this.setSelectedComponent}
                removeComponent={this.removeComponent}
                runQuery={(queryId, queryName) => runQuery(this, queryId, queryName)}
                ref={this.dataSourceModalRef}
                isSaving={this.state.isSaving}
                currentPageId={this.state.currentPageId}
                addNewPage={this.addNewPage}
                switchPage={this.switchPage}
                deletePage={this.deletePageRequest}
                renamePage={this.renamePage}
                clonePage={this.clonePage}
                hidePage={this.hidePage}
                unHidePage={this.unHidePage}
                updateHomePage={this.updateHomePage}
                updatePageHandle={this.updatePageHandle}
                updateOnPageLoadEvents={this.updateOnPageLoadEvents}
                showHideViewerNavigationControls={this.showHideViewerNavigation}
                updateOnSortingPages={this.updateOnSortingPages}
                setEditorMarginLeft={this.handleEditorMarginLeftChange}
              />
              {!this.props.showComments && (
                <Selecto
                  dragContainer={'.canvas-container'}
                  selectableTargets={['.react-draggable']}
                  hitRate={0}
                  selectByClick={true}
                  toggleContinueSelect={['shift']}
                  ref={this.selectionRef}
                  scrollOptions={this.state.scrollOptions}
                  onSelectStart={this.onAreaSelectionStart}
                  onSelectEnd={this.onAreaSelectionEnd}
                  onSelect={this.onAreaSelection}
                  onDragStart={this.onAreaSelectionDragStart}
                  onDrag={this.onAreaSelectionDrag}
                  onDragEnd={this.onAreaSelectionDragEnd}
                  onScroll={(e) => {
                    this.canvasContainerRef.current.scrollBy(e.direction[0] * 10, e.direction[1] * 10);
                  }}
                />
              )}
              <div
                className={`main main-editor-canvas ${
                  this.state.isQueryPaneDragging || this.state.isDragging ? 'hide-scrollbar' : ''
                }`}
                id="main-editor-canvas"
              >
                <div
                  className={`canvas-container align-items-center ${!showLeftSidebar && 'hide-sidebar'}`}
                  style={{
                    transform: `scale(${zoomLevel})`,
                    borderLeft:
                      (this.state.editorMarginLeft ? this.state.editorMarginLeft - 1 : this.state.editorMarginLeft) +
                      `px solid ${this.computeCanvasBackgroundColor()}`,
                    height: this.computeCanvasContainerHeight(),
                    background: !this.props.darkMode && '#f4f6fa',
                  }}
                  onMouseUp={(e) => {
                    if (['real-canvas', 'modal'].includes(e.target.className)) {
                      this.setState({ selectedComponents: [], currentSidebarTab: 2, hoveredComponent: false });
                    }
                  }}
                  ref={this.canvasContainerRef}
                  onScroll={() => {
                    this.selectionRef.current.checkScroll();
                  }}
                >
                  <div style={{ minWidth: `calc((100vw - 300px) - 48px)` }}>
                    <div
                      className="canvas-area"
                      style={{
                        width: this.props.currentLayout === 'desktop' ? '100%' : '450px',
                        maxWidth:
                          +this.state.appDefinition.globalSettings.canvasMaxWidth +
                          this.state.appDefinition.globalSettings.canvasMaxWidthType,
                        /**
                         * minWidth will be min(default canvas min width, user set max width). Done to avoid conflict between two
                         * default canvas min width = calc(((screen width - width component editor side bar) - width of editor sidebar on left) - width of left sidebar popover)
                         **/
                        // minWidth: this.state.editorMarginLeft ? this.getCanvasMinWidth() : 'auto',
                        backgroundColor: this.computeCanvasBackgroundColor(),
                        transform: 'translateZ(0)', //Hack to make modal position respect canvas container, else it positions w.r.t window.
                      }}
                    >
                      {config.ENABLE_MULTIPLAYER_EDITING && (
                        <RealtimeCursors
                          editingVersionId={editingVersion?.id}
                          editingPageId={this.state.currentPageId}
                        />
                      )}
                      {isLoading && (
                        <div className="apploader">
                          <div className="col col-* editor-center-wrapper">
                            <div className="editor-center">
                              <div className="canvas">
                                <div className="mt-5 d-flex flex-column">
                                  <div className="mb-1">
                                    <Skeleton width={'150px'} height={15} className="skeleton" />
                                  </div>
                                  {Array.from(Array(4)).map((_item, index) => (
                                    <Skeleton key={index} width={'300px'} height={10} className="skeleton" />
                                  ))}
                                  <div className="align-self-end">
                                    <Skeleton width={'100px'} className="skeleton" />
                                  </div>
                                  <Skeleton className="skeleton mt-4" />
                                  <Skeleton height={'150px'} className="skeleton mt-2" />
                                </div>
                              </div>
                            </div>
                          </div>
                        </div>
                      )}
                      {defaultComponentStateComputed && (
                        <>
                          <Container
                            canvasWidth={this.getCanvasWidth()}
                            socket={this.socket}
                            appDefinition={appDefinition}
                            appDefinitionChanged={this.appDefinitionChanged}
                            snapToGrid={true}
                            darkMode={this.props.darkMode}
                            mode={'edit'}
                            zoomLevel={zoomLevel}
                            deviceWindowWidth={deviceWindowWidth}
                            selectedComponents={selectedComponents}
                            appLoading={isLoading}
                            onEvent={this.handleEvent}
                            onComponentOptionChanged={this.handleOnComponentOptionChanged}
                            onComponentOptionsChanged={this.handleOnComponentOptionsChanged}
                            setSelectedComponent={this.setSelectedComponent}
                            handleUndo={this.handleUndo}
                            handleRedo={this.handleRedo}
                            removeComponent={this.removeComponent}
                            onComponentClick={this.handleComponentClick}
                            onComponentHover={this.handleComponentHover}
                            hoveredComponent={hoveredComponent}
                            sideBarDebugger={this.sideBarDebugger}
                            currentPageId={this.state.currentPageId}
                          />
                          <CustomDragLayer
                            snapToGrid={true}
                            canvasWidth={this.getCanvasWidth()}
                            onDragging={(isDragging) => this.setState({ isDragging })}
                          />
                        </>
                      )}
                    </div>
                  </div>
                </div>
                <QueryPanel
                  onQueryPaneDragging={this.handleQueryPaneDragging}
                  handleQueryPaneExpanding={this.handleQueryPaneExpanding}
                  dataQueriesChanged={this.dataQueriesChanged}
                  fetchDataQueries={this.fetchDataQueries}
                  darkMode={this.props.darkMode}
                  allComponents={appDefinition.pages[this.state.currentPageId]?.components ?? {}}
                  appId={appId}
                  appDefinition={appDefinition}
<<<<<<< HEAD
                  dataSourceModalHandler={this.dataSourceModalHandler}
                  editorRef={{
                    appDefinition: this.state.appDefinition,
                    queryConfirmationList,
                    updateQueryConfirmationList: this.props.updateQueryConfirmationList,
                    navigate: this.props.navigate,
                    currentPageId: this.state.currentPageId,
                  }}
=======
                  editorRef={this}
>>>>>>> a3b57411
                />
                <ReactTooltip id="tooltip-for-add-query" className="tooltip" />
              </div>
              <div className="editor-sidebar">
                <EditorKeyHooks
                  moveComponents={this.moveComponents}
                  cloneComponents={this.cloneComponents}
                  copyComponents={this.copyComponents}
                  cutComponents={this.cutComponents}
                  handleEditorEscapeKeyPress={this.handleEditorEscapeKeyPress}
                  removeMultipleComponents={this.removeComponents}
                />

                {currentSidebarTab === 1 && (
                  <div className="pages-container">
                    {selectedComponents.length === 1 &&
                    !isEmpty(appDefinition.pages[this.state.currentPageId]?.components) &&
                    !isEmpty(appDefinition.pages[this.state.currentPageId]?.components[selectedComponents[0].id]) ? (
                      <Inspector
                        moveComponents={this.moveComponents}
                        componentDefinitionChanged={this.componentDefinitionChanged}
                        removeComponent={this.removeComponent}
                        selectedComponentId={selectedComponents[0].id}
                        allComponents={appDefinition.pages[this.state.currentPageId]?.components}
                        key={selectedComponents[0].id}
                        switchSidebarTab={this.switchSidebarTab}
                        darkMode={this.props.darkMode}
                        appDefinitionLocalVersion={this.state.appDefinitionLocalVersion}
                        pages={this.getPagesWithIds()}
                      ></Inspector>
                    ) : (
                      <center className="mt-5 p-2">
                        {this.props.t('editor.inspectComponent', 'Please select a component to inspect')}
                      </center>
                    )}
                  </div>
                )}

                {currentSidebarTab === 2 && (
                  <WidgetManager
                    componentTypes={componentTypes}
                    zoomLevel={zoomLevel}
                    darkMode={this.props.darkMode}
                  ></WidgetManager>
                )}
              </div>
              {config.COMMENT_FEATURE_ENABLE && this.props.showComments && (
                <CommentNotifications socket={this.socket} pageId={this.state.currentPageId} />
              )}
            </div>
          </DndProvider>
        </EditorContextWrapper>
      </div>
    );
  }
}

const withStore = (Component) => (props) => {
  const { showComments, currentLayout, queryConfirmationList, defaultComponentStateComputed, actions } = useEditorStore(
    (state) => ({
      showComments: state?.showComments,
      currentLayout: state?.currentLayout,
      queryConfirmationList: state?.queryConfirmationList,
      defaultComponentStateComputed: state?.defaultComponentStateComputed,
      actions: state?.actions,
    }),
    shallow
  );

  const { isVersionReleased, editingVersion } = useAppVersionStore(
    (state) => ({ isVersionReleased: state.isVersionReleased, editingVersion: state.editingVersion }),
    shallow
  );

  const currentState = useCurrentState();

  return (
    <Component
      {...props}
      isVersionReleased={isVersionReleased}
      editingVersion={editingVersion}
      currentState={currentState}
      showComments={showComments}
      currentLayout={currentLayout}
      queryConfirmationList={queryConfirmationList}
      updateQueryConfirmationList={actions.updateQueryConfirmationList}
      defaultComponentStateComputed={defaultComponentStateComputed}
    />
  );
};

export const Editor = withTranslation()(withRouter(withStore(EditorComponent)));<|MERGE_RESOLUTION|>--- conflicted
+++ resolved
@@ -48,17 +48,12 @@
 import { useDataSourcesStore } from '@/_stores/dataSourcesStore';
 import { useDataQueriesStore } from '@/_stores/dataQueriesStore';
 import { useAppVersionStore } from '@/_stores/appVersionStore';
-import { useEditorState, useEditorStore } from '@/_stores/editorStore';
+import { useEditorStore } from '@/_stores/editorStore';
 import { useQueryPanelStore } from '@/_stores/queryPanelStore';
 import { useAppDataStore } from '@/_stores/appDataStore';
 import { useCurrentStateStore, useCurrentState } from '@/_stores/currentStateStore';
 import { resetAllStores } from '@/_stores/utils';
 import { setCookie } from '@/_helpers/cookie';
-<<<<<<< HEAD
-import { shallow } from 'zustand/shallow';
-import { useAppDataActions, useAppDataStore } from '@/_stores/appDataStore';
-=======
->>>>>>> a3b57411
 
 setAutoFreeze(false);
 enablePatches();
@@ -119,7 +114,7 @@
       deviceWindowWidth: 450,
       appDefinition: this.defaultDefinition,
       apps: [],
-      // queryConfirmationList: [],
+      queryConfirmationList: [],
       isSourceSelected: false,
       selectionInProgress: false,
       scrollOptions: {},
@@ -130,8 +125,6 @@
 
     this.autoSave = debounce(this.saveEditingVersion, 3000);
     this.realtimeSave = debounce(this.appDefinitionChanged, 500);
-
-    this.appActions = useAppDataStore.getState().actions;
   }
 
   setWindowTitle(name) {
@@ -153,9 +146,6 @@
           groups: currentSession.group_permissions?.map((group) => group.group),
         };
         this.setState({ currentUser });
-
-        this.appActions.updateCurrentUser(userVars);
-
         useCurrentStateStore.getState().actions.setCurrentState({
           globals: {
             ...this.props.currentState.globals,
@@ -187,7 +177,7 @@
     this.getCurrentOrganizationDetails();
     this.autoSave();
     this.fetchApps(0);
-    await this.fetchApp(this.props.params.pageHandle);
+    this.fetchApp(this.props.params.pageHandle);
     await this.fetchOrgEnvironmentVariables();
     this.initComponentVersioning();
     this.initRealtimeSave();
@@ -212,7 +202,6 @@
       handle: this.props.pageHandle,
       variables: {},
     };
-    this.appActions.updateState({ appId: this.props.params.id });
     useCurrentStateStore.getState().actions.setCurrentState({ globals, page });
 
     this.appDataStoreListner = useAppDataStore.subscribe(({ isSaving } = {}) => {
@@ -264,7 +253,7 @@
 
   componentDidUpdate(prevProps, prevState) {
     if (!isEqual(prevState.appDefinition, this.state.appDefinition)) {
-      computeComponentState(this.state.appDefinition.pages[this.state.currentPageId]?.components);
+      computeComponentState(this, this.state.appDefinition.pages[this.state.currentPageId]?.components);
     }
 
     if (!isEqual(prevState.editorMarginLeft, this.state.editorMarginLeft)) {
@@ -326,8 +315,11 @@
 
     // eslint-disable-next-line no-unused-vars
     appService.setMaintenance(this.state.app.id, newState).then((data) => {
-      this.appActions.updateState({
-        isMaintenanceOn: newState,
+      this.setState({
+        app: {
+          ...this.state.app,
+          is_maintenance_on: newState,
+        },
       });
 
       if (newState) {
@@ -339,12 +331,11 @@
   };
 
   fetchApps = (page) => {
-    appService.getAll(page).then((data) => {
-      this.appActions.updateState({ apps: data.apps.map((app) => ({ id: app.id, name: app.name, slug: app.slug })) });
+    appService.getAll(page).then((data) =>
       this.setState({
         apps: data.apps,
-      });
-    });
+      })
+    );
   };
 
   fetchApp = (startingPageHandle) => {
@@ -356,15 +347,6 @@
       const pages = Object.entries(dataDefinition.pages).map(([pageId, page]) => ({ id: pageId, ...page }));
       const startingPageId = pages.filter((page) => page.handle === startingPageHandle)[0]?.id;
       const homePageId = startingPageId ?? dataDefinition.homePageId;
-
-      this.appActions.updateState({
-        slug: data.slug,
-        isMaintenanceOn: data?.is_maintenance_on,
-        organizationId: data?.organization_id,
-        isPublic: data?.is_public,
-        appName: data?.name,
-        userId: data?.user_id,
-      });
 
       useCurrentStateStore.getState().actions.setCurrentState({
         page: {
@@ -376,7 +358,6 @@
       });
       useAppVersionStore.getState().actions.updateEditingVersion(data.editing_version);
       useAppVersionStore.getState().actions.updateReleasedVersionId(data.current_version_id);
-
       this.setState(
         {
           app: data,
@@ -387,7 +368,7 @@
         },
 
         async () => {
-          computeComponentState(this.state.appDefinition.pages[homePageId]?.components ?? {}).then(async () => {
+          computeComponentState(this, this.state.appDefinition.pages[homePageId]?.components ?? {}).then(async () => {
             this.setWindowTitle(data.name);
             useEditorStore.getState().actions.setShowComments(!!queryString.parse(this.props.location.search).threadId);
           });
@@ -449,7 +430,7 @@
       this.socket?.send(
         JSON.stringify({
           event: 'events',
-          data: { message: 'dataSourcesChanged', appId: this.state.app?.id },
+          data: { message: 'dataSourcesChanged', appId: this.state.appId },
         })
       );
     } else {
@@ -469,7 +450,7 @@
       this.socket?.send(
         JSON.stringify({
           event: 'events',
-          data: { message: 'dataQueriesChanged', appId: this.state.app?.id },
+          data: { message: 'dataQueriesChanged', appId: this.state.appId },
         })
       );
     }
@@ -630,6 +611,10 @@
     this.switchSidebarTab(2);
   };
 
+  handleSlugChange = (newSlug) => {
+    this.setState({ slug: newSlug });
+  };
+
   removeComponents = () => {
     if (!this.props.isVersionReleased && this.state?.selectedComponents?.length > 1) {
       let newDefinition = cloneDeep(this.state.appDefinition);
@@ -720,14 +705,9 @@
         this.handleAddPatch
       );
       setStateAsync(_self, newDefinition).then(() => {
-<<<<<<< HEAD
-        computeComponentState(_self.state.appDefinition.pages[currentPageId].components);
-        this.setState({ isSaving: true, appDefinitionLocalVersion: uuid() });
-=======
         computeComponentState(_self, _self.state.appDefinition.pages[currentPageId].components);
         useAppDataStore.getState().actions.setIsSaving(true);
         this.setState({ appDefinitionLocalVersion: uuid() });
->>>>>>> a3b57411
         this.autoSave();
         this.props.ymap?.set('appDef', {
           newDefinition: newDefinition.appDefinition,
@@ -784,36 +764,17 @@
 
       return;
     }
-    cloneComponents(
-      this.state.selectedComponents,
-      this.state.appDefinition,
-      this.state.currentPageId,
-      this.appDefinitionChanged,
-      false
-    );
-  };
-
-  copyComponents = () =>
-    cloneComponents(
-      this.state.selectedComponents,
-      this.state.appDefinition,
-      this.state.currentPageId,
-      this.appDefinitionChanged,
-      false
-    );
+    cloneComponents(this, this.appDefinitionChanged, false, true);
+  };
+
+  copyComponents = () => cloneComponents(this, this.appDefinitionChanged, false);
 
   cloneComponents = () => {
     if (this.props.isVersionReleased) {
       useAppVersionStore.getState().actions.enableReleasedVersionPopupState();
       return;
     }
-    cloneComponents(
-      this.state.selectedComponents,
-      this.state.appDefinition,
-      this.state.currentPageId,
-      this.appDefinitionChanged,
-      true
-    );
+    cloneComponents(this, this.appDefinitionChanged, true);
   };
 
   decimalToHex = (alpha) => (alpha === 0 ? '00' : Math.round(255 * alpha).toString(16));
@@ -878,7 +839,7 @@
         this.socket.send(
           JSON.stringify({
             event: 'events',
-            data: { message: 'versionReleased', appId: this.state.app?.id },
+            data: { message: 'versionReleased', appId: this.state.appId },
           })
         );
       }
@@ -919,7 +880,7 @@
     } else if (!isEmpty(this.props?.editingVersion)) {
       appVersionService
         .save(
-          this.state.app?.id,
+          this.state.appId,
           this.props.editingVersion?.id,
           { definition: this.state.appDefinition },
           isUserSwitchedVersion
@@ -949,7 +910,7 @@
   };
 
   handleOnComponentOptionChanged = (component, optionName, value) => {
-    return onComponentOptionChanged(component, optionName, value);
+    return onComponentOptionChanged(this, component, optionName, value);
   };
 
   handleOnComponentOptionsChanged = (component, options) => {
@@ -972,10 +933,10 @@
 
   sideBarDebugger = {
     error: (data) => {
-      debuggerActions.error(data);
+      debuggerActions.error(this, data);
     },
     flush: () => {
-      debuggerActions.flush();
+      debuggerActions.flush(this);
     },
     generateErrorLogs: (errors) => debuggerActions.generateErrorLogs(errors),
   };
@@ -1404,7 +1365,7 @@
 
     const queryParamsString = queryParams.map(([key, value]) => `${key}=${value}`).join('&');
 
-    this.props.navigate(`/${getWorkspaceId()}/apps/${this.state.app?.id}/${handle}?${queryParamsString}`);
+    this.props.navigate(`/${getWorkspaceId()}/apps/${this.state.appId}/${handle}?${queryParamsString}`);
 
     const { globals: existingGlobals } = this.props.currentState;
 
@@ -1435,7 +1396,7 @@
       },
       () => {
         // Move this callback to zustand
-        computeComponentState(this.state.appDefinition.pages[pageId]?.components ?? {}).then(async () => {
+        computeComponentState(this, this.state.appDefinition.pages[pageId]?.components ?? {}).then(async () => {
           for (const event of events ?? []) {
             await this.handleEvent(event.eventId, event);
           }
@@ -1497,22 +1458,23 @@
       currentSidebarTab,
       selectedComponents = [],
       appDefinition,
+      appId,
+      slug,
       app,
       showLeftSidebar,
       isLoading,
       zoomLevel,
       deviceWindowWidth,
+      apps,
+      defaultComponentStateComputed,
       hoveredComponent,
+      queryConfirmationList,
     } = this.state;
     const currentState = this.props?.currentState;
     const editingVersion = this.props?.editingVersion;
     const appVersionPreviewLink = editingVersion
       ? `/applications/${app.id}/versions/${editingVersion.id}/${currentState.page.handle}`
       : '';
-    const appId = app?.id;
-
-    const { queryConfirmationList = [], defaultComponentStateComputed } = this.props;
-
     return (
       <div className="editor wrapper">
         <Confirm
@@ -1543,6 +1505,8 @@
             editingVersion={editingVersion}
             app={app}
             appVersionPreviewLink={appVersionPreviewLink}
+            slug={slug}
+            appId={appId}
             canUndo={this.canUndo}
             canRedo={this.canRedo}
             handleUndo={this.handleUndo}
@@ -1551,9 +1515,11 @@
             saveError={this.state.saveError}
             onNameChanged={this.onNameChanged}
             setAppDefinitionFromVersion={this.setAppDefinitionFromVersion}
+            handleSlugChange={this.handleSlugChange}
             onVersionRelease={this.onVersionRelease}
             saveEditingVersion={this.saveEditingVersion}
             onVersionDelete={this.onVersionDelete}
+            currentUser={this.state.currentUser}
           />
           <DndProvider backend={HTML5Backend}>
             <div className="sub-section">
@@ -1593,6 +1559,7 @@
                 updateOnPageLoadEvents={this.updateOnPageLoadEvents}
                 showHideViewerNavigationControls={this.showHideViewerNavigation}
                 updateOnSortingPages={this.updateOnSortingPages}
+                apps={apps}
                 setEditorMarginLeft={this.handleEditorMarginLeftChange}
               />
               {!this.props.showComments && (
@@ -1730,21 +1697,11 @@
                   dataQueriesChanged={this.dataQueriesChanged}
                   fetchDataQueries={this.fetchDataQueries}
                   darkMode={this.props.darkMode}
+                  apps={apps}
                   allComponents={appDefinition.pages[this.state.currentPageId]?.components ?? {}}
                   appId={appId}
                   appDefinition={appDefinition}
-<<<<<<< HEAD
-                  dataSourceModalHandler={this.dataSourceModalHandler}
-                  editorRef={{
-                    appDefinition: this.state.appDefinition,
-                    queryConfirmationList,
-                    updateQueryConfirmationList: this.props.updateQueryConfirmationList,
-                    navigate: this.props.navigate,
-                    currentPageId: this.state.currentPageId,
-                  }}
-=======
                   editorRef={this}
->>>>>>> a3b57411
                 />
                 <ReactTooltip id="tooltip-for-add-query" className="tooltip" />
               </div>
@@ -1771,6 +1728,7 @@
                         allComponents={appDefinition.pages[this.state.currentPageId]?.components}
                         key={selectedComponents[0].id}
                         switchSidebarTab={this.switchSidebarTab}
+                        apps={apps}
                         darkMode={this.props.darkMode}
                         appDefinitionLocalVersion={this.state.appDefinitionLocalVersion}
                         pages={this.getPagesWithIds()}
@@ -1803,17 +1761,13 @@
 }
 
 const withStore = (Component) => (props) => {
-  const { showComments, currentLayout, queryConfirmationList, defaultComponentStateComputed, actions } = useEditorStore(
+  const { showComments, currentLayout } = useEditorStore(
     (state) => ({
       showComments: state?.showComments,
       currentLayout: state?.currentLayout,
-      queryConfirmationList: state?.queryConfirmationList,
-      defaultComponentStateComputed: state?.defaultComponentStateComputed,
-      actions: state?.actions,
     }),
     shallow
   );
-
   const { isVersionReleased, editingVersion } = useAppVersionStore(
     (state) => ({ isVersionReleased: state.isVersionReleased, editingVersion: state.editingVersion }),
     shallow
@@ -1829,9 +1783,6 @@
       currentState={currentState}
       showComments={showComments}
       currentLayout={currentLayout}
-      queryConfirmationList={queryConfirmationList}
-      updateQueryConfirmationList={actions.updateQueryConfirmationList}
-      defaultComponentStateComputed={defaultComponentStateComputed}
     />
   );
 };
