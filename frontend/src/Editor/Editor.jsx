--- conflicted
+++ resolved
@@ -116,28 +116,6 @@
 
   const dataQueries = useDataQueries();
 
-<<<<<<< HEAD
-    this.defaultDefinition = {
-      showViewerNavigation: true,
-      homePageId: defaultPageId,
-      pages: {
-        [defaultPageId]: {
-          components: {},
-          handle: 'home',
-          name: 'Home',
-        },
-      },
-      globalSettings: {
-        hideHeader: false,
-        appInMaintenance: false,
-        canvasMaxWidth: 100,
-        canvasMaxWidthType: '%',
-        canvasMaxHeight: 2400,
-        canvasBackgroundColor: props.darkMode ? '#26292B' : '#F8F9FA',
-        backgroundFxQuery: '',
-      },
-    };
-=======
   const {
     isMaintenanceOn,
     appId,
@@ -151,7 +129,6 @@
     events,
     areOthersOnSameVersionAndPage,
   } = useAppInfo();
->>>>>>> 5c4d3958
 
   const currentState = useCurrentState();
 
@@ -936,12 +913,6 @@
         appDiffOptions: opts,
       });
 
-<<<<<<< HEAD
-  computeCanvasBackgroundColor = () => {
-    const { canvasBackgroundColor } = this.state.appDefinition?.globalSettings ?? '#F8F9FA';
-    if (['#26292B', '#F8F9FA', '#edeff5'].includes(canvasBackgroundColor)) {
-      return this.props.darkMode ? '#26292B' : '#F8F9FA';
-=======
       let updatingEditorStateInProcess = true;
 
       if (opts?.widgetMovedWithKeyboard === true) {
@@ -952,7 +923,6 @@
         isUpdatingEditorStateInProcess: updatingEditorStateInProcess,
         appDefinition: updatedAppDefinition,
       });
->>>>>>> 5c4d3958
     }
   };
 
