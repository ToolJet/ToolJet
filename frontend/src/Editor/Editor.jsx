--- conflicted
+++ resolved
@@ -117,33 +117,6 @@
       zoomLevel: 1.0,
       deviceWindowWidth: 450,
       appDefinition: this.defaultDefinition,
-<<<<<<< HEAD
-      currentState: {
-        queries: {},
-        components: {},
-        globals: {
-          theme: { name: props.darkMode ? 'dark' : 'light' },
-          urlparams: JSON.parse(JSON.stringify(queryString.parse(props.location.search))),
-          environment: {
-            id: null,
-            name: null,
-          },
-          /* Constant value.it will only change for viewer */
-          mode: {
-            value: 'edit',
-          },
-        },
-        errors: {},
-        variables: {},
-        client: {},
-        server: {},
-        page: {
-          handle: pageHandle,
-          variables: {},
-        },
-      },
-=======
->>>>>>> 6253273c
       apps: [],
       queryConfirmationList: [],
       isSourceSelected: false,
@@ -218,12 +191,8 @@
     this.fetchApps(0);
     this.setCurrentAppEnvironmentId();
     this.fetchApp(this.props.params.pageHandle);
-<<<<<<< HEAD
-    this.fetchOrgEnvironmentVariables();
+    await this.fetchOrgEnvironmentVariables();
     this.fetchAndInjectCustomStyles();
-=======
-    await this.fetchOrgEnvironmentVariables();
->>>>>>> 6253273c
     this.initComponentVersioning();
     this.initRealtimeSave();
     this.initEventListeners();
@@ -246,7 +215,13 @@
       handle: this.props.pageHandle,
       variables: {},
     };
-    useCurrentStateStore.getState().actions.setCurrentState({ globals, page });
+    useCurrentStateStore.getState().actions.setCurrentState({
+      globals,
+      page,
+      mode: {
+        value: 'edit',
+      },
+    });
   }
 
   /**
@@ -430,9 +405,6 @@
           });
         }
       );
-<<<<<<< HEAD
-      await this.getStoreData(data.editing_version?.id, data.editing_version?.current_environment_id);
-=======
       useCurrentStateStore.getState().actions.setCurrentState({
         page: {
           handle: dataDefinition.pages[homePageId]?.handle,
@@ -441,11 +413,8 @@
           variables: {},
         },
       });
-
-      this.fetchDataSources(data.editing_version?.id);
-      await this.fetchDataQueries(data.editing_version?.id, true, true);
-      this.fetchGlobalDataSources();
->>>>>>> 6253273c
+      await this.getStoreData(data.editing_version?.id, data.editing_version?.current_environment_id);
+
       initEditorWalkThrough();
       for (const event of dataDefinition.pages[homePageId]?.events ?? []) {
         await this.handleEvent(event.eventId, event);
@@ -1076,20 +1045,16 @@
   };
 
   appEnvironmentChanged = (currentAppEnvironment, isVersionChanged, isEnvIdNotAvailableYet = false) => {
-    const { globals: existingGlobals } = this.state.currentState;
+    useCurrentStateStore.getState().actions.setCurrentState({
+      ...this.props.currentState.globals,
+      environment: {
+        id: currentAppEnvironment?.id,
+        name: currentAppEnvironment?.name,
+      },
+    });
     this.setState(
       {
         currentAppEnvironmentId: currentAppEnvironment?.id,
-        currentState: {
-          ...this.state.currentState,
-          globals: {
-            ...existingGlobals,
-            environment: {
-              id: currentAppEnvironment?.id,
-              name: currentAppEnvironment?.name,
-            },
-          },
-        },
       },
       () => {
         !isEnvIdNotAvailableYet && this.getStoreData(this.props.editingVersion?.id, this.state.currentAppEnvironmentId);
@@ -1581,11 +1546,7 @@
     const currentState = this.props?.currentState;
     const editingVersion = this.props?.editingVersion;
     const appVersionPreviewLink = editingVersion
-<<<<<<< HEAD
-      ? `/applications/${app.id}/versions/${editingVersion.id}/environments/${this.state.currentAppEnvironmentId}/${this.state.currentState.page.handle}`
-=======
-      ? `/applications/${app.id}/versions/${editingVersion.id}/${currentState.page.handle}`
->>>>>>> 6253273c
+      ? `/applications/${app.id}/versions/${editingVersion.id}/environments/${this.state.currentAppEnvironmentId}/${currentState.page.handle}`
       : '';
     return (
       <div className="editor wrapper">
@@ -1639,11 +1600,7 @@
           <DndProvider backend={HTML5Backend}>
             <div className="sub-section">
               <LeftSidebar
-<<<<<<< HEAD
                 currentAppEnvironmentId={this.state.currentAppEnvironmentId}
-                showComments={showComments}
-=======
->>>>>>> 6253273c
                 errorLogs={currentState.errors}
                 components={currentState.components}
                 appId={appId}
@@ -1882,7 +1839,13 @@
 }
 
 const withStore = (Component) => (props) => {
-<<<<<<< HEAD
+  const { showComments, currentLayout } = useEditorStore(
+    (state) => ({
+      showComments: state?.showComments,
+      currentLayout: state?.currentLayout,
+    }),
+    shallow
+  );
   const { isVersionReleased, editingVersion, isEditorFreezed } = useAppVersionStore(
     (state) => ({
       isVersionReleased: state.isVersionReleased,
@@ -1892,34 +1855,17 @@
     shallow
   );
 
-=======
-  const { showComments, currentLayout } = useEditorStore(
-    (state) => ({
-      showComments: state?.showComments,
-      currentLayout: state?.currentLayout,
-    }),
-    shallow
-  );
-  const { isVersionReleased, editingVersion } = useAppVersionStore(
-    (state) => ({ isVersionReleased: state.isVersionReleased, editingVersion: state.editingVersion }),
-    shallow
-  );
-
   const currentState = useCurrentState();
 
->>>>>>> 6253273c
   return (
     <Component
       {...props}
       isVersionReleased={isVersionReleased}
       editingVersion={editingVersion}
-<<<<<<< HEAD
       isEditorFreezed={isEditorFreezed}
-=======
       currentState={currentState}
       showComments={showComments}
       currentLayout={currentLayout}
->>>>>>> 6253273c
     />
   );
 };
