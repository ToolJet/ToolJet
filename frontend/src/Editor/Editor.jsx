--- conflicted
+++ resolved
@@ -45,12 +45,8 @@
 import { ReleasedVersionError } from './AppVersionsManager/ReleasedVersionError';
 import { useDataSourcesStore } from '@/_stores/dataSourcesStore';
 import { useDataQueriesStore } from '@/_stores/dataQueriesStore';
-<<<<<<< HEAD
 import { useAppVersionStore } from '@/_stores/appVersionStore';
-=======
 import { useQueryPanelStore } from '@/_stores/queryPanelStore';
-import { useAppDataStore } from '@/_stores/appDataStore';
->>>>>>> 5ca47f1a
 import { resetAllStores } from '@/_stores/utils';
 import { shallow } from 'zustand/shallow';
 
@@ -1543,12 +1539,7 @@
                 showHideViewerNavigationControls={this.showHideViewerNavigation}
                 updateOnSortingPages={this.updateOnSortingPages}
                 apps={apps}
-<<<<<<< HEAD
-=======
                 setEditorMarginLeft={this.handleEditorMarginLeftChange}
-                isVersionReleased={this.isVersionReleased()}
-                setReleasedVersionPopupState={this.setReleasedVersionPopupState}
->>>>>>> 5ca47f1a
               />
               {!showComments && (
                 <Selecto
@@ -1595,35 +1586,6 @@
                     this.selectionRef.current.checkScroll();
                   }}
                 >
-<<<<<<< HEAD
-                  <div
-                    className="canvas-area"
-                    style={{
-                      width: currentLayout === 'desktop' ? '100%' : '450px',
-                      minHeight: +this.state.appDefinition.globalSettings.canvasMaxHeight,
-                      maxWidth:
-                        +this.state.appDefinition.globalSettings.canvasMaxWidth +
-                        this.state.appDefinition.globalSettings.canvasMaxWidthType,
-                      maxHeight: +this.state.appDefinition.globalSettings.canvasMaxHeight,
-                      backgroundColor: this.computeCanvasBackgroundColor(),
-                    }}
-                  >
-                    {config.ENABLE_MULTIPLAYER_EDITING && <RealtimeCursors editingPageId={this.state.currentPageId} />}
-                    {isLoading && (
-                      <div className="apploader">
-                        <div className="col col-* editor-center-wrapper">
-                          <div className="editor-center">
-                            <div className="canvas">
-                              <div className="mt-5 d-flex flex-column">
-                                <div className="mb-1">
-                                  <Skeleton width={'150px'} height={15} className="skeleton" />
-                                </div>
-                                {Array.from(Array(4)).map((_item, index) => (
-                                  <Skeleton key={index} width={'300px'} height={10} className="skeleton" />
-                                ))}
-                                <div className="align-self-end">
-                                  <Skeleton width={'100px'} className="skeleton" />
-=======
                   <div style={{ minWidth: `calc((100vw - 300px) - 48px)` }}>
                     <div
                       className="canvas-area"
@@ -1666,54 +1628,11 @@
                                   </div>
                                   <Skeleton className="skeleton mt-4" />
                                   <Skeleton height={'150px'} className="skeleton mt-2" />
->>>>>>> 5ca47f1a
                                 </div>
                               </div>
                             </div>
                           </div>
                         </div>
-<<<<<<< HEAD
-                      </div>
-                    )}
-                    {defaultComponentStateComputed && (
-                      <>
-                        <Container
-                          canvasWidth={this.getCanvasWidth()}
-                          canvasHeight={this.getCanvasHeight()}
-                          socket={this.socket}
-                          showComments={showComments}
-                          appDefinition={appDefinition}
-                          appDefinitionChanged={this.appDefinitionChanged}
-                          snapToGrid={true}
-                          darkMode={this.props.darkMode}
-                          mode={'edit'}
-                          zoomLevel={zoomLevel}
-                          currentLayout={currentLayout}
-                          deviceWindowWidth={deviceWindowWidth}
-                          selectedComponents={selectedComponents}
-                          appLoading={isLoading}
-                          onEvent={this.handleEvent}
-                          onComponentOptionChanged={this.handleOnComponentOptionChanged}
-                          onComponentOptionsChanged={this.handleOnComponentOptionsChanged}
-                          currentState={this.state.currentState}
-                          setSelectedComponent={this.setSelectedComponent}
-                          handleUndo={this.handleUndo}
-                          handleRedo={this.handleRedo}
-                          removeComponent={this.removeComponent}
-                          onComponentClick={this.handleComponentClick}
-                          onComponentHover={this.handleComponentHover}
-                          hoveredComponent={hoveredComponent}
-                          sideBarDebugger={this.sideBarDebugger}
-                          currentPageId={this.state.currentPageId}
-                        />
-                        <CustomDragLayer
-                          snapToGrid={true}
-                          currentLayout={currentLayout}
-                          canvasWidth={this.getCanvasWidth()}
-                        />
-                      </>
-                    )}
-=======
                       )}
                       {defaultComponentStateComputed && (
                         <>
@@ -1722,7 +1641,6 @@
                             canvasHeight={this.getCanvasHeight()}
                             socket={this.socket}
                             showComments={showComments}
-                            appVersionsId={this.state?.editingVersion?.id}
                             appDefinition={appDefinition}
                             appDefinitionChanged={this.appDefinitionChanged}
                             snapToGrid={true}
@@ -1746,8 +1664,6 @@
                             hoveredComponent={hoveredComponent}
                             sideBarDebugger={this.sideBarDebugger}
                             currentPageId={this.state.currentPageId}
-                            setReleasedVersionPopupState={this.setReleasedVersionPopupState}
-                            isVersionReleased={this.isVersionReleased()}
                           />
                           <CustomDragLayer
                             snapToGrid={true}
@@ -1758,7 +1674,6 @@
                         </>
                       )}
                     </div>
->>>>>>> 5ca47f1a
                   </div>
                 </div>
                 <QueryPanel
