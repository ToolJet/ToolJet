--- conflicted
+++ resolved
@@ -671,15 +671,9 @@
   };
 
   removeComponents = () => {
-<<<<<<< HEAD
     // will not remove components if version is released or editor is freezed
     if (this.props.isEditorFreezed || this.props.isVersionReleased) return;
-    if (!this.props.isVersionReleased && this.state?.selectedComponents?.length > 1) {
-      let newDefinition = cloneDeep(this.state.appDefinition);
-      const selectedComponents = this.state?.selectedComponents;
-=======
     const selectedComponents = this.props?.selectedComponents;
->>>>>>> a6bfc57c
 
     if (!this.props.isVersionReleased && selectedComponents?.length > 1) {
       let newDefinition = cloneDeep(this.state.appDefinition);
@@ -1641,13 +1635,10 @@
           <DndProvider backend={HTML5Backend}>
             <div className="sub-section">
               <LeftSidebar
-<<<<<<< HEAD
                 currentAppEnvironmentId={this.state.currentAppEnvironmentId}
-=======
                 globalSettingsChanged={this.globalSettingsChanged}
                 toggleAppMaintenance={this.toggleAppMaintenance}
                 app={app}
->>>>>>> a6bfc57c
                 errorLogs={currentState.errors}
                 components={currentState.components}
                 appId={appId}
@@ -1917,14 +1908,11 @@
       currentLayout={currentLayout}
       isVersionReleased={isVersionReleased}
       editingVersion={editingVersion}
-<<<<<<< HEAD
       isEditorFreezed={isEditorFreezed}
-=======
       selectionInProgress={selectionInProgress}
       setSelectionInProgress={setSelectionInProgress}
       selectedComponents={selectedComponents}
       setSelectedComponents={setSelectedComponents}
->>>>>>> a6bfc57c
       currentState={currentState}
     />
   );
