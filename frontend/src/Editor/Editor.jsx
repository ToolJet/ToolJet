--- conflicted
+++ resolved
@@ -45,6 +45,7 @@
 
 import { useDataSourcesStore } from '@/_stores/dataSourcesStore';
 import { useDataQueriesStore } from '@/_stores/dataQueriesStore';
+import { useQueryPanelStore } from '@/_stores/queryPanelStore';
 import { useAppDataStore } from '@/_stores/appDataStore';
 import { resetAllStores } from '@/_stores/utils';
 
@@ -137,14 +138,6 @@
       pages: {},
       draftQuery: null,
       selectedDataSource: null,
-<<<<<<< HEAD
-      queryPanelHeight: this.queryManagerPreferences?.isExpanded
-        ? this.queryManagerPreferences?.queryPanelHeight
-        : 95 ?? 70,
-      editorMarginLeft: 0,
-      isQueryPaneDragging: false,
-=======
->>>>>>> d7695a6c
     };
 
     this.autoSave = debounce(this.saveEditingVersion, 3000);
@@ -845,14 +838,9 @@
   };
 
   computeCanvasContainerHeight = () => {
-    const queryPaneHeaderHeight = this.state.queryPanelHeight >= 95 ? 84 : 40;
-    const canvasContainerHeight = this.state.queryPanelHeight
-      ? this.state.queryPanelHeight >= 95
-        ? 100
-        : this.state.queryPanelHeight
-      : 100;
-
-    return `calc(${100}% - ${Math.max(this.state.queryPanelHeight + 44, 84)}px)`;
+    // 45 = (height of header)
+    // 85 = (the height of the query panel header when minimised) + (height of header)
+    return `calc(${100}% - ${Math.max(useQueryPanelStore.getState().queryPanelHeight + 45, 85)}px)`;
   };
 
   handleQueryPaneDragging = (isQueryPaneDragging) => this.setState({ isQueryPaneDragging });
@@ -1382,13 +1370,6 @@
     });
   };
 
-<<<<<<< HEAD
-  computeCurrentQueryPanelHeight = (height) => {
-    this.setState({
-      queryPanelHeight: height,
-    });
-  };
-
   getCanvasMinWidth = () => {
     /**
      * minWidth will be min(default canvas min width, user set max width). Done to avoid conflict between two
@@ -1399,16 +1380,14 @@
       +this.state.appDefinition.globalSettings.canvasMaxWidth +
       this.state.appDefinition.globalSettings.canvasMaxWidthType
     }`;
-    console.log(`min(${defaultCanvasMinWidth}, ${userSetMaxWidth})`);
     if (this.state.appDefinition.globalSettings.canvasMaxWidth) {
       return `min(${defaultCanvasMinWidth}, ${userSetMaxWidth})`;
     } else {
       return defaultCanvasMinWidth;
     }
   };
-
-=======
->>>>>>> d7695a6c
+  handleEditorMarginLeftChange = (value) => this.setState({ editorMarginLeft: value });
+
   render() {
     const {
       currentSidebarTab,
@@ -1530,12 +1509,7 @@
                 showHideViewerNavigationControls={this.showHideViewerNavigation}
                 updateOnSortingPages={this.updateOnSortingPages}
                 apps={apps}
-<<<<<<< HEAD
-                dataQueries={dataQueries}
-                queryPanelHeight={((window.innerHeight - this.state.queryPanelHeight) / window.innerHeight) * 100}
-                setEditorMarginLeft={(value) => this.setState({ editorMarginLeft: value })}
-=======
->>>>>>> d7695a6c
+                setEditorMarginLeft={this.handleEditorMarginLeftChange}
               />
               {!showComments && (
                 <Selecto
@@ -1669,15 +1643,11 @@
                   </div>
                 </div>
                 <QueryPanel
-<<<<<<< HEAD
-                  computeCurrentQueryPanelHeight={this.computeCurrentQueryPanelHeight}
                   onQueryPaneDragging={this.handleQueryPaneDragging}
-=======
                   dataQueriesChanged={this.dataQueriesChanged}
                   fetchDataQueries={this.fetchDataQueries}
                   darkMode={this.props.darkMode}
                   editorRef={this}
->>>>>>> d7695a6c
                 >
                   {({
                     toggleQueryEditor,
