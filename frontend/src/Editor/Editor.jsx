--- conflicted
+++ resolved
@@ -406,12 +406,9 @@
       if (version?.id === this.state.app?.current_version_id) {
         (this.canUndo = false), (this.canRedo = false);
       }
-<<<<<<< HEAD
       useAppDataStore.getState().actions.setIsSaving(false);
-=======
       useAppDataStore.getState().actions.updateEditingVersion(version);
 
->>>>>>> 42075b83
       this.setState(
         {
           editingVersion: version,
