--- conflicted
+++ resolved
@@ -98,13 +98,8 @@
 setAutoFreeze(false);
 enablePatches();
 
-<<<<<<< HEAD
-=======
-const decimalToHex = (alpha) => (alpha === 0 ? '00' : Math.round(255 * alpha).toString(16));
-
 const maskedWorkspaceConstantStr = '**************';
 
->>>>>>> b5ff9047
 const EditorComponent = (props) => {
   const { socket } = createWebsocketConnection(props?.params?.id);
   const mounted = useMounted();
@@ -2115,7 +2110,6 @@
                 className={`main main-editor-canvas ${isQueryPaneDragging || isDragging ? 'hide-scrollbar' : ''}`}
                 id="main-editor-canvas"
               >
-<<<<<<< HEAD
                 <div
                   className={cx(
                     'canvas-container align-items-center',
@@ -2169,38 +2163,6 @@
                                   </div>
                                   <Skeleton className="skeleton mt-4" />
                                   <Skeleton height={'150px'} className="skeleton mt-2" />
-=======
-                <div style={{ minWidth: `calc((100vw - 300px) - 48px)` }}>
-                  <div
-                    className="canvas-area"
-                    style={{
-                      width: currentLayout === 'desktop' ? '100%' : '450px',
-                      maxWidth:
-                        +appDefinition.globalSettings?.canvasMaxWidth +
-                        appDefinition.globalSettings?.canvasMaxWidthType,
-
-                      backgroundColor: computeCanvasBackgroundColor(),
-                      transform: 'translateZ(0)', //Hack to make modal position respect canvas container, else it positions w.r.t window.
-                    }}
-                  >
-                    {config.ENABLE_MULTIPLAYER_EDITING && (
-                      <RealtimeCursors editingVersionId={editingVersionId} editingPageId={currentPageId} />
-                    )}
-                    {isLoading && (
-                      <div className="apploader">
-                        <div className="col col-* editor-center-wrapper">
-                          <div className="editor-center">
-                            <div className="canvas">
-                              <div className="mt-5 d-flex flex-column">
-                                <div className="mb-1">
-                                  <Skeleton width={'150px'} height={15} className="skeleton" />
-                                </div>
-                                {Array.from(Array(4)).map((_item, index) => (
-                                  <Skeleton key={index} width={'300px'} height={10} className="skeleton" />
-                                ))}
-                                <div className="align-self-end">
-                                  <Skeleton width={'100px'} className="skeleton" />
->>>>>>> b5ff9047
                                 </div>
                               </div>
                             </div>
