--- conflicted
+++ resolved
@@ -1052,7 +1052,6 @@
               globalSettingsChanged={this.globalSettingsChanged}
               globalSettings={appDefinition.globalSettings}
               currentState={currentState}
-<<<<<<< HEAD
               appDefinition={{
                 components: appDefinition.components,
                 queries: dataQueries,
@@ -1061,10 +1060,8 @@
               setSelectedComponent={this.setSelectedComponent}
               removeComponent={this.removeComponent}
               runQuery={(queryId, queryName) => runQuery(this, queryId, queryName)}
-=======
               toggleAppMaintenance={this.toggleAppMaintenance}
               is_maintenance_on={this.state.app.is_maintenance_on}
->>>>>>> 9eed9b11
             />
             <div className="main main-editor-canvas" id="main-editor-canvas">
               <div
