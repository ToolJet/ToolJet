--- conflicted
+++ resolved
@@ -1074,13 +1074,11 @@
 
   handleEvent = (eventName, options) => onEvent(this, eventName, options, 'edit');
 
-<<<<<<< HEAD
   runQuery = (queryId, queryName) => runQuery(this, queryId, queryName);
-=======
+
   dataSourceModalHandler = () => {
     this.dataSourceModalRef.current.dataSourceModalToggleStateHandler();
   };
->>>>>>> 802ad5e5
 
   render() {
     const {
@@ -1483,11 +1481,8 @@
                             allComponents={appDefinition.components}
                             isSourceSelected={this.state.isSourceSelected}
                             isQueryPaneDragging={this.state.isQueryPaneDragging}
-<<<<<<< HEAD
                             runQuery={this.runQuery}
-=======
                             dataSourceModalHandler={this.dataSourceModalHandler}
->>>>>>> 802ad5e5
                             setStateOfUnsavedQueries={this.setStateOfUnsavedQueries}
                           />
                         </div>
