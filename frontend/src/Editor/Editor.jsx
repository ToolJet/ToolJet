import React from 'react';
import {
  appService,
  authenticationService,
  appVersionService,
  orgEnvironmentVariableService,
  customStylesService,
} from '@/_services';
import { DndProvider } from 'react-dnd';
import { HTML5Backend } from 'react-dnd-html5-backend';
import { defaults, cloneDeep, isEqual, isEmpty, debounce, omit } from 'lodash';
import { shallow } from 'zustand/shallow';
import { Container } from './Container';
import { EditorKeyHooks } from './EditorKeyHooks';
import { CustomDragLayer } from './CustomDragLayer';
import { LeftSidebar } from './LeftSidebar';
import { componentTypes } from './WidgetManager/components';
import { Inspector } from './Inspector/Inspector';
import QueryPanel from './QueryPanel/QueryPanel';
import {
  onComponentOptionChanged,
  onComponentOptionsChanged,
  onEvent,
  onQueryConfirmOrCancel,
  runQuery,
  setStateAsync,
  computeComponentState,
  debuggerActions,
  cloneComponents,
  removeSelectedComponent,
  computeQueryState,
} from '@/_helpers/appUtils';
import { Confirm } from './Viewer/Confirm';
import { Tooltip as ReactTooltip } from 'react-tooltip';
import CommentNotifications from './CommentNotifications';
import { WidgetManager } from './WidgetManager';
import config from 'config';
import queryString from 'query-string';
import { toast } from 'react-hot-toast';
const { produce, enablePatches, setAutoFreeze, applyPatches } = require('immer');
import { createWebsocketConnection } from '@/_helpers/websocketConnection';
import RealtimeCursors from '@/Editor/RealtimeCursors';
import { initEditorWalkThrough } from '@/_helpers/createWalkThrough';
import { EditorContextWrapper } from './Context/EditorContextWrapper';
import Selecto from 'react-selecto';
import { retrieveWhiteLabelText, getWorkspaceId } from '@/_helpers/utils';
import { withTranslation } from 'react-i18next';
import { v4 as uuid } from 'uuid';
import Skeleton from 'react-loading-skeleton';
import EditorHeader from './Header';
import '@/_styles/editor/react-select-search.scss';
import { withRouter } from '@/_hoc/withRouter';
import { ReleasedVersionError } from './AppVersionsManager/ReleasedVersionError';
import { FreezeVersionInfo } from './EnvironmentsManager/FreezeVersionInfo';

import { useDataSourcesStore } from '@/_stores/dataSourcesStore';
import { useDataQueriesStore } from '@/_stores/dataQueriesStore';
import { useAppVersionStore } from '@/_stores/appVersionStore';
import { useEditorStore } from '@/_stores/editorStore';
import { useQueryPanelStore } from '@/_stores/queryPanelStore';
import { useAppDataStore } from '@/_stores/appDataStore';
import { useCurrentStateStore, useCurrentState } from '@/_stores/currentStateStore';
import { resetAllStores } from '@/_stores/utils';
import { setCookie } from '@/_helpers/cookie';

setAutoFreeze(false);
enablePatches();

class EditorComponent extends React.Component {
  constructor(props) {
    super(props);
    resetAllStores();
    const appId = this.props.params.id;

    useAppDataStore.getState().actions.setAppId(appId);
    useEditorStore.getState().actions.setIsEditorActive(true);
    const { socket } = createWebsocketConnection(appId);

    this.renameQueryNameId = React.createRef();

    this.socket = socket;

    const defaultPageId = uuid();

    this.subscription = null;

    this.defaultDefinition = {
      showViewerNavigation: true,
      homePageId: defaultPageId,
      pages: {
        [defaultPageId]: {
          components: {},
          handle: 'home',
          name: 'Home',
        },
      },
      globalSettings: {
        hideHeader: false,
        appInMaintenance: false,
        canvasMaxWidth: 1292,
        canvasMaxWidthType: 'px',
        canvasMaxHeight: 2400,
        canvasBackgroundColor: props.darkMode ? '#2f3c4c' : '#edeff5',
        backgroundFxQuery: '',
      },
    };

    this.dataSourceModalRef = React.createRef();
    this.canvasContainerRef = React.createRef();
    this.selectionRef = React.createRef();
    this.selectionDragRef = React.createRef();
    this.queryManagerPreferences = JSON.parse(localStorage.getItem('queryManagerPreferences')) ?? {};
    this.state = {
      currentUser: {},
      app: {},
      allComponentTypes: componentTypes,
      isLoading: true,
      users: null,
      appId,
      showLeftSidebar: true,
      zoomLevel: 1.0,
      deviceWindowWidth: 450,
      appDefinition: this.defaultDefinition,
      apps: [],
      queryConfirmationList: [],
      isSourceSelected: false,
      selectionInProgress: false,
      scrollOptions: {},
      currentAppEnvironmentId: null,
      currentPageId: defaultPageId,
      pages: {},
      selectedDataSource: null,
    };

    this.autoSave = debounce(this.saveEditingVersion, 3000);
    this.realtimeSave = debounce(this.appDefinitionChanged, 500);
  }

  setWindowTitle(name) {
    document.title = name ? `${name} - ${retrieveWhiteLabelText()}` : `My App - ${retrieveWhiteLabelText()}`;
  }

  onVersionDelete = () => {
    this.fetchApp(this.props.params.pageHandle);
  };
  getCurrentOrganizationDetails() {
    const currentSession = authenticationService.currentSessionValue;
    const currentUser = {
      ...currentSession?.current_user,
      current_organization_id: currentSession?.current_organization_id,
    };
    this.subscription = authenticationService.currentSession.subscribe((currentSession) => {
      if (currentUser && currentSession?.group_permissions) {
        const userVars = {
          email: currentUser.email,
          firstName: currentUser.first_name,
          lastName: currentUser.last_name,
          groups: currentSession.group_permissions?.map((group) => group.group),
          ssoUserInfo: currentUser.sso_user_info,
        };
        this.setState({ currentUser });
        useCurrentStateStore.getState().actions.setCurrentState({
          globals: {
            ...this.props.currentState.globals,
            currentUser: userVars,
          },
        });
      }
    });
  }

  /**
   *
   * ThandleMessage event listener in the login component fir iframe communication.
   * It now checks if the received message has a type of 'redirectTo' and extracts the redirectPath value from the payload.
   * If the value is present, it sets a cookie named 'redirectPath' with the received value and a one-day expiration.
   * This allows for redirection to a specific path after the login process is completed.
   */
  handleMessage = (event) => {
    const { data } = event;

    if (data?.type === 'redirectTo') {
      const redirectCookie = data?.payload['redirectPath'];
      setCookie('redirectPath', redirectCookie, 1);
    }
  };

  async componentDidMount() {
    window.addEventListener('message', this.handleMessage);
    this.getCurrentOrganizationDetails();
    this.autoSave();
    this.fetchApps(0);
    this.setCurrentAppEnvironmentId();
    this.fetchApp(this.props.params.pageHandle);
    await this.fetchOrgEnvironmentVariables();
    this.fetchAndInjectCustomStyles();
    this.initComponentVersioning();
    this.initRealtimeSave();
    this.initEventListeners();
    this.setState({
      currentSidebarTab: 2,
      selectedComponents: [],
      scrollOptions: {
        container: this.canvasContainerRef.current,
        throttleTime: 30,
        threshold: 0,
      },
    });

    const globals = {
      ...this.props.currentState.globals,
      theme: { name: this.props.darkMode ? 'dark' : 'light' },
      urlparams: JSON.parse(JSON.stringify(queryString.parse(this.props.location.search))),
      mode: {
        value: 'edit',
      },
    };
    const page = {
      ...this.props.currentState.page,
      handle: this.props.pageHandle,
      variables: {},
    };
<<<<<<< HEAD
    useCurrentStateStore.getState().actions.setCurrentState({
      globals,
      page,
    });
=======
    useCurrentStateStore.getState().actions.setCurrentState({ globals, page });

    this.appDataStoreListner = useAppDataStore.subscribe(({ isSaving } = {}) => {
      if (isSaving !== this.state.isSaving) {
        this.setState({ isSaving });
      }
    });

    this.dataQueriesStoreListner = useDataQueriesStore.subscribe(({ dataQueries }) => {
      computeQueryState(dataQueries, this);
    }, shallow);
>>>>>>> 55cdc7a0
  }

  /**
   * When a new update is received over-the-websocket connection
   * the useEffect in Container.jsx is triggered, but already appDef had been updated
   * to avoid ymap observe going into a infinite loop a check is added where if the
   * current appDef is equal to the newAppDef then we do not trigger a realtimeSave
   */
  initRealtimeSave = () => {
    if (!config.ENABLE_MULTIPLAYER_EDITING) return null;

    this.props.ymap?.observe(() => {
      if (!isEqual(this.props.editingVersion?.id, this.props.ymap?.get('appDef').editingVersionId)) return;
      if (isEqual(this.state.appDefinition, this.props.ymap?.get('appDef').newDefinition)) return;

      this.realtimeSave(this.props.ymap?.get('appDef').newDefinition, { skipAutoSave: true, skipYmapUpdate: true });
    });
  };

  fetchOrgEnvironmentVariables = () => {
    orgEnvironmentVariableService.getVariables().then((data) => {
      const client_variables = {};
      const server_variables = {};
      data.variables.map((variable) => {
        if (variable.variable_type === 'server') {
          server_variables[variable.variable_name] = 'HiddenEnvironmentVariable';
        } else {
          client_variables[variable.variable_name] = variable.value;
        }
      });

      useCurrentStateStore.getState().actions.setCurrentState({
        server: server_variables,
        client: client_variables,
      });
    });
  };

  fetchAndInjectCustomStyles = () => {
    customStylesService.get().then((data) => {
      const head = document.head || document.getElementsByTagName('head')[0];
      let styleTag = document.getElementById('workspace-custom-css');
      if (!styleTag) {
        // If it doesn't exist, create a new style tag and append it to the head
        styleTag = document.createElement('style');
        styleTag.type = 'text/css';
        styleTag.id = 'workspace-custom-css';
        head.appendChild(styleTag);
      }
      styleTag.innerHTML = data.css;
    });
  };

  componentDidUpdate(prevProps, prevState) {
    if (!isEqual(prevState.appDefinition, this.state.appDefinition)) {
      computeComponentState(this, this.state.appDefinition.pages[this.state.currentPageId]?.components);
    }

    if (!isEqual(prevState.editorMarginLeft, this.state.editorMarginLeft)) {
      this.canvasContainerRef.current.scrollLeft += this.state.editorMarginLeft;
    }
  }

  initEventListeners() {
    this.socket?.addEventListener('message', (event) => {
      const data = event.data.replace(/^"(.+(?="$))"$/, '$1');
      if (data === 'versionReleased') {
        this.fetchApp();
        // } else if (data === 'dataQueriesChanged') {                //Commented since this need additional BE changes to work.
        //   this.fetchDataQueries(this.state.editingVersion?.id);    //Also needs revamping to exclude notifying the client of their own changes.
      } else if (data === 'dataSourcesChanged') {
        this.fetchDataSources(this.props.editingVersion?.id, this.state.currentAppEnvironmentId);
      }
    });
  }

  componentWillUnmount() {
    document.title = 'Tooljet - Dashboard';
    this.socket && this.socket?.close();
    this.subscription && this.subscription.unsubscribe();
    if (config.ENABLE_MULTIPLAYER_EDITING) this.props?.provider?.disconnect();
    this.appDataStoreListner && this.appDataStoreListner();
    this.dataQueriesStoreListner && this.dataQueriesStoreListner();
    useEditorStore.getState().actions.setIsEditorActive(false);
  }

  // 1. When we receive an undoable action – we can always undo but cannot redo anymore.
  // 2. Whenever you perform an undo – you can always redo and keep doing undo as long as we have a patch for it.
  // 3. Whenever you redo – you can always undo and keep doing redo as long as we have a patch for it.
  initComponentVersioning = () => {
    this.currentVersion = {
      [this.state.currentPageId]: -1,
    };
    this.currentVersionChanges = {};
    this.noOfVersionsSupported = 100;
    this.canUndo = false;
    this.canRedo = false;
  };

  fetchDataSources = (id, environmentId) => {
    useDataSourcesStore.getState().actions.fetchDataSources(id, environmentId);
  };

  fetchGlobalDataSources = (appVersionId, environmentId) => {
    const { current_organization_id: organizationId } = this.state.currentUser;
    useDataSourcesStore.getState().actions.fetchGlobalDataSources(organizationId, appVersionId, environmentId);
  };

  fetchDataQueries = async (id, selectFirstQuery = false, runQueriesOnAppLoad = false) => {
    await useDataQueriesStore.getState().actions.fetchDataQueries(id, selectFirstQuery, runQueriesOnAppLoad, this);
  };

  toggleAppMaintenance = () => {
    const newState = !this.state.app.is_maintenance_on;

    // eslint-disable-next-line no-unused-vars
    appService.setMaintenance(this.state.app.id, newState).then((data) => {
      this.setState({
        app: {
          ...this.state.app,
          is_maintenance_on: newState,
        },
      });

      if (newState) {
        toast.success('Application is on maintenance.');
      } else {
        toast.success('Application maintenance is completed');
      }
    });
  };

  fetchApps = (page) => {
    appService.getAll(page).then((data) =>
      this.setState({
        apps: data.apps,
      })
    );
  };

  getStoreData = async (currentVersionId, currentSelectedEnvId) => {
    this.fetchDataSources(currentVersionId, currentSelectedEnvId);
    await this.fetchDataQueries(currentVersionId, true, true);
    this.fetchGlobalDataSources(currentVersionId, currentSelectedEnvId);
  };

  fetchApp = (startingPageHandle) => {
    const appId = this.props.params.id;

    const callBack = async (data) => {
      let dataDefinition = defaults(data.definition, this.defaultDefinition);

      const pages = Object.entries(dataDefinition.pages).map(([pageId, page]) => ({ id: pageId, ...page }));
      const startingPageId = pages.filter((page) => page.handle === startingPageHandle)[0]?.id;
      const homePageId = startingPageId ?? dataDefinition.homePageId;

      useCurrentStateStore.getState().actions.setCurrentState({
        page: {
          handle: dataDefinition.pages[homePageId]?.handle,
          name: dataDefinition.pages[homePageId]?.name,
          id: homePageId,
          variables: {},
        },
      });
      useAppVersionStore.getState().actions.updateEditingVersion(data.editing_version);
      useAppVersionStore.getState().actions.updateReleasedVersionId(data.current_version_id);
      this.setState(
        {
          app: data,
          isLoading: false,
          appDefinition: dataDefinition,
          slug: data.slug,
          currentPageId: homePageId,
        },

        async () => {
          computeComponentState(this, this.state.appDefinition.pages[homePageId]?.components ?? {}).then(async () => {
            this.setWindowTitle(data.name);
            useEditorStore.getState().actions.setShowComments(!!queryString.parse(this.props.location.search).threadId);
          });
        }
      );
      useCurrentStateStore.getState().actions.setCurrentState({
        page: {
          handle: dataDefinition.pages[homePageId]?.handle,
          name: dataDefinition.pages[homePageId]?.name,
          id: homePageId,
          variables: {},
        },
      });
      await this.getStoreData(data.editing_version?.id, data.editing_version?.current_environment_id);

      initEditorWalkThrough();
      for (const event of dataDefinition.pages[homePageId]?.events ?? []) {
        await this.handleEvent(event.eventId, event);
      }
    };

    this.setState(
      {
        isLoading: true,
      },
      () => {
        appService.getApp(appId).then(callBack);
      }
    );
  };

  setAppDefinitionFromVersion = (version, shouldWeEditVersion = true, freezeEditor = false) => {
    if (version?.id !== this.props.editingVersion?.id) {
      this.appDefinitionChanged(defaults(version.definition, this.defaultDefinition), {
        skipAutoSave: true,
        skipYmapUpdate: true,
        versionChanged: true,
      });
      if (version?.id === this.state.app?.current_version_id) {
        (this.canUndo = false), (this.canRedo = false);
      }
      useAppDataStore.getState().actions.setIsSaving(false);
      useAppVersionStore.getState().actions.updateEditingVersion(version);
      useAppVersionStore.getState().actions.onEditorFreeze(freezeEditor);

<<<<<<< HEAD
      this.setState(
        {
          isSaving: false,
        },
        () => {
          shouldWeEditVersion && this.saveEditingVersion(true);
          this.fetchDataSources(this.props.editingVersion?.id, this.state.currentAppEnvironmentId);
          this.fetchDataQueries(this.props.editingVersion?.id, true);
          this.initComponentVersioning();
        }
      );
=======
      shouldWeEditVersion && this.saveEditingVersion(true);
      this.fetchDataSources(this.props.editingVersion?.id);
      this.fetchDataQueries(this.props.editingVersion?.id, true);
      this.initComponentVersioning();
>>>>>>> 55cdc7a0
    }
  };

  /**
   * https://developer.mozilla.org/en-US/docs/Web/API/WebSocket/readyState
   */
  dataSourcesChanged = () => {
    if (this.socket instanceof WebSocket && this.socket?.readyState === WebSocket.OPEN) {
      this.socket?.send(
        JSON.stringify({
          event: 'events',
          data: { message: 'dataSourcesChanged', appId: this.state.appId },
        })
      );
    } else {
      this.fetchDataSources(this.props.editingVersion?.id, this.state.currentAppEnvironmentId);
    }
  };

  globalDataSourcesChanged = () => {
    this.fetchGlobalDataSources(this.props.editingVersion?.id, this.state.currentAppEnvironmentId);
  };

  dataQueriesChanged = (options) => {
    /**
     * https://developer.mozilla.org/en-US/docs/Web/API/WebSocket/readyState
     */
    if (this.socket instanceof WebSocket && this.socket?.readyState === WebSocket.OPEN) {
      this.socket?.send(
        JSON.stringify({
          event: 'events',
          data: { message: 'dataQueriesChanged', appId: this.state.appId },
        })
      );
    }
    options?.isReloadSelf && this.fetchDataQueries(this.props.editingVersion?.id, true);
  };

  switchSidebarTab = (tabIndex) => {
    this.setState({
      currentSidebarTab: tabIndex,
    });
  };

  filterComponents = (event) => {
    const searchText = event.currentTarget.value;
    let filteredComponents = this.state.allComponentTypes;

    if (searchText !== '') {
      filteredComponents = this.state.allComponentTypes.filter(
        (e) => e.name.toLowerCase() === searchText.toLowerCase()
      );
    }

    this.setState({ componentTypes: filteredComponents });
  };

  handleAddPatch = (patches, inversePatches) => {
    if (isEmpty(patches) && isEmpty(inversePatches)) return;
    if (isEqual(patches, inversePatches)) return;

    const currentPage = this.state.currentPageId;
    const currentVersion = this.currentVersion[currentPage] ?? -1;

    this.currentVersionChanges[currentPage] = this.currentVersionChanges[currentPage] ?? {};

    this.currentVersionChanges[currentPage][currentVersion] = {
      redo: patches,
      undo: inversePatches,
    };

    this.canUndo = this.currentVersionChanges[currentPage].hasOwnProperty(currentVersion);
    this.canRedo = this.currentVersionChanges[currentPage].hasOwnProperty(currentVersion + 1);

    this.currentVersion[currentPage] = currentVersion + 1;

    delete this.currentVersionChanges[currentPage][currentVersion + 1];
    delete this.currentVersionChanges[currentPage][currentVersion - this.noOfVersionsSupported];
  };

  handleUndo = () => {
    if (this.canUndo) {
      let currentVersion = this.currentVersion[this.state.currentPageId];

      const appDefinition = applyPatches(
        this.state.appDefinition,
        this.currentVersionChanges[this.state.currentPageId][currentVersion - 1].undo
      );

      this.canUndo = this.currentVersionChanges[this.state.currentPageId].hasOwnProperty(currentVersion - 1);
      this.canRedo = true;
      this.currentVersion[this.state.currentPageId] = currentVersion - 1;

      if (!appDefinition) return;
      useAppDataStore.getState().actions.setIsSaving(true);
      this.setState(
        {
          appDefinition,
        },
        () => {
          this.props.ymap?.set('appDef', {
            newDefinition: appDefinition,
            editingVersionId: this.props.editingVersion?.id,
          });

          this.autoSave();
        }
      );
    }
  };

  handleRedo = () => {
    if (this.canRedo) {
      let currentVersion = this.currentVersion[this.state.currentPageId];

      const appDefinition = applyPatches(
        this.state.appDefinition,
        this.currentVersionChanges[this.state.currentPageId][currentVersion].redo
      );

      this.canUndo = true;
      this.canRedo = this.currentVersionChanges[this.state.currentPageId].hasOwnProperty(currentVersion + 1);
      this.currentVersion[this.state.currentPageId] = currentVersion + 1;

      if (!appDefinition) return;
      useAppDataStore.getState().actions.setIsSaving(true);
      this.setState(
        {
          appDefinition,
        },
        () => {
          this.props.ymap?.set('appDef', {
            newDefinition: appDefinition,
            editingVersionId: this.props.editingVersion?.id,
          });

          this.autoSave();
        }
      );
    }
  };

  appDefinitionChanged = (newDefinition, opts = {}) => {
    let currentPageId = this.state.currentPageId;
    if (isEqual(this.state.appDefinition, newDefinition)) return;
    if (config.ENABLE_MULTIPLAYER_EDITING && !opts.skipYmapUpdate) {
      this.props.ymap?.set('appDef', {
        newDefinition,
        editingVersionId: this.props.editingVersion?.id,
      });
    }

    if (opts?.versionChanged) {
      currentPageId = newDefinition.homePageId;
      useAppDataStore.getState().actions.setIsSaving(true);
      this.setState(
        {
          currentPageId: currentPageId,
          appDefinition: newDefinition,
          appDefinitionLocalVersion: uuid(),
        },
        () => {
          if (!opts.skipAutoSave) this.autoSave();
          this.switchPage(currentPageId);
        }
      );
      return;
    }

    produce(
      this.state.appDefinition,
      (draft) => {
        draft.pages[currentPageId].components = newDefinition.pages[currentPageId]?.components ?? {};
      },
      this.handleAddPatch
    );
    useAppDataStore.getState().actions.setIsSaving(true);
    this.setState(
      {
        appDefinition: newDefinition,
        appDefinitionLocalVersion: uuid(),
      },
      () => {
        if (!opts.skipAutoSave) this.autoSave();
      }
    );
  };

  handleInspectorView = () => {
    this.switchSidebarTab(2);
  };

  handleSlugChange = (newSlug) => {
    this.setState({ slug: newSlug });
  };

  removeComponents = () => {
    // will not remove components if version is released or editor is freezed
    if (this.props.isEditorFreezed || this.props.isVersionReleased) return;
    if (!this.props.isVersionReleased && this.state?.selectedComponents?.length > 1) {
      let newDefinition = cloneDeep(this.state.appDefinition);
      const selectedComponents = this.state?.selectedComponents;

      removeSelectedComponent(this.state.currentPageId, newDefinition, selectedComponents);
      const platform = navigator?.userAgentData?.platform || navigator?.platform || 'unknown';
      if (platform.toLowerCase().indexOf('mac') > -1) {
        toast('Selected components deleted! (⌘ + Z to undo)', {
          icon: '🗑️',
        });
      } else {
        toast('Selected components deleted! (ctrl + Z to undo)', {
          icon: '🗑️',
        });
      }
      this.appDefinitionChanged(newDefinition, {
        skipAutoSave: this.props.isVersionReleased,
      });
      this.handleInspectorView();
    } else if (this.props.isVersionReleased) {
      useAppVersionStore.getState().actions.enableReleasedVersionPopupState();
    }
  };

  removeComponent = (component) => {
    const currentPageId = this.state.currentPageId;
    if (!this.props.isVersionReleased) {
      let newDefinition = cloneDeep(this.state.appDefinition);
      // Delete child components when parent is deleted

      let childComponents = [];

      if (newDefinition.pages[currentPageId].components?.[component.id].component.component === 'Tabs') {
        childComponents = Object.keys(newDefinition.pages[currentPageId].components).filter((key) =>
          newDefinition.pages[currentPageId].components[key].parent?.startsWith(component.id)
        );
      } else {
        childComponents = Object.keys(newDefinition.pages[currentPageId].components).filter(
          (key) => newDefinition.pages[currentPageId].components[key].parent === component.id
        );
      }

      childComponents.forEach((componentId) => {
        delete newDefinition.pages[currentPageId].components[componentId];
      });

      delete newDefinition.pages[currentPageId].components[component.id];
      const platform = navigator?.userAgentData?.platform || navigator?.platform || 'unknown';
      if (platform.toLowerCase().indexOf('mac') > -1) {
        toast('Component deleted! (⌘ + Z to undo)', {
          icon: '🗑️',
        });
      } else {
        toast('Component deleted! (ctrl + Z to undo)', {
          icon: '🗑️',
        });
      }
      this.appDefinitionChanged(newDefinition, {
        skipAutoSave: this.props.isVersionReleased,
      });
      this.handleInspectorView();
    } else {
      useAppVersionStore.getState().actions.enableReleasedVersionPopupState();
    }
  };

  componentDefinitionChanged = (componentDefinition) => {
    if (this.props.isVersionReleased) {
      useAppVersionStore.getState().actions.enableReleasedVersionPopupState();
      return;
    }
    let _self = this;
    const currentPageId = this.state.currentPageId;

    if (this.state.appDefinition?.pages[currentPageId].components[componentDefinition.id]) {
      const newDefinition = {
        appDefinition: produce(this.state.appDefinition, (draft) => {
          draft.pages[currentPageId].components[componentDefinition.id].component = componentDefinition.component;
        }),
      };

      produce(
        this.state.appDefinition,
        (draft) => {
          draft.pages[currentPageId].components[componentDefinition.id].component = componentDefinition.component;
        },
        this.handleAddPatch
      );
      setStateAsync(_self, newDefinition).then(() => {
        computeComponentState(_self, _self.state.appDefinition.pages[currentPageId].components);
        useAppDataStore.getState().actions.setIsSaving(true);
        this.setState({ appDefinitionLocalVersion: uuid() });
        this.autoSave();
        this.props.ymap?.set('appDef', {
          newDefinition: newDefinition.appDefinition,
          editingVersionId: this.props.editingVersion?.id,
        });
      });
    }
  };

  handleEditorEscapeKeyPress = () => {
    if (this.state?.selectedComponents?.length > 0) {
      this.setState({ selectedComponents: [] });
      this.handleInspectorView();
    }
  };

  moveComponents = (direction) => {
    let appDefinition = JSON.parse(JSON.stringify(this.state.appDefinition));
    let newComponents = appDefinition.pages[this.state.currentPageId].components;

    for (const selectedComponent of this.state.selectedComponents) {
      newComponents = produce(newComponents, (draft) => {
        let top = draft[selectedComponent.id].layouts[this.props.currentLayout].top;
        let left = draft[selectedComponent.id].layouts[this.props.currentLayout].left;

        const gridWidth = (1 * 100) / 43; // width of the canvas grid in percentage

        switch (direction) {
          case 'ArrowLeft':
            left = left - gridWidth;
            break;
          case 'ArrowRight':
            left = left + gridWidth;
            break;
          case 'ArrowDown':
            top = top + 10;
            break;
          case 'ArrowUp':
            top = top - 10;
            break;
        }

        draft[selectedComponent.id].layouts[this.props.currentLayout].top = top;
        draft[selectedComponent.id].layouts[this.props.currentLayout].left = left;
      });
    }
    appDefinition.pages[this.state.currentPageId].components = newComponents;
    this.appDefinitionChanged(appDefinition);
  };

  cutComponents = () => {
    if (this.props.isVersionReleased) {
      useAppVersionStore.getState().actions.enableReleasedVersionPopupState();

      return;
    }
    cloneComponents(this, this.appDefinitionChanged, false, true);
  };

  copyComponents = () => cloneComponents(this, this.appDefinitionChanged, false);

  cloneComponents = () => {
    if (this.props.isVersionReleased) {
      useAppVersionStore.getState().actions.enableReleasedVersionPopupState();
      return;
    }
    cloneComponents(this, this.appDefinitionChanged, true);
  };

  decimalToHex = (alpha) => (alpha === 0 ? '00' : Math.round(255 * alpha).toString(16));

  globalSettingsChanged = (key, value) => {
    const appDefinition = { ...this.state.appDefinition };
    if (value?.[1]?.a == undefined) appDefinition.globalSettings[key] = value;
    else {
      const hexCode = `${value?.[0]}${this.decimalToHex(value?.[1]?.a)}`;
      appDefinition.globalSettings[key] = hexCode;
    }
    useAppDataStore.getState().actions.setIsSaving(true);
    this.setState(
      {
        appDefinition,
      },
      () => {
        this.props.ymap?.set('appDef', {
          newDefinition: appDefinition,
          editingVersionId: this.props.editingVersion?.id,
        });
        this.autoSave();
      }
    );
  };

  onNameChanged = (newName) => {
    this.setState({
      app: { ...this.state.app, name: newName },
    });
    this.setWindowTitle(newName);
  };

  setSelectedComponent = (id, component, multiSelect = false) => {
    if (this.state.selectedComponents.length === 0 || !multiSelect) {
      this.switchSidebarTab(1);
    } else {
      this.switchSidebarTab(2);
    }

    const isAlreadySelected = this.state.selectedComponents.find((component) => component.id === id);

    if (!isAlreadySelected) {
      this.setState((prevState) => {
        return {
          selectedComponents: [...(multiSelect ? prevState.selectedComponents : []), { id, component }],
        };
      });
    }
  };

  onVersionRelease = (versionId) => {
    useAppVersionStore.getState().actions.updateReleasedVersionId(versionId);
    this.setState(
      {
        app: {
          ...this.state.app,
          current_version_id: versionId,
        },
      },
      () => {
        this.socket.send(
          JSON.stringify({
            event: 'events',
            data: { message: 'versionReleased', appId: this.state.appId },
          })
        );
      }
    );
  };

  onZoomChanged = (zoom) => {
    this.setState({
      zoomLevel: zoom,
    });
  };

  getCanvasWidth = () => {
    const canvasBoundingRect = document.getElementsByClassName('canvas-area')[0].getBoundingClientRect();
    return canvasBoundingRect?.width;
  };

  computeCanvasBackgroundColor = () => {
    const { canvasBackgroundColor } = this.state.appDefinition?.globalSettings ?? '#edeff5';
    if (['#2f3c4c', '#edeff5'].includes(canvasBackgroundColor)) {
      return this.props.darkMode ? '#2f3c4c' : '#edeff5';
    }
    return canvasBackgroundColor;
  };

  computeCanvasContainerHeight = () => {
    // 45 = (height of header)
    // 85 = (the height of the query panel header when minimised) + (height of header)
    return `calc(${100}% - ${Math.max(useQueryPanelStore.getState().queryPanelHeight + 45, 85)}px)`;
  };

  handleQueryPaneDragging = (isQueryPaneDragging) => this.setState({ isQueryPaneDragging });
  handleQueryPaneExpanding = (isQueryPaneExpanded) => this.setState({ isQueryPaneExpanded });

  saveEditingVersion = (isUserSwitchedVersion = false) => {
    if (this.props.isVersionReleased && !isUserSwitchedVersion) {
      useAppDataStore.getState().actions.setIsSaving(false);
    } else if (!isEmpty(this.props?.editingVersion)) {
      appVersionService
        .save(
          this.state.appId,
          this.props.editingVersion?.id,
          { definition: this.state.appDefinition },
          isUserSwitchedVersion
        )
        .then(() => {
          const _editingVersion = {
            ...this.props.editingVersion,
            ...{ definition: this.state.appDefinition },
          };
          useAppVersionStore.getState().actions.updateEditingVersion(_editingVersion);
          this.setState(
            {
              saveError: false,
            },
            () => {
              useAppDataStore.getState().actions.setIsSaving(false);
            }
          );
        })
        .catch(() => {
          useAppDataStore.getState().actions.setIsSaving(false);
          this.setState({ saveError: true }, () => {
            toast.error('App could not save.');
          });
        });
    }
  };

  handleOnComponentOptionChanged = (component, optionName, value) => {
    return onComponentOptionChanged(this, component, optionName, value);
  };

  handleOnComponentOptionsChanged = (component, options) => {
    return onComponentOptionsChanged(this, component, options);
  };

  handleComponentClick = (id, component) => {
    this.setState({
      selectedComponent: { id, component },
    });
    this.switchSidebarTab(1);
  };

  handleComponentHover = (id) => {
    if (this.state.selectionInProgress) return;
    this.setState({
      hoveredComponent: id,
    });
  };

  sideBarDebugger = {
    error: (data) => {
      debuggerActions.error(this, data);
    },
    flush: () => {
      debuggerActions.flush(this);
    },
    generateErrorLogs: (errors) => debuggerActions.generateErrorLogs(errors),
  };

  changeDarkMode = (newMode) => {
    useCurrentStateStore.getState().actions.setCurrentState({
      globals: {
        ...this.props.currentState.globals,
        theme: { name: newMode ? 'dark' : 'light' },
      },
    });
    this.props.switchDarkMode(newMode);
  };

  handleEvent = (eventName, options) => onEvent(this, eventName, options, 'edit');

  runQuery = (queryId, queryName) => runQuery(this, queryId, queryName);

  onAreaSelectionStart = (e) => {
    const isMultiSelect = e.inputEvent.shiftKey || this.state.selectedComponents.length > 0;
    this.setState((prevState) => {
      return {
        selectionInProgress: true,
        selectedComponents: [...(isMultiSelect ? prevState.selectedComponents : [])],
      };
    });
  };

  onAreaSelection = (e) => {
    e.added.forEach((el) => {
      el.classList.add('resizer-select');
    });
    if (this.state.selectionInProgress) {
      e.removed.forEach((el) => {
        el.classList.remove('resizer-select');
      });
    }
  };

  onAreaSelectionEnd = (e) => {
    const currentPageId = this.state.currentPageId;
    this.setState({ selectionInProgress: false });
    e.selected.forEach((el, index) => {
      const id = el.getAttribute('widgetid');
      const component = this.state.appDefinition.pages[currentPageId].components[id].component;
      const isMultiSelect = e.inputEvent.shiftKey || (!e.isClick && index != 0);
      this.setSelectedComponent(id, component, isMultiSelect);
    });
  };

  onAreaSelectionDragStart = (e) => {
    if (e.inputEvent.target.getAttribute('id') !== 'real-canvas') {
      this.selectionDragRef.current = true;
    } else {
      this.selectionDragRef.current = false;
    }
  };

  onAreaSelectionDrag = (e) => {
    if (this.selectionDragRef.current) {
      e.stop();
      this.state.selectionInProgress && this.setState({ selectionInProgress: false });
    }
  };

  onAreaSelectionDragEnd = () => {
    this.selectionDragRef.current = false;
    this.state.selectionInProgress && this.setState({ selectionInProgress: false });
  };

  appEnvironmentChanged = (currentAppEnvironment, isVersionChanged, isEnvIdNotAvailableYet = false) => {
    useCurrentStateStore.getState().actions.setCurrentState({
      globals: {
        ...this.props.currentState.globals,
        environment: {
          id: currentAppEnvironment?.id,
          name: currentAppEnvironment?.name,
        },
      },
    });
    this.setState(
      {
        currentAppEnvironmentId: currentAppEnvironment?.id,
      },
      () => {
        !isEnvIdNotAvailableYet && this.getStoreData(this.props.editingVersion?.id, this.state.currentAppEnvironmentId);
      }
    );
    const currentEnvironmentObj = JSON.parse(localStorage.getItem('currentEnvironmentIds') || JSON.stringify({}));
    if (currentEnvironmentObj[this.state.appId] !== currentAppEnvironment?.id) {
      currentEnvironmentObj[this.state.appId] = currentAppEnvironment?.id;
      localStorage.setItem('currentEnvironmentIds', JSON.stringify(currentEnvironmentObj));
      !isVersionChanged && window.location.reload(false);
    }
  };

  setCurrentAppEnvironmentId = () => {
    const appId = this.props.params.id;
    const currentEnvironmentObj = JSON.parse(localStorage.getItem('currentEnvironmentIds') || JSON.stringify({}));
    this.setState({ currentAppEnvironmentId: currentEnvironmentObj[appId] });
  };

  addNewPage = ({ name, handle }) => {
    // check for unique page handles
    const pageExists = Object.values(this.state.appDefinition.pages).some((page) => page.name === name);

    if (pageExists) {
      toast.error('Page name already exists');
      return;
    }

    const pageHandles = Object.values(this.state.appDefinition.pages).map((page) => page.handle);

    let newHandle = handle;
    // If handle already exists, finds a unique handle by incrementing a number until it is not found in the array of existing page handles.
    for (let handleIndex = 1; pageHandles.includes(newHandle); handleIndex++) {
      newHandle = `${handle}-${handleIndex}`;
    }

    const newAppDefinition = {
      ...this.state.appDefinition,
      pages: {
        ...this.state.appDefinition.pages,
        [uuid()]: {
          name,
          handle: newHandle,
          components: {},
        },
      },
    };

    useAppDataStore.getState().actions.setIsSaving(true);
    this.setState(
      {
        appDefinition: newAppDefinition,
        appDefinitionLocalVersion: uuid(),
      },
      () => {
        const newPageId = cloneDeep(Object.keys(newAppDefinition.pages)).pop();
        this.switchPage(newPageId);
        this.autoSave();
      }
    );
  };

  deletePageRequest = (pageId, isHomePage = false, pageName = '') => {
    this.setState({
      showPageDeletionConfirmation: {
        isOpen: true,
        pageId,
        isHomePage,
        pageName,
      },
    });
  };

  cancelDeletePageRequest = () => {
    this.setState({
      showPageDeletionConfirmation: {
        isOpen: false,
        pageId: null,
        isHomePage: false,
        pageName: null,
      },
    });
  };

  executeDeletepageRequest = () => {
    const pageId = this.state.showPageDeletionConfirmation.pageId;
    const isHomePage = this.state.showPageDeletionConfirmation.isHomePage;
    if (Object.keys(this.state.appDefinition.pages).length === 1) {
      toast.error('You cannot delete the only page in your app.');
      return;
    }

    this.setState({
      isDeletingPage: true,
    });

    const toBeDeletedPage = this.state.appDefinition.pages[pageId];

    const newAppDefinition = {
      ...this.state.appDefinition,
      pages: omit(this.state.appDefinition.pages, pageId),
    };

    const newCurrentPageId = isHomePage
      ? Object.keys(this.state.appDefinition.pages)[0]
      : this.state.appDefinition.homePageId;

    useAppDataStore.getState().actions.setIsSaving(true);
    this.setState(
      {
        currentPageId: newCurrentPageId,
        appDefinition: newAppDefinition,
        appDefinitionLocalVersion: uuid(),
        isDeletingPage: false,
      },
      () => {
        toast.success(`${toBeDeletedPage.name} page deleted.`);

        this.switchPage(newCurrentPageId);
        this.autoSave();
      }
    );
  };

  updateHomePage = (pageId) => {
    useAppDataStore.getState().actions.setIsSaving(true);
    this.setState(
      {
        appDefinition: {
          ...this.state.appDefinition,
          homePageId: pageId,
        },
        appDefinitionLocalVersion: uuid(),
      },
      () => {
        this.autoSave();
      }
    );
  };

  clonePage = (pageId) => {
    const currentPage = this.state.appDefinition.pages[pageId];
    const newPageId = uuid();
    let newPageName = `${currentPage.name} (copy)`;
    let newPageHandle = `${currentPage.handle}-copy`;
    let i = 1;
    while (Object.values(this.state.appDefinition.pages).some((page) => page.handle === newPageHandle)) {
      newPageName = `${currentPage.name} (copy ${i})`;
      newPageHandle = `${currentPage.handle}-copy-${i}`;
      i++;
    }

    const newPageData = cloneDeep(currentPage);
    const oldToNewIdMapping = {};
    if (!isEmpty(currentPage?.components)) {
      newPageData.components = Object.keys(newPageData.components).reduce((acc, key) => {
        const newComponentId = uuid();
        acc[newComponentId] = newPageData.components[key];
        acc[newComponentId].id = newComponentId;
        oldToNewIdMapping[key] = newComponentId;
        return acc;
      }, {});

      Object.values(newPageData.components).map((comp) => {
        if (comp.parent) {
          let newParentId = oldToNewIdMapping[comp.parent];
          if (newParentId) {
            comp.parent = newParentId;
          } else {
            const oldParentId = Object.keys(oldToNewIdMapping).find(
              (parentId) =>
                comp.parent.startsWith(parentId) &&
                ['Tabs', 'Calendar'].includes(currentPage?.components[parentId]?.component?.component)
            );
            const childTabId = comp.parent.split('-').at(-1);
            comp.parent = `${oldToNewIdMapping[oldParentId]}-${childTabId}`;
          }
        }
        return comp;
      });
    }

    const newPage = {
      ...newPageData,
      name: newPageName,
      handle: newPageHandle,
    };

    const newAppDefinition = {
      ...this.state.appDefinition,
      pages: {
        ...this.state.appDefinition.pages,
        [newPageId]: newPage,
      },
    };

    useAppDataStore.getState().actions.setIsSaving(true);
    this.setState(
      {
        appDefinition: newAppDefinition,
        appDefinitionLocalVersion: uuid(),
      },
      () => {
        this.autoSave();
      }
    );
  };

  updatePageHandle = (pageId, newHandle) => {
    const pageExists = Object.values(this.state.appDefinition.pages).some((page) => page.handle === newHandle);

    if (pageExists) {
      toast.error('Page with same handle already exists');
      return;
    }

    if (newHandle.trim().length === 0) {
      toast.error('Page handle cannot be empty');
      return;
    }

    useAppDataStore.getState().actions.setIsSaving(true);
    this.setState(
      {
        appDefinition: {
          ...this.state.appDefinition,
          pages: {
            ...this.state.appDefinition.pages,
            [pageId]: {
              ...this.state.appDefinition.pages[pageId],
              handle: newHandle,
            },
          },
        },
        appDefinitionLocalVersion: uuid(),
      },
      () => {
        toast.success('Page handle updated successfully');
        this.switchPage(pageId);
        this.autoSave();
      }
    );
  };

  updateOnPageLoadEvents = (pageId, events) => {
    useAppDataStore.getState().actions.setIsSaving(true);
    this.setState(
      {
        appDefinition: {
          ...this.state.appDefinition,
          pages: {
            ...this.state.appDefinition.pages,
            [pageId]: {
              ...this.state.appDefinition.pages[pageId],
              events,
            },
          },
        },
        appDefinitionLocalVersion: uuid(),
      },
      () => {
        this.autoSave();
      }
    );
  };

  showHideViewerNavigation = () => {
    const newAppDefinition = {
      ...this.state.appDefinition,
      showViewerNavigation: !this.state.appDefinition.showViewerNavigation,
    };

    useAppDataStore.getState().actions.setIsSaving(true);
    this.setState(
      {
        appDefinition: newAppDefinition,
        appDefinitionLocalVersion: uuid(),
      },
      () => this.autoSave()
    );
  };

  renamePage = (pageId, newName) => {
    if (Object.entries(this.state.appDefinition.pages).some(([pId, { name }]) => newName === name && pId !== pageId)) {
      return toast.error('Page name already exists');
    }
    if (newName.trim().length === 0) {
      toast.error('Page name cannot be empty');
      return;
    }

    const newAppDefinition = {
      ...this.state.appDefinition,
      pages: {
        ...this.state.appDefinition.pages,
        [pageId]: {
          ...this.state.appDefinition.pages[pageId],
          name: newName,
        },
      },
    };

    useAppDataStore.getState().actions.setIsSaving(true);
    this.setState(
      {
        appDefinition: newAppDefinition,
        appDefinitionLocalVersion: uuid(),
      },
      () => {
        this.autoSave();
      }
    );
  };

  hidePage = (pageId) => {
    const newAppDefinition = {
      ...this.state.appDefinition,
      pages: {
        ...this.state.appDefinition.pages,
        [pageId]: {
          ...this.state.appDefinition.pages[pageId],
          hidden: true,
        },
      },
    };

    useAppDataStore.getState().actions.setIsSaving(true);
    this.setState(
      {
        appDefinition: newAppDefinition,
        appDefinitionLocalVersion: uuid(),
      },
      () => {
        this.autoSave();
      }
    );
  };

  unHidePage = (pageId) => {
    const newAppDefinition = {
      ...this.state.appDefinition,
      pages: {
        ...this.state.appDefinition.pages,
        [pageId]: {
          ...this.state.appDefinition.pages[pageId],
          hidden: false,
        },
      },
    };

    useAppDataStore.getState().actions.setIsSaving(true);
    this.setState(
      {
        appDefinition: newAppDefinition,
        appDefinitionLocalVersion: uuid(),
      },
      () => {
        this.autoSave();
      }
    );
  };

  switchPage = (pageId, queryParams = []) => {
    document.getElementById('real-canvas').scrollIntoView();
    if (
      this.state.currentPageId === pageId &&
      this.props.currentState.page.handle === this.state.appDefinition?.pages[pageId]?.handle
    ) {
      return;
    }
    const { name, handle, events } = this.state.appDefinition.pages[pageId];
    const currentPageId = this.state.currentPageId;

    if (!name || !handle) return;

    const queryParamsString = queryParams.map(([key, value]) => `${key}=${value}`).join('&');

    this.props.navigate(`/${getWorkspaceId()}/apps/${this.state.appId}/${handle}?${queryParamsString}`);

    const { globals: existingGlobals } = this.props.currentState;

    const page = {
      id: pageId,
      name,
      handle,
      variables: this.state.pages?.[pageId]?.variables ?? {},
    };

    const globals = {
      ...existingGlobals,
      urlparams: JSON.parse(JSON.stringify(queryString.parse(queryParamsString))),
    };
    useCurrentStateStore.getState().actions.setCurrentState({ globals, page });
    this.setState(
      {
        pages: {
          ...this.state.pages,
          [currentPageId]: {
            ...(this.state.pages?.[currentPageId] ?? {}),
            variables: {
              ...(this.props.currentState?.page?.variables ?? {}),
            },
          },
        },
        currentPageId: pageId,
      },
      () => {
        // Move this callback to zustand
        computeComponentState(this, this.state.appDefinition.pages[pageId]?.components ?? {}).then(async () => {
          for (const event of events ?? []) {
            await this.handleEvent(event.eventId, event);
          }
        });
      }
    );
  };

  updateOnSortingPages = (newSortedPages) => {
    const pagesObj = newSortedPages.reduce((acc, page) => {
      acc[page.id] = this.state.appDefinition.pages[page.id];
      return acc;
    }, {});

    const newAppDefinition = {
      ...this.state.appDefinition,
      pages: pagesObj,
    };

    useAppDataStore.getState().actions.setIsSaving(true);
    this.setState(
      {
        appDefinition: newAppDefinition,
        appDefinitionLocalVersion: uuid(),
      },
      () => {
        this.autoSave();
      }
    );
  };

  getPagesWithIds = () => {
    return Object.entries(this.state.appDefinition.pages).map(([id, page]) => ({ ...page, id }));
  };

  getCanvasMinWidth = () => {
    /**
     * minWidth will be min(default canvas min width, user set max width). Done to avoid conflict between two
     * default canvas min width = calc((total view width - width component editor side bar) - width of editor sidebar on left)
     **/
    const defaultCanvasMinWidth = `calc((100vw - 300px) - 48px)`;
    const canvasMaxWidthType = this.state.appDefinition.globalSettings.canvasMaxWidthType || 'px';
    const canvasMaxWidth = this.state.appDefinition.globalSettings.canvasMaxWidth;
    const currentLayout = this.state.currentLayout;

    const userSetMaxWidth = currentLayout === 'desktop' ? `${+canvasMaxWidth + canvasMaxWidthType}` : '450px';

    if (this.state.appDefinition.globalSettings.canvasMaxWidth && canvasMaxWidthType !== '%') {
      return `min(${defaultCanvasMinWidth}, ${userSetMaxWidth})`;
    } else {
      return defaultCanvasMinWidth;
    }
  };

  handleEditorMarginLeftChange = (value) => this.setState({ editorMarginLeft: value });

  formCustomPageSelectorClass = () => {
    const handle = this.state.appDefinition?.pages[this.state.currentPageId]?.handle;
    return `_tooljet-page-${handle}`;
  };

  render() {
    const {
      currentSidebarTab,
      selectedComponents = [],
      appDefinition,
      appId,
      slug,
      app,
      showLeftSidebar,
      isLoading,
      zoomLevel,
      deviceWindowWidth,
      apps,
      defaultComponentStateComputed,
      hoveredComponent,
      queryConfirmationList,
      currentAppEnvironmentId,
    } = this.state;
    const currentState = this.props?.currentState;
    const editingVersion = this.props?.editingVersion;
    const appVersionPreviewLink = editingVersion
      ? `/applications/${app.id}/versions/${editingVersion.id}/environments/${this.state.currentAppEnvironmentId}/${currentState.page.handle}`
      : '';
    return (
      <div className="editor wrapper">
        <Confirm
          show={queryConfirmationList.length > 0}
          message={`Do you want to run this query - ${queryConfirmationList[0]?.queryName}?`}
          onConfirm={(queryConfirmationData) => onQueryConfirmOrCancel(this, queryConfirmationData, true)}
          onCancel={() => onQueryConfirmOrCancel(this, queryConfirmationList[0])}
          queryConfirmationData={queryConfirmationList[0]}
          darkMode={this.props.darkMode}
          key={queryConfirmationList[0]?.queryName}
        />
        <Confirm
          show={this.state.showPageDeletionConfirmation?.isOpen ?? false}
          title={'Delete Page'}
          message={`Do you really want to delete ${this.state.showPageDeletionConfirmation?.pageName || 'this'} page?`}
          confirmButtonLoading={this.state.isDeletingPage}
          onConfirm={() => this.executeDeletepageRequest()}
          onCancel={() => this.cancelDeletePageRequest()}
          darkMode={this.props.darkMode}
        />
        {this.props.isVersionReleased && <ReleasedVersionError />}
        {!this.props.isVersionReleased && this.props.isEditorFreezed && <FreezeVersionInfo />}
        <EditorContextWrapper>
          <EditorHeader
            darkMode={this.props.darkMode}
            globalSettingsChanged={this.globalSettingsChanged}
            appDefinition={appDefinition}
            toggleAppMaintenance={this.toggleAppMaintenance}
            editingVersion={editingVersion}
            app={app}
            appVersionPreviewLink={appVersionPreviewLink}
            slug={slug}
            appId={appId}
            canUndo={this.canUndo}
            canRedo={this.canRedo}
            handleUndo={this.handleUndo}
            handleRedo={this.handleRedo}
            isSaving={this.state.isSaving}
            saveError={this.state.saveError}
            onNameChanged={this.onNameChanged}
            currentAppEnvironmentId={currentAppEnvironmentId}
            setAppDefinitionFromVersion={this.setAppDefinitionFromVersion}
            handleSlugChange={this.handleSlugChange}
            onVersionRelease={this.onVersionRelease}
            saveEditingVersion={this.saveEditingVersion}
            appEnvironmentChanged={this.appEnvironmentChanged}
            onVersionDelete={this.onVersionDelete}
            currentUser={this.state.currentUser}
          />
          <DndProvider backend={HTML5Backend}>
            <div className="sub-section">
              <LeftSidebar
                currentAppEnvironmentId={this.state.currentAppEnvironmentId}
                errorLogs={currentState.errors}
                components={currentState.components}
                appId={appId}
                darkMode={this.props.darkMode}
                dataSourcesChanged={this.dataSourcesChanged}
                dataQueriesChanged={this.dataQueriesChanged}
                globalDataSourcesChanged={this.globalDataSourcesChanged}
                onZoomChanged={this.onZoomChanged}
                switchDarkMode={this.changeDarkMode}
                debuggerActions={this.sideBarDebugger}
                appDefinition={{
                  components: appDefinition.pages[this.state.currentPageId]?.components ?? {},
                  selectedComponent: selectedComponents ? selectedComponents[selectedComponents.length - 1] : {},
                  pages: this.state.appDefinition.pages,
                  homePageId: this.state.appDefinition.homePageId,
                  showViewerNavigation: this.state.appDefinition.showViewerNavigation,
                }}
                setSelectedComponent={this.setSelectedComponent}
                removeComponent={this.removeComponent}
                runQuery={(queryId, queryName) => runQuery(this, queryId, queryName)}
                ref={this.dataSourceModalRef}
                isSaving={this.state.isSaving}
                currentPageId={this.state.currentPageId}
                addNewPage={this.addNewPage}
                switchPage={this.switchPage}
                deletePage={this.deletePageRequest}
                renamePage={this.renamePage}
                clonePage={this.clonePage}
                hidePage={this.hidePage}
                unHidePage={this.unHidePage}
                updateHomePage={this.updateHomePage}
                updatePageHandle={this.updatePageHandle}
                updateOnPageLoadEvents={this.updateOnPageLoadEvents}
                showHideViewerNavigationControls={this.showHideViewerNavigation}
                updateOnSortingPages={this.updateOnSortingPages}
                apps={apps}
                setEditorMarginLeft={this.handleEditorMarginLeftChange}
              />
              {!this.props.showComments && (
                <Selecto
                  dragContainer={'.canvas-container'}
                  selectableTargets={['.react-draggable']}
                  hitRate={0}
                  selectByClick={true}
                  toggleContinueSelect={['shift']}
                  ref={this.selectionRef}
                  scrollOptions={this.state.scrollOptions}
                  onSelectStart={this.onAreaSelectionStart}
                  onSelectEnd={this.onAreaSelectionEnd}
                  onSelect={this.onAreaSelection}
                  onDragStart={this.onAreaSelectionDragStart}
                  onDrag={this.onAreaSelectionDrag}
                  onDragEnd={this.onAreaSelectionDragEnd}
                  onScroll={(e) => {
                    this.canvasContainerRef.current.scrollBy(e.direction[0] * 10, e.direction[1] * 10);
                  }}
                />
              )}
              <div
                className={`main main-editor-canvas ${
                  this.state.isQueryPaneDragging || this.state.isDragging ? 'hide-scrollbar' : ''
                }`}
                id="main-editor-canvas"
              >
                <div
                  className={`canvas-container page-container align-items-center ${!showLeftSidebar && 'hide-sidebar'}`}
                  style={{
                    transform: `scale(${zoomLevel})`,
                    borderLeft:
                      (this.state.editorMarginLeft ? this.state.editorMarginLeft - 1 : this.state.editorMarginLeft) +
                      `px solid ${this.computeCanvasBackgroundColor()}`,
                    height: this.computeCanvasContainerHeight(),
                    background: !this.props.darkMode && '#f4f6fa',
                  }}
                  onMouseUp={(e) => {
                    if (['real-canvas', 'modal'].includes(e.target.className)) {
                      this.setState({ selectedComponents: [], currentSidebarTab: 2, hoveredComponent: false });
                    }
                  }}
                  ref={this.canvasContainerRef}
                  onScroll={() => {
                    this.selectionRef.current.checkScroll();
                  }}
                >
                  <div style={{ minWidth: `calc((100vw - 300px) - 48px)` }}>
                    <div
                      className={`canvas-area ${this.formCustomPageSelectorClass()}`}
                      style={{
                        width: this.props.currentLayout === 'desktop' ? '100%' : '450px',
                        maxWidth:
                          +this.state.appDefinition.globalSettings.canvasMaxWidth +
                          this.state.appDefinition.globalSettings.canvasMaxWidthType,
                        /**
                         * minWidth will be min(default canvas min width, user set max width). Done to avoid conflict between two
                         * default canvas min width = calc(((screen width - width component editor side bar) - width of editor sidebar on left) - width of left sidebar popover)
                         **/
                        // minWidth: this.state.editorMarginLeft ? this.getCanvasMinWidth() : 'auto',
                        backgroundColor: this.computeCanvasBackgroundColor(),
                        transform: 'translateZ(0)', //Hack to make modal position respect canvas container, else it positions w.r.t window.
                      }}
                    >
                      {config.ENABLE_MULTIPLAYER_EDITING && (
                        <RealtimeCursors
                          editingVersionId={editingVersion?.id}
                          editingPageId={this.state.currentPageId}
                        />
                      )}
                      {isLoading && (
                        <div className="apploader">
                          <div className="col col-* editor-center-wrapper">
                            <div className="editor-center">
                              <div className="canvas">
                                <div className="mt-5 d-flex flex-column">
                                  <div className="mb-1">
                                    <Skeleton width={'150px'} height={15} className="skeleton" />
                                  </div>
                                  {Array.from(Array(4)).map((_item, index) => (
                                    <Skeleton key={index} width={'300px'} height={10} className="skeleton" />
                                  ))}
                                  <div className="align-self-end">
                                    <Skeleton width={'100px'} className="skeleton" />
                                  </div>
                                  <Skeleton className="skeleton mt-4" />
                                  <Skeleton height={'150px'} className="skeleton mt-2" />
                                </div>
                              </div>
                            </div>
                          </div>
                        </div>
                      )}
                      {defaultComponentStateComputed && (
                        <>
                          <Container
                            canvasWidth={this.getCanvasWidth()}
                            socket={this.socket}
                            appDefinition={appDefinition}
                            appDefinitionChanged={this.appDefinitionChanged}
                            snapToGrid={true}
                            darkMode={this.props.darkMode}
                            mode={'edit'}
                            zoomLevel={zoomLevel}
                            deviceWindowWidth={deviceWindowWidth}
                            selectedComponents={selectedComponents}
                            appLoading={isLoading}
                            onEvent={this.handleEvent}
                            onComponentOptionChanged={this.handleOnComponentOptionChanged}
                            onComponentOptionsChanged={this.handleOnComponentOptionsChanged}
                            setSelectedComponent={this.setSelectedComponent}
                            handleUndo={this.handleUndo}
                            handleRedo={this.handleRedo}
                            removeComponent={this.removeComponent}
                            onComponentClick={this.handleComponentClick}
                            onComponentHover={this.handleComponentHover}
                            hoveredComponent={hoveredComponent}
                            sideBarDebugger={this.sideBarDebugger}
                            currentPageId={this.state.currentPageId}
                          />
                          <CustomDragLayer
                            snapToGrid={true}
                            canvasWidth={this.getCanvasWidth()}
                            onDragging={(isDragging) => this.setState({ isDragging })}
                          />
                        </>
                      )}
                    </div>
                  </div>
                </div>
                <QueryPanel
                  onQueryPaneDragging={this.handleQueryPaneDragging}
                  handleQueryPaneExpanding={this.handleQueryPaneExpanding}
                  dataQueriesChanged={this.dataQueriesChanged}
                  fetchDataQueries={this.fetchDataQueries}
                  darkMode={this.props.darkMode}
                  apps={apps}
                  allComponents={appDefinition.pages[this.state.currentPageId]?.components ?? {}}
                  appId={appId}
                  appDefinition={appDefinition}
                  editorRef={this}
                />
                <ReactTooltip id="tooltip-for-add-query" className="tooltip" />
              </div>
              <div className="editor-sidebar">
                <EditorKeyHooks
                  moveComponents={this.moveComponents}
                  cloneComponents={this.cloneComponents}
                  copyComponents={this.copyComponents}
                  cutComponents={this.cutComponents}
                  handleEditorEscapeKeyPress={this.handleEditorEscapeKeyPress}
                  removeMultipleComponents={this.removeComponents}
                />

                {currentSidebarTab === 1 && (
                  <div className="pages-container">
                    {selectedComponents.length === 1 &&
                    !isEmpty(appDefinition.pages[this.state.currentPageId]?.components) &&
                    !isEmpty(appDefinition.pages[this.state.currentPageId]?.components[selectedComponents[0].id]) ? (
                      <Inspector
                        moveComponents={this.moveComponents}
                        componentDefinitionChanged={this.componentDefinitionChanged}
                        removeComponent={this.removeComponent}
                        selectedComponentId={selectedComponents[0].id}
                        allComponents={appDefinition.pages[this.state.currentPageId]?.components}
                        key={selectedComponents[0].id}
                        switchSidebarTab={this.switchSidebarTab}
                        apps={apps}
                        darkMode={this.props.darkMode}
                        appDefinitionLocalVersion={this.state.appDefinitionLocalVersion}
                        pages={this.getPagesWithIds()}
                      ></Inspector>
                    ) : (
                      <center className="mt-5 p-2">
                        {this.props.t('editor.inspectComponent', 'Please select a component to inspect')}
                      </center>
                    )}
                  </div>
                )}

                {currentSidebarTab === 2 && (
                  <WidgetManager
                    componentTypes={componentTypes}
                    zoomLevel={zoomLevel}
                    darkMode={this.props.darkMode}
                  ></WidgetManager>
                )}
              </div>
              {config.COMMENT_FEATURE_ENABLE && this.props.showComments && (
                <CommentNotifications socket={this.socket} pageId={this.state.currentPageId} />
              )}
            </div>
          </DndProvider>
        </EditorContextWrapper>
      </div>
    );
  }
}

const withStore = (Component) => (props) => {
  const { showComments, currentLayout } = useEditorStore(
    (state) => ({
      showComments: state?.showComments,
      currentLayout: state?.currentLayout,
    }),
    shallow
  );
  const { isVersionReleased, editingVersion, isEditorFreezed } = useAppVersionStore(
    (state) => ({
      isVersionReleased: state.isVersionReleased,
      editingVersion: state.editingVersion,
      isEditorFreezed: state.isEditorFreezed,
    }),
    shallow
  );

  const currentState = useCurrentState();

  return (
    <Component
      {...props}
      isVersionReleased={isVersionReleased}
      editingVersion={editingVersion}
      isEditorFreezed={isEditorFreezed}
      currentState={currentState}
      showComments={showComments}
      currentLayout={currentLayout}
    />
  );
};

export const Editor = withTranslation()(withRouter(withStore(EditorComponent)));<|MERGE_RESOLUTION|>--- conflicted
+++ resolved
@@ -220,12 +220,6 @@
       handle: this.props.pageHandle,
       variables: {},
     };
-<<<<<<< HEAD
-    useCurrentStateStore.getState().actions.setCurrentState({
-      globals,
-      page,
-    });
-=======
     useCurrentStateStore.getState().actions.setCurrentState({ globals, page });
 
     this.appDataStoreListner = useAppDataStore.subscribe(({ isSaving } = {}) => {
@@ -237,7 +231,6 @@
     this.dataQueriesStoreListner = useDataQueriesStore.subscribe(({ dataQueries }) => {
       computeQueryState(dataQueries, this);
     }, shallow);
->>>>>>> 55cdc7a0
   }
 
   /**
@@ -460,24 +453,10 @@
       useAppVersionStore.getState().actions.updateEditingVersion(version);
       useAppVersionStore.getState().actions.onEditorFreeze(freezeEditor);
 
-<<<<<<< HEAD
-      this.setState(
-        {
-          isSaving: false,
-        },
-        () => {
-          shouldWeEditVersion && this.saveEditingVersion(true);
-          this.fetchDataSources(this.props.editingVersion?.id, this.state.currentAppEnvironmentId);
-          this.fetchDataQueries(this.props.editingVersion?.id, true);
-          this.initComponentVersioning();
-        }
-      );
-=======
       shouldWeEditVersion && this.saveEditingVersion(true);
       this.fetchDataSources(this.props.editingVersion?.id);
       this.fetchDataQueries(this.props.editingVersion?.id, true);
       this.initComponentVersioning();
->>>>>>> 55cdc7a0
     }
   };
 
