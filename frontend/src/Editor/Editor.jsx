--- conflicted
+++ resolved
@@ -1708,7 +1708,6 @@
     );
   }
   return (
-<<<<<<< HEAD
     <HotkeysProvider initiallyActiveScopes={['editor']}>
       <div className="editor wrapper">
         <Confirm
@@ -1717,30 +1716,6 @@
           onConfirm={(queryConfirmationData) => onQueryConfirmOrCancel(getEditorRef(), queryConfirmationData, true)}
           onCancel={() => onQueryConfirmOrCancel(getEditorRef(), queryConfirmationList[0])}
           queryConfirmationData={queryConfirmationList[0]}
-=======
-    <div className="editor wrapper">
-      <Confirm
-        show={queryConfirmationList?.length > 0}
-        message={`Do you want to run this query - ${queryConfirmationList[0]?.queryName}?`}
-        onConfirm={(queryConfirmationData) => onQueryConfirmOrCancel(getEditorRef(), queryConfirmationData, true)}
-        onCancel={() => onQueryConfirmOrCancel(getEditorRef(), queryConfirmationList[0])}
-        queryConfirmationData={queryConfirmationList[0]}
-        darkMode={props.darkMode}
-        key={queryConfirmationList[0]?.queryName}
-      />
-      <Confirm
-        show={showPageDeletionConfirmation?.isOpen ?? false}
-        title={'Delete Page'}
-        message={`Do you really want to delete ${showPageDeletionConfirmation?.pageName || 'this'} page?`}
-        confirmButtonLoading={isDeletingPage}
-        onConfirm={() => executeDeletepageRequest()}
-        onCancel={() => cancelDeletePageRequest()}
-        darkMode={props.darkMode}
-      />
-      {isVersionReleased && <ReleasedVersionError />}
-      <EditorContextWrapper handleYmapEventUpdates={handleYmapEventUpdates}>
-        <EditorHeader
->>>>>>> d22bbaad
           darkMode={props.darkMode}
           key={queryConfirmationList[0]?.queryName}
         />
