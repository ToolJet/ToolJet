import React from 'react';
import { datasourceService, dataqueryService, appService, authenticationService } from '@/_services';
import { DndProvider } from 'react-dnd'
import { HTML5Backend } from 'react-dnd-html5-backend'
import { Container } from './Container';
import { CustomDragLayer } from './CustomDragLayer';
import { DraggableBox } from './DraggableBox';
import { componentTypes } from './Components/components';
import { Inspector } from './Inspector/Inspector';
import ReactJson from 'react-json-view';
import { DataSourceManager }  from './DataSourceManager';
import { DataSourceTypes } from './DataSourceManager/DataSourceTypes';
import { QueryManager } from './QueryManager';
import {CopyToClipboard} from 'react-copy-to-clipboard';
import { toast } from 'react-toastify';
import { Router, Route, Link } from 'react-router-dom';

class Editor extends React.Component {
    constructor(props) {
        super(props);

        const appId = this.props.match.params.id;

        this.state = {
            currentUser: authenticationService.currentUserValue,
            queryPaneHeight: '30%',
            users: null,
            appId,
            loadingDataSources: true,
            loadingDataQueries: true,
            appDefinition: {
                components: null
            }
        };
    }

    componentDidMount() {
        
        const appId = this.props.match.params.id;

        appService.getApp(appId).then(data => this.setState({ 
            app: data, 
            isLoading: false,
            appDefinition: { ...this.state.appDefinition, ...data.definition }
        }));

        this.fetchDataSources();
        this.fetchDataQueries();

        this.setState({
            appId,
            currentSidebarTab: 2,
            selectedComponent: null,
        });
    }

    fetchDataSources = () => {
        this.setState({
            loadingDataSources: true
        }, () => {
            datasourceService.getAll(this.state.appId).then(data => this.setState({ 
                dataSources: data.data_sources, 
                loadingDataSources: false,
            }));
        });
    }

    fetchDataQueries = () => {
        this.setState({
            loadingDataQueries: true
        }, () => {
            dataqueryService.getAll(this.state.appId).then(data => this.setState({ 
                dataQueries: data.data_queries, 
                loadingDataQueries: false
            }));
        });
    }

    dataSourcesChanged = () => {
        this.fetchDataSources();
    }

    dataQueriesChanged = () => {
        this.fetchDataQueries();
        this.setState({addingQuery: false})
    }

    switchSidebarTab = (tabIndex) => { 
        this.setState({
            currentSidebarTab: tabIndex
        });
    }

    onComponentClick = (id, component) => {
        this.setState( { selectedComponent: { id, component } } )
        this.switchSidebarTab(1);
    }

    renderComponentCard = (component, index) => {
        return (<DraggableBox key={index} index={index} component={component} />);
    };

    appDefinitionChanged = (newDefinition) => { 
        console.log('newDefinition', newDefinition);
        this.setState({ appDefinition: newDefinition })
        console.log('app definition', this.state.appDefinition);
    }

    removeComponent = (component) => {
        let newDefinition = this.state.appDefinition;
        delete newDefinition.components[component.id];
        this.appDefinitionChanged(newDefinition);
    }

    componentDefinitionChanged = (newDefinition) => { 
        console.log('new component definition', newDefinition);
        console.log('app definition', this.state.appDefinition);
        this.setState( { 
            appDefinition: { ...this.state.appDefinition, [newDefinition.id]: { component: newDefinition.component } }
        })
    }

    saveApp = () => {
        const { app, appDefinition } = this.state;
        appService.saveApp(app.id, app.name, appDefinition).then((data) => {
            toast.success('App saved & deployed sucessfully', { hideProgressBar: true, position: "top-center" })
        });
    }

    renderDataSource = (data_source) => {
        const sourceMeta = DataSourceTypes.find(source => source.kind === data_source.kind);
        return (
            <tr key={data_source.name}>
                <td>
                    <img src={sourceMeta.icon} width="20" height="20"/> {data_source.name}
                </td>
            </tr>
        )
    }

    renderDataQuery = (data_query) => {
        const sourceMeta = DataSourceTypes.find(source => source.kind === data_query.kind);
        
        let isSeletedQuery = false;
        if(this.state.selectedQuery) {
            isSeletedQuery = data_query.id === this.state.selectedQuery.id
        }

        return (
<<<<<<< HEAD
            <tr className={"query-row" + (isSeletedQuery ? ' query-row-selected': '')} onClick={() => this.setState( { editingQuery: true, selectedQuery: data_query })} role="button">
=======
            <tr key={data_query.name} className="query-row" onClick={() => this.setState( { editingQuery: true, selectedQuery: data_query })} role="button">
>>>>>>> 47e467ec
                <td>
                    <img src={sourceMeta.icon} width="20" height="20"/> 
                    <span className="p-3">
                        {data_query.name}
                    </span>
                    
                </td>
                <td>
                    <CopyToClipboard className="query-copy-button" text={`{{queries.${data_query.name}}}`}
                        onCopy={() => toast.success('Reference copied to clipboard', { hideProgressBar: true, position: "bottom-center", })}>
                        <img src="https://www.svgrepo.com/show/86790/copy.svg" width="12" height="12" role="button"></img>
                    </CopyToClipboard>
                </td>
            </tr>
        )
    }

    onNameChanged = (newName) => {
        this.setState({
            app: { ...this.state.app, name: newName }
        })
    }

    toggleQueryPaneHeight = () => {
        this.setState({
            queryPaneHeight: this.state.queryPaneHeight === '30%' ? '80%' : '30%'
        })
    }

    render() {
        const { 
            currentSidebarTab, 
            selectedComponent, 
            appDefinition, 
            appId, 
            dataSources,
            loadingDataQueries,
            dataQueries,
            loadingDataSources,
            addingQuery,
            selectedQuery,
            editingQuery
        } = this.state;

        const global_context = {
            current_user: {
                name: 'navaneeth',
                email: 'n@stackegg.com'
            },
            urlparams: {
                q: 'components'
            }
        }

        const appLink = `/applications/${appId}`;

        return (
            <div className="editor wrapper">
                <DndProvider backend={HTML5Backend}>
                    <div className="header">
                        <header className="navbar navbar-expand-md navbar-light d-print-none">
                            <div className="container-xl header-container">
                            <button className="navbar-toggler" type="button" data-bs-toggle="collapse" data-bs-target="#navbar-menu">
                                <span className="navbar-toggler-icon"></span>
                            </button>
                            <h1 className="navbar-brand navbar-brand-autodark d-none-navbar-horizontal pe-0 pe-md-3">
                            <Link 
                                to={`/`} 
                                className="">
                                    <img src="https://www.svgrepo.com/show/210145/egg.svg" width="110" height="32" alt="StackEgg" className="navbar-brand-image"/>

                                </Link>
                                <a href="/">
                                </a>
                            </h1>
                            {this.state.app &&
                                <input 
                                    type="text" 
                                    onChange={(e) => this.onNameChanged(e.target.value)}
                                    className="form-control-plaintext form-control-plaintext-sm" 
                                    value={this.state.app.name}
                                />
                            }
                            <div className="navbar-nav flex-row order-md-last">
                                <div className="nav-item dropdown d-none d-md-flex me-3">
                                    <button onClick={this.saveApp} className="btn">Save</button>    
                                </div>
                                <div className="nav-item dropdown d-none d-md-flex me-3">
                                    <a href={appLink} target="_blank" className="btn">Launch</a>    
                                </div>
                                <div className="nav-item dropdown ml-2">
                                    <button className="btn btn-primary">Deploy</button>    
                                </div>
                                
                                </div>
                            </div>
                        </header>
                    </div>
                    <div className="sub-section">
                    <div className="editor-sidebar">
                        <div className="col-md-12">
                            <div className="card">
                                <ul className="nav nav-tabs" data-bs-toggle="tabs">
                                    <li className="nav-item col-md-6">
                                        <a onClick={() => this.switchSidebarTab(1)} className={currentSidebarTab === 1 ? 'nav-link active' : 'nav-link'} data-bs-toggle="tab">
                                            <img src="https://www.svgrepo.com/show/73662/pages.svg" width="16" height="16"/>
                                                &nbsp; Inspect
                                        </a>
                                    </li>
                                    <li className="nav-item col-md-6">
                                        <a onClick={() => this.switchSidebarTab(2)} className={currentSidebarTab === 2 ? 'nav-link active' : 'nav-link'}  data-bs-toggle="tab">
                                            <img src="https://www.svgrepo.com/show/274200/insert.svg" width="16" height="16"/>
                                                &nbsp; Insert
                                        </a>
                                    </li>
                                    
                                </ul>
                            </div>
                        </div>

                        {currentSidebarTab === 1 && 
                            <div className="pages-container">
                                    {selectedComponent ?
                                        <Inspector 
                                            componentDefinitionChanged={this.componentDefinitionChanged}
                                            dataQueries={dataQueries}
                                            removeComponent={this.removeComponent}
                                            selectedComponent={selectedComponent}>

                                        </Inspector>
                                        :
                                        <div className="mt-5 p-2">Please select a component to inspect</div>
                                    }
                            </div>
                        }

                        {currentSidebarTab === 2 && 
                            <div className="components-container m-2">
                                <div className="input-icon">
                                    <span className="input-icon-addon">
                                    <svg xmlns="http://www.w3.org/2000/svg" className="icon" width="24" height="24" viewBox="0 0 24 24" strokeWidth="2" stroke="currentColor" fill="none" strokeLinecap="round" strokeLinejoin="round"><path stroke="none" d="M0 0h24v24H0z" fill="none"/><circle cx="10" cy="10" r="7" /><line x1="21" y1="21" x2="15" y2="15" /></svg>
                                    </span>
                                    <input type="text" className="form-control mb-2" placeholder="Search…" aria-label="Search in website"/>
                                </div>
                                <div className="col-sm-12 col-lg-12">
                                    { componentTypes.map((component, i) => this.renderComponentCard(component, i)) }
                                </div>
                            </div>
                        }
                    </div>
                    <div className="main">
                        <div className="canvas-container align-items-center">
                            <div className="canvas-area">
                                <Container 
                                    appDefinition={appDefinition}
                                    appDefinitionChanged={this.appDefinitionChanged}
                                    snapToGrid={true} 
                                    onComponentClick={this.onComponentClick}/>
                                <CustomDragLayer snapToGrid={true}/>
                            </div>
                        </div>
                        <div className="query-pane" style={{height: this.state.queryPaneHeight}}>
                            <div className="row main-row">
                                <div className="col-md-3 data-pane">
                                    <div className="queries-container">
                                        <div className="queries-header row m-2">
                                                <div className="col">
                                                    <h5 className="p-1 text-muted">QUERIES</h5>
                                                    </div>
                                                <div className="col-auto">
                                                    {<button className="btn btn-sm btn-light mx-2">
                                                        <img className="p-1" src="https://www.svgrepo.com/show/13682/search.svg" width="17" height="17"/>
                                                    </button>}
                                                    {<button className="btn btn-sm btn-light" onClick={() => this.setState({ editingQuery: false, addingQuery: true})}>+</button>}
                                                </div>
                                        </div>
                                        
                                        {loadingDataQueries ?  
                                                <div>Loading queries...</div>
                                                : 
                                                <div className="m-2">
                                                    <div className="table-responsive">
                                                        <table
                                                                className="table table-vcenter table-nowrap">
                                                            <tbody>
                                                                {dataQueries.map((query) => this.renderDataQuery(query))}
                                                            </tbody>
                                                        </table>
                                                    </div>
                                                    
                                                </div>
                                            }
                                    </div>
                                </div>
                                <div className="col-md-9">
                                    {!loadingDataSources &&
                                        <div className="query-definition-pane">
                                            {(addingQuery || editingQuery) && 
                                                <div>
                                                    {console.log('sq', editingQuery ? 'edit' : 'create')}
                                                    <QueryManager 
                                                        dataSources={dataSources}
                                                        toggleQueryPaneHeight={this.toggleQueryPaneHeight}
                                                        dataQueries={dataQueries}
                                                        mode={editingQuery ? 'edit' : 'create'}
                                                        selectedQuery={selectedQuery}
                                                        dataQueriesChanged={this.dataQueriesChanged}
                                                        appId={appId}
                                                    />
                                                </div>
                                            }
                                        </div>
                                    }
                                </div>
                            </div>
                        </div>
                    </div>
                    <div className="left-sidebar">
                        <div className="accordion" id="accordion-example">
                            <div className="accordion-item">
                            </div>
                            <div className="accordion-item">
                                <h2 className="accordion-header" id="heading-2">
                                <button className="accordion-button" type="button" data-bs-toggle="collapse" data-bs-target="#collapse-2" aria-expanded="false">
                                    Globals
                                </button>
                                </h2>
                                <div id="collapse-2" className="accordion" data-bs-parent="#accordion-example">
                                <div className="accordion-body pt-0">
                                    <ReactJson
                                        collapsed={true}
                                        enableClipboard={false}
                                        name={null}
                                        src={global_context} />
                                </div>
                                </div>
                            </div>
                        </div>
                        
                        <div className="datasources-container w-100">
                                <div className="row m-2 datasources-header ">
                                    <div className="col-md-9">
                                       <h5 className="p-1 text-muted">DATASOURCES</h5>
                                    </div>
                                    <div className="col-md-3">
                                        <DataSourceManager 
                                            appId={appId}
                                            dataSourcesChanged={this.dataSourcesChanged}
                                        />
                                    </div>
                                </div>
                                {loadingDataSources ?  
                                    <div>Loading datasources...</div>
                                    : 
                                    <div className="m-2">
                                        <div className="table-responsive">
                                            <table
                                                    className="table table-vcenter table-nowrap">
                                                <tbody>
                                                    {this.state.dataSources.map((source) => this.renderDataSource(source))}
                                                </tbody>
                                            </table>
                                        </div>
                                        
                                    </div>
                                }
                                
                            </div>
                        </div>
                    </div>
                </DndProvider>    
            </div>
        );
    }
}

export { Editor };<|MERGE_RESOLUTION|>--- conflicted
+++ resolved
@@ -147,11 +147,7 @@
         }
 
         return (
-<<<<<<< HEAD
-            <tr className={"query-row" + (isSeletedQuery ? ' query-row-selected': '')} onClick={() => this.setState( { editingQuery: true, selectedQuery: data_query })} role="button">
-=======
-            <tr key={data_query.name} className="query-row" onClick={() => this.setState( { editingQuery: true, selectedQuery: data_query })} role="button">
->>>>>>> 47e467ec
+            <tr className={"query-row" + (isSeletedQuery ? ' query-row-selected': '')} key={data_query.name} className="query-row" onClick={() => this.setState( { editingQuery: true, selectedQuery: data_query })} role="button">
                 <td>
                     <img src={sourceMeta.icon} width="20" height="20"/> 
                     <span className="p-3">
