/* eslint-disable import/no-named-as-default */
import React, { createRef } from 'react';
import cx from 'classnames';
import {
  datasourceService,
  dataqueryService,
  appService,
  authenticationService,
  appVersionService,
  orgEnvironmentVariableService,
} from '@/_services';
import { DndProvider } from 'react-dnd';
import { HTML5Backend } from 'react-dnd-html5-backend';
import { defaults, cloneDeep, isEqual, isEmpty, debounce } from 'lodash';
import { Container } from './Container';
import { EditorKeyHooks } from './EditorKeyHooks';
import { CustomDragLayer } from './CustomDragLayer';
import { LeftSidebar } from './LeftSidebar';
import { componentTypes } from './WidgetManager/components';
import { Inspector } from './Inspector/Inspector';
import { DataSourceTypes } from './DataSourceManager/SourceComponents';
import { QueryManager } from './QueryManager';
import { Link } from 'react-router-dom';
import { ManageAppUsers } from './ManageAppUsers';
import { ReleaseVersionButton } from './ReleaseVersionButton';
import {
  onComponentOptionChanged,
  onComponentOptionsChanged,
  onEvent,
  onQueryConfirm,
  onQueryCancel,
  runQuery,
  setStateAsync,
  computeComponentState,
  getSvgIcon,
  debuggerActions,
  cloneComponents,
} from '@/_helpers/appUtils';
import { Confirm } from './Viewer/Confirm';
import ReactTooltip from 'react-tooltip';
import CommentNotifications from './CommentNotifications';
import { WidgetManager } from './WidgetManager';
import Fuse from 'fuse.js';
import config from 'config';
import queryString from 'query-string';
import toast from 'react-hot-toast';
import produce, { enablePatches, setAutoFreeze, applyPatches } from 'immer';
import RunjsIcon from './Icons/runjs.svg';
import EditIcon from './Icons/edit.svg';
import MobileSelectedIcon from './Icons/mobile-selected.svg';
import DesktopSelectedIcon from './Icons/desktop-selected.svg';
import { AppVersionsManager } from './AppVersionsManager';
import { SearchBoxComponent } from '@/_ui/Search';
import { createWebsocketConnection } from '@/_helpers/websocketConnection';
import Tooltip from 'react-bootstrap/Tooltip';
import OverlayTrigger from 'react-bootstrap/OverlayTrigger';
import RealtimeAvatars from './RealtimeAvatars';
import RealtimeCursors from '@/Editor/RealtimeCursors';
import { initEditorWalkThrough } from '@/_helpers/createWalkThrough';
<<<<<<< HEAD
import posthog from 'posthog-js';
=======
import AppLogo from '../_components/AppLogo';
import { EditorContextWrapper } from './Context/EditorContextWrapper';
import Selecto from 'react-selecto';
>>>>>>> b23ac6d9

setAutoFreeze(false);
enablePatches();

class Editor extends React.Component {
  constructor(props) {
    super(props);

    const appId = this.props.match.params.id;

    const currentUser = authenticationService.currentUserValue;

    const { socket } = createWebsocketConnection(appId);

    this.socket = socket;
    let userVars = {};

    if (currentUser) {
      userVars = {
        email: currentUser.email,
        firstName: currentUser.first_name,
        lastName: currentUser.last_name,
        groups: currentUser?.group_permissions.map((group) => group.group),
      };
    }

    this.defaultDefinition = {
      components: {},
      globalSettings: {
        hideHeader: false,
        appInMaintenance: false,
        canvasMaxWidth: 1292,
        canvasMaxHeight: 2400,
        canvasBackgroundColor: props.darkMode ? '#2f3c4c' : '#edeff5',
        backgroundFxQuery: '',
      },
    };

    this.dataSourceModalRef = React.createRef();
    this.canvasContainerRef = React.createRef();
    this.selectionRef = React.createRef();

    this.state = {
      currentUser: authenticationService.currentUserValue,
      app: {},
      allComponentTypes: componentTypes,
      isQueryPaneDragging: false,
      queryPaneHeight: 70,
      isTopOfQueryPane: false,
      isLoading: true,
      users: null,
      appId,
      editingVersion: null,
      loadingDataSources: true,
      loadingDataQueries: true,
      showQueryEditor: true,
      showLeftSidebar: true,
      showComments: false,
      zoomLevel: 1.0,
      currentLayout: 'desktop',
      deviceWindowWidth: 450,
      appDefinition: this.defaultDefinition,
      currentState: {
        queries: {},
        components: {},
        globals: {
          currentUser: userVars,
          theme: { name: props.darkMode ? 'dark' : 'light' },
          urlparams: JSON.parse(JSON.stringify(queryString.parse(props.location.search))),
        },
        errors: {},
        variables: {},
        client: {},
        server: {},
      },
      apps: [],
      dataQueriesDefaultText: "You haven't created queries yet.",
      showQuerySearchField: false,
      isDeletingDataQuery: false,
      showHiddenOptionsForDataQueryId: null,
      showQueryConfirmation: false,
      showCreateVersionModalPrompt: false,
      isSourceSelected: false,
      isSaving: false,
      isUnsavedQueriesAvailable: false,
      isDragSelection: false,
      isDraggingOrResizing: false,
      selectionInProgress: false,
      scrollOptions: {},
    };

    this.autoSave = debounce(this.saveEditingVersion, 3000);
    this.realtimeSave = debounce(this.appDefinitionChanged, 500);
  }

  setWindowTitle(name) {
    document.title = name ? `${name} - Tooljet` : `Untitled App - Tooljet`;
  }

  componentDidMount() {
    this.fetchApps(0);
    this.fetchApp();
    this.fetchOrgEnvironmentVariables();
    this.initComponentVersioning();
    this.initRealtimeSave();
    this.initEventListeners();
    this.setState({
      currentSidebarTab: 2,
      selectedComponents: [],
      scrollOptions: {
        container: this.canvasContainerRef.current,
        throttleTime: 30,
        threshold: 0,
      },
    });
    posthog.register({ appId: this.state.appId });
  }

  /**
   * When a new update is received over-the-websocket connection
   * the useEffect in Container.jsx is trigged, but already appDef had been updated
   * to avoid ymap observe going into a infinite loop a check is added where if the
   * current appDef is equal to the newAppDef then we do not trigger a realtimeSave
   */
  initRealtimeSave = () => {
    if (!config.ENABLE_MULTIPLAYER_EDITING) return null;

    this.props.ymap?.observe(() => {
      if (!isEqual(this.state.editingVersion?.id, this.props.ymap?.get('appDef').editingVersionId)) return;
      if (isEqual(this.state.appDefinition, this.props.ymap?.get('appDef').newDefinition)) return;

      this.realtimeSave(this.props.ymap?.get('appDef').newDefinition, { skipAutoSave: true, skipYmapUpdate: true });
    });
  };

  fetchOrgEnvironmentVariables = () => {
    orgEnvironmentVariableService.getVariables().then((data) => {
      const client_variables = {};
      const server_variables = {};
      data.variables.map((variable) => {
        if (variable.variable_type === 'server') {
          server_variables[variable.variable_name] = 'HiddenEnvironmentVariable';
        } else {
          client_variables[variable.variable_name] = variable.value;
        }
      });
      this.setState({
        currentState: {
          ...this.state.currentState,
          server: server_variables,
          client: client_variables,
        },
      });
    });
  };

  componentDidUpdate(prevProps, prevState) {
    if (!isEqual(prevState.appDefinition, this.state.appDefinition)) {
      computeComponentState(this, this.state.appDefinition.components);
    }
  }

  isVersionReleased = (version = this.state.editingVersion) => {
    if (isEmpty(version)) {
      return false;
    }
    return this.state.app.current_version_id === version.id;
  };

  closeCreateVersionModalPrompt = () => {
    this.setState({ isSaving: false, showCreateVersionModalPrompt: false });
  };

  onMouseMove = (e) => {
    const componentTop = Math.round(this.queryPaneRef.current.getBoundingClientRect().top);
    const clientY = e.clientY;

    if ((clientY >= componentTop) & (clientY <= componentTop + 5)) {
      this.setState({
        isTopOfQueryPane: true,
      });
    } else if (this.state.isTopOfQueryPane) {
      this.setState({
        isTopOfQueryPane: false,
      });
    }

    if (this.state.isQueryPaneDragging) {
      let queryPaneHeight = (clientY / window.innerHeight) * 100;

      if (queryPaneHeight > 95) queryPaneHeight = 100;
      if (queryPaneHeight < 4.5) queryPaneHeight = 4.5;

      this.setState({
        queryPaneHeight,
      });
    }
  };

  onMouseDown = () => {
    this.state.isTopOfQueryPane &&
      this.setState({
        isQueryPaneDragging: true,
      });
  };

  onMouseUp = () => {
    this.setState({
      isQueryPaneDragging: false,
    });
  };

  initEventListeners() {
    document.addEventListener('mousemove', this.onMouseMove);
    document.addEventListener('mouseup', this.onMouseUp);
    this.socket?.addEventListener('message', (event) => {
      if (event.data === 'versionReleased') this.fetchApp();
      else if (event.data === 'dataQueriesChanged') this.fetchDataQueries();
      else if (event.data === 'dataSourcesChanged') this.fetchDataSources();
    });
  }

  componentWillUnmount() {
    document.removeEventListener('mousemove', this.onMouseMove);
    document.removeEventListener('mouseup', this.onMouseUp);
    document.title = 'Tooljet - Dashboard';
    this.socket && this.socket?.close();
    if (config.ENABLE_MULTIPLAYER_EDITING) this.props?.provider?.disconnect();
  }

  // 1. When we receive an undoable action – we can always undo but cannot redo anymore.
  // 2. Whenever you perform an undo – you can always redo and keep doing undo as long as we have a patch for it.
  // 3. Whenever you redo – you can always undo and keep doing redo as long as we have a patch for it.
  initComponentVersioning = () => {
    this.currentVersion = -1;
    this.currentVersionChanges = {};
    this.noOfVersionsSupported = 100;
    this.canUndo = false;
    this.canRedo = false;
  };

  fetchDataSources = () => {
    this.setState(
      {
        loadingDataSources: true,
      },
      () => {
        datasourceService.getAll(this.state.appId, this.state.editingVersion?.id).then((data) =>
          this.setState({
            dataSources: data.data_sources,
            loadingDataSources: false,
          })
        );
      }
    );
  };

  fetchDataQueries = () => {
    this.setState(
      {
        loadingDataQueries: true,
      },
      () => {
        dataqueryService.getAll(this.state.appId, this.state.editingVersion?.id).then((data) => {
          this.setState(
            {
              allDataQueries: data.data_queries,
              dataQueries: data.data_queries,
              filterDataQueries: data.data_queries,
              loadingDataQueries: false,
              app: {
                ...this.state.app,
                data_queries: data.data_queries,
              },
            },
            () => {
              let queryState = {};
              data.data_queries.forEach((query) => {
                queryState[query.name] = {
                  ...DataSourceTypes.find((source) => source.kind === query.kind).exposedVariables,
                  kind: DataSourceTypes.find((source) => source.kind === query.kind).kind,
                  ...this.state.currentState.queries[query.name],
                };
              });

              // Select first query by default
              let selectedQuery =
                data.data_queries.find((dq) => dq.id === this.state.selectedQuery?.id) || data.data_queries[0];
              let editingQuery = selectedQuery ? true : false;

              this.setState({
                selectedQuery,
                editingQuery,
                currentState: {
                  ...this.state.currentState,
                  queries: {
                    ...queryState,
                  },
                },
                showQuerySearchField: false,
              });
            }
          );
        });
      }
    );
  };

  runQueries = (queries) => {
    queries.forEach((query) => {
      if (query.options.runOnPageLoad) {
        runQuery(this, query.id, query.name);
      }
    });
  };

  toggleAppMaintenance = () => {
    const newState = !this.state.app.is_maintenance_on;

    // eslint-disable-next-line no-unused-vars
    appService.setMaintenance(this.state.app.id, newState).then((data) => {
      this.setState({
        app: {
          ...this.state.app,
          is_maintenance_on: newState,
        },
      });

      if (newState) {
        toast.success('Application is on maintenance.');
      } else {
        toast.success('Application maintenance is completed');
      }
    });
  };

  fetchApps = (page) => {
    appService.getAll(page).then((data) =>
      this.setState({
        apps: data.apps,
        isLoading: false,
      })
    );
  };

  fetchApp = () => {
    const appId = this.props.match.params.id;

    appService.getApp(appId).then(async (data) => {
      const dataDefinition = defaults(data.definition, this.defaultDefinition);
      this.setState(
        {
          app: data,
          isLoading: false,
          editingVersion: data.editing_version,
          appDefinition: dataDefinition,
          slug: data.slug,
        },
        async () => {
          if (isEmpty(this.state.editingVersion)) await this.createInitVersion(appId);

          computeComponentState(this, this.state.appDefinition.components).then(() => {
            this.runQueries(data.data_queries);
          });
          this.setWindowTitle(data.name);
          this.setState({
            showComments: !!queryString.parse(this.props.location.search).threadId,
          });
        }
      );

      this.fetchDataSources();
      this.fetchDataQueries();
    });
  };

  createInitVersion = async (appId) => {
    return appVersionService
      .create(appId, 'v1')
      .then(() => {
        initEditorWalkThrough();
        this.fetchApp();
      })
      .catch((err) => {
        toast.success(err?.error ?? 'Version creation failed');
      });
  };

  setAppDefinitionFromVersion = (version) => {
    this.appDefinitionChanged(defaults(version.definition, this.defaultDefinition), {
      skipAutoSave: true,
      skipYmapUpdate: true,
    });
    this.setState({
      editingVersion: version,
      isSaving: false,
    });

    this.saveEditingVersion();
    this.fetchDataSources();
    this.fetchDataQueries();
    this.initComponentVersioning();
  };

  /**
   * https://developer.mozilla.org/en-US/docs/Web/API/WebSocket/readyState
   */
  dataSourcesChanged = () => {
    if (this.socket instanceof WebSocket && this.socket?.readyState === WebSocket.OPEN) {
      this.socket?.send(
        JSON.stringify({
          event: 'events',
          data: { message: 'dataSourcesChanged', appId: this.state.appId },
        })
      );
    } else {
      this.fetchDataSources();
    }
  };

  /**
   * https://developer.mozilla.org/en-US/docs/Web/API/WebSocket/readyState
   */
  dataQueriesChanged = () => {
    this.setState({ addingQuery: false }, () => {
      if (this.socket instanceof WebSocket && this.socket?.readyState === WebSocket.OPEN) {
        this.socket?.send(
          JSON.stringify({
            event: 'events',
            data: { message: 'dataQueriesChanged', appId: this.state.appId },
          })
        );
      } else {
        this.fetchDataQueries();
      }
    });
  };

  switchSidebarTab = (tabIndex) => {
    this.setState({
      currentSidebarTab: tabIndex,
    });
  };

  filterComponents = (event) => {
    const searchText = event.currentTarget.value;
    let filteredComponents = this.state.allComponentTypes;

    if (searchText !== '') {
      filteredComponents = this.state.allComponentTypes.filter(
        (e) => e.name.toLowerCase() === searchText.toLowerCase()
      );
    }

    this.setState({ componentTypes: filteredComponents });
  };

  handleAddPatch = (patches, inversePatches) => {
    if (isEmpty(patches) && isEmpty(inversePatches)) return;
    if (isEqual(patches, inversePatches)) return;
    this.currentVersion++;
    this.currentVersionChanges[this.currentVersion] = {
      redo: patches,
      undo: inversePatches,
    };

    this.canUndo = this.currentVersionChanges.hasOwnProperty(this.currentVersion);
    this.canRedo = this.currentVersionChanges.hasOwnProperty(this.currentVersion + 1);

    delete this.currentVersionChanges[this.currentVersion + 1];
    delete this.currentVersionChanges[this.currentVersion - this.noOfVersionsSupported];
  };

  handleUndo = () => {
    if (this.canUndo) {
      const appDefinition = applyPatches(
        this.state.appDefinition,
        this.currentVersionChanges[this.currentVersion--].undo
      );

      this.canUndo = this.currentVersionChanges.hasOwnProperty(this.currentVersion);
      this.canRedo = true;

      if (!appDefinition) return;
      this.setState(
        {
          appDefinition,
        },
        () => {
          this.props.ymap?.set('appDef', {
            newDefinition: appDefinition,
            editingVersionId: this.state.editingVersion?.id,
          });
        }
      );
    }
  };

  handleRedo = () => {
    if (this.canRedo) {
      const appDefinition = applyPatches(
        this.state.appDefinition,
        this.currentVersionChanges[++this.currentVersion].redo
      );

      this.canUndo = true;
      this.canRedo = this.currentVersionChanges.hasOwnProperty(this.currentVersion + 1);

      if (!appDefinition) return;
      this.setState(
        {
          appDefinition,
        },
        () => {
          this.props.ymap?.set('appDef', {
            newDefinition: appDefinition,
            editingVersionId: this.state.editingVersion?.id,
          });
        }
      );
    }
  };

  appDefinitionChanged = (newDefinition, opts = {}) => {
    if (isEqual(this.state.appDefinition, newDefinition)) return;
    if (config.ENABLE_MULTIPLAYER_EDITING && !opts.skipYmapUpdate) {
      this.props.ymap?.set('appDef', { newDefinition, editingVersionId: this.state.editingVersion?.id });
    }

    produce(
      this.state.appDefinition,
      (draft) => {
        draft.components = newDefinition.components;
      },
      this.handleAddPatch
    );
    this.setState({ isSaving: true, appDefinition: newDefinition }, () => {
      if (!opts.skipAutoSave) this.autoSave();
    });
    computeComponentState(this, newDefinition.components);
  };

  handleInspectorView = () => {
    this.switchSidebarTab(2);
  };

  handleSlugChange = (newSlug) => {
    this.setState({ slug: newSlug });
  };

  removeComponents = () => {
    if (!this.isVersionReleased() && this.state?.selectedComponents?.length > 1) {
      let newDefinition = cloneDeep(this.state.appDefinition);
      const selectedComponents = this.state?.selectedComponents;

      selectedComponents.forEach((component) => {
        let childComponents = [];

        if (newDefinition.components[component.id].component.component === 'Tabs') {
          childComponents = Object.keys(newDefinition.components).filter((key) =>
            newDefinition.components[key].parent?.startsWith(component.id)
          );
        } else {
          childComponents = Object.keys(newDefinition.components).filter(
            (key) => newDefinition.components[key].parent === component.id
          );
        }

        childComponents.forEach((componentId) => {
          delete newDefinition.components[componentId];
        });

        delete newDefinition.components[component.id];
      });

      toast('Selected components deleted! (⌘Z to undo)', {
        icon: '🗑️',
      });
      this.appDefinitionChanged(newDefinition, {
        skipAutoSave: this.isVersionReleased(),
      });
      this.handleInspectorView();
    } else if (this.isVersionReleased()) {
      this.setState({ showCreateVersionModalPrompt: true });
    }
  };

  removeComponent = (component) => {
    if (!this.isVersionReleased()) {
      let newDefinition = cloneDeep(this.state.appDefinition);
      // Delete child components when parent is deleted

      let childComponents = [];

      if (newDefinition.components[component.id].component.component === 'Tabs') {
        childComponents = Object.keys(newDefinition.components).filter((key) =>
          newDefinition.components[key].parent?.startsWith(component.id)
        );
      } else {
        childComponents = Object.keys(newDefinition.components).filter(
          (key) => newDefinition.components[key].parent === component.id
        );
      }

      childComponents.forEach((componentId) => {
        delete newDefinition.components[componentId];
      });
      const deletingComponent = newDefinition.components[component.id];
      delete newDefinition.components[component.id];
      toast('Component deleted! (⌘Z to undo)', {
        icon: '🗑️',
      });
      posthog.capture('delete_widget', { widget: deletingComponent.component });
      this.appDefinitionChanged(newDefinition, {
        skipAutoSave: this.isVersionReleased(),
      });
      this.handleInspectorView();
    } else {
      this.setState({ showCreateVersionModalPrompt: true });
    }
  };

  componentDefinitionChanged = (componentDefinition) => {
    let _self = this;

    if (this.state.appDefinition?.components[componentDefinition.id]) {
      const newDefinition = {
        appDefinition: produce(this.state.appDefinition, (draft) => {
          draft.components[componentDefinition.id].component = componentDefinition.component;
        }),
      };

      produce(
        this.state.appDefinition,
        (draft) => {
          draft.components[componentDefinition.id].component = componentDefinition.component;
        },
        this.handleAddPatch
      );
      setStateAsync(_self, newDefinition).then(() => {
        computeComponentState(_self, _self.state.appDefinition.components);
        this.setState({ isSaving: true });
        this.autoSave();
        this.props.ymap?.set('appDef', {
          newDefinition: newDefinition.appDefinition,
          editingVersionId: this.state.editingVersion?.id,
        });
      });
    }
  };

  handleEditorEscapeKeyPress = () => {
    if (this.state?.selectedComponents?.length > 0) {
      this.setState({ selectedComponents: [] });
      this.handleInspectorView();
    }
  };

  moveComponents = (direction) => {
    let appDefinition = JSON.parse(JSON.stringify(this.state.appDefinition));
    let newComponents = appDefinition.components;

    for (const selectedComponent of this.state.selectedComponents) {
      newComponents = produce(newComponents, (draft) => {
        let top = draft[selectedComponent.id].layouts[this.state.currentLayout].top;
        let left = draft[selectedComponent.id].layouts[this.state.currentLayout].left;

        const gridWidth = (1 * 100) / 43; // width of the canvas grid in percentage

        switch (direction) {
          case 'ArrowLeft':
            left = left - gridWidth;
            break;
          case 'ArrowRight':
            left = left + gridWidth;
            break;
          case 'ArrowDown':
            top = top + 10;
            break;
          case 'ArrowUp':
            top = top - 10;
            break;
        }

        draft[selectedComponent.id].layouts[this.state.currentLayout].top = top;
        draft[selectedComponent.id].layouts[this.state.currentLayout].left = left;
      });
    }
    appDefinition.components = newComponents;
    this.appDefinitionChanged(appDefinition);
  };

  copyComponents = () => cloneComponents(this, this.appDefinitionChanged, false);

  cloneComponents = () => cloneComponents(this, this.appDefinitionChanged, true);

  decimalToHex = (alpha) => (alpha === 0 ? '00' : Math.round(255 * alpha).toString(16));

  globalSettingsChanged = (key, value) => {
    const appDefinition = { ...this.state.appDefinition };
    if (value?.[1]?.a == undefined) appDefinition.globalSettings[key] = value;
    else {
      const hexCode = `${value?.[0]}${this.decimalToHex(value?.[1]?.a)}`;
      appDefinition.globalSettings[key] = hexCode;
    }
    this.setState(
      {
        isSaving: true,
        appDefinition,
      },
      () => {
        this.props.ymap?.set('appDef', {
          newDefinition: appDefinition,
          editingVersionId: this.state.editingVersion?.id,
        });
        this.autoSave();
      }
    );
  };

  saveApp = (id, attributes, notify = false) => {
    appService.saveApp(id, attributes).then(() => {
      if (notify) {
        toast.success('App saved sucessfully');
      }
    });
  };

  saveAppName = (id, name, notify = false) => {
    if (!name.trim()) {
      toast("App name can't be empty or whitespace", {
        icon: '🚨',
      });

      this.setState({
        app: { ...this.state.app, name: this.state.oldName },
      });

      return;
    }
    this.saveApp(id, { name }, notify);
  };

  renderDataSource = (dataSource) => {
    const sourceMeta = DataSourceTypes.find((source) => source.kind === dataSource.kind);
    return (
      <tr
        role="button"
        key={dataSource.name}
        onClick={() => {
          this.setState({
            selectedDataSource: dataSource,
            showDataSourceManagerModal: true,
          });
        }}
      >
        <td>
          {getSvgIcon(sourceMeta.kind.toLowerCase(), 25, 25)} {dataSource.name}
        </td>
      </tr>
    );
  };

  deleteDataQuery = () => {
    this.setState({ showDataQueryDeletionConfirmation: true });
  };

  cancelDeleteDataQuery = () => {
    this.setState({ showDataQueryDeletionConfirmation: false });
  };

  executeDataQueryDeletion = () => {
    this.setState({
      showDataQueryDeletionConfirmation: false,
      isDeletingDataQuery: true,
    });
    dataqueryService
      .del(this.state.selectedQuery.id)
      .then(() => {
        toast.success('Query Deleted');
        this.setState({ isDeletingDataQuery: false });
        this.dataQueriesChanged();
      })
      .catch(({ error }) => {
        this.setState({ isDeletingDataQuery: false });
        toast.error(error);
      });
  };

  setShowHiddenOptionsForDataQuery = (dataQueryId) => {
    this.setState({ showHiddenOptionsForDataQueryId: dataQueryId });
  };

  renderDataQuery = (dataQuery) => {
    const sourceMeta = DataSourceTypes.find((source) => source.kind === dataQuery.kind);

    let isSeletedQuery = false;
    if (this.state.selectedQuery) {
      isSeletedQuery = dataQuery.id === this.state.selectedQuery.id;
    }
    const isQueryBeingDeleted = this.state.isDeletingDataQuery && isSeletedQuery;
    const { currentState } = this.state;

    const isLoading = currentState.queries[dataQuery.name] ? currentState.queries[dataQuery.name].isLoading : false;

    return (
      <div
        className={
          'row query-row mb-1 py-2 px-3' +
          (isSeletedQuery ? ' query-row-selected' : '') +
          (this.props.darkMode ? ' dark' : '')
        }
        key={dataQuery.id}
        onClick={() => this.setState({ editingQuery: true, selectedQuery: dataQuery })}
        role="button"
        onMouseEnter={() => this.setShowHiddenOptionsForDataQuery(dataQuery.id)}
        onMouseLeave={() => this.setShowHiddenOptionsForDataQuery(null)}
      >
        <div className="col-auto" style={{ width: '28px' }}>
          {sourceMeta.kind === 'runjs' ? (
            <RunjsIcon style={{ height: 25, width: 25 }} />
          ) : (
            getSvgIcon(sourceMeta.kind.toLowerCase(), 25, 25)
          )}
        </div>
        <div className="col">
          <OverlayTrigger
            trigger={['hover', 'focus']}
            placement="top"
            delay={{ show: 800, hide: 100 }}
            overlay={<Tooltip id="button-tooltip">{dataQuery.name}</Tooltip>}
          >
            <div className="px-3 query-name">{dataQuery.name}</div>
          </OverlayTrigger>
        </div>
        <div className="col-auto mx-1">
          {isQueryBeingDeleted ? (
            <div className="px-2">
              <div className="text-center spinner-border spinner-border-sm" role="status"></div>
            </div>
          ) : (
            <button
              className="btn badge bg-azure-lt"
              onClick={this.deleteDataQuery}
              style={{
                display: this.state.showHiddenOptionsForDataQueryId === dataQuery.id ? 'block' : 'none',
                marginTop: '3px',
              }}
            >
              <div>
                <img src="/assets/images/icons/query-trash-icon.svg" width="12" height="12" className="mx-1" />
              </div>
            </button>
          )}
        </div>
        <div className="col-auto" style={{ width: '28px' }}>
          {isLoading === true ? (
            <center>
              <div className="pt-1">
                <div className="text-center spinner-border spinner-border-sm" role="status"></div>
              </div>
            </center>
          ) : (
            <button
              style={{ marginTop: '3px' }}
              className="btn badge bg-light-1"
              onClick={() => {
                runQuery(this, dataQuery.id, dataQuery.name);
              }}
            >
              <div className={`query-icon ${this.props.darkMode && 'dark'}`}>
                <img src="/assets/images/icons/editor/play.svg" width="8" height="8" className="mx-1" />
              </div>
            </button>
          )}
        </div>
      </div>
    );
  };

  onNameChanged = (newName) => {
    this.setState({
      app: { ...this.state.app, name: newName },
    });
    this.setWindowTitle(newName);
  };

  toggleQueryEditor = () => {
    this.setState((prev) => ({
      showQueryEditor: !prev.showQueryEditor,
      queryPaneHeight: this.state.queryPaneHeight === 100 ? 30 : 100,
    }));
  };

  toggleComments = () => {
    this.setState({ showComments: !this.state.showComments });
  };

  setSelectedComponent = (id, component, multiSelect = false) => {
    if (this.state.selectedComponents.length === 0 || !multiSelect) {
      this.switchSidebarTab(1);
    } else {
      this.switchSidebarTab(2);
    }

    const isAlreadySelected = this.state.selectedComponents.find((component) => component.id === id);

    if (!isAlreadySelected) {
      this.setState((prevState) => {
        return {
          selectedComponents: [...(multiSelect ? prevState.selectedComponents : []), { id, component }],
        };
      });
    }
  };

  filterQueries = (value) => {
    if (value) {
      const fuse = new Fuse(this.state.allDataQueries, { keys: ['name'] });
      const results = fuse.search(value);
      this.setState({
        filterDataQueries: results.map((result) => result.item),
        dataQueriesDefaultText: 'No Queries found.',
      });
    } else {
      this.fetchDataQueries();
    }
  };

  toggleQuerySearch = () => {
    this.setState((prev) => ({
      showQuerySearchField: !prev.showQuerySearchField,
    }));
  };

  onVersionRelease = (versionId) => {
    this.setState(
      {
        app: {
          ...this.state.app,
          current_version_id: versionId,
        },
      },
      () => {
        this.socket.send(
          JSON.stringify({
            event: 'events',
            data: { message: 'versionReleased', appId: this.state.appId },
          })
        );
      }
    );
  };

  onZoomChanged = (zoom) => {
    this.setState({
      zoomLevel: zoom,
    });
  };

  queryPaneRef = createRef();

  getCanvasWidth = () => {
    const canvasBoundingRect = document.getElementsByClassName('canvas-area')[0].getBoundingClientRect();
    return canvasBoundingRect?.width;
  };

  getCanvasHeight = () => {
    const canvasBoundingRect = document.getElementsByClassName('canvas-area')[0].getBoundingClientRect();
    return canvasBoundingRect?.height;
  };

  renderLayoutIcon = (isDesktopSelected) => {
    if (isDesktopSelected)
      return (
        <span
          onClick={() =>
            this.setState({
              currentLayout: isDesktopSelected ? 'mobile' : 'desktop',
            })
          }
          data-cy="change-layout-button"
        >
          <DesktopSelectedIcon />
        </span>
      );

    return (
      <span
        onClick={() =>
          this.setState({
            currentLayout: isDesktopSelected ? 'mobile' : 'desktop',
          })
        }
        data-cy="change-layout-button"
      >
        <MobileSelectedIcon />
      </span>
    );
  };

  saveEditingVersion = () => {
    if (this.isVersionReleased()) {
      this.setState({ isSaving: false, showCreateVersionModalPrompt: true });
    } else if (!isEmpty(this.state.editingVersion)) {
      appVersionService
        .save(this.state.appId, this.state.editingVersion.id, { definition: this.state.appDefinition })
        .then(() => {
          this.setState(
            {
              saveError: false,
              editingVersion: {
                ...this.state.editingVersion,
                ...{ definition: this.state.appDefinition },
              },
            },
            () => {
              this.setState({
                isSaving: false,
              });
            }
          );
        })
        .catch(() => {
          this.setState({ saveError: true, isSaving: false }, () => {
            toast.error('App could not save.');
          });
        });
    }
  };

  handleOnComponentOptionChanged = (component, optionName, value) => {
    return onComponentOptionChanged(this, component, optionName, value);
  };

  handleOnComponentOptionsChanged = (component, options) => {
    return onComponentOptionsChanged(this, component, options);
  };

  handleComponentClick = (id, component) => {
    this.setState({
      selectedComponent: { id, component },
    });
    this.switchSidebarTab(1);
  };

  handleComponentHover = (id) => {
    if (this.state.selectionInProgress) return;
    this.setState({
      hoveredComponent: id,
    });
  };

  sideBarDebugger = {
    error: (data) => {
      debuggerActions.error(this, data);
    },
    flush: () => {
      debuggerActions.flush(this);
    },
  };

  changeDarkMode = (newMode) => {
    this.setState({
      currentState: {
        ...this.state.currentState,
        globals: {
          ...this.state.currentState.globals,
          theme: { name: newMode ? 'dark' : 'light' },
        },
      },
      showQuerySearchField: false,
    });
    this.props.switchDarkMode(newMode);
  };

  setStateOfUnsavedQueries = (state) => {
    this.setState({
      isUnsavedQueriesAvailable: state,
    });
  };

  handleEvent = (eventName, options) => onEvent(this, eventName, options, 'edit');

  runQuery = (queryId, queryName) => runQuery(this, queryId, queryName);

  dataSourceModalHandler = () => {
    this.dataSourceModalRef.current.dataSourceModalToggleStateHandler();
  };

  onAreaSelectionStart = (e) => {
    const isMultiSelect = e.inputEvent.shiftKey || this.state.selectedComponents.length > 0;
    this.setState((prevState) => {
      return {
        selectionInProgress: true,
        selectedComponents: [...(isMultiSelect ? prevState.selectedComponents : [])],
      };
    });
  };

  onAreaSelection = (e) => {
    if (this.state.isDraggingOrResizing) {
      return;
    }
    if (e.added.length > 0) {
      this.setState({ isDragSelection: true });
    }
    e.added.forEach((el) => {
      el.classList.add('resizer-select');
    });
    if (this.state.selectionInProgress && this.state.isDragSelection) {
      e.removed.forEach((el) => {
        el.classList.remove('resizer-select');
      });
    }
  };

  onAreaSelectionEnd = (e) => {
    this.setState({ isDragSelection: false, selectionInProgress: false });
    e.selected.forEach((el, index) => {
      const id = el.getAttribute('widgetid');
      const component = this.state.appDefinition.components[id].component;
      const isMultiSelect = e.inputEvent.shiftKey || (!e.isClick && index != 0);
      this.setSelectedComponent(id, component, isMultiSelect);
    });
  };

  onAreaSelectionDrag = (e) => {
    if (this.state.isDraggingOrResizing) {
      this.setState({ isDragSelection: false, selectionInProgress: false });
      e.stop();
    }
  };

  render() {
    const {
      currentSidebarTab,
      selectedComponents = [],
      appDefinition,
      appId,
      slug,
      dataSources,
      loadingDataQueries,
      dataQueries,
      loadingDataSources,
      addingQuery,
      selectedQuery,
      editingQuery,
      app,
      showQueryConfirmation,
      queryPaneHeight,
      showLeftSidebar,
      currentState,
      isLoading,
      zoomLevel,
      currentLayout,
      deviceWindowWidth,
      dataQueriesDefaultText,
      showQuerySearchField,
      showDataQueryDeletionConfirmation,
      isDeletingDataQuery,
      apps,
      defaultComponentStateComputed,
      showComments,
      editingVersion,
      showCreateVersionModalPrompt,
      hoveredComponent,
      isDragSelection,
      isDraggingOrResizing,
    } = this.state;

    const appVersionPreviewLink = editingVersion ? `/applications/${app.id}/versions/${editingVersion.id}` : '';

    return (
      <div className="editor wrapper">
        <ReactTooltip type="dark" effect="solid" eventOff="click" delayShow={250} />
        {/* This is for viewer to show query confirmations */}
        <Confirm
          show={showQueryConfirmation}
          message={`Do you want to run this query - ${this.state.queryConfirmationData?.queryName}?`}
          onConfirm={(queryConfirmationData) => onQueryConfirm(this, queryConfirmationData)}
          onCancel={() => onQueryCancel(this)}
          queryConfirmationData={this.state.queryConfirmationData}
          darkMode={this.props.darkMode}
        />
        <Confirm
          show={showDataQueryDeletionConfirmation}
          message={'Do you really want to delete this query?'}
          confirmButtonLoading={isDeletingDataQuery}
          onConfirm={() => this.executeDataQueryDeletion()}
          onCancel={() => this.cancelDeleteDataQuery()}
          darkMode={this.props.darkMode}
        />
        <div className="header">
          <header className="navbar navbar-expand-md navbar-light d-print-none">
            <div className="container-xl header-container">
              <button className="navbar-toggler" type="button" data-bs-toggle="collapse" data-bs-target="#navbar-menu">
                <span className="navbar-toggler-icon"></span>
              </button>
              <h1 className="navbar-brand navbar-brand-autodark d-none-navbar-horizontal pe-0">
                <Link to={'/'}>
                  <AppLogo isLoadingFromHeader={true} />
                </Link>
              </h1>
              {this.state.app && (
                <div className={`app-name input-icon ${this.props.darkMode ? 'dark' : ''}`}>
                  <input
                    type="text"
                    onFocus={(e) => this.setState({ oldName: e.target.value })}
                    onChange={(e) => this.onNameChanged(e.target.value)}
                    onBlur={(e) => this.saveAppName(this.state.app.id, e.target.value)}
                    className="form-control-plaintext form-control-plaintext-sm"
                    value={this.state.app.name}
                    data-cy="app-name-input"
                  />
                  <span className="input-icon-addon">
                    <EditIcon />
                  </span>
                </div>
              )}
              <span
                className={cx('autosave-indicator', {
                  'autosave-indicator-saving': this.state.isSaving,
                  'text-danger': this.state.saveError,
                  'd-none': this.isVersionReleased(),
                })}
                data-cy="autosave-indicator"
              >
                {this.state.isSaving
                  ? 'Saving...'
                  : this.state.saveError
                  ? 'Could not save changes'
                  : 'All changes are saved'}
              </span>
              {config.ENABLE_MULTIPLAYER_EDITING && <RealtimeAvatars />}
              {editingVersion && (
                <AppVersionsManager
                  appId={appId}
                  editingVersion={editingVersion}
                  releasedVersionId={app.current_version_id}
                  setAppDefinitionFromVersion={this.setAppDefinitionFromVersion}
                  showCreateVersionModalPrompt={showCreateVersionModalPrompt}
                  closeCreateVersionModalPrompt={this.closeCreateVersionModalPrompt}
                />
              )}
              <div className="navbar-nav flex-row order-md-last release-buttons">
                <div className="nav-item dropdown d-none d-md-flex me-2">
                  <a
                    href={appVersionPreviewLink}
                    target="_blank"
                    className="btn btn-sm font-500 color-primary border-0"
                    rel="noreferrer"
                  >
                    Preview
                  </a>
                </div>
                <div className="nav-item dropdown d-none d-md-flex me-2">
                  {app.id && (
                    <ManageAppUsers
                      app={app}
                      slug={slug}
                      darkMode={this.props.darkMode}
                      handleSlugChange={this.handleSlugChange}
                    />
                  )}
                </div>
                <div className="nav-item dropdown me-2">
                  {app.id && (
                    <ReleaseVersionButton
                      isVersionReleased={this.isVersionReleased()}
                      appId={app.id}
                      appName={app.name}
                      onVersionRelease={this.onVersionRelease}
                      editingVersion={editingVersion}
                      fetchApp={this.fetchApp}
                      saveEditingVersion={this.saveEditingVersion}
                    />
                  )}
                </div>
              </div>
            </div>
          </header>
        </div>
        <DndProvider backend={HTML5Backend}>
          <EditorContextWrapper>
            <div className="sub-section">
              <LeftSidebar
                appVersionsId={this.state?.editingVersion?.id}
                errorLogs={currentState.errors}
                components={currentState.components}
                appId={appId}
                darkMode={this.props.darkMode}
                dataSources={this.state.dataSources}
                dataSourcesChanged={this.dataSourcesChanged}
                dataQueriesChanged={this.dataQueriesChanged}
                onZoomChanged={this.onZoomChanged}
                toggleComments={this.toggleComments}
                switchDarkMode={this.changeDarkMode}
                globalSettingsChanged={this.globalSettingsChanged}
                globalSettings={appDefinition.globalSettings}
                currentState={currentState}
                debuggerActions={this.sideBarDebugger}
                appDefinition={{
                  components: appDefinition.components,
                  queries: dataQueries,
                  selectedComponent: selectedComponents ? selectedComponents[selectedComponents.length - 1] : {},
                }}
                setSelectedComponent={this.setSelectedComponent}
                removeComponent={this.removeComponent}
                runQuery={(queryId, queryName) => runQuery(this, queryId, queryName)}
                toggleAppMaintenance={this.toggleAppMaintenance}
                is_maintenance_on={this.state.app.is_maintenance_on}
                ref={this.dataSourceModalRef}
                isSaving={this.state.isSaving}
                isUnsavedQueriesAvailable={this.state.isUnsavedQueriesAvailable}
              />
              <Selecto
                dragContainer={'.canvas-container'}
                selectableTargets={['.react-draggable']}
                hitRate={0}
                dragCondition={() => !isDraggingOrResizing}
                selectByClick={true}
                toggleContinueSelect={['shift']}
                ref={this.selectionRef}
                scrollOptions={this.state.scrollOptions}
                onSelectStart={this.onAreaSelectionStart}
                onSelectEnd={this.onAreaSelectionEnd}
                onSelect={this.onAreaSelection}
                onDrag={this.onAreaSelectionDrag}
                onScroll={(e) => {
                  this.canvasContainerRef.current.scrollBy(e.direction[0] * 10, e.direction[1] * 10);
                }}
              ></Selecto>
              <div className="main main-editor-canvas" id="main-editor-canvas">
                <div
                  className={`canvas-container align-items-center ${!showLeftSidebar && 'hide-sidebar'}`}
                  style={{ transform: `scale(${zoomLevel})` }}
                  onMouseUp={(e) => {
                    if (['real-canvas', 'modal'].includes(e.target.className) && !isDragSelection) {
                      this.setState({ selectedComponents: [], currentSidebarTab: 2, hoveredComponent: false });
                    }
                  }}
                  ref={this.canvasContainerRef}
                  onScroll={() => {
                    this.selectionRef.current.checkScroll();
                  }}
                >
                  <div
                    className="canvas-area"
                    style={{
                      width: currentLayout === 'desktop' ? '100%' : '450px',
                      minHeight: +this.state.appDefinition.globalSettings.canvasMaxHeight,
                      maxWidth: +this.state.appDefinition.globalSettings.canvasMaxWidth,
                      maxHeight: +this.state.appDefinition.globalSettings.canvasMaxHeight,
                      backgroundColor: this.state.appDefinition.globalSettings.canvasBackgroundColor,
                    }}
                  >
                    {config.ENABLE_MULTIPLAYER_EDITING && (
                      <RealtimeCursors editingVersionId={this.state?.editingVersion?.id} />
                    )}
                    {defaultComponentStateComputed && (
                      <>
                        <Container
                          canvasWidth={this.getCanvasWidth()}
                          canvasHeight={this.getCanvasHeight()}
                          socket={this.socket}
                          showComments={showComments}
                          appVersionsId={this.state?.editingVersion?.id}
                          appDefinition={appDefinition}
                          appDefinitionChanged={this.appDefinitionChanged}
                          snapToGrid={true}
                          darkMode={this.props.darkMode}
                          mode={'edit'}
                          zoomLevel={zoomLevel}
                          currentLayout={currentLayout}
                          deviceWindowWidth={deviceWindowWidth}
                          selectedComponents={selectedComponents}
                          appLoading={isLoading}
                          onEvent={this.handleEvent}
                          onComponentOptionChanged={this.handleOnComponentOptionChanged}
                          onComponentOptionsChanged={this.handleOnComponentOptionsChanged}
                          currentState={this.state.currentState}
                          setSelectedComponent={this.setSelectedComponent}
                          handleUndo={this.handleUndo}
                          handleRedo={this.handleRedo}
                          removeComponent={this.removeComponent}
                          onComponentClick={this.handleComponentClick}
                          onComponentHover={this.handleComponentHover}
                          hoveredComponent={hoveredComponent}
                          sideBarDebugger={this.sideBarDebugger}
                          dataQueries={dataQueries}
                          setDraggingOrResizing={(value) => {
                            this.setState({ isDraggingOrResizing: value });
                          }}
                        />
                        <CustomDragLayer
                          snapToGrid={true}
                          currentLayout={currentLayout}
                          canvasWidth={this.getCanvasWidth()}
                        />
                      </>
                    )}
                  </div>
                </div>
                <div
                  className="query-pane"
                  style={{
                    height: 40,
                    background: '#fff',
                    padding: '8px 16px',
                    display: 'flex',
                    justifyContent: 'space-between',
                    alignItems: 'center',
                  }}
                >
                  <h5 className="mb-0">QUERIES</h5>
                  <span onClick={this.toggleQueryEditor} className="cursor-pointer m-1" data-tip="Show query editor">
                    <svg
                      style={{ transform: 'rotate(180deg)' }}
                      width="18"
                      height="10"
                      viewBox="0 0 18 10"
                      fill="none"
                      xmlns="http://www.w3.org/2000/svg"
                    >
                      <path
                        d="M1 1L9 9L17 1"
                        stroke="#61656F"
                        strokeWidth="2"
                        strokeLinecap="round"
                        strokeLinejoin="round"
                      />
                    </svg>
                  </span>
                </div>
<<<<<<< HEAD
              </div>
              <div
                className="query-pane"
                style={{
                  height: 40,
                  background: '#fff',
                  padding: '8px 16px',
                  display: 'flex',
                  justifyContent: 'space-between',
                  alignItems: 'center',
                }}
              >
                <h5 className="mb-0">QUERIES</h5>
                <span onClick={this.toggleQueryEditor} className="cursor-pointer m-1" data-tip="Show query editor">
                  <svg
                    style={{ transform: 'rotate(180deg)' }}
                    width="18"
                    height="10"
                    viewBox="0 0 18 10"
                    fill="none"
                    xmlns="http://www.w3.org/2000/svg"
                  >
                    <path
                      d="M1 1L9 9L17 1"
                      stroke="#61656F"
                      strokeWidth="2"
                      strokeLinecap="round"
                      strokeLinejoin="round"
                    />
                  </svg>
                </span>
              </div>
              <div
                ref={this.queryPaneRef}
                onTouchEnd={this.onMouseUp}
                onMouseDown={this.onMouseDown}
                className="query-pane"
                style={{
                  height: `calc(100% - ${this.state.queryPaneHeight}%)`,
                  width: !showLeftSidebar ? '85%' : '',
                  left: !showLeftSidebar ? '0' : '',
                  cursor: this.state.isQueryPaneDragging || this.state.isTopOfQueryPane ? 'row-resize' : 'default',
                }}
              >
                <div className="row main-row">
                  <div className="data-pane">
                    <div className="queries-container">
                      <div className="queries-header row" style={{ marginLeft: '1.5px' }}>
                        {showQuerySearchField && (
                          <div className="col-12 p-1">
                            <div className="queries-search px-1">
                              <SearchBoxComponent
                                onChange={this.filterQueries}
                                callback={this.toggleQuerySearch}
                                placeholder={'Search queries'}
                              />
                            </div>
                          </div>
                        )}

                        {!showQuerySearchField && (
                          <>
                            <div className="col">
                              <h5
                                style={{ fontSize: '14px', marginLeft: ' 6px' }}
                                className="py-1 px-3 mt-2 text-muted"
                              >
                                Queries
                              </h5>
                            </div>

                            <div className="col-auto mx-1">
                              <span
                                className={`query-btn mx-1 ${this.props.darkMode ? 'dark' : ''}`}
                                data-class="py-1 px-0"
                                onClick={this.toggleQuerySearch}
                              >
                                <img className="py-1 mt-2" src="/assets/images/icons/lens.svg" width="24" height="24" />
                              </span>

                              <span
                                className={`query-btn mx-3 ${this.props.darkMode ? 'dark' : ''}`}
                                data-tip="Add new query"
                                data-class="py-1 px-2"
                                onClick={() => {
                                  posthog.capture('click_create_query_plus'); //posthog event
                                  this.setState({
                                    options: {},
                                    selectedDataSource: null,
                                    selectedQuery: {},
                                    editingQuery: false,
                                    addingQuery: true,
                                    isSourceSelected: false,
                                  });
                                }}
                              >
                                <img className="mt-2" src="/assets/images/icons/plus.svg" width="24" height="24" />
                              </span>
=======
                <div
                  ref={this.queryPaneRef}
                  onTouchEnd={this.onMouseUp}
                  onMouseDown={this.onMouseDown}
                  className="query-pane"
                  style={{
                    height: `calc(100% - ${this.state.queryPaneHeight}%)`,
                    width: !showLeftSidebar ? '85%' : '',
                    left: !showLeftSidebar ? '0' : '',
                    cursor: this.state.isQueryPaneDragging || this.state.isTopOfQueryPane ? 'row-resize' : 'default',
                  }}
                >
                  <div className="row main-row">
                    <div className="data-pane">
                      <div className="queries-container">
                        <div className="queries-header row" style={{ marginLeft: '1.5px' }}>
                          {showQuerySearchField && (
                            <div className="col-12 p-1">
                              <div className="queries-search px-1">
                                <SearchBoxComponent
                                  onChange={this.filterQueries}
                                  callback={this.toggleQuerySearch}
                                  placeholder={'Search queries'}
                                />
                              </div>
>>>>>>> b23ac6d9
                            </div>
                          )}

<<<<<<< HEAD
                      {loadingDataQueries ? (
                        <div className="p-5">
                          <center>
                            <div className="spinner-border" role="status"></div>
                          </center>
                        </div>
                      ) : (
                        <div className="query-list p-1 mt-1">
                          <div>{this.state.filterDataQueries.map((query) => this.renderDataQuery(query))}</div>
                          {this.state.filterDataQueries.length === 0 && (
                            <div className="mt-5">
                              <center>
                                <span className="mute-text">{dataQueriesDefaultText}</span> <br />
                                <button
                                  className={`button-family-secondary mt-3 ${this.props.darkMode && 'dark'}`}
                                  onClick={() => {
                                    posthog.capture('click_create_query'); //posthog event
=======
                          {!showQuerySearchField && (
                            <>
                              <div className="col">
                                <h5
                                  style={{ fontSize: '14px', marginLeft: ' 6px' }}
                                  className="py-1 px-3 mt-2 text-muted"
                                >
                                  Queries
                                </h5>
                              </div>

                              <div className="col-auto mx-1">
                                <span
                                  className={`query-btn mx-1 ${this.props.darkMode ? 'dark' : ''}`}
                                  data-class="py-1 px-0"
                                  onClick={this.toggleQuerySearch}
                                >
                                  <img
                                    className="py-1 mt-2"
                                    src="/assets/images/icons/lens.svg"
                                    width="24"
                                    height="24"
                                  />
                                </span>

                                <span
                                  className={`query-btn mx-3 ${this.props.darkMode ? 'dark' : ''}`}
                                  data-tip="Add new query"
                                  data-class="py-1 px-2"
                                  onClick={() =>
>>>>>>> b23ac6d9
                                    this.setState({
                                      options: {},
                                      selectedDataSource: null,
                                      selectedQuery: {},
                                      editingQuery: false,
                                      addingQuery: true,
<<<<<<< HEAD
                                    });
                                  }}
=======
                                      isSourceSelected: false,
                                    })
                                  }
>>>>>>> b23ac6d9
                                >
                                  <img className="mt-2" src="/assets/images/icons/plus.svg" width="24" height="24" />
                                </span>
                              </div>
                            </>
                          )}
                        </div>

                        {loadingDataQueries ? (
                          <div className="p-5">
                            <center>
                              <div className="spinner-border" role="status"></div>
                            </center>
                          </div>
                        ) : (
                          <div className="query-list p-1 mt-1">
                            <div>{this.state.filterDataQueries.map((query) => this.renderDataQuery(query))}</div>
                            {this.state.filterDataQueries.length === 0 && (
                              <div className="mt-5">
                                <center>
                                  <span className="mute-text">{dataQueriesDefaultText}</span> <br />
                                  <button
                                    className={`button-family-secondary mt-3 ${this.props.darkMode && 'dark'}`}
                                    onClick={() =>
                                      this.setState({
                                        options: {},
                                        selectedDataSource: null,
                                        selectedQuery: {},
                                        editingQuery: false,
                                        addingQuery: true,
                                      })
                                    }
                                  >
                                    {'Create query'}
                                  </button>
                                </center>
                              </div>
                            )}
                          </div>
                        )}
                      </div>
                    </div>
                    <div className="query-definition-pane-wrapper">
                      {!loadingDataSources && (
                        <div className="query-definition-pane">
                          <div>
                            <QueryManager
                              toggleQueryEditor={this.toggleQueryEditor}
                              dataSources={dataSources}
                              dataQueries={dataQueries}
                              mode={editingQuery ? 'edit' : 'create'}
                              selectedQuery={selectedQuery}
                              selectedDataSource={this.state.selectedDataSource}
                              dataQueriesChanged={this.dataQueriesChanged}
                              appId={appId}
                              editingVersionId={editingVersion?.id}
                              addingQuery={addingQuery}
                              editingQuery={editingQuery}
                              queryPaneHeight={queryPaneHeight}
                              currentState={currentState}
                              darkMode={this.props.darkMode}
                              apps={apps}
                              allComponents={appDefinition.components}
                              isSourceSelected={this.state.isSourceSelected}
                              isQueryPaneDragging={this.state.isQueryPaneDragging}
                              runQuery={this.runQuery}
                              dataSourceModalHandler={this.dataSourceModalHandler}
                              setStateOfUnsavedQueries={this.setStateOfUnsavedQueries}
                              appDefinition={appDefinition}
                              editorState={this}
                              showQueryConfirmation={showQueryConfirmation}
                            />
                          </div>
                        </div>
                      )}
                    </div>
                  </div>
                </div>
              </div>
              <div className="editor-sidebar">
                <div className="editor-actions col-md-12">
                  <div className="m-auto undo-redo-buttons">
                    <svg
                      onClick={this.handleUndo}
                      xmlns="http://www.w3.org/2000/svg"
                      className={cx('cursor-pointer icon icon-tabler icon-tabler-arrow-back-up', {
                        disabled: !this.canUndo,
                      })}
                      width="44"
                      data-tip="undo"
                      height="44"
                      viewBox="0 0 24 24"
                      strokeWidth="1.5"
                      stroke={this.props.darkMode ? '#fff' : '#2c3e50'}
                      fill="none"
                      strokeLinecap="round"
                      strokeLinejoin="round"
                    >
                      <path stroke="none" d="M0 0h24v24H0z" fill="none">
                        <title>undo</title>
                      </path>
                      <path d="M9 13l-4 -4l4 -4m-4 4h11a4 4 0 0 1 0 8h-1" fill="none">
                        <title>undo</title>
                      </path>
                    </svg>
                    <svg
                      title="redo"
                      data-tip="redo"
                      onClick={this.handleRedo}
                      xmlns="http://www.w3.org/2000/svg"
                      className={cx('cursor-pointer icon icon-tabler icon-tabler-arrow-forward-up', {
                        disabled: !this.canRedo,
                      })}
                      width="44"
                      height="44"
                      viewBox="0 0 24 24"
                      strokeWidth="1.5"
                      stroke={this.props.darkMode ? '#fff' : '#2c3e50'}
                      fill="none"
                      strokeLinecap="round"
                      strokeLinejoin="round"
                    >
                      <path stroke="none" d="M0 0h24v24H0z" fill="none">
                        <title>redo</title>
                      </path>
                      <path d="M15 13l4 -4l-4 -4m4 4h-11a4 4 0 0 0 0 8h1" />
                    </svg>
                  </div>
                  <div className="layout-buttons cursor-pointer">
                    {this.renderLayoutIcon(currentLayout === 'desktop')}
                  </div>
                </div>

                <EditorKeyHooks
                  moveComponents={this.moveComponents}
                  cloneComponents={this.cloneComponents}
                  copyComponents={this.copyComponents}
                  handleEditorEscapeKeyPress={this.handleEditorEscapeKeyPress}
                  removeMultipleComponents={this.removeComponents}
                />

                {currentSidebarTab === 1 && (
                  <div className="pages-container">
                    {selectedComponents.length === 1 &&
                    !isEmpty(appDefinition.components) &&
                    !isEmpty(appDefinition.components[selectedComponents[0].id]) ? (
                      <Inspector
                        moveComponents={this.moveComponents}
                        componentDefinitionChanged={this.componentDefinitionChanged}
                        dataQueries={dataQueries}
                        removeComponent={this.removeComponent}
                        selectedComponentId={selectedComponents[0].id}
                        currentState={currentState}
                        allComponents={appDefinition.components}
                        key={selectedComponents[0].id}
                        switchSidebarTab={this.switchSidebarTab}
                        apps={apps}
                        darkMode={this.props.darkMode}
                        handleEditorEscapeKeyPress={this.handleEditorEscapeKeyPress}
                      ></Inspector>
                    ) : (
                      <center className="mt-5 p-2">Please select a component to inspect</center>
                    )}
                  </div>
                )}

                {currentSidebarTab === 2 && (
                  <WidgetManager
                    componentTypes={componentTypes}
                    zoomLevel={zoomLevel}
                    currentLayout={currentLayout}
                    darkMode={this.props.darkMode}
                  ></WidgetManager>
                )}
              </div>
              {config.COMMENT_FEATURE_ENABLE && showComments && (
                <CommentNotifications
                  socket={this.socket}
                  appVersionsId={this.state?.editingVersion?.id}
                  toggleComments={this.toggleComments}
                />
              )}
            </div>
          </EditorContextWrapper>
        </DndProvider>
      </div>
    );
  }
}

export { Editor };<|MERGE_RESOLUTION|>--- conflicted
+++ resolved
@@ -57,13 +57,10 @@
 import RealtimeAvatars from './RealtimeAvatars';
 import RealtimeCursors from '@/Editor/RealtimeCursors';
 import { initEditorWalkThrough } from '@/_helpers/createWalkThrough';
-<<<<<<< HEAD
 import posthog from 'posthog-js';
-=======
 import AppLogo from '../_components/AppLogo';
 import { EditorContextWrapper } from './Context/EditorContextWrapper';
 import Selecto from 'react-selecto';
->>>>>>> b23ac6d9
 
 setAutoFreeze(false);
 enablePatches();
@@ -1499,106 +1496,6 @@
                     </svg>
                   </span>
                 </div>
-<<<<<<< HEAD
-              </div>
-              <div
-                className="query-pane"
-                style={{
-                  height: 40,
-                  background: '#fff',
-                  padding: '8px 16px',
-                  display: 'flex',
-                  justifyContent: 'space-between',
-                  alignItems: 'center',
-                }}
-              >
-                <h5 className="mb-0">QUERIES</h5>
-                <span onClick={this.toggleQueryEditor} className="cursor-pointer m-1" data-tip="Show query editor">
-                  <svg
-                    style={{ transform: 'rotate(180deg)' }}
-                    width="18"
-                    height="10"
-                    viewBox="0 0 18 10"
-                    fill="none"
-                    xmlns="http://www.w3.org/2000/svg"
-                  >
-                    <path
-                      d="M1 1L9 9L17 1"
-                      stroke="#61656F"
-                      strokeWidth="2"
-                      strokeLinecap="round"
-                      strokeLinejoin="round"
-                    />
-                  </svg>
-                </span>
-              </div>
-              <div
-                ref={this.queryPaneRef}
-                onTouchEnd={this.onMouseUp}
-                onMouseDown={this.onMouseDown}
-                className="query-pane"
-                style={{
-                  height: `calc(100% - ${this.state.queryPaneHeight}%)`,
-                  width: !showLeftSidebar ? '85%' : '',
-                  left: !showLeftSidebar ? '0' : '',
-                  cursor: this.state.isQueryPaneDragging || this.state.isTopOfQueryPane ? 'row-resize' : 'default',
-                }}
-              >
-                <div className="row main-row">
-                  <div className="data-pane">
-                    <div className="queries-container">
-                      <div className="queries-header row" style={{ marginLeft: '1.5px' }}>
-                        {showQuerySearchField && (
-                          <div className="col-12 p-1">
-                            <div className="queries-search px-1">
-                              <SearchBoxComponent
-                                onChange={this.filterQueries}
-                                callback={this.toggleQuerySearch}
-                                placeholder={'Search queries'}
-                              />
-                            </div>
-                          </div>
-                        )}
-
-                        {!showQuerySearchField && (
-                          <>
-                            <div className="col">
-                              <h5
-                                style={{ fontSize: '14px', marginLeft: ' 6px' }}
-                                className="py-1 px-3 mt-2 text-muted"
-                              >
-                                Queries
-                              </h5>
-                            </div>
-
-                            <div className="col-auto mx-1">
-                              <span
-                                className={`query-btn mx-1 ${this.props.darkMode ? 'dark' : ''}`}
-                                data-class="py-1 px-0"
-                                onClick={this.toggleQuerySearch}
-                              >
-                                <img className="py-1 mt-2" src="/assets/images/icons/lens.svg" width="24" height="24" />
-                              </span>
-
-                              <span
-                                className={`query-btn mx-3 ${this.props.darkMode ? 'dark' : ''}`}
-                                data-tip="Add new query"
-                                data-class="py-1 px-2"
-                                onClick={() => {
-                                  posthog.capture('click_create_query_plus'); //posthog event
-                                  this.setState({
-                                    options: {},
-                                    selectedDataSource: null,
-                                    selectedQuery: {},
-                                    editingQuery: false,
-                                    addingQuery: true,
-                                    isSourceSelected: false,
-                                  });
-                                }}
-                              >
-                                <img className="mt-2" src="/assets/images/icons/plus.svg" width="24" height="24" />
-                              </span>
-=======
                 <div
                   ref={this.queryPaneRef}
                   onTouchEnd={this.onMouseUp}
@@ -1624,29 +1521,9 @@
                                   placeholder={'Search queries'}
                                 />
                               </div>
->>>>>>> b23ac6d9
                             </div>
                           )}
 
-<<<<<<< HEAD
-                      {loadingDataQueries ? (
-                        <div className="p-5">
-                          <center>
-                            <div className="spinner-border" role="status"></div>
-                          </center>
-                        </div>
-                      ) : (
-                        <div className="query-list p-1 mt-1">
-                          <div>{this.state.filterDataQueries.map((query) => this.renderDataQuery(query))}</div>
-                          {this.state.filterDataQueries.length === 0 && (
-                            <div className="mt-5">
-                              <center>
-                                <span className="mute-text">{dataQueriesDefaultText}</span> <br />
-                                <button
-                                  className={`button-family-secondary mt-3 ${this.props.darkMode && 'dark'}`}
-                                  onClick={() => {
-                                    posthog.capture('click_create_query'); //posthog event
-=======
                           {!showQuerySearchField && (
                             <>
                               <div className="col">
@@ -1676,22 +1553,17 @@
                                   className={`query-btn mx-3 ${this.props.darkMode ? 'dark' : ''}`}
                                   data-tip="Add new query"
                                   data-class="py-1 px-2"
-                                  onClick={() =>
->>>>>>> b23ac6d9
+                                  onClick={() => {
+                                    posthog.capture('click_create_query_plus'); //posthog event
                                     this.setState({
                                       options: {},
                                       selectedDataSource: null,
                                       selectedQuery: {},
                                       editingQuery: false,
                                       addingQuery: true,
-<<<<<<< HEAD
+                                      isSourceSelected: false,
                                     });
                                   }}
-=======
-                                      isSourceSelected: false,
-                                    })
-                                  }
->>>>>>> b23ac6d9
                                 >
                                   <img className="mt-2" src="/assets/images/icons/plus.svg" width="24" height="24" />
                                 </span>
@@ -1715,15 +1587,16 @@
                                   <span className="mute-text">{dataQueriesDefaultText}</span> <br />
                                   <button
                                     className={`button-family-secondary mt-3 ${this.props.darkMode && 'dark'}`}
-                                    onClick={() =>
+                                    onClick={() => {
+                                      posthog.capture('click_create_query'); //posthog event
                                       this.setState({
                                         options: {},
                                         selectedDataSource: null,
                                         selectedQuery: {},
                                         editingQuery: false,
                                         addingQuery: true,
-                                      })
-                                    }
+                                      });
+                                    }}
                                   >
                                     {'Create query'}
                                   </button>
