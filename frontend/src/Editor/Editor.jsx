--- conflicted
+++ resolved
@@ -82,7 +82,7 @@
 import { HotkeysProvider } from 'react-hotkeys-hook';
 import { useResolveStore } from '@/_stores/resolverStore';
 import { dfs } from '@/_stores/handleReferenceTransactions';
-import { decimalToHex, EditorConstants } from './editorConstants';
+import { decimalToHex, EditorConstants, maskedWorkspaceConstantStr } from './editorConstants';
 import {
   findComponentsWithReferences,
   handleLowPriorityWork,
@@ -95,13 +95,6 @@
 setAutoFreeze(false);
 enablePatches();
 
-<<<<<<< HEAD
-=======
-const decimalToHex = (alpha) => (alpha === 0 ? '00' : Math.round(255 * alpha).toString(16));
-
-const maskedWorkspaceConstantStr = '**************';
-
->>>>>>> da93579e
 const EditorComponent = (props) => {
   const { socket } = createWebsocketConnection(props?.params?.id);
   const mounted = useMounted();
@@ -458,11 +451,7 @@
       const orgConstants = {};
 
       constants.map((constant) => {
-<<<<<<< HEAD
-        orgConstants[constant.name] = constant.value;
-=======
         orgConstants[constant.name] = maskedWorkspaceConstantStr;
->>>>>>> da93579e
       });
 
       useCurrentStateStore.getState().actions.setCurrentState({
@@ -2308,7 +2297,6 @@
                 className={`main main-editor-canvas ${isQueryPaneDragging || isDragging ? 'hide-scrollbar' : ''}`}
                 id="main-editor-canvas"
               >
-<<<<<<< HEAD
                 <div
                   className={cx(
                     'canvas-container align-items-center page-container',
@@ -2362,32 +2350,6 @@
                                   </div>
                                   <Skeleton className="skeleton mt-4" />
                                   <Skeleton height={'150px'} className="skeleton mt-2" />
-=======
-                <div style={{ minWidth: `calc((100vw - 300px) - 48px)` }}>
-                  <div
-                    className="canvas-area"
-                    style={{
-                      width: currentLayout === 'desktop' ? '100%' : '450px',
-                      maxWidth:
-                        +appDefinition.globalSettings?.canvasMaxWidth +
-                        appDefinition.globalSettings?.canvasMaxWidthType,
-
-                      backgroundColor: computeCanvasBackgroundColor(),
-                      transform: 'translateZ(0)', //Hack to make modal position respect canvas container, else it positions w.r.t window.
-                    }}
-                  >
-                    {config.ENABLE_MULTIPLAYER_EDITING && (
-                      <RealtimeCursors editingVersionId={editingVersionId} editingPageId={currentPageId} />
-                    )}
-                    {isLoading && (
-                      <div className="apploader">
-                        <div className="col col-* editor-center-wrapper">
-                          <div className="editor-center">
-                            <div className="canvas">
-                              <div className="mt-5 d-flex flex-column">
-                                <div className="mb-1">
-                                  <Skeleton width={'150px'} height={15} className="skeleton" />
->>>>>>> da93579e
                                 </div>
                               </div>
                             </div>
