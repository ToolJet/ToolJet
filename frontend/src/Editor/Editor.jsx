import React from 'react';
import {
  datasourceService,
  dataqueryService,
  appService,
  authenticationService,
  appVersionService,
  orgEnvironmentVariableService,
  globalDatasourceService,
} from '@/_services';
import { DndProvider } from 'react-dnd';
import { HTML5Backend } from 'react-dnd-html5-backend';
import { defaults, cloneDeep, isEqual, isEmpty, debounce, omit } from 'lodash';
import { Container } from './Container';
import { EditorKeyHooks } from './EditorKeyHooks';
import { CustomDragLayer } from './CustomDragLayer';
import { LeftSidebar } from './LeftSidebar';
import { componentTypes } from './WidgetManager/components';
import { Inspector } from './Inspector/Inspector';
import { DataSourceTypes } from './DataSourceManager/SourceComponents';
import { QueryManager, QueryPanel } from './QueryManager';
import {
  onComponentOptionChanged,
  onComponentOptionsChanged,
  onEvent,
  onQueryConfirmOrCancel,
  runQuery,
  setStateAsync,
  computeComponentState,
  getSvgIcon,
  debuggerActions,
  cloneComponents,
  removeSelectedComponent,
} from '@/_helpers/appUtils';
import { Confirm } from './Viewer/Confirm';
import { Tooltip as ReactTooltip } from 'react-tooltip';
import CommentNotifications from './CommentNotifications';
import { WidgetManager } from './WidgetManager';
import Fuse from 'fuse.js';
import config from 'config';
import queryString from 'query-string';
import { toast } from 'react-hot-toast';
const { produce, enablePatches, setAutoFreeze, applyPatches } = require('immer');
import { SearchBox } from '@/_components/SearchBox';
import { createWebsocketConnection } from '@/_helpers/websocketConnection';
import Tooltip from 'react-bootstrap/Tooltip';
import OverlayTrigger from 'react-bootstrap/OverlayTrigger';
import RealtimeCursors from '@/Editor/RealtimeCursors';
import { initEditorWalkThrough } from '@/_helpers/createWalkThrough';
import { EditorContextWrapper } from './Context/EditorContextWrapper';
import Selecto from 'react-selecto';
import { retrieveWhiteLabelText } from '@/_helpers/utils';
import { withTranslation } from 'react-i18next';
import { v4 as uuid } from 'uuid';
import Skeleton from 'react-loading-skeleton';
import EmptyQueriesIllustration from '@assets/images/icons/no-queries-added.svg';
import EditorHeader from './Header';
import { getWorkspaceId } from '@/_helpers/utils';
import '@/_styles/editor/react-select-search.scss';
import { withRouter } from '@/_hoc/withRouter';

setAutoFreeze(false);
enablePatches();

class EditorComponent extends React.Component {
  constructor(props) {
    super(props);

    const appId = this.props.params.id;

    const pageHandle = this.props.params.pageHandle;

    const { socket } = createWebsocketConnection(appId);

    this.renameQueryNameId = React.createRef();

    this.socket = socket;

    const defaultPageId = uuid();

    this.subscription = null;

    this.defaultDefinition = {
      showViewerNavigation: true,
      homePageId: defaultPageId,
      pages: {
        [defaultPageId]: {
          components: {},
          handle: 'home',
          name: 'Home',
        },
      },
      globalSettings: {
        hideHeader: false,
        appInMaintenance: false,
        canvasMaxWidth: 1292,
        canvasMaxWidthType: 'px',
        canvasMaxHeight: 2400,
        canvasBackgroundColor: props.darkMode ? '#2f3c4c' : '#edeff5',
        backgroundFxQuery: '',
      },
    };

    this.dataSourceModalRef = React.createRef();
    this.canvasContainerRef = React.createRef();
    this.selectionRef = React.createRef();
    this.selectionDragRef = React.createRef();
    this.queryManagerPreferences = JSON.parse(localStorage.getItem('queryManagerPreferences')) ?? {};
    this.state = {
      currentUser: {},
      app: {},
      allComponentTypes: componentTypes,
      isLoading: true,
      users: null,
      appId,
      editingVersion: null,
      loadingDataSources: true,
      loadingGlobalDataSources: true,
      loadingDataQueries: true,
      showLeftSidebar: true,
      showComments: false,
      zoomLevel: 1.0,
      currentLayout: 'desktop',
      deviceWindowWidth: 450,
      appDefinition: this.defaultDefinition,
      currentState: {
        queries: {},
        components: {},
        globals: {
          theme: { name: props.darkMode ? 'dark' : 'light' },
          urlparams: JSON.parse(JSON.stringify(queryString.parse(props.location.search))),
        },
        errors: {},
        variables: {},
        client: {},
        server: {},
        page: {
          handle: pageHandle,
          variables: {},
        },
      },
      apps: [],
      dataQueriesDefaultText: 'No queries added',
      isDeletingDataQuery: false,
      queryConfirmationList: [],
      showCreateVersionModalPrompt: false,
      isSourceSelected: false,
      isSaving: false,
      isUnsavedQueriesAvailable: false,
      selectionInProgress: false,
      scrollOptions: {},
      currentAppEnvironmentId: null,
      currentPageId: defaultPageId,
      pages: {},
      draftQuery: null,
      selectedDataSource: null,
      queryPanelHeight: this.queryManagerPreferences?.isExpanded
        ? this.queryManagerPreferences?.queryPanelHeight
        : 95 ?? 70,
    };

    this.autoSave = debounce(this.saveEditingVersion, 3000);
    this.realtimeSave = debounce(this.appDefinitionChanged, 500);
  }

  setWindowTitle(name) {
    document.title = name ? `${name} - ${retrieveWhiteLabelText()}` : `Untitled App - ${retrieveWhiteLabelText()}`;
  }

  getCurrentOrganizationDetails() {
    const currentSession = authenticationService.currentSessionValue;
    const currentUser = currentSession?.current_user;
    this.subscription = authenticationService.currentSession.subscribe((currentSession) => {
      if (currentUser && currentSession?.group_permissions) {
        const userVars = {
          email: currentUser.email,
          firstName: currentUser.first_name,
          lastName: currentUser.last_name,
          groups: currentSession.group_permissions?.map((group) => group.group),
        };

        this.setState({
          currentUser,
          currentState: {
            ...this.state.currentState,
            globals: {
              ...this.state.currentState.globals,
              userVars: {
                email: currentUser.email,
                firstName: currentUser.first_name,
                lastName: currentUser.last_name,
                groups: currentSession.group_permissions?.map((group) => group.group) || [],
              },
            },
          },
          userVars,
        });
      }
    });
  }

  componentDidMount() {
    this.getCurrentOrganizationDetails();
    this.autoSave();
    this.fetchApps(0);
<<<<<<< HEAD
    this.setCurrentAppEnvironmentId();
    this.fetchApp(this.props.match.params.pageHandle);
=======
    this.fetchApp(this.props.params.pageHandle);
>>>>>>> 2dc6ae8e
    this.fetchOrgEnvironmentVariables();
    this.initComponentVersioning();
    this.initRealtimeSave();
    this.initEventListeners();
    this.setState({
      currentSidebarTab: 2,
      selectedComponents: [],
      scrollOptions: {
        container: this.canvasContainerRef.current,
        throttleTime: 30,
        threshold: 0,
      },
    });
  }

  /**
   * When a new update is received over-the-websocket connection
   * the useEffect in Container.jsx is triggered, but already appDef had been updated
   * to avoid ymap observe going into a infinite loop a check is added where if the
   * current appDef is equal to the newAppDef then we do not trigger a realtimeSave
   */
  initRealtimeSave = () => {
    if (!config.ENABLE_MULTIPLAYER_EDITING) return null;

    this.props.ymap?.observe(() => {
      if (!isEqual(this.state.editingVersion?.id, this.props.ymap?.get('appDef').editingVersionId)) return;
      if (isEqual(this.state.appDefinition, this.props.ymap?.get('appDef').newDefinition)) return;

      this.realtimeSave(this.props.ymap?.get('appDef').newDefinition, { skipAutoSave: true, skipYmapUpdate: true });
    });
  };

  fetchOrgEnvironmentVariables = () => {
    orgEnvironmentVariableService.getVariables().then((data) => {
      const client_variables = {};
      const server_variables = {};
      data.variables.map((variable) => {
        if (variable.variable_type === 'server') {
          server_variables[variable.variable_name] = 'HiddenEnvironmentVariable';
        } else {
          client_variables[variable.variable_name] = variable.value;
        }
      });
      this.setState({
        currentState: {
          ...this.state.currentState,
          server: server_variables,
          client: client_variables,
        },
      });
    });
  };

  componentDidUpdate(prevProps, prevState) {
    if (!isEqual(prevState.appDefinition, this.state.appDefinition)) {
      computeComponentState(this, this.state.appDefinition.pages[this.state.currentPageId]?.components);
    }
  }

  isVersionReleased = (version = this.state.editingVersion) => {
    if (isEmpty(version)) {
      return false;
    }
    return this.state.app.current_version_id === version.id;
  };

  closeCreateVersionModalPrompt = () => {
    this.setState({ isSaving: false, showCreateVersionModalPrompt: false });
  };

  initEventListeners() {
    this.socket?.addEventListener('message', (event) => {
      const data = event.data.replace(/^"(.+(?="$))"$/, '$1');
      if (data === 'versionReleased') this.fetchApp();
      else if (data === 'dataQueriesChanged') this.fetchDataQueries();
      else if (data === 'dataSourcesChanged') this.fetchDataSources();
    });
  }

  componentWillUnmount() {
    document.title = 'Tooljet - Dashboard';
    this.socket && this.socket?.close();
    this.subscription && this.subscription.unsubscribe();
    if (config.ENABLE_MULTIPLAYER_EDITING) this.props?.provider?.disconnect();
  }

  // 1. When we receive an undoable action – we can always undo but cannot redo anymore.
  // 2. Whenever you perform an undo – you can always redo and keep doing undo as long as we have a patch for it.
  // 3. Whenever you redo – you can always undo and keep doing redo as long as we have a patch for it.
  initComponentVersioning = () => {
    this.currentVersion = {
      [this.state.currentPageId]: -1,
    };
    this.currentVersionChanges = {};
    this.noOfVersionsSupported = 100;
    this.canUndo = false;
    this.canRedo = false;
  };

  fetchDataSources = () => {
    this.setState(
      {
        loadingDataSources: true,
      },
      () => {
        datasourceService.getAll(this.state.editingVersion?.id, this.state.currentAppEnvironmentId).then((data) =>
          this.setState({
            dataSources: data.data_sources,
            loadingDataSources: false,
          })
        );
      }
    );
  };

  fetchGlobalDataSources = () => {
    this.setState(
      {
        loadingGlobalDataSources: true,
      },
      () => {
        const { current_organization_id: organizationId } = this.state.currentUser;
        globalDatasourceService.getAll(organizationId).then((data) =>
          this.setState({
            globalDataSources: data.data_sources,
            loadingGlobalDataSources: false,
          })
        );
      }
    );
  };

  fetchDataQueries = () => {
    this.setState(
      {
        loadingDataQueries: true,
      },
      () => {
        dataqueryService.getAll(this.state.editingVersion?.id).then((data) => {
          this.setState(
            {
              allDataQueries: data.data_queries,
              dataQueries: data.data_queries,
              filterDataQueries: data.data_queries,
              loadingDataQueries: false,
              app: {
                ...this.state.app,
                data_queries: data.data_queries,
              },
            },
            () => {
              let queryState = {};
              data.data_queries.forEach((query) => {
                if (query.plugin?.plugin_id) {
                  queryState[query.name] = {
                    ...query.plugin.manifest_file.data.source.exposedVariables,
                    kind: query.plugin.manifest_file.data.source.kind,
                    ...this.state.currentState.queries[query.name],
                  };
                } else {
                  queryState[query.name] = {
                    ...DataSourceTypes.find((source) => source.kind === query.kind).exposedVariables,
                    kind: DataSourceTypes.find((source) => source.kind === query.kind).kind,
                    ...this.state.currentState.queries[query.name],
                  };
                }
              });

              // Select first query by default
              if (this.state.draftQuery === null) {
                let selectedQuery =
                  data.data_queries.find((dq) => dq.id === this.state.selectedQuery?.id) || data.data_queries[0];
                let editingQuery = selectedQuery ? true : false;
                this.setState({
                  selectedQuery,
                  editingQuery,
                  currentState: {
                    ...this.state.currentState,
                    queries: {
                      ...queryState,
                    },
                  },
                });
              } else {
                this.setState({
                  currentState: {
                    ...this.state.currentState,
                    queries: {
                      ...queryState,
                    },
                  },
                  addingQuery: true,
                  // showQuerySearchField: false,
                });
              }

              if (data.data_queries.length === 0) {
                this.setState({
                  dataQueriesDefaultText: 'No queries added',
                  // showQuerySearchField: false,
                });
              }
            }
          );
        });
      }
    );
  };

  runQueries = (queries) => {
    queries.forEach((query) => {
      if (query.options.runOnPageLoad) {
        runQuery(this, query.id, query.name);
      }
    });
  };

  toggleAppMaintenance = () => {
    const newState = !this.state.app.is_maintenance_on;

    // eslint-disable-next-line no-unused-vars
    appService.setMaintenance(this.state.app.id, newState).then((data) => {
      this.setState({
        app: {
          ...this.state.app,
          is_maintenance_on: newState,
        },
      });

      if (newState) {
        toast.success('Application is on maintenance.');
      } else {
        toast.success('Application maintenance is completed');
      }
    });
  };

  fetchApps = (page) => {
    appService.getAll(page).then((data) =>
      this.setState({
        apps: data.apps,
      })
    );
  };

  fetchApp = (startingPageHandle) => {
    const appId = this.props.params.id;

    const callBack = async (data) => {
      let dataDefinition = defaults(data.definition, this.defaultDefinition);

      const pages = Object.entries(dataDefinition.pages).map(([pageId, page]) => ({ id: pageId, ...page }));
      const startingPageId = pages.filter((page) => page.handle === startingPageHandle)[0]?.id;
      const homePageId = startingPageId ?? dataDefinition.homePageId;

      this.setState(
        {
          app: data,
          isLoading: false,
          editingVersion: data.editing_version,
          appDefinition: dataDefinition,
          slug: data.slug,
          currentPageId: homePageId,
          currentState: {
            ...this.state.currentState,
            page: {
              handle: dataDefinition.pages[homePageId]?.handle,
              name: dataDefinition.pages[homePageId]?.name,
              id: homePageId,
              variables: {},
            },
          },
        },
        async () => {
          computeComponentState(this, this.state.appDefinition.pages[homePageId]?.components ?? {}).then(async () => {
            this.runQueries(data.data_queries);
            this.setWindowTitle(data.name);
            this.setState({
              showComments: !!queryString.parse(this.props.location.search).threadId,
            });
            for (const event of dataDefinition.pages[homePageId]?.events ?? []) {
              await this.handleEvent(event.eventId, event);
            }
          });
        }
      );

      this.fetchDataSources();
      this.fetchDataQueries();
      this.fetchGlobalDataSources();
      initEditorWalkThrough();
    };

    this.setState(
      {
        isLoading: true,
      },
      () => {
        appService.getApp(appId).then(callBack);
      }
    );
  };

<<<<<<< HEAD
  setAppDefinitionFromVersion = (version) => {
    this.appDefinitionChanged(defaults(version.definition, this.defaultDefinition), {
      skipAutoSave: true,
      skipYmapUpdate: true,
      versionChanged: true,
    });
    this.setState({
      editingVersion: version,
      isSaving: false,
      currentAppEnvironmentId: null,
    });

    this.saveEditingVersion();
    this.fetchDataSources();
    this.fetchDataQueries();
    this.initComponentVersioning();
=======
  setAppDefinitionFromVersion = (version, shouldWeEditVersion = true) => {
    if (version?.id !== this.state.editingVersion?.id) {
      this.appDefinitionChanged(defaults(version.definition, this.defaultDefinition), {
        skipAutoSave: true,
        skipYmapUpdate: true,
        versionChanged: true,
      });
      this.setState(
        {
          editingVersion: version,
          isSaving: false,
        },
        () => {
          shouldWeEditVersion && this.saveEditingVersion();
          this.fetchDataSources();
          this.fetchDataQueries();
          this.initComponentVersioning();
        }
      );
    }
>>>>>>> 2dc6ae8e
  };

  /**
   * https://developer.mozilla.org/en-US/docs/Web/API/WebSocket/readyState
   */
  dataSourcesChanged = () => {
    if (this.socket instanceof WebSocket && this.socket?.readyState === WebSocket.OPEN) {
      this.socket?.send(
        JSON.stringify({
          event: 'events',
          data: { message: 'dataSourcesChanged', appId: this.state.appId },
        })
      );
    } else {
      this.fetchDataSources();
    }
  };

  globalDataSourcesChanged = () => {
    this.fetchGlobalDataSources();
  };

  /**
   * https://developer.mozilla.org/en-US/docs/Web/API/WebSocket/readyState
   */
  dataQueriesChanged = () => {
    this.setState({ addingQuery: false }, () => {
      if (this.socket instanceof WebSocket && this.socket?.readyState === WebSocket.OPEN) {
        this.socket?.send(
          JSON.stringify({
            event: 'events',
            data: { message: 'dataQueriesChanged', appId: this.state.appId },
          })
        );
      } else {
        this.fetchDataQueries();
      }
    });
  };

  switchSidebarTab = (tabIndex) => {
    this.setState({
      currentSidebarTab: tabIndex,
    });
  };

  filterComponents = (event) => {
    const searchText = event.currentTarget.value;
    let filteredComponents = this.state.allComponentTypes;

    if (searchText !== '') {
      filteredComponents = this.state.allComponentTypes.filter(
        (e) => e.name.toLowerCase() === searchText.toLowerCase()
      );
    }

    this.setState({ componentTypes: filteredComponents });
  };

  handleAddPatch = (patches, inversePatches) => {
    if (isEmpty(patches) && isEmpty(inversePatches)) return;
    if (isEqual(patches, inversePatches)) return;

    const currentPage = this.state.currentPageId;
    const currentVersion = this.currentVersion[currentPage] ?? -1;

    this.currentVersionChanges[currentPage] = this.currentVersionChanges[currentPage] ?? {};

    this.currentVersionChanges[currentPage][currentVersion] = {
      redo: patches,
      undo: inversePatches,
    };

    this.canUndo = this.currentVersionChanges[currentPage].hasOwnProperty(currentVersion);
    this.canRedo = this.currentVersionChanges[currentPage].hasOwnProperty(currentVersion + 1);

    this.currentVersion[currentPage] = currentVersion + 1;

    delete this.currentVersionChanges[currentPage][currentVersion + 1];
    delete this.currentVersionChanges[currentPage][currentVersion - this.noOfVersionsSupported];
  };

  handleUndo = () => {
    if (this.canUndo) {
      let currentVersion = this.currentVersion[this.state.currentPageId];

      const appDefinition = applyPatches(
        this.state.appDefinition,
        this.currentVersionChanges[this.state.currentPageId][currentVersion - 1].undo
      );

      this.canUndo = this.currentVersionChanges[this.state.currentPageId].hasOwnProperty(currentVersion - 1);
      this.canRedo = true;
      this.currentVersion[this.state.currentPageId] = currentVersion - 1;

      if (!appDefinition) return;
      this.setState(
        {
          appDefinition,
          isSaving: true,
        },
        () => {
          this.props.ymap?.set('appDef', {
            newDefinition: appDefinition,
            editingVersionId: this.state.editingVersion?.id,
          });

          this.autoSave();
        }
      );
    }
  };

  handleRedo = () => {
    if (this.canRedo) {
      let currentVersion = this.currentVersion[this.state.currentPageId];

      const appDefinition = applyPatches(
        this.state.appDefinition,
        this.currentVersionChanges[this.state.currentPageId][currentVersion].redo
      );

      this.canUndo = true;
      this.canRedo = this.currentVersionChanges[this.state.currentPageId].hasOwnProperty(currentVersion + 1);
      this.currentVersion[this.state.currentPageId] = currentVersion + 1;

      if (!appDefinition) return;
      this.setState(
        {
          appDefinition,
          isSaving: true,
        },
        () => {
          this.props.ymap?.set('appDef', {
            newDefinition: appDefinition,
            editingVersionId: this.state.editingVersion?.id,
          });

          this.autoSave();
        }
      );
    }
  };

  appDefinitionChanged = (newDefinition, opts = {}) => {
    let currentPageId = this.state.currentPageId;
    if (isEqual(this.state.appDefinition, newDefinition)) return;
    if (config.ENABLE_MULTIPLAYER_EDITING && !opts.skipYmapUpdate) {
      this.props.ymap?.set('appDef', { newDefinition, editingVersionId: this.state.editingVersion?.id });
    }

    if (opts?.versionChanged) {
      currentPageId = newDefinition.homePageId;

      this.setState(
        {
          isSaving: true,
          currentPageId: currentPageId,
          appDefinition: newDefinition,
          appDefinitionLocalVersion: uuid(),
        },
        () => {
          if (!opts.skipAutoSave) this.autoSave();
          this.switchPage(currentPageId);
        }
      );
      return;
    }

    produce(
      this.state.appDefinition,
      (draft) => {
        draft.pages[currentPageId].components = newDefinition.pages[currentPageId]?.components ?? {};
      },
      this.handleAddPatch
    );
    this.setState({ isSaving: true, appDefinition: newDefinition, appDefinitionLocalVersion: uuid() }, () => {
      if (!opts.skipAutoSave) this.autoSave();
    });
  };

  handleInspectorView = () => {
    this.switchSidebarTab(2);
  };

  handleSlugChange = (newSlug) => {
    this.setState({ slug: newSlug });
  };

  removeComponents = () => {
    if (!this.isVersionReleased() && this.state?.selectedComponents?.length > 1) {
      let newDefinition = cloneDeep(this.state.appDefinition);
      const selectedComponents = this.state?.selectedComponents;

      removeSelectedComponent(this.state.currentPageId, newDefinition, selectedComponents);
      const platform = navigator?.userAgentData?.platform || navigator?.platform || 'unknown';
      if (platform.toLowerCase().indexOf('mac') > -1) {
        toast('Selected components deleted! (⌘ + Z to undo)', {
          icon: '🗑️',
        });
      } else {
        toast('Selected components deleted! (ctrl + Z to undo)', {
          icon: '🗑️',
        });
      }
      this.appDefinitionChanged(newDefinition, {
        skipAutoSave: this.isVersionReleased(),
      });
      this.handleInspectorView();
    } else if (this.isVersionReleased()) {
      this.setState({ showCreateVersionModalPrompt: true });
    }
  };

  removeComponent = (component) => {
    const currentPageId = this.state.currentPageId;
    if (!this.isVersionReleased()) {
      let newDefinition = cloneDeep(this.state.appDefinition);
      // Delete child components when parent is deleted

      let childComponents = [];

      if (newDefinition.pages[currentPageId].components?.[component.id].component.component === 'Tabs') {
        childComponents = Object.keys(newDefinition.pages[currentPageId].components).filter((key) =>
          newDefinition.pages[currentPageId].components[key].parent?.startsWith(component.id)
        );
      } else {
        childComponents = Object.keys(newDefinition.pages[currentPageId].components).filter(
          (key) => newDefinition.pages[currentPageId].components[key].parent === component.id
        );
      }

      childComponents.forEach((componentId) => {
        delete newDefinition.pages[currentPageId].components[componentId];
      });

      delete newDefinition.pages[currentPageId].components[component.id];
      const platform = navigator?.userAgentData?.platform || navigator?.platform || 'unknown';
      if (platform.toLowerCase().indexOf('mac') > -1) {
        toast('Component deleted! (⌘ + Z to undo)', {
          icon: '🗑️',
        });
      } else {
        toast('Component deleted! (ctrl + Z to undo)', {
          icon: '🗑️',
        });
      }
      this.appDefinitionChanged(newDefinition, {
        skipAutoSave: this.isVersionReleased(),
      });
      this.handleInspectorView();
    } else {
      this.setState({ showCreateVersionModalPrompt: true });
    }
  };

  componentDefinitionChanged = (componentDefinition) => {
    let _self = this;
    const currentPageId = this.state.currentPageId;

    if (this.state.appDefinition?.pages[currentPageId].components[componentDefinition.id]) {
      const newDefinition = {
        appDefinition: produce(this.state.appDefinition, (draft) => {
          draft.pages[currentPageId].components[componentDefinition.id].component = componentDefinition.component;
        }),
      };

      produce(
        this.state.appDefinition,
        (draft) => {
          draft.pages[currentPageId].components[componentDefinition.id].component = componentDefinition.component;
        },
        this.handleAddPatch
      );
      setStateAsync(_self, newDefinition).then(() => {
        computeComponentState(_self, _self.state.appDefinition.pages[currentPageId].components);
        this.setState({ isSaving: true, appDefinitionLocalVersion: uuid() });
        this.autoSave();
        this.props.ymap?.set('appDef', {
          newDefinition: newDefinition.appDefinition,
          editingVersionId: this.state.editingVersion?.id,
        });
      });
    }
  };

  handleEditorEscapeKeyPress = () => {
    if (this.state?.selectedComponents?.length > 0) {
      this.setState({ selectedComponents: [] });
      this.handleInspectorView();
    }
  };

  moveComponents = (direction) => {
    let appDefinition = JSON.parse(JSON.stringify(this.state.appDefinition));
    let newComponents = appDefinition.pages[this.state.currentPageId].components;

    for (const selectedComponent of this.state.selectedComponents) {
      newComponents = produce(newComponents, (draft) => {
        let top = draft[selectedComponent.id].layouts[this.state.currentLayout].top;
        let left = draft[selectedComponent.id].layouts[this.state.currentLayout].left;

        const gridWidth = (1 * 100) / 43; // width of the canvas grid in percentage

        switch (direction) {
          case 'ArrowLeft':
            left = left - gridWidth;
            break;
          case 'ArrowRight':
            left = left + gridWidth;
            break;
          case 'ArrowDown':
            top = top + 10;
            break;
          case 'ArrowUp':
            top = top - 10;
            break;
        }

        draft[selectedComponent.id].layouts[this.state.currentLayout].top = top;
        draft[selectedComponent.id].layouts[this.state.currentLayout].left = left;
      });
    }
    appDefinition.pages[this.state.currentPageId].components = newComponents;
    this.appDefinitionChanged(appDefinition);
  };

  cutComponents = () => cloneComponents(this, this.appDefinitionChanged, false, true);

  copyComponents = () => cloneComponents(this, this.appDefinitionChanged, false);

  cloneComponents = () => cloneComponents(this, this.appDefinitionChanged, true);

  decimalToHex = (alpha) => (alpha === 0 ? '00' : Math.round(255 * alpha).toString(16));

  globalSettingsChanged = (key, value) => {
    const appDefinition = { ...this.state.appDefinition };
    if (value?.[1]?.a == undefined) appDefinition.globalSettings[key] = value;
    else {
      const hexCode = `${value?.[0]}${this.decimalToHex(value?.[1]?.a)}`;
      appDefinition.globalSettings[key] = hexCode;
    }
    this.setState(
      {
        isSaving: true,
        appDefinition,
      },
      () => {
        this.props.ymap?.set('appDef', {
          newDefinition: appDefinition,
          editingVersionId: this.state.editingVersion?.id,
        });
        this.autoSave();
      }
    );
  };

  getSourceMetaData = (dataSource) => {
    if (dataSource.plugin_id) {
      return dataSource.plugin?.manifest_file?.data.source;
    }

    return DataSourceTypes.find((source) => source.kind === dataSource.kind);
  };

  renderDataSource = (dataSource) => {
    const sourceMeta = this.getSourceMetaData(dataSource);
    const icon = getSvgIcon(sourceMeta.kind.toLowerCase(), 25, 25, dataSource?.plugin?.iconFile?.data);

    return (
      <tr
        role="button"
        key={dataSource.name}
        onClick={() => {
          this.setState({
            selectedDataSource: dataSource,
            showDataSourceManagerModal: true,
          });
        }}
      >
        <td>
          {icon} {dataSource.name}
        </td>
      </tr>
    );
  };

  deleteDataQuery = (e, dataQuery) => {
    e.stopPropagation();
    this.setState({ showDataQueryDeletionConfirmation: true, queryToBeDeleted: dataQuery });
  };

  cancelDeleteDataQuery = () => {
    this.setState({ showDataQueryDeletionConfirmation: false, queryToBeDeleted: null });
  };

  executeDataQueryDeletion = () => {
    const { queryToBeDeleted, selectedQuery, isUnsavedQueriesAvailable } = this.state;

    this.setState({
      showDataQueryDeletionConfirmation: false,
      isDeletingDataQuery: true,
    });
    if (this.state.queryToBeDeleted === 'draftQuery') {
      toast.success('Query Deleted');
      return this.clearDraftQuery();
    }
    dataqueryService
      .del(queryToBeDeleted)
      .then(() => {
        toast.success('Query Deleted');
        this.setState({
          isDeletingDataQuery: false,
          isUnsavedQueriesAvailable: queryToBeDeleted === selectedQuery?.id ? false : isUnsavedQueriesAvailable,
          queryToBeDeleted: null,
        });
        this.dataQueriesChanged();
      })
      .catch(({ error }) => {
        this.setState({ isDeletingDataQuery: false });
        toast.error(error);
      });
  };

  createDraftQuery = (queryDetails, source = null) => {
    this.setState({
      selectedQuery: queryDetails,
      draftQuery: queryDetails,
      selectedDataSource: source,
      isSourceSelected: source ? true : false,
    });
  };

  createInputFieldToRenameQuery = (id) => {
    this.renameQueryNameId.current = id;
    this.setState({ renameQueryName: true });
  };

  updateDraftQueryName = (newName) => {
    return this.setState({
      draftQuery: { ...this.state.draftQuery, name: newName },
    });
  };

  updateQueryName = (selectedQuery, newName) => {
    const { id, name } = selectedQuery;
    if (name === newName) {
      this.renameQueryNameId.current = null;
      return this.setState({ renameQueryName: false });
    }
    const isNewQueryNameAlreadyExists = this.state.allDataQueries.some((query) => query.name === newName);
    if (newName && !isNewQueryNameAlreadyExists) {
      if (id === 'draftQuery') {
        toast.success('Query Name Updated');
        this.renameQueryNameId.current = null;
        return this.setState({
          draftQuery: { ...this.state.draftQuery, name: newName },
          renameQueryName: false,
        });
      }
      dataqueryService
        .update(id, newName)
        .then(() => {
          toast.success('Query Name Updated');
          this.setState({
            renameQueryName: false,
          });
          this.renameQueryNameId.current = null;
          this.dataQueriesChanged();
        })
        .catch(({ error }) => {
          this.setState({ renameQueryName: false });
          this.renameQueryNameId.current = null;
          toast.error(error);
        });
    } else {
      if (isNewQueryNameAlreadyExists) {
        toast.error('Query name already exists');
      }
      this.setState({ renameQueryName: false });
      this.renameQueryNameId.current = null;
    }
  };

  clearDraftQuery = () => {
    this.setState({
      draftQuery: null,
      selectedQuery: {},
      isDeletingDataQuery: false,
      isSourceSelected: false,
      selectedDataSource: null,
      isUnsavedQueriesAvailable: false,
    });
  };

  renderDraftQuery = (setSaveConfirmation, setCancelData) => {
    return this.renderDataQuery(this.state.draftQuery, setSaveConfirmation, setCancelData, true);
  };

  renderDataQuery = (dataQuery, setSaveConfirmation, setCancelData, isDraftQuery = false) => {
    const sourceMeta = this.getSourceMetaData(dataQuery);
    const iconFile = dataQuery?.plugin?.iconFile?.data || dataQuery?.plugin?.icon_file?.data;
    const icon = getSvgIcon(sourceMeta?.kind.toLowerCase(), 20, 20, iconFile);

    let isSeletedQuery = false;
    if (this.state.selectedQuery) {
      isSeletedQuery = dataQuery.id === this.state.selectedQuery.id;
    }
    const isQueryBeingDeleted = this.state.isDeletingDataQuery && isSeletedQuery;

    return (
      <div
        className={'row query-row' + (isSeletedQuery ? ' query-row-selected' : '')}
        key={dataQuery.id}
        onClick={() => {
          if (this.state.selectedQuery?.id === dataQuery?.id) return;
          const stateToBeUpdated = { editingQuery: true, selectedQuery: dataQuery, draftQuery: null };
          if (this.state.isUnsavedQueriesAvailable) {
            setSaveConfirmation(true);
            setCancelData(stateToBeUpdated);
          } else this.setState({ ...stateToBeUpdated });
        }}
        role="button"
      >
        <div className="col-auto query-icon d-flex">{icon}</div>
        <div className="col query-row-query-name">
          {this.state?.renameQueryName && this.renameQueryNameId?.current === dataQuery.id ? (
            <input
              data-cy={`query-edit-input-field`}
              className={`query-name query-name-input-field border-indigo-09 bg-transparent  ${
                this.props.darkMode && 'text-white'
              }`}
              type="text"
              defaultValue={dataQuery.name}
              autoFocus={true}
              onBlur={({ target }) => {
                this.updateQueryName(this.state.selectedQuery, target.value);
              }}
            />
          ) : (
            <OverlayTrigger
              trigger={['hover', 'focus']}
              placement="top"
              delay={{ show: 800, hide: 100 }}
              overlay={<Tooltip id="button-tooltip">{dataQuery.name}</Tooltip>}
            >
              <div className="query-name" data-cy={`list-query-${dataQuery.name.toLowerCase()}`}>
                {dataQuery.name}
              </div>
            </OverlayTrigger>
          )}
        </div>
        <div className="col-auto query-rename-delete-btn">
          <div
            className={`col-auto ${this.state.renameQueryName && 'display-none'} rename-query`}
            onClick={() => this.createInputFieldToRenameQuery(dataQuery.id)}
          >
            <span className="d-flex">
              <svg
                data-cy={`edit-query-${dataQuery.name.toLowerCase()}`}
                width="auto"
                height="auto"
                viewBox="0 0 19 20"
                fill="none"
                xmlns="http://www.w3.org/2000/svg"
              >
                <path
                  fillRule="evenodd"
                  clipRule="evenodd"
                  d="M13.7087 1.40712C14.29 0.826221 15.0782 0.499893 15.9 0.499893C16.7222 0.499893 17.5107 0.82651 18.0921 1.40789C18.6735 1.98928 19.0001 2.7778 19.0001 3.6C19.0001 4.42197 18.6737 5.21028 18.0926 5.79162C18.0924 5.79178 18.0928 5.79145 18.0926 5.79162L16.8287 7.06006C16.7936 7.11191 16.753 7.16118 16.7071 7.20711C16.6621 7.25215 16.6138 7.292 16.563 7.32665L9.70837 14.2058C9.52073 14.3942 9.26584 14.5 9 14.5H6C5.44772 14.5 5 14.0523 5 13.5V10.5C5 10.2342 5.10585 9.97927 5.29416 9.79163L12.1733 2.93697C12.208 2.88621 12.2478 2.83794 12.2929 2.79289C12.3388 2.74697 12.3881 2.70645 12.4399 2.67132L13.7079 1.40789C13.7082 1.40763 13.7084 1.40738 13.7087 1.40712ZM13.0112 4.92545L7 10.9153V12.5H8.58474L14.5745 6.48876L13.0112 4.92545ZM15.9862 5.07202L14.428 3.51376L15.1221 2.82211C15.3284 2.6158 15.6082 2.49989 15.9 2.49989C16.1918 2.49989 16.4716 2.6158 16.6779 2.82211C16.8842 3.02842 17.0001 3.30823 17.0001 3.6C17.0001 3.89177 16.8842 4.17158 16.6779 4.37789L15.9862 5.07202ZM0.87868 5.37868C1.44129 4.81607 2.20435 4.5 3 4.5H4C4.55228 4.5 5 4.94772 5 5.5C5 6.05228 4.55228 6.5 4 6.5H3C2.73478 6.5 2.48043 6.60536 2.29289 6.79289C2.10536 6.98043 2 7.23478 2 7.5V16.5C2 16.7652 2.10536 17.0196 2.29289 17.2071C2.48043 17.3946 2.73478 17.5 3 17.5H12C12.2652 17.5 12.5196 17.3946 12.7071 17.2071C12.8946 17.0196 13 16.7652 13 16.5V15.5C13 14.9477 13.4477 14.5 14 14.5C14.5523 14.5 15 14.9477 15 15.5V16.5C15 17.2957 14.6839 18.0587 14.1213 18.6213C13.5587 19.1839 12.7957 19.5 12 19.5H3C2.20435 19.5 1.44129 19.1839 0.87868 18.6213C0.31607 18.0587 0 17.2957 0 16.5V7.5C0 6.70435 0.31607 5.94129 0.87868 5.37868Z"
                  fill="#11181C"
                />
              </svg>
            </span>
          </div>
          <div className="col-auto">
            {isQueryBeingDeleted ? (
              <div className="px-2">
                <div className="text-center spinner-border spinner-border-sm" role="status"></div>
              </div>
            ) : (
              <span
                className="delete-query"
                onClick={(e) => this.deleteDataQuery(e, dataQuery.id)}
                disabled={isDraftQuery}
              >
                <span className="d-flex">
                  <svg
                    data-cy={`delete-query-${dataQuery.name.toLowerCase()}`}
                    width="auto"
                    height="auto"
                    viewBox="0 0 18 20"
                    fill="none"
                    xmlns="http://www.w3.org/2000/svg"
                  >
                    <path
                      fillRule="evenodd"
                      clipRule="evenodd"
                      d="M5.58579 0.585786C5.96086 0.210714 6.46957 0 7 0H11C11.5304 0 12.0391 0.210714 12.4142 0.585786C12.7893 0.960859 13 1.46957 13 2V4H15.9883C15.9953 3.99993 16.0024 3.99993 16.0095 4H17C17.5523 4 18 4.44772 18 5C18 5.55228 17.5523 6 17 6H16.9201L15.9997 17.0458C15.9878 17.8249 15.6731 18.5695 15.1213 19.1213C14.5587 19.6839 13.7957 20 13 20H5C4.20435 20 3.44129 19.6839 2.87868 19.1213C2.32687 18.5695 2.01223 17.8249 2.00035 17.0458L1.07987 6H1C0.447715 6 0 5.55228 0 5C0 4.44772 0.447715 4 1 4H1.99054C1.9976 3.99993 2.00466 3.99993 2.0117 4H5V2C5 1.46957 5.21071 0.960859 5.58579 0.585786ZM3.0868 6L3.99655 16.917C3.99885 16.9446 4 16.9723 4 17C4 17.2652 4.10536 17.5196 4.29289 17.7071C4.48043 17.8946 4.73478 18 5 18H13C13.2652 18 13.5196 17.8946 13.7071 17.7071C13.8946 17.5196 14 17.2652 14 17C14 16.9723 14.0012 16.9446 14.0035 16.917L14.9132 6H3.0868ZM11 4H7V2H11V4ZM6.29289 10.7071C5.90237 10.3166 5.90237 9.68342 6.29289 9.29289C6.68342 8.90237 7.31658 8.90237 7.70711 9.29289L9 10.5858L10.2929 9.29289C10.6834 8.90237 11.3166 8.90237 11.7071 9.29289C12.0976 9.68342 12.0976 10.3166 11.7071 10.7071L10.4142 12L11.7071 13.2929C12.0976 13.6834 12.0976 14.3166 11.7071 14.7071C11.3166 15.0976 10.6834 15.0976 10.2929 14.7071L9 13.4142L7.70711 14.7071C7.31658 15.0976 6.68342 15.0976 6.29289 14.7071C5.90237 14.3166 5.90237 13.6834 6.29289 13.2929L7.58579 12L6.29289 10.7071Z"
                      fill="#DB4324"
                    />
                  </svg>
                </span>
              </span>
            )}
          </div>
        </div>
      </div>
    );
  };

  onNameChanged = (newName) => {
    this.setState({
      app: { ...this.state.app, name: newName },
    });
    this.setWindowTitle(newName);
  };

  toggleComments = () => {
    this.setState({ showComments: !this.state.showComments });
  };

  setSelectedComponent = (id, component, multiSelect = false) => {
    if (this.state.selectedComponents.length === 0 || !multiSelect) {
      this.switchSidebarTab(1);
    } else {
      this.switchSidebarTab(2);
    }

    const isAlreadySelected = this.state.selectedComponents.find((component) => component.id === id);

    if (!isAlreadySelected) {
      this.setState((prevState) => {
        return {
          selectedComponents: [...(multiSelect ? prevState.selectedComponents : []), { id, component }],
        };
      });
    }
  };

  filterQueries = (value) => {
    if (value) {
      const fuse = new Fuse(this.state.allDataQueries, { keys: ['name'] });
      const results = fuse.search(value);
      let filterDataQueries = [];
      results.every((result) => {
        if (result.item.name === value) {
          filterDataQueries = [];
          filterDataQueries.push(result.item);
          return false;
        }
        filterDataQueries.push(result.item);
        return true;
      });
      this.setState({
        filterDataQueries,
        dataQueriesDefaultText: 'No Queries found.',
      });
    } else {
      this.fetchDataQueries();
    }
  };

  onVersionRelease = (versionId) => {
    this.setState(
      {
        app: {
          ...this.state.app,
          current_version_id: versionId,
        },
      },
      () => {
        this.socket.send(
          JSON.stringify({
            event: 'events',
            data: { message: 'versionReleased', appId: this.state.appId },
          })
        );
      }
    );
  };

  onZoomChanged = (zoom) => {
    this.setState({
      zoomLevel: zoom,
    });
  };

  getCanvasWidth = () => {
    const canvasBoundingRect = document.getElementsByClassName('canvas-area')[0].getBoundingClientRect();
    return canvasBoundingRect?.width;
  };

  getCanvasHeight = () => {
    const canvasBoundingRect = document.getElementsByClassName('canvas-area')[0].getBoundingClientRect();
    return canvasBoundingRect?.height;
  };

  computeCanvasBackgroundColor = () => {
    const { canvasBackgroundColor } = this.state.appDefinition?.globalSettings ?? '#edeff5';
    if (['#2f3c4c', '#edeff5'].includes(canvasBackgroundColor)) {
      return this.props.darkMode ? '#2f3c4c' : '#edeff5';
    }
    return canvasBackgroundColor;
  };

  saveEditingVersion = () => {
    if (this.isVersionReleased()) {
      this.setState({ isSaving: false, showCreateVersionModalPrompt: true });
    } else if (!isEmpty(this.state.editingVersion)) {
      appVersionService
        .save(this.state.appId, this.state.editingVersion.id, { definition: this.state.appDefinition })
        .then(() => {
          this.setState(
            {
              saveError: false,
              editingVersion: {
                ...this.state.editingVersion,
                ...{ definition: this.state.appDefinition },
              },
            },
            () => {
              this.setState({
                isSaving: false,
              });
            }
          );
        })
        .catch(() => {
          this.setState({ saveError: true, isSaving: false }, () => {
            toast.error('App could not save.');
          });
        });
    }
  };

  handleOnComponentOptionChanged = (component, optionName, value) => {
    return onComponentOptionChanged(this, component, optionName, value);
  };

  handleOnComponentOptionsChanged = (component, options) => {
    return onComponentOptionsChanged(this, component, options);
  };

  handleComponentClick = (id, component) => {
    this.setState({
      selectedComponent: { id, component },
    });
    this.switchSidebarTab(1);
  };

  handleComponentHover = (id) => {
    if (this.state.selectionInProgress) return;
    this.setState({
      hoveredComponent: id,
    });
  };

  sideBarDebugger = {
    error: (data) => {
      debuggerActions.error(this, data);
    },
    flush: () => {
      debuggerActions.flush(this);
    },
    generateErrorLogs: (errors) => debuggerActions.generateErrorLogs(errors),
  };

  changeDarkMode = (newMode) => {
    this.setState({
      currentState: {
        ...this.state.currentState,
        globals: {
          ...this.state.currentState.globals,
          theme: { name: newMode ? 'dark' : 'light' },
        },
      },
    });
    this.props.switchDarkMode(newMode);
  };

  setStateOfUnsavedQueries = (state) => {
    this.setState({
      isUnsavedQueriesAvailable: state,
    });
  };

  handleEvent = (eventName, options) => onEvent(this, eventName, options, 'edit');

  runQuery = (queryId, queryName) => runQuery(this, queryId, queryName);

  dataSourceModalHandler = () => {
    this.dataSourceModalRef.current.dataSourceModalToggleStateHandler();
  };

  onAreaSelectionStart = (e) => {
    const isMultiSelect = e.inputEvent.shiftKey || this.state.selectedComponents.length > 0;
    this.setState((prevState) => {
      return {
        selectionInProgress: true,
        selectedComponents: [...(isMultiSelect ? prevState.selectedComponents : [])],
      };
    });
  };

  onAreaSelection = (e) => {
    e.added.forEach((el) => {
      el.classList.add('resizer-select');
    });
    if (this.state.selectionInProgress) {
      e.removed.forEach((el) => {
        el.classList.remove('resizer-select');
      });
    }
  };

  onAreaSelectionEnd = (e) => {
    const currentPageId = this.state.currentPageId;
    this.setState({ selectionInProgress: false });
    e.selected.forEach((el, index) => {
      const id = el.getAttribute('widgetid');
      const component = this.state.appDefinition.pages[currentPageId].components[id].component;
      const isMultiSelect = e.inputEvent.shiftKey || (!e.isClick && index != 0);
      this.setSelectedComponent(id, component, isMultiSelect);
    });
  };

  onAreaSelectionDragStart = (e) => {
    if (e.inputEvent.target.getAttribute('id') !== 'real-canvas') {
      this.selectionDragRef.current = true;
    } else {
      this.selectionDragRef.current = false;
    }
  };

  onAreaSelectionDrag = (e) => {
    if (this.selectionDragRef.current) {
      e.stop();
      this.state.selectionInProgress && this.setState({ selectionInProgress: false });
    }
  };

  onAreaSelectionDragEnd = () => {
    this.selectionDragRef.current = false;
    this.state.selectionInProgress && this.setState({ selectionInProgress: false });
  };

  appEnvironmentChanged = (currentAppEnvironmentId, isVersionChanged) => {
    this.setState({
      currentAppEnvironmentId,
    });
    const currentEnvironmentObj = JSON.parse(localStorage.getItem('currentAppEnvironmentIds') || JSON.stringify({}));
    if (currentEnvironmentObj[this.state.appId] !== currentAppEnvironmentId) {
      currentEnvironmentObj[this.state.appId] = currentAppEnvironmentId;
      localStorage.setItem('currentAppEnvironmentIds', JSON.stringify(currentEnvironmentObj));
      !isVersionChanged && window.location.reload(false);
    }
  };

  setCurrentAppEnvironmentId = () => {
    const appId = this.props.match.params.id;
    const currentEnvironmentObj = JSON.parse(localStorage.getItem('currentAppEnvironmentIds') || JSON.stringify({}));
    this.setState({ currentAppEnvironmentId: currentEnvironmentObj[appId] });
  };

  addNewPage = ({ name, handle }) => {
    // check for unique page handles
    const pageExists = Object.values(this.state.appDefinition.pages).some((page) => page.handle === handle);

    if (pageExists) {
      toast.error('Page with same handle already exists');
      return;
    }

    const newAppDefinition = {
      ...this.state.appDefinition,
      pages: {
        ...this.state.appDefinition.pages,
        [uuid()]: {
          name,
          handle,
          components: {},
        },
      },
    };

    this.setState(
      {
        isSaving: true,
        appDefinition: newAppDefinition,
        appDefinitionLocalVersion: uuid(),
      },
      () => {
        const newPageId = cloneDeep(Object.keys(newAppDefinition.pages)).pop();
        this.switchPage(newPageId);
        this.autoSave();
      }
    );
  };

  deletePageRequest = (pageId, isHomePage = false) => {
    this.setState({
      showPageDeletionConfirmation: {
        isOpen: true,
        pageId,
        isHomePage,
      },
    });
  };

  cancelDeletePageRequest = () => {
    this.setState({
      showPageDeletionConfirmation: {
        isOpen: false,
        pageId: null,
        isHomePage: false,
      },
    });
  };

  executeDeletepageRequest = () => {
    const pageId = this.state.showPageDeletionConfirmation.pageId;
    const isHomePage = this.state.showPageDeletionConfirmation.isHomePage;
    if (Object.keys(this.state.appDefinition.pages).length === 1) {
      toast.error('You cannot delete the only page in your app.');
      return;
    }

    this.setState({
      isDeletingPage: true,
    });

    const toBeDeletedPage = this.state.appDefinition.pages[pageId];

    const newAppDefinition = {
      ...this.state.appDefinition,
      pages: omit(this.state.appDefinition.pages, pageId),
    };

    const newCurrentPageId = isHomePage
      ? Object.keys(this.state.appDefinition.pages)[0]
      : this.state.appDefinition.homePageId;

    this.setState(
      {
        currentPageId: newCurrentPageId,
        isSaving: true,
        appDefinition: newAppDefinition,
        appDefinitionLocalVersion: uuid(),
        isDeletingPage: false,
      },
      () => {
        toast.success(`${toBeDeletedPage.name} page deleted.`);

        this.switchPage(newCurrentPageId);
        this.autoSave();
      }
    );
  };

  updateHomePage = (pageId) => {
    this.setState(
      {
        isSaving: true,
        appDefinition: {
          ...this.state.appDefinition,
          homePageId: pageId,
        },
        appDefinitionLocalVersion: uuid(),
      },
      () => {
        this.autoSave();
      }
    );
  };

  clonePage = (pageId) => {
    const currentPage = this.state.appDefinition.pages[pageId];
    const newPageId = uuid();
    let newPageName = `${currentPage.name} (copy)`;
    let newPageHandle = `${currentPage.handle}-copy`;
    let i = 1;
    while (Object.values(this.state.appDefinition.pages).some((page) => page.handle === newPageHandle)) {
      newPageName = `${currentPage.name} (copy ${i})`;
      newPageHandle = `${currentPage.handle}-copy-${i}`;
      i++;
    }

    const newPage = {
      ...cloneDeep(currentPage),
      name: newPageName,
      handle: newPageHandle,
    };

    const newAppDefinition = {
      ...this.state.appDefinition,
      pages: {
        ...this.state.appDefinition.pages,
        [newPageId]: newPage,
      },
    };

    this.setState(
      {
        isSaving: true,
        appDefinition: newAppDefinition,
        appDefinitionLocalVersion: uuid(),
      },
      () => {
        this.autoSave();
      }
    );
  };

  updatePageHandle = (pageId, newHandle) => {
    const pageExists = Object.values(this.state.appDefinition.pages).some((page) => page.handle === newHandle);

    if (pageExists) {
      toast.error('Page with same handle already exists');
      return;
    }

    if (newHandle.trim().length === 0) {
      toast.error('Page handle cannot be empty');
      return;
    }

    this.setState(
      {
        isSaving: true,
        appDefinition: {
          ...this.state.appDefinition,
          pages: {
            ...this.state.appDefinition.pages,
            [pageId]: {
              ...this.state.appDefinition.pages[pageId],
              handle: newHandle,
            },
          },
        },
        appDefinitionLocalVersion: uuid(),
      },
      () => {
        toast.success('Page handle updated successfully');
        this.switchPage(pageId);
        this.autoSave();
      }
    );
  };

  updateOnPageLoadEvents = (pageId, events) => {
    this.setState(
      {
        isSaving: true,
        appDefinition: {
          ...this.state.appDefinition,
          pages: {
            ...this.state.appDefinition.pages,
            [pageId]: {
              ...this.state.appDefinition.pages[pageId],
              events,
            },
          },
        },
        appDefinitionLocalVersion: uuid(),
      },
      () => {
        this.autoSave();
      }
    );
  };

  showHideViewerNavigation = () => {
    const newAppDefinition = {
      ...this.state.appDefinition,
      showViewerNavigation: !this.state.appDefinition.showViewerNavigation,
    };

    this.setState(
      {
        isSaving: true,
        appDefinition: newAppDefinition,
        appDefinitionLocalVersion: uuid(),
      },
      () => this.autoSave()
    );
  };

  renamePage = (pageId, newName) => {
    if (newName.trim().length === 0) {
      toast.error('Page name cannot be empty');
      return;
    }

    const newAppDefinition = {
      ...this.state.appDefinition,
      pages: {
        ...this.state.appDefinition.pages,
        [pageId]: {
          ...this.state.appDefinition.pages[pageId],
          name: newName,
        },
      },
    };

    this.setState(
      {
        isSaving: true,
        appDefinition: newAppDefinition,
        appDefinitionLocalVersion: uuid(),
      },
      () => {
        this.autoSave();
      }
    );
  };

  hidePage = (pageId) => {
    const newAppDefinition = {
      ...this.state.appDefinition,
      pages: {
        ...this.state.appDefinition.pages,
        [pageId]: {
          ...this.state.appDefinition.pages[pageId],
          hidden: true,
        },
      },
    };

    this.setState(
      {
        isSaving: true,
        appDefinition: newAppDefinition,
        appDefinitionLocalVersion: uuid(),
      },
      () => {
        this.autoSave();
      }
    );
  };

  unHidePage = (pageId) => {
    const newAppDefinition = {
      ...this.state.appDefinition,
      pages: {
        ...this.state.appDefinition.pages,
        [pageId]: {
          ...this.state.appDefinition.pages[pageId],
          hidden: false,
        },
      },
    };

    this.setState(
      {
        isSaving: true,
        appDefinition: newAppDefinition,
        appDefinitionLocalVersion: uuid(),
      },
      () => {
        this.autoSave();
      }
    );
  };

  switchPage = (pageId, queryParams = []) => {
    if (this.state.currentPageId === pageId) return;

    const { name, handle, events } = this.state.appDefinition.pages[pageId];
    const currentPageId = this.state.currentPageId;

    if (!name || !handle) return;

    const queryParamsString = queryParams.map(([key, value]) => `${key}=${value}`).join('&');

    this.props.navigate(`/${getWorkspaceId()}/apps/${this.state.appId}/${handle}?${queryParamsString}`);

    const { globals: existingGlobals } = this.state.currentState;

    const page = {
      id: pageId,
      name,
      handle,
      variables: this.state.pages?.[pageId]?.variables ?? {},
    };

    const globals = {
      ...existingGlobals,
      urlparams: JSON.parse(JSON.stringify(queryString.parse(queryParamsString))),
    };

    this.setState(
      {
        pages: {
          ...this.state.pages,
          [currentPageId]: {
            ...(this.state.pages?.[currentPageId] ?? {}),
            variables: {
              ...(this.state.currentState?.page?.variables ?? {}),
            },
          },
        },
        currentState: {
          ...this.state.currentState,
          globals,
          page,
        },
        currentPageId: pageId,
      },
      () => {
        computeComponentState(this, this.state.appDefinition.pages[pageId]?.components ?? {}).then(async () => {
          for (const event of events ?? []) {
            await this.handleEvent(event.eventId, event);
          }
        });
      }
    );
  };

  updateOnSortingPages = (newSortedPages) => {
    const pagesObj = newSortedPages.reduce((acc, page) => {
      acc[page.id] = this.state.appDefinition.pages[page.id];
      return acc;
    }, {});

    const newAppDefinition = {
      ...this.state.appDefinition,
      pages: pagesObj,
    };

    this.setState(
      {
        isSaving: true,
        appDefinition: newAppDefinition,
        appDefinitionLocalVersion: uuid(),
      },
      () => {
        this.autoSave();
      }
    );
  };

  getPagesWithIds = () => {
    return Object.entries(this.state.appDefinition.pages).map(([id, page]) => ({ ...page, id }));
  };

  handleAddNewQuery = (setSaveConfirmation, setCancelData) => {
    const stateToBeUpdated = {
      options: {},
      selectedDataSource: null,
      selectedQuery: {},
      editingQuery: false,
      addingQuery: true,
      isSourceSelected: false,
      draftQuery: null,
    };
    if (this.state.isUnsavedQueriesAvailable) {
      setSaveConfirmation(true);
      setCancelData(stateToBeUpdated);
    } else this.setState({ ...stateToBeUpdated });
  };

  toggleCurrentLayout = (selectedLayout) => {
    this.setState({
      currentLayout: selectedLayout,
    });
  };

  computeCurrentQueryPanelHeight = (height) => {
    this.setState({
      queryPanelHeight: height,
    });
  };
  render() {
    const {
      currentSidebarTab,
      selectedComponents = [],
      appDefinition,
      appId,
      slug,
      dataSources,
      globalDataSources = [],
      loadingDataQueries,
      dataQueries,
      loadingDataSources,
      addingQuery,
      selectedQuery,
      editingQuery,
      app,
      queryPanelHeight,
      showLeftSidebar,
      currentState,
      isLoading,
      zoomLevel,
      currentLayout,
      deviceWindowWidth,
      dataQueriesDefaultText,
      showDataQueryDeletionConfirmation,
      isDeletingDataQuery,
      apps,
      defaultComponentStateComputed,
      showComments,
      editingVersion,
      showCreateVersionModalPrompt,
      hoveredComponent,
      queryConfirmationList,
      currentAppEnvironmentId,
    } = this.state;

    const appVersionPreviewLink = editingVersion
      ? `/applications/${app.id}/versions/${editingVersion.id}/environments/${this.state.currentAppEnvironmentId}/${this.state.currentState.page.handle}`
      : '';

    return (
      <div className="editor wrapper">
        <Confirm
          show={queryConfirmationList.length > 0}
          message={`Do you want to run this query - ${queryConfirmationList[0]?.queryName}?`}
          onConfirm={(queryConfirmationData) => onQueryConfirmOrCancel(this, queryConfirmationData, true)}
          onCancel={() => onQueryConfirmOrCancel(this, queryConfirmationList[0])}
          queryConfirmationData={queryConfirmationList[0]}
          darkMode={this.props.darkMode}
          key={queryConfirmationList[0]?.queryName}
        />
        <Confirm
          show={showDataQueryDeletionConfirmation}
          message={'Do you really want to delete this query?'}
          confirmButtonLoading={isDeletingDataQuery}
          onConfirm={() => this.executeDataQueryDeletion()}
          onCancel={() => this.cancelDeleteDataQuery()}
          darkMode={this.props.darkMode}
        />
        <Confirm
          show={this.state.showPageDeletionConfirmation?.isOpen ?? false}
          title={'Delete Page'}
          message={`Do you really want to delete this page?`}
          confirmButtonLoading={this.state.isDeletingPage}
          onConfirm={() => this.executeDeletepageRequest()}
          onCancel={() => this.cancelDeletePageRequest()}
          darkMode={this.props.darkMode}
        />
        <EditorContextWrapper>
          <EditorHeader
            darkMode={this.props.darkMode}
            currentState={currentState}
            currentLayout={this.state.currentLayout}
            globalSettingsChanged={this.globalSettingsChanged}
            appDefinition={appDefinition}
            toggleAppMaintenance={this.toggleAppMaintenance}
            editingVersion={editingVersion}
            showCreateVersionModalPrompt={showCreateVersionModalPrompt}
            app={app}
            appVersionPreviewLink={appVersionPreviewLink}
            slug={slug}
            appId={appId}
            canUndo={this.canUndo}
            canRedo={this.canRedo}
            handleUndo={this.handleUndo}
            handleRedo={this.handleRedo}
            toggleCurrentLayout={this.toggleCurrentLayout}
            isSaving={this.state.isSaving}
            saveError={this.state.saveError}
            isVersionReleased={this.isVersionReleased}
            onNameChanged={this.onNameChanged}
            currentAppEnvironmentId={currentAppEnvironmentId}
            setAppDefinitionFromVersion={this.setAppDefinitionFromVersion}
            closeCreateVersionModalPrompt={this.closeCreateVersionModalPrompt}
            handleSlugChange={this.handleSlugChange}
            onVersionRelease={this.onVersionRelease}
            saveEditingVersion={this.saveEditingVersion}
<<<<<<< HEAD
            appEnvironmentChanged={this.appEnvironmentChanged}
=======
            currentUser={this.state.currentUser}
>>>>>>> 2dc6ae8e
          />
          <DndProvider backend={HTML5Backend}>
            <div className="sub-section">
              <LeftSidebar
                appVersionsId={this.state?.editingVersion?.id}
                currentAppEnvironmentId={this.state.currentAppEnvironmentId}
                showComments={showComments}
                errorLogs={currentState.errors}
                components={currentState.components}
                appId={appId}
                darkMode={this.props.darkMode}
                dataSources={this.state.dataSources}
                globalDataSources={globalDataSources}
                dataSourcesChanged={this.dataSourcesChanged}
                dataQueriesChanged={this.dataQueriesChanged}
                globalDataSourcesChanged={this.globalDataSourcesChanged}
                onZoomChanged={this.onZoomChanged}
                toggleComments={this.toggleComments}
                switchDarkMode={this.changeDarkMode}
                currentState={currentState}
                debuggerActions={this.sideBarDebugger}
                appDefinition={{
                  components: appDefinition.pages[this.state.currentPageId]?.components ?? {},
                  queries: dataQueries,
                  selectedComponent: selectedComponents ? selectedComponents[selectedComponents.length - 1] : {},
                  pages: this.state.appDefinition.pages,
                  homePageId: this.state.appDefinition.homePageId,
                  showViewerNavigation: this.state.appDefinition.showViewerNavigation,
                }}
                setSelectedComponent={this.setSelectedComponent}
                removeComponent={this.removeComponent}
                runQuery={(queryId, queryName) => runQuery(this, queryId, queryName)}
                ref={this.dataSourceModalRef}
                isSaving={this.state.isSaving}
                isUnsavedQueriesAvailable={this.state.isUnsavedQueriesAvailable}
                currentPageId={this.state.currentPageId}
                addNewPage={this.addNewPage}
                switchPage={this.switchPage}
                deletePage={this.deletePageRequest}
                renamePage={this.renamePage}
                clonePage={this.clonePage}
                hidePage={this.hidePage}
                unHidePage={this.unHidePage}
                updateHomePage={this.updateHomePage}
                updatePageHandle={this.updatePageHandle}
                updateOnPageLoadEvents={this.updateOnPageLoadEvents}
                showHideViewerNavigationControls={this.showHideViewerNavigation}
                updateOnSortingPages={this.updateOnSortingPages}
                apps={apps}
                dataQueries={dataQueries}
                queryPanelHeight={queryPanelHeight}
              />
              {!showComments && (
                <Selecto
                  dragContainer={'.canvas-container'}
                  selectableTargets={['.react-draggable']}
                  hitRate={0}
                  selectByClick={true}
                  toggleContinueSelect={['shift']}
                  ref={this.selectionRef}
                  scrollOptions={this.state.scrollOptions}
                  onSelectStart={this.onAreaSelectionStart}
                  onSelectEnd={this.onAreaSelectionEnd}
                  onSelect={this.onAreaSelection}
                  onDragStart={this.onAreaSelectionDragStart}
                  onDrag={this.onAreaSelectionDrag}
                  onDragEnd={this.onAreaSelectionDragEnd}
                  onScroll={(e) => {
                    this.canvasContainerRef.current.scrollBy(e.direction[0] * 10, e.direction[1] * 10);
                  }}
                />
              )}
              <div className="main main-editor-canvas" id="main-editor-canvas">
                <div
                  className={`canvas-container align-items-center ${!showLeftSidebar && 'hide-sidebar'}`}
                  style={{ transform: `scale(${zoomLevel})` }}
                  onMouseUp={(e) => {
                    if (['real-canvas', 'modal'].includes(e.target.className)) {
                      this.setState({ selectedComponents: [], currentSidebarTab: 2, hoveredComponent: false });
                    }
                  }}
                  ref={this.canvasContainerRef}
                  onScroll={() => {
                    this.selectionRef.current.checkScroll();
                  }}
                >
                  <div
                    className="canvas-area"
                    style={{
                      width: currentLayout === 'desktop' ? '100%' : '450px',
                      minHeight: +this.state.appDefinition.globalSettings.canvasMaxHeight,
                      maxWidth:
                        +this.state.appDefinition.globalSettings.canvasMaxWidth +
                        this.state.appDefinition.globalSettings.canvasMaxWidthType,
                      maxHeight: +this.state.appDefinition.globalSettings.canvasMaxHeight,
                      backgroundColor: this.computeCanvasBackgroundColor(),
                    }}
                  >
                    {config.ENABLE_MULTIPLAYER_EDITING && (
                      <RealtimeCursors
                        editingVersionId={this.state?.editingVersion?.id}
                        editingPageId={this.state.currentPageId}
                      />
                    )}
                    {isLoading && (
                      <div className="apploader">
                        <div className="col col-* editor-center-wrapper">
                          <div className="editor-center">
                            <div className="canvas">
                              <div className="mt-5 d-flex flex-column">
                                <div className="mb-1">
                                  <Skeleton width={'150px'} height={15} className="skeleton" />
                                </div>
                                {Array.from(Array(4)).map((_item, index) => (
                                  <Skeleton key={index} width={'300px'} height={10} className="skeleton" />
                                ))}
                                <div className="align-self-end">
                                  <Skeleton width={'100px'} className="skeleton" />
                                </div>
                                <Skeleton className="skeleton mt-4" />
                                <Skeleton height={'150px'} className="skeleton mt-2" />
                              </div>
                            </div>
                          </div>
                        </div>
                      </div>
                    )}
                    {defaultComponentStateComputed && (
                      <>
                        <Container
                          canvasWidth={this.getCanvasWidth()}
                          canvasHeight={this.getCanvasHeight()}
                          socket={this.socket}
                          showComments={showComments}
                          appVersionsId={this.state?.editingVersion?.id}
                          appDefinition={appDefinition}
                          appDefinitionChanged={this.appDefinitionChanged}
                          snapToGrid={true}
                          darkMode={this.props.darkMode}
                          mode={'edit'}
                          zoomLevel={zoomLevel}
                          currentLayout={currentLayout}
                          deviceWindowWidth={deviceWindowWidth}
                          selectedComponents={selectedComponents}
                          appLoading={isLoading}
                          onEvent={this.handleEvent}
                          onComponentOptionChanged={this.handleOnComponentOptionChanged}
                          onComponentOptionsChanged={this.handleOnComponentOptionsChanged}
                          currentState={this.state.currentState}
                          setSelectedComponent={this.setSelectedComponent}
                          handleUndo={this.handleUndo}
                          handleRedo={this.handleRedo}
                          removeComponent={this.removeComponent}
                          onComponentClick={this.handleComponentClick}
                          onComponentHover={this.handleComponentHover}
                          hoveredComponent={hoveredComponent}
                          sideBarDebugger={this.sideBarDebugger}
                          dataQueries={dataQueries}
                          currentPageId={this.state.currentPageId}
                        />
                        <CustomDragLayer
                          snapToGrid={true}
                          currentLayout={currentLayout}
                          canvasWidth={this.getCanvasWidth()}
                        />
                      </>
                    )}
                  </div>
                </div>
                <QueryPanel computeCurrentQueryPanelHeight={this.computeCurrentQueryPanelHeight}>
                  {({
                    toggleQueryEditor,
                    showSaveConfirmation,
                    setSaveConfirmation,
                    queryCancelData,
                    setCancelData,
                  }) => (
                    <>
                      <Confirm
                        show={showSaveConfirmation}
                        message={`Query ${selectedQuery?.name} has unsaved changes`}
                        onConfirm={() => {
                          setSaveConfirmation(false);
                        }}
                        onCancel={(data) => {
                          setSaveConfirmation(false);
                          this.setState({
                            ...data,
                            isUnsavedQueriesAvailable: false,
                            draftQuery: this.state.draftQuery !== null ? null : this.state.draftQuery,
                          });
                        }}
                        confirmButtonText="Continue editing"
                        cancelButtonText="Discard changes"
                        callCancelFnOnConfirm={false}
                        queryCancelData={queryCancelData}
                      />
                      <div className="row main-row">
                        <div className="data-pane">
                          <div className={`queries-container ${this.props.darkMode && 'theme-dark'}`}>
                            <div className="queries-header row d-flex align-items-center justify-content-between">
                              <div className="col-auto">
                                <div className={`queries-search ${this.props.darkMode && 'theme-dark'}`}>
                                  <SearchBox
                                    dataCy={`query-manager`}
                                    width="100%"
                                    onSubmit={this.filterQueries}
                                    placeholder={this.props.t('globals.search', 'Search')}
                                    customClass="query-manager-search-box-wrapper"
                                  />
                                </div>
                              </div>
                              <button
                                data-cy={`button-add-new-queries`}
                                className={`col-auto d-flex align-items-center py-1 rounded default-secondary-button  ${
                                  this.props.darkMode && 'theme-dark'
                                }`}
                                onClick={() => {
                                  this.handleAddNewQuery(setSaveConfirmation, setCancelData);
                                }}
                                data-tooltip-id="tooltip-for-add-query"
                                data-tooltip-content="Add new query"
                              >
                                <span
                                  className={` d-flex query-manager-btn-svg-wrapper align-items-center query-icon-wrapper`}
                                >
                                  <svg
                                    width="auto"
                                    height="auto"
                                    viewBox="0 0 16 16"
                                    fill="none"
                                    xmlns="http://www.w3.org/2000/svg"
                                  >
                                    <path
                                      d="M8 15.25C7.71667 15.25 7.47917 15.1542 7.2875 14.9625C7.09583 14.7708 7 14.5333 7 14.25V9H1.75C1.46667 9 1.22917 8.90417 1.0375 8.7125C0.845833 8.52083 0.75 8.28333 0.75 8C0.75 7.71667 0.845833 7.47917 1.0375 7.2875C1.22917 7.09583 1.46667 7 1.75 7H7V1.75C7 1.46667 7.09583 1.22917 7.2875 1.0375C7.47917 0.845833 7.71667 0.75 8 0.75C8.28333 0.75 8.52083 0.845833 8.7125 1.0375C8.90417 1.22917 9 1.46667 9 1.75V7H14.25C14.5333 7 14.7708 7.09583 14.9625 7.2875C15.1542 7.47917 15.25 7.71667 15.25 8C15.25 8.28333 15.1542 8.52083 14.9625 8.7125C14.7708 8.90417 14.5333 9 14.25 9H9V14.25C9 14.5333 8.90417 14.7708 8.7125 14.9625C8.52083 15.1542 8.28333 15.25 8 15.25Z"
                                      fill="#3E63DD"
                                    />
                                  </svg>
                                </span>
                                <span className="query-manager-btn-name">Add</span>
                              </button>
                            </div>

                            {loadingDataQueries ? (
                              <div className="p-2">
                                <Skeleton height={'36px'} className="skeleton mb-2" />
                                <Skeleton height={'36px'} className="skeleton" />
                              </div>
                            ) : (
                              <div className="query-list">
                                <div>
                                  {this.state.draftQuery !== null &&
                                    this.renderDraftQuery(setSaveConfirmation, setCancelData)}
                                  {this.state.filterDataQueries.map((query) =>
                                    this.renderDataQuery(query, setSaveConfirmation, setCancelData)
                                  )}
                                </div>
                                {this.state.filterDataQueries.length === 0 && this.state.draftQuery === null && (
                                  <div className=" d-flex  flex-column align-items-center justify-content-start">
                                    <EmptyQueriesIllustration />
                                    <span data-cy="no-query-message" className="mute-text pt-3">
                                      {dataQueriesDefaultText}
                                    </span>{' '}
                                    <br />
                                  </div>
                                )}
                              </div>
                            )}
                          </div>
                        </div>
                        <div className="query-definition-pane-wrapper">
                          <div className="query-definition-pane">
                            <div>
                              <QueryManager
                                addNewQueryAndDeselectSelectedQuery={() =>
                                  this.handleAddNewQuery(setSaveConfirmation, setCancelData)
                                }
                                toggleQueryEditor={toggleQueryEditor}
                                dataSources={dataSources}
                                globalDataSources={globalDataSources}
                                dataQueries={dataQueries}
                                mode={editingQuery ? 'edit' : 'create'}
                                selectedQuery={selectedQuery}
                                selectedDataSource={this.state.selectedDataSource}
                                dataQueriesChanged={this.dataQueriesChanged}
                                appId={appId}
                                editingVersionId={editingVersion?.id}
                                addingQuery={addingQuery || dataQueries?.length === 0}
                                editingQuery={editingQuery}
                                queryPanelHeight={queryPanelHeight}
                                currentState={currentState}
                                darkMode={this.props.darkMode}
                                apps={apps}
                                allComponents={appDefinition.pages[this.state.currentPageId]?.components ?? {}}
                                isSourceSelected={this.state.isSourceSelected}
                                isQueryPaneDragging={this.state.isQueryPaneDragging}
                                runQuery={this.runQuery}
                                dataSourceModalHandler={this.dataSourceModalHandler}
                                setStateOfUnsavedQueries={this.setStateOfUnsavedQueries}
                                appDefinition={appDefinition}
                                editorState={this}
                                showQueryConfirmation={queryConfirmationList.length > 0}
                                loadingDataSources={loadingDataSources}
                                createDraftQuery={this.createDraftQuery}
                                clearDraftQuery={this.clearDraftQuery}
                                isUnsavedQueriesAvailable={this.state.isUnsavedQueriesAvailable}
                                setSaveConfirmation={setSaveConfirmation}
                                setCancelData={setCancelData}
                                updateDraftQueryName={this.updateDraftQueryName}
                              />
                            </div>
                          </div>
                        </div>
                      </div>
                    </>
                  )}
                </QueryPanel>
                <ReactTooltip id="tooltip-for-add-query" className="tooltip" />
              </div>
              <div className="editor-sidebar">
                <EditorKeyHooks
                  moveComponents={this.moveComponents}
                  cloneComponents={this.cloneComponents}
                  copyComponents={this.copyComponents}
                  cutComponents={this.cutComponents}
                  handleEditorEscapeKeyPress={this.handleEditorEscapeKeyPress}
                  removeMultipleComponents={this.removeComponents}
                />

                {currentSidebarTab === 1 && (
                  <div className="pages-container">
                    {selectedComponents.length === 1 &&
                    !isEmpty(appDefinition.pages[this.state.currentPageId]?.components) &&
                    !isEmpty(appDefinition.pages[this.state.currentPageId]?.components[selectedComponents[0].id]) ? (
                      <Inspector
                        moveComponents={this.moveComponents}
                        componentDefinitionChanged={this.componentDefinitionChanged}
                        dataQueries={dataQueries}
                        removeComponent={this.removeComponent}
                        selectedComponentId={selectedComponents[0].id}
                        currentState={currentState}
                        allComponents={appDefinition.pages[this.state.currentPageId]?.components}
                        key={selectedComponents[0].id}
                        switchSidebarTab={this.switchSidebarTab}
                        apps={apps}
                        darkMode={this.props.darkMode}
                        appDefinitionLocalVersion={this.state.appDefinitionLocalVersion}
                        pages={this.getPagesWithIds()}
                      ></Inspector>
                    ) : (
                      <center className="mt-5 p-2">
                        {this.props.t('editor.inspectComponent', 'Please select a component to inspect')}
                      </center>
                    )}
                  </div>
                )}

                {currentSidebarTab === 2 && (
                  <WidgetManager
                    componentTypes={componentTypes}
                    zoomLevel={zoomLevel}
                    currentLayout={currentLayout}
                    darkMode={this.props.darkMode}
                  ></WidgetManager>
                )}
              </div>
              {config.COMMENT_FEATURE_ENABLE && showComments && (
                <CommentNotifications
                  socket={this.socket}
                  appVersionsId={this.state?.editingVersion?.id}
                  toggleComments={this.toggleComments}
                  pageId={this.state.currentPageId}
                />
              )}
            </div>
          </DndProvider>
        </EditorContextWrapper>
      </div>
    );
  }
}

export const Editor = withTranslation()(withRouter(EditorComponent));<|MERGE_RESOLUTION|>--- conflicted
+++ resolved
@@ -203,12 +203,8 @@
     this.getCurrentOrganizationDetails();
     this.autoSave();
     this.fetchApps(0);
-<<<<<<< HEAD
     this.setCurrentAppEnvironmentId();
-    this.fetchApp(this.props.match.params.pageHandle);
-=======
     this.fetchApp(this.props.params.pageHandle);
->>>>>>> 2dc6ae8e
     this.fetchOrgEnvironmentVariables();
     this.initComponentVersioning();
     this.initRealtimeSave();
@@ -512,24 +508,6 @@
     );
   };
 
-<<<<<<< HEAD
-  setAppDefinitionFromVersion = (version) => {
-    this.appDefinitionChanged(defaults(version.definition, this.defaultDefinition), {
-      skipAutoSave: true,
-      skipYmapUpdate: true,
-      versionChanged: true,
-    });
-    this.setState({
-      editingVersion: version,
-      isSaving: false,
-      currentAppEnvironmentId: null,
-    });
-
-    this.saveEditingVersion();
-    this.fetchDataSources();
-    this.fetchDataQueries();
-    this.initComponentVersioning();
-=======
   setAppDefinitionFromVersion = (version, shouldWeEditVersion = true) => {
     if (version?.id !== this.state.editingVersion?.id) {
       this.appDefinitionChanged(defaults(version.definition, this.defaultDefinition), {
@@ -550,7 +528,6 @@
         }
       );
     }
->>>>>>> 2dc6ae8e
   };
 
   /**
@@ -1921,11 +1898,8 @@
             handleSlugChange={this.handleSlugChange}
             onVersionRelease={this.onVersionRelease}
             saveEditingVersion={this.saveEditingVersion}
-<<<<<<< HEAD
             appEnvironmentChanged={this.appEnvironmentChanged}
-=======
             currentUser={this.state.currentUser}
->>>>>>> 2dc6ae8e
           />
           <DndProvider backend={HTML5Backend}>
             <div className="sub-section">
