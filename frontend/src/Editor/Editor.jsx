--- conflicted
+++ resolved
@@ -54,12 +54,8 @@
 import { useDataSourcesStore } from '@/_stores/dataSourcesStore';
 import { useDataQueriesStore } from '@/_stores/dataQueriesStore';
 import { useAppVersionStore, useAppVersionActions } from '@/_stores/appVersionStore';
-<<<<<<< HEAD
 import { useQueryPanelStore } from '@/_stores/queryPanelStore';
 import { useCurrentStateStore, getCurrentState } from '@/_stores/currentStateStore';
-=======
-import { useCurrentStateStore, useCurrentState, getCurrentState } from '@/_stores/currentStateStore';
->>>>>>> ee487fac
 import {
   computeAppDiff,
   computeComponentPropertyDiff,
@@ -84,17 +80,13 @@
 import { getQueryParams } from '@/_helpers/routes';
 import RightSidebarTabManager from './RightSidebarTabManager';
 import { shallow } from 'zustand/shallow';
-<<<<<<< HEAD
 import AutoLayoutAlert from './AutoLayoutAlert';
 import { HotkeysProvider } from 'react-hotkeys-hook';
 import { useResolveStore } from '@/_stores/resolverStore';
 import { dfs } from '@/_stores/handleReferenceTransactions';
 import { decimalToHex } from './editorConstants';
 import { findComponentsWithReferences, handleLowPriorityWork } from '@/_helpers/editorHelpers';
-=======
 import cx from 'classnames';
-import { useQueryPanelStore } from '@/_stores/queryPanelStore';
->>>>>>> ee487fac
 
 setAutoFreeze(false);
 enablePatches();
@@ -552,12 +544,9 @@
 
   const $componentDidMount = async () => {
     window.addEventListener('message', handleMessage);
-<<<<<<< HEAD
 
     onEditorFreeze(true, false);
-=======
     props.setEditorOrViewer('editor');
->>>>>>> ee487fac
     await fetchApp(props.params.pageHandle);
     await fetchApps(0);
     await fetchOrgEnvironmentVariables();
@@ -671,23 +660,14 @@
   const handleQueryPaneExpanding = (bool) => setIsQueryPaneExpanded(bool);
 
   const changeDarkMode = (newMode) => {
-<<<<<<< HEAD
-    useCurrentStateStore.getState().actions.setCurrentState({
-      globals: {
-        ...getCurrentState().globals,
-        theme: { name: newMode ? 'dark' : 'light' },
-      },
-    });
-=======
     if (appMode === 'auto') {
       useCurrentStateStore.getState().actions.setCurrentState({
         globals: {
-          ...currentState.globals,
+          ...getCurrentState().globals,
           theme: { name: newMode ? 'dark' : 'light' },
         },
       });
     }
->>>>>>> ee487fac
     props.switchDarkMode(newMode);
   };
 
@@ -2242,44 +2222,27 @@
                 />
               )}
               <div
-<<<<<<< HEAD
                 className={`main main-editor-canvas ${isQueryPaneDragging || isDragging ? 'hide-scrollbar' : ''}`}
                 id="main-editor-canvas"
-=======
-                className={cx(
-                  'canvas-container align-items-center page-container',
-                  { 'dark-theme theme-dark': isAppDarkMode },
-                  { 'hide-sidebar': !showLeftSidebar }
-                )}
-                style={{
-                  transform: `scale(${zoomLevel})`,
-                  borderLeft:
-                    (editorMarginLeft ? editorMarginLeft - 1 : editorMarginLeft) +
-                    `px solid ${computeCanvasBackgroundColor()}`,
-                  height: computeCanvasContainerHeight(),
-                  background: !isAppDarkMode ? '#EBEBEF' : '#2E3035',
-                }}
-                onMouseUp={handleCanvasContainerMouseUp}
-                ref={canvasContainerRef}
-                onScroll={() => {
-                  selectionRef.current.checkScroll();
-                }}
->>>>>>> ee487fac
               >
                 <div
-                  className={`canvas-container align-items-center ${!showLeftSidebar && 'hide-sidebar'} page-container`}
+                  className={cx(
+                    'canvas-container align-items-center page-container',
+                    { 'dark-theme theme-dark': isAppDarkMode },
+                    { 'hide-sidebar': !showLeftSidebar }
+                  )}
                   style={{
                     transform: `scale(${zoomLevel})`,
                     borderLeft:
                       (editorMarginLeft ? editorMarginLeft - 1 : editorMarginLeft) +
                       `px solid ${computeCanvasBackgroundColor()}`,
                     height: computeCanvasContainerHeight(),
-                    background: !props.darkMode ? '#EBEBEF' : '#2E3035',
+                    background: !isAppDarkMode ? '#EBEBEF' : '#2E3035',
                   }}
                   onMouseUp={handleCanvasContainerMouseUp}
                   ref={canvasContainerRef}
                   onScroll={() => {
-                    selectionRef.current?.checkScroll();
+                    selectionRef.current.checkScroll();
                   }}
                 >
                   <div style={{ minWidth: `calc((100vw - 300px) - 48px)` }} className={`app-${appId}`}>
@@ -2320,7 +2283,6 @@
                             </div>
                           </div>
                         </div>
-<<<<<<< HEAD
                       )}
                       {defaultComponentStateComputed && (
                         <>
@@ -2329,7 +2291,7 @@
                             socket={socket}
                             appDefinitionChanged={appDefinitionChanged}
                             snapToGrid={true}
-                            darkMode={props.darkMode}
+                            darkMode={isAppDarkMode}
                             mode={
                               appDefinition.pages[currentPageId]?.autoComputeLayout && currentLayout === 'mobile'
                                 ? 'view'
@@ -2353,41 +2315,6 @@
                         </>
                       )}
                     </div>
-=======
-                      </div>
-                    )}
-                    {defaultComponentStateComputed && (
-                      <div>
-                        <Container
-                          canvasWidth={getCanvasWidth()}
-                          socket={socket}
-                          appDefinition={appDefinition}
-                          appDefinitionChanged={appDefinitionChanged}
-                          snapToGrid={true}
-                          darkMode={isAppDarkMode}
-                          mode={'edit'}
-                          zoomLevel={zoomLevel}
-                          deviceWindowWidth={deviceWindowWidth}
-                          appLoading={isLoading}
-                          onEvent={handleEvent}
-                          onComponentOptionChanged={handleOnComponentOptionChanged}
-                          onComponentOptionsChanged={handleOnComponentOptionsChanged}
-                          setSelectedComponent={setSelectedComponent}
-                          handleUndo={handleUndo}
-                          handleRedo={handleRedo}
-                          removeComponent={removeComponent}
-                          onComponentClick={noop} // Prop is used in Viewer hence using a dummy function to prevent error in editor
-                          sideBarDebugger={sideBarDebugger}
-                          currentPageId={currentPageId}
-                        />
-                        <CustomDragLayer
-                          snapToGrid={true}
-                          canvasWidth={getCanvasWidth()}
-                          onDragging={(isDragging) => setIsDragging(isDragging)}
-                        />
-                      </div>
-                    )}
->>>>>>> ee487fac
                   </div>
                   <AutoLayoutAlert
                     show={appDefinition.pages[currentPageId]?.autoComputeLayout && currentLayout === 'mobile'}
@@ -2408,8 +2335,7 @@
                 />
                 <ReactTooltip id="tooltip-for-add-query" className="tooltip" />
               </div>
-<<<<<<< HEAD
-              <div className="editor-sidebar">
+              <div className={cx('editor-sidebar', { 'dark-theme theme-dark': props.darkMode })}>
                 <EditorKeyHooks
                   moveComponents={moveComponents}
                   cloneComponents={cloningComponents}
@@ -2436,39 +2362,6 @@
                     <WidgetManager
                       componentTypes={componentTypes}
                       zoomLevel={zoomLevel}
-=======
-              <QueryPanel
-                onQueryPaneDragging={handleQueryPaneDragging}
-                handleQueryPaneExpanding={handleQueryPaneExpanding}
-                dataQueriesChanged={dataQueriesChanged}
-                fetchDataQueries={fetchDataQueries}
-                darkMode={props.darkMode}
-                allComponents={appDefinition?.pages[currentPageId]?.components ?? {}}
-                appId={appId}
-                appDefinition={appDefinition}
-                dataSourceModalHandler={dataSourceModalHandler}
-                editorRef={getEditorRef()}
-              />
-              <ReactTooltip id="tooltip-for-add-query" className="tooltip" />
-            </div>
-            <div className={cx('editor-sidebar', { 'dark-theme theme-dark': props.darkMode })}>
-              <EditorKeyHooks
-                moveComponents={moveComponents}
-                cloneComponents={cloningComponents}
-                copyComponents={copyComponents}
-                cutComponents={cutComponents}
-                handleEditorEscapeKeyPress={handleEditorEscapeKeyPress}
-                removeMultipleComponents={removeComponents}
-              />
-              <RightSidebarTabManager
-                inspectorTab={
-                  <div className="pages-container">
-                    <Inspector
-                      moveComponents={moveComponents}
-                      componentDefinitionChanged={componentDefinitionChanged}
-                      removeComponent={removeComponent}
-                      allComponents={appDefinition?.pages[currentPageId]?.components}
->>>>>>> ee487fac
                       darkMode={props.darkMode}
                       disabled={appDefinition.pages[currentPageId]?.autoComputeLayout && currentLayout === 'mobile'}
                     />
@@ -2477,26 +2370,16 @@
                 />
               </div>
               {config.COMMENT_FEATURE_ENABLE && showComments && (
-                <CommentNotifications socket={socket} pageId={currentPageId} />
+                <div className={cx({ 'dark-theme theme-dark': props.darkMode })}>
+                  <CommentNotifications socket={socket} pageId={currentPageId} />
+                </div>
               )}
             </div>
-<<<<<<< HEAD
           </DndProvider>
         </EditorContextWrapper>
         <ConfirmDialog confirmButtonText="Turn off" darkMode={props.darkMode} />
       </div>
     </HotkeysProvider>
-=======
-            {config.COMMENT_FEATURE_ENABLE && showComments && (
-              <div className={cx({ 'dark-theme theme-dark': props.darkMode })}>
-                <CommentNotifications socket={socket} pageId={currentPageId} />
-              </div>
-            )}
-          </div>
-        </DndProvider>
-      </EditorContextWrapper>
-    </div>
->>>>>>> ee487fac
   );
 };
 
