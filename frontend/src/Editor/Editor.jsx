import React from 'react';
import { appService, authenticationService, appVersionService, orgEnvironmentVariableService } from '@/_services';
import { DndProvider } from 'react-dnd';
import { HTML5Backend } from 'react-dnd-html5-backend';
import { defaults, cloneDeep, isEqual, isEmpty, debounce, omit } from 'lodash';
import { Container } from './Container';
import { EditorKeyHooks } from './EditorKeyHooks';
import { CustomDragLayer } from './CustomDragLayer';
import { LeftSidebar } from './LeftSidebar';
import { componentTypes } from './WidgetManager/components';
import { Inspector } from './Inspector/Inspector';
<<<<<<< HEAD
import QueryPanel from './QueryPanel/QueryPanel';
=======
import { QueryManager, QueryPanel } from './QueryManager';
>>>>>>> b2a9b773
import {
  onComponentOptionChanged,
  onComponentOptionsChanged,
  onEvent,
  onQueryConfirmOrCancel,
  runQuery,
  setStateAsync,
  computeComponentState,
  debuggerActions,
  cloneComponents,
  removeSelectedComponent,
} from '@/_helpers/appUtils';
import { Confirm } from './Viewer/Confirm';
import { Tooltip as ReactTooltip } from 'react-tooltip';
import CommentNotifications from './CommentNotifications';
import { WidgetManager } from './WidgetManager';
import config from 'config';
import queryString from 'query-string';
import { toast } from 'react-hot-toast';
const { produce, enablePatches, setAutoFreeze, applyPatches } = require('immer');
import { createWebsocketConnection } from '@/_helpers/websocketConnection';
import RealtimeCursors from '@/Editor/RealtimeCursors';
import { initEditorWalkThrough } from '@/_helpers/createWalkThrough';
import { EditorContextWrapper } from './Context/EditorContextWrapper';
import Selecto from 'react-selecto';
import { withTranslation } from 'react-i18next';
import { v4 as uuid } from 'uuid';
import Skeleton from 'react-loading-skeleton';
import EditorHeader from './Header';
import { getWorkspaceId } from '@/_helpers/utils';
import '@/_styles/editor/react-select-search.scss';
import { withRouter } from '@/_hoc/withRouter';
import { ReleasedVersionError } from './AppVersionsManager/ReleasedVersionError';

import { useDataSourcesStore } from '@/_stores/dataSourcesStore';
import { useDataQueriesStore } from '@/_stores/dataQueriesStore';
import { useAppDataStore } from '@/_stores/appDataStore';
import { resetAllStores } from '@/_stores/utils';

import { useDataSourcesStore } from '@/_stores/dataSourcesStore';
import { useDataQueriesStore } from '@/_stores/dataQueriesStore';
import { useAppDataStore } from '@/_stores/appDataStore';
import { resetAllStores } from '@/_stores/utils';

setAutoFreeze(false);
enablePatches();

class EditorComponent extends React.Component {
  constructor(props) {
    super(props);

    const appId = this.props.params.id;

    const pageHandle = this.props.params.pageHandle;

    const { socket } = createWebsocketConnection(appId);

    this.renameQueryNameId = React.createRef();

    this.socket = socket;

    const defaultPageId = uuid();

    this.subscription = null;

    this.defaultDefinition = {
      showViewerNavigation: true,
      homePageId: defaultPageId,
      pages: {
        [defaultPageId]: {
          components: {},
          handle: 'home',
          name: 'Home',
        },
      },
      globalSettings: {
        hideHeader: false,
        appInMaintenance: false,
        canvasMaxWidth: 1292,
        canvasMaxWidthType: 'px',
        canvasMaxHeight: 2400,
        canvasBackgroundColor: props.darkMode ? '#2f3c4c' : '#edeff5',
        backgroundFxQuery: '',
      },
    };

    this.dataSourceModalRef = React.createRef();
    this.canvasContainerRef = React.createRef();
    this.selectionRef = React.createRef();
    this.selectionDragRef = React.createRef();
    this.queryManagerPreferences = JSON.parse(localStorage.getItem('queryManagerPreferences')) ?? {};
    this.state = {
      currentUser: {},
      app: {},
      allComponentTypes: componentTypes,
      isLoading: true,
      users: null,
      appId,
      editingVersion: null,
      showLeftSidebar: true,
      showComments: false,
      zoomLevel: 1.0,
      currentLayout: 'desktop',
      deviceWindowWidth: 450,
      appDefinition: this.defaultDefinition,
      currentState: {
        queries: {},
        components: {},
        globals: {
          theme: { name: props.darkMode ? 'dark' : 'light' },
          urlparams: JSON.parse(JSON.stringify(queryString.parse(props.location.search))),
        },
        errors: {},
        variables: {},
        client: {},
        server: {},
        page: {
          handle: pageHandle,
          variables: {},
        },
      },
      apps: [],
      queryConfirmationList: [],
      showCreateVersionModalPrompt: false,
      isSourceSelected: false,
      isSaving: false,
      isUnsavedQueriesAvailable: false,
      selectionInProgress: false,
      scrollOptions: {},
      currentPageId: defaultPageId,
      pages: {},
      draftQuery: null,
      selectedDataSource: null,
<<<<<<< HEAD
=======
      queryPanelHeight: this.queryManagerPreferences?.isExpanded
        ? this.queryManagerPreferences?.queryPanelHeight
        : 95 ?? 70,
      isUserEditingTheVersion: false,
>>>>>>> b2a9b773
    };

    this.autoSave = debounce(this.saveEditingVersion, 3000);
    this.realtimeSave = debounce(this.appDefinitionChanged, 500);
  }

  setWindowTitle(name) {
    document.title = name ? `${name} - Tooljet` : `Untitled App - Tooljet`;
  }

  onVersionDelete = () => {
    this.fetchApp(this.props.params.pageHandle);
  };
  getCurrentOrganizationDetails() {
    const currentSession = authenticationService.currentSessionValue;
    const currentUser = currentSession?.current_user;
    this.subscription = authenticationService.currentSession.subscribe((currentSession) => {
      if (currentUser && currentSession?.group_permissions) {
        const userVars = {
          email: currentUser.email,
          firstName: currentUser.first_name,
          lastName: currentUser.last_name,
          groups: currentSession.group_permissions?.map((group) => group.group),
        };

        this.setState({
          currentUser,
          currentState: {
            ...this.state.currentState,
            globals: {
              ...this.state.currentState.globals,
              currentUser: userVars,
            },
          },
          userVars,
        });
      }
    });
  }

  componentDidMount() {
    resetAllStores();
    this.getCurrentOrganizationDetails();
    this.autoSave();
    this.fetchApps(0);
    this.fetchApp(this.props.params.pageHandle);
    this.fetchOrgEnvironmentVariables();
    this.initComponentVersioning();
    this.initRealtimeSave();
    this.initEventListeners();
    this.setState({
      currentSidebarTab: 2,
      selectedComponents: [],
      scrollOptions: {
        container: this.canvasContainerRef.current,
        throttleTime: 30,
        threshold: 0,
      },
    });
  }

  /**
   * When a new update is received over-the-websocket connection
   * the useEffect in Container.jsx is triggered, but already appDef had been updated
   * to avoid ymap observe going into a infinite loop a check is added where if the
   * current appDef is equal to the newAppDef then we do not trigger a realtimeSave
   */
  initRealtimeSave = () => {
    if (!config.ENABLE_MULTIPLAYER_EDITING) return null;

    this.props.ymap?.observe(() => {
      if (!isEqual(this.state.editingVersion?.id, this.props.ymap?.get('appDef').editingVersionId)) return;
      if (isEqual(this.state.appDefinition, this.props.ymap?.get('appDef').newDefinition)) return;

      this.realtimeSave(this.props.ymap?.get('appDef').newDefinition, { skipAutoSave: true, skipYmapUpdate: true });
    });
  };

  fetchOrgEnvironmentVariables = () => {
    orgEnvironmentVariableService.getVariables().then((data) => {
      const client_variables = {};
      const server_variables = {};
      data.variables.map((variable) => {
        if (variable.variable_type === 'server') {
          server_variables[variable.variable_name] = 'HiddenEnvironmentVariable';
        } else {
          client_variables[variable.variable_name] = variable.value;
        }
      });
      this.setState({
        currentState: {
          ...this.state.currentState,
          server: server_variables,
          client: client_variables,
        },
      });
    });
  };

  componentDidUpdate(prevProps, prevState) {
    if (!isEqual(prevState.appDefinition, this.state.appDefinition)) {
      computeComponentState(this, this.state.appDefinition.pages[this.state.currentPageId]?.components);
    }
  }

  isVersionReleased = (version = this.state.editingVersion) => {
    if (isEmpty(version)) {
      return false;
    }
    return this.state.app.current_version_id === version.id;
  };

  closeCreateVersionModalPrompt = () => {
    this.setState({ isSaving: false, showCreateVersionModalPrompt: false });
  };

  initEventListeners() {
    this.socket?.addEventListener('message', (event) => {
      const data = event.data.replace(/^"(.+(?="$))"$/, '$1');
      if (data === 'versionReleased') this.fetchApp();
      else if (data === 'dataQueriesChanged') {
        this.fetchDataQueries(this.state.editingVersion?.id);
      } else if (data === 'dataSourcesChanged') {
        this.fetchDataSources(this.state.editingVersion?.id);
      }
    });
  }

  componentWillUnmount() {
    document.title = 'Tooljet - Dashboard';
    this.socket && this.socket?.close();
    this.subscription && this.subscription.unsubscribe();
    if (config.ENABLE_MULTIPLAYER_EDITING) this.props?.provider?.disconnect();
  }

  // 1. When we receive an undoable action – we can always undo but cannot redo anymore.
  // 2. Whenever you perform an undo – you can always redo and keep doing undo as long as we have a patch for it.
  // 3. Whenever you redo – you can always undo and keep doing redo as long as we have a patch for it.
  initComponentVersioning = () => {
    this.currentVersion = {
      [this.state.currentPageId]: -1,
    };
    this.currentVersionChanges = {};
    this.noOfVersionsSupported = 100;
    this.canUndo = false;
    this.canRedo = false;
  };

  fetchDataSources = (id) => {
    useDataSourcesStore.getState().actions.fetchDataSources(id);
  };

  fetchGlobalDataSources = () => {
    const { current_organization_id: organizationId } = this.state.currentUser;
    useDataSourcesStore.getState().actions.fetchGlobalDataSources(organizationId);
  };

  fetchDataQueries = (id, selectFirstQuery = false, runQueriesOnAppLoad = false) => {
    useDataQueriesStore.getState().actions.fetchDataQueries(id, selectFirstQuery, runQueriesOnAppLoad, this);
  };

  toggleAppMaintenance = () => {
    const newState = !this.state.app.is_maintenance_on;

    // eslint-disable-next-line no-unused-vars
    appService.setMaintenance(this.state.app.id, newState).then((data) => {
      this.setState({
        app: {
          ...this.state.app,
          is_maintenance_on: newState,
        },
      });

      if (newState) {
        toast.success('Application is on maintenance.');
      } else {
        toast.success('Application maintenance is completed');
      }
    });
  };

  fetchApps = (page) => {
    appService.getAll(page).then((data) =>
      this.setState({
        apps: data.apps,
      })
    );
  };

  fetchApp = (startingPageHandle) => {
    const appId = this.props.params.id;

    const callBack = async (data) => {
      let dataDefinition = defaults(data.definition, this.defaultDefinition);

      const pages = Object.entries(dataDefinition.pages).map(([pageId, page]) => ({ id: pageId, ...page }));
      const startingPageId = pages.filter((page) => page.handle === startingPageHandle)[0]?.id;
      const homePageId = startingPageId ?? dataDefinition.homePageId;

      useAppDataStore.getState().actions.updateEditingVersion(data.editing_version);

      this.setState(
        {
          app: data,
          isLoading: false,
          editingVersion: data.editing_version,
          appDefinition: dataDefinition,
          slug: data.slug,
          currentPageId: homePageId,
          currentState: {
            ...this.state.currentState,
            page: {
              handle: dataDefinition.pages[homePageId]?.handle,
              name: dataDefinition.pages[homePageId]?.name,
              id: homePageId,
              variables: {},
            },
          },
        },
        async () => {
          computeComponentState(this, this.state.appDefinition.pages[homePageId]?.components ?? {}).then(async () => {
            this.setWindowTitle(data.name);
            this.setState({
              showComments: !!queryString.parse(this.props.location.search).threadId,
            });
            for (const event of dataDefinition.pages[homePageId]?.events ?? []) {
              await this.handleEvent(event.eventId, event);
            }
          });
        }
      );

      this.fetchDataSources(data.editing_version?.id);
      this.fetchDataQueries(data.editing_version?.id, true, true);
      this.fetchGlobalDataSources();
      initEditorWalkThrough();
    };

    this.setState(
      {
        isLoading: true,
      },
      () => {
        appService.getApp(appId).then(callBack);
      }
    );
  };

  setAppDefinitionFromVersion = (version, shouldWeEditVersion = true) => {
    if (version?.id !== this.state.editingVersion?.id) {
      this.appDefinitionChanged(defaults(version.definition, this.defaultDefinition), {
        skipAutoSave: true,
        skipYmapUpdate: true,
        versionChanged: true,
      });
      if (version?.id === this.state.app?.current_version_id) {
        (this.canUndo = false), (this.canRedo = false);
      }
      this.setState(
        {
          editingVersion: version,
          isSaving: false,
        },
        () => {
<<<<<<< HEAD
          shouldWeEditVersion && this.saveEditingVersion();
=======
          shouldWeEditVersion && this.saveEditingVersion(true);
>>>>>>> b2a9b773
          this.fetchDataSources(this.state.editingVersion?.id);
          this.fetchDataQueries(this.state.editingVersion?.id, true);
          this.initComponentVersioning();
        }
      );
    }
  };

  /**
   * https://developer.mozilla.org/en-US/docs/Web/API/WebSocket/readyState
   */
  dataSourcesChanged = () => {
    if (this.socket instanceof WebSocket && this.socket?.readyState === WebSocket.OPEN) {
      this.socket?.send(
        JSON.stringify({
          event: 'events',
          data: { message: 'dataSourcesChanged', appId: this.state.appId },
        })
      );
    } else {
      this.fetchDataSources(this.state.editingVersion?.id);
    }
  };

  globalDataSourcesChanged = () => {
    this.fetchGlobalDataSources();
  };

  /**
   * https://developer.mozilla.org/en-US/docs/Web/API/WebSocket/readyState
   */
  dataQueriesChanged = () => {
    if (this.socket instanceof WebSocket && this.socket?.readyState === WebSocket.OPEN) {
      this.socket?.send(
        JSON.stringify({
          event: 'events',
          data: { message: 'dataQueriesChanged', appId: this.state.appId },
        })
      );
    } else {
      this.fetchDataQueries(this.state.editingVersion?.id);
    }
  };

  switchSidebarTab = (tabIndex) => {
    this.setState({
      currentSidebarTab: tabIndex,
    });
  };

  filterComponents = (event) => {
    const searchText = event.currentTarget.value;
    let filteredComponents = this.state.allComponentTypes;

    if (searchText !== '') {
      filteredComponents = this.state.allComponentTypes.filter(
        (e) => e.name.toLowerCase() === searchText.toLowerCase()
      );
    }

    this.setState({ componentTypes: filteredComponents });
  };

  handleAddPatch = (patches, inversePatches) => {
    if (isEmpty(patches) && isEmpty(inversePatches)) return;
    if (isEqual(patches, inversePatches)) return;

    const currentPage = this.state.currentPageId;
    const currentVersion = this.currentVersion[currentPage] ?? -1;

    this.currentVersionChanges[currentPage] = this.currentVersionChanges[currentPage] ?? {};

    this.currentVersionChanges[currentPage][currentVersion] = {
      redo: patches,
      undo: inversePatches,
    };

    this.canUndo = this.currentVersionChanges[currentPage].hasOwnProperty(currentVersion);
    this.canRedo = this.currentVersionChanges[currentPage].hasOwnProperty(currentVersion + 1);

    this.currentVersion[currentPage] = currentVersion + 1;

    delete this.currentVersionChanges[currentPage][currentVersion + 1];
    delete this.currentVersionChanges[currentPage][currentVersion - this.noOfVersionsSupported];
  };

  handleUndo = () => {
    if (this.canUndo) {
      let currentVersion = this.currentVersion[this.state.currentPageId];

      const appDefinition = applyPatches(
        this.state.appDefinition,
        this.currentVersionChanges[this.state.currentPageId][currentVersion - 1].undo
      );

      this.canUndo = this.currentVersionChanges[this.state.currentPageId].hasOwnProperty(currentVersion - 1);
      this.canRedo = true;
      this.currentVersion[this.state.currentPageId] = currentVersion - 1;

      if (!appDefinition) return;
      this.setState(
        {
          appDefinition,
          isSaving: true,
        },
        () => {
          this.props.ymap?.set('appDef', {
            newDefinition: appDefinition,
            editingVersionId: this.state.editingVersion?.id,
          });

          this.autoSave();
        }
      );
    }
  };

  handleRedo = () => {
    if (this.canRedo) {
      let currentVersion = this.currentVersion[this.state.currentPageId];

      const appDefinition = applyPatches(
        this.state.appDefinition,
        this.currentVersionChanges[this.state.currentPageId][currentVersion].redo
      );

      this.canUndo = true;
      this.canRedo = this.currentVersionChanges[this.state.currentPageId].hasOwnProperty(currentVersion + 1);
      this.currentVersion[this.state.currentPageId] = currentVersion + 1;

      if (!appDefinition) return;
      this.setState(
        {
          appDefinition,
          isSaving: true,
        },
        () => {
          this.props.ymap?.set('appDef', {
            newDefinition: appDefinition,
            editingVersionId: this.state.editingVersion?.id,
          });

          this.autoSave();
        }
      );
    }
  };

  appDefinitionChanged = (newDefinition, opts = {}) => {
    let currentPageId = this.state.currentPageId;
    if (isEqual(this.state.appDefinition, newDefinition)) return;
    if (config.ENABLE_MULTIPLAYER_EDITING && !opts.skipYmapUpdate) {
      this.props.ymap?.set('appDef', { newDefinition, editingVersionId: this.state.editingVersion?.id });
    }

    if (opts?.versionChanged) {
      currentPageId = newDefinition.homePageId;

      this.setState(
        {
          isSaving: true,
          currentPageId: currentPageId,
          appDefinition: newDefinition,
          appDefinitionLocalVersion: uuid(),
        },
        () => {
          if (!opts.skipAutoSave) this.autoSave();
          this.switchPage(currentPageId);
        }
      );
      return;
    }

    produce(
      this.state.appDefinition,
      (draft) => {
        draft.pages[currentPageId].components = newDefinition.pages[currentPageId]?.components ?? {};
      },
      this.handleAddPatch
    );
    this.setState({ isSaving: true, appDefinition: newDefinition, appDefinitionLocalVersion: uuid() }, () => {
      if (!opts.skipAutoSave) this.autoSave();
    });
  };

  handleInspectorView = () => {
    this.switchSidebarTab(2);
  };

  handleSlugChange = (newSlug) => {
    this.setState({ slug: newSlug });
  };

  removeComponents = () => {
    if (!this.isVersionReleased() && this.state?.selectedComponents?.length > 1) {
      let newDefinition = cloneDeep(this.state.appDefinition);
      const selectedComponents = this.state?.selectedComponents;

      removeSelectedComponent(this.state.currentPageId, newDefinition, selectedComponents);
      const platform = navigator?.userAgentData?.platform || navigator?.platform || 'unknown';
      if (platform.toLowerCase().indexOf('mac') > -1) {
        toast('Selected components deleted! (⌘ + Z to undo)', {
          icon: '🗑️',
        });
      } else {
        toast('Selected components deleted! (ctrl + Z to undo)', {
          icon: '🗑️',
        });
      }
      this.appDefinitionChanged(newDefinition, {
        skipAutoSave: this.isVersionReleased(),
      });
      this.handleInspectorView();
    } else if (this.isVersionReleased()) {
      this.setReleasedVersionPopupState();
    }
  };

  removeComponent = (component) => {
    const currentPageId = this.state.currentPageId;
    if (!this.isVersionReleased()) {
      let newDefinition = cloneDeep(this.state.appDefinition);
      // Delete child components when parent is deleted

      let childComponents = [];

      if (newDefinition.pages[currentPageId].components?.[component.id].component.component === 'Tabs') {
        childComponents = Object.keys(newDefinition.pages[currentPageId].components).filter((key) =>
          newDefinition.pages[currentPageId].components[key].parent?.startsWith(component.id)
        );
      } else {
        childComponents = Object.keys(newDefinition.pages[currentPageId].components).filter(
          (key) => newDefinition.pages[currentPageId].components[key].parent === component.id
        );
      }

      childComponents.forEach((componentId) => {
        delete newDefinition.pages[currentPageId].components[componentId];
      });

      delete newDefinition.pages[currentPageId].components[component.id];
      const platform = navigator?.userAgentData?.platform || navigator?.platform || 'unknown';
      if (platform.toLowerCase().indexOf('mac') > -1) {
        toast('Component deleted! (⌘ + Z to undo)', {
          icon: '🗑️',
        });
      } else {
        toast('Component deleted! (ctrl + Z to undo)', {
          icon: '🗑️',
        });
      }
      this.appDefinitionChanged(newDefinition, {
        skipAutoSave: this.isVersionReleased(),
      });
      this.handleInspectorView();
    } else {
      this.setState({ isUserEditingTheVersion: true });
    }
  };

  componentDefinitionChanged = (componentDefinition) => {
    if (this.isVersionReleased()) {
      this.setReleasedVersionPopupState();
      return;
    }
    let _self = this;
    const currentPageId = this.state.currentPageId;

    if (this.state.appDefinition?.pages[currentPageId].components[componentDefinition.id]) {
      const newDefinition = {
        appDefinition: produce(this.state.appDefinition, (draft) => {
          draft.pages[currentPageId].components[componentDefinition.id].component = componentDefinition.component;
        }),
      };

      produce(
        this.state.appDefinition,
        (draft) => {
          draft.pages[currentPageId].components[componentDefinition.id].component = componentDefinition.component;
        },
        this.handleAddPatch
      );
      setStateAsync(_self, newDefinition).then(() => {
        computeComponentState(_self, _self.state.appDefinition.pages[currentPageId].components);
        this.setState({ isSaving: true, appDefinitionLocalVersion: uuid() });
        this.autoSave();
        this.props.ymap?.set('appDef', {
          newDefinition: newDefinition.appDefinition,
          editingVersionId: this.state.editingVersion?.id,
        });
      });
    }
  };

  setReleasedVersionPopupState = () => {
    this.setState({ isUserEditingTheVersion: true });
  };

  handleEditorEscapeKeyPress = () => {
    if (this.state?.selectedComponents?.length > 0) {
      this.setState({ selectedComponents: [] });
      this.handleInspectorView();
    }
  };

  moveComponents = (direction) => {
    let appDefinition = JSON.parse(JSON.stringify(this.state.appDefinition));
    let newComponents = appDefinition.pages[this.state.currentPageId].components;

    for (const selectedComponent of this.state.selectedComponents) {
      newComponents = produce(newComponents, (draft) => {
        let top = draft[selectedComponent.id].layouts[this.state.currentLayout].top;
        let left = draft[selectedComponent.id].layouts[this.state.currentLayout].left;

        const gridWidth = (1 * 100) / 43; // width of the canvas grid in percentage

        switch (direction) {
          case 'ArrowLeft':
            left = left - gridWidth;
            break;
          case 'ArrowRight':
            left = left + gridWidth;
            break;
          case 'ArrowDown':
            top = top + 10;
            break;
          case 'ArrowUp':
            top = top - 10;
            break;
        }

        draft[selectedComponent.id].layouts[this.state.currentLayout].top = top;
        draft[selectedComponent.id].layouts[this.state.currentLayout].left = left;
      });
    }
    appDefinition.pages[this.state.currentPageId].components = newComponents;
    this.appDefinitionChanged(appDefinition);
  };

  cutComponents = () => {
    if (this.isVersionReleased()) {
      this.setReleasedVersionPopupState();
      return;
    }
    cloneComponents(this, this.appDefinitionChanged, false, true);
  };

  copyComponents = () => cloneComponents(this, this.appDefinitionChanged, false);

  cloneComponents = () => {
    if (this.isVersionReleased()) {
      this.setReleasedVersionPopupState();
      return;
    }
    cloneComponents(this, this.appDefinitionChanged, true);
  };

  decimalToHex = (alpha) => (alpha === 0 ? '00' : Math.round(255 * alpha).toString(16));

  globalSettingsChanged = (key, value) => {
    const appDefinition = { ...this.state.appDefinition };
    if (value?.[1]?.a == undefined) appDefinition.globalSettings[key] = value;
    else {
      const hexCode = `${value?.[0]}${this.decimalToHex(value?.[1]?.a)}`;
      appDefinition.globalSettings[key] = hexCode;
    }
    this.setState(
      {
        isSaving: true,
        appDefinition,
      },
      () => {
        this.props.ymap?.set('appDef', {
          newDefinition: appDefinition,
          editingVersionId: this.state.editingVersion?.id,
        });
        this.autoSave();
      }
    );
  };

  onNameChanged = (newName) => {
    this.setState({
      app: { ...this.state.app, name: newName },
    });
    this.setWindowTitle(newName);
  };

  toggleComments = () => {
    this.setState({ showComments: !this.state.showComments });
  };

  setSelectedComponent = (id, component, multiSelect = false) => {
    if (this.state.selectedComponents.length === 0 || !multiSelect) {
      this.switchSidebarTab(1);
    } else {
      this.switchSidebarTab(2);
    }

    const isAlreadySelected = this.state.selectedComponents.find((component) => component.id === id);

    if (!isAlreadySelected) {
      this.setState((prevState) => {
        return {
          selectedComponents: [...(multiSelect ? prevState.selectedComponents : []), { id, component }],
        };
      });
    }
  };

  onVersionRelease = (versionId) => {
    this.setState(
      {
        app: {
          ...this.state.app,
          current_version_id: versionId,
        },
      },
      () => {
        this.socket.send(
          JSON.stringify({
            event: 'events',
            data: { message: 'versionReleased', appId: this.state.appId },
          })
        );
      }
    );
  };

  onZoomChanged = (zoom) => {
    this.setState({
      zoomLevel: zoom,
    });
  };

  getCanvasWidth = () => {
    const canvasBoundingRect = document.getElementsByClassName('canvas-area')[0].getBoundingClientRect();
    return canvasBoundingRect?.width;
  };

  getCanvasHeight = () => {
    const canvasBoundingRect = document.getElementsByClassName('canvas-area')[0].getBoundingClientRect();
    return canvasBoundingRect?.height;
  };

  computeCanvasBackgroundColor = () => {
    const { canvasBackgroundColor } = this.state.appDefinition?.globalSettings ?? '#edeff5';
    if (['#2f3c4c', '#edeff5'].includes(canvasBackgroundColor)) {
      return this.props.darkMode ? '#2f3c4c' : '#edeff5';
    }
    return canvasBackgroundColor;
  };

  saveEditingVersion = (isUserSwitchedVersion = false) => {
    if (this.isVersionReleased() && !isUserSwitchedVersion) {
      this.setState({ isSaving: false });
    } else if (!isEmpty(this.state.editingVersion)) {
      appVersionService
        .save(
          this.state.appId,
          this.state.editingVersion.id,
          { definition: this.state.appDefinition },
          isUserSwitchedVersion
        )
        .then(() => {
          this.setState(
            {
              saveError: false,
              editingVersion: {
                ...this.state.editingVersion,
                ...{ definition: this.state.appDefinition },
              },
            },
            () => {
              this.setState({
                isSaving: false,
              });
            }
          );
        })
        .catch(() => {
          this.setState({ saveError: true, isSaving: false }, () => {
            toast.error('App could not save.');
          });
        });
    }
  };

  handleOnComponentOptionChanged = (component, optionName, value) => {
    return onComponentOptionChanged(this, component, optionName, value);
  };

  handleOnComponentOptionsChanged = (component, options) => {
    return onComponentOptionsChanged(this, component, options);
  };

  handleComponentClick = (id, component) => {
    this.setState({
      selectedComponent: { id, component },
    });
    this.switchSidebarTab(1);
  };

  handleComponentHover = (id) => {
    if (this.state.selectionInProgress) return;
    this.setState({
      hoveredComponent: id,
    });
  };

  sideBarDebugger = {
    error: (data) => {
      debuggerActions.error(this, data);
    },
    flush: () => {
      debuggerActions.flush(this);
    },
    generateErrorLogs: (errors) => debuggerActions.generateErrorLogs(errors),
  };

  changeDarkMode = (newMode) => {
    this.setState({
      currentState: {
        ...this.state.currentState,
        globals: {
          ...this.state.currentState.globals,
          theme: { name: newMode ? 'dark' : 'light' },
        },
      },
    });
    this.props.switchDarkMode(newMode);
  };

  handleEvent = (eventName, options) => onEvent(this, eventName, options, 'edit');

  runQuery = (queryId, queryName) => runQuery(this, queryId, queryName);

  dataSourceModalHandler = () => {
    this.dataSourceModalRef.current.dataSourceModalToggleStateHandler();
  };

  onAreaSelectionStart = (e) => {
    const isMultiSelect = e.inputEvent.shiftKey || this.state.selectedComponents.length > 0;
    this.setState((prevState) => {
      return {
        selectionInProgress: true,
        selectedComponents: [...(isMultiSelect ? prevState.selectedComponents : [])],
      };
    });
  };

  onAreaSelection = (e) => {
    e.added.forEach((el) => {
      el.classList.add('resizer-select');
    });
    if (this.state.selectionInProgress) {
      e.removed.forEach((el) => {
        el.classList.remove('resizer-select');
      });
    }
  };

  onAreaSelectionEnd = (e) => {
    const currentPageId = this.state.currentPageId;
    this.setState({ selectionInProgress: false });
    e.selected.forEach((el, index) => {
      const id = el.getAttribute('widgetid');
      const component = this.state.appDefinition.pages[currentPageId].components[id].component;
      const isMultiSelect = e.inputEvent.shiftKey || (!e.isClick && index != 0);
      this.setSelectedComponent(id, component, isMultiSelect);
    });
  };

  onAreaSelectionDragStart = (e) => {
    if (e.inputEvent.target.getAttribute('id') !== 'real-canvas') {
      this.selectionDragRef.current = true;
    } else {
      this.selectionDragRef.current = false;
    }
  };

  onAreaSelectionDrag = (e) => {
    if (this.selectionDragRef.current) {
      e.stop();
      this.state.selectionInProgress && this.setState({ selectionInProgress: false });
    }
  };

  onAreaSelectionDragEnd = () => {
    this.selectionDragRef.current = false;
    this.state.selectionInProgress && this.setState({ selectionInProgress: false });
  };

  addNewPage = ({ name, handle }) => {
    // check for unique page handles
    const pageExists = Object.values(this.state.appDefinition.pages).some((page) => page.handle === handle);

    if (pageExists) {
      toast.error('Page with same handle already exists');
      return;
    }

    const newAppDefinition = {
      ...this.state.appDefinition,
      pages: {
        ...this.state.appDefinition.pages,
        [uuid()]: {
          name,
          handle,
          components: {},
        },
      },
    };

    this.setState(
      {
        isSaving: true,
        appDefinition: newAppDefinition,
        appDefinitionLocalVersion: uuid(),
      },
      () => {
        const newPageId = cloneDeep(Object.keys(newAppDefinition.pages)).pop();
        this.switchPage(newPageId);
        this.autoSave();
      }
    );
  };

  deletePageRequest = (pageId, isHomePage = false, pageName = '') => {
    this.setState({
      showPageDeletionConfirmation: {
        isOpen: true,
        pageId,
        isHomePage,
        pageName,
      },
    });
  };

  cancelDeletePageRequest = () => {
    this.setState({
      showPageDeletionConfirmation: {
        isOpen: false,
        pageId: null,
        isHomePage: false,
        pageName: null,
      },
    });
  };

  executeDeletepageRequest = () => {
    const pageId = this.state.showPageDeletionConfirmation.pageId;
    const isHomePage = this.state.showPageDeletionConfirmation.isHomePage;
    if (Object.keys(this.state.appDefinition.pages).length === 1) {
      toast.error('You cannot delete the only page in your app.');
      return;
    }

    this.setState({
      isDeletingPage: true,
    });

    const toBeDeletedPage = this.state.appDefinition.pages[pageId];

    const newAppDefinition = {
      ...this.state.appDefinition,
      pages: omit(this.state.appDefinition.pages, pageId),
    };

    const newCurrentPageId = isHomePage
      ? Object.keys(this.state.appDefinition.pages)[0]
      : this.state.appDefinition.homePageId;

    this.setState(
      {
        currentPageId: newCurrentPageId,
        isSaving: true,
        appDefinition: newAppDefinition,
        appDefinitionLocalVersion: uuid(),
        isDeletingPage: false,
      },
      () => {
        toast.success(`${toBeDeletedPage.name} page deleted.`);

        this.switchPage(newCurrentPageId);
        this.autoSave();
      }
    );
  };

  updateHomePage = (pageId) => {
    this.setState(
      {
        isSaving: true,
        appDefinition: {
          ...this.state.appDefinition,
          homePageId: pageId,
        },
        appDefinitionLocalVersion: uuid(),
      },
      () => {
        this.autoSave();
      }
    );
  };

  clonePage = (pageId) => {
    const currentPage = this.state.appDefinition.pages[pageId];
    const newPageId = uuid();
    let newPageName = `${currentPage.name} (copy)`;
    let newPageHandle = `${currentPage.handle}-copy`;
    let i = 1;
    while (Object.values(this.state.appDefinition.pages).some((page) => page.handle === newPageHandle)) {
      newPageName = `${currentPage.name} (copy ${i})`;
      newPageHandle = `${currentPage.handle}-copy-${i}`;
      i++;
    }

    const newPage = {
      ...cloneDeep(currentPage),
      name: newPageName,
      handle: newPageHandle,
    };

    const newAppDefinition = {
      ...this.state.appDefinition,
      pages: {
        ...this.state.appDefinition.pages,
        [newPageId]: newPage,
      },
    };

    this.setState(
      {
        isSaving: true,
        appDefinition: newAppDefinition,
        appDefinitionLocalVersion: uuid(),
      },
      () => {
        this.autoSave();
      }
    );
  };

  updatePageHandle = (pageId, newHandle) => {
    const pageExists = Object.values(this.state.appDefinition.pages).some((page) => page.handle === newHandle);

    if (pageExists) {
      toast.error('Page with same handle already exists');
      return;
    }

    if (newHandle.trim().length === 0) {
      toast.error('Page handle cannot be empty');
      return;
    }

    this.setState(
      {
        isSaving: true,
        appDefinition: {
          ...this.state.appDefinition,
          pages: {
            ...this.state.appDefinition.pages,
            [pageId]: {
              ...this.state.appDefinition.pages[pageId],
              handle: newHandle,
            },
          },
        },
        appDefinitionLocalVersion: uuid(),
      },
      () => {
        toast.success('Page handle updated successfully');
        this.switchPage(pageId);
        this.autoSave();
      }
    );
  };

  updateOnPageLoadEvents = (pageId, events) => {
    this.setState(
      {
        isSaving: true,
        appDefinition: {
          ...this.state.appDefinition,
          pages: {
            ...this.state.appDefinition.pages,
            [pageId]: {
              ...this.state.appDefinition.pages[pageId],
              events,
            },
          },
        },
        appDefinitionLocalVersion: uuid(),
      },
      () => {
        this.autoSave();
      }
    );
  };

  showHideViewerNavigation = () => {
    const newAppDefinition = {
      ...this.state.appDefinition,
      showViewerNavigation: !this.state.appDefinition.showViewerNavigation,
    };

    this.setState(
      {
        isSaving: true,
        appDefinition: newAppDefinition,
        appDefinitionLocalVersion: uuid(),
      },
      () => this.autoSave()
    );
  };

  renamePage = (pageId, newName) => {
    if (newName.trim().length === 0) {
      toast.error('Page name cannot be empty');
      return;
    }

    const newAppDefinition = {
      ...this.state.appDefinition,
      pages: {
        ...this.state.appDefinition.pages,
        [pageId]: {
          ...this.state.appDefinition.pages[pageId],
          name: newName,
        },
      },
    };

    this.setState(
      {
        isSaving: true,
        appDefinition: newAppDefinition,
        appDefinitionLocalVersion: uuid(),
      },
      () => {
        this.autoSave();
      }
    );
  };

  hidePage = (pageId) => {
    const newAppDefinition = {
      ...this.state.appDefinition,
      pages: {
        ...this.state.appDefinition.pages,
        [pageId]: {
          ...this.state.appDefinition.pages[pageId],
          hidden: true,
        },
      },
    };

    this.setState(
      {
        isSaving: true,
        appDefinition: newAppDefinition,
        appDefinitionLocalVersion: uuid(),
      },
      () => {
        this.autoSave();
      }
    );
  };

  unHidePage = (pageId) => {
    const newAppDefinition = {
      ...this.state.appDefinition,
      pages: {
        ...this.state.appDefinition.pages,
        [pageId]: {
          ...this.state.appDefinition.pages[pageId],
          hidden: false,
        },
      },
    };

    this.setState(
      {
        isSaving: true,
        appDefinition: newAppDefinition,
        appDefinitionLocalVersion: uuid(),
      },
      () => {
        this.autoSave();
      }
    );
  };

  switchPage = (pageId, queryParams = []) => {
    document.getElementById('real-canvas').scrollIntoView();
    if (this.state.currentPageId === pageId) return;

    const { name, handle, events } = this.state.appDefinition.pages[pageId];
    const currentPageId = this.state.currentPageId;

    if (!name || !handle) return;

    const queryParamsString = queryParams.map(([key, value]) => `${key}=${value}`).join('&');

    this.props.navigate(`/${getWorkspaceId()}/apps/${this.state.appId}/${handle}?${queryParamsString}`);

    const { globals: existingGlobals } = this.state.currentState;

    const page = {
      id: pageId,
      name,
      handle,
      variables: this.state.pages?.[pageId]?.variables ?? {},
    };

    const globals = {
      ...existingGlobals,
      urlparams: JSON.parse(JSON.stringify(queryString.parse(queryParamsString))),
    };

    this.setState(
      {
        pages: {
          ...this.state.pages,
          [currentPageId]: {
            ...(this.state.pages?.[currentPageId] ?? {}),
            variables: {
              ...(this.state.currentState?.page?.variables ?? {}),
            },
          },
        },
        currentState: {
          ...this.state.currentState,
          globals,
          page,
        },
        currentPageId: pageId,
      },
      () => {
        computeComponentState(this, this.state.appDefinition.pages[pageId]?.components ?? {}).then(async () => {
          for (const event of events ?? []) {
            await this.handleEvent(event.eventId, event);
          }
        });
      }
    );
  };

  updateOnSortingPages = (newSortedPages) => {
    const pagesObj = newSortedPages.reduce((acc, page) => {
      acc[page.id] = this.state.appDefinition.pages[page.id];
      return acc;
    }, {});

    const newAppDefinition = {
      ...this.state.appDefinition,
      pages: pagesObj,
    };

    this.setState(
      {
        isSaving: true,
        appDefinition: newAppDefinition,
        appDefinitionLocalVersion: uuid(),
      },
      () => {
        this.autoSave();
      }
    );
  };

  getPagesWithIds = () => {
    return Object.entries(this.state.appDefinition.pages).map(([id, page]) => ({ ...page, id }));
  };

  toggleCurrentLayout = (selectedLayout) => {
    this.setState({
      currentLayout: selectedLayout,
    });
  };

  render() {
    const {
      currentSidebarTab,
      selectedComponents = [],
      appDefinition,
      appId,
      slug,
      app,
      showLeftSidebar,
      currentState,
      isLoading,
      zoomLevel,
      currentLayout,
      deviceWindowWidth,
      apps,
      defaultComponentStateComputed,
      showComments,
      editingVersion,
      showCreateVersionModalPrompt,
      hoveredComponent,
      queryConfirmationList,
    } = this.state;

    const appVersionPreviewLink = editingVersion
      ? `/applications/${app.id}/versions/${editingVersion.id}/${this.state.currentState.page.handle}`
      : '';

    return (
      <div className="editor wrapper">
        <Confirm
          show={queryConfirmationList.length > 0}
          message={`Do you want to run this query - ${queryConfirmationList[0]?.queryName}?`}
          onConfirm={(queryConfirmationData) => onQueryConfirmOrCancel(this, queryConfirmationData, true)}
          onCancel={() => onQueryConfirmOrCancel(this, queryConfirmationList[0])}
          queryConfirmationData={queryConfirmationList[0]}
          darkMode={this.props.darkMode}
          key={queryConfirmationList[0]?.queryName}
        />
        <Confirm
          show={this.state.showPageDeletionConfirmation?.isOpen ?? false}
          title={'Delete Page'}
          message={`Do you really want to delete ${this.state.showPageDeletionConfirmation?.pageName || 'this'} page?`}
          confirmButtonLoading={this.state.isDeletingPage}
          onConfirm={() => this.executeDeletepageRequest()}
          onCancel={() => this.cancelDeletePageRequest()}
          darkMode={this.props.darkMode}
        />
        {this.isVersionReleased() && (
          <ReleasedVersionError
            isUserEditingTheVersion={this.state.isUserEditingTheVersion}
            changeBackTheState={() => {
              this.state.isUserEditingTheVersion &&
                this.setState({
                  isUserEditingTheVersion: false,
                });
            }}
          />
        )}
        <EditorContextWrapper>
          <EditorHeader
            darkMode={this.props.darkMode}
            currentState={currentState}
            currentLayout={this.state.currentLayout}
            globalSettingsChanged={this.globalSettingsChanged}
            appDefinition={appDefinition}
            toggleAppMaintenance={this.toggleAppMaintenance}
            editingVersion={editingVersion}
            showCreateVersionModalPrompt={showCreateVersionModalPrompt}
            app={app}
            appVersionPreviewLink={appVersionPreviewLink}
            slug={slug}
            appId={appId}
            canUndo={this.canUndo}
            canRedo={this.canRedo}
            handleUndo={this.handleUndo}
            handleRedo={this.handleRedo}
            toggleCurrentLayout={this.toggleCurrentLayout}
            isSaving={this.state.isSaving}
            saveError={this.state.saveError}
            isVersionReleased={this.isVersionReleased}
            onNameChanged={this.onNameChanged}
            setAppDefinitionFromVersion={this.setAppDefinitionFromVersion}
            closeCreateVersionModalPrompt={this.closeCreateVersionModalPrompt}
            handleSlugChange={this.handleSlugChange}
            onVersionRelease={this.onVersionRelease}
            saveEditingVersion={this.saveEditingVersion}
            onVersionDelete={this.onVersionDelete}
            currentUser={this.state.currentUser}
          />
          <DndProvider backend={HTML5Backend}>
            <div className="sub-section">
              <LeftSidebar
                appVersionsId={this.state?.editingVersion?.id}
                showComments={showComments}
                errorLogs={currentState.errors}
                components={currentState.components}
                appId={appId}
                darkMode={this.props.darkMode}
                dataSourcesChanged={this.dataSourcesChanged}
                dataQueriesChanged={this.dataQueriesChanged}
                globalDataSourcesChanged={this.globalDataSourcesChanged}
                onZoomChanged={this.onZoomChanged}
                toggleComments={this.toggleComments}
                switchDarkMode={this.changeDarkMode}
                currentState={currentState}
                debuggerActions={this.sideBarDebugger}
                appDefinition={{
                  components: appDefinition.pages[this.state.currentPageId]?.components ?? {},
                  selectedComponent: selectedComponents ? selectedComponents[selectedComponents.length - 1] : {},
                  pages: this.state.appDefinition.pages,
                  homePageId: this.state.appDefinition.homePageId,
                  showViewerNavigation: this.state.appDefinition.showViewerNavigation,
                }}
                setSelectedComponent={this.setSelectedComponent}
                removeComponent={this.removeComponent}
                runQuery={(queryId, queryName) => runQuery(this, queryId, queryName)}
                ref={this.dataSourceModalRef}
                isSaving={this.state.isSaving}
                currentPageId={this.state.currentPageId}
                addNewPage={this.addNewPage}
                switchPage={this.switchPage}
                deletePage={this.deletePageRequest}
                renamePage={this.renamePage}
                clonePage={this.clonePage}
                hidePage={this.hidePage}
                unHidePage={this.unHidePage}
                updateHomePage={this.updateHomePage}
                updatePageHandle={this.updatePageHandle}
                updateOnPageLoadEvents={this.updateOnPageLoadEvents}
                showHideViewerNavigationControls={this.showHideViewerNavigation}
                updateOnSortingPages={this.updateOnSortingPages}
                apps={apps}
<<<<<<< HEAD
=======
                isVersionReleased={this.isVersionReleased()}
                setReleasedVersionPopupState={this.setReleasedVersionPopupState}
>>>>>>> b2a9b773
              />
              {!showComments && (
                <Selecto
                  dragContainer={'.canvas-container'}
                  selectableTargets={['.react-draggable']}
                  hitRate={0}
                  selectByClick={true}
                  toggleContinueSelect={['shift']}
                  ref={this.selectionRef}
                  scrollOptions={this.state.scrollOptions}
                  onSelectStart={this.onAreaSelectionStart}
                  onSelectEnd={this.onAreaSelectionEnd}
                  onSelect={this.onAreaSelection}
                  onDragStart={this.onAreaSelectionDragStart}
                  onDrag={this.onAreaSelectionDrag}
                  onDragEnd={this.onAreaSelectionDragEnd}
                  onScroll={(e) => {
                    this.canvasContainerRef.current.scrollBy(e.direction[0] * 10, e.direction[1] * 10);
                  }}
                />
              )}
              <div className="main main-editor-canvas" id="main-editor-canvas">
                <div
                  className={`canvas-container align-items-center ${!showLeftSidebar && 'hide-sidebar'}`}
                  style={{ transform: `scale(${zoomLevel})` }}
                  onMouseUp={(e) => {
                    if (['real-canvas', 'modal'].includes(e.target.className)) {
                      this.setState({ selectedComponents: [], currentSidebarTab: 2, hoveredComponent: false });
                    }
                  }}
                  ref={this.canvasContainerRef}
                  onScroll={() => {
                    this.selectionRef.current.checkScroll();
                  }}
                >
                  <div
                    className="canvas-area"
                    style={{
                      width: currentLayout === 'desktop' ? '100%' : '450px',
                      minHeight: +this.state.appDefinition.globalSettings.canvasMaxHeight,
                      maxWidth:
                        +this.state.appDefinition.globalSettings.canvasMaxWidth +
                        this.state.appDefinition.globalSettings.canvasMaxWidthType,
                      maxHeight: +this.state.appDefinition.globalSettings.canvasMaxHeight,
                      backgroundColor: this.computeCanvasBackgroundColor(),
                    }}
                  >
                    {config.ENABLE_MULTIPLAYER_EDITING && (
                      <RealtimeCursors
                        editingVersionId={this.state?.editingVersion?.id}
                        editingPageId={this.state.currentPageId}
                      />
                    )}
                    {isLoading && (
                      <div className="apploader">
                        <div className="col col-* editor-center-wrapper">
                          <div className="editor-center">
                            <div className="canvas">
                              <div className="mt-5 d-flex flex-column">
                                <div className="mb-1">
                                  <Skeleton width={'150px'} height={15} className="skeleton" />
                                </div>
                                {Array.from(Array(4)).map((_item, index) => (
                                  <Skeleton key={index} width={'300px'} height={10} className="skeleton" />
                                ))}
                                <div className="align-self-end">
                                  <Skeleton width={'100px'} className="skeleton" />
                                </div>
                                <Skeleton className="skeleton mt-4" />
                                <Skeleton height={'150px'} className="skeleton mt-2" />
                              </div>
                            </div>
                          </div>
                        </div>
                      </div>
                    )}
                    {defaultComponentStateComputed && (
                      <>
                        <Container
                          canvasWidth={this.getCanvasWidth()}
                          canvasHeight={this.getCanvasHeight()}
                          socket={this.socket}
                          showComments={showComments}
                          appVersionsId={this.state?.editingVersion?.id}
                          appDefinition={appDefinition}
                          appDefinitionChanged={this.appDefinitionChanged}
                          snapToGrid={true}
                          darkMode={this.props.darkMode}
                          mode={'edit'}
                          zoomLevel={zoomLevel}
                          currentLayout={currentLayout}
                          deviceWindowWidth={deviceWindowWidth}
                          selectedComponents={selectedComponents}
                          appLoading={isLoading}
                          onEvent={this.handleEvent}
                          onComponentOptionChanged={this.handleOnComponentOptionChanged}
                          onComponentOptionsChanged={this.handleOnComponentOptionsChanged}
                          currentState={this.state.currentState}
                          setSelectedComponent={this.setSelectedComponent}
                          handleUndo={this.handleUndo}
                          handleRedo={this.handleRedo}
                          removeComponent={this.removeComponent}
                          onComponentClick={this.handleComponentClick}
                          onComponentHover={this.handleComponentHover}
                          hoveredComponent={hoveredComponent}
                          sideBarDebugger={this.sideBarDebugger}
                          currentPageId={this.state.currentPageId}
                          setReleasedVersionPopupState={this.setReleasedVersionPopupState}
                          isVersionReleased={this.isVersionReleased()}
                        />
                        <CustomDragLayer
                          snapToGrid={true}
                          currentLayout={currentLayout}
                          canvasWidth={this.getCanvasWidth()}
                        />
                      </>
                    )}
                  </div>
                </div>
                <QueryPanel
                  dataQueriesChanged={this.dataQueriesChanged}
                  fetchDataQueries={this.fetchDataQueries}
                  darkMode={this.props.darkMode}
<<<<<<< HEAD
                  currentState={currentState}
                  apps={apps}
                  allComponents={appDefinition.pages[this.state.currentPageId]?.components ?? {}}
                  appId={appId}
                  editingVersionId={editingVersion?.id}
                  appDefinition={appDefinition}
                  dataSourceModalHandler={this.dataSourceModalHandler}
                  editorRef={this}
                />
=======
                  isVersionReleased={this.isVersionReleased()}
                  editorRef={this}
                >
                  {({
                    toggleQueryEditor,
                    selectedDataSource,
                    createDraftQuery,
                    isUnsavedQueriesAvailable,
                    selectedQuery,
                    dataQueries,
                    handleAddNewQuery,
                    editingQuery,
                    updateDataQueries,
                    updateDraftQueryName,
                  }) => (
                    <>
                      <div className="query-definition-pane-wrapper">
                        <div className="query-definition-pane">
                          <div>
                            <QueryManager
                              addNewQueryAndDeselectSelectedQuery={handleAddNewQuery}
                              toggleQueryEditor={toggleQueryEditor}
                              dataQueries={dataQueries}
                              mode={editingQuery ? 'edit' : 'create'}
                              selectedQuery={selectedQuery}
                              selectedDataSource={selectedDataSource}
                              dataQueriesChanged={updateDataQueries}
                              appId={appId}
                              editingVersionId={editingVersion?.id}
                              addingQuery={!editingQuery || dataQueries?.length === 0}
                              editingQuery={editingQuery}
                              currentState={currentState}
                              darkMode={this.props.darkMode}
                              apps={apps}
                              allComponents={appDefinition.pages[this.state.currentPageId]?.components ?? {}}
                              isSourceSelected={selectedDataSource !== null}
                              isQueryPaneDragging={this.state.isQueryPaneDragging}
                              runQuery={this.runQuery}
                              dataSourceModalHandler={this.dataSourceModalHandler}
                              appDefinition={appDefinition}
                              editorState={this}
                              showQueryConfirmation={queryConfirmationList.length > 0}
                              createDraftQuery={createDraftQuery}
                              clearDraftQuery={this.clearDraftQuery}
                              isUnsavedQueriesAvailable={isUnsavedQueriesAvailable}
                              updateDraftQueryName={updateDraftQueryName}
                              isVersionReleased={this.isVersionReleased()}
                            />
                          </div>
                        </div>
                      </div>
                    </>
                  )}
                </QueryPanel>
>>>>>>> b2a9b773
                <ReactTooltip id="tooltip-for-add-query" className="tooltip" />
              </div>
              <div className="editor-sidebar">
                <EditorKeyHooks
                  moveComponents={this.moveComponents}
                  cloneComponents={this.cloneComponents}
                  copyComponents={this.copyComponents}
                  cutComponents={this.cutComponents}
                  handleEditorEscapeKeyPress={this.handleEditorEscapeKeyPress}
                  removeMultipleComponents={this.removeComponents}
                />

                {currentSidebarTab === 1 && (
                  <div className="pages-container">
                    {selectedComponents.length === 1 &&
                    !isEmpty(appDefinition.pages[this.state.currentPageId]?.components) &&
                    !isEmpty(appDefinition.pages[this.state.currentPageId]?.components[selectedComponents[0].id]) ? (
                      <Inspector
                        moveComponents={this.moveComponents}
                        componentDefinitionChanged={this.componentDefinitionChanged}
                        removeComponent={this.removeComponent}
                        selectedComponentId={selectedComponents[0].id}
                        currentState={currentState}
                        allComponents={appDefinition.pages[this.state.currentPageId]?.components}
                        key={selectedComponents[0].id}
                        switchSidebarTab={this.switchSidebarTab}
                        apps={apps}
                        darkMode={this.props.darkMode}
                        appDefinitionLocalVersion={this.state.appDefinitionLocalVersion}
                        pages={this.getPagesWithIds()}
                        isVersionReleased={this.isVersionReleased()}
                      ></Inspector>
                    ) : (
                      <center className="mt-5 p-2">
                        {this.props.t('editor.inspectComponent', 'Please select a component to inspect')}
                      </center>
                    )}
                  </div>
                )}

                {currentSidebarTab === 2 && (
                  <WidgetManager
                    componentTypes={componentTypes}
                    zoomLevel={zoomLevel}
                    currentLayout={currentLayout}
                    darkMode={this.props.darkMode}
                    isVersionReleased={this.isVersionReleased()}
                  ></WidgetManager>
                )}
              </div>
              {config.COMMENT_FEATURE_ENABLE && showComments && (
                <CommentNotifications
                  socket={this.socket}
                  appVersionsId={this.state?.editingVersion?.id}
                  toggleComments={this.toggleComments}
                  pageId={this.state.currentPageId}
                />
              )}
            </div>
          </DndProvider>
        </EditorContextWrapper>
      </div>
    );
  }
}

export const Editor = withTranslation()(withRouter(EditorComponent));<|MERGE_RESOLUTION|>--- conflicted
+++ resolved
@@ -9,11 +9,7 @@
 import { LeftSidebar } from './LeftSidebar';
 import { componentTypes } from './WidgetManager/components';
 import { Inspector } from './Inspector/Inspector';
-<<<<<<< HEAD
 import QueryPanel from './QueryPanel/QueryPanel';
-=======
-import { QueryManager, QueryPanel } from './QueryManager';
->>>>>>> b2a9b773
 import {
   onComponentOptionChanged,
   onComponentOptionsChanged,
@@ -53,11 +49,6 @@
 import { useAppDataStore } from '@/_stores/appDataStore';
 import { resetAllStores } from '@/_stores/utils';
 
-import { useDataSourcesStore } from '@/_stores/dataSourcesStore';
-import { useDataQueriesStore } from '@/_stores/dataQueriesStore';
-import { useAppDataStore } from '@/_stores/appDataStore';
-import { resetAllStores } from '@/_stores/utils';
-
 setAutoFreeze(false);
 enablePatches();
 
@@ -147,13 +138,6 @@
       pages: {},
       draftQuery: null,
       selectedDataSource: null,
-<<<<<<< HEAD
-=======
-      queryPanelHeight: this.queryManagerPreferences?.isExpanded
-        ? this.queryManagerPreferences?.queryPanelHeight
-        : 95 ?? 70,
-      isUserEditingTheVersion: false,
->>>>>>> b2a9b773
     };
 
     this.autoSave = debounce(this.saveEditingVersion, 3000);
@@ -418,11 +402,7 @@
           isSaving: false,
         },
         () => {
-<<<<<<< HEAD
-          shouldWeEditVersion && this.saveEditingVersion();
-=======
           shouldWeEditVersion && this.saveEditingVersion(true);
->>>>>>> b2a9b773
           this.fetchDataSources(this.state.editingVersion?.id);
           this.fetchDataQueries(this.state.editingVersion?.id, true);
           this.initComponentVersioning();
@@ -1538,11 +1518,8 @@
                 showHideViewerNavigationControls={this.showHideViewerNavigation}
                 updateOnSortingPages={this.updateOnSortingPages}
                 apps={apps}
-<<<<<<< HEAD
-=======
                 isVersionReleased={this.isVersionReleased()}
                 setReleasedVersionPopupState={this.setReleasedVersionPopupState}
->>>>>>> b2a9b773
               />
               {!showComments && (
                 <Selecto
@@ -1666,7 +1643,6 @@
                   dataQueriesChanged={this.dataQueriesChanged}
                   fetchDataQueries={this.fetchDataQueries}
                   darkMode={this.props.darkMode}
-<<<<<<< HEAD
                   currentState={currentState}
                   apps={apps}
                   allComponents={appDefinition.pages[this.state.currentPageId]?.components ?? {}}
@@ -1674,64 +1650,9 @@
                   editingVersionId={editingVersion?.id}
                   appDefinition={appDefinition}
                   dataSourceModalHandler={this.dataSourceModalHandler}
+                  isVersionReleased={this.isVersionReleased()}
                   editorRef={this}
                 />
-=======
-                  isVersionReleased={this.isVersionReleased()}
-                  editorRef={this}
-                >
-                  {({
-                    toggleQueryEditor,
-                    selectedDataSource,
-                    createDraftQuery,
-                    isUnsavedQueriesAvailable,
-                    selectedQuery,
-                    dataQueries,
-                    handleAddNewQuery,
-                    editingQuery,
-                    updateDataQueries,
-                    updateDraftQueryName,
-                  }) => (
-                    <>
-                      <div className="query-definition-pane-wrapper">
-                        <div className="query-definition-pane">
-                          <div>
-                            <QueryManager
-                              addNewQueryAndDeselectSelectedQuery={handleAddNewQuery}
-                              toggleQueryEditor={toggleQueryEditor}
-                              dataQueries={dataQueries}
-                              mode={editingQuery ? 'edit' : 'create'}
-                              selectedQuery={selectedQuery}
-                              selectedDataSource={selectedDataSource}
-                              dataQueriesChanged={updateDataQueries}
-                              appId={appId}
-                              editingVersionId={editingVersion?.id}
-                              addingQuery={!editingQuery || dataQueries?.length === 0}
-                              editingQuery={editingQuery}
-                              currentState={currentState}
-                              darkMode={this.props.darkMode}
-                              apps={apps}
-                              allComponents={appDefinition.pages[this.state.currentPageId]?.components ?? {}}
-                              isSourceSelected={selectedDataSource !== null}
-                              isQueryPaneDragging={this.state.isQueryPaneDragging}
-                              runQuery={this.runQuery}
-                              dataSourceModalHandler={this.dataSourceModalHandler}
-                              appDefinition={appDefinition}
-                              editorState={this}
-                              showQueryConfirmation={queryConfirmationList.length > 0}
-                              createDraftQuery={createDraftQuery}
-                              clearDraftQuery={this.clearDraftQuery}
-                              isUnsavedQueriesAvailable={isUnsavedQueriesAvailable}
-                              updateDraftQueryName={updateDraftQueryName}
-                              isVersionReleased={this.isVersionReleased()}
-                            />
-                          </div>
-                        </div>
-                      </div>
-                    </>
-                  )}
-                </QueryPanel>
->>>>>>> b2a9b773
                 <ReactTooltip id="tooltip-for-add-query" className="tooltip" />
               </div>
               <div className="editor-sidebar">
