--- conflicted
+++ resolved
@@ -29,20 +29,16 @@
 import Fuse from 'fuse.js';
 import config from 'config';
 import queryString from 'query-string';
-<<<<<<< HEAD
 import toast from 'react-hot-toast';
 import { cloneDeep, isEqual, isEmpty } from 'lodash';
 import produce, { enablePatches, setAutoFreeze, applyPatches } from 'immer';
-
-setAutoFreeze(false);
-enablePatches();
-=======
 import Logo from './Icons/logo.svg';
 import EditIcon from './Icons/edit.svg';
 import MobileSelectedIcon from './Icons/mobile-selected.svg';
 import DesktopSelectedIcon from './Icons/desktop-selected.svg';
->>>>>>> 8591dc43
-
+
+setAutoFreeze(false);
+enablePatches();
 class Editor extends React.Component {
   constructor(props) {
     super(props);
