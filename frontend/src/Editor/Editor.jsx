import React from 'react';
import {
  datasourceService,
  dataqueryService,
  appService,
  authenticationService,
  appVersionService,
  orgEnvironmentVariableService,
} from '@/_services';
import { DndProvider } from 'react-dnd';
import { HTML5Backend } from 'react-dnd-html5-backend';
import { defaults, cloneDeep, isEqual, isEmpty, debounce, omit } from 'lodash';
import { Container } from './Container';
import { EditorKeyHooks } from './EditorKeyHooks';
import { CustomDragLayer } from './CustomDragLayer';
import { LeftSidebar } from './LeftSidebar';
import { componentTypes } from './WidgetManager/components';
import { Inspector } from './Inspector/Inspector';
import { DataSourceTypes } from './DataSourceManager/SourceComponents';
import { QueryManager, QueryPanel } from './QueryManager';
import { Link } from 'react-router-dom';
import { ManageAppUsers } from './ManageAppUsers';
import { ReleaseVersionButton } from './ReleaseVersionButton';
import {
  onComponentOptionChanged,
  onComponentOptionsChanged,
  onEvent,
  onQueryConfirmOrCancel,
  runQuery,
  setStateAsync,
  computeComponentState,
  getSvgIcon,
  debuggerActions,
  cloneComponents,
  removeSelectedComponent,
} from '@/_helpers/appUtils';
import { Confirm } from './Viewer/Confirm';
import ReactTooltip from 'react-tooltip';
import CommentNotifications from './CommentNotifications';
import { WidgetManager } from './WidgetManager';
import Fuse from 'fuse.js';
import config from 'config';
import queryString from 'query-string';
<<<<<<< HEAD
import toast from 'react-hot-toast';
import produce, { enablePatches, setAutoFreeze, applyPatches } from 'immer';
import EditIcon from './Icons/edit.svg';
import MobileSelectedIcon from './Icons/mobile-selected.svg';
import DesktopSelectedIcon from './Icons/desktop-selected.svg';
import { AppVersionsManager } from './AppVersionsManager';
import { SearchBoxComponent } from '@/_ui/Search';
=======
import { toast } from 'react-hot-toast';
import { produce, enablePatches, setAutoFreeze, applyPatches } from 'immer';
import { AppVersionsManager } from './AppVersionsManager/List';
import { SearchBox } from '@/_components/SearchBox';
>>>>>>> 7f785f03
import { createWebsocketConnection } from '@/_helpers/websocketConnection';
import Tooltip from 'react-bootstrap/Tooltip';
import OverlayTrigger from 'react-bootstrap/OverlayTrigger';
import RealtimeAvatars from './RealtimeAvatars';
import RealtimeCursors from '@/Editor/RealtimeCursors';
import { initEditorWalkThrough } from '@/_helpers/createWalkThrough';
<<<<<<< HEAD
import posthog from 'posthog-js';
=======
>>>>>>> 7f785f03
import AppLogo from '../_components/AppLogo';
import { EditorContextWrapper } from './Context/EditorContextWrapper';
import Selecto from 'react-selecto';
import { retrieveWhiteLabelText } from '@/_helpers/utils';
import { withTranslation } from 'react-i18next';
import { v4 as uuid } from 'uuid';
import EnvironmentManager from './EnvironmentsManager';
import EditAppName from './Header/EditAppName';
import HeaderActions from './Header/HeaderActions';
import { GlobalSettings } from './Header/GlobalSettings';

setAutoFreeze(false);
enablePatches();

class EditorComponent extends React.Component {
  constructor(props) {
    super(props);

    const appId = this.props.match.params.id;

    const pageHandle = this.props.match.params.pageHandle;

    const currentUser = authenticationService.currentUserValue;

    const { socket } = createWebsocketConnection(appId);

    this.renameQueryNameId = React.createRef();

    this.socket = socket;
    let userVars = {};

    if (currentUser) {
      userVars = {
        email: currentUser.email,
        firstName: currentUser.first_name,
        lastName: currentUser.last_name,
        groups: currentUser?.group_permissions.map((group) => group.group),
      };
    }

    const defaultPageId = uuid();

    this.defaultDefinition = {
      showViewerNavigation: true,
      homePageId: defaultPageId,
      pages: {
        [defaultPageId]: {
          components: {},
          handle: 'home',
          name: 'Home',
        },
      },
      globalSettings: {
        hideHeader: false,
        appInMaintenance: false,
        canvasMaxWidth: 1292,
        canvasMaxWidthType: 'px',
        canvasMaxHeight: 2400,
        canvasBackgroundColor: props.darkMode ? '#2f3c4c' : '#edeff5',
        backgroundFxQuery: '',
      },
    };

    this.dataSourceModalRef = React.createRef();
    this.canvasContainerRef = React.createRef();
    this.selectionRef = React.createRef();
    this.selectionDragRef = React.createRef();

    this.state = {
      currentUser: authenticationService.currentUserValue,
      app: {},
      allComponentTypes: componentTypes,
      isLoading: true,
      users: null,
      appId,
      editingVersion: null,
      loadingDataSources: true,
      loadingDataQueries: true,
      showLeftSidebar: true,
      showComments: false,
      zoomLevel: 1.0,
      currentLayout: 'desktop',
      deviceWindowWidth: 450,
      appDefinition: this.defaultDefinition,
      currentState: {
        queries: {},
        components: {},
        globals: {
          currentUser: userVars,
          theme: { name: props.darkMode ? 'dark' : 'light' },
          urlparams: JSON.parse(JSON.stringify(queryString.parse(props.location.search))),
        },
        errors: {},
        variables: {},
        client: {},
        server: {},
        page: {
          handle: pageHandle,
          variables: {},
        },
      },
      apps: [],
      dataQueriesDefaultText: 'No queries added',
      isDeletingDataQuery: false,
      queryConfirmationList: [],
      showCreateVersionModalPrompt: false,
      isSourceSelected: false,
      isSaving: false,
      isUnsavedQueriesAvailable: false,
      selectionInProgress: false,
      scrollOptions: {},
      currentAppEnvironmentId: null,
      currentPageId: defaultPageId,
      pages: {},
      draftQuery: null,
      selectedDataSource: null,
    };

    this.autoSave = debounce(this.saveEditingVersion, 3000);
    this.realtimeSave = debounce(this.appDefinitionChanged, 500);
  }

  setWindowTitle(name) {
    document.title = name ? `${name} - ${retrieveWhiteLabelText()}` : `Untitled App - ${retrieveWhiteLabelText()}`;
  }

  componentDidMount() {
    this.fetchApps(0);
    this.setCurrentAppEnvironmentId();
    this.fetchApp(this.props.match.params.pageHandle);
    this.fetchOrgEnvironmentVariables();
    this.initComponentVersioning();
    this.initRealtimeSave();
    this.initEventListeners();
    this.setState({
      currentSidebarTab: 2,
      selectedComponents: [],
      scrollOptions: {
        container: this.canvasContainerRef.current,
        throttleTime: 30,
        threshold: 0,
      },
    });
    posthog.register({ appId: this.state.appId });
  }

  /**
   * When a new update is received over-the-websocket connection
   * the useEffect in Container.jsx is triggered, but already appDef had been updated
   * to avoid ymap observe going into a infinite loop a check is added where if the
   * current appDef is equal to the newAppDef then we do not trigger a realtimeSave
   */
  initRealtimeSave = () => {
    if (!config.ENABLE_MULTIPLAYER_EDITING) return null;

    this.props.ymap?.observe(() => {
      if (!isEqual(this.state.editingVersion?.id, this.props.ymap?.get('appDef').editingVersionId)) return;
      if (isEqual(this.state.appDefinition, this.props.ymap?.get('appDef').newDefinition)) return;

      this.realtimeSave(this.props.ymap?.get('appDef').newDefinition, { skipAutoSave: true, skipYmapUpdate: true });
    });
  };

  fetchOrgEnvironmentVariables = () => {
    orgEnvironmentVariableService.getVariables().then((data) => {
      const client_variables = {};
      const server_variables = {};
      data.variables.map((variable) => {
        if (variable.variable_type === 'server') {
          server_variables[variable.variable_name] = 'HiddenEnvironmentVariable';
        } else {
          client_variables[variable.variable_name] = variable.value;
        }
      });
      this.setState({
        currentState: {
          ...this.state.currentState,
          server: server_variables,
          client: client_variables,
        },
      });
    });
  };

  componentDidUpdate(prevProps, prevState) {
    if (!isEqual(prevState.appDefinition, this.state.appDefinition)) {
      computeComponentState(this, this.state.appDefinition.pages[this.state.currentPageId]?.components);
    }
  }

  isVersionReleased = (version = this.state.editingVersion) => {
    if (isEmpty(version)) {
      return false;
    }
    return this.state.app.current_version_id === version.id;
  };

  closeCreateVersionModalPrompt = () => {
    this.setState({ isSaving: false, showCreateVersionModalPrompt: false });
  };

  initEventListeners() {
    this.socket?.addEventListener('message', (event) => {
      if (event.data === 'versionReleased') this.fetchApp(undefined, true);
      else if (event.data === 'dataQueriesChanged') this.fetchDataQueries();
      else if (event.data === 'dataSourcesChanged') this.fetchDataSources();
    });
  }

  componentWillUnmount() {
    document.title = 'Tooljet - Dashboard';
    this.socket && this.socket?.close();
    if (config.ENABLE_MULTIPLAYER_EDITING) this.props?.provider?.disconnect();
  }

  // 1. When we receive an undoable action – we can always undo but cannot redo anymore.
  // 2. Whenever you perform an undo – you can always redo and keep doing undo as long as we have a patch for it.
  // 3. Whenever you redo – you can always undo and keep doing redo as long as we have a patch for it.
  initComponentVersioning = () => {
    this.currentVersion = {
      [this.state.currentPageId]: -1,
    };
    this.currentVersionChanges = {};
    this.noOfVersionsSupported = 100;
    this.canUndo = false;
    this.canRedo = false;
  };

  fetchDataSources = () => {
    this.setState(
      {
        loadingDataSources: true,
      },
      () => {
        datasourceService.getAll(this.state.editingVersion?.id, this.state.currentAppEnvironmentId).then((data) =>
          this.setState({
            dataSources: data.data_sources,
            loadingDataSources: false,
          })
        );
      }
    );
  };

  fetchDataQueries = () => {
    this.setState(
      {
        loadingDataQueries: true,
      },
      () => {
        dataqueryService.getAll(this.state.editingVersion?.id).then((data) => {
          this.setState(
            {
              allDataQueries: data.data_queries,
              dataQueries: data.data_queries,
              filterDataQueries: data.data_queries,
              loadingDataQueries: false,
              app: {
                ...this.state.app,
                data_queries: data.data_queries,
              },
            },
            () => {
              let queryState = {};
              data.data_queries.forEach((query) => {
                if (query.plugin_id) {
                  queryState[query.name] = {
                    ...query.plugin.manifest_file.data.source.exposedVariables,
                    kind: query.plugin.manifest_file.data.source.kind,
                    ...this.state.currentState.queries[query.name],
                  };
                } else {
                  queryState[query.name] = {
                    ...DataSourceTypes.find((source) => source.kind === query.kind).exposedVariables,
                    kind: DataSourceTypes.find((source) => source.kind === query.kind).kind,
                    ...this.state.currentState.queries[query.name],
                  };
                }
              });

              // Select first query by default
              if (this.state.draftQuery === null) {
                let selectedQuery =
                  data.data_queries.find((dq) => dq.id === this.state.selectedQuery?.id) || data.data_queries[0];
                let editingQuery = selectedQuery ? true : false;
                this.setState({
                  selectedQuery,
                  editingQuery,
                  currentState: {
                    ...this.state.currentState,
                    queries: {
                      ...queryState,
                    },
                  },
                });
              } else {
                this.setState({
                  currentState: {
                    ...this.state.currentState,
                    queries: {
                      ...queryState,
                    },
                  },
                  addingQuery: true,
                  // showQuerySearchField: false,
                });
              }

              if (data.data_queries.length === 0) {
                this.setState({
                  dataQueriesDefaultText: 'No queries added',
                  // showQuerySearchField: false,
                });
              }
            }
          );
        });
      }
    );
  };

  runQueries = (queries) => {
    queries.forEach((query) => {
      if (query.options.runOnPageLoad) {
        runQuery(this, query.id, query.name);
      }
    });
  };

  toggleAppMaintenance = () => {
    const newState = !this.state.app.is_maintenance_on;

    // eslint-disable-next-line no-unused-vars
    appService.setMaintenance(this.state.app.id, newState).then((data) => {
      this.setState({
        app: {
          ...this.state.app,
          is_maintenance_on: newState,
        },
      });

      if (newState) {
        toast.success('Application is on maintenance.');
      } else {
        toast.success('Application maintenance is completed');
      }
    });
  };

  fetchApps = (page) => {
    appService.getAll(page).then((data) =>
      this.setState({
        apps: data.apps,
        isLoading: false,
      })
    );
  };

  fetchApp = (startingPageHandle, isReload) => {
    const appId = this.props.match.params.id;

    const callBack = async (data) => {
      let dataDefinition = defaults(data.definition, this.defaultDefinition);

      const pages = Object.entries(dataDefinition.pages).map(([pageId, page]) => ({ id: pageId, ...page }));
      const startingPageId = pages.filter((page) => page.handle === startingPageHandle)[0]?.id;
      const homePageId = startingPageId ?? dataDefinition.homePageId;

      this.setState(
        {
          app: data,
          isLoading: false,
          editingVersion: data.editing_version,
          appDefinition: dataDefinition,
          slug: data.slug,
          currentPageId: homePageId,
          currentState: {
            ...this.state.currentState,
            page: {
              handle: dataDefinition.pages[homePageId]?.handle,
              name: dataDefinition.pages[homePageId]?.name,
              id: homePageId,
              variables: {},
            },
          },
        },
        async () => {
          computeComponentState(this, this.state.appDefinition.pages[homePageId]?.components ?? {}).then(async () => {
            this.runQueries(data.data_queries);
            this.setWindowTitle(data.name);
            this.setState({
              showComments: !!queryString.parse(this.props.location.search).threadId,
            });
            for (const event of dataDefinition.pages[homePageId]?.events ?? []) {
              await this.handleEvent(event.eventId, event);
            }
          });
        }
      );

      this.fetchDataSources();
      this.fetchDataQueries();
      initEditorWalkThrough();
    };

    if (isReload) {
      appService.getApp(appId).then(callBack);
    } else {
      callBack(this.props.appDetails);
    }
  };

  setAppDefinitionFromVersion = (version) => {
    this.appDefinitionChanged(defaults(version.definition, this.defaultDefinition), {
      skipAutoSave: true,
      skipYmapUpdate: true,
      versionChanged: true,
    });
    this.setState({
      editingVersion: version,
      isSaving: false,
      currentAppEnvironmentId: null,
    });

    this.saveEditingVersion();
    this.fetchDataSources();
    this.fetchDataQueries();
    this.initComponentVersioning();
  };

  /**
   * https://developer.mozilla.org/en-US/docs/Web/API/WebSocket/readyState
   */
  dataSourcesChanged = () => {
    if (this.socket instanceof WebSocket && this.socket?.readyState === WebSocket.OPEN) {
      this.socket?.send(
        JSON.stringify({
          event: 'events',
          data: { message: 'dataSourcesChanged', appId: this.state.appId },
        })
      );
    } else {
      this.fetchDataSources();
    }
  };

  /**
   * https://developer.mozilla.org/en-US/docs/Web/API/WebSocket/readyState
   */
  dataQueriesChanged = () => {
    this.setState({ addingQuery: false }, () => {
      if (this.socket instanceof WebSocket && this.socket?.readyState === WebSocket.OPEN) {
        this.socket?.send(
          JSON.stringify({
            event: 'events',
            data: { message: 'dataQueriesChanged', appId: this.state.appId },
          })
        );
      } else {
        this.fetchDataQueries();
      }
    });
  };

  switchSidebarTab = (tabIndex) => {
    this.setState({
      currentSidebarTab: tabIndex,
    });
  };

  filterComponents = (event) => {
    const searchText = event.currentTarget.value;
    let filteredComponents = this.state.allComponentTypes;

    if (searchText !== '') {
      filteredComponents = this.state.allComponentTypes.filter(
        (e) => e.name.toLowerCase() === searchText.toLowerCase()
      );
    }

    this.setState({ componentTypes: filteredComponents });
  };

  handleAddPatch = (patches, inversePatches) => {
    if (isEmpty(patches) && isEmpty(inversePatches)) return;
    if (isEqual(patches, inversePatches)) return;

    const currentPage = this.state.currentPageId;
    const currentVersion = this.currentVersion[currentPage] ?? -1;

    this.currentVersionChanges[currentPage] = this.currentVersionChanges[currentPage] ?? {};

    this.currentVersionChanges[currentPage][currentVersion] = {
      redo: patches,
      undo: inversePatches,
    };

    this.canUndo = this.currentVersionChanges[currentPage].hasOwnProperty(currentVersion);
    this.canRedo = this.currentVersionChanges[currentPage].hasOwnProperty(currentVersion + 1);

    this.currentVersion[currentPage] = currentVersion + 1;

    delete this.currentVersionChanges[currentPage][currentVersion + 1];
    delete this.currentVersionChanges[currentPage][currentVersion - this.noOfVersionsSupported];
  };

  handleUndo = () => {
    if (this.canUndo) {
      let currentVersion = this.currentVersion[this.state.currentPageId];

      const appDefinition = applyPatches(
        this.state.appDefinition,
        this.currentVersionChanges[this.state.currentPageId][currentVersion - 1].undo
      );

      this.canUndo = this.currentVersionChanges[this.state.currentPageId].hasOwnProperty(currentVersion - 1);
      this.canRedo = true;
      this.currentVersion[this.state.currentPageId] = currentVersion - 1;

      if (!appDefinition) return;
      this.setState(
        {
          appDefinition,
          isSaving: true,
        },
        () => {
          this.props.ymap?.set('appDef', {
            newDefinition: appDefinition,
            editingVersionId: this.state.editingVersion?.id,
          });

          this.autoSave();
        }
      );
    }
  };

  handleRedo = () => {
    if (this.canRedo) {
      let currentVersion = this.currentVersion[this.state.currentPageId];

      const appDefinition = applyPatches(
        this.state.appDefinition,
        this.currentVersionChanges[this.state.currentPageId][currentVersion].redo
      );

      this.canUndo = true;
      this.canRedo = this.currentVersionChanges[this.state.currentPageId].hasOwnProperty(currentVersion + 1);
      this.currentVersion[this.state.currentPageId] = currentVersion + 1;

      if (!appDefinition) return;
      this.setState(
        {
          appDefinition,
          isSaving: true,
        },
        () => {
          this.props.ymap?.set('appDef', {
            newDefinition: appDefinition,
            editingVersionId: this.state.editingVersion?.id,
          });

          this.autoSave();
        }
      );
    }
  };

  appDefinitionChanged = (newDefinition, opts = {}) => {
    let currentPageId = this.state.currentPageId;
    if (isEqual(this.state.appDefinition, newDefinition)) return;
    if (config.ENABLE_MULTIPLAYER_EDITING && !opts.skipYmapUpdate) {
      this.props.ymap?.set('appDef', { newDefinition, editingVersionId: this.state.editingVersion?.id });
    }

    if (opts?.versionChanged) {
      currentPageId = newDefinition.homePageId;

      this.setState(
        {
          isSaving: true,
          currentPageId: currentPageId,
          appDefinition: newDefinition,
          appDefinitionLocalVersion: uuid(),
        },
        () => {
          if (!opts.skipAutoSave) this.autoSave();
          this.switchPage(currentPageId);
        }
      );
      return;
    }

    produce(
      this.state.appDefinition,
      (draft) => {
        draft.pages[currentPageId].components = newDefinition.pages[currentPageId]?.components ?? {};
      },
      this.handleAddPatch
    );
    this.setState({ isSaving: true, appDefinition: newDefinition, appDefinitionLocalVersion: uuid() }, () => {
      if (!opts.skipAutoSave) this.autoSave();
    });
    computeComponentState(this, newDefinition.pages[currentPageId]?.components ?? {});
  };

  handleInspectorView = () => {
    this.switchSidebarTab(2);
  };

  handleSlugChange = (newSlug) => {
    this.setState({ slug: newSlug });
  };

  removeComponents = () => {
    if (!this.isVersionReleased() && this.state?.selectedComponents?.length > 1) {
      let newDefinition = cloneDeep(this.state.appDefinition);
      const selectedComponents = this.state?.selectedComponents;

      removeSelectedComponent(this.state.currentPageId, newDefinition, selectedComponents);
      const platform = navigator?.userAgentData?.platform || navigator?.platform || 'unknown';
      if (platform.toLowerCase().indexOf('mac') > -1) {
        toast('Selected components deleted! (⌘ + Z to undo)', {
          icon: '🗑️',
        });
      } else {
        toast('Selected components deleted! (ctrl + Z to undo)', {
          icon: '🗑️',
        });
      }
      this.appDefinitionChanged(newDefinition, {
        skipAutoSave: this.isVersionReleased(),
      });
      this.handleInspectorView();
    } else if (this.isVersionReleased()) {
      this.setState({ showCreateVersionModalPrompt: true });
    }
  };

  removeComponent = (component) => {
    const currentPageId = this.state.currentPageId;
    if (!this.isVersionReleased()) {
      let newDefinition = cloneDeep(this.state.appDefinition);
      // Delete child components when parent is deleted

      let childComponents = [];

      if (newDefinition.pages[currentPageId].components?.[component.id].component.component === 'Tabs') {
        childComponents = Object.keys(newDefinition.pages[currentPageId].components).filter((key) =>
          newDefinition.pages[currentPageId].components[key].parent?.startsWith(component.id)
        );
      } else {
        childComponents = Object.keys(newDefinition.pages[currentPageId].components).filter(
          (key) => newDefinition.pages[currentPageId].components[key].parent === component.id
        );
      }

      childComponents.forEach((componentId) => {
        delete newDefinition.pages[currentPageId].components[componentId];
      });
<<<<<<< HEAD
      const deletingComponent = newDefinition.components[component.id];
      delete newDefinition.components[component.id];
      posthog.capture('delete_widget', { widget: deletingComponent.component });
=======

      delete newDefinition.pages[currentPageId].components[component.id];
>>>>>>> 7f785f03
      const platform = navigator?.userAgentData?.platform || navigator?.platform || 'unknown';
      if (platform.toLowerCase().indexOf('mac') > -1) {
        toast('Component deleted! (⌘ + Z to undo)', {
          icon: '🗑️',
        });
      } else {
        toast('Component deleted! (ctrl + Z to undo)', {
          icon: '🗑️',
        });
      }
      this.appDefinitionChanged(newDefinition, {
        skipAutoSave: this.isVersionReleased(),
      });
      this.handleInspectorView();
    } else {
      this.setState({ showCreateVersionModalPrompt: true });
    }
  };

  componentDefinitionChanged = (componentDefinition) => {
    let _self = this;
    const currentPageId = this.state.currentPageId;

    if (this.state.appDefinition?.pages[currentPageId].components[componentDefinition.id]) {
      const newDefinition = {
        appDefinition: produce(this.state.appDefinition, (draft) => {
          draft.pages[currentPageId].components[componentDefinition.id].component = componentDefinition.component;
        }),
      };

      produce(
        this.state.appDefinition,
        (draft) => {
          draft.pages[currentPageId].components[componentDefinition.id].component = componentDefinition.component;
        },
        this.handleAddPatch
      );
      setStateAsync(_self, newDefinition).then(() => {
        computeComponentState(_self, _self.state.appDefinition.pages[currentPageId].components);
        this.setState({ isSaving: true, appDefinitionLocalVersion: uuid() });
        this.autoSave();
        this.props.ymap?.set('appDef', {
          newDefinition: newDefinition.appDefinition,
          editingVersionId: this.state.editingVersion?.id,
        });
      });
    }
  };

  handleEditorEscapeKeyPress = () => {
    if (this.state?.selectedComponents?.length > 0) {
      this.setState({ selectedComponents: [] });
      this.handleInspectorView();
    }
  };

  moveComponents = (direction) => {
    let appDefinition = JSON.parse(JSON.stringify(this.state.appDefinition));
    let newComponents = appDefinition.pages[this.state.currentPageId].components;

    for (const selectedComponent of this.state.selectedComponents) {
      newComponents = produce(newComponents, (draft) => {
        let top = draft[selectedComponent.id].layouts[this.state.currentLayout].top;
        let left = draft[selectedComponent.id].layouts[this.state.currentLayout].left;

        const gridWidth = (1 * 100) / 43; // width of the canvas grid in percentage

        switch (direction) {
          case 'ArrowLeft':
            left = left - gridWidth;
            break;
          case 'ArrowRight':
            left = left + gridWidth;
            break;
          case 'ArrowDown':
            top = top + 10;
            break;
          case 'ArrowUp':
            top = top - 10;
            break;
        }

        draft[selectedComponent.id].layouts[this.state.currentLayout].top = top;
        draft[selectedComponent.id].layouts[this.state.currentLayout].left = left;
      });
    }
    appDefinition.pages[this.state.currentPageId].components = newComponents;
    this.appDefinitionChanged(appDefinition);
  };

  cutComponents = () => cloneComponents(this, this.appDefinitionChanged, false, true);

  copyComponents = () => cloneComponents(this, this.appDefinitionChanged, false);

  cloneComponents = () => cloneComponents(this, this.appDefinitionChanged, true);

  decimalToHex = (alpha) => (alpha === 0 ? '00' : Math.round(255 * alpha).toString(16));

  globalSettingsChanged = (key, value) => {
    const appDefinition = { ...this.state.appDefinition };
    if (value?.[1]?.a == undefined) appDefinition.globalSettings[key] = value;
    else {
      const hexCode = `${value?.[0]}${this.decimalToHex(value?.[1]?.a)}`;
      appDefinition.globalSettings[key] = hexCode;
    }
    this.setState(
      {
        isSaving: true,
        appDefinition,
      },
      () => {
        this.props.ymap?.set('appDef', {
          newDefinition: appDefinition,
          editingVersionId: this.state.editingVersion?.id,
        });
        this.autoSave();
      }
    );
  };

  getSourceMetaData = (dataSource) => {
    if (dataSource.plugin_id) {
      return dataSource.plugin?.manifest_file?.data.source;
    }

    return DataSourceTypes.find((source) => source.kind === dataSource.kind);
  };

  renderDataSource = (dataSource) => {
    const sourceMeta = this.getSourceMetaData(dataSource);
    const icon = getSvgIcon(sourceMeta.kind.toLowerCase(), 25, 25, dataSource?.plugin?.icon_file?.data);

    return (
      <tr
        role="button"
        key={dataSource.name}
        onClick={() => {
          this.setState({
            selectedDataSource: dataSource,
            showDataSourceManagerModal: true,
          });
        }}
      >
        <td>
          {icon} {dataSource.name}
        </td>
      </tr>
    );
  };

  deleteDataQuery = (e, dataQuery) => {
    e.stopPropagation();
    this.setState({ showDataQueryDeletionConfirmation: true, queryToBeDeleted: dataQuery });
  };

  cancelDeleteDataQuery = () => {
    this.setState({ showDataQueryDeletionConfirmation: false, queryToBeDeleted: null });
  };

  executeDataQueryDeletion = () => {
    const { queryToBeDeleted, selectedQuery, isUnsavedQueriesAvailable } = this.state;

    this.setState({
      showDataQueryDeletionConfirmation: false,
      isDeletingDataQuery: true,
    });
    if (this.state.queryToBeDeleted === 'draftQuery') {
      toast.success('Query Deleted');
      return this.clearDraftQuery();
    }
    dataqueryService
      .del(queryToBeDeleted)
      .then(() => {
        toast.success('Query Deleted');
        this.setState({
          isDeletingDataQuery: false,
          isUnsavedQueriesAvailable: queryToBeDeleted === selectedQuery?.id ? false : isUnsavedQueriesAvailable,
          queryToBeDeleted: null,
        });
        this.dataQueriesChanged();
      })
      .catch(({ error }) => {
        this.setState({ isDeletingDataQuery: false });
        toast.error(error);
      });
  };

  createDraftQuery = (queryDetails, source = null) => {
    this.setState({
      selectedQuery: queryDetails,
      draftQuery: queryDetails,
      selectedDataSource: source,
      isSourceSelected: source ? true : false,
    });
  };

  createInputFieldToRenameQuery = (id) => {
    this.renameQueryNameId.current = id;
    this.setState({ renameQueryName: true });
  };

  updateQueryName = (selectedQueryId, newName) => {
    const isNewQueryNameAlreadyExists = this.state.allDataQueries.some((query) => query.name === newName);
    if (newName && !isNewQueryNameAlreadyExists) {
      dataqueryService
        .update(selectedQueryId, newName)
        .then(() => {
          toast.success('Query Name Updated');
          this.setState({
            renameQueryName: false,
          });
          this.renameQueryNameId.current = null;
          this.dataQueriesChanged();
        })
        .catch(({ error }) => {
          this.setState({ renameQueryName: false });
          this.renameQueryNameId.current = null;
          toast.error(error);
        });
    } else {
      if (isNewQueryNameAlreadyExists) {
        toast.error('Query name already exists');
      }
      this.setState({ renameQueryName: false });
      this.renameQueryNameId.current = null;
    }
  };

  clearDraftQuery = () => {
    this.setState({
      draftQuery: null,
      selectedQuery: {},
      isDeletingDataQuery: false,
      isSourceSelected: false,
      selectedDataSource: null,
      isUnsavedQueriesAvailable: false,
    });
  };

  renderDraftQuery = (setSaveConfirmation, setCancelData) => {
    this.renderDataQuery(this.state.draftQuery, setSaveConfirmation, setCancelData, true);
  };

  renderDataQuery = (dataQuery, setSaveConfirmation, setCancelData, isDraftQuery = false) => {
    const sourceMeta = this.getSourceMetaData(dataQuery);
    const icon = getSvgIcon(sourceMeta.kind.toLowerCase(), 25, 25, dataQuery?.plugin?.icon_file?.data);

    let isSeletedQuery = false;
    if (this.state.selectedQuery) {
      isSeletedQuery = dataQuery.id === this.state.selectedQuery.id;
    }
    const isQueryBeingDeleted = this.state.isDeletingDataQuery && isSeletedQuery;

    return (
      <div
        className={'row query-row' + (isSeletedQuery ? ' query-row-selected' : '')}
        key={dataQuery.id}
        onClick={() => {
          if (this.state.selectedQuery?.id === dataQuery?.id) return;
          const stateToBeUpdated = { editingQuery: true, selectedQuery: dataQuery, draftQuery: null };
          if (this.state.isUnsavedQueriesAvailable) {
            setSaveConfirmation(true);
            setCancelData(stateToBeUpdated);
          } else this.setState({ ...stateToBeUpdated });
        }}
        role="button"
      >
        <div className="col-auto query-icon d-flex">{icon}</div>
        <div className="col query-row-query-name">
          {this.state?.renameQueryName && this.renameQueryNameId?.current === dataQuery.id ? (
            <input
              className={`query-name query-name-input-field border-indigo-09 bg-transparent  ${
                this.props.darkMode && 'text-white'
              }`}
              type="text"
              defaultValue={dataQuery.name}
              autoFocus={true}
              onBlur={({ target }) => {
                this.updateQueryName(this.state.selectedQuery.id, target.value);
              }}
            />
          ) : (
            <OverlayTrigger
              trigger={['hover', 'focus']}
              placement="top"
              delay={{ show: 800, hide: 100 }}
              overlay={<Tooltip id="button-tooltip">{dataQuery.name}</Tooltip>}
            >
              <div className="query-name">{dataQuery.name}</div>
            </OverlayTrigger>
          )}
        </div>
        <div className="col-auto query-rename-delete-btn">
          <div
            className={`col-auto ${this.state.renameQueryName && 'display-none'} rename-query`}
            onClick={() => this.createInputFieldToRenameQuery(dataQuery.id)}
          >
            <span className="d-flex">
              <svg width="auto" height="auto" viewBox="0 0 19 20" fill="none" xmlns="http://www.w3.org/2000/svg">
                <path
                  fillRule="evenodd"
                  clipRule="evenodd"
                  d="M13.7087 1.40712C14.29 0.826221 15.0782 0.499893 15.9 0.499893C16.7222 0.499893 17.5107 0.82651 18.0921 1.40789C18.6735 1.98928 19.0001 2.7778 19.0001 3.6C19.0001 4.42197 18.6737 5.21028 18.0926 5.79162C18.0924 5.79178 18.0928 5.79145 18.0926 5.79162L16.8287 7.06006C16.7936 7.11191 16.753 7.16118 16.7071 7.20711C16.6621 7.25215 16.6138 7.292 16.563 7.32665L9.70837 14.2058C9.52073 14.3942 9.26584 14.5 9 14.5H6C5.44772 14.5 5 14.0523 5 13.5V10.5C5 10.2342 5.10585 9.97927 5.29416 9.79163L12.1733 2.93697C12.208 2.88621 12.2478 2.83794 12.2929 2.79289C12.3388 2.74697 12.3881 2.70645 12.4399 2.67132L13.7079 1.40789C13.7082 1.40763 13.7084 1.40738 13.7087 1.40712ZM13.0112 4.92545L7 10.9153V12.5H8.58474L14.5745 6.48876L13.0112 4.92545ZM15.9862 5.07202L14.428 3.51376L15.1221 2.82211C15.3284 2.6158 15.6082 2.49989 15.9 2.49989C16.1918 2.49989 16.4716 2.6158 16.6779 2.82211C16.8842 3.02842 17.0001 3.30823 17.0001 3.6C17.0001 3.89177 16.8842 4.17158 16.6779 4.37789L15.9862 5.07202ZM0.87868 5.37868C1.44129 4.81607 2.20435 4.5 3 4.5H4C4.55228 4.5 5 4.94772 5 5.5C5 6.05228 4.55228 6.5 4 6.5H3C2.73478 6.5 2.48043 6.60536 2.29289 6.79289C2.10536 6.98043 2 7.23478 2 7.5V16.5C2 16.7652 2.10536 17.0196 2.29289 17.2071C2.48043 17.3946 2.73478 17.5 3 17.5H12C12.2652 17.5 12.5196 17.3946 12.7071 17.2071C12.8946 17.0196 13 16.7652 13 16.5V15.5C13 14.9477 13.4477 14.5 14 14.5C14.5523 14.5 15 14.9477 15 15.5V16.5C15 17.2957 14.6839 18.0587 14.1213 18.6213C13.5587 19.1839 12.7957 19.5 12 19.5H3C2.20435 19.5 1.44129 19.1839 0.87868 18.6213C0.31607 18.0587 0 17.2957 0 16.5V7.5C0 6.70435 0.31607 5.94129 0.87868 5.37868Z"
                  fill="#11181C"
                />
              </svg>
            </span>
          </div>
          <div className="col-auto">
            {isQueryBeingDeleted ? (
              <div className="px-2">
                <div className="text-center spinner-border spinner-border-sm" role="status"></div>
              </div>
            ) : (
              <span
                className="delete-query"
                onClick={(e) => this.deleteDataQuery(e, dataQuery.id)}
                disabled={isDraftQuery}
              >
                <span className="d-flex">
                  <svg width="auto" height="auto" viewBox="0 0 18 20" fill="none" xmlns="http://www.w3.org/2000/svg">
                    <path
                      fillRule="evenodd"
                      clipRule="evenodd"
                      d="M5.58579 0.585786C5.96086 0.210714 6.46957 0 7 0H11C11.5304 0 12.0391 0.210714 12.4142 0.585786C12.7893 0.960859 13 1.46957 13 2V4H15.9883C15.9953 3.99993 16.0024 3.99993 16.0095 4H17C17.5523 4 18 4.44772 18 5C18 5.55228 17.5523 6 17 6H16.9201L15.9997 17.0458C15.9878 17.8249 15.6731 18.5695 15.1213 19.1213C14.5587 19.6839 13.7957 20 13 20H5C4.20435 20 3.44129 19.6839 2.87868 19.1213C2.32687 18.5695 2.01223 17.8249 2.00035 17.0458L1.07987 6H1C0.447715 6 0 5.55228 0 5C0 4.44772 0.447715 4 1 4H1.99054C1.9976 3.99993 2.00466 3.99993 2.0117 4H5V2C5 1.46957 5.21071 0.960859 5.58579 0.585786ZM3.0868 6L3.99655 16.917C3.99885 16.9446 4 16.9723 4 17C4 17.2652 4.10536 17.5196 4.29289 17.7071C4.48043 17.8946 4.73478 18 5 18H13C13.2652 18 13.5196 17.8946 13.7071 17.7071C13.8946 17.5196 14 17.2652 14 17C14 16.9723 14.0012 16.9446 14.0035 16.917L14.9132 6H3.0868ZM11 4H7V2H11V4ZM6.29289 10.7071C5.90237 10.3166 5.90237 9.68342 6.29289 9.29289C6.68342 8.90237 7.31658 8.90237 7.70711 9.29289L9 10.5858L10.2929 9.29289C10.6834 8.90237 11.3166 8.90237 11.7071 9.29289C12.0976 9.68342 12.0976 10.3166 11.7071 10.7071L10.4142 12L11.7071 13.2929C12.0976 13.6834 12.0976 14.3166 11.7071 14.7071C11.3166 15.0976 10.6834 15.0976 10.2929 14.7071L9 13.4142L7.70711 14.7071C7.31658 15.0976 6.68342 15.0976 6.29289 14.7071C5.90237 14.3166 5.90237 13.6834 6.29289 13.2929L7.58579 12L6.29289 10.7071Z"
                      fill="#DB4324"
                    />
                  </svg>
                </span>
              </span>
            )}
          </div>
        </div>
      </div>
    );
  };

  onNameChanged = (newName) => {
    this.setState({
      app: { ...this.state.app, name: newName },
    });
    this.setWindowTitle(newName);
  };

  toggleComments = () => {
    this.setState({ showComments: !this.state.showComments });
  };

  setSelectedComponent = (id, component, multiSelect = false) => {
    if (this.state.selectedComponents.length === 0 || !multiSelect) {
      this.switchSidebarTab(1);
    } else {
      this.switchSidebarTab(2);
    }

    const isAlreadySelected = this.state.selectedComponents.find((component) => component.id === id);

    if (!isAlreadySelected) {
      this.setState((prevState) => {
        return {
          selectedComponents: [...(multiSelect ? prevState.selectedComponents : []), { id, component }],
        };
      });
    }
  };

  filterQueries = (value) => {
    if (value) {
      const fuse = new Fuse(this.state.allDataQueries, { keys: ['name'] });
      const results = fuse.search(value);
      let filterDataQueries = [];
      results.every((result) => {
        if (result.item.name === value) {
          filterDataQueries = [];
          filterDataQueries.push(result.item);
          return false;
        }
        filterDataQueries.push(result.item);
        return true;
      });
      this.setState({
        filterDataQueries,
        dataQueriesDefaultText: 'No Queries found.',
      });
    } else {
      this.fetchDataQueries();
    }
  };

  onVersionRelease = (versionId) => {
    this.setState(
      {
        app: {
          ...this.state.app,
          current_version_id: versionId,
        },
      },
      () => {
        this.socket.send(
          JSON.stringify({
            event: 'events',
            data: { message: 'versionReleased', appId: this.state.appId },
          })
        );
      }
    );
  };

  onZoomChanged = (zoom) => {
    this.setState({
      zoomLevel: zoom,
    });
  };

  getCanvasWidth = () => {
    const canvasBoundingRect = document.getElementsByClassName('canvas-area')[0].getBoundingClientRect();
    return canvasBoundingRect?.width;
  };

  getCanvasHeight = () => {
    const canvasBoundingRect = document.getElementsByClassName('canvas-area')[0].getBoundingClientRect();
    return canvasBoundingRect?.height;
  };

  computeCanvasBackgroundColor = () => {
    const { canvasBackgroundColor } = this.state.appDefinition?.globalSettings ?? '#edeff5';
    if (['#2f3c4c', '#edeff5'].includes(canvasBackgroundColor)) {
      return this.props.darkMode ? '#2f3c4c' : '#edeff5';
    }
    return canvasBackgroundColor;
  };

  saveEditingVersion = () => {
    if (this.isVersionReleased()) {
      this.setState({ isSaving: false, showCreateVersionModalPrompt: true });
    } else if (!isEmpty(this.state.editingVersion)) {
      appVersionService
        .save(this.state.appId, this.state.editingVersion.id, { definition: this.state.appDefinition })
        .then(() => {
          this.setState(
            {
              saveError: false,
              editingVersion: {
                ...this.state.editingVersion,
                ...{ definition: this.state.appDefinition },
              },
            },
            () => {
              this.setState({
                isSaving: false,
              });
            }
          );
        })
        .catch(() => {
          this.setState({ saveError: true, isSaving: false }, () => {
            toast.error('App could not save.');
          });
        });
    }
  };

  handleOnComponentOptionChanged = (component, optionName, value) => {
    return onComponentOptionChanged(this, component, optionName, value);
  };

  handleOnComponentOptionsChanged = (component, options) => {
    return onComponentOptionsChanged(this, component, options);
  };

  handleComponentClick = (id, component) => {
    this.setState({
      selectedComponent: { id, component },
    });
    this.switchSidebarTab(1);
  };

  handleComponentHover = (id) => {
    if (this.state.selectionInProgress) return;
    this.setState({
      hoveredComponent: id,
    });
  };

  sideBarDebugger = {
    error: (data) => {
      debuggerActions.error(this, data);
    },
    flush: () => {
      debuggerActions.flush(this);
    },
    generateErrorLogs: (errors) => debuggerActions.generateErrorLogs(errors),
  };

  changeDarkMode = (newMode) => {
    this.setState({
      currentState: {
        ...this.state.currentState,
        globals: {
          ...this.state.currentState.globals,
          theme: { name: newMode ? 'dark' : 'light' },
        },
      },
    });
    this.props.switchDarkMode(newMode);
  };

  setStateOfUnsavedQueries = (state) => {
    this.setState({
      isUnsavedQueriesAvailable: state,
    });
  };

  handleEvent = (eventName, options) => onEvent(this, eventName, options, 'edit');

  runQuery = (queryId, queryName) => runQuery(this, queryId, queryName);

  dataSourceModalHandler = () => {
    this.dataSourceModalRef.current.dataSourceModalToggleStateHandler();
  };

  onAreaSelectionStart = (e) => {
    const isMultiSelect = e.inputEvent.shiftKey || this.state.selectedComponents.length > 0;
    this.setState((prevState) => {
      return {
        selectionInProgress: true,
        selectedComponents: [...(isMultiSelect ? prevState.selectedComponents : [])],
      };
    });
  };

  onAreaSelection = (e) => {
    e.added.forEach((el) => {
      el.classList.add('resizer-select');
    });
    if (this.state.selectionInProgress) {
      e.removed.forEach((el) => {
        el.classList.remove('resizer-select');
      });
    }
  };

  onAreaSelectionEnd = (e) => {
    const currentPageId = this.state.currentPageId;
    this.setState({ selectionInProgress: false });
    e.selected.forEach((el, index) => {
      const id = el.getAttribute('widgetid');
      const component = this.state.appDefinition.pages[currentPageId].components[id].component;
      const isMultiSelect = e.inputEvent.shiftKey || (!e.isClick && index != 0);
      this.setSelectedComponent(id, component, isMultiSelect);
    });
  };

  onAreaSelectionDragStart = (e) => {
    if (e.inputEvent.target.getAttribute('id') !== 'real-canvas') {
      this.selectionDragRef.current = true;
    } else {
      this.selectionDragRef.current = false;
    }
  };

  onAreaSelectionDrag = (e) => {
    if (this.selectionDragRef.current) {
      e.stop();
      this.state.selectionInProgress && this.setState({ selectionInProgress: false });
    }
  };

  onAreaSelectionDragEnd = () => {
    this.selectionDragRef.current = false;
    this.state.selectionInProgress && this.setState({ selectionInProgress: false });
  };

  appEnvironmentChanged = (currentAppEnvironmentId, isVersionChanged) => {
    this.setState({
      currentAppEnvironmentId,
    });
    const currentEnvironmentObj = JSON.parse(localStorage.getItem('currentAppEnvironmentIds') || JSON.stringify({}));
    if (currentEnvironmentObj[this.state.appId] !== currentAppEnvironmentId) {
      currentEnvironmentObj[this.state.appId] = currentAppEnvironmentId;
      localStorage.setItem('currentAppEnvironmentIds', JSON.stringify(currentEnvironmentObj));
      !isVersionChanged && window.location.reload(false);
    }
  };

  setCurrentAppEnvironmentId = () => {
    const appId = this.props.match.params.id;
    const currentEnvironmentObj = JSON.parse(localStorage.getItem('currentAppEnvironmentIds') || JSON.stringify({}));
    this.setState({ currentAppEnvironmentId: currentEnvironmentObj[appId] });
  };

  addNewPage = ({ name, handle }) => {
    // check for unique page handles
    const pageExists = Object.values(this.state.appDefinition.pages).some((page) => page.handle === handle);

    if (pageExists) {
      toast.error('Page with same handle already exists');
      return;
    }

    const newAppDefinition = {
      ...this.state.appDefinition,
      pages: {
        ...this.state.appDefinition.pages,
        [uuid()]: {
          name,
          handle,
          components: {},
        },
      },
    };

    this.setState(
      {
        isSaving: true,
        appDefinition: newAppDefinition,
        appDefinitionLocalVersion: uuid(),
      },
      () => {
        const newPageId = cloneDeep(Object.keys(newAppDefinition.pages)).pop();
        this.switchPage(newPageId);
        this.autoSave();
      }
    );
  };

  deletePageRequest = (pageId, isHomePage = false) => {
    this.setState({
      showPageDeletionConfirmation: {
        isOpen: true,
        pageId,
        isHomePage,
      },
    });
  };

  cancelDeletePageRequest = () => {
    this.setState({
      showPageDeletionConfirmation: {
        isOpen: false,
        pageId: null,
        isHomePage: false,
      },
    });
  };

  executeDeletepageRequest = () => {
    const pageId = this.state.showPageDeletionConfirmation.pageId;
    const isHomePage = this.state.showPageDeletionConfirmation.isHomePage;
    if (Object.keys(this.state.appDefinition.pages).length === 1) {
      toast.error('You cannot delete the only page in your app.');
      return;
    }

    this.setState({
      isDeletingPage: true,
    });

    const toBeDeletedPage = this.state.appDefinition.pages[pageId];

    const newAppDefinition = {
      ...this.state.appDefinition,
      pages: omit(this.state.appDefinition.pages, pageId),
    };

    const newCurrentPageId = isHomePage
      ? Object.keys(this.state.appDefinition.pages)[0]
      : this.state.appDefinition.homePageId;

    this.setState(
      {
        currentPageId: newCurrentPageId,
        isSaving: true,
        appDefinition: newAppDefinition,
        appDefinitionLocalVersion: uuid(),
        isDeletingPage: false,
      },
      () => {
        toast.success(`${toBeDeletedPage.name} page deleted.`);

        this.switchPage(newCurrentPageId);
        this.autoSave();
      }
    );
  };

  updateHomePage = (pageId) => {
    this.setState(
      {
        isSaving: true,
        appDefinition: {
          ...this.state.appDefinition,
          homePageId: pageId,
        },
        appDefinitionLocalVersion: uuid(),
      },
      () => {
        this.autoSave();
      }
    );
  };

  clonePage = (pageId) => {
    const currentPage = this.state.appDefinition.pages[pageId];
    const newPageId = uuid();
    let newPageName = `${currentPage.name} (copy)`;
    let newPageHandle = `${currentPage.handle}-copy`;
    let i = 1;
    while (Object.values(this.state.appDefinition.pages).some((page) => page.handle === newPageHandle)) {
      newPageName = `${currentPage.name} (copy ${i})`;
      newPageHandle = `${currentPage.handle}-copy-${i}`;
      i++;
    }

    const newPage = {
      ...cloneDeep(currentPage),
      name: newPageName,
      handle: newPageHandle,
    };

    const newAppDefinition = {
      ...this.state.appDefinition,
      pages: {
        ...this.state.appDefinition.pages,
        [newPageId]: newPage,
      },
    };

    this.setState(
      {
        isSaving: true,
        appDefinition: newAppDefinition,
        appDefinitionLocalVersion: uuid(),
      },
      () => {
        this.autoSave();
      }
    );
  };

  updatePageHandle = (pageId, newHandle) => {
    const pageExists = Object.values(this.state.appDefinition.pages).some((page) => page.handle === newHandle);

    if (pageExists) {
      toast.error('Page with same handle already exists');
      return;
    }

    if (newHandle.trim().length === 0) {
      toast.error('Page handle cannot be empty');
      return;
    }

    this.setState(
      {
        isSaving: true,
        appDefinition: {
          ...this.state.appDefinition,
          pages: {
            ...this.state.appDefinition.pages,
            [pageId]: {
              ...this.state.appDefinition.pages[pageId],
              handle: newHandle,
            },
          },
        },
        appDefinitionLocalVersion: uuid(),
      },
      () => {
        toast.success('Page handle updated successfully');
        this.switchPage(pageId);
        this.autoSave();
      }
    );
  };

  updateOnPageLoadEvents = (pageId, events) => {
    this.setState(
      {
        isSaving: true,
        appDefinition: {
          ...this.state.appDefinition,
          pages: {
            ...this.state.appDefinition.pages,
            [pageId]: {
              ...this.state.appDefinition.pages[pageId],
              events,
            },
          },
        },
        appDefinitionLocalVersion: uuid(),
      },
      () => {
        this.autoSave();
      }
    );
  };

  showHideViewerNavigation = () => {
    const newAppDefinition = {
      ...this.state.appDefinition,
      showViewerNavigation: !this.state.appDefinition.showViewerNavigation,
    };

    this.setState(
      {
        isSaving: true,
        appDefinition: newAppDefinition,
        appDefinitionLocalVersion: uuid(),
      },
      () => this.autoSave()
    );
  };

  renamePage = (pageId, newName) => {
    if (newName.trim().length === 0) {
      toast.error('Page name cannot be empty');
      return;
    }

    const newAppDefinition = {
      ...this.state.appDefinition,
      pages: {
        ...this.state.appDefinition.pages,
        [pageId]: {
          ...this.state.appDefinition.pages[pageId],
          name: newName,
        },
      },
    };

    this.setState(
      {
        isSaving: true,
        appDefinition: newAppDefinition,
        appDefinitionLocalVersion: uuid(),
      },
      () => {
        this.autoSave();
      }
    );
  };

  hidePage = (pageId) => {
    const newAppDefinition = {
      ...this.state.appDefinition,
      pages: {
        ...this.state.appDefinition.pages,
        [pageId]: {
          ...this.state.appDefinition.pages[pageId],
          hidden: true,
        },
      },
    };

    this.setState(
      {
        isSaving: true,
        appDefinition: newAppDefinition,
        appDefinitionLocalVersion: uuid(),
      },
      () => {
        this.autoSave();
      }
    );
  };

  unHidePage = (pageId) => {
    const newAppDefinition = {
      ...this.state.appDefinition,
      pages: {
        ...this.state.appDefinition.pages,
        [pageId]: {
          ...this.state.appDefinition.pages[pageId],
          hidden: false,
        },
      },
    };

    this.setState(
      {
        isSaving: true,
        appDefinition: newAppDefinition,
        appDefinitionLocalVersion: uuid(),
      },
      () => {
        this.autoSave();
      }
    );
  };

  switchPage = (pageId, queryParams = []) => {
    const { name, handle, events } = this.state.appDefinition.pages[pageId];
    const currentPageId = this.state.currentPageId;

    if (!name || !handle) return;

    const queryParamsString = queryParams.map(([key, value]) => `${key}=${value}`).join('&');

    this.props.history.push(`/apps/${this.state.appId}/${handle}?${queryParamsString}`);

    const { globals: existingGlobals } = this.state.currentState;

    const page = {
      ...this.state.currentState.page,
      name,
      handle,
      variables: this.state.pages?.[pageId]?.variables ?? {},
    };

    const globals = {
      ...existingGlobals,
      urlparams: JSON.parse(JSON.stringify(queryString.parse(queryParamsString))),
    };

    this.setState(
      {
        pages: {
          ...this.state.pages,
          [currentPageId]: {
            ...(this.state.pages?.[currentPageId] ?? {}),
            variables: {
              ...(this.state.currentState?.page?.variables ?? {}),
            },
          },
        },
        currentState: {
          ...this.state.currentState,
          globals,
          page,
        },
        currentPageId: pageId,
      },
      () => {
        computeComponentState(this, this.state.appDefinition.pages[pageId]?.components ?? {}).then(async () => {
          for (const event of events ?? []) {
            await this.handleEvent(event.eventId, event);
          }
        });
      }
    );
  };

  updateOnSortingPages = (newSortedPages) => {
    const pagesObj = newSortedPages.reduce((acc, page) => {
      acc[page.id] = this.state.appDefinition.pages[page.id];
      return acc;
    }, {});

    const newAppDefinition = {
      ...this.state.appDefinition,
      pages: pagesObj,
    };

    this.setState(
      {
        isSaving: true,
        appDefinition: newAppDefinition,
        appDefinitionLocalVersion: uuid(),
      },
      () => {
        this.autoSave();
      }
    );
  };

  getPagesWithIds = () => {
    return Object.entries(this.state.appDefinition.pages).map(([id, page]) => ({ ...page, id }));
  };

  handleAddNewQuery = (setSaveConfirmation, setCancelData) => {
    const stateToBeUpdated = {
      options: {},
      selectedDataSource: null,
      selectedQuery: {},
      editingQuery: false,
      addingQuery: true,
      isSourceSelected: false,
      draftQuery: null,
    };
    if (this.state.isUnsavedQueriesAvailable) {
      setSaveConfirmation(true);
      setCancelData(stateToBeUpdated);
    } else this.setState({ ...stateToBeUpdated });
  };

  toggleCurrentLayout = (selectedLayout) => {
    this.setState({
      currentLayout: selectedLayout,
    });
  };

  render() {
    const {
      currentSidebarTab,
      selectedComponents = [],
      appDefinition,
      appId,
      slug,
      dataSources,
      loadingDataQueries,
      dataQueries,
      loadingDataSources,
      addingQuery,
      selectedQuery,
      editingQuery,
      app,
      queryPanelHeight,
      showLeftSidebar,
      currentState,
      isLoading,
      zoomLevel,
      currentLayout,
      deviceWindowWidth,
      dataQueriesDefaultText,
      showDataQueryDeletionConfirmation,
      isDeletingDataQuery,
      apps,
      defaultComponentStateComputed,
      showComments,
      editingVersion,
      showCreateVersionModalPrompt,
      hoveredComponent,
      queryConfirmationList,
    } = this.state;

    const appVersionPreviewLink = editingVersion
      ? `/applications/${app.id}/versions/${editingVersion.id}/environments/${this.state.currentAppEnvironmentId}/${this.state.currentState.page.handle}`
      : '';

    return (
      <div className="editor wrapper">
        <ReactTooltip type="dark" effect="solid" eventOff="click" delayShow={250} />
        <Confirm
          show={queryConfirmationList.length > 0}
          message={`Do you want to run this query - ${queryConfirmationList[0]?.queryName}?`}
          onConfirm={(queryConfirmationData) => onQueryConfirmOrCancel(this, queryConfirmationData, true)}
          onCancel={() => onQueryConfirmOrCancel(this, queryConfirmationList[0])}
          queryConfirmationData={queryConfirmationList[0]}
          darkMode={this.props.darkMode}
          key={queryConfirmationList[0]?.queryName}
        />
        <Confirm
          show={showDataQueryDeletionConfirmation}
          message={'Do you really want to delete this query?'}
          confirmButtonLoading={isDeletingDataQuery}
          onConfirm={() => this.executeDataQueryDeletion()}
          onCancel={() => this.cancelDeleteDataQuery()}
          darkMode={this.props.darkMode}
        />
        <Confirm
          show={this.state.showPageDeletionConfirmation?.isOpen ?? false}
          title={'Delete Page'}
          message={`Do you really want to delete this page?`}
          confirmButtonLoading={this.state.isDeletingPage}
          onConfirm={() => this.executeDeletepageRequest()}
          onCancel={() => this.cancelDeletePageRequest()}
          darkMode={this.props.darkMode}
        />
        <div className="header">
          <header className="navbar navbar-expand-md navbar-light d-print-none">
            <div className="container-xl header-container">
              <button className="navbar-toggler" type="button" data-bs-toggle="collapse" data-bs-target="#navbar-menu">
                <span className="navbar-toggler-icon"></span>
              </button>
              <h1 className="navbar-brand d-none-navbar-horizontal pe-0">
                <Link to={'/'} data-cy="editor-page-logo">
                  <AppLogo isLoadingFromHeader={true} />
                </Link>
              </h1>
              <GlobalSettings
                currentState={currentState}
                globalSettingsChanged={this.globalSettingsChanged}
                globalSettings={appDefinition.globalSettings}
                darkMode={this.props.darkMode}
                toggleAppMaintenance={this.toggleAppMaintenance}
                is_maintenance_on={this.state.app.is_maintenance_on}
              />
              <EditAppName appId={app.id} appName={app.name} onNameChanged={this.onNameChanged} />
              <HeaderActions
                canUndo={this.canUndo}
                canRedo={this.canRedo}
                handleUndo={this.handleUndo}
                handleRedo={this.handleRedo}
                currentLayout={currentLayout}
                toggleCurrentLayout={this.toggleCurrentLayout}
              />
              {config.ENABLE_MULTIPLAYER_EDITING && <RealtimeAvatars />}
              <EnvironmentManager
                versionId={this.state?.editingVersion?.id}
                currentAppEnvironmentId={this.state?.currentAppEnvironmentId}
                appEnvironmentChanged={this.appEnvironmentChanged}
              />
              {editingVersion && (
                <AppVersionsManager
                  appId={appId}
                  editingVersion={editingVersion}
                  releasedVersionId={app.current_version_id}
                  setAppDefinitionFromVersion={this.setAppDefinitionFromVersion}
                  showCreateVersionModalPrompt={showCreateVersionModalPrompt}
                  closeCreateVersionModalPrompt={this.closeCreateVersionModalPrompt}
                />
              )}
              <div className="navbar-nav flex-row order-md-last release-buttons">
                <div className="nav-item me-1">
                  {app.id && (
                    <ManageAppUsers
                      app={app}
                      slug={slug}
                      darkMode={this.props.darkMode}
                      handleSlugChange={this.handleSlugChange}
                    />
                  )}
                </div>
                <div className="nav-item me-1">
                  <Link
                    title="Preview"
                    to={appVersionPreviewLink}
                    target="_blank"
                    rel="noreferrer"
                    data-cy="preview-link-button"
                  >
                    <svg
                      className="icon cursor-pointer w-100 h-100"
                      width="33"
                      height="33"
                      viewBox="0 0 33 33"
                      fill="none"
                      xmlns="http://www.w3.org/2000/svg"
                    >
                      <rect x="0.363281" y="0.220703" width="32" height="32" rx="6" fill="#F0F4FF" />
                      <path
                        fillRule="evenodd"
                        clipRule="evenodd"
                        d="M10.4712 16.2205C12.1364 18.9742 14.1064 20.2205 16.3646 20.2205C18.6227 20.2205 20.5927 18.9742 22.258 16.2205C20.5927 13.4669 18.6227 12.2205 16.3646 12.2205C14.1064 12.2205 12.1364 13.4669 10.4712 16.2205ZM9.1191 15.8898C10.9694 12.6519 13.3779 10.8872 16.3646 10.8872C19.3513 10.8872 21.7598 12.6519 23.6101 15.8898C23.7272 16.0947 23.7272 16.3464 23.6101 16.5513C21.7598 19.7891 19.3513 21.5539 16.3646 21.5539C13.3779 21.5539 10.9694 19.7891 9.1191 16.5513C9.00197 16.3464 9.00197 16.0947 9.1191 15.8898ZM16.3646 15.5539C15.9964 15.5539 15.6979 15.8524 15.6979 16.2205C15.6979 16.5887 15.9964 16.8872 16.3646 16.8872C16.7328 16.8872 17.0312 16.5887 17.0312 16.2205C17.0312 15.8524 16.7328 15.5539 16.3646 15.5539ZM14.3646 16.2205C14.3646 15.116 15.26 14.2205 16.3646 14.2205C17.4692 14.2205 18.3646 15.116 18.3646 16.2205C18.3646 17.3251 17.4692 18.2205 16.3646 18.2205C15.26 18.2205 14.3646 17.3251 14.3646 16.2205Z"
                        fill="#3E63DD"
                      />
                    </svg>
                  </Link>
                </div>
                <div className="nav-item dropdown">
                  {app.id && (
                    <ReleaseVersionButton
                      isVersionReleased={this.isVersionReleased()}
                      appId={app.id}
                      appName={app.name}
                      onVersionRelease={this.onVersionRelease}
                      editingVersion={editingVersion}
                      saveEditingVersion={this.saveEditingVersion}
                    />
                  )}
                </div>
              </div>
            </div>
          </header>
        </div>
        <DndProvider backend={HTML5Backend}>
          <EditorContextWrapper>
            <div className="sub-section">
              <LeftSidebar
                appVersionsId={this.state?.editingVersion?.id}
                currentAppEnvironmentId={this.state.currentAppEnvironmentId}
                showComments={showComments}
                errorLogs={currentState.errors}
                components={currentState.components}
                appId={appId}
                darkMode={this.props.darkMode}
                dataSources={this.state.dataSources}
                dataSourcesChanged={this.dataSourcesChanged}
                dataQueriesChanged={this.dataQueriesChanged}
                onZoomChanged={this.onZoomChanged}
                toggleComments={this.toggleComments}
                switchDarkMode={this.changeDarkMode}
                currentState={currentState}
                debuggerActions={this.sideBarDebugger}
                appDefinition={{
                  components: appDefinition.pages[this.state.currentPageId]?.components ?? {},
                  queries: dataQueries,
                  selectedComponent: selectedComponents ? selectedComponents[selectedComponents.length - 1] : {},
                  pages: this.state.appDefinition.pages,
                  homePageId: this.state.appDefinition.homePageId,
                  showViewerNavigation: this.state.appDefinition.showViewerNavigation,
                }}
                setSelectedComponent={this.setSelectedComponent}
                removeComponent={this.removeComponent}
                runQuery={(queryId, queryName) => runQuery(this, queryId, queryName)}
                ref={this.dataSourceModalRef}
                isSaving={this.state.isSaving}
                isUnsavedQueriesAvailable={this.state.isUnsavedQueriesAvailable}
                currentPageId={this.state.currentPageId}
                addNewPage={this.addNewPage}
                switchPage={this.switchPage}
                deletePage={this.deletePageRequest}
                renamePage={this.renamePage}
                clonePage={this.clonePage}
                hidePage={this.hidePage}
                unHidePage={this.unHidePage}
                updateHomePage={this.updateHomePage}
                updatePageHandle={this.updatePageHandle}
                updateOnPageLoadEvents={this.updateOnPageLoadEvents}
                showHideViewerNavigationControls={this.showHideViewerNavigation}
                updateOnSortingPages={this.updateOnSortingPages}
                apps={apps}
                dataQueries={dataQueries}
              />
              {!showComments && (
                <Selecto
                  dragContainer={'.canvas-container'}
                  selectableTargets={['.react-draggable']}
                  hitRate={0}
                  selectByClick={true}
                  toggleContinueSelect={['shift']}
                  ref={this.selectionRef}
                  scrollOptions={this.state.scrollOptions}
                  onSelectStart={this.onAreaSelectionStart}
                  onSelectEnd={this.onAreaSelectionEnd}
                  onSelect={this.onAreaSelection}
                  onDragStart={this.onAreaSelectionDragStart}
                  onDrag={this.onAreaSelectionDrag}
                  onDragEnd={this.onAreaSelectionDragEnd}
                  onScroll={(e) => {
                    this.canvasContainerRef.current.scrollBy(e.direction[0] * 10, e.direction[1] * 10);
                  }}
                />
              )}
              <div className="main main-editor-canvas" id="main-editor-canvas">
                <div
                  className={`canvas-container align-items-center ${!showLeftSidebar && 'hide-sidebar'}`}
                  style={{ transform: `scale(${zoomLevel})` }}
                  onMouseUp={(e) => {
                    if (['real-canvas', 'modal'].includes(e.target.className)) {
                      this.setState({ selectedComponents: [], currentSidebarTab: 2, hoveredComponent: false });
                    }
                  }}
                  ref={this.canvasContainerRef}
                  onScroll={() => {
                    this.selectionRef.current.checkScroll();
                  }}
                >
                  <div
                    className="canvas-area"
                    style={{
                      width: currentLayout === 'desktop' ? '100%' : '450px',
                      minHeight: +this.state.appDefinition.globalSettings.canvasMaxHeight,
                      maxWidth:
                        +this.state.appDefinition.globalSettings.canvasMaxWidth +
                        this.state.appDefinition.globalSettings.canvasMaxWidthType,
                      maxHeight: +this.state.appDefinition.globalSettings.canvasMaxHeight,
                      backgroundColor: this.computeCanvasBackgroundColor(),
                    }}
                  >
                    {config.ENABLE_MULTIPLAYER_EDITING && (
                      <RealtimeCursors
                        editingVersionId={this.state?.editingVersion?.id}
                        editingPageId={this.state.currentPageId}
                      />
                    )}
                    {defaultComponentStateComputed && (
                      <>
                        <Container
                          canvasWidth={this.getCanvasWidth()}
                          canvasHeight={this.getCanvasHeight()}
                          socket={this.socket}
                          showComments={showComments}
                          appVersionsId={this.state?.editingVersion?.id}
                          appDefinition={appDefinition}
                          appDefinitionChanged={this.appDefinitionChanged}
                          snapToGrid={true}
                          darkMode={this.props.darkMode}
                          mode={'edit'}
                          zoomLevel={zoomLevel}
                          currentLayout={currentLayout}
                          deviceWindowWidth={deviceWindowWidth}
                          selectedComponents={selectedComponents}
                          appLoading={isLoading}
                          onEvent={this.handleEvent}
                          onComponentOptionChanged={this.handleOnComponentOptionChanged}
                          onComponentOptionsChanged={this.handleOnComponentOptionsChanged}
                          currentState={this.state.currentState}
                          setSelectedComponent={this.setSelectedComponent}
                          handleUndo={this.handleUndo}
                          handleRedo={this.handleRedo}
                          removeComponent={this.removeComponent}
                          onComponentClick={this.handleComponentClick}
                          onComponentHover={this.handleComponentHover}
                          hoveredComponent={hoveredComponent}
                          sideBarDebugger={this.sideBarDebugger}
                          dataQueries={dataQueries}
                          currentPageId={this.state.currentPageId}
                        />
                        <CustomDragLayer
                          snapToGrid={true}
                          currentLayout={currentLayout}
                          canvasWidth={this.getCanvasWidth()}
                        />
                      </>
                    )}
                  </div>
                </div>
                <QueryPanel>
                  {({
                    toggleQueryEditor,
                    showSaveConfirmation,
                    setSaveConfirmation,
                    queryCancelData,
                    setCancelData,
                  }) => (
                    <>
                      <Confirm
                        show={showSaveConfirmation}
                        message={`Query ${selectedQuery?.name} has unsaved changes`}
                        onConfirm={() => {
                          setSaveConfirmation(false);
                        }}
                        onCancel={(data) => {
                          setSaveConfirmation(false);
                          this.setState({
                            ...data,
                            isUnsavedQueriesAvailable: false,
                            draftQuery: this.state.draftQuery !== null ? null : this.state.draftQuery,
                          });
                        }}
                        confirmButtonText="Continue editing"
                        cancelButtonText="Discard changes"
                        callCancelFnOnConfirm={false}
                        queryCancelData={queryCancelData}
                      />
                      <div className="row main-row">
                        <div className="data-pane">
                          <div className={`queries-container ${this.props.darkMode && 'theme-dark'}`}>
                            <div className="queries-header row d-flex align-items-center justify-content-between">
                              <div className="col-auto">
                                <div className={`queries-search ${this.props.darkMode && 'theme-dark'}`}>
                                  <SearchBox
                                    width="100%"
                                    onSubmit={this.filterQueries}
                                    placeholder={this.props.t('globals.search', 'Search')}
                                    customClass="query-manager-search-box-wrapper"
                                  />
                                </div>
<<<<<<< HEAD
                              )}

                              {!showQuerySearchField && (
                                <>
                                  <div className="col">
                                    <h5
                                      style={{ fontSize: '14px', marginLeft: ' 6px' }}
                                      className="py-1 px-3 mt-2 text-muted"
                                      data-cy={'header-queries-on-query-manager'}
                                    >
                                      {this.props.t('editor.queries', 'Queries')}
                                    </h5>
                                  </div>

                                  <div className="col-auto mx-1">
                                    <span
                                      className={`query-btn mx-1 ${this.props.darkMode ? 'dark' : ''}`}
                                      data-class="py-1 px-0"
                                      onClick={this.toggleQuerySearch}
                                    >
                                      <img
                                        className="py-1 mt-2"
                                        src="assets/images/icons/lens.svg"
                                        width="24"
                                        height="24"
                                        data-cy={'query-search-icon'}
                                      />
                                    </span>

                                    <span
                                      className={`query-btn mx-3 ${this.props.darkMode ? 'dark' : ''}`}
                                      data-tip="Add new query"
                                      data-class="py-1 px-2"
                                      data-cy="button-add-new-queries"
                                      onClick={() => {
                                        posthog.capture('click_create_query_plus'); //posthog event
                                        this.handleAddNewQuery(setSaveConfirmation, setCancelData)
                                      }}
                                    >
                                      <img className="mt-2" src="assets/images/icons/plus.svg" width="24" height="24" />
                                    </span>
                                  </div>
                                </>
                              )}
=======
                              </div>
                              <button
                                className={`col-auto d-flex align-items-center py-1 rounded default-secondary-button  ${
                                  this.props.darkMode && 'theme-dark'
                                }`}
                                onClick={() => {
                                  this.handleAddNewQuery(setSaveConfirmation, setCancelData);
                                }}
                              >
                                <span
                                  className={` d-flex query-manager-btn-svg-wrapper align-items-center query-icon-wrapper`}
                                  data-tip="Add new query"
                                  data-class=""
                                >
                                  <svg
                                    width="auto"
                                    height="auto"
                                    viewBox="0 0 16 16"
                                    fill="none"
                                    xmlns="http://www.w3.org/2000/svg"
                                  >
                                    <path
                                      d="M8 15.25C7.71667 15.25 7.47917 15.1542 7.2875 14.9625C7.09583 14.7708 7 14.5333 7 14.25V9H1.75C1.46667 9 1.22917 8.90417 1.0375 8.7125C0.845833 8.52083 0.75 8.28333 0.75 8C0.75 7.71667 0.845833 7.47917 1.0375 7.2875C1.22917 7.09583 1.46667 7 1.75 7H7V1.75C7 1.46667 7.09583 1.22917 7.2875 1.0375C7.47917 0.845833 7.71667 0.75 8 0.75C8.28333 0.75 8.52083 0.845833 8.7125 1.0375C8.90417 1.22917 9 1.46667 9 1.75V7H14.25C14.5333 7 14.7708 7.09583 14.9625 7.2875C15.1542 7.47917 15.25 7.71667 15.25 8C15.25 8.28333 15.1542 8.52083 14.9625 8.7125C14.7708 8.90417 14.5333 9 14.25 9H9V14.25C9 14.5333 8.90417 14.7708 8.7125 14.9625C8.52083 15.1542 8.28333 15.25 8 15.25Z"
                                      fill="#3E63DD"
                                    />
                                  </svg>
                                </span>
                                <span className="query-manager-btn-name">Add</span>
                              </button>
>>>>>>> 7f785f03
                            </div>

                            {loadingDataQueries ? (
                              <div className="p-5">
                                <center>
                                  <div className="spinner-border" role="status"></div>
                                </center>
                              </div>
                            ) : (
                              <div className="query-list">
                                <div>
                                  {this.state.draftQuery !== null &&
                                    this.renderDraftQuery(setSaveConfirmation, setCancelData)}
                                  {this.state.filterDataQueries.map((query) =>
                                    this.renderDataQuery(query, setSaveConfirmation, setCancelData)
                                  )}
                                </div>
                                {this.state.filterDataQueries.length === 0 && this.state.draftQuery === null && (
<<<<<<< HEAD
                                  <div className="mt-5">
                                    <center>
                                      <span className="mute-text" data-cy={'no-query-text'}>
                                        {dataQueriesDefaultText}
                                      </span>
                                      <br />
                                      <button
                                        className={`button-family-secondary mt-3 ${this.props.darkMode && 'dark'}`}
                                        onClick={() => {
                                          posthog.capture('click_create_query'); //posthog event
                                          this.handleAddNewQuery(setSaveConfirmation, setCancelData);
                                        }}
                                        data-cy={'create-query-button'}
                                      >
                                        {this.props.t('editor.createQuery', 'Create query')}
                                      </button>
                                    </center>
=======
                                  <div className=" d-flex  flex-column align-items-center justify-content-start">
                                    <img src="assets/images/icons/no-queries-added.svg" alt="" />
                                    <span className="mute-text pt-3">{dataQueriesDefaultText}</span> <br />
>>>>>>> 7f785f03
                                  </div>
                                )}
                              </div>
                            )}
                          </div>
                        </div>
                        <div className="query-definition-pane-wrapper">
                          <div className="query-definition-pane">
                            <div>
                              <QueryManager
                                addNewQueryAndDeselectSelectedQuery={() =>
                                  this.handleAddNewQuery(setSaveConfirmation, setCancelData)
                                }
                                toggleQueryEditor={toggleQueryEditor}
                                dataSources={dataSources}
                                dataQueries={dataQueries}
                                mode={editingQuery ? 'edit' : 'create'}
                                selectedQuery={selectedQuery}
                                selectedDataSource={this.state.selectedDataSource}
                                dataQueriesChanged={this.dataQueriesChanged}
                                appId={appId}
                                editingVersionId={editingVersion?.id}
                                addingQuery={addingQuery || dataQueries?.length === 0}
                                editingQuery={editingQuery}
                                queryPanelHeight={queryPanelHeight}
                                currentState={currentState}
                                darkMode={this.props.darkMode}
                                apps={apps}
                                allComponents={appDefinition.pages[this.state.currentPageId]?.components ?? {}}
                                isSourceSelected={this.state.isSourceSelected}
                                isQueryPaneDragging={this.state.isQueryPaneDragging}
                                runQuery={this.runQuery}
                                dataSourceModalHandler={this.dataSourceModalHandler}
                                setStateOfUnsavedQueries={this.setStateOfUnsavedQueries}
                                appDefinition={appDefinition}
                                editorState={this}
                                showQueryConfirmation={queryConfirmationList.length > 0}
                                loadingDataSources={loadingDataSources}
                                createDraftQuery={this.createDraftQuery}
                                clearDraftQuery={this.clearDraftQuery}
                                isUnsavedQueriesAvailable={this.state.isUnsavedQueriesAvailable}
                                setSaveConfirmation={setSaveConfirmation}
                                setCancelData={setCancelData}
                              />
                            </div>
                          </div>
                        </div>
                      </div>
                    </>
                  )}
                </QueryPanel>
              </div>
              <div className="editor-sidebar">
                <EditorKeyHooks
                  moveComponents={this.moveComponents}
                  cloneComponents={this.cloneComponents}
                  copyComponents={this.copyComponents}
                  cutComponents={this.cutComponents}
                  handleEditorEscapeKeyPress={this.handleEditorEscapeKeyPress}
                  removeMultipleComponents={this.removeComponents}
                />

                {currentSidebarTab === 1 && (
                  <div className="pages-container">
                    {selectedComponents.length === 1 &&
                    !isEmpty(appDefinition.pages[this.state.currentPageId]?.components) &&
                    !isEmpty(appDefinition.pages[this.state.currentPageId]?.components[selectedComponents[0].id]) ? (
                      <Inspector
                        moveComponents={this.moveComponents}
                        componentDefinitionChanged={this.componentDefinitionChanged}
                        dataQueries={dataQueries}
                        removeComponent={this.removeComponent}
                        selectedComponentId={selectedComponents[0].id}
                        currentState={currentState}
                        allComponents={appDefinition.pages[this.state.currentPageId]?.components}
                        key={selectedComponents[0].id}
                        switchSidebarTab={this.switchSidebarTab}
                        apps={apps}
                        darkMode={this.props.darkMode}
                        appDefinitionLocalVersion={this.state.appDefinitionLocalVersion}
                        pages={this.getPagesWithIds()}
                      ></Inspector>
                    ) : (
                      <center className="mt-5 p-2">
                        {this.props.t('editor.inspectComponent', 'Please select a component to inspect')}
                      </center>
                    )}
                  </div>
                )}

                {currentSidebarTab === 2 && (
                  <WidgetManager
                    componentTypes={componentTypes}
                    zoomLevel={zoomLevel}
                    currentLayout={currentLayout}
                    darkMode={this.props.darkMode}
                  ></WidgetManager>
                )}
              </div>
              {config.COMMENT_FEATURE_ENABLE && showComments && (
                <CommentNotifications
                  socket={this.socket}
                  appVersionsId={this.state?.editingVersion?.id}
                  toggleComments={this.toggleComments}
                />
              )}
            </div>
          </EditorContextWrapper>
        </DndProvider>
      </div>
    );
  }
}

export const Editor = withTranslation()(EditorComponent);<|MERGE_RESOLUTION|>--- conflicted
+++ resolved
@@ -41,30 +41,17 @@
 import Fuse from 'fuse.js';
 import config from 'config';
 import queryString from 'query-string';
-<<<<<<< HEAD
-import toast from 'react-hot-toast';
-import produce, { enablePatches, setAutoFreeze, applyPatches } from 'immer';
-import EditIcon from './Icons/edit.svg';
-import MobileSelectedIcon from './Icons/mobile-selected.svg';
-import DesktopSelectedIcon from './Icons/desktop-selected.svg';
-import { AppVersionsManager } from './AppVersionsManager';
-import { SearchBoxComponent } from '@/_ui/Search';
-=======
 import { toast } from 'react-hot-toast';
 import { produce, enablePatches, setAutoFreeze, applyPatches } from 'immer';
 import { AppVersionsManager } from './AppVersionsManager/List';
 import { SearchBox } from '@/_components/SearchBox';
->>>>>>> 7f785f03
 import { createWebsocketConnection } from '@/_helpers/websocketConnection';
 import Tooltip from 'react-bootstrap/Tooltip';
 import OverlayTrigger from 'react-bootstrap/OverlayTrigger';
 import RealtimeAvatars from './RealtimeAvatars';
 import RealtimeCursors from '@/Editor/RealtimeCursors';
 import { initEditorWalkThrough } from '@/_helpers/createWalkThrough';
-<<<<<<< HEAD
 import posthog from 'posthog-js';
-=======
->>>>>>> 7f785f03
 import AppLogo from '../_components/AppLogo';
 import { EditorContextWrapper } from './Context/EditorContextWrapper';
 import Selecto from 'react-selecto';
@@ -725,14 +712,8 @@
       childComponents.forEach((componentId) => {
         delete newDefinition.pages[currentPageId].components[componentId];
       });
-<<<<<<< HEAD
-      const deletingComponent = newDefinition.components[component.id];
-      delete newDefinition.components[component.id];
-      posthog.capture('delete_widget', { widget: deletingComponent.component });
-=======
 
       delete newDefinition.pages[currentPageId].components[component.id];
->>>>>>> 7f785f03
       const platform = navigator?.userAgentData?.platform || navigator?.platform || 'unknown';
       if (platform.toLowerCase().indexOf('mac') > -1) {
         toast('Component deleted! (⌘ + Z to undo)', {
@@ -2073,58 +2054,13 @@
                                     customClass="query-manager-search-box-wrapper"
                                   />
                                 </div>
-<<<<<<< HEAD
-                              )}
-
-                              {!showQuerySearchField && (
-                                <>
-                                  <div className="col">
-                                    <h5
-                                      style={{ fontSize: '14px', marginLeft: ' 6px' }}
-                                      className="py-1 px-3 mt-2 text-muted"
-                                      data-cy={'header-queries-on-query-manager'}
-                                    >
-                                      {this.props.t('editor.queries', 'Queries')}
-                                    </h5>
-                                  </div>
-
-                                  <div className="col-auto mx-1">
-                                    <span
-                                      className={`query-btn mx-1 ${this.props.darkMode ? 'dark' : ''}`}
-                                      data-class="py-1 px-0"
-                                      onClick={this.toggleQuerySearch}
-                                    >
-                                      <img
-                                        className="py-1 mt-2"
-                                        src="assets/images/icons/lens.svg"
-                                        width="24"
-                                        height="24"
-                                        data-cy={'query-search-icon'}
-                                      />
-                                    </span>
-
-                                    <span
-                                      className={`query-btn mx-3 ${this.props.darkMode ? 'dark' : ''}`}
-                                      data-tip="Add new query"
-                                      data-class="py-1 px-2"
-                                      data-cy="button-add-new-queries"
-                                      onClick={() => {
-                                        posthog.capture('click_create_query_plus'); //posthog event
-                                        this.handleAddNewQuery(setSaveConfirmation, setCancelData)
-                                      }}
-                                    >
-                                      <img className="mt-2" src="assets/images/icons/plus.svg" width="24" height="24" />
-                                    </span>
-                                  </div>
-                                </>
-                              )}
-=======
                               </div>
                               <button
                                 className={`col-auto d-flex align-items-center py-1 rounded default-secondary-button  ${
                                   this.props.darkMode && 'theme-dark'
                                 }`}
                                 onClick={() => {
+                                  posthog.capture('click_create_query_plus'); //posthog event
                                   this.handleAddNewQuery(setSaveConfirmation, setCancelData);
                                 }}
                               >
@@ -2148,7 +2084,6 @@
                                 </span>
                                 <span className="query-manager-btn-name">Add</span>
                               </button>
->>>>>>> 7f785f03
                             </div>
 
                             {loadingDataQueries ? (
@@ -2167,29 +2102,9 @@
                                   )}
                                 </div>
                                 {this.state.filterDataQueries.length === 0 && this.state.draftQuery === null && (
-<<<<<<< HEAD
-                                  <div className="mt-5">
-                                    <center>
-                                      <span className="mute-text" data-cy={'no-query-text'}>
-                                        {dataQueriesDefaultText}
-                                      </span>
-                                      <br />
-                                      <button
-                                        className={`button-family-secondary mt-3 ${this.props.darkMode && 'dark'}`}
-                                        onClick={() => {
-                                          posthog.capture('click_create_query'); //posthog event
-                                          this.handleAddNewQuery(setSaveConfirmation, setCancelData);
-                                        }}
-                                        data-cy={'create-query-button'}
-                                      >
-                                        {this.props.t('editor.createQuery', 'Create query')}
-                                      </button>
-                                    </center>
-=======
                                   <div className=" d-flex  flex-column align-items-center justify-content-start">
                                     <img src="assets/images/icons/no-queries-added.svg" alt="" />
                                     <span className="mute-text pt-3">{dataQueriesDefaultText}</span> <br />
->>>>>>> 7f785f03
                                   </div>
                                 )}
                               </div>
@@ -2200,8 +2115,10 @@
                           <div className="query-definition-pane">
                             <div>
                               <QueryManager
-                                addNewQueryAndDeselectSelectedQuery={() =>
+                                addNewQueryAndDeselectSelectedQuery={() =>{
+                                  posthog.capture('click_create_query'); //posthog event
                                   this.handleAddNewQuery(setSaveConfirmation, setCancelData)
+                                }
                                 }
                                 toggleQueryEditor={toggleQueryEditor}
                                 dataSources={dataSources}
