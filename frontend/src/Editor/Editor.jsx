--- conflicted
+++ resolved
@@ -26,11 +26,8 @@
   removeSelectedComponent,
   buildAppDefinition,
   buildComponentMetaDefinition,
-<<<<<<< HEAD
   getAllChildComponents,
-=======
   runQueries,
->>>>>>> 49563d46
 } from '@/_helpers/appUtils';
 import { Confirm } from './Viewer/Confirm';
 // eslint-disable-next-line import/no-unresolved
