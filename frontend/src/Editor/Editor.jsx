--- conflicted
+++ resolved
@@ -45,12 +45,10 @@
 import Modal from 'react-bootstrap/Modal';
 import Button from 'react-bootstrap/Button';
 import { AppVersionsManager } from './AppVersionsManager';
-<<<<<<< HEAD
 import * as Driver from 'driver.js';
 import 'driver.js/dist/driver.min.css';
-=======
 import { SearchBoxComponent } from '@/_ui/Search';
->>>>>>> 60dba404
+
 
 setAutoFreeze(false);
 enablePatches();
