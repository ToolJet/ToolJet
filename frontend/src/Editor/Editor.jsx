/* eslint-disable import/no-named-as-default */
import React from 'react';
import cx from 'classnames';
import {
  datasourceService,
  dataqueryService,
  appService,
  authenticationService,
  appVersionService,
  orgEnvironmentVariableService,
} from '@/_services';
import { DndProvider } from 'react-dnd';
import { HTML5Backend } from 'react-dnd-html5-backend';
import { defaults, cloneDeep, isEqual, isEmpty, debounce, omit } from 'lodash';
import { Container } from './Container';
import { EditorKeyHooks } from './EditorKeyHooks';
import { CustomDragLayer } from './CustomDragLayer';
import { LeftSidebar } from './LeftSidebar';
import { componentTypes } from './WidgetManager/components';
import { Inspector } from './Inspector/Inspector';
import { DataSourceTypes } from './DataSourceManager/SourceComponents';
import { QueryManager, QueryPanel } from './QueryManager';
import { Link } from 'react-router-dom';
import { ManageAppUsers } from './ManageAppUsers';
import { ReleaseVersionButton } from './ReleaseVersionButton';
import {
  onComponentOptionChanged,
  onComponentOptionsChanged,
  onEvent,
  onQueryConfirmOrCancel,
  runQuery,
  setStateAsync,
  computeComponentState,
  getSvgIcon,
  debuggerActions,
  cloneComponents,
  removeSelectedComponent,
} from '@/_helpers/appUtils';
import { Confirm } from './Viewer/Confirm';
import ReactTooltip from 'react-tooltip';
import CommentNotifications from './CommentNotifications';
import { WidgetManager } from './WidgetManager';
import Fuse from 'fuse.js';
import config from 'config';
import queryString from 'query-string';
import toast from 'react-hot-toast';
import produce, { enablePatches, setAutoFreeze, applyPatches } from 'immer';
import EditIcon from './Icons/edit.svg';
import MobileSelectedIcon from './Icons/mobile-selected.svg';
import DesktopSelectedIcon from './Icons/desktop-selected.svg';
import { AppVersionsManager } from './AppVersionsManager';
import { SearchBox } from '@/_components/SearchBox';
import { createWebsocketConnection } from '@/_helpers/websocketConnection';
import Tooltip from 'react-bootstrap/Tooltip';
import OverlayTrigger from 'react-bootstrap/OverlayTrigger';
import RealtimeAvatars from './RealtimeAvatars';
import RealtimeCursors from '@/Editor/RealtimeCursors';
import { initEditorWalkThrough } from '@/_helpers/createWalkThrough';
import AppLogo from '../_components/AppLogo';
import { EditorContextWrapper } from './Context/EditorContextWrapper';
// eslint-disable-next-line import/no-unresolved
import Selecto from 'react-selecto';
import { retrieveWhiteLabelText } from '@/_helpers/utils';
import { withTranslation } from 'react-i18next';
import { v4 as uuid } from 'uuid';
import EnvironmentManager from './EnvironmentsManager';

setAutoFreeze(false);
enablePatches();

class EditorComponent extends React.Component {
  constructor(props) {
    super(props);

    const appId = this.props.match.params.id;

    const pageHandle = this.props.match.params.pageHandle;

    const currentUser = authenticationService.currentUserValue;

    const { socket } = createWebsocketConnection(appId);

    this.renameQueryNameId = React.createRef();

    this.socket = socket;
    let userVars = {};

    if (currentUser) {
      userVars = {
        email: currentUser.email,
        firstName: currentUser.first_name,
        lastName: currentUser.last_name,
        groups: currentUser?.group_permissions.map((group) => group.group),
      };
    }

    const defaultPageId = uuid();

    this.defaultDefinition = {
      showViewerNavigation: true,
      homePageId: defaultPageId,
      pages: {
        [defaultPageId]: {
          components: {},
          handle: 'home',
          name: 'Home',
        },
      },
      globalSettings: {
        hideHeader: false,
        appInMaintenance: false,
        canvasMaxWidth: 1292,
        canvasMaxWidthType: 'px',
        canvasMaxHeight: 2400,
        canvasBackgroundColor: props.darkMode ? '#2f3c4c' : '#edeff5',
        backgroundFxQuery: '',
      },
    };

    this.dataSourceModalRef = React.createRef();
    this.canvasContainerRef = React.createRef();
    this.selectionRef = React.createRef();
    this.selectionDragRef = React.createRef();

    this.state = {
      currentUser: authenticationService.currentUserValue,
      app: {},
      allComponentTypes: componentTypes,
      isLoading: true,
      users: null,
      appId,
      editingVersion: null,
      loadingDataSources: true,
      loadingDataQueries: true,
      showLeftSidebar: true,
      showComments: false,
      zoomLevel: 1.0,
      currentLayout: 'desktop',
      deviceWindowWidth: 450,
      appDefinition: this.defaultDefinition,
      currentState: {
        queries: {},
        components: {},
        globals: {
          currentUser: userVars,
          theme: { name: props.darkMode ? 'dark' : 'light' },
          urlparams: JSON.parse(JSON.stringify(queryString.parse(props.location.search))),
        },
        errors: {},
        variables: {},
        client: {},
        server: {},
        page: {
          handle: pageHandle,
          variables: {},
        },
      },
      apps: [],
      dataQueriesDefaultText: 'No queries added',
      isDeletingDataQuery: false,
      queryConfirmationList: [],
      showCreateVersionModalPrompt: false,
      isSourceSelected: false,
      isSaving: false,
      isUnsavedQueriesAvailable: false,
      selectionInProgress: false,
      scrollOptions: {},
      currentAppEnvironmentId: null,
      currentPageId: defaultPageId,
      pages: {},
      draftQuery: null,
      selectedDataSource: null,
    };

    this.autoSave = debounce(this.saveEditingVersion, 3000);
    this.realtimeSave = debounce(this.appDefinitionChanged, 500);
  }

  setWindowTitle(name) {
    document.title = name ? `${name} - ${retrieveWhiteLabelText()}` : `Untitled App - ${retrieveWhiteLabelText()}`;
  }

  componentDidMount() {
    this.fetchApps(0);
    this.setCurrentAppEnvironmentId();
    this.fetchApp(this.props.match.params.pageHandle);
    this.fetchOrgEnvironmentVariables();
    this.initComponentVersioning();
    this.initRealtimeSave();
    this.initEventListeners();
    this.setState({
      currentSidebarTab: 2,
      selectedComponents: [],
      scrollOptions: {
        container: this.canvasContainerRef.current,
        throttleTime: 30,
        threshold: 0,
      },
    });
  }

  /**
   * When a new update is received over-the-websocket connection
   * the useEffect in Container.jsx is triggered, but already appDef had been updated
   * to avoid ymap observe going into a infinite loop a check is added where if the
   * current appDef is equal to the newAppDef then we do not trigger a realtimeSave
   */
  initRealtimeSave = () => {
    if (!config.ENABLE_MULTIPLAYER_EDITING) return null;

    this.props.ymap?.observe(() => {
      if (!isEqual(this.state.editingVersion?.id, this.props.ymap?.get('appDef').editingVersionId)) return;
      if (isEqual(this.state.appDefinition, this.props.ymap?.get('appDef').newDefinition)) return;

      this.realtimeSave(this.props.ymap?.get('appDef').newDefinition, { skipAutoSave: true, skipYmapUpdate: true });
    });
  };

  fetchOrgEnvironmentVariables = () => {
    orgEnvironmentVariableService.getVariables().then((data) => {
      const client_variables = {};
      const server_variables = {};
      data.variables.map((variable) => {
        if (variable.variable_type === 'server') {
          server_variables[variable.variable_name] = 'HiddenEnvironmentVariable';
        } else {
          client_variables[variable.variable_name] = variable.value;
        }
      });
      this.setState({
        currentState: {
          ...this.state.currentState,
          server: server_variables,
          client: client_variables,
        },
      });
    });
  };

  componentDidUpdate(prevProps, prevState) {
    if (!isEqual(prevState.appDefinition, this.state.appDefinition)) {
      computeComponentState(this, this.state.appDefinition.pages[this.state.currentPageId]?.components);
    }
  }

  isVersionReleased = (version = this.state.editingVersion) => {
    if (isEmpty(version)) {
      return false;
    }
    return this.state.app.current_version_id === version.id;
  };

  closeCreateVersionModalPrompt = () => {
    this.setState({ isSaving: false, showCreateVersionModalPrompt: false });
  };

  initEventListeners() {
    this.socket?.addEventListener('message', (event) => {
      if (event.data === 'versionReleased') this.fetchApp();
      else if (event.data === 'dataQueriesChanged') this.fetchDataQueries();
      else if (event.data === 'dataSourcesChanged') this.fetchDataSources();
    });
  }

  componentWillUnmount() {
    document.title = 'Tooljet - Dashboard';
    this.socket && this.socket?.close();
    if (config.ENABLE_MULTIPLAYER_EDITING) this.props?.provider?.disconnect();
  }

  // 1. When we receive an undoable action – we can always undo but cannot redo anymore.
  // 2. Whenever you perform an undo – you can always redo and keep doing undo as long as we have a patch for it.
  // 3. Whenever you redo – you can always undo and keep doing redo as long as we have a patch for it.
  initComponentVersioning = () => {
    this.currentVersion = {
      [this.state.currentPageId]: -1,
    };
    this.currentVersionChanges = {};
    this.noOfVersionsSupported = 100;
    this.canUndo = false;
    this.canRedo = false;
  };

  fetchDataSources = () => {
    this.setState(
      {
        loadingDataSources: true,
      },
      () => {
        datasourceService.getAll(this.state.editingVersion?.id, this.state.currentAppEnvironmentId).then((data) =>
          this.setState({
            dataSources: data.data_sources,
            loadingDataSources: false,
          })
        );
      }
    );
  };

  fetchDataQueries = () => {
    this.setState(
      {
        loadingDataQueries: true,
      },
      () => {
        dataqueryService.getAll(this.state.editingVersion?.id).then((data) => {
          this.setState(
            {
              allDataQueries: data.data_queries,
              dataQueries: data.data_queries,
              filterDataQueries: data.data_queries,
              loadingDataQueries: false,
              app: {
                ...this.state.app,
                data_queries: data.data_queries,
              },
            },
            () => {
              let queryState = {};
              data.data_queries.forEach((query) => {
                if (query.plugin_id) {
                  queryState[query.name] = {
                    ...query.plugin.manifest_file.data.source.exposedVariables,
                    kind: query.plugin.manifest_file.data.source.kind,
                    ...this.state.currentState.queries[query.name],
                  };
                } else {
                  queryState[query.name] = {
                    ...DataSourceTypes.find((source) => source.kind === query.kind).exposedVariables,
                    kind: DataSourceTypes.find((source) => source.kind === query.kind).kind,
                    ...this.state.currentState.queries[query.name],
                  };
                }
              });

              // Select first query by default
              if (this.state.draftQuery === null) {
                let selectedQuery =
                  data.data_queries.find((dq) => dq.id === this.state.selectedQuery?.id) || data.data_queries[0];
                let editingQuery = selectedQuery ? true : false;
                this.setState({
                  selectedQuery,
                  editingQuery,
                  currentState: {
                    ...this.state.currentState,
                    queries: {
                      ...queryState,
                    },
                  },
                });
              } else {
                this.setState({
                  currentState: {
                    ...this.state.currentState,
                    queries: {
                      ...queryState,
                    },
                  },
                  addingQuery: true,
                  // showQuerySearchField: false,
                });
              }

              if (data.data_queries.length === 0) {
                this.setState({
                  dataQueriesDefaultText: 'No queries added',
                  // showQuerySearchField: false,
                });
              }
            }
          );
        });
      }
    );
  };

  runQueries = (queries) => {
    queries.forEach((query) => {
      if (query.options.runOnPageLoad) {
        runQuery(this, query.id, query.name);
      }
    });
  };

  toggleAppMaintenance = () => {
    const newState = !this.state.app.is_maintenance_on;

    // eslint-disable-next-line no-unused-vars
    appService.setMaintenance(this.state.app.id, newState).then((data) => {
      this.setState({
        app: {
          ...this.state.app,
          is_maintenance_on: newState,
        },
      });

      if (newState) {
        toast.success('Application is on maintenance.');
      } else {
        toast.success('Application maintenance is completed');
      }
    });
  };

  fetchApps = (page) => {
    appService.getAll(page).then((data) =>
      this.setState({
        apps: data.apps,
        isLoading: false,
      })
    );
  };

  fetchApp = (startingPageHandle) => {
    const appId = this.props.match.params.id;

    appService.getApp(appId).then(async (data) => {
      let dataDefinition = defaults(data.definition, this.defaultDefinition);

      const pages = Object.entries(dataDefinition.pages).map(([pageId, page]) => ({ id: pageId, ...page }));
      const startingPageId = pages.filter((page) => page.handle === startingPageHandle)[0]?.id;
      const homePageId = startingPageId ?? dataDefinition.homePageId;

      this.setState(
        {
          app: data,
          isLoading: false,
          editingVersion: data.editing_version,
          appDefinition: dataDefinition,
          slug: data.slug,
          currentPageId: homePageId,
          currentState: {
            ...this.state.currentState,
            page: {
              handle: dataDefinition.pages[homePageId]?.handle,
              name: dataDefinition.pages[homePageId]?.name,
              id: homePageId,
              variables: {},
            },
          },
        },
        async () => {
          computeComponentState(this, this.state.appDefinition.pages[homePageId]?.components ?? {}).then(async () => {
            this.runQueries(data.data_queries);
            this.setWindowTitle(data.name);
            this.setState({
              showComments: !!queryString.parse(this.props.location.search).threadId,
            });
            for (const event of dataDefinition.pages[homePageId]?.events ?? []) {
              await this.handleEvent(event.eventId, event);
            }
          });
        }
      );

      this.fetchDataSources();
      this.fetchDataQueries();
      initEditorWalkThrough();
    });
  };

  setAppDefinitionFromVersion = (version) => {
    this.appDefinitionChanged(defaults(version.definition, this.defaultDefinition), {
      skipAutoSave: true,
      skipYmapUpdate: true,
      versionChanged: true,
    });
    this.setState({
      editingVersion: version,
      isSaving: false,
      currentAppEnvironmentId: null,
    });

    this.saveEditingVersion();
    this.fetchDataSources();
    this.fetchDataQueries();
    this.initComponentVersioning();
  };

  /**
   * https://developer.mozilla.org/en-US/docs/Web/API/WebSocket/readyState
   */
  dataSourcesChanged = () => {
    if (this.socket instanceof WebSocket && this.socket?.readyState === WebSocket.OPEN) {
      this.socket?.send(
        JSON.stringify({
          event: 'events',
          data: { message: 'dataSourcesChanged', appId: this.state.appId },
        })
      );
    } else {
      this.fetchDataSources();
    }
  };

  /**
   * https://developer.mozilla.org/en-US/docs/Web/API/WebSocket/readyState
   */
  dataQueriesChanged = () => {
    this.setState({ addingQuery: false }, () => {
      if (this.socket instanceof WebSocket && this.socket?.readyState === WebSocket.OPEN) {
        this.socket?.send(
          JSON.stringify({
            event: 'events',
            data: { message: 'dataQueriesChanged', appId: this.state.appId },
          })
        );
      } else {
        this.fetchDataQueries();
      }
    });
  };

  switchSidebarTab = (tabIndex) => {
    this.setState({
      currentSidebarTab: tabIndex,
    });
  };

  filterComponents = (event) => {
    const searchText = event.currentTarget.value;
    let filteredComponents = this.state.allComponentTypes;

    if (searchText !== '') {
      filteredComponents = this.state.allComponentTypes.filter(
        (e) => e.name.toLowerCase() === searchText.toLowerCase()
      );
    }

    this.setState({ componentTypes: filteredComponents });
  };

  handleAddPatch = (patches, inversePatches) => {
    if (isEmpty(patches) && isEmpty(inversePatches)) return;
    if (isEqual(patches, inversePatches)) return;

    const currentPage = this.state.currentPageId;
    const currentVersion = this.currentVersion[currentPage] ?? -1;

    this.currentVersionChanges[currentPage] = this.currentVersionChanges[currentPage] ?? {};

    this.currentVersionChanges[currentPage][currentVersion] = {
      redo: patches,
      undo: inversePatches,
    };

    this.canUndo = this.currentVersionChanges[currentPage].hasOwnProperty(currentVersion);
    this.canRedo = this.currentVersionChanges[currentPage].hasOwnProperty(currentVersion + 1);

    this.currentVersion[currentPage] = currentVersion + 1;

    delete this.currentVersionChanges[currentPage][currentVersion + 1];
    delete this.currentVersionChanges[currentPage][currentVersion - this.noOfVersionsSupported];
  };

  handleUndo = () => {
    if (this.canUndo) {
      let currentVersion = this.currentVersion[this.state.currentPageId];

      const appDefinition = applyPatches(
        this.state.appDefinition,
        this.currentVersionChanges[this.state.currentPageId][currentVersion - 1].undo
      );

      this.canUndo = this.currentVersionChanges[this.state.currentPageId].hasOwnProperty(currentVersion - 1);
      this.canRedo = true;
      this.currentVersion[this.state.currentPageId] = currentVersion - 1;

      if (!appDefinition) return;
      this.setState(
        {
          appDefinition,
          isSaving: true,
        },
        () => {
          this.props.ymap?.set('appDef', {
            newDefinition: appDefinition,
            editingVersionId: this.state.editingVersion?.id,
          });

          this.autoSave();
        }
      );
    }
  };

  handleRedo = () => {
    if (this.canRedo) {
      let currentVersion = this.currentVersion[this.state.currentPageId];

      const appDefinition = applyPatches(
        this.state.appDefinition,
        this.currentVersionChanges[this.state.currentPageId][currentVersion].redo
      );

      this.canUndo = true;
      this.canRedo = this.currentVersionChanges[this.state.currentPageId].hasOwnProperty(currentVersion + 1);
      this.currentVersion[this.state.currentPageId] = currentVersion + 1;

      if (!appDefinition) return;
      this.setState(
        {
          appDefinition,
          isSaving: true,
        },
        () => {
          this.props.ymap?.set('appDef', {
            newDefinition: appDefinition,
            editingVersionId: this.state.editingVersion?.id,
          });

          this.autoSave();
        }
      );
    }
  };

  appDefinitionChanged = (newDefinition, opts = {}) => {
    let currentPageId = this.state.currentPageId;
    if (isEqual(this.state.appDefinition, newDefinition)) return;
    if (config.ENABLE_MULTIPLAYER_EDITING && !opts.skipYmapUpdate) {
      this.props.ymap?.set('appDef', { newDefinition, editingVersionId: this.state.editingVersion?.id });
    }

    if (opts?.versionChanged) {
      currentPageId = newDefinition.homePageId;

      this.setState(
        {
          isSaving: true,
          currentPageId: currentPageId,
          appDefinition: newDefinition,
          appDefinitionLocalVersion: uuid(),
        },
        () => {
          if (!opts.skipAutoSave) this.autoSave();
          this.switchPage(currentPageId);
        }
      );
      return;
    }

    produce(
      this.state.appDefinition,
      (draft) => {
        draft.pages[currentPageId].components = newDefinition.pages[currentPageId]?.components ?? {};
      },
      this.handleAddPatch
    );
    this.setState({ isSaving: true, appDefinition: newDefinition, appDefinitionLocalVersion: uuid() }, () => {
      if (!opts.skipAutoSave) this.autoSave();
    });
    computeComponentState(this, newDefinition.pages[currentPageId]?.components ?? {});
  };

  handleInspectorView = () => {
    this.switchSidebarTab(2);
  };

  handleSlugChange = (newSlug) => {
    this.setState({ slug: newSlug });
  };

  removeComponents = () => {
    if (!this.isVersionReleased() && this.state?.selectedComponents?.length > 1) {
      let newDefinition = cloneDeep(this.state.appDefinition);
      const selectedComponents = this.state?.selectedComponents;

      removeSelectedComponent(this.state.currentPageId, newDefinition, selectedComponents);
      const platform = navigator?.userAgentData?.platform || navigator?.platform || 'unknown';
      if (platform.toLowerCase().indexOf('mac') > -1) {
        toast('Selected components deleted! (⌘ + Z to undo)', {
          icon: '🗑️',
        });
      } else {
        toast('Selected components deleted! (ctrl + Z to undo)', {
          icon: '🗑️',
        });
      }
      this.appDefinitionChanged(newDefinition, {
        skipAutoSave: this.isVersionReleased(),
      });
      this.handleInspectorView();
    } else if (this.isVersionReleased()) {
      this.setState({ showCreateVersionModalPrompt: true });
    }
  };

  removeComponent = (component) => {
    const currentPageId = this.state.currentPageId;
    if (!this.isVersionReleased()) {
      let newDefinition = cloneDeep(this.state.appDefinition);
      // Delete child components when parent is deleted

      let childComponents = [];

      if (newDefinition.pages[currentPageId].components?.[component.id].component.component === 'Tabs') {
        childComponents = Object.keys(newDefinition.pages[currentPageId].components).filter((key) =>
          newDefinition.pages[currentPageId].components[key].parent?.startsWith(component.id)
        );
      } else {
        childComponents = Object.keys(newDefinition.pages[currentPageId].components).filter(
          (key) => newDefinition.pages[currentPageId].components[key].parent === component.id
        );
      }

      childComponents.forEach((componentId) => {
        delete newDefinition.pages[currentPageId].components[componentId];
      });

      delete newDefinition.pages[currentPageId].components[component.id];
      const platform = navigator?.userAgentData?.platform || navigator?.platform || 'unknown';
      if (platform.toLowerCase().indexOf('mac') > -1) {
        toast('Component deleted! (⌘ + Z to undo)', {
          icon: '🗑️',
        });
      } else {
        toast('Component deleted! (ctrl + Z to undo)', {
          icon: '🗑️',
        });
      }
      this.appDefinitionChanged(newDefinition, {
        skipAutoSave: this.isVersionReleased(),
      });
      this.handleInspectorView();
    } else {
      this.setState({ showCreateVersionModalPrompt: true });
    }
  };

  componentDefinitionChanged = (componentDefinition) => {
    let _self = this;
    const currentPageId = this.state.currentPageId;

    if (this.state.appDefinition?.pages[currentPageId].components[componentDefinition.id]) {
      const newDefinition = {
        appDefinition: produce(this.state.appDefinition, (draft) => {
          draft.pages[currentPageId].components[componentDefinition.id].component = componentDefinition.component;
        }),
      };

      produce(
        this.state.appDefinition,
        (draft) => {
          draft.pages[currentPageId].components[componentDefinition.id].component = componentDefinition.component;
        },
        this.handleAddPatch
      );
      setStateAsync(_self, newDefinition).then(() => {
        computeComponentState(_self, _self.state.appDefinition.pages[currentPageId].components);
        this.setState({ isSaving: true, appDefinitionLocalVersion: uuid() });
        this.autoSave();
        this.props.ymap?.set('appDef', {
          newDefinition: newDefinition.appDefinition,
          editingVersionId: this.state.editingVersion?.id,
        });
      });
    }
  };

  handleEditorEscapeKeyPress = () => {
    if (this.state?.selectedComponents?.length > 0) {
      this.setState({ selectedComponents: [] });
      this.handleInspectorView();
    }
  };

  moveComponents = (direction) => {
    let appDefinition = JSON.parse(JSON.stringify(this.state.appDefinition));
    let newComponents = appDefinition.pages[this.state.currentPageId].components;

    for (const selectedComponent of this.state.selectedComponents) {
      newComponents = produce(newComponents, (draft) => {
        let top = draft[selectedComponent.id].layouts[this.state.currentLayout].top;
        let left = draft[selectedComponent.id].layouts[this.state.currentLayout].left;

        const gridWidth = (1 * 100) / 43; // width of the canvas grid in percentage

        switch (direction) {
          case 'ArrowLeft':
            left = left - gridWidth;
            break;
          case 'ArrowRight':
            left = left + gridWidth;
            break;
          case 'ArrowDown':
            top = top + 10;
            break;
          case 'ArrowUp':
            top = top - 10;
            break;
        }

        draft[selectedComponent.id].layouts[this.state.currentLayout].top = top;
        draft[selectedComponent.id].layouts[this.state.currentLayout].left = left;
      });
    }
    appDefinition.pages[this.state.currentPageId].components = newComponents;
    this.appDefinitionChanged(appDefinition);
  };

  cutComponents = () => cloneComponents(this, this.appDefinitionChanged, false, true);

  copyComponents = () => cloneComponents(this, this.appDefinitionChanged, false);

  cloneComponents = () => cloneComponents(this, this.appDefinitionChanged, true);

  decimalToHex = (alpha) => (alpha === 0 ? '00' : Math.round(255 * alpha).toString(16));

  globalSettingsChanged = (key, value) => {
    const appDefinition = { ...this.state.appDefinition };
    if (value?.[1]?.a == undefined) appDefinition.globalSettings[key] = value;
    else {
      const hexCode = `${value?.[0]}${this.decimalToHex(value?.[1]?.a)}`;
      appDefinition.globalSettings[key] = hexCode;
    }
    this.setState(
      {
        isSaving: true,
        appDefinition,
      },
      () => {
        this.props.ymap?.set('appDef', {
          newDefinition: appDefinition,
          editingVersionId: this.state.editingVersion?.id,
        });
        this.autoSave();
      }
    );
  };

  saveApp = (id, attributes, notify = false) => {
    appService.saveApp(id, attributes).then(() => {
      if (notify) {
        toast.success('App saved sucessfully');
      }
    });
  };

  saveAppName = (id, name, notify = false) => {
    if (!name.trim()) {
      toast("App name can't be empty or whitespace", {
        icon: '🚨',
      });

      this.setState({
        app: { ...this.state.app, name: this.state.oldName },
      });

      return;
    }
    this.saveApp(id, { name }, notify);
  };

  getSourceMetaData = (dataSource) => {
    if (dataSource.plugin_id) {
      return dataSource.plugin?.manifest_file?.data.source;
    }

    return DataSourceTypes.find((source) => source.kind === dataSource.kind);
  };

  renderDataSource = (dataSource) => {
    const sourceMeta = this.getSourceMetaData(dataSource);
    const icon = getSvgIcon(sourceMeta.kind.toLowerCase(), 25, 25, dataSource?.plugin?.icon_file?.data);

    return (
      <tr
        role="button"
        key={dataSource.name}
        onClick={() => {
          this.setState({
            selectedDataSource: dataSource,
            showDataSourceManagerModal: true,
          });
        }}
      >
        <td>
          {icon} {dataSource.name}
        </td>
      </tr>
    );
  };

  deleteDataQuery = (e, dataQuery) => {
    e.stopPropagation();
    this.setState({ showDataQueryDeletionConfirmation: true, queryToBeDeleted: dataQuery });
  };

  cancelDeleteDataQuery = () => {
    this.setState({ showDataQueryDeletionConfirmation: false, queryToBeDeleted: null });
  };

  executeDataQueryDeletion = () => {
    const { queryToBeDeleted, selectedQuery, isUnsavedQueriesAvailable } = this.state;

    this.setState({
      showDataQueryDeletionConfirmation: false,
      isDeletingDataQuery: true,
    });
    if (this.state.queryToBeDeleted === 'draftQuery') {
      toast.success('Query Deleted');
      return this.clearDraftQuery();
    }
    dataqueryService
      .del(queryToBeDeleted)
      .then(() => {
        toast.success('Query Deleted');
        this.setState({
          isDeletingDataQuery: false,
          isUnsavedQueriesAvailable: queryToBeDeleted === selectedQuery?.id ? false : isUnsavedQueriesAvailable,
          queryToBeDeleted: null,
        });
        this.dataQueriesChanged();
      })
      .catch(({ error }) => {
        this.setState({ isDeletingDataQuery: false });
        toast.error(error);
      });
  };

  createDraftQuery = (queryDetails, source = null) => {
    this.setState({
      selectedQuery: queryDetails,
      draftQuery: queryDetails,
      selectedDataSource: source,
      isSourceSelected: source ? true : false,
    });
  };

  createInputFieldToRenameQuery = (id) => {
    this.renameQueryNameId.current = id;
    this.setState({ renameQueryName: true });
  };

  updateQueryName = (selectedQueryId, newName) => {
    const isNewQueryNameAlreadyExists = this.state.allDataQueries.some((query) => query.name === newName);
    if (newName && !isNewQueryNameAlreadyExists) {
      dataqueryService
        .update(selectedQueryId, newName)
        .then(() => {
          toast.success('Query Name Updated');
          this.setState({
            renameQueryName: false,
          });
          this.renameQueryNameId.current = null;
          this.dataQueriesChanged();
        })
        .catch(({ error }) => {
          this.setState({ renameQueryName: false });
          this.renameQueryNameId.current = null;
          toast.error(error);
        });
    } else {
      if (isNewQueryNameAlreadyExists) {
        toast.error('Query name already exists');
      }
      this.setState({ renameQueryName: false });
      this.renameQueryNameId.current = null;
    }
  };

  clearDraftQuery = () => {
    this.setState({
      draftQuery: null,
      selectedQuery: {},
      isDeletingDataQuery: false,
      isSourceSelected: false,
      selectedDataSource: null,
      isUnsavedQueriesAvailable: false,
    });
  };

  renderDraftQuery = (setSaveConfirmation, setCancelData) => {
    this.renderDataQuery(this.state.draftQuery, setSaveConfirmation, setCancelData, true);
  };

  renderDataQuery = (dataQuery, setSaveConfirmation, setCancelData, isDraftQuery = false) => {
    const sourceMeta = this.getSourceMetaData(dataQuery);
    const icon = getSvgIcon(sourceMeta.kind.toLowerCase(), 25, 25, dataQuery?.plugin?.icon_file?.data);

    let isSeletedQuery = false;
    if (this.state.selectedQuery) {
      isSeletedQuery = dataQuery.id === this.state.selectedQuery.id;
    }
    const isQueryBeingDeleted = this.state.isDeletingDataQuery && isSeletedQuery;

    return (
      <div
        className={'row query-row' + (isSeletedQuery ? ' query-row-selected' : '')}
        key={dataQuery.id}
        onClick={() => {
          if (this.state.selectedQuery?.id === dataQuery?.id) return;
          const stateToBeUpdated = { editingQuery: true, selectedQuery: dataQuery, draftQuery: null };
          if (this.state.isUnsavedQueriesAvailable) {
            setSaveConfirmation(true);
            setCancelData(stateToBeUpdated);
          } else this.setState({ ...stateToBeUpdated });
        }}
        role="button"
      >
        <div className="col-auto query-icon d-flex">{icon}</div>
        <div className="col query-row-query-name">
          {this.state?.renameQueryName && this.renameQueryNameId?.current === dataQuery.id ? (
            <input
              className={`query-name query-name-input-field border-indigo-09 bg-transparent  ${
                this.props.darkMode && 'text-white'
              }`}
              type="text"
              defaultValue={dataQuery.name}
              autoFocus={true}
              onBlur={({ target }) => {
                this.updateQueryName(this.state.selectedQuery.id, target.value);
              }}
            />
          ) : (
            <OverlayTrigger
              trigger={['hover', 'focus']}
              placement="top"
              delay={{ show: 800, hide: 100 }}
              overlay={<Tooltip id="button-tooltip">{dataQuery.name}</Tooltip>}
            >
              <div className="query-name">{dataQuery.name}</div>
            </OverlayTrigger>
          )}
        </div>
        <div className="col-auto query-rename-delete-btn">
          <div
            className={`col-auto ${this.state.renameQueryName && 'display-none'} rename-query`}
            onClick={() => this.createInputFieldToRenameQuery(dataQuery.id)}
          >
            <span className="d-flex">
              <svg width="auto" height="auto" viewBox="0 0 19 20" fill="none" xmlns="http://www.w3.org/2000/svg">
                <path
                  fillRule="evenodd"
                  clipRule="evenodd"
                  d="M13.7087 1.40712C14.29 0.826221 15.0782 0.499893 15.9 0.499893C16.7222 0.499893 17.5107 0.82651 18.0921 1.40789C18.6735 1.98928 19.0001 2.7778 19.0001 3.6C19.0001 4.42197 18.6737 5.21028 18.0926 5.79162C18.0924 5.79178 18.0928 5.79145 18.0926 5.79162L16.8287 7.06006C16.7936 7.11191 16.753 7.16118 16.7071 7.20711C16.6621 7.25215 16.6138 7.292 16.563 7.32665L9.70837 14.2058C9.52073 14.3942 9.26584 14.5 9 14.5H6C5.44772 14.5 5 14.0523 5 13.5V10.5C5 10.2342 5.10585 9.97927 5.29416 9.79163L12.1733 2.93697C12.208 2.88621 12.2478 2.83794 12.2929 2.79289C12.3388 2.74697 12.3881 2.70645 12.4399 2.67132L13.7079 1.40789C13.7082 1.40763 13.7084 1.40738 13.7087 1.40712ZM13.0112 4.92545L7 10.9153V12.5H8.58474L14.5745 6.48876L13.0112 4.92545ZM15.9862 5.07202L14.428 3.51376L15.1221 2.82211C15.3284 2.6158 15.6082 2.49989 15.9 2.49989C16.1918 2.49989 16.4716 2.6158 16.6779 2.82211C16.8842 3.02842 17.0001 3.30823 17.0001 3.6C17.0001 3.89177 16.8842 4.17158 16.6779 4.37789L15.9862 5.07202ZM0.87868 5.37868C1.44129 4.81607 2.20435 4.5 3 4.5H4C4.55228 4.5 5 4.94772 5 5.5C5 6.05228 4.55228 6.5 4 6.5H3C2.73478 6.5 2.48043 6.60536 2.29289 6.79289C2.10536 6.98043 2 7.23478 2 7.5V16.5C2 16.7652 2.10536 17.0196 2.29289 17.2071C2.48043 17.3946 2.73478 17.5 3 17.5H12C12.2652 17.5 12.5196 17.3946 12.7071 17.2071C12.8946 17.0196 13 16.7652 13 16.5V15.5C13 14.9477 13.4477 14.5 14 14.5C14.5523 14.5 15 14.9477 15 15.5V16.5C15 17.2957 14.6839 18.0587 14.1213 18.6213C13.5587 19.1839 12.7957 19.5 12 19.5H3C2.20435 19.5 1.44129 19.1839 0.87868 18.6213C0.31607 18.0587 0 17.2957 0 16.5V7.5C0 6.70435 0.31607 5.94129 0.87868 5.37868Z"
                  fill="#11181C"
                />
              </svg>
            </span>
          </div>
          <div className="col-auto">
            {isQueryBeingDeleted ? (
              <div className="px-2">
                <div className="text-center spinner-border spinner-border-sm" role="status"></div>
              </div>
            ) : (
              <span
                className="delete-query"
                onClick={(e) => this.deleteDataQuery(e, dataQuery.id)}
                disabled={isDraftQuery}
              >
                <span className="d-flex">
                  <svg width="auto" height="auto" viewBox="0 0 18 20" fill="none" xmlns="http://www.w3.org/2000/svg">
                    <path
                      fillRule="evenodd"
                      clipRule="evenodd"
                      d="M5.58579 0.585786C5.96086 0.210714 6.46957 0 7 0H11C11.5304 0 12.0391 0.210714 12.4142 0.585786C12.7893 0.960859 13 1.46957 13 2V4H15.9883C15.9953 3.99993 16.0024 3.99993 16.0095 4H17C17.5523 4 18 4.44772 18 5C18 5.55228 17.5523 6 17 6H16.9201L15.9997 17.0458C15.9878 17.8249 15.6731 18.5695 15.1213 19.1213C14.5587 19.6839 13.7957 20 13 20H5C4.20435 20 3.44129 19.6839 2.87868 19.1213C2.32687 18.5695 2.01223 17.8249 2.00035 17.0458L1.07987 6H1C0.447715 6 0 5.55228 0 5C0 4.44772 0.447715 4 1 4H1.99054C1.9976 3.99993 2.00466 3.99993 2.0117 4H5V2C5 1.46957 5.21071 0.960859 5.58579 0.585786ZM3.0868 6L3.99655 16.917C3.99885 16.9446 4 16.9723 4 17C4 17.2652 4.10536 17.5196 4.29289 17.7071C4.48043 17.8946 4.73478 18 5 18H13C13.2652 18 13.5196 17.8946 13.7071 17.7071C13.8946 17.5196 14 17.2652 14 17C14 16.9723 14.0012 16.9446 14.0035 16.917L14.9132 6H3.0868ZM11 4H7V2H11V4ZM6.29289 10.7071C5.90237 10.3166 5.90237 9.68342 6.29289 9.29289C6.68342 8.90237 7.31658 8.90237 7.70711 9.29289L9 10.5858L10.2929 9.29289C10.6834 8.90237 11.3166 8.90237 11.7071 9.29289C12.0976 9.68342 12.0976 10.3166 11.7071 10.7071L10.4142 12L11.7071 13.2929C12.0976 13.6834 12.0976 14.3166 11.7071 14.7071C11.3166 15.0976 10.6834 15.0976 10.2929 14.7071L9 13.4142L7.70711 14.7071C7.31658 15.0976 6.68342 15.0976 6.29289 14.7071C5.90237 14.3166 5.90237 13.6834 6.29289 13.2929L7.58579 12L6.29289 10.7071Z"
                      fill="#DB4324"
                    />
                  </svg>
                </span>
              </span>
            )}
          </div>
        </div>
      </div>
    );
  };

  onNameChanged = (newName) => {
    this.setState({
      app: { ...this.state.app, name: newName },
    });
    this.setWindowTitle(newName);
  };

  toggleComments = () => {
    this.setState({ showComments: !this.state.showComments });
  };

  setSelectedComponent = (id, component, multiSelect = false) => {
    if (this.state.selectedComponents.length === 0 || !multiSelect) {
      this.switchSidebarTab(1);
    } else {
      this.switchSidebarTab(2);
    }

    const isAlreadySelected = this.state.selectedComponents.find((component) => component.id === id);

    if (!isAlreadySelected) {
      this.setState((prevState) => {
        return {
          selectedComponents: [...(multiSelect ? prevState.selectedComponents : []), { id, component }],
        };
      });
    }
  };

  filterQueries = (value) => {
    if (value) {
      const fuse = new Fuse(this.state.allDataQueries, { keys: ['name'] });
      const results = fuse.search(value);
      let filterDataQueries = [];
      results.every((result) => {
        if (result.item.name === value) {
          filterDataQueries = [];
          filterDataQueries.push(result.item);
          return false;
        }
        filterDataQueries.push(result.item);
        return true;
      });
      this.setState({
        filterDataQueries,
        dataQueriesDefaultText: 'No Queries found.',
      });
    } else {
      this.fetchDataQueries();
    }
  };

  onVersionRelease = (versionId) => {
    this.setState(
      {
        app: {
          ...this.state.app,
          current_version_id: versionId,
        },
      },
      () => {
        this.socket.send(
          JSON.stringify({
            event: 'events',
            data: { message: 'versionReleased', appId: this.state.appId },
          })
        );
      }
    );
  };

  onZoomChanged = (zoom) => {
    this.setState({
      zoomLevel: zoom,
    });
  };

  getCanvasWidth = () => {
    const canvasBoundingRect = document.getElementsByClassName('canvas-area')[0].getBoundingClientRect();
    return canvasBoundingRect?.width;
  };

  getCanvasHeight = () => {
    const canvasBoundingRect = document.getElementsByClassName('canvas-area')[0].getBoundingClientRect();
    return canvasBoundingRect?.height;
  };

  computeCanvasBackgroundColor = () => {
    const { canvasBackgroundColor } = this.state.appDefinition?.globalSettings ?? '#edeff5';
    if (['#2f3c4c', '#edeff5'].includes(canvasBackgroundColor)) {
      return this.props.darkMode ? '#2f3c4c' : '#edeff5';
    }
    return canvasBackgroundColor;
  };

  renderLayoutIcon = (isDesktopSelected) => {
    if (isDesktopSelected)
      return (
        <span
          onClick={() =>
            this.setState({
              currentLayout: isDesktopSelected ? 'mobile' : 'desktop',
            })
          }
          data-cy="change-layout-button"
        >
          <DesktopSelectedIcon />
        </span>
      );

    return (
      <span
        onClick={() =>
          this.setState({
            currentLayout: isDesktopSelected ? 'mobile' : 'desktop',
          })
        }
        data-cy="change-layout-button"
      >
        <MobileSelectedIcon />
      </span>
    );
  };

  saveEditingVersion = () => {
    if (this.isVersionReleased()) {
      this.setState({ isSaving: false, showCreateVersionModalPrompt: true });
    } else if (!isEmpty(this.state.editingVersion)) {
      appVersionService
        .save(this.state.appId, this.state.editingVersion.id, { definition: this.state.appDefinition })
        .then(() => {
          this.setState(
            {
              saveError: false,
              editingVersion: {
                ...this.state.editingVersion,
                ...{ definition: this.state.appDefinition },
              },
            },
            () => {
              this.setState({
                isSaving: false,
              });
            }
          );
        })
        .catch(() => {
          this.setState({ saveError: true, isSaving: false }, () => {
            toast.error('App could not save.');
          });
        });
    }
  };

  handleOnComponentOptionChanged = (component, optionName, value) => {
    return onComponentOptionChanged(this, component, optionName, value);
  };

  handleOnComponentOptionsChanged = (component, options) => {
    return onComponentOptionsChanged(this, component, options);
  };

  handleComponentClick = (id, component) => {
    this.setState({
      selectedComponent: { id, component },
    });
    this.switchSidebarTab(1);
  };

  handleComponentHover = (id) => {
    if (this.state.selectionInProgress) return;
    this.setState({
      hoveredComponent: id,
    });
  };

  sideBarDebugger = {
    error: (data) => {
      debuggerActions.error(this, data);
    },
    flush: () => {
      debuggerActions.flush(this);
    },
    generateErrorLogs: (errors) => debuggerActions.generateErrorLogs(errors),
  };

  changeDarkMode = (newMode) => {
    this.setState({
      currentState: {
        ...this.state.currentState,
        globals: {
          ...this.state.currentState.globals,
          theme: { name: newMode ? 'dark' : 'light' },
        },
      },
    });
    this.props.switchDarkMode(newMode);
  };

  setStateOfUnsavedQueries = (state) => {
    this.setState({
      isUnsavedQueriesAvailable: state,
    });
  };

  handleEvent = (eventName, options) => onEvent(this, eventName, options, 'edit');

  runQuery = (queryId, queryName) => runQuery(this, queryId, queryName);

  dataSourceModalHandler = () => {
    this.dataSourceModalRef.current.dataSourceModalToggleStateHandler();
  };

  onAreaSelectionStart = (e) => {
    const isMultiSelect = e.inputEvent.shiftKey || this.state.selectedComponents.length > 0;
    this.setState((prevState) => {
      return {
        selectionInProgress: true,
        selectedComponents: [...(isMultiSelect ? prevState.selectedComponents : [])],
      };
    });
  };

  onAreaSelection = (e) => {
    e.added.forEach((el) => {
      el.classList.add('resizer-select');
    });
    if (this.state.selectionInProgress) {
      e.removed.forEach((el) => {
        el.classList.remove('resizer-select');
      });
    }
  };

  onAreaSelectionEnd = (e) => {
    const currentPageId = this.state.currentPageId;
    this.setState({ selectionInProgress: false });
    e.selected.forEach((el, index) => {
      const id = el.getAttribute('widgetid');
      const component = this.state.appDefinition.pages[currentPageId].components[id].component;
      const isMultiSelect = e.inputEvent.shiftKey || (!e.isClick && index != 0);
      this.setSelectedComponent(id, component, isMultiSelect);
    });
  };

  onAreaSelectionDragStart = (e) => {
    if (e.inputEvent.target.getAttribute('id') !== 'real-canvas') {
      this.selectionDragRef.current = true;
    } else {
      this.selectionDragRef.current = false;
    }
  };

  onAreaSelectionDrag = (e) => {
    if (this.selectionDragRef.current) {
      e.stop();
      this.state.selectionInProgress && this.setState({ selectionInProgress: false });
    }
  };

  onAreaSelectionDragEnd = () => {
    this.selectionDragRef.current = false;
    this.state.selectionInProgress && this.setState({ selectionInProgress: false });
  };

  appEnvironmentChanged = (currentAppEnvironmentId) => {
    this.setState({
      currentAppEnvironmentId,
    });
    const currentEnvironmentObj = JSON.parse(localStorage.getItem('currentAppEnvironmentIds') || JSON.stringify({}));
    currentEnvironmentObj[this.state.appId] = currentAppEnvironmentId;
    localStorage.setItem('currentAppEnvironmentIds', JSON.stringify(currentEnvironmentObj));
    this.dataSourcesChanged();
  };

  setCurrentAppEnvironmentId = () => {
    const appId = this.props.match.params.id;
    const currentEnvironmentObj = JSON.parse(localStorage.getItem('currentAppEnvironmentIds') || JSON.stringify({}));
    this.setState({ currentAppEnvironmentId: currentEnvironmentObj[appId] });
  };

  addNewPage = ({ name, handle }) => {
    // check for unique page handles
    const pageExists = Object.values(this.state.appDefinition.pages).some((page) => page.handle === handle);

    if (pageExists) {
      toast.error('Page with same handle already exists');
      return;
    }

    const newAppDefinition = {
      ...this.state.appDefinition,
      pages: {
        ...this.state.appDefinition.pages,
        [uuid()]: {
          name,
          handle,
          components: {},
        },
      },
    };

    this.setState(
      {
        isSaving: true,
        appDefinition: newAppDefinition,
        appDefinitionLocalVersion: uuid(),
      },
      () => {
        const newPageId = cloneDeep(Object.keys(newAppDefinition.pages)).pop();
        this.switchPage(newPageId);
        this.autoSave();
      }
    );
  };

  deletePageRequest = (pageId, isHomePage = false) => {
    this.setState({
      showPageDeletionConfirmation: {
        isOpen: true,
        pageId,
        isHomePage,
      },
    });
  };

  cancelDeletePageRequest = () => {
    this.setState({
      showPageDeletionConfirmation: {
        isOpen: false,
        pageId: null,
        isHomePage: false,
      },
    });
  };

  executeDeletepageRequest = () => {
    const pageId = this.state.showPageDeletionConfirmation.pageId;
    const isHomePage = this.state.showPageDeletionConfirmation.isHomePage;
    if (Object.keys(this.state.appDefinition.pages).length === 1) {
      toast.error('You cannot delete the only page in your app.');
      return;
    }

    this.setState({
      isDeletingPage: true,
    });

    const toBeDeletedPage = this.state.appDefinition.pages[pageId];

    const newAppDefinition = {
      ...this.state.appDefinition,
      pages: omit(this.state.appDefinition.pages, pageId),
    };

    const newCurrentPageId = isHomePage
      ? Object.keys(this.state.appDefinition.pages)[0]
      : this.state.appDefinition.homePageId;

    this.setState(
      {
        currentPageId: newCurrentPageId,
        isSaving: true,
        appDefinition: newAppDefinition,
        appDefinitionLocalVersion: uuid(),
        isDeletingPage: false,
      },
      () => {
        toast.success(`${toBeDeletedPage.name} page deleted.`);

        this.switchPage(newCurrentPageId);
        this.autoSave();
      }
    );
  };

  updateHomePage = (pageId) => {
    this.setState(
      {
        isSaving: true,
        appDefinition: {
          ...this.state.appDefinition,
          homePageId: pageId,
        },
        appDefinitionLocalVersion: uuid(),
      },
      () => {
        this.autoSave();
      }
    );
  };

  clonePage = (pageId) => {
    const currentPage = this.state.appDefinition.pages[pageId];
    const newPageId = uuid();
    let newPageName = `${currentPage.name} (copy)`;
    let newPageHandle = `${currentPage.handle}-copy`;
    let i = 1;
    while (Object.values(this.state.appDefinition.pages).some((page) => page.handle === newPageHandle)) {
      newPageName = `${currentPage.name} (copy ${i})`;
      newPageHandle = `${currentPage.handle}-copy-${i}`;
      i++;
    }

    const newPage = {
      ...cloneDeep(currentPage),
      name: newPageName,
      handle: newPageHandle,
    };

    const newAppDefinition = {
      ...this.state.appDefinition,
      pages: {
        ...this.state.appDefinition.pages,
        [newPageId]: newPage,
      },
    };

    this.setState(
      {
        isSaving: true,
        appDefinition: newAppDefinition,
        appDefinitionLocalVersion: uuid(),
      },
      () => {
        this.autoSave();
      }
    );
  };

  updatePageHandle = (pageId, newHandle) => {
    const pageExists = Object.values(this.state.appDefinition.pages).some((page) => page.handle === newHandle);

    if (pageExists) {
      toast.error('Page with same handle already exists');
      return;
    }

    if (newHandle.trim().length === 0) {
      toast.error('Page handle cannot be empty');
      return;
    }

    this.setState(
      {
        isSaving: true,
        appDefinition: {
          ...this.state.appDefinition,
          pages: {
            ...this.state.appDefinition.pages,
            [pageId]: {
              ...this.state.appDefinition.pages[pageId],
              handle: newHandle,
            },
          },
        },
        appDefinitionLocalVersion: uuid(),
      },
      () => {
        toast.success('Page handle updated successfully');
        this.switchPage(pageId);
        this.autoSave();
      }
    );
  };

  updateOnPageLoadEvents = (pageId, events) => {
    this.setState(
      {
        isSaving: true,
        appDefinition: {
          ...this.state.appDefinition,
          pages: {
            ...this.state.appDefinition.pages,
            [pageId]: {
              ...this.state.appDefinition.pages[pageId],
              events,
            },
          },
        },
        appDefinitionLocalVersion: uuid(),
      },
      () => {
        this.autoSave();
      }
    );
  };

  showHideViewerNavigation = () => {
    const newAppDefinition = {
      ...this.state.appDefinition,
      showViewerNavigation: !this.state.appDefinition.showViewerNavigation,
    };

    this.setState(
      {
        isSaving: true,
        appDefinition: newAppDefinition,
        appDefinitionLocalVersion: uuid(),
      },
      () => this.autoSave()
    );
  };

  renamePage = (pageId, newName) => {
    if (newName.trim().length === 0) {
      toast.error('Page name cannot be empty');
      return;
    }

    const newAppDefinition = {
      ...this.state.appDefinition,
      pages: {
        ...this.state.appDefinition.pages,
        [pageId]: {
          ...this.state.appDefinition.pages[pageId],
          name: newName,
        },
      },
    };

    this.setState(
      {
        isSaving: true,
        appDefinition: newAppDefinition,
        appDefinitionLocalVersion: uuid(),
      },
      () => {
        this.autoSave();
      }
    );
  };

  hidePage = (pageId) => {
    const newAppDefinition = {
      ...this.state.appDefinition,
      pages: {
        ...this.state.appDefinition.pages,
        [pageId]: {
          ...this.state.appDefinition.pages[pageId],
          hidden: true,
        },
      },
    };

    this.setState(
      {
        isSaving: true,
        appDefinition: newAppDefinition,
        appDefinitionLocalVersion: uuid(),
      },
      () => {
        this.autoSave();
      }
    );
  };

  unHidePage = (pageId) => {
    const newAppDefinition = {
      ...this.state.appDefinition,
      pages: {
        ...this.state.appDefinition.pages,
        [pageId]: {
          ...this.state.appDefinition.pages[pageId],
          hidden: false,
        },
      },
    };

    this.setState(
      {
        isSaving: true,
        appDefinition: newAppDefinition,
        appDefinitionLocalVersion: uuid(),
      },
      () => {
        this.autoSave();
      }
    );
  };

  switchPage = (pageId, queryParams = []) => {
    const { name, handle, events } = this.state.appDefinition.pages[pageId];
    const currentPageId = this.state.currentPageId;

    if (!name || !handle) return;

    const queryParamsString = queryParams.map(([key, value]) => `${key}=${value}`).join('&');

    this.props.history.push(`/apps/${this.state.appId}/${handle}?${queryParamsString}`);

    const { globals: existingGlobals } = this.state.currentState;

    const page = {
      ...this.state.currentState.page,
      name,
      handle,
      variables: this.state.pages?.[pageId]?.variables ?? {},
    };

    const globals = {
      ...existingGlobals,
      urlparams: JSON.parse(JSON.stringify(queryString.parse(queryParamsString))),
    };

    this.setState(
      {
        pages: {
          ...this.state.pages,
          [currentPageId]: {
            ...(this.state.pages?.[currentPageId] ?? {}),
            variables: {
              ...(this.state.currentState?.page?.variables ?? {}),
            },
          },
        },
        currentState: {
          ...this.state.currentState,
          globals,
          page,
        },
        currentPageId: pageId,
      },
      () => {
        computeComponentState(this, this.state.appDefinition.pages[pageId]?.components ?? {}).then(async () => {
          for (const event of events ?? []) {
            await this.handleEvent(event.eventId, event);
          }
        });
      }
    );
  };

  updateOnSortingPages = (newSortedPages) => {
    const pagesObj = newSortedPages.reduce((acc, page) => {
      acc[page.id] = this.state.appDefinition.pages[page.id];
      return acc;
    }, {});

    const newAppDefinition = {
      ...this.state.appDefinition,
      pages: pagesObj,
    };

    this.setState(
      {
        isSaving: true,
        appDefinition: newAppDefinition,
        appDefinitionLocalVersion: uuid(),
      },
      () => {
        this.autoSave();
      }
    );
  };

  getPagesWithIds = () => {
    return Object.entries(this.state.appDefinition.pages).map(([id, page]) => ({ ...page, id }));
  };

  handleAddNewQuery = (setSaveConfirmation, setCancelData) => {
    const stateToBeUpdated = {
      options: {},
      selectedDataSource: null,
      selectedQuery: {},
      editingQuery: false,
      addingQuery: true,
      isSourceSelected: false,
      draftQuery: null,
    };
    if (this.state.isUnsavedQueriesAvailable) {
      setSaveConfirmation(true);
      setCancelData(stateToBeUpdated);
    } else this.setState({ ...stateToBeUpdated });
  };

  render() {
    const {
      currentSidebarTab,
      selectedComponents = [],
      appDefinition,
      appId,
      slug,
      dataSources,
      loadingDataQueries,
      dataQueries,
      loadingDataSources,
      addingQuery,
      selectedQuery,
      editingQuery,
      app,
      queryPanelHeight,
      showLeftSidebar,
      currentState,
      isLoading,
      zoomLevel,
      currentLayout,
      deviceWindowWidth,
      dataQueriesDefaultText,
      showDataQueryDeletionConfirmation,
      isDeletingDataQuery,
      apps,
      defaultComponentStateComputed,
      showComments,
      editingVersion,
      showCreateVersionModalPrompt,
      hoveredComponent,
      queryConfirmationList,
    } = this.state;

    const appVersionPreviewLink = editingVersion
      ? `/applications/${app.id}/versions/${editingVersion.id}/environments/${this.state.currentAppEnvironmentId}/${this.state.currentState.page.handle}`
      : '';

    return (
      <div className="editor wrapper">
        <ReactTooltip type="dark" effect="solid" eventOff="click" delayShow={250} />
        {/* This is for viewer to show query confirmations */}
        <Confirm
          show={queryConfirmationList.length > 0}
          message={`Do you want to run this query - ${queryConfirmationList[0]?.queryName}?`}
          onConfirm={(queryConfirmationData) => onQueryConfirmOrCancel(this, queryConfirmationData, true)}
          onCancel={() => onQueryConfirmOrCancel(this, queryConfirmationList[0])}
          queryConfirmationData={queryConfirmationList[0]}
          darkMode={this.props.darkMode}
          key={queryConfirmationList[0]?.queryName}
        />
        <Confirm
          show={showDataQueryDeletionConfirmation}
          message={'Do you really want to delete this query?'}
          confirmButtonLoading={isDeletingDataQuery}
          onConfirm={() => this.executeDataQueryDeletion()}
          onCancel={() => this.cancelDeleteDataQuery()}
          darkMode={this.props.darkMode}
        />
        <Confirm
          show={this.state.showPageDeletionConfirmation?.isOpen ?? false}
          message={'Do you really want to delete this page?'}
          confirmButtonLoading={this.state.isDeletingPage}
          onConfirm={() => this.executeDeletepageRequest()}
          onCancel={() => this.cancelDeletePageRequest()}
          darkMode={this.props.darkMode}
        />
        <div className="header">
          <header className="navbar navbar-expand-md navbar-light d-print-none">
            <div className="container-xl header-container">
              <button className="navbar-toggler" type="button" data-bs-toggle="collapse" data-bs-target="#navbar-menu">
                <span className="navbar-toggler-icon"></span>
              </button>
              <h1 className="navbar-brand navbar-brand-autodark d-none-navbar-horizontal pe-0">
                <Link to={'/'} data-cy="editor-page-logo">
                  <AppLogo isLoadingFromHeader={true} />
                </Link>
              </h1>
              {this.state.app && (
                <div className={`app-name input-icon ${this.props.darkMode ? 'dark' : ''}`}>
                  <input
                    type="text"
                    onFocus={(e) => this.setState({ oldName: e.target.value })}
                    onChange={(e) => this.onNameChanged(e.target.value)}
                    onBlur={(e) => this.saveAppName(this.state.app.id, e.target.value)}
                    className="form-control-plaintext form-control-plaintext-sm"
                    value={this.state.app.name}
                    data-cy="app-name-input"
                  />
                  <span className="input-icon-addon">
                    <EditIcon />
                  </span>
                </div>
              )}
              <span
                className={cx('autosave-indicator', {
                  'autosave-indicator-saving': this.state.isSaving,
                  'text-danger': this.state.saveError,
                  'd-none': this.isVersionReleased(),
                })}
                data-cy="autosave-indicator"
              >
                {this.state.isSaving
                  ? 'Saving...'
                  : this.state.saveError
                  ? 'Could not save changes'
                  : 'All changes are saved'}
              </span>
              {config.ENABLE_MULTIPLAYER_EDITING && <RealtimeAvatars />}
              <EnvironmentManager
                versionId={this.state?.editingVersion?.id}
                currentAppEnvironmentId={this.state?.currentAppEnvironmentId}
                appEnvironmentChanged={this.appEnvironmentChanged}
              />
              {editingVersion && (
                <AppVersionsManager
                  appId={appId}
                  editingVersion={editingVersion}
                  releasedVersionId={app.current_version_id}
                  setAppDefinitionFromVersion={this.setAppDefinitionFromVersion}
                  showCreateVersionModalPrompt={showCreateVersionModalPrompt}
                  closeCreateVersionModalPrompt={this.closeCreateVersionModalPrompt}
                />
              )}
              <div className="navbar-nav flex-row order-md-last release-buttons">
                <div className="nav-item dropdown d-none d-md-flex me-2">
                  <Link
                    to={appVersionPreviewLink}
                    target="_blank"
                    className="btn btn-sm font-500 color-primary border-0"
                    rel="noreferrer"
                    data-cy="preview-link-button"
                  >
                    {this.props.t('editor.preview', 'Preview')}
                  </Link>
                </div>
                <div className="nav-item dropdown d-none d-md-flex me-2">
                  {app.id && (
                    <ManageAppUsers
                      app={app}
                      slug={slug}
                      darkMode={this.props.darkMode}
                      handleSlugChange={this.handleSlugChange}
                    />
                  )}
                </div>
                <div className="nav-item dropdown me-2">
                  {app.id && (
                    <ReleaseVersionButton
                      isVersionReleased={this.isVersionReleased()}
                      appId={app.id}
                      appName={app.name}
                      onVersionRelease={this.onVersionRelease}
                      editingVersion={editingVersion}
                      fetchApp={this.fetchApp}
                      saveEditingVersion={this.saveEditingVersion}
                    />
                  )}
                </div>
              </div>
            </div>
          </header>
        </div>
        <DndProvider backend={HTML5Backend}>
          <EditorContextWrapper>
            <div className="sub-section">
              <LeftSidebar
                appVersionsId={this.state?.editingVersion?.id}
                currentAppEnvironmentId={this.state.currentAppEnvironmentId}
                errorLogs={currentState.errors}
                components={currentState.components}
                appId={appId}
                darkMode={this.props.darkMode}
                dataSources={this.state.dataSources}
                dataSourcesChanged={this.dataSourcesChanged}
                dataQueriesChanged={this.dataQueriesChanged}
                onZoomChanged={this.onZoomChanged}
                toggleComments={this.toggleComments}
                switchDarkMode={this.changeDarkMode}
                globalSettingsChanged={this.globalSettingsChanged}
                globalSettings={appDefinition.globalSettings}
                currentState={currentState}
                debuggerActions={this.sideBarDebugger}
                appDefinition={{
                  components: appDefinition.pages[this.state.currentPageId]?.components ?? {},
                  queries: dataQueries,
                  selectedComponent: selectedComponents ? selectedComponents[selectedComponents.length - 1] : {},
                  pages: this.state.appDefinition.pages,
                  homePageId: this.state.appDefinition.homePageId,
                  showViewerNavigation: this.state.appDefinition.showViewerNavigation,
                }}
                setSelectedComponent={this.setSelectedComponent}
                removeComponent={this.removeComponent}
                runQuery={(queryId, queryName) => runQuery(this, queryId, queryName)}
                toggleAppMaintenance={this.toggleAppMaintenance}
                is_maintenance_on={this.state.app.is_maintenance_on}
                ref={this.dataSourceModalRef}
                isSaving={this.state.isSaving}
                isUnsavedQueriesAvailable={this.state.isUnsavedQueriesAvailable}
                currentPageId={this.state.currentPageId}
                addNewPage={this.addNewPage}
                switchPage={this.switchPage}
                deletePage={this.deletePageRequest}
                renamePage={this.renamePage}
                clonePage={this.clonePage}
                hidePage={this.hidePage}
                unHidePage={this.unHidePage}
                updateHomePage={this.updateHomePage}
                updatePageHandle={this.updatePageHandle}
                updateOnPageLoadEvents={this.updateOnPageLoadEvents}
                showHideViewerNavigationControls={this.showHideViewerNavigation}
                updateOnSortingPages={this.updateOnSortingPages}
                apps={apps}
                dataQueries={dataQueries}
              />
              {!showComments && (
                <Selecto
                  dragContainer={'.canvas-container'}
                  selectableTargets={['.react-draggable']}
                  hitRate={0}
                  selectByClick={true}
                  toggleContinueSelect={['shift']}
                  ref={this.selectionRef}
                  scrollOptions={this.state.scrollOptions}
                  onSelectStart={this.onAreaSelectionStart}
                  onSelectEnd={this.onAreaSelectionEnd}
                  onSelect={this.onAreaSelection}
                  onDragStart={this.onAreaSelectionDragStart}
                  onDrag={this.onAreaSelectionDrag}
                  onDragEnd={this.onAreaSelectionDragEnd}
                  onScroll={(e) => {
                    this.canvasContainerRef.current.scrollBy(e.direction[0] * 10, e.direction[1] * 10);
                  }}
                ></Selecto>
              )}
              <div className="main main-editor-canvas" id="main-editor-canvas">
                <div
                  className={`canvas-container align-items-center ${!showLeftSidebar && 'hide-sidebar'}`}
                  style={{ transform: `scale(${zoomLevel})` }}
                  onMouseUp={(e) => {
                    if (['real-canvas', 'modal'].includes(e.target.className)) {
                      this.setState({ selectedComponents: [], currentSidebarTab: 2, hoveredComponent: false });
                    }
                  }}
                  ref={this.canvasContainerRef}
                  onScroll={() => {
                    this.selectionRef.current.checkScroll();
                  }}
                >
                  <div
                    className="canvas-area"
                    style={{
                      width: currentLayout === 'desktop' ? '100%' : '450px',
                      minHeight: +this.state.appDefinition.globalSettings.canvasMaxHeight,
                      maxWidth:
                        +this.state.appDefinition.globalSettings.canvasMaxWidth +
                        this.state.appDefinition.globalSettings.canvasMaxWidthType,
                      maxHeight: +this.state.appDefinition.globalSettings.canvasMaxHeight,
                      backgroundColor: this.computeCanvasBackgroundColor(),
                    }}
                  >
                    {config.ENABLE_MULTIPLAYER_EDITING && (
                      <RealtimeCursors
                        editingVersionId={this.state?.editingVersion?.id}
                        editingPageId={this.state.currentPageId}
                      />
                    )}
                    {defaultComponentStateComputed && (
                      <>
                        <Container
                          canvasWidth={this.getCanvasWidth()}
                          canvasHeight={this.getCanvasHeight()}
                          socket={this.socket}
                          showComments={showComments}
                          appVersionsId={this.state?.editingVersion?.id}
                          appDefinition={appDefinition}
                          appDefinitionChanged={this.appDefinitionChanged}
                          snapToGrid={true}
                          darkMode={this.props.darkMode}
                          mode={'edit'}
                          zoomLevel={zoomLevel}
                          currentLayout={currentLayout}
                          deviceWindowWidth={deviceWindowWidth}
                          selectedComponents={selectedComponents}
                          appLoading={isLoading}
                          onEvent={this.handleEvent}
                          onComponentOptionChanged={this.handleOnComponentOptionChanged}
                          onComponentOptionsChanged={this.handleOnComponentOptionsChanged}
                          currentState={this.state.currentState}
                          setSelectedComponent={this.setSelectedComponent}
                          handleUndo={this.handleUndo}
                          handleRedo={this.handleRedo}
                          removeComponent={this.removeComponent}
                          onComponentClick={this.handleComponentClick}
                          onComponentHover={this.handleComponentHover}
                          hoveredComponent={hoveredComponent}
                          sideBarDebugger={this.sideBarDebugger}
                          dataQueries={dataQueries}
                          currentPageId={this.state.currentPageId}
                        />
                        <CustomDragLayer
                          snapToGrid={true}
                          currentLayout={currentLayout}
                          canvasWidth={this.getCanvasWidth()}
                        />
                      </>
                    )}
                  </div>
                </div>
                <QueryPanel>
                  {({
                    toggleQueryEditor,
                    showSaveConfirmation,
                    setSaveConfirmation,
                    queryCancelData,
                    setCancelData,
                  }) => (
                    <>
                      <Confirm
                        show={showSaveConfirmation}
                        message={`Query ${selectedQuery?.name} has unsaved changes`}
                        onConfirm={() => {
                          setSaveConfirmation(false);
                        }}
                        onCancel={(data) => {
                          setSaveConfirmation(false);
                          this.setState({
                            ...data,
                            isUnsavedQueriesAvailable: false,
                            draftQuery: this.state.draftQuery !== null ? null : this.state.draftQuery,
                          });
                        }}
                        confirmButtonText="Continue editing"
                        cancelButtonText="Discard changes"
                        callCancelFnOnConfirm={false}
                        queryCancelData={queryCancelData}
                      />
                      <div className="row main-row">
                        <div className="data-pane">
                          <div className={`queries-container ${this.props.darkMode && 'theme-dark'}`}>
                            <div className="queries-header row d-flex align-items-center justify-content-between">
                              <div className="col-auto">
                                <div className={`queries-search ${this.props.darkMode && 'theme-dark'}`}>
                                  <SearchBox
                                    width="100%"
                                    onSubmit={this.filterQueries}
                                    placeholder={this.props.t('globals.search', 'Search')}
                                    customClass="query-manager-search-box-wrapper"
                                  />
                                </div>
                              </div>
                              <button
                                className={`col-auto d-flex align-items-center py-1 rounded default-secondary-button  ${
                                  this.props.darkMode && 'theme-dark'
                                }`}
                                onClick={() => {
                                  this.handleAddNewQuery(setSaveConfirmation, setCancelData);
                                }}
                              >
                                <span
                                  className={` d-flex query-manager-btn-svg-wrapper align-items-center query-icon-wrapper`}
                                  data-tip="Add new query"
                                  data-class=""
                                >
                                  <svg
                                    width="auto"
                                    height="auto"
                                    viewBox="0 0 16 16"
                                    fill="none"
                                    xmlns="http://www.w3.org/2000/svg"
                                  >
                                    <path
                                      d="M8 15.25C7.71667 15.25 7.47917 15.1542 7.2875 14.9625C7.09583 14.7708 7 14.5333 7 14.25V9H1.75C1.46667 9 1.22917 8.90417 1.0375 8.7125C0.845833 8.52083 0.75 8.28333 0.75 8C0.75 7.71667 0.845833 7.47917 1.0375 7.2875C1.22917 7.09583 1.46667 7 1.75 7H7V1.75C7 1.46667 7.09583 1.22917 7.2875 1.0375C7.47917 0.845833 7.71667 0.75 8 0.75C8.28333 0.75 8.52083 0.845833 8.7125 1.0375C8.90417 1.22917 9 1.46667 9 1.75V7H14.25C14.5333 7 14.7708 7.09583 14.9625 7.2875C15.1542 7.47917 15.25 7.71667 15.25 8C15.25 8.28333 15.1542 8.52083 14.9625 8.7125C14.7708 8.90417 14.5333 9 14.25 9H9V14.25C9 14.5333 8.90417 14.7708 8.7125 14.9625C8.52083 15.1542 8.28333 15.25 8 15.25Z"
                                      fill="#3E63DD"
                                    />
                                  </svg>
                                </span>
                                <span className="query-manager-btn-name">Add</span>
                              </button>
                            </div>

                            {loadingDataQueries ? (
                              <div className="p-5">
                                <center>
                                  <div className="spinner-border" role="status"></div>
                                </center>
                              </div>
                            ) : (
                              <div className="query-list">
                                <div>
                                  {this.state.draftQuery !== null &&
                                    this.renderDraftQuery(setSaveConfirmation, setCancelData)}
                                  {this.state.filterDataQueries.map((query) =>
                                    this.renderDataQuery(query, setSaveConfirmation, setCancelData)
                                  )}
                                </div>
                                {this.state.filterDataQueries.length === 0 && this.state.draftQuery === null && (
                                  <div className=" d-flex  flex-column align-items-center justify-content-start">
                                    <img src="assets/images/icons/no-queries-added.svg" alt="" />
                                    <span className="mute-text pt-3">{dataQueriesDefaultText}</span> <br />
                                  </div>
                                )}
                              </div>
                            )}
                          </div>
<<<<<<< HEAD
                        )}
                      </div>
                    </div>
                    <div className="query-definition-pane-wrapper">
                      <div className="query-definition-pane">
                        <div>
                          <QueryManager
                            addNewQueryAndDeselectSelectedQuery={this.addNewQueryAndDeselectSelectedQuery}
                            toggleQueryEditor={this.toggleQueryEditor}
                            dataSources={dataSources}
                            dataQueries={dataQueries}
                            mode={editingQuery ? 'edit' : 'create'}
                            selectedQuery={selectedQuery}
                            selectedDataSource={this.state.selectedDataSource}
                            dataQueriesChanged={this.dataQueriesChanged}
                            appId={appId}
                            editingVersionId={editingVersion?.id}
                            addingQuery={addingQuery}
                            editingQuery={editingQuery}
                            queryPanelHeight={queryPanelHeight}
                            currentState={currentState}
                            darkMode={this.props.darkMode}
                            apps={apps}
                            allComponents={appDefinition.pages[this.state.currentPageId]?.components ?? {}}
                            isSourceSelected={this.state.isSourceSelected}
                            isQueryPaneDragging={this.state.isQueryPaneDragging}
                            runQuery={this.runQuery}
                            dataSourceModalHandler={this.dataSourceModalHandler}
                            setStateOfUnsavedQueries={this.setStateOfUnsavedQueries}
                            appDefinition={appDefinition}
                            editorState={this}
                            showQueryConfirmation={queryConfirmationList.length > 0}
                            loadingDataSources={loadingDataSources}
                            currentAppEnvironmentId={this.state.currentAppEnvironmentId}
                          />
=======
                        </div>
                        <div className="query-definition-pane-wrapper">
                          <div className="query-definition-pane">
                            <div>
                              <QueryManager
                                addNewQueryAndDeselectSelectedQuery={() =>
                                  this.handleAddNewQuery(setSaveConfirmation, setCancelData)
                                }
                                toggleQueryEditor={toggleQueryEditor}
                                dataSources={dataSources}
                                dataQueries={dataQueries}
                                mode={editingQuery ? 'edit' : 'create'}
                                selectedQuery={selectedQuery}
                                selectedDataSource={this.state.selectedDataSource}
                                dataQueriesChanged={this.dataQueriesChanged}
                                appId={appId}
                                editingVersionId={editingVersion?.id}
                                addingQuery={addingQuery || dataQueries?.length === 0}
                                editingQuery={editingQuery}
                                queryPanelHeight={queryPanelHeight}
                                currentState={currentState}
                                darkMode={this.props.darkMode}
                                apps={apps}
                                allComponents={appDefinition.pages[this.state.currentPageId]?.components ?? {}}
                                isSourceSelected={this.state.isSourceSelected}
                                isQueryPaneDragging={this.state.isQueryPaneDragging}
                                runQuery={this.runQuery}
                                dataSourceModalHandler={this.dataSourceModalHandler}
                                setStateOfUnsavedQueries={this.setStateOfUnsavedQueries}
                                appDefinition={appDefinition}
                                editorState={this}
                                showQueryConfirmation={queryConfirmationList.length > 0}
                                loadingDataSources={loadingDataSources}
                                createDraftQuery={this.createDraftQuery}
                                clearDraftQuery={this.clearDraftQuery}
                                isUnsavedQueriesAvailable={this.state.isUnsavedQueriesAvailable}
                                setSaveConfirmation={setSaveConfirmation}
                                setCancelData={setCancelData}
                              />
                            </div>
                          </div>
>>>>>>> 6826fdc8
                        </div>
                      </div>
                    </>
                  )}
                </QueryPanel>
              </div>
              <div className="editor-sidebar">
                <div className="editor-actions col-md-12">
                  <div className="m-auto undo-redo-buttons">
                    <svg
                      onClick={this.handleUndo}
                      xmlns="http://www.w3.org/2000/svg"
                      className={cx('cursor-pointer icon icon-tabler icon-tabler-arrow-back-up', {
                        disabled: !this.canUndo,
                      })}
                      width="44"
                      data-tip="undo"
                      height="44"
                      viewBox="0 0 24 24"
                      strokeWidth="1.5"
                      stroke={this.props.darkMode ? '#fff' : '#2c3e50'}
                      fill="none"
                      strokeLinecap="round"
                      strokeLinejoin="round"
                    >
                      <path stroke="none" d="M0 0h24v24H0z" fill="none">
                        <title>undo</title>
                      </path>
                      <path d="M9 13l-4 -4l4 -4m-4 4h11a4 4 0 0 1 0 8h-1" fill="none">
                        <title>undo</title>
                      </path>
                    </svg>
                    <svg
                      title="redo"
                      data-tip="redo"
                      onClick={this.handleRedo}
                      xmlns="http://www.w3.org/2000/svg"
                      className={cx('cursor-pointer icon icon-tabler icon-tabler-arrow-forward-up', {
                        disabled: !this.canRedo,
                      })}
                      width="44"
                      height="44"
                      viewBox="0 0 24 24"
                      strokeWidth="1.5"
                      stroke={this.props.darkMode ? '#fff' : '#2c3e50'}
                      fill="none"
                      strokeLinecap="round"
                      strokeLinejoin="round"
                    >
                      <path stroke="none" d="M0 0h24v24H0z" fill="none">
                        <title>redo</title>
                      </path>
                      <path d="M15 13l4 -4l-4 -4m4 4h-11a4 4 0 0 0 0 8h1" />
                    </svg>
                  </div>
                  <div className="layout-buttons cursor-pointer">
                    {this.renderLayoutIcon(currentLayout === 'desktop')}
                  </div>
                </div>

                <EditorKeyHooks
                  moveComponents={this.moveComponents}
                  cloneComponents={this.cloneComponents}
                  copyComponents={this.copyComponents}
                  cutComponents={this.cutComponents}
                  handleEditorEscapeKeyPress={this.handleEditorEscapeKeyPress}
                  removeMultipleComponents={this.removeComponents}
                />

                {currentSidebarTab === 1 && (
                  <div className="pages-container">
                    {selectedComponents.length === 1 &&
                    !isEmpty(appDefinition.pages[this.state.currentPageId]?.components) &&
                    !isEmpty(appDefinition.pages[this.state.currentPageId]?.components[selectedComponents[0].id]) ? (
                      <Inspector
                        moveComponents={this.moveComponents}
                        componentDefinitionChanged={this.componentDefinitionChanged}
                        dataQueries={dataQueries}
                        removeComponent={this.removeComponent}
                        selectedComponentId={selectedComponents[0].id}
                        currentState={currentState}
                        allComponents={appDefinition.pages[this.state.currentPageId]?.components}
                        key={selectedComponents[0].id}
                        switchSidebarTab={this.switchSidebarTab}
                        apps={apps}
                        darkMode={this.props.darkMode}
                        handleEditorEscapeKeyPress={this.handleEditorEscapeKeyPress}
                        appDefinitionLocalVersion={this.state.appDefinitionLocalVersion}
                        pages={this.getPagesWithIds()}
                      ></Inspector>
                    ) : (
                      <center className="mt-5 p-2">
                        {this.props.t('editor.inspectComponent', 'Please select a component to inspect')}
                      </center>
                    )}
                  </div>
                )}

                {currentSidebarTab === 2 && (
                  <WidgetManager
                    componentTypes={componentTypes}
                    zoomLevel={zoomLevel}
                    currentLayout={currentLayout}
                    darkMode={this.props.darkMode}
                  ></WidgetManager>
                )}
              </div>
              {config.COMMENT_FEATURE_ENABLE && showComments && (
                <CommentNotifications
                  socket={this.socket}
                  appVersionsId={this.state?.editingVersion?.id}
                  toggleComments={this.toggleComments}
                />
              )}
            </div>
          </EditorContextWrapper>
        </DndProvider>
      </div>
    );
  }
}

export const Editor = withTranslation()(EditorComponent);<|MERGE_RESOLUTION|>--- conflicted
+++ resolved
@@ -2150,43 +2150,6 @@
                               </div>
                             )}
                           </div>
-<<<<<<< HEAD
-                        )}
-                      </div>
-                    </div>
-                    <div className="query-definition-pane-wrapper">
-                      <div className="query-definition-pane">
-                        <div>
-                          <QueryManager
-                            addNewQueryAndDeselectSelectedQuery={this.addNewQueryAndDeselectSelectedQuery}
-                            toggleQueryEditor={this.toggleQueryEditor}
-                            dataSources={dataSources}
-                            dataQueries={dataQueries}
-                            mode={editingQuery ? 'edit' : 'create'}
-                            selectedQuery={selectedQuery}
-                            selectedDataSource={this.state.selectedDataSource}
-                            dataQueriesChanged={this.dataQueriesChanged}
-                            appId={appId}
-                            editingVersionId={editingVersion?.id}
-                            addingQuery={addingQuery}
-                            editingQuery={editingQuery}
-                            queryPanelHeight={queryPanelHeight}
-                            currentState={currentState}
-                            darkMode={this.props.darkMode}
-                            apps={apps}
-                            allComponents={appDefinition.pages[this.state.currentPageId]?.components ?? {}}
-                            isSourceSelected={this.state.isSourceSelected}
-                            isQueryPaneDragging={this.state.isQueryPaneDragging}
-                            runQuery={this.runQuery}
-                            dataSourceModalHandler={this.dataSourceModalHandler}
-                            setStateOfUnsavedQueries={this.setStateOfUnsavedQueries}
-                            appDefinition={appDefinition}
-                            editorState={this}
-                            showQueryConfirmation={queryConfirmationList.length > 0}
-                            loadingDataSources={loadingDataSources}
-                            currentAppEnvironmentId={this.state.currentAppEnvironmentId}
-                          />
-=======
                         </div>
                         <div className="query-definition-pane-wrapper">
                           <div className="query-definition-pane">
@@ -2228,7 +2191,6 @@
                               />
                             </div>
                           </div>
->>>>>>> 6826fdc8
                         </div>
                       </div>
                     </>
