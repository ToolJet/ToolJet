import React, { useCallback, useEffect, useLayoutEffect, useRef, useState } from 'react';
import {
  appService,
  appsService,
  authenticationService,
  appVersionService,
  orgEnvironmentVariableService,
  appEnvironmentService,
  customStylesService,
  orgEnvironmentConstantService,
} from '@/_services';
import { DndProvider } from 'react-dnd';
import { HTML5Backend } from 'react-dnd-html5-backend';
import _, { isEqual, isEmpty, debounce, omit, noop } from 'lodash';
import { Container } from './Container';
import { EditorKeyHooks } from './EditorKeyHooks';
import { CustomDragLayer } from './CustomDragLayer';
import { LeftSidebar } from './LeftSidebar';
import { componentTypes } from './WidgetManager/components';
import { Inspector } from './Inspector/Inspector';
import QueryPanel from './QueryPanel/QueryPanel';
import {
  onEvent,
  onQueryConfirmOrCancel,
  runQuery,
  computeComponentState,
  cloneComponents,
  removeSelectedComponent,
  buildAppDefinition,
  buildComponentMetaDefinition,
  runQueries,
} from '@/_helpers/appUtils';
import { Confirm } from './Viewer/Confirm';
import { Tooltip as ReactTooltip } from 'react-tooltip';
import CommentNotifications from './CommentNotifications';
import { WidgetManager } from './WidgetManager';
import config from 'config';
import queryString from 'query-string';
import { toast } from 'react-hot-toast';
const { produce, enablePatches, setAutoFreeze } = require('immer');
import { createWebsocketConnection } from '@/_helpers/websocketConnection';
import RealtimeCursors from '@/Editor/RealtimeCursors';
import { initEditorWalkThrough } from '@/_helpers/createWalkThrough';
import { EditorContextWrapper } from './Context/EditorContextWrapper';
import { withTranslation } from 'react-i18next';
import { v4 as uuid } from 'uuid';
import Skeleton from 'react-loading-skeleton';
import EditorHeader from './Header';
import { getWorkspaceId, isValidUUID, fetchAndSetWindowTitle, pageTitles } from '@/_helpers/utils';
import '@/_styles/editor/react-select-search.scss';
import { withRouter } from '@/_hoc/withRouter';
import { ReleasedVersionError } from './AppVersionsManager/ReleasedVersionError';
import { useDataSourcesStore } from '@/_stores/dataSourcesStore';
import { useDataQueriesStore } from '@/_stores/dataQueriesStore';
import { useAppVersionStore, useAppVersionActions } from '@/_stores/appVersionStore';
import { useQueryPanelStore } from '@/_stores/queryPanelStore';
import { useCurrentStateStore, getCurrentState } from '@/_stores/currentStateStore';
import {
  computeAppDiff,
  computeComponentPropertyDiff,
  findAllEntityReferences,
  isParamFromTableColumn,
  resetAllStores,
  defaultWhiteLabellingSettings,
} from '@/_stores/utils';
import { setCookie } from '@/_helpers/cookie';
import GitSyncModal from './GitSyncModal';
import { EMPTY_ARRAY, flushComponentsToRender, useEditorActions, useEditorStore } from '@/_stores/editorStore';
import { useAppDataActions, useAppDataStore } from '@/_stores/appDataStore';
import { useNoOfGrid } from '@/_stores/gridStore';
import { useMounted } from '@/_hooks/use-mount';
import EditorSelecto from './EditorSelecto';
// eslint-disable-next-line import/no-unresolved
import { diff } from 'deep-object-diff';
import { FreezeVersionInfo } from './FreezeVersionInfo';
import useDebouncedArrowKeyPress from '@/_hooks/useDebouncedArrowKeyPress';
import useConfirm from '@/Editor/QueryManager/QueryEditors/TooljetDatabase/Confirm';
import { getQueryParams } from '@/_helpers/routes';
import RightSidebarTabManager from './RightSidebarTabManager';
import { shallow } from 'zustand/shallow';
import AutoLayoutAlert from './AutoLayoutAlert';
import { HotkeysProvider } from 'react-hotkeys-hook';
import { useResolveStore } from '@/_stores/resolverStore';
import { dfs } from '@/_stores/handleReferenceTransactions';
import { decimalToHex } from './editorConstants';
import { findComponentsWithReferences, handleLowPriorityWork } from '@/_helpers/editorHelpers';
import { TJLoader } from '@/_ui/TJLoader/TJLoader';

setAutoFreeze(false);
enablePatches();

const EditorComponent = (props) => {
  const { socket } = createWebsocketConnection(props?.params?.id);
  const mounted = useMounted();

  const {
    updateState,
    updateAppDefinitionDiff,
    updateAppVersion,
    setIsSaving,
    createAppVersionEventHandlers,
    autoUpdateEventStore,
  } = useAppDataActions();

  const {
    updateEditorState,
    updateQueryConfirmationList,
    setSelectedComponents,
    setCurrentPageId,
    updateComponentsNeedsUpdateOnNextRender,
  } = useEditorActions();

  const { setAppVersionPromoted, onEditorFreeze } = useAppVersionActions();
  const { isVersionReleased, editingVersionId, isEditorFreezed, isBannerMandatory } = useAppVersionStore(
    (state) => ({
      isVersionReleased: state?.isVersionReleased,
      editingVersionId: state?.editingVersion?.id,
      releasedVersionId: state?.releasedVersionId,
      isEditorFreezed: state?.isEditorFreezed,
      isBannerMandatory: state?.isBannerMandatory,
    }),
    shallow
  );

  const { confirm, ConfirmDialog } = useConfirm();

  const {
    appDefinition,
    currentLayout,
    canUndo,
    canRedo,
    isLoading,
    defaultComponentStateComputed,
    showComments,
    showLeftSidebar,
    queryConfirmationList,
    currentPageId,
    currentSessionId,
    currentAppEnvironmentId,
    featureAccess,
  } = useEditorStore(
    (state) => ({
      appDefinition: state.appDefinition,
      currentLayout: state.currentLayout,
      canUndo: state.canUndo,
      canRedo: state.canRedo,
      isLoading: state.isLoading,
      defaultComponentStateComputed: state.defaultComponentStateComputed,
      showComments: state.showComments,
      showLeftSidebar: state.showLeftSidebar,
      queryConfirmationList: state.queryConfirmationList,
      currentPageId: state.currentPageId,
      currentSessionId: state.currentSessionId,
      currentAppEnvironment: state.currentAppEnvironment,
      currentAppEnvironmentId: state.currentAppEnvironmentId,
      featureAccess: state.featureAccess,
    }),
    shallow
  );

  const dataQueries = useDataQueriesStore((state) => state.dataQueries, shallow);
  const {
    isMaintenanceOn,
    appId,
    app,
    appName,
    slug,
    currentUser,
    currentVersionId,
    appDefinitionDiff,
    appDiffOptions,
    events,
    areOthersOnSameVersionAndPage,
    creationMode,
  } = useAppDataStore(
    (state) => ({
      isMaintenanceOn: state.isMaintenanceOn,
      appId: state.appId,
      app: state.app,
      appName: state.appName,
      slug: state.slug,
      currentUser: state.currentUser,
      currentVersionId: state.currentVersionId,
      appDefinitionDiff: state.appDefinitionDiff,
      appDiffOptions: state.appDiffOptions,
      events: state.events,
      areOthersOnSameVersionAndPage: state.areOthersOnSameVersionAndPage,
      environments: state.environments,
      creationMode: state.creationMode,
    }),
    shallow
  );

  const [zoomLevel, setZoomLevel] = useState(1);
  const [isQueryPaneDragging, setIsQueryPaneDragging] = useState(false);
  const [isQueryPaneExpanded, setIsQueryPaneExpanded] = useState(false); //!check where this is used
  const [editorMarginLeft, setEditorMarginLeft] = useState(0);
  const noOfGrids = useNoOfGrid();

  const [isDragging, setIsDragging] = useState(false);

  const [showPageDeletionConfirmation, setShowPageDeletionConfirmation] = useState(null);
  const [isDeletingPage, setIsDeletingPage] = useState(false);
  const [showGitSyncModal, setShowGitSyncModal] = useState(false);

  const [undoStack, setUndoStack] = useState([]);
  const [redoStack, setRedoStack] = useState([]);
  const [optsStack, setOptsStack] = useState({
    undo: [],
    redo: [],
  });
  // refs
  const canvasContainerRef = useRef(null);
  const dataSourceModalRef = useRef(null);
  const selectionDragRef = useRef(null);
  const selectionRef = useRef(null);
  const prevAppDefinition = useRef(appDefinition);

  useEffect(() => {
    updateState({ isLoading: true });
    useEditorStore.getState().actions.updateFeatureAccess();
    useResolveStore.getState().actions.resetStore();
    const currentSession = authenticationService.currentSessionValue;
    const currentUser = {
      ...currentSession?.current_user,
      current_organization_id: currentSession?.current_organization_id,
    };

    // Subscribe to changes in the current session using RxJS observable pattern
    const subscription = authenticationService.currentSession.subscribe((currentSession) => {
      if (currentUser && currentSession?.group_permissions) {
        const userVars = {
          email: currentUser.email,
          firstName: currentUser.first_name,
          lastName: currentUser.last_name,
          groups: currentSession.group_permissions?.map((group) => group.group),
          ssoUserInfo: currentUser.sso_user_info,
        };

        updateState({
          currentUser: currentUser,
        });

        useCurrentStateStore.getState().actions.setCurrentState({
          globals: {
            ...getCurrentState().globals,
            theme: { name: props?.darkMode ? 'dark' : 'light' },
            urlparams: JSON.parse(JSON.stringify(queryString.parse(props.location.search))),
            currentUser: userVars,
            /* Constant value.it will only change for viewer */
            mode: {
              value: 'edit',
            },
          },
        });
      }
    });

    $componentDidMount();

    // 6. Unsubscribe from the observable when the component is unmounted
    return () => {
      document.title = defaultWhiteLabellingSettings.WHITE_LABEL_TEXT;
      socket && socket?.close();
      subscription.unsubscribe();
      if (window?.public_config?.ENABLE_MULTIPLAYER_EDITING === 'true') props?.provider?.disconnect();
      useEditorStore.getState().actions.setIsEditorActive(false);
      useCurrentStateStore.getState().actions.setEditorReady(false);
      useResolveStore.getState().actions.resetStore();
      prevAppDefinition.current = null;
    };
    // eslint-disable-next-line react-hooks/exhaustive-deps
  }, []);

  const lastKeyPressTimestamp = useDebouncedArrowKeyPress(500); // 500 milliseconds delay

  useEffect(() => {
    const didAppDefinitionChanged = !_.isEqual(appDefinition, prevAppDefinition.current);

    if (didAppDefinitionChanged) {
      prevAppDefinition.current = appDefinition;
    }

    if (mounted && didAppDefinitionChanged && currentPageId) {
      const components = appDefinition?.pages[currentPageId]?.components || {};

      computeComponentState(components);

      if (appDiffOptions?.skipAutoSave === true || appDiffOptions?.entityReferenceUpdated === true) return;

      handleLowPriorityWork(() => autoSave());
    }
    // eslint-disable-next-line react-hooks/exhaustive-deps
  }, [JSON.stringify({ appDefinition, currentPageId, dataQueries })]);

  /**
   ** Async updates components in batches to optimize and processing efficiency.
   * This function iterates over an array of component IDs, updating them in fixed-size batches,
   * and introduces a delay after each batch to allow the UI thread to manage other tasks, such as rendering updates.
   * After all batches are processed, it flushes the updates to clear any flags or temporary states indicating pending updates,
   * ensuring the system is ready for the next cycle of updates.
   *
   * @param {Array} componentIds An array of component IDs that need updates.
   * @returns {Promise<void>} A promise that resolves once all batches have been processed and flushed.
   */

  async function batchUpdateComponents(componentIds) {
    if (componentIds.length === 0) return;

    let updatedComponentIds = [];

    for (let i = 0; i < componentIds.length; i += 10) {
      const batch = componentIds.slice(i, i + 10);
      batch.forEach((id) => {
        updatedComponentIds.push(id);
      });

      updateComponentsNeedsUpdateOnNextRender(batch);
      // Delay to allow UI to process
      await new Promise((resolve) => setTimeout(resolve, 0));
    }

    // Flush only updated components
    flushComponentsToRender(updatedComponentIds);
  }

  const lastUpdatedRef = useResolveStore((state) => state.lastUpdatedRefs, shallow);

  useEffect(() => {
    if (lastUpdatedRef.length > 0) {
      const currentComponents = useEditorStore.getState().appDefinition?.pages?.[currentPageId]?.components || {};
      const componentIdsWithReferences = findComponentsWithReferences(currentComponents, lastUpdatedRef);

      if (componentIdsWithReferences.length > 0) {
        batchUpdateComponents(componentIdsWithReferences);
      }
    }
    // eslint-disable-next-line react-hooks/exhaustive-deps
  }, [lastUpdatedRef]);

  useEffect(
    () => {
      const components = appDefinition?.pages?.[currentPageId]?.components || {};
      computeComponentState(components);
    },
    // eslint-disable-next-line react-hooks/exhaustive-deps
    [currentPageId, currentAppEnvironmentId]
  );

  useEffect(() => {
    // This effect runs when lastKeyPressTimestamp changes
    if (!appDiffOptions?.widgetMovedWithKeyboard) return;
    if (Date.now() - lastKeyPressTimestamp < 500) {
      updateEditorState({
        isUpdatingEditorStateInProcess: true,
      });
      autoSave();
    }
    // eslint-disable-next-line react-hooks/exhaustive-deps
  }, [JSON.stringify({ appDefinition, lastKeyPressTimestamp })]);

  useEffect(() => {
    if (!isEmpty(canvasContainerRef?.current)) {
      canvasContainerRef.current.scrollLeft += editorMarginLeft;
    }
    // eslint-disable-next-line react-hooks/exhaustive-deps
  }, [editorMarginLeft, canvasContainerRef?.current]);

  useEffect(() => {
    if (mounted) {
      useCurrentStateStore.getState().actions.setCurrentState({
        layout: currentLayout,
      });
    }
  }, [currentLayout, mounted]);

  const handleYmapEventUpdates = () => {
    props.ymap?.set('eventHandlersUpdated', {
      currentVersionId: currentVersionId,
      currentSessionId: currentSessionId,
      update: true,
    });
  };

  const handleMessage = (event) => {
    const { data } = event;

    if (data?.type === 'redirectTo') {
      const redirectCookie = data?.payload['redirectPath'];
      setCookie('redirectPath', redirectCookie, 1);
    }
  };
  const getEditorRef = () => {
    const editorRef = {
      appDefinition: useEditorStore.getState().appDefinition,
      queryConfirmationList: useEditorStore.getState().queryConfirmationList,
      updateQueryConfirmationList: updateQueryConfirmationList,
      navigate: props.navigate,
      switchPage: switchPage,
      currentPageId: useEditorStore.getState().currentPageId,
      currentAppEnvironmentId: useEditorStore.getState().currentAppEnvironmentId,
      environmentId: useAppVersionStore.getState().currentAppVersionEnvironment?.id,
    };
    return editorRef;
  };

  const fetchOrgEnvironmentVariables = () => {
    orgEnvironmentVariableService.getVariables().then((data) => {
      const client_variables = {};
      const server_variables = {};
      data.variables.map((variable) => {
        if (variable.variable_type === 'server') {
          server_variables[variable.variable_name] = 'HiddenEnvironmentVariable';
        } else {
          client_variables[variable.variable_name] = variable.value;
        }
      });

      useCurrentStateStore.getState().actions.setCurrentState({
        server: server_variables,
        client: client_variables,
      });
    });
  };

  const fetchOrgEnvironmentConstants = (environmentId) => {
    orgEnvironmentConstantService.getConstantsFromEnvironment(environmentId).then(({ constants }) => {
      const orgConstants = {};

      constants.map((constant) => {
        orgConstants[constant.name] = constant.value;
      });

      useCurrentStateStore.getState().actions.setCurrentState({
        constants: orgConstants,
      });
    });
  };

  const fetchAndInjectCustomStyles = async () => {
    try {
      const head = document.head || document.getElementsByTagName('head')[0];
      let styleTag = document.getElementById('workspace-custom-css');
      if (!styleTag) {
        // If it doesn't exist, create a new style tag and append it to the head
        styleTag = document.createElement('style');
        styleTag.type = 'text/css';
        styleTag.id = 'workspace-custom-css';
        head.appendChild(styleTag);
      }
      const data = await customStylesService.getForAppViewerEditor(false);
      styleTag.innerHTML = data?.css || null;
    } catch (error) {
      console.log('Failed to fetch custom styles:', error);
    }
  };

  const initComponentVersioning = () => {
    updateEditorState({
      canUndo: false,
      canRedo: false,
    });
  };

  /**
   * Initializes real-time saving of application definitions if multiplayer editing is enabled.
   * Monitors changes in the 'appDef' property of the provided 'ymap' object and triggers a real-time save
   * when all conditions are met.
   */
  const initRealtimeSave = () => {
    // Check if multiplayer editing is enabled; if not, return early
    if (!window?.public_config?.ENABLE_MULTIPLAYER_EDITING) return null;

    // Observe changes in the 'appDef' property of the 'ymap' object
    props.ymap?.observeDeep(() => {
      const ymapUpdates = props.ymap?.get('appDef');
      const ymapEventHandlersUpdated = props.ymap?.get('eventHandlersUpdated');

      if (ymapUpdates) {
        // Check if there is a new session and if others are on the same version and page
        if (!ymapUpdates.currentSessionId || ymapUpdates.currentSessionId === currentSessionId) return;

        // Check if others are on the same version and page
        if (!ymapUpdates.areOthersOnSameVersionAndPage) return;

        // Check if the new application definition is different from the current one
        if (isEqual(appDefinition, ymapUpdates.newDefinition)) return;

        // Trigger real-time save with specific options

        realtimeSave(props.ymap?.get('appDef').newDefinition, {
          skipAutoSave: true,
          skipYmapUpdate: true,
          currentSessionId: ymapUpdates.currentSessionId,
          componentAdding: ymapUpdates?.opts?.componentAdded,
          componentDeleting: ymapUpdates?.opts?.componentDeleted,
        });
      }

      if (ymapEventHandlersUpdated?.update === true) {
        if (
          !ymapEventHandlersUpdated.currentSessionId ||
          ymapEventHandlersUpdated.currentSessionId === currentSessionId
        )
          return;

        if (!ymapEventHandlersUpdated.currentVersionId) return;

        autoUpdateEventStore(ymapEventHandlersUpdated.currentVersionId);
      }
    });
  };

  //! websocket events do not work
  const initEventListeners = () => {
    socket?.addEventListener('message', (event) => {
      const data = event.data.replace(/^"(.+(?="$))"$/, '$1');
      if (data === 'versionReleased') {
        //TODO update the released version id
      }
    });
  };

  const $componentDidMount = async () => {
    window.addEventListener('message', handleMessage);

<<<<<<< HEAD
    useResolveStore.getState().actions.updateJSHints();

    await runForInitialLoad();
=======
    onEditorFreeze(true, false);
    await fetchApp(props.params.pageHandle);
    await fetchApps(0);
>>>>>>> bf9f7c56
    await fetchOrgEnvironmentVariables();

    await fetchAndInjectCustomStyles();
    initComponentVersioning();
    window?.public_config?.ENABLE_MULTIPLAYER_EDITING === 'true' && initRealtimeSave();
    initEventListeners();
    updateEditorState({
      selectedComponents: [],
      scrollOptions: {
        container: canvasContainerRef.current,
        throttleTime: 30,
        threshold: 0,
      },
    });

    getCanvasWidth();
    initEditorWalkThrough();
  };

  const fetchDataQueries = async (id, selectFirstQuery = false, runQueriesOnAppLoad = false) => {
    await useDataQueriesStore
      .getState()
      .actions.fetchDataQueries(id, selectFirstQuery, runQueriesOnAppLoad, getEditorRef());
  };

  const fetchDataSources = (id, environmentId) => {
    useDataSourcesStore.getState().actions.fetchDataSources(id, environmentId);
  };

  const fetchGlobalDataSources = (appVersionId, environmentId) => {
    const { current_organization_id: organizationId } = currentUser;
    useDataSourcesStore.getState().actions.fetchGlobalDataSources(organizationId, appVersionId, environmentId);
  };

  const toggleAppMaintenance = () => {
    const newState = !isMaintenanceOn;

    appsService.setMaintenance(appId, newState).then(() => {
      updateState({
        isMaintenanceOn: newState,
      });

      if (newState) {
        toast.success('Application is on maintenance.');
      } else {
        toast.success('Application maintenance is completed');
      }
    });
  };

  const dataSourcesChanged = () => {
    if (socket instanceof WebSocket && socket?.readyState === WebSocket.OPEN) {
      socket?.send(
        JSON.stringify({
          event: 'events',
          data: { message: 'dataSourcesChanged', appId: appId },
        })
      );
    } else {
      fetchDataSources(editingVersionId);
    }
  };

  const globalDataSourcesChanged = () => {
    fetchGlobalDataSources();
  };

  const dataQueriesChanged = () => {
    if (socket instanceof WebSocket && socket?.readyState === WebSocket.OPEN) {
      socket?.send(
        JSON.stringify({
          event: 'events',
          data: { message: 'dataQueriesChanged', appId: appId },
        })
      );
    } else {
      fetchDataQueries(editingVersionId);
    }
  };

  const onNameChanged = (newName) => {
    app.name = newName;
    updateState({ appName: newName, app: app });
    fetchAndSetWindowTitle({ page: pageTitles.EDITOR, appName: newName });
  };

  const onZoomChanged = (zoom) => {
    setZoomLevel(zoom);
  };

  const getCanvasWidth = () => {
    const canvasBoundingRect = document.getElementsByClassName('canvas-area')[0]?.getBoundingClientRect();

    const _canvasWidth = canvasBoundingRect?.width;
    return _canvasWidth;
  };
  const computeCanvasContainerHeight = () => {
    // 45 = (height of header)
    // 85 = (the height of the query panel header when minimised) + (height of header)
    return `calc(${100}% - ${Math.max(useQueryPanelStore.getState().queryPanelHeight + 45, 85)}px)`;
  };

  const handleQueryPaneDragging = (bool) => setIsQueryPaneDragging(bool);
  const handleQueryPaneExpanding = (bool) => setIsQueryPaneExpanded(bool);

  const changeDarkMode = (newMode) => {
    useCurrentStateStore.getState().actions.setCurrentState({
      globals: {
        ...getCurrentState().globals,
        theme: { name: newMode ? 'dark' : 'light' },
      },
    });
    props.switchDarkMode(newMode);
  };

  const handleEvent = React.useCallback((eventName, events, options) => {
    const latestEvents = useAppDataStore.getState().events;
    const filteredEvents = latestEvents.filter((event) => {
      const foundEvent = events.find((e) => e.id === event.id);
      return foundEvent && foundEvent.name === eventName;
    });

    try {
      return onEvent(getEditorRef(), eventName, filteredEvents, options, 'edit');
    } catch (error) {
      console.error(error);
    }
    // eslint-disable-next-line react-hooks/exhaustive-deps
  }, []);

  const handleRunQuery = (queryId, queryName) => runQuery(getEditorRef(), queryId, queryName);

  const dataSourceModalHandler = () => {
    dataSourceModalRef.current.dataSourceModalToggleStateHandler();
  };

  const setSelectedComponent = React.useCallback((id, component, multiSelect = false) => {
    const isAlreadySelected = useEditorStore.getState()?.selectedComponents.find((component) => component.id === id);

    if (!isAlreadySelected) {
      setSelectedComponents([{ id, component }], multiSelect);
    }
  }, []);

  const onVersionRelease = (versionId) => {
    useAppVersionStore.getState().actions.updateReleasedVersionId(versionId);

    if (socket instanceof WebSocket && socket?.readyState === WebSocket.OPEN) {
      socket.send(
        JSON.stringify({
          event: 'events',
          data: { message: 'versionReleased', appId: appId },
        })
      );
    }
  };

  const computeCanvasBackgroundColor = () => {
    const { canvasBackgroundColor } = appDefinition?.globalSettings ?? '#edeff5';
    if (['#2f3c4c', '#edeff5'].includes(canvasBackgroundColor)) {
      return props.darkMode ? '#2f3c4c' : '#edeff5';
    }
    return canvasBackgroundColor;
  };

  const getPagesWithIds = () => {
    return Object.entries(appDefinition?.pages).map(([id, page]) => ({ ...page, id }));
  };

  const handleEditorMarginLeftChange = (value) => {
    setEditorMarginLeft(value);
  };

  const globalSettingsChanged = (globalOptions) => {
    const newAppDefinition = JSON.parse(JSON.stringify(appDefinition));

    for (const [key, value] of Object.entries(globalOptions)) {
      if (value?.[1]?.a == undefined) newAppDefinition.globalSettings[key] = value;
      else {
        const hexCode = `${value?.[0]}${decimalToHex(value?.[1]?.a)}`;
        newAppDefinition.globalSettings[key] = hexCode;
      }
    }

    updateEditorState({
      isUpdatingEditorStateInProcess: true,
    });

    appDefinitionChanged(newAppDefinition, {
      globalSettings: true,
    });
  };

  /* Only for the first load of an app. Should not use for any other cases */
  const runForInitialLoad = async () => {
    const appId = props.id;
    const appData = await appService.fetchApp(appId);
    const {
      name: appName,
      current_version_id,
      editing_version,
      organization_id: organizationId,
      slug,
      is_maintenance_on: isMaintenanceOn,
      is_public: isPublic,
      user_id: userId,
      events,
      creation_mode: creationMode,
      should_freeze_editor: shouldFreezeEditor,
      editorEnvironment,
    } = appData;
    const startingPageHandle = props.params.pageHandle;
    fetchAndSetWindowTitle({ page: pageTitles.EDITOR, appName });
    useAppVersionStore.getState().actions.updateEditingVersion(editing_version);
    current_version_id && useAppVersionStore.getState().actions.updateReleasedVersionId(current_version_id);

    //Freeze the app
    onEditorFreeze(shouldFreezeEditor);

    /* Load the constants to the store using the current environment of the editing_version */
    const currentEnvironmentId = editorEnvironment.id;
    useEditorStore.getState().actions.setCurrentAppEnvironmentId(currentEnvironmentId);
    await fetchOrgEnvironmentConstants(currentEnvironmentId);

    updateState({
      slug,
      isMaintenanceOn,
      organizationId,
      isPublic,
      appName,
      userId,
      appId,
      events,
      currentVersionId: editing_version?.id,
      creationMode,
      app: appData,
    });

    /* Set globals with environment  */
    const extraGlobals = {
      environment: {
        id: editorEnvironment?.id,
        name: editorEnvironment?.name,
      },
    };
    await processNewAppDefinition(
      appData,
      startingPageHandle,
      false,
      ({ homePageId }) => {
        handleLowPriorityWork(async () => {
          await useDataSourcesStore
            .getState()
            .actions.fetchGlobalDataSources(organizationId, editing_version?.id, currentEnvironmentId);
          await fetchDataSources(editing_version?.id, currentEnvironmentId);
          commonLowPriorityActions(events, { homePageId });
        });
      },
      extraGlobals
    );
  };

  const commonLowPriorityActions = async (events, { homePageId }) => {
    const currentPageEvents = events.filter((event) => event.target === 'page' && event.sourceId === homePageId);
    const editorRef = getEditorRef();
    await runQueries(useDataQueriesStore.getState().dataQueries, editorRef, true);
    await handleEvent('onPageLoad', currentPageEvents, {}, true);
  };

  const processNewAppDefinition = async (
    data,
    startingPageHandle,
    versionSwitched = false,
    onComplete,
    extraGlobals = {}
  ) => {
<<<<<<< HEAD
=======
    useResolveStore.getState().actions.updateJSHints();
    const { canLoadSameEnv } = extraProps;
    fetchAndSetWindowTitle({ page: pageTitles.EDITOR, appName: data.name });
    useAppVersionStore.getState().actions.updateEditingVersion(data.editing_version);

    //Freeze the app
    const { should_freeze_editor } = data;
    onEditorFreeze(should_freeze_editor);

    if (!environmentSwitch && (!releasedVersionId || !versionSwitched)) {
      const releasedId = data.current_version_id || data.currentVersionId;
      releasedId && useAppVersionStore.getState().actions.updateReleasedVersionId(releasedId);
    }

    const currentAppVersionEnvId =
      data['editing_version']['current_environment_id'] || data['editing_version']['currentEnvironmentId'];

    const currentOrgId = data?.organization_id || data?.organizationId;

    const shouldChangeEnvToAppVersionEnv = !environmentSwitch && !versionSwitched && !canLoadSameEnv;
    const currentEnvironmentId = shouldChangeEnvToAppVersionEnv ? currentAppVersionEnvId : selectedEnvironmentId;
    await fetchOrgEnvironmentConstants(currentEnvironmentId);

    let envDetails = useEditorStore.getState().currentAppEnvironment;
    if (!environmentSwitch) {
      setCurrentAppEnvironmentId(currentEnvironmentId);
      /* Editor environment */
      const editorEnvironment = await fetchEnvironment(currentEnvironmentId);
      envDetails = editorEnvironment;
      setCurrentAppEnvironmentDetails(editorEnvironment);
      /* App version's environment */
      const appVersionEnvironment = await fetchEnvironment(currentAppVersionEnvId);
      setAppVersionCurrentEnvironment(appVersionEnvironment);
    }
    updateState({
      slug: environmentSwitch ? slug : data.slug,
      isMaintenanceOn: data?.is_maintenance_on,
      organizationId: currentOrgId,
      isPublic: data?.is_public || data?.isPublic,
      appName: data?.name,
      userId: data?.user_id,
      appId: data?.id,
      events: data.events,
      currentVersionId: data?.editing_version?.id,
      creationMode: data?.creationMode || data?.creation_mode,
      app: data,
    });

>>>>>>> bf9f7c56
    const appDefData = buildAppDefinition(data);

    const appJson = appDefData;
    const pages = data.pages;

    const startingPageId = pages.filter((page) => page.handle === startingPageHandle)[0]?.id;
    const homePageId = !startingPageId || startingPageId === 'null' ? appJson.homePageId : startingPageId;

    const currentpageData = {
      handle: appJson.pages[homePageId]?.handle,
      name: appJson.pages[homePageId]?.name,
      id: homePageId,
      variables: {},
    };

    setCurrentPageId(homePageId);

    useCurrentStateStore.getState().actions.setCurrentState({
      page: currentpageData,
      globals: {
        ...useCurrentStateStore.getState().globals,
        ...extraGlobals,
      },
    });

    updateEditorState({
      isLoading: false,
      appDefinition: appJson,
      isUpdatingEditorStateInProcess: false,
    });

    updateState({ components: appJson.pages[homePageId]?.components });

    if (versionSwitched) {
      props?.navigate(`/${getWorkspaceId()}/apps/${data.slug ?? appId}/${appJson.pages[homePageId]?.handle}`, {
        state: {
          isSwitchingPage: true,
        },
      });
    }

    Promise.all([await fetchDataQueries(data.editing_version?.id, true, true)])
      .then(async () => {
        await onEditorLoad(appJson, homePageId, versionSwitched);
        updateEntityReferences(appJson, homePageId);
      })
      .finally(async () => {
        const funcParams = { homePageId };
        typeof onComplete === 'function' && (await onComplete(funcParams));
      });
  };

  const setAppDefinitionFromVersion = (appData, selectedEnvironment) => {
    const version = appData?.editing_version?.id;
    if (version?.id !== editingVersionId) {
      if (version?.id === currentVersionId) {
        updateEditorState({
          canUndo: false,
          canRedo: false,
        });
      }
      updateEditorState({
        isLoading: true,
      });
      useCurrentStateStore.getState().actions.setCurrentState({});
      useCurrentStateStore.getState().actions.setEditorReady(false);
      useResolveStore.getState().actions.resetStore();

      const { editing_version, should_freeze_editor: shouldFreezeEditor } = appData;
      useAppVersionStore.getState().actions.updateEditingVersion(editing_version);
      onEditorFreeze(shouldFreezeEditor);
      updateState({
        events,
        currentVersionId: editing_version?.id,
        app: appData,
      });
      processNewAppDefinition(appData, null, true, ({ homePageId }) => {
        handleLowPriorityWork(async () => {
          await fetchDataSources(editing_version?.id, selectedEnvironment.id);
          commonLowPriorityActions(events, homePageId);
        });
      });
      initComponentVersioning();
    }
  };

  const diffToPatches = (diffObj) => {
    return Object.keys(diffObj).reduce((patches, path) => {
      const value = diffObj[path];
      return [...patches, { path: path.split('.'), value, op: 'replace' }];
    }, []);
  };

  const appDefinitionChanged = useCallback(async (newDefinition, opts = {}) => {
    if (useAppVersionStore.getState().isAppVersionPromoted) return;
    if (opts?.versionChanged) {
      setCurrentPageId(newDefinition.homePageId);
      return new Promise((resolve) => {
        updateEditorState({
          isUpdatingEditorStateInProcess: true,
        });

        resolve();
      });
    }
    let updatedAppDefinition;
    const appDefinition = useEditorStore.getState().appDefinition;
    const copyOfAppDefinition = JSON.parse(JSON.stringify(appDefinition));
    const currentPageId = useEditorStore.getState().currentPageId;

    if (opts?.skipYmapUpdate && opts?.currentSessionId !== currentSessionId) {
      updatedAppDefinition = produce(copyOfAppDefinition, (draft) => {
        const _currentPageId = useEditorStore.getState().currentPageId;
        if (opts?.componentDeleting) {
          const currentPageComponentIds = Object.keys(copyOfAppDefinition.pages[_currentPageId]?.components);
          const newComponentIds = Object.keys(newDefinition.pages[_currentPageId]?.components);

          const finalComponents = _.omit(
            draft?.pages[_currentPageId]?.components,
            _.difference(currentPageComponentIds, newComponentIds)
          );

          draft.pages[_currentPageId].components = finalComponents;
        }

        const currentPageComponents = newDefinition.pages[_currentPageId]?.components;

        const finalComponents = _.merge(draft?.pages[_currentPageId]?.components, currentPageComponents);

        draft.pages[_currentPageId].components = finalComponents;
      });
    } else {
      updatedAppDefinition = produce(copyOfAppDefinition, (draft) => {
        if (_.isEmpty(draft)) return;

        if (opts?.containerChanges || opts?.componentDefinitionChanged) {
          const currentPageComponents = newDefinition.pages[currentPageId]?.components;
          draft.pages[currentPageId].components = currentPageComponents;
        }

        if (opts?.pageDefinitionChanged) {
          draft.pages = newDefinition.pages;
        }

        if (opts?.homePageChanged) {
          draft.homePageId = newDefinition.homePageId;
        }

        if (opts?.generalAppDefinitionChanged || opts?.globalSettings || isEmpty(opts)) {
          Object.assign(draft, newDefinition);
        }
      });
    }

    const diffPatches = diff(appDefinition, updatedAppDefinition);
    removeUndefined(diffPatches);

    const inversePatches = diff(updatedAppDefinition, appDefinition);
    const shouldUpdate = !_.isEmpty(diffPatches) && !isEqual(appDefinitionDiff, diffPatches);

    if (shouldUpdate) {
      const undoPatches = diffToPatches(inversePatches);

      if (
        opts?.componentAdded ||
        opts?.componentDefinitionChanged ||
        opts?.componentDeleted ||
        opts?.containerChanges
      ) {
        setUndoStack((prev) => [...prev, undoPatches]);
        setOptsStack((prev) => ({ ...prev, undo: [...prev.undo, opts] }));

        updateState({ components: updatedAppDefinition.pages[currentPageId]?.components });
      }

      updateAppDefinitionDiff(diffPatches);

      const isParamDiffFromTableColumn = opts?.containerChanges
        ? isParamFromTableColumn(diffPatches, updatedAppDefinition)
        : false;

      if (isParamDiffFromTableColumn) {
        opts.componentDefinitionChanged = true;
        opts.isParamFromTableColumn = true;
        delete opts.containerChanges;
      }

      updateState({
        appDiffOptions: opts,
      });

      let updatingEditorStateInProcess = true;

      if (opts?.widgetMovedWithKeyboard === true) {
        updatingEditorStateInProcess = false;
      }

      if (opts?.addNewPage) {
        updatedAppDefinition.pages[currentPageId] = {
          ...updatedAppDefinition.pages[currentPageId],
          components: {},
        };
      }

      updateEditorState({
        isUpdatingEditorStateInProcess: updatingEditorStateInProcess,
        appDefinition: updatedAppDefinition,
      });
    }
  }, []);

  const cloneEventsForClonedComponents = (componentUpdateDiff, operation, componentMap) => {
    function getKeyFromComponentMap(componentMap, newItem) {
      for (const key in componentMap) {
        if (componentMap.hasOwnProperty(key) && componentMap[key] === newItem) {
          return key;
        }
      }
      return null;
    }

    if (operation !== 'create') return;

    const newComponentIds = Object.keys(componentUpdateDiff);

    newComponentIds.forEach((componentId) => {
      const sourceComponentId = getKeyFromComponentMap(componentMap, componentId);
      if (!sourceComponentId) return;

      appVersionService
        .findAllEventsWithSourceId(appId, currentVersionId, sourceComponentId)
        .then((componentEvents) => {
          if (!componentEvents) return;
          componentEvents.forEach((event) => {
            const newEvent = {
              event: {
                ...event?.event,
              },
              eventType: event?.target,
              attachedTo: componentMap[event?.sourceId],
              index: event?.index,
            };

            createAppVersionEventHandlers(newEvent);
          });
        });
    });
  };

  const saveEditingVersion = (isUserSwitchedVersion = false) => {
    const editingVersion = useAppVersionStore.getState().editingVersion;
    //skipAutoSave means the updates are coming from websocket and we don't need to save it again
    if (appDiffOptions?.skipAutoSave) return;
    if (
      isEditorFreezed ||
      useAppVersionStore.getState().isAppVersionPromoted ||
      (isVersionReleased && !isUserSwitchedVersion)
    ) {
      updateEditorState({
        isUpdatingEditorStateInProcess: false,
      });
    } else if (!isEmpty(editingVersion) && !isEmpty(appDiffOptions) && appDefinition) {
      //! The computeComponentPropertyDiff function manages the calculation of differences in table columns by requiring complete column data. Without this complete data, the resulting JSON structure may be incorrect.
      const paramDiff = computeComponentPropertyDiff(appDefinitionDiff, appDefinition, appDiffOptions);
      const updateDiff = computeAppDiff(paramDiff, currentPageId, appDiffOptions, currentLayout);

      if (updateDiff['error']) {
        const platform = navigator?.userAgentData?.platform || navigator?.platform || 'unknown';
        const isPlatformMac = platform.toLowerCase().indexOf('mac') > -1;
        const toastMessage = `Unable to save changes! ${isPlatformMac ? '(⌘ + Z to undo)' : '(ctrl + Z to undo)'}`;

        toast(toastMessage, {
          icon: '🚫',
        });
        return updateEditorState({
          saveError: true,
          isUpdatingEditorStateInProcess: false,
        });
      }

      updateAppVersion(appId, editingVersion.id, currentPageId, updateDiff, isUserSwitchedVersion)
        .then(() => {
          const _editingVersion = {
            ...editingVersion,
            ...{ definition: appDefinition },
          };
          useAppVersionStore.getState().actions.updateEditingVersion(_editingVersion);

          if (window?.public_config?.ENABLE_MULTIPLAYER_EDITING === 'true') {
            props.ymap?.set('appDef', {
              newDefinition: appDefinition,
              editingVersionId: editingVersion.id,
              currentSessionId,
              areOthersOnSameVersionAndPage,
              opts: appDiffOptions,
            });
          }

          //Todo: Move this to a separate function or as a middleware of the api to createing a component
          handleLowPriorityWork(() => {
            if (updateDiff?.type === 'components' && updateDiff?.operation === 'create') {
              const componentsFromCurrentState = getCurrentState().components;
              const newComponentIds = Object.keys(updateDiff?.updateDiff);
              const newComponentsExposedData = {};
              const componentEntityArray = [];
              Object.values(componentsFromCurrentState).filter((component) => {
                if (newComponentIds.includes(component.id)) {
                  const componentName = updateDiff?.updateDiff[component.id]?.name;
                  newComponentsExposedData[componentName] = component;
                  componentEntityArray.push({ id: component.id, name: componentName });
                }
              });

              useResolveStore.getState().actions.addEntitiesToMap(componentEntityArray);
              useResolveStore.getState().actions.addAppSuggestions({
                components: newComponentsExposedData,
              });
            }
          });

          if (
            updateDiff?.type === 'components' &&
            updateDiff?.operation === 'delete' &&
            !appDiffOptions?.componentCut
          ) {
            const appEvents = Array.isArray(events) && events.length > 0 ? JSON.parse(JSON.stringify(events)) : [];

            const updatedEvents = appEvents.filter((event) => {
              return !updateDiff?.updateDiff.includes(event.sourceId);
            });

            updateState({
              events: updatedEvents,
            });
          }

          updateEditorState({
            saveError: false,
            isUpdatingEditorStateInProcess: false,
          });
        })
        .catch(() => {
          updateEditorState({
            saveError: true,
            isUpdatingEditorStateInProcess: false,
          });
          toast.error('App could not save.');
        })
        .finally(() => {
          if (appDiffOptions?.cloningComponent) {
            cloneEventsForClonedComponents(
              updateDiff.updateDiff,
              updateDiff.operation,
              appDiffOptions?.cloningComponent
            );
          }

          updateState({
            appDiffOptions: {},
          });
        });
    }
    updateEditorState({
      saveError: false,
      isUpdatingEditorStateInProcess: false,
    });
  };

  const realtimeSave = debounce(appDefinitionChanged, 100);
  const autoSave = saveEditingVersion;

  function handlePaths(prevPatch, path = [], appJSON) {
    const paths = [...path];

    for (let key in prevPatch) {
      const type = typeof prevPatch[key];

      if (type === 'object' && !_.isEmpty(prevPatch[key])) {
        handlePaths(prevPatch[key], [...paths, key], appJSON);
      } else {
        const currentpath = [...paths, key].join('.');
        _.update(appJSON, currentpath, () => prevPatch[key]);
      }
    }
  }
  function removeUndefined(obj) {
    Object.keys(obj).forEach((key) => {
      if (obj[key] && typeof obj[key] === 'object') removeUndefined(obj[key]);
      else if (obj[key] === undefined) delete obj[key];
    });

    return obj;
  }

  const handleUndo = () => {
    if (canUndo) {
      const patchesToUndo = undoStack[undoStack.length - 1];

      const updatedAppDefinition = JSON.parse(JSON.stringify(appDefinition));

      handlePaths(patchesToUndo[0]?.value, [...patchesToUndo[0].path], updatedAppDefinition);

      removeUndefined(updatedAppDefinition);

      const _diffPatches = diff(updatedAppDefinition, appDefinition);
      const undoDiff = diff(appDefinition, updatedAppDefinition);

      updateAppDefinitionDiff(undoDiff);
      setUndoStack((prev) => prev.slice(0, prev.length - 1));
      setRedoStack((prev) => [...prev, diffToPatches(_diffPatches)]);

      let undoOpts = optsStack.undo[optsStack.undo.length - 1];

      if (undoOpts?.componentDeleted) {
        undoOpts = {
          componentAdded: true,
        };
      } else if (undoOpts?.componentAdded) {
        undoOpts = {
          componentDeleted: true,
        };
      }

      updateState({
        appDiffOptions: undoOpts,
      });

      setOptsStack((prev) => ({
        ...prev,
        undo: [...prev.undo.slice(0, prev.undo.length - 1)],
        redo: [...prev.redo, optsStack.undo[optsStack.undo.length - 1]],
      }));

      updateEditorState({
        appDefinition: updatedAppDefinition,
        isUpdatingEditorStateInProcess: true,
      });
    }
  };

  const handleRedo = () => {
    if (canRedo) {
      const patchesToRedo = redoStack[redoStack.length - 1];

      const updatedAppDefinition = JSON.parse(JSON.stringify(appDefinition));

      handlePaths(patchesToRedo[0]?.value, [...patchesToRedo[0].path], updatedAppDefinition);
      removeUndefined(updatedAppDefinition);
      const _diffPatches = diff(updatedAppDefinition, appDefinition);
      const redoDiff = diff(appDefinition, updatedAppDefinition);
      updateAppDefinitionDiff(redoDiff);
      setRedoStack((prev) => prev.slice(0, prev.length - 1));
      setUndoStack((prev) => [...prev, diffToPatches(_diffPatches)]);

      updateState({
        appDiffOptions: optsStack.redo[optsStack.redo.length - 1],
      });

      setOptsStack((prev) => ({
        ...prev,
        undo: [...prev.undo, appDiffOptions],
        redo: [...prev.redo.slice(0, prev.redo.length - 1)],
      }));

      updateEditorState({
        appDefinition: updatedAppDefinition,
        isUpdatingEditorStateInProcess: true,
      });
    }
  };

  useEffect(() => {
    updateEditorState({
      canUndo: undoStack.length > 0,
      canRedo: redoStack.length > 0,
    });
    // eslint-disable-next-line react-hooks/exhaustive-deps
  }, [JSON.stringify(undoStack), JSON.stringify(redoStack)]);

  const componentDefinitionChanged = (componentDefinition, props) => {
    if (isVersionReleased) {
      useAppVersionStore.getState().actions.enableReleasedVersionPopupState();
      return;
    }

    if (appDefinition?.pages[currentPageId]?.components[componentDefinition.id]) {
      const updatedAppDefinition = JSON.parse(JSON.stringify(appDefinition));

      // Update the component definition in the copy
      updatedAppDefinition.pages[currentPageId].components[componentDefinition.id].component =
        componentDefinition.component;
      updateEditorState({
        isUpdatingEditorStateInProcess: true,
      });

      const diffPatches = diff(appDefinition, updatedAppDefinition);

      if (!isEmpty(diffPatches)) {
        appDefinitionChanged(updatedAppDefinition, { componentDefinitionChanged: true, ...props });
      }
    }
  };
  const removeComponent = React.useCallback((componentId) => {
    if (!isVersionReleased) {
      const appDefinition = useEditorStore.getState().appDefinition;
      let newDefinition = JSON.parse(JSON.stringify(appDefinition));
      const currentPageId = useEditorStore.getState().currentPageId;

      let childComponents = [];

      if (newDefinition.pages[currentPageId].components?.[componentId].component.component === 'Tabs') {
        childComponents = Object.keys(newDefinition.pages[currentPageId].components).filter((key) =>
          newDefinition.pages[currentPageId].components[key].component.parent?.startsWith(componentId)
        );
      } else {
        childComponents = Object.keys(newDefinition.pages[currentPageId].components).filter(
          (key) => newDefinition.pages[currentPageId].components[key].component.parent === componentId
        );
      }

      childComponents.forEach((componentId) => {
        delete newDefinition.pages[currentPageId].components[componentId];
      });

      delete newDefinition.pages[currentPageId].components[componentId];
      const platform = navigator?.userAgentData?.platform || navigator?.platform || 'unknown';
      if (platform.toLowerCase().indexOf('mac') > -1) {
        toast('Component deleted! (⌘ + Z to undo)', {
          icon: '🗑️',
        });
      } else {
        toast('Component deleted! (ctrl + Z to undo)', {
          icon: '🗑️',
        });
      }

      const deleteFromMap = [componentId, ...childComponents];
      const deletedComponentNames = deleteFromMap.map((id) => {
        return appDefinition.pages[currentPageId].components[id].component.name;
      });

      appDefinitionChanged(newDefinition, {
        componentDefinitionChanged: true,
        componentDeleted: true,
      });

      const allAppHints = useResolveStore.getState().suggestions.appHints ?? [];
      const allHintsAssociatedWithQuery = [];

      if (allAppHints.length > 0) {
        deletedComponentNames.forEach((componentName) => {
          return allAppHints.forEach((suggestion) => {
            if (suggestion?.hint.includes(componentName)) {
              allHintsAssociatedWithQuery.push(suggestion.hint);
            }
          });
        });
      }

      useResolveStore.getState().actions.removeEntitiesFromMap(deleteFromMap);
      useResolveStore.getState().actions.removeAppSuggestions(allHintsAssociatedWithQuery);
    } else {
      useAppVersionStore.getState().actions.enableReleasedVersionPopupState();
    }
  }, []);

  const moveComponents = (direction) => {
    const _appDefinition = JSON.parse(JSON.stringify(appDefinition));
    let newComponents = _appDefinition?.pages[currentPageId].components;
    const selectedComponents = useEditorStore.getState()?.selectedComponents;
    const componentsIds = [];
    for (const selectedComponent of selectedComponents) {
      componentsIds.push(selectedComponent.id);
      let top = newComponents[selectedComponent.id].layouts[currentLayout].top;
      let left = newComponents[selectedComponent.id].layouts[currentLayout].left;
      const width = newComponents[selectedComponent.id]?.layouts[currentLayout]?.width;

      switch (direction) {
        case 'ArrowLeft':
          left = left - 1;
          break;
        case 'ArrowRight':
          left = left + 1;
          break;
        case 'ArrowDown':
          top = top + 10;
          break;
        case 'ArrowUp':
          top = top - 10;
          break;
      }

      if (left < 0 || top < 0 || left + width > noOfGrids) {
        return;
      }

      const movedElement = document.getElementById(selectedComponent.id);
      const parentElm = movedElement.closest('.real-canvas');
      if (selectedComponent?.component?.parent && parentElm.clientHeight < top + movedElement.clientHeight) {
        return;
      }

      newComponents[selectedComponent.id].layouts[currentLayout].top = top;
      newComponents[selectedComponent.id].layouts[currentLayout].left = left;
    }

    _appDefinition.pages[currentPageId].components = newComponents;

    appDefinitionChanged(_appDefinition, { containerChanges: true, widgetMovedWithKeyboard: true });
  };

  const copyComponents = () =>
    cloneComponents(
      useEditorStore.getState()?.selectedComponents,
      appDefinition,
      currentPageId,
      appDefinitionChanged,
      false
    );

  const cutComponents = () => {
    if (isVersionReleased) {
      useAppVersionStore.getState().actions.enableReleasedVersionPopupState();

      return;
    }

    cloneComponents(
      useEditorStore.getState()?.selectedComponents,
      appDefinition,
      currentPageId,
      appDefinitionChanged,
      false,
      true
    );
  };

  const cloningComponents = () => {
    if (isVersionReleased) {
      useAppVersionStore.getState().actions.enableReleasedVersionPopupState();
      return;
    }
    cloneComponents(
      useEditorStore.getState()?.selectedComponents,
      appDefinition,
      currentPageId,
      appDefinitionChanged,
      true,
      false
    );
  };

  const handleEditorEscapeKeyPress = () => {
    if (useEditorStore.getState()?.selectedComponents?.length > 0) {
      updateEditorState({
        selectedComponents: [],
      });
    }
  };

  const onEditorLoad = (appJson, pageId, isPageSwitchOrVersionSwitch = false) => {
    useCurrentStateStore.getState().actions.setEditorReady(true);
    const currentComponents = appJson?.pages?.[pageId]?.components;

    const referenceManager = useResolveStore.getState().referenceMapper;

    const newComponents = Object.keys(currentComponents).map((componentId) => {
      const component = currentComponents[componentId];

      if (isPageSwitchOrVersionSwitch || !referenceManager.get(componentId)) {
        return {
          id: componentId,
          name: component.component.name,
        };
      }
    });

    useResolveStore.getState().actions.addEntitiesToMap(newComponents);
  };

  const updateEntityReferences = (appJson, pageId) => {
    const currentComponents = appJson?.pages?.[pageId]?.components;
    const globalSettings = appJson['globalSettings'];

    let dataQueries = JSON.parse(JSON.stringify(useDataQueriesStore.getState().dataQueries));
    let allEvents = JSON.parse(JSON.stringify(useAppDataStore.getState().events));

    const entittyReferencesInGlobalSettings = findAllEntityReferences(globalSettings, [])?.filter(
      (entity) => entity && isValidUUID(entity)
    );

    const entityReferencesInComponentDefinitions = findAllEntityReferences(currentComponents, [])?.filter(
      (entity) => entity && isValidUUID(entity)
    );

    const entityReferencesInQueryOptions = findAllEntityReferences(dataQueries, [])?.filter(
      (entity) => entity && isValidUUID(entity)
    );

    const entityReferencesInEvents = findAllEntityReferences(allEvents, [])?.filter(
      (entity) => entity && isValidUUID(entity)
    );

    const manager = useResolveStore.getState().referenceMapper;

    if (Array.isArray(entittyReferencesInGlobalSettings) && entittyReferencesInGlobalSettings?.length > 0) {
      let newGlobalSettings = JSON.parse(JSON.stringify(globalSettings));
      entittyReferencesInGlobalSettings.forEach((entity) => {
        const entityrefExists = manager.has(entity);

        if (entityrefExists) {
          const value = manager.get(entity);
          newGlobalSettings = dfs(newGlobalSettings, entity, value);
        }
      });

      const newAppDefinition = produce(appJson, (draft) => {
        draft.globalSettings = newGlobalSettings;
      });

      updateEditorState({
        isUpdatingEditorStateInProcess: false,
        appDefinition: newAppDefinition,
      });
    }

    if (Array.isArray(entityReferencesInComponentDefinitions) && entityReferencesInComponentDefinitions?.length > 0) {
      let newComponentDefinition = JSON.parse(JSON.stringify(currentComponents));

      entityReferencesInComponentDefinitions.forEach((entity) => {
        const entityrefExists = manager.has(entity);

        if (entityrefExists) {
          const value = manager.get(entity);
          newComponentDefinition = dfs(newComponentDefinition, entity, value);
        }
      });

      const appDefinition = useEditorStore.getState().appDefinition;
      const newAppDefinition = produce(appDefinition, (draft) => {
        draft.pages[pageId].components = newComponentDefinition;
      });

      handleLowPriorityWork(() => {
        updateEditorState({
          isUpdatingEditorStateInProcess: false,
          appDefinition: newAppDefinition,
        });
      });
    }

    if (Array.isArray(entityReferencesInQueryOptions) && entityReferencesInQueryOptions?.length > 0) {
      let newQueryOptions = {};
      dataQueries?.forEach((query) => {
        newQueryOptions[query.id] = query.options;
        ``;
      });

      entityReferencesInQueryOptions.forEach((entity) => {
        const entityrefExists = manager.has(entity);

        if (entityrefExists) {
          const value = manager.get(entity);
          newQueryOptions = dfs(newQueryOptions, entity, value);
        }
      });

      dataQueries = dataQueries.map((query) => {
        const queryId = query.id;
        const dqOptions = newQueryOptions[queryId];

        return {
          ...query,
          options: dqOptions,
        };
      });

      useDataQueriesStore.getState().actions.setDataQueries(dataQueries, 'mappingUpdate');
    }

    if (Array.isArray(entityReferencesInEvents) && entityReferencesInEvents?.length > 0) {
      let newEvents = JSON.parse(JSON.stringify(allEvents));

      entityReferencesInEvents.forEach((entity) => {
        const entityrefExists = manager.has(entity);

        if (entityrefExists) {
          const value = manager.get(entity);
          newEvents = dfs(newEvents, entity, value);
        }
      });

      updateState({
        events: newEvents,
      });
    }
  };

  const removeComponents = () => {
    const selectedComponents = useEditorStore.getState()?.selectedComponents;
    if (!isVersionReleased && selectedComponents?.length > 1) {
      let newDefinition = JSON.parse(JSON.stringify(appDefinition));

      removeSelectedComponent(currentPageId, newDefinition, selectedComponents, appDefinitionChanged);
      const platform = navigator?.userAgentData?.platform || navigator?.platform || 'unknown';
      if (platform.toLowerCase().indexOf('mac') > -1) {
        toast('Selected components deleted! (⌘ + Z to undo)', {
          icon: '🗑️',
        });
      } else {
        toast('Selected components deleted! (ctrl + Z to undo)', {
          icon: '🗑️',
        });
      }
    } else if (isVersionReleased) {
      useAppVersionStore.getState().actions.enableReleasedVersionPopupState();
    }
  };

  //Page actions
  const renamePage = (pageId, newName) => {
    if (Object.entries(appDefinition.pages).some(([pId, { name }]) => newName === name && pId !== pageId)) {
      return toast.error('Page name already exists');
    }
    if (newName.trim().length === 0) {
      toast.error('Page name cannot be empty');
      return;
    }

    setCurrentPageId(pageId);

    const copyOfAppDefinition = JSON.parse(JSON.stringify(appDefinition));

    copyOfAppDefinition.pages[pageId].name = newName;

    appDefinitionChanged(copyOfAppDefinition, { pageDefinitionChanged: true });
  };

  const addNewPage = ({ name, handle }) => {
    // check for unique page handles
    const pageExists = Object.values(appDefinition.pages).some((page) => page.name === name);

    if (pageExists) {
      toast.error('Page name already exists');
      return;
    }

    if (name.length > 32) {
      toast.error('Page name cannot be more than 32 characters');
      return;
    }

    const pageHandles = Object.values(appDefinition.pages).map((page) => page.handle);

    let newHandle = handle;
    // If handle already exists, finds a unique handle by incrementing a number until it is not found in the array of existing page handles.
    for (let handleIndex = 1; pageHandles.includes(newHandle); handleIndex++) {
      newHandle = `${handle}-${handleIndex}`;
    }

    const copyOfAppDefinition = JSON.parse(JSON.stringify(appDefinition));
    const newPageId = uuid();

    copyOfAppDefinition.pages[newPageId] = {
      id: newPageId,
      name,
      handle: newHandle,
      components: {},
      index: Object.keys(copyOfAppDefinition.pages).length + 1,
    };

    setCurrentPageId(newPageId);
    updateEditorState({
      selectedComponents: [],
    });

    appDefinitionChanged(copyOfAppDefinition, {
      pageDefinitionChanged: true,
      addNewPage: true,
      switchPage: true,
      pageId: newPageId,
    });
    props?.navigate(`/${getWorkspaceId()}/apps/${slug ?? appId}/${newHandle}`, {
      state: {
        isSwitchingPage: true,
      },
    });

    const page = {
      id: newPageId,
      name,
      handle,
      variables: copyOfAppDefinition.pages[newPageId]?.variables ?? {},
    };

    const globals = {
      ...getCurrentState().globals,
    };
    useCurrentStateStore.getState().actions.setCurrentState({ globals, page });
  };

  const navigateToPage = (queryParams = [], handle) => {
    const appId = useAppDataStore.getState()?.appId;
    const queryParamsString = queryParams.map(([key, value]) => `${key}=${value}`).join('&');

    props?.navigate(`/${getWorkspaceId()}/apps/${slug ?? appId}/${handle}?${queryParamsString}`, {
      state: {
        isSwitchingPage: true,
      },
    });
  };

  const switchPage = async (pageId, queryParams = []) => {
    useCurrentStateStore.getState().actions.setEditorReady(false);
    useResolveStore.getState().actions.resetStore();
    // This are fetched from store to handle runQueriesOnAppLoad
    const currentPageId = useEditorStore.getState().currentPageId;
    const appDefinition = useEditorStore.getState().appDefinition;
    const appId = useAppDataStore.getState()?.appId;
    const pageHandle = getCurrentState().page.handle;

    if (currentPageId === pageId && pageHandle === appDefinition?.pages[pageId]?.handle) {
      return;
    }
    const { name, handle } = appDefinition.pages[pageId];

    if (!name || !handle) return;
    const copyOfAppDefinition = JSON.parse(JSON.stringify(appDefinition));
    navigateToPage(queryParams, handle);

    const page = {
      id: pageId,
      name,
      handle,
      variables: copyOfAppDefinition.pages[pageId]?.variables ?? {},
    };

    const queryParamsString = queryParams.map(([key, value]) => `${key}=${value}`).join('&');
    const globals = {
      ...getCurrentState().globals,
      urlparams: JSON.parse(JSON.stringify(queryString.parse(queryParamsString))),
    };

    useCurrentStateStore.getState().actions.setCurrentState({ globals, page });
    useResolveStore.getState().actions.pageSwitched(true);

    await onEditorLoad(appDefinition, pageId, true);
    updateEntityReferences(appDefinition, pageId);
    useResolveStore.getState().actions.updateJSHints();

    setCurrentPageId(pageId);

    const currentPageEvents = events.filter((event) => event.target === 'page' && event.sourceId === page.id);

    handleEvent('onPageLoad', currentPageEvents);
  };

  const deletePageRequest = (pageId, isHomePage = false, pageName = '') => {
    setShowPageDeletionConfirmation({
      isOpen: true,
      pageId,
      isHomePage,
      pageName,
    });
  };

  const cancelDeletePageRequest = () => {
    setShowPageDeletionConfirmation({
      isOpen: false,
      pageId: null,
      isHomePage: false,
      pageName: null,
    });
  };

  const executeDeletepageRequest = () => {
    const pageId = showPageDeletionConfirmation.pageId;
    const isHomePage = showPageDeletionConfirmation.isHomePage;
    if (Object.keys(appDefinition.pages).length === 1) {
      toast.error('You cannot delete the only page in your app.');
      return;
    }

    setIsDeletingPage({
      isDeletingPage: true,
    });

    const copyOfAppDefinition = JSON.parse(JSON.stringify(appDefinition));

    const toBeDeletedPage = copyOfAppDefinition.pages[pageId];

    const newAppDefinition = {
      ...copyOfAppDefinition,
      pages: omit(copyOfAppDefinition.pages, pageId),
    };

    const newCurrentPageId = isHomePage ? Object.keys(copyOfAppDefinition.pages)[0] : copyOfAppDefinition.homePageId;

    setCurrentPageId(newCurrentPageId);
    updateEditorState({
      isUpdatingEditorStateInProcess: true,
    });
    setIsDeletingPage(false);

    appDefinitionChanged(newAppDefinition, {
      pageDefinitionChanged: true,
      deletePageRequest: true,
    });

    toast.success(`${toBeDeletedPage.name} page deleted.`);

    switchPage(newCurrentPageId);
  };

  const disableEnablePage = ({ pageId, isDisabled }) => {
    updateEditorState({
      isUpdatingEditorStateInProcess: true,
    });

    const newAppDefinition = JSON.parse(JSON.stringify(appDefinition));

    newAppDefinition.pages[pageId].disabled = isDisabled ?? false;

    switchPage(pageId);
    appDefinitionChanged(newAppDefinition, {
      pageDefinitionChanged: true,
    });
  };

  const turnOffAutoComputeLayout = ({ pageId, autoComputeLayout }) => {
    updateEditorState({
      isUpdatingEditorStateInProcess: true,
    });

    const newAppDefinition = JSON.parse(JSON.stringify(appDefinition));

    newAppDefinition.pages[pageId].autoComputeLayout = autoComputeLayout ?? false;

    switchPage(pageId);
    appDefinitionChanged(newAppDefinition, {
      pageDefinitionChanged: true,
    });
  };

  const hidePage = (pageId) => {
    updateEditorState({
      isUpdatingEditorStateInProcess: true,
    });

    const newAppDefinition = JSON.parse(JSON.stringify(appDefinition));

    newAppDefinition.pages[pageId].hidden = true;

    switchPage(pageId);
    appDefinitionChanged(newAppDefinition, {
      pageDefinitionChanged: true,
    });
  };

  const unHidePage = (pageId) => {
    updateEditorState({
      isUpdatingEditorStateInProcess: true,
    });

    const newAppDefinition = JSON.parse(JSON.stringify(appDefinition));

    newAppDefinition.pages[pageId].hidden = false;
    switchPage(pageId);
    appDefinitionChanged(newAppDefinition, {
      pageDefinitionChanged: true,
    });
  };

  const clonePage = (pageId) => {
    setIsSaving(true);
    appVersionService
      .clonePage(appId, editingVersionId, pageId)
      .then((data) => {
        const copyOfAppDefinition = JSON.parse(JSON.stringify(appDefinition));

        const pages = data.pages.reduce((acc, page) => {
          const currentComponents = buildComponentMetaDefinition(JSON.parse(JSON.stringify(page?.components)));

          page.components = currentComponents;

          acc[page.id] = page;

          return acc;
        }, {});

        const newAppDefinition = {
          ...copyOfAppDefinition,
          pages: {
            ...copyOfAppDefinition.pages,
            ...pages,
          },
        };
        updateState({
          events: data.events,
        });
        appDefinitionChanged(newAppDefinition);
      })
      .finally(() => setIsSaving(false));
  };

  const updateHomePage = (pageId) => {
    updateEditorState({
      isUpdatingEditorStateInProcess: true,
    });

    const newAppDefinition = JSON.parse(JSON.stringify(appDefinition));

    newAppDefinition.homePageId = pageId;

    appDefinitionChanged(newAppDefinition, {
      homePageChanged: true,
    });
  };

  const updatePageHandle = (pageId, newHandle) => {
    const copyOfAppDefinition = JSON.parse(JSON.stringify(appDefinition));

    updateEditorState({
      isUpdatingEditorStateInProcess: true,
    });

    const pageExists = Object.values(copyOfAppDefinition.pages).some((page) => page.handle === newHandle);

    if (pageExists) {
      toast.error('Page with same handle already exists');
      return;
    }

    if (newHandle.trim().length === 0) {
      toast.error('Page handle cannot be empty');
      return;
    }

    const newDefinition = JSON.parse(JSON.stringify(appDefinition));

    newDefinition.pages[pageId].handle = newHandle;

    appDefinitionChanged(newDefinition, {
      pageDefinitionChanged: true,
    });

    toast.success('Page handle updated successfully');
    const queryParams = getQueryParams();
    navigateToPage(Object.entries(queryParams), newHandle);
  };

  const updateOnSortingPages = (newSortedPages) => {
    const pagesObj = newSortedPages.reduce((acc, page, index) => {
      acc[page.id] = {
        ...page,
        index: index + 1,
      };
      return acc;
    }, {});

    const newAppDefinition = JSON.parse(JSON.stringify(appDefinition));

    newAppDefinition.pages = pagesObj;

    appDefinitionChanged(newAppDefinition, {
      pageDefinitionChanged: true,
      pageSortingChanged: true,
    });
  };

  const showHideViewerNavigation = () => {
    const newAppDefinition = JSON.parse(JSON.stringify(appDefinition));

    newAppDefinition.showViewerNavigation = !newAppDefinition.showViewerNavigation;

    appDefinitionChanged(newAppDefinition, {
      generalAppDefinitionChanged: true,
    });
  };

  const buildAppForEnvironmentChange = async (selectedVersionDef, selectedEnvironment, preDeffBuildActions) => {
    const newEnvironmentId = selectedEnvironment.id;
    updateEditorState({
      isLoading: true,
    });
    useCurrentStateStore.getState().actions.setCurrentState({});
    useCurrentStateStore.getState().actions.setEditorReady(false);
    useResolveStore.getState().actions.resetStore();
    const {
      editing_version,
      organizationId,
      organization_id,
      should_freeze_editor: shouldFreezeEditor,
    } = selectedVersionDef;
    useAppVersionStore.getState().actions.updateEditingVersion(editing_version);
    useEditorStore.getState().actions.setCurrentAppEnvironmentId(newEnvironmentId);
    onEditorFreeze(shouldFreezeEditor);
    updateState({
      events,
      currentVersionId: editing_version?.id,
      app: selectedVersionDef,
    });
    await preDeffBuildActions();
    const extraGlobals = {
      environment: {
        name: selectedEnvironment.name,
        id: selectedEnvironment.id,
      },
    };
    processNewAppDefinition(
      selectedVersionDef,
      null,
      true,
      ({ homePageId }) => {
        handleLowPriorityWork(async () => {
          await useDataSourcesStore
            .getState()
            .actions.fetchGlobalDataSources(organizationId || organization_id, editing_version.id, newEnvironmentId);
          await fetchDataSources(editing_version?.id, newEnvironmentId);
          commonLowPriorityActions(events, homePageId);
        });
      },
      extraGlobals
    );
    initComponentVersioning();
  };

  const appEnvironmentChanged = async (newData, isAppVersionPromoted) => {
    const { selectedEnvironment, selectedVersionDef } = newData;
    const newEnvironmentId = selectedEnvironment.id;
    if (selectedVersionDef) {
      /* Call and store environment related constants, GDS, LDS APIs and build newDeff */
      buildAppForEnvironmentChange(selectedVersionDef, selectedEnvironment, async () => {
        await fetchOrgEnvironmentConstants(newEnvironmentId);
      });
    } else if (selectedEnvironment) {
      let updatedAppData = app;
      if (isAppVersionPromoted) {
        updatedAppData = await appService.fetchApp(appId);
      }

      /* Only Trigger app environment changed callBack, refetch constants, GDS, LDS */
      buildAppForEnvironmentChange(updatedAppData, selectedEnvironment, async () => {
        await fetchOrgEnvironmentConstants(newEnvironmentId);
      });
    }
  };
  const toggleGitSyncModal = () => {
    setShowGitSyncModal(!showGitSyncModal);
  };

  async function turnOffAutoLayout() {
    const result = await confirm(
      'Once Auto Layout is disabled, you wont be able to turn if back on and the mobile layout won’t automatically align with desktop changes',
      'Turn off Auto Layout'
    );
    if (result) {
      turnOffAutoComputeLayout({ pageId: currentPageId, autoComputeLayout: false });
    }
  }

  const handleCanvasContainerMouseUp = (e) => {
    if (
      ['real-canvas', 'modal'].includes(e.target.className) &&
      useEditorStore.getState()?.selectedComponents?.length
    ) {
      setSelectedComponents(EMPTY_ARRAY);
    }
  };

  const isEditorReady = useCurrentStateStore((state) => state.isEditorReady);

  if (isLoading && !isEditorReady) {
    return <TJLoader />;
  }

  const formCustomPageSelectorClass = () => {
    const pageHandle = getCurrentState().page.handle;
    return `_tooljet-page-${pageHandle}`;
  };

  return (
    <HotkeysProvider initiallyActiveScopes={['editor']}>
      <div className="editor wrapper">
        <GitSyncModal
          currentUser={currentUser}
          showGitSyncModal={showGitSyncModal}
          handleClose={toggleGitSyncModal}
          app={app}
          isVersionReleased={isVersionReleased}
          featureAccess={featureAccess}
          setAppDefinitionFromVersion={setAppDefinitionFromVersion}
          creationMode={creationMode}
        />
        <Confirm
          show={queryConfirmationList?.length > 0}
          message={`Do you want to run this query - ${queryConfirmationList[0]?.queryName}?`}
          onConfirm={(queryConfirmationData) => onQueryConfirmOrCancel(getEditorRef(), queryConfirmationData, true)}
          onCancel={() => onQueryConfirmOrCancel(getEditorRef(), queryConfirmationList[0])}
          queryConfirmationData={queryConfirmationList[0]}
          darkMode={props.darkMode}
          key={queryConfirmationList[0]?.queryName}
        />
        <Confirm
          show={showPageDeletionConfirmation?.isOpen ?? false}
          title={'Delete Page'}
          message={`Do you really want to delete ${showPageDeletionConfirmation?.pageName || 'this'} page?`}
          confirmButtonLoading={isDeletingPage}
          onConfirm={() => executeDeletepageRequest()}
          onCancel={() => cancelDeletePageRequest()}
          darkMode={props.darkMode}
        />
        {creationMode === 'GIT' && <FreezeVersionInfo info={'Apps imported from git repository cannot be edited'} />}
        {isVersionReleased && <ReleasedVersionError />}
        {!isVersionReleased && isEditorFreezed && isBannerMandatory && creationMode !== 'GIT' && <FreezeVersionInfo />}
        <EditorContextWrapper handleYmapEventUpdates={handleYmapEventUpdates}>
          <EditorHeader
            darkMode={props.darkMode}
            appDefinition={_.cloneDeep(appDefinition)}
            canUndo={canUndo}
            canRedo={canRedo}
            handleUndo={handleUndo}
            handleRedo={handleRedo}
            onNameChanged={onNameChanged}
            currentAppEnvironmentId={currentAppEnvironmentId}
            setAppDefinitionFromVersion={setAppDefinitionFromVersion}
            onVersionRelease={onVersionRelease}
            saveEditingVersion={saveEditingVersion}
            appEnvironmentChanged={appEnvironmentChanged}
            isMaintenanceOn={isMaintenanceOn}
            appName={appName}
            appId={appId}
            slug={slug}
            toggleGitSyncModal={toggleGitSyncModal}
            showGitSyncModal={showGitSyncModal}
            setCurrentAppVersionPromoted={(isCurrentVersionPromoted) => setAppVersionPromoted(isCurrentVersionPromoted)}
            isEditorFreezed={isEditorFreezed}
          />
          <DndProvider backend={HTML5Backend}>
            <div className="sub-section">
              <LeftSidebar
                currentAppEnvironmentId={currentAppEnvironmentId}
                globalSettingsChanged={globalSettingsChanged}
                appId={appId}
                darkMode={props.darkMode}
                dataSourcesChanged={dataSourcesChanged}
                dataQueriesChanged={dataQueriesChanged}
                globalDataSourcesChanged={globalDataSourcesChanged}
                onZoomChanged={onZoomChanged}
                switchDarkMode={changeDarkMode}
                appDefinition={{
                  components: appDefinition?.pages[currentPageId]?.components ?? {},
                  pages: appDefinition?.pages ?? {},
                  homePageId: appDefinition?.homePageId ?? null,
                  showViewerNavigation: appDefinition?.showViewerNavigation,
                  globalSettings: appDefinition?.globalSettings ?? {},
                }}
                setSelectedComponent={setSelectedComponent}
                removeComponent={removeComponent}
                runQuery={(queryId, queryName) => handleRunQuery(queryId, queryName)}
                ref={dataSourceModalRef}
                currentPageId={currentPageId}
                addNewPage={addNewPage}
                switchPage={switchPage}
                deletePage={deletePageRequest}
                renamePage={renamePage}
                clonePage={clonePage}
                hidePage={hidePage}
                unHidePage={unHidePage}
                disableEnablePage={disableEnablePage}
                updateHomePage={updateHomePage}
                updatePageHandle={updatePageHandle}
                showHideViewerNavigationControls={showHideViewerNavigation}
                updateOnSortingPages={updateOnSortingPages}
                setEditorMarginLeft={handleEditorMarginLeftChange}
                isMaintenanceOn={isMaintenanceOn}
                toggleAppMaintenance={toggleAppMaintenance}
              />
              {!showComments && (
                <EditorSelecto
                  selectionRef={selectionRef}
                  canvasContainerRef={canvasContainerRef}
                  setSelectedComponent={setSelectedComponent}
                  selectionDragRef={selectionDragRef}
                  appDefinition={appDefinition}
                  currentPageId={currentPageId}
                />
              )}
              <div
                className={`main main-editor-canvas ${isQueryPaneDragging || isDragging ? 'hide-scrollbar' : ''}`}
                id="main-editor-canvas"
              >
                <div
                  className={`canvas-container align-items-center ${!showLeftSidebar && 'hide-sidebar'} page-container`}
                  style={{
                    transform: `scale(${zoomLevel})`,
                    borderLeft:
                      (editorMarginLeft ? editorMarginLeft - 1 : editorMarginLeft) +
                      `px solid ${computeCanvasBackgroundColor()}`,
                    height: computeCanvasContainerHeight(),
                    background: !props.darkMode ? '#EBEBEF' : '#2E3035',
                  }}
                  onMouseUp={handleCanvasContainerMouseUp}
                  ref={canvasContainerRef}
                  onScroll={() => {
                    selectionRef.current?.checkScroll();
                  }}
                >
                  <div style={{ minWidth: `calc((100vw - 300px) - 48px)` }} className={`app-${appId}`}>
                    <div
                      className={`canvas-area ${formCustomPageSelectorClass()}`}
                      style={{
                        width: currentLayout === 'desktop' ? '100%' : '450px',
                        maxWidth:
                          +appDefinition.globalSettings.canvasMaxWidth +
                          appDefinition.globalSettings.canvasMaxWidthType,

                        backgroundColor: computeCanvasBackgroundColor(),
                        transform: 'translateZ(0)', //Hack to make modal position respect canvas container, else it positions w.r.t window.
                      }}
                    >
                      {window?.public_config?.ENABLE_MULTIPLAYER_EDITING === 'true' && (
                        <RealtimeCursors editingVersionId={editingVersionId} editingPageId={currentPageId} />
                      )}
                      {isLoading && (
                        <div className="apploader">
                          <div className="col col-* editor-center-wrapper">
                            <div className="editor-center">
                              <div className="canvas">
                                <div className="mt-5 d-flex flex-column">
                                  <div className="mb-1">
                                    <Skeleton width={'150px'} height={15} className="skeleton" />
                                  </div>
                                  {Array.from(Array(4)).map((_item, index) => (
                                    <Skeleton key={index} width={'300px'} height={10} className="skeleton" />
                                  ))}
                                  <div className="align-self-end">
                                    <Skeleton width={'100px'} className="skeleton" />
                                  </div>
                                  <Skeleton className="skeleton mt-4" />
                                  <Skeleton height={'150px'} className="skeleton mt-2" />
                                </div>
                              </div>
                            </div>
                          </div>
                        </div>
                      )}
                      {defaultComponentStateComputed && (
                        <>
                          <Container
                            widthOfCanvas={getCanvasWidth()}
                            socket={socket}
                            appDefinitionChanged={appDefinitionChanged}
                            snapToGrid={true}
                            darkMode={props.darkMode}
                            mode={
                              appDefinition.pages[currentPageId]?.autoComputeLayout && currentLayout === 'mobile'
                                ? 'view'
                                : 'edit'
                            }
                            zoomLevel={zoomLevel}
                            appLoading={isLoading}
                            onEvent={handleEvent}
                            setSelectedComponent={setSelectedComponent}
                            handleUndo={handleUndo}
                            handleRedo={handleRedo}
                            removeComponent={removeComponent}
                            onComponentClick={noop} // Prop is used in Viewer hence using a dummy function to prevent error in editor
                            currentPageId={currentPageId}
                          />
                          <CustomDragLayer
                            snapToGrid={true}
                            canvasWidth={getCanvasWidth()}
                            onDragging={(isDragging) => setIsDragging(isDragging)}
                          />
                        </>
                      )}
                    </div>
                  </div>
                  <AutoLayoutAlert
                    show={appDefinition.pages[currentPageId]?.autoComputeLayout && currentLayout === 'mobile'}
                    onClick={turnOffAutoLayout}
                  />
                </div>
                <QueryPanel
                  onQueryPaneDragging={handleQueryPaneDragging}
                  handleQueryPaneExpanding={handleQueryPaneExpanding}
                  dataQueriesChanged={dataQueriesChanged}
                  fetchDataQueries={fetchDataQueries}
                  darkMode={props.darkMode}
                  allComponents={appDefinition?.pages[currentPageId]?.components ?? {}}
                  appId={appId}
                  appDefinition={appDefinition}
                  dataSourceModalHandler={dataSourceModalHandler}
                  editorRef={getEditorRef()}
                />
                <ReactTooltip id="tooltip-for-add-query" className="tooltip" />
              </div>
              <div className="editor-sidebar">
                <EditorKeyHooks
                  moveComponents={moveComponents}
                  cloneComponents={cloningComponents}
                  copyComponents={copyComponents}
                  cutComponents={cutComponents}
                  handleEditorEscapeKeyPress={handleEditorEscapeKeyPress}
                  removeMultipleComponents={removeComponents}
                />
                <RightSidebarTabManager
                  inspectorTab={
                    <div className="pages-container">
                      <Inspector
                        moveComponents={moveComponents}
                        componentDefinitionChanged={componentDefinitionChanged}
                        removeComponent={removeComponent}
                        allComponents={appDefinition?.pages[currentPageId]?.components}
                        darkMode={props.darkMode}
                        pages={getPagesWithIds()}
                        cloneComponents={cloningComponents}
                      />
                    </div>
                  }
                  widgetManagerTab={
                    <WidgetManager
                      componentTypes={componentTypes}
                      zoomLevel={zoomLevel}
                      darkMode={props.darkMode}
                      disabled={appDefinition.pages[currentPageId]?.autoComputeLayout && currentLayout === 'mobile'}
                    />
                  }
                  allComponents={appDefinition.pages[currentPageId]?.components}
                />
              </div>
              {config.COMMENT_FEATURE_ENABLE && showComments && (
                <CommentNotifications socket={socket} pageId={currentPageId} />
              )}
            </div>
          </DndProvider>
        </EditorContextWrapper>
        <ConfirmDialog confirmButtonText="Turn off" darkMode={props.darkMode} />
      </div>
    </HotkeysProvider>
  );
};

export const Editor = withTranslation()(withRouter(EditorComponent));<|MERGE_RESOLUTION|>--- conflicted
+++ resolved
@@ -524,15 +524,7 @@
   const $componentDidMount = async () => {
     window.addEventListener('message', handleMessage);
 
-<<<<<<< HEAD
-    useResolveStore.getState().actions.updateJSHints();
-
     await runForInitialLoad();
-=======
-    onEditorFreeze(true, false);
-    await fetchApp(props.params.pageHandle);
-    await fetchApps(0);
->>>>>>> bf9f7c56
     await fetchOrgEnvironmentVariables();
 
     await fetchAndInjectCustomStyles();
@@ -809,57 +801,7 @@
     onComplete,
     extraGlobals = {}
   ) => {
-<<<<<<< HEAD
-=======
     useResolveStore.getState().actions.updateJSHints();
-    const { canLoadSameEnv } = extraProps;
-    fetchAndSetWindowTitle({ page: pageTitles.EDITOR, appName: data.name });
-    useAppVersionStore.getState().actions.updateEditingVersion(data.editing_version);
-
-    //Freeze the app
-    const { should_freeze_editor } = data;
-    onEditorFreeze(should_freeze_editor);
-
-    if (!environmentSwitch && (!releasedVersionId || !versionSwitched)) {
-      const releasedId = data.current_version_id || data.currentVersionId;
-      releasedId && useAppVersionStore.getState().actions.updateReleasedVersionId(releasedId);
-    }
-
-    const currentAppVersionEnvId =
-      data['editing_version']['current_environment_id'] || data['editing_version']['currentEnvironmentId'];
-
-    const currentOrgId = data?.organization_id || data?.organizationId;
-
-    const shouldChangeEnvToAppVersionEnv = !environmentSwitch && !versionSwitched && !canLoadSameEnv;
-    const currentEnvironmentId = shouldChangeEnvToAppVersionEnv ? currentAppVersionEnvId : selectedEnvironmentId;
-    await fetchOrgEnvironmentConstants(currentEnvironmentId);
-
-    let envDetails = useEditorStore.getState().currentAppEnvironment;
-    if (!environmentSwitch) {
-      setCurrentAppEnvironmentId(currentEnvironmentId);
-      /* Editor environment */
-      const editorEnvironment = await fetchEnvironment(currentEnvironmentId);
-      envDetails = editorEnvironment;
-      setCurrentAppEnvironmentDetails(editorEnvironment);
-      /* App version's environment */
-      const appVersionEnvironment = await fetchEnvironment(currentAppVersionEnvId);
-      setAppVersionCurrentEnvironment(appVersionEnvironment);
-    }
-    updateState({
-      slug: environmentSwitch ? slug : data.slug,
-      isMaintenanceOn: data?.is_maintenance_on,
-      organizationId: currentOrgId,
-      isPublic: data?.is_public || data?.isPublic,
-      appName: data?.name,
-      userId: data?.user_id,
-      appId: data?.id,
-      events: data.events,
-      currentVersionId: data?.editing_version?.id,
-      creationMode: data?.creationMode || data?.creation_mode,
-      app: data,
-    });
-
->>>>>>> bf9f7c56
     const appDefData = buildAppDefinition(data);
 
     const appJson = appDefData;
