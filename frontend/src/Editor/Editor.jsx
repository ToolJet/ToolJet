--- conflicted
+++ resolved
@@ -1,8 +1,4 @@
-<<<<<<< HEAD
-import React, { useEffect, useRef, useState } from 'react';
-=======
 import React, { useCallback, useEffect, useLayoutEffect, useRef, useState } from 'react';
->>>>>>> 91897d58
 import {
   appService,
   appsService,
@@ -68,12 +64,8 @@
   defaultWhiteLabellingSettings,
 } from '@/_stores/utils';
 import { setCookie } from '@/_helpers/cookie';
-<<<<<<< HEAD
 import GitSyncModal from './GitSyncModal';
-import { EMPTY_ARRAY, useEditorActions, useEditorState, useEditorStore } from '@/_stores/editorStore';
-=======
 import { EMPTY_ARRAY, flushComponentsToRender, useEditorActions, useEditorStore } from '@/_stores/editorStore';
->>>>>>> 91897d58
 import { useAppDataActions, useAppDataStore } from '@/_stores/appDataStore';
 import { useNoOfGrid } from '@/_stores/gridStore';
 import { useMounted } from '@/_hooks/use-mount';
@@ -109,6 +101,7 @@
     autoUpdateEventStore,
     setEnvironments,
   } = useAppDataActions();
+
   const {
     updateEditorState,
     updateQueryConfirmationList,
@@ -116,6 +109,7 @@
     setCurrentPageId,
     setCurrentAppEnvironmentId,
     setCurrentAppEnvironmentDetails,
+    updateComponentsNeedsUpdateOnNextRender,
   } = useEditorActions();
 
   const { setAppVersionCurrentEnvironment, setAppVersionPromoted, onEditorFreeze } = useAppVersionActions();
@@ -131,26 +125,6 @@
       shallow
     );
 
-<<<<<<< HEAD
-=======
-  const {
-    updateEditorState,
-    updateQueryConfirmationList,
-    setSelectedComponents,
-    setCurrentPageId,
-    updateComponentsNeedsUpdateOnNextRender,
-  } = useEditorActions();
-
-  const { setAppVersions } = useAppVersionActions();
-  const { isVersionReleased, editingVersionId, releasedVersionId } = useAppVersionStore(
-    (state) => ({
-      isVersionReleased: state?.isVersionReleased,
-      editingVersionId: state?.editingVersion?.id,
-      releasedVersionId: state?.releasedVersionId,
-    }),
-    shallow
-  );
->>>>>>> 91897d58
   const { confirm, ConfirmDialog } = useConfirm();
 
   const {
@@ -402,7 +376,6 @@
     }
   }, [currentLayout, mounted]);
 
-<<<<<<< HEAD
   const handleYmapEventUpdates = () => {
     props.ymap?.set('eventHandlersUpdated', {
       currentVersionId: currentVersionId,
@@ -411,14 +384,6 @@
     });
   };
 
-  /**
-   * ThandleMessage event listener in the login component for iframe communication.
-   * It now checks if the received message has a type of 'redirectTo' and extracts the redirectPath value from the payload.
-   * If the value is present, it sets a cookie named 'redirectPath' with the received value and a one-day expiration.
-   * This allows for redirection to a specific path after the login process is completed.
-   */
-=======
->>>>>>> 91897d58
   const handleMessage = (event) => {
     const { data } = event;
 
@@ -869,13 +834,10 @@
         },
       },
     });
-<<<<<<< HEAD
 
     if (data.creationMode === 'GIT') {
       onEditorFreeze(true);
     }
-=======
->>>>>>> 91897d58
     updateEditorState({
       isLoading: false,
       appDefinition: appJson,
@@ -908,23 +870,16 @@
 
         const editorRef = getEditorRef();
 
-<<<<<<< HEAD
-        await runQueries(queuedQueriesForRunOnAppLoad, editorRef);
-        await handleEvent('onPageLoad', currentPageEvents, {}, true);
-
-        useDataQueriesStore.getState().actions.clearQueuedQueriesForRunOnAppLoad();
-
-        const currentEnvironmentObj = JSON.parse(localStorage.getItem('currentEnvironmentIds') || JSON.stringify({}));
-        if (currentEnvironmentObj[appId] !== envDetails?.id) {
-          currentEnvironmentObj[appId] = currentEnvironmentId;
-          localStorage.setItem('currentEnvironmentIds', JSON.stringify(currentEnvironmentObj));
-        }
-=======
         handleLowPriorityWork(async () => {
           await runQueries(useDataQueriesStore.getState().dataQueries, editorRef, true);
           await handleEvent('onPageLoad', currentPageEvents, {}, true);
+
+          const currentEnvironmentObj = JSON.parse(localStorage.getItem('currentEnvironmentIds') || JSON.stringify({}));
+          if (currentEnvironmentObj[appId] !== envDetails?.id) {
+            currentEnvironmentObj[appId] = currentEnvironmentId;
+            localStorage.setItem('currentEnvironmentIds', JSON.stringify(currentEnvironmentObj));
+          }
         });
->>>>>>> 91897d58
       });
   };
 
@@ -961,17 +916,13 @@
       updateEditorState({
         isLoading: true,
       });
-<<<<<<< HEAD
       if (appData.creationMode !== 'GIT') onEditorFreeze(false);
       setAppVersionPromoted(false);
-      callBack(appData, null, versionSwitched, isEnvironmentSwitched, selectedEnvironmentId, extraProps);
-=======
       useCurrentStateStore.getState().actions.setCurrentState({});
       useCurrentStateStore.getState().actions.setEditorReady(false);
       useResolveStore.getState().actions.resetStore();
 
-      callBack(appData, null, true);
->>>>>>> 91897d58
+      callBack(appData, null, versionSwitched, isEnvironmentSwitched, selectedEnvironmentId, extraProps);
       initComponentVersioning();
     }
   };
@@ -983,13 +934,8 @@
     }, []);
   };
 
-<<<<<<< HEAD
-  const appDefinitionChanged = async (newDefinition, opts = {}) => {
+  const appDefinitionChanged = useCallback(async (newDefinition, opts = {}) => {
     if (useAppVersionStore.getState().isAppVersionPromoted) return;
-
-=======
-  const appDefinitionChanged = useCallback(async (newDefinition, opts = {}) => {
->>>>>>> 91897d58
     if (opts?.versionChanged) {
       setCurrentPageId(newDefinition.homePageId);
       return new Promise((resolve) => {
