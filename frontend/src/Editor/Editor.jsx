--- conflicted
+++ resolved
@@ -1136,10 +1136,7 @@
                 <div className="layout-buttons cursor-pointer">
                   {this.renderLayoutIcon(currentLayout === 'desktop')}
                 </div>
-<<<<<<< HEAD
-
-                <div className="navbar-nav flex-row order-md-last">
-=======
+
                 <div className="navbar-nav flex-row order-md-last release-buttons">
                   <div className="nav-item dropdown d-none d-md-flex me-2">
                     <a
@@ -1151,7 +1148,6 @@
                       Preview
                     </a>
                   </div>
->>>>>>> 34833044
                   <div className="nav-item dropdown d-none d-md-flex me-2">
                     {app.id && (
                       <ManageAppUsers
