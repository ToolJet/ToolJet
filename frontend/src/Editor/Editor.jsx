import React, { useCallback, useEffect, useLayoutEffect, useRef, useState } from 'react';
import {
  appService,
  appsService,
  authenticationService,
  appVersionService,
  orgEnvironmentVariableService,
  appEnvironmentService,
  customStylesService,
  orgEnvironmentConstantService,
} from '@/_services';
import { DndProvider } from 'react-dnd';
import { HTML5Backend } from 'react-dnd-html5-backend';
import _, { isEqual, isEmpty, debounce, omit, noop } from 'lodash';
import { Container } from './Container';
import { EditorKeyHooks } from './EditorKeyHooks';
import { CustomDragLayer } from './CustomDragLayer';
import { LeftSidebar } from './LeftSidebar';
import { componentTypes } from './WidgetManager/components';
import { Inspector } from './Inspector/Inspector';
import QueryPanel from './QueryPanel/QueryPanel';
import {
  onEvent,
  onQueryConfirmOrCancel,
  runQuery,
  computeComponentState,
  cloneComponents,
  removeSelectedComponent,
  buildAppDefinition,
  buildComponentMetaDefinition,
  runQueries,
} from '@/_helpers/appUtils';
import { Confirm } from './Viewer/Confirm';
// eslint-disable-next-line import/no-unresolved
import { Tooltip as ReactTooltip } from 'react-tooltip';
import CommentNotifications from './CommentNotifications';
import { WidgetManager } from './WidgetManager';
import config from 'config';
import queryString from 'query-string';
import { toast } from 'react-hot-toast';
const { produce, enablePatches, setAutoFreeze } = require('immer');
import { createWebsocketConnection } from '@/_helpers/websocketConnection';
import RealtimeCursors from '@/Editor/RealtimeCursors';
import { initEditorWalkThrough } from '@/_helpers/createWalkThrough';
import { EditorContextWrapper } from './Context/EditorContextWrapper';
import { withTranslation } from 'react-i18next';
import { v4 as uuid } from 'uuid';
import Skeleton from 'react-loading-skeleton';
import EditorHeader from './Header';
import { getWorkspaceId, isValidUUID, fetchAndSetWindowTitle, pageTitles } from '@/_helpers/utils';
import '@/_styles/editor/react-select-search.scss';
import { withRouter } from '@/_hoc/withRouter';
import { ReleasedVersionError } from './AppVersionsManager/ReleasedVersionError';
import { useDataSourcesStore } from '@/_stores/dataSourcesStore';
import { useDataQueriesStore } from '@/_stores/dataQueriesStore';
import { useAppVersionStore, useAppVersionActions } from '@/_stores/appVersionStore';
import { useQueryPanelStore } from '@/_stores/queryPanelStore';
import { useCurrentStateStore, getCurrentState } from '@/_stores/currentStateStore';
import {
  computeAppDiff,
  computeComponentPropertyDiff,
  findAllEntityReferences,
  isParamFromTableColumn,
  resetAllStores,
  defaultWhiteLabellingSettings,
} from '@/_stores/utils';
import { setCookie } from '@/_helpers/cookie';
import GitSyncModal from './GitSyncModal';
import { EMPTY_ARRAY, flushComponentsToRender, useEditorActions, useEditorStore } from '@/_stores/editorStore';
import { useAppDataActions, useAppDataStore } from '@/_stores/appDataStore';
import { useNoOfGrid } from '@/_stores/gridStore';
import { useMounted } from '@/_hooks/use-mount';
import EditorSelecto from './EditorSelecto';
// eslint-disable-next-line import/no-unresolved
import { diff } from 'deep-object-diff';
<<<<<<< HEAD
import { FreezeVersionInfo } from './FreezeVersionInfo';
=======
import { FreezeVersionInfo } from './EnvironmentsManager/FreezeVersionInfo';
import useAppDarkMode from '@/_hooks/useAppDarkMode';
>>>>>>> 18f3b912
import useDebouncedArrowKeyPress from '@/_hooks/useDebouncedArrowKeyPress';
import useConfirm from '@/Editor/QueryManager/QueryEditors/TooljetDatabase/Confirm';
import { getQueryParams } from '@/_helpers/routes';
import RightSidebarTabManager from './RightSidebarTabManager';
import { shallow } from 'zustand/shallow';
import AutoLayoutAlert from './AutoLayoutAlert';
import { HotkeysProvider } from 'react-hotkeys-hook';
import { useResolveStore } from '@/_stores/resolverStore';
import { dfs } from '@/_stores/handleReferenceTransactions';
import { decimalToHex } from './editorConstants';
import { findComponentsWithReferences, handleLowPriorityWork } from '@/_helpers/editorHelpers';
<<<<<<< HEAD
import { TJLoader } from '@/_ui/TJLoader/TJLoader';
=======
import cx from 'classnames';
>>>>>>> 18f3b912

setAutoFreeze(false);
enablePatches();

const EditorComponent = (props) => {
  const { socket } = createWebsocketConnection(props?.params?.id);
  const mounted = useMounted();

  const {
    updateState,
    updateAppDefinitionDiff,
    updateAppVersion,
    setIsSaving,
    createAppVersionEventHandlers,
    autoUpdateEventStore,
  } = useAppDataActions();

  const {
    updateEditorState,
    updateQueryConfirmationList,
    setSelectedComponents,
    setCurrentPageId,
    updateComponentsNeedsUpdateOnNextRender,
  } = useEditorActions();

  const { setAppVersionPromoted, onEditorFreeze } = useAppVersionActions();
  const { isVersionReleased, editingVersionId, isEditorFreezed, isBannerMandatory } = useAppVersionStore(
    (state) => ({
      isVersionReleased: state?.isVersionReleased,
      editingVersionId: state?.editingVersion?.id,
      releasedVersionId: state?.releasedVersionId,
      isEditorFreezed: state?.isEditorFreezed,
      isBannerMandatory: state?.isBannerMandatory,
    }),
    shallow
  );

  const { confirm, ConfirmDialog } = useConfirm();

  const {
    appDefinition,
    currentLayout,
    canUndo,
    canRedo,
    isLoading,
    defaultComponentStateComputed,
    showComments,
    showLeftSidebar,
    queryConfirmationList,
    currentPageId,
    currentSessionId,
    currentAppEnvironmentId,
    featureAccess,
  } = useEditorStore(
    (state) => ({
      appDefinition: state.appDefinition,
      currentLayout: state.currentLayout,
      canUndo: state.canUndo,
      canRedo: state.canRedo,
      isLoading: state.isLoading,
      defaultComponentStateComputed: state.defaultComponentStateComputed,
      showComments: state.showComments,
      showLeftSidebar: state.showLeftSidebar,
      queryConfirmationList: state.queryConfirmationList,
      currentPageId: state.currentPageId,
      currentSessionId: state.currentSessionId,
      currentAppEnvironment: state.currentAppEnvironment,
      currentAppEnvironmentId: state.currentAppEnvironmentId,
      featureAccess: state.featureAccess,
    }),
    shallow
  );

  const dataQueries = useDataQueriesStore((state) => state.dataQueries, shallow);
  const {
    isMaintenanceOn,
    appId,
    app,
    appName,
    slug,
    currentUser,
    currentVersionId,
    appDefinitionDiff,
    appDiffOptions,
    events,
    areOthersOnSameVersionAndPage,
    creationMode,
  } = useAppDataStore(
    (state) => ({
      isMaintenanceOn: state.isMaintenanceOn,
      appId: state.appId,
      app: state.app,
      appName: state.appName,
      slug: state.slug,
      currentUser: state.currentUser,
      currentVersionId: state.currentVersionId,
      appDefinitionDiff: state.appDefinitionDiff,
      appDiffOptions: state.appDiffOptions,
      events: state.events,
      areOthersOnSameVersionAndPage: state.areOthersOnSameVersionAndPage,
      environments: state.environments,
      creationMode: state.creationMode,
    }),
    shallow
  );

  const [zoomLevel, setZoomLevel] = useState(1);
  const [isQueryPaneDragging, setIsQueryPaneDragging] = useState(false);
  const [isQueryPaneExpanded, setIsQueryPaneExpanded] = useState(false); //!check where this is used
  const [editorMarginLeft, setEditorMarginLeft] = useState(0);
  const noOfGrids = useNoOfGrid();

  const [isDragging, setIsDragging] = useState(false);

  const [showPageDeletionConfirmation, setShowPageDeletionConfirmation] = useState(null);
  const [isDeletingPage, setIsDeletingPage] = useState(false);
  const [showGitSyncModal, setShowGitSyncModal] = useState(false);
  const { isAppDarkMode, appMode, onAppModeChange } = useAppDarkMode();

  const [undoStack, setUndoStack] = useState([]);
  const [redoStack, setRedoStack] = useState([]);
  const [optsStack, setOptsStack] = useState({
    undo: [],
    redo: [],
  });
  // refs
  const canvasContainerRef = useRef(null);
  const dataSourceModalRef = useRef(null);
  const selectionDragRef = useRef(null);
  const selectionRef = useRef(null);
  const prevAppDefinition = useRef(appDefinition);

  useEffect(() => {
    updateState({ isLoading: true });
    useEditorStore.getState().actions.updateFeatureAccess();
    useResolveStore.getState().actions.resetStore();
    const currentSession = authenticationService.currentSessionValue;
    const currentUser = {
      ...currentSession?.current_user,
      current_organization_id: currentSession?.current_organization_id,
    };

    // Subscribe to changes in the current session using RxJS observable pattern
    const subscription = authenticationService.currentSession.subscribe((currentSession) => {
      if (currentUser && currentSession?.group_permissions) {
        const userVars = {
          email: currentUser.email,
          firstName: currentUser.first_name,
          lastName: currentUser.last_name,
          groups: currentSession.group_permissions?.map((group) => group.group),
          ssoUserInfo: currentUser.sso_user_info,
        };

        updateState({
          currentUser: currentUser,
        });

        useCurrentStateStore.getState().actions.setCurrentState({
          globals: {
            ...getCurrentState().globals,
            theme: { name: props?.darkMode ? 'dark' : 'light' },
            urlparams: JSON.parse(JSON.stringify(queryString.parse(props.location.search))),
            currentUser: userVars,
            /* Constant value.it will only change for viewer */
            mode: {
              value: 'edit',
            },
          },
        });
      }
    });

    $componentDidMount();

    // 6. Unsubscribe from the observable when the component is unmounted
    return () => {
      document.title = defaultWhiteLabellingSettings.WHITE_LABEL_TEXT;
      socket && socket?.close();
      subscription.unsubscribe();
      if (window?.public_config?.ENABLE_MULTIPLAYER_EDITING === 'true') props?.provider?.disconnect();
      useEditorStore.getState().actions.setIsEditorActive(false);
      useCurrentStateStore.getState().actions.setEditorReady(false);
      useResolveStore.getState().actions.resetStore();
      prevAppDefinition.current = null;
      props.setEditorOrViewer('');
    };
    // eslint-disable-next-line react-hooks/exhaustive-deps
  }, []);

  const lastKeyPressTimestamp = useDebouncedArrowKeyPress(500); // 500 milliseconds delay

  useEffect(() => {
    const didAppDefinitionChanged = !_.isEqual(appDefinition, prevAppDefinition.current);

    if (didAppDefinitionChanged) {
      prevAppDefinition.current = appDefinition;
    }

    if (mounted && didAppDefinitionChanged && currentPageId) {
      const components = appDefinition?.pages[currentPageId]?.components || {};

      computeComponentState(components);

      if (appDiffOptions?.skipAutoSave === true || appDiffOptions?.entityReferenceUpdated === true) return;

      handleLowPriorityWork(() => autoSave());
    }
    // eslint-disable-next-line react-hooks/exhaustive-deps
  }, [JSON.stringify({ appDefinition, currentPageId, dataQueries })]);

  /**
   ** Async updates components in batches to optimize and processing efficiency.
   * This function iterates over an array of component IDs, updating them in fixed-size batches,
   * and introduces a delay after each batch to allow the UI thread to manage other tasks, such as rendering updates.
   * After all batches are processed, it flushes the updates to clear any flags or temporary states indicating pending updates,
   * ensuring the system is ready for the next cycle of updates.
   *
   * @param {Array} componentIds An array of component IDs that need updates.
   * @returns {Promise<void>} A promise that resolves once all batches have been processed and flushed.
   */

  async function batchUpdateComponents(componentIds) {
    if (componentIds.length === 0) return;

    let updatedComponentIds = [];

    for (let i = 0; i < componentIds.length; i += 10) {
      const batch = componentIds.slice(i, i + 10);
      batch.forEach((id) => {
        updatedComponentIds.push(id);
      });

      updateComponentsNeedsUpdateOnNextRender(batch);
      // Delay to allow UI to process
      await new Promise((resolve) => setTimeout(resolve, 0));
    }

    // Flush only updated components
    flushComponentsToRender(updatedComponentIds);
  }

  const lastUpdatedRef = useResolveStore((state) => state.lastUpdatedRefs, shallow);

  useEffect(() => {
    if (lastUpdatedRef.length > 0) {
      const currentComponents = useEditorStore.getState().appDefinition?.pages?.[currentPageId]?.components || {};
      const componentIdsWithReferences = findComponentsWithReferences(currentComponents, lastUpdatedRef);

      if (componentIdsWithReferences.length > 0) {
        batchUpdateComponents(componentIdsWithReferences);
      }
    }
    // eslint-disable-next-line react-hooks/exhaustive-deps
  }, [lastUpdatedRef]);

  useEffect(
    () => {
      const components = appDefinition?.pages?.[currentPageId]?.components || {};
      computeComponentState(components);
    },
    // eslint-disable-next-line react-hooks/exhaustive-deps
    [currentPageId, currentAppEnvironmentId]
  );

  useEffect(() => {
    // This effect runs when lastKeyPressTimestamp changes
    if (!appDiffOptions?.widgetMovedWithKeyboard) return;
    if (Date.now() - lastKeyPressTimestamp < 500) {
      updateEditorState({
        isUpdatingEditorStateInProcess: true,
      });
      autoSave();
    }
    // eslint-disable-next-line react-hooks/exhaustive-deps
  }, [JSON.stringify({ appDefinition, lastKeyPressTimestamp })]);

  useEffect(() => {
    if (!isEmpty(canvasContainerRef?.current)) {
      canvasContainerRef.current.scrollLeft += editorMarginLeft;
    }
    // eslint-disable-next-line react-hooks/exhaustive-deps
  }, [editorMarginLeft, canvasContainerRef?.current]);

  useEffect(() => {
    if (mounted) {
      useCurrentStateStore.getState().actions.setCurrentState({
        layout: currentLayout,
      });
    }
  }, [currentLayout, mounted]);

  const handleYmapEventUpdates = () => {
    props.ymap?.set('eventHandlersUpdated', {
      currentVersionId: currentVersionId,
      currentSessionId: currentSessionId,
      update: true,
    });
  };

  const handleMessage = (event) => {
    const { data } = event;

    if (data?.type === 'redirectTo') {
      const redirectCookie = data?.payload['redirectPath'];
      setCookie('redirectPath', redirectCookie, 1);
    }
  };
  const getEditorRef = () => {
    const editorRef = {
      appDefinition: useEditorStore.getState().appDefinition,
      queryConfirmationList: useEditorStore.getState().queryConfirmationList,
      updateQueryConfirmationList: updateQueryConfirmationList,
      navigate: props.navigate,
      switchPage: switchPage,
      currentPageId: useEditorStore.getState().currentPageId,
      currentAppEnvironmentId: useEditorStore.getState().currentAppEnvironmentId,
      environmentId: useAppVersionStore.getState().currentAppVersionEnvironment?.id,
    };
    return editorRef;
  };

  const fetchOrgEnvironmentVariables = () => {
    orgEnvironmentVariableService.getVariables().then((data) => {
      const client_variables = {};
      const server_variables = {};
      data.variables.map((variable) => {
        if (variable.variable_type === 'server') {
          server_variables[variable.variable_name] = 'HiddenEnvironmentVariable';
        } else {
          client_variables[variable.variable_name] = variable.value;
        }
      });

      useCurrentStateStore.getState().actions.setCurrentState({
        server: server_variables,
        client: client_variables,
      });
    });
  };

  const fetchOrgEnvironmentConstants = (environmentId) => {
    orgEnvironmentConstantService.getConstantsFromEnvironment(environmentId).then(({ constants }) => {
      const orgConstants = {};

      constants.map((constant) => {
        orgConstants[constant.name] = constant.value;
      });

      useCurrentStateStore.getState().actions.setCurrentState({
        constants: orgConstants,
      });
    });
  };

  const fetchAndInjectCustomStyles = async () => {
    try {
      const head = document.head || document.getElementsByTagName('head')[0];
      let styleTag = document.getElementById('workspace-custom-css');
      if (!styleTag) {
        // If it doesn't exist, create a new style tag and append it to the head
        styleTag = document.createElement('style');
        styleTag.type = 'text/css';
        styleTag.id = 'workspace-custom-css';
        head.appendChild(styleTag);
      }
      const data = await customStylesService.getForAppViewerEditor(false);
      styleTag.innerHTML = data?.css || null;
    } catch (error) {
      console.log('Failed to fetch custom styles:', error);
    }
  };

  const initComponentVersioning = () => {
    updateEditorState({
      canUndo: false,
      canRedo: false,
    });
  };

  /**
   * Initializes real-time saving of application definitions if multiplayer editing is enabled.
   * Monitors changes in the 'appDef' property of the provided 'ymap' object and triggers a real-time save
   * when all conditions are met.
   */
  const initRealtimeSave = () => {
    // Check if multiplayer editing is enabled; if not, return early
    if (!window?.public_config?.ENABLE_MULTIPLAYER_EDITING) return null;

    // Observe changes in the 'appDef' property of the 'ymap' object
    props.ymap?.observeDeep(() => {
      const ymapUpdates = props.ymap?.get('appDef');
      const ymapEventHandlersUpdated = props.ymap?.get('eventHandlersUpdated');

      if (ymapUpdates) {
        // Check if there is a new session and if others are on the same version and page
        if (!ymapUpdates.currentSessionId || ymapUpdates.currentSessionId === currentSessionId) return;

        // Check if others are on the same version and page
        if (!ymapUpdates.areOthersOnSameVersionAndPage) return;

        // Check if the new application definition is different from the current one
        if (isEqual(appDefinition, ymapUpdates.newDefinition)) return;

        // Trigger real-time save with specific options

        realtimeSave(props.ymap?.get('appDef').newDefinition, {
          skipAutoSave: true,
          skipYmapUpdate: true,
          currentSessionId: ymapUpdates.currentSessionId,
          componentAdding: ymapUpdates?.opts?.componentAdded,
          componentDeleting: ymapUpdates?.opts?.componentDeleted,
        });
      }

      if (ymapEventHandlersUpdated?.update === true) {
        if (
          !ymapEventHandlersUpdated.currentSessionId ||
          ymapEventHandlersUpdated.currentSessionId === currentSessionId
        )
          return;

        if (!ymapEventHandlersUpdated.currentVersionId) return;

        autoUpdateEventStore(ymapEventHandlersUpdated.currentVersionId);
      }
    });
  };

  //! websocket events do not work
  const initEventListeners = () => {
    socket?.addEventListener('message', (event) => {
      const data = event.data.replace(/^"(.+(?="$))"$/, '$1');
      if (data === 'versionReleased') {
        //TODO update the released version id
      }
    });
  };

  const $componentDidMount = async () => {
    window.addEventListener('message', handleMessage);

<<<<<<< HEAD
    await runForInitialLoad();
=======
    onEditorFreeze(true, false);
    props.setEditorOrViewer('editor');
    await fetchApp(props.params.pageHandle);
    await fetchApps(0);
>>>>>>> 18f3b912
    await fetchOrgEnvironmentVariables();

    await fetchAndInjectCustomStyles();
    initComponentVersioning();
    window?.public_config?.ENABLE_MULTIPLAYER_EDITING === 'true' && initRealtimeSave();
    initEventListeners();
    updateEditorState({
      selectedComponents: [],
      scrollOptions: {
        container: canvasContainerRef.current,
        throttleTime: 30,
        threshold: 0,
      },
    });

    getCanvasWidth();
    initEditorWalkThrough();
  };

  const fetchDataQueries = async (id, selectFirstQuery = false, runQueriesOnAppLoad = false) => {
    await useDataQueriesStore
      .getState()
      .actions.fetchDataQueries(id, selectFirstQuery, runQueriesOnAppLoad, getEditorRef());
  };

  const fetchDataSources = (id, environmentId) => {
    useDataSourcesStore.getState().actions.fetchDataSources(id, environmentId);
  };

  const fetchGlobalDataSources = (appVersionId, environmentId) => {
    const { current_organization_id: organizationId } = currentUser;
    useDataSourcesStore.getState().actions.fetchGlobalDataSources(organizationId, appVersionId, environmentId);
  };

  const toggleAppMaintenance = () => {
    const newState = !isMaintenanceOn;

    appsService.setMaintenance(appId, newState).then(() => {
      updateState({
        isMaintenanceOn: newState,
      });

      if (newState) {
        toast.success('Application is on maintenance.');
      } else {
        toast.success('Application maintenance is completed');
      }
    });
  };

  const dataSourcesChanged = () => {
    if (socket instanceof WebSocket && socket?.readyState === WebSocket.OPEN) {
      socket?.send(
        JSON.stringify({
          event: 'events',
          data: { message: 'dataSourcesChanged', appId: appId },
        })
      );
    } else {
      fetchDataSources(editingVersionId);
    }
  };

  const globalDataSourcesChanged = () => {
    fetchGlobalDataSources();
  };

  const dataQueriesChanged = () => {
    if (socket instanceof WebSocket && socket?.readyState === WebSocket.OPEN) {
      socket?.send(
        JSON.stringify({
          event: 'events',
          data: { message: 'dataQueriesChanged', appId: appId },
        })
      );
    } else {
      fetchDataQueries(editingVersionId);
    }
  };

  const onNameChanged = (newName) => {
    app.name = newName;
    updateState({ appName: newName, app: app });
    fetchAndSetWindowTitle({ page: pageTitles.EDITOR, appName: newName });
  };

  const onZoomChanged = (zoom) => {
    setZoomLevel(zoom);
  };

  const getCanvasWidth = () => {
    const canvasBoundingRect = document.getElementsByClassName('canvas-area')[0]?.getBoundingClientRect();

    const _canvasWidth = canvasBoundingRect?.width;
    return _canvasWidth;
  };
  const computeCanvasContainerHeight = () => {
    // 45 = (height of header)
    // 85 = (the height of the query panel header when minimised) + (height of header)
    return `calc(${100}% - ${Math.max(useQueryPanelStore.getState().queryPanelHeight + 45, 85)}px)`;
  };

  const handleQueryPaneDragging = (bool) => setIsQueryPaneDragging(bool);
  const handleQueryPaneExpanding = (bool) => setIsQueryPaneExpanded(bool);

  const changeDarkMode = (newMode) => {
    if (appMode === 'auto') {
      useCurrentStateStore.getState().actions.setCurrentState({
        globals: {
          ...getCurrentState().globals,
          theme: { name: newMode ? 'dark' : 'light' },
        },
      });
    }
    props.switchDarkMode(newMode);
  };

  const handleEvent = React.useCallback((eventName, events, options) => {
    const latestEvents = useAppDataStore.getState().events;
    const filteredEvents = latestEvents.filter((event) => {
      const foundEvent = events.find((e) => e.id === event.id);
      return foundEvent && foundEvent.name === eventName;
    });

    try {
      return onEvent(getEditorRef(), eventName, filteredEvents, options, 'edit');
    } catch (error) {
      console.error(error);
    }
    // eslint-disable-next-line react-hooks/exhaustive-deps
  }, []);

  const handleRunQuery = (queryId, queryName) => runQuery(getEditorRef(), queryId, queryName);

  const dataSourceModalHandler = () => {
    dataSourceModalRef.current.dataSourceModalToggleStateHandler();
  };

  const setSelectedComponent = React.useCallback((id, component, multiSelect = false) => {
    const isAlreadySelected = useEditorStore.getState()?.selectedComponents.find((component) => component.id === id);

    if (!isAlreadySelected) {
      setSelectedComponents([{ id, component }], multiSelect);
    }
  }, []);

  const onVersionRelease = (versionId) => {
    useAppVersionStore.getState().actions.updateReleasedVersionId(versionId);

    if (socket instanceof WebSocket && socket?.readyState === WebSocket.OPEN) {
      socket.send(
        JSON.stringify({
          event: 'events',
          data: { message: 'versionReleased', appId: appId },
        })
      );
    }
  };

  const computeCanvasBackgroundColor = () => {
    const canvasBackgroundColor = appDefinition?.globalSettings?.canvasBackgroundColor
      ? appDefinition?.globalSettings?.canvasBackgroundColor
      : '#edeff5';
    if (['#2f3c4c', '#edeff5'].includes(canvasBackgroundColor)) {
      return isAppDarkMode ? '#2f3c4c' : '#edeff5';
    }
    return canvasBackgroundColor;
  };

  const getPagesWithIds = () => {
    return Object.entries(appDefinition?.pages).map(([id, page]) => ({ ...page, id }));
  };

  const handleEditorMarginLeftChange = (value) => {
    setEditorMarginLeft(value);
  };

  const globalSettingsChanged = (globalOptions) => {
    const newAppDefinition = JSON.parse(JSON.stringify(appDefinition));

    for (const [key, value] of Object.entries(globalOptions)) {
      if (value?.[1]?.a == undefined) newAppDefinition.globalSettings[key] = value;
      else {
        const hexCode = `${value?.[0]}${decimalToHex(value?.[1]?.a)}`;
        newAppDefinition.globalSettings[key] = hexCode;
      }
    }

    updateEditorState({
      isUpdatingEditorStateInProcess: true,
    });

    appDefinitionChanged(newAppDefinition, {
      globalSettings: true,
    });
  };

  /* Only for the first load of an app. Should not use for any other cases */
  const runForInitialLoad = async () => {
    const appId = props.id;
    const appData = await appService.fetchApp(appId);
    const {
      name: appName,
      current_version_id,
      editing_version,
      organization_id: organizationId,
      slug,
      is_maintenance_on: isMaintenanceOn,
      is_public: isPublic,
      user_id: userId,
      events,
      creation_mode: creationMode,
      should_freeze_editor: shouldFreezeEditor,
      editorEnvironment,
    } = appData;
    const startingPageHandle = props.params.pageHandle;
    fetchAndSetWindowTitle({ page: pageTitles.EDITOR, appName });
    useAppVersionStore.getState().actions.updateEditingVersion(editing_version);
    current_version_id && useAppVersionStore.getState().actions.updateReleasedVersionId(current_version_id);

    //Freeze the app
    onEditorFreeze(shouldFreezeEditor);

    /* Load the constants to the store using the current environment of the editing_version */
    const currentEnvironmentId = editorEnvironment.id;
    useEditorStore.getState().actions.setCurrentAppEnvironmentId(currentEnvironmentId);
    await fetchOrgEnvironmentConstants(currentEnvironmentId);

    updateState({
      slug,
      isMaintenanceOn,
      organizationId,
      isPublic,
      appName,
      userId,
      appId,
      events,
      currentVersionId: editing_version?.id,
      creationMode,
      app: appData,
    });

    /* Set globals with environment  */
    const extraGlobals = {
      environment: {
        id: editorEnvironment?.id,
        name: editorEnvironment?.name,
      },
    };
    await processNewAppDefinition(
      appData,
      startingPageHandle,
      false,
      ({ homePageId }) => {
        handleLowPriorityWork(async () => {
          await useDataSourcesStore
            .getState()
            .actions.fetchGlobalDataSources(organizationId, editing_version?.id, currentEnvironmentId);
          await fetchDataSources(editing_version?.id, currentEnvironmentId);
          commonLowPriorityActions(events, { homePageId });
        });
      },
      extraGlobals
    );
  };

  const commonLowPriorityActions = async (events, { homePageId }) => {
    const currentPageEvents = events.filter((event) => event.target === 'page' && event.sourceId === homePageId);
    const editorRef = getEditorRef();
    await runQueries(useDataQueriesStore.getState().dataQueries, editorRef, true);
    await handleEvent('onPageLoad', currentPageEvents, {}, true);
  };

  const processNewAppDefinition = async (
    data,
    startingPageHandle,
    versionSwitched = false,
    onComplete,
    extraGlobals = {}
  ) => {
    useResolveStore.getState().actions.updateJSHints();
    const appDefData = buildAppDefinition(data);

    const appJson = appDefData;
    const pages = data.pages;

    const startingPageId = pages.filter((page) => page.handle === startingPageHandle)[0]?.id;
    const homePageId = !startingPageId || startingPageId === 'null' ? appJson.homePageId : startingPageId;

    const currentpageData = {
      handle: appJson.pages[homePageId]?.handle,
      name: appJson.pages[homePageId]?.name,
      id: homePageId,
      variables: {},
    };

    setCurrentPageId(homePageId);
    onAppModeChange(appJson?.globalSettings?.appMode);

    useCurrentStateStore.getState().actions.setCurrentState({
      page: currentpageData,
      globals: {
        ...useCurrentStateStore.getState().globals,
        ...extraGlobals,
      },
    });

    updateEditorState({
      isLoading: false,
      appDefinition: appJson,
      isUpdatingEditorStateInProcess: false,
    });

    updateState({ components: appJson.pages[homePageId]?.components });

    if (versionSwitched) {
      props?.navigate(`/${getWorkspaceId()}/apps/${data.slug ?? appId}/${appJson.pages[homePageId]?.handle}`, {
        state: {
          isSwitchingPage: true,
        },
      });
    }

    Promise.all([await fetchDataQueries(data.editing_version?.id, true, true)])
      .then(async () => {
        await onEditorLoad(appJson, homePageId, versionSwitched);
        updateEntityReferences(appJson, homePageId);
      })
      .finally(async () => {
        const funcParams = { homePageId };
        typeof onComplete === 'function' && (await onComplete(funcParams));
      });
  };

  const setAppDefinitionFromVersion = (appData, selectedEnvironment) => {
    const version = appData?.editing_version?.id;
    if (version?.id !== editingVersionId) {
      if (version?.id === currentVersionId) {
        updateEditorState({
          canUndo: false,
          canRedo: false,
        });
      }
      updateEditorState({
        isLoading: true,
      });
      useCurrentStateStore.getState().actions.setCurrentState({});
      useCurrentStateStore.getState().actions.setEditorReady(false);
      useResolveStore.getState().actions.resetStore();

      const { editing_version, should_freeze_editor: shouldFreezeEditor } = appData;
      useAppVersionStore.getState().actions.updateEditingVersion(editing_version);
      onEditorFreeze(shouldFreezeEditor);
      updateState({
        events,
        currentVersionId: editing_version?.id,
        app: appData,
      });
      processNewAppDefinition(appData, null, true, ({ homePageId }) => {
        handleLowPriorityWork(async () => {
          await fetchDataSources(editing_version?.id, selectedEnvironment.id);
          commonLowPriorityActions(events, homePageId);
        });
      });
      initComponentVersioning();
    }
  };

  const diffToPatches = (diffObj) => {
    return Object.keys(diffObj).reduce((patches, path) => {
      const value = diffObj[path];
      return [...patches, { path: path.split('.'), value, op: 'replace' }];
    }, []);
  };

  const appDefinitionChanged = useCallback(async (newDefinition, opts = {}) => {
    if (useAppVersionStore.getState().isAppVersionPromoted) return;
    if (opts?.versionChanged) {
      setCurrentPageId(newDefinition.homePageId);
      return new Promise((resolve) => {
        updateEditorState({
          isUpdatingEditorStateInProcess: true,
        });

        resolve();
      });
    }
    let updatedAppDefinition;
    const appDefinition = useEditorStore.getState().appDefinition;
    const copyOfAppDefinition = JSON.parse(JSON.stringify(appDefinition));
    const currentPageId = useEditorStore.getState().currentPageId;

    if (opts?.skipYmapUpdate && opts?.currentSessionId !== currentSessionId) {
      updatedAppDefinition = produce(copyOfAppDefinition, (draft) => {
        const _currentPageId = useEditorStore.getState().currentPageId;
        if (opts?.componentDeleting) {
          const currentPageComponentIds = Object.keys(copyOfAppDefinition.pages[_currentPageId]?.components);
          const newComponentIds = Object.keys(newDefinition.pages[_currentPageId]?.components);

          const finalComponents = _.omit(
            draft?.pages[_currentPageId]?.components,
            _.difference(currentPageComponentIds, newComponentIds)
          );

          draft.pages[_currentPageId].components = finalComponents;
        }

        const currentPageComponents = newDefinition.pages[_currentPageId]?.components;

        const finalComponents = _.merge(draft?.pages[_currentPageId]?.components, currentPageComponents);

        draft.pages[_currentPageId].components = finalComponents;
      });
    } else {
      updatedAppDefinition = produce(copyOfAppDefinition, (draft) => {
        if (_.isEmpty(draft)) return;

        if (opts?.containerChanges || opts?.componentDefinitionChanged) {
          const currentPageComponents = newDefinition.pages[currentPageId]?.components;
          draft.pages[currentPageId].components = currentPageComponents;
        }

        if (opts?.pageDefinitionChanged) {
          draft.pages = newDefinition.pages;
        }

        if (opts?.homePageChanged) {
          draft.homePageId = newDefinition.homePageId;
        }

        if (opts?.generalAppDefinitionChanged || opts?.globalSettings || isEmpty(opts)) {
          Object.assign(draft, newDefinition);
        }
      });
    }

    const diffPatches = diff(appDefinition, updatedAppDefinition);

    // Component deletion provides an undefined key and escaping it to update the deletion in the database
    if (!opts?.componentDeleted) {
      removeUndefined(diffPatches);
    }

    const inversePatches = diff(updatedAppDefinition, appDefinition);
    const shouldUpdate = !_.isEmpty(diffPatches) && !isEqual(appDefinitionDiff, diffPatches);

    if (shouldUpdate) {
      const undoPatches = diffToPatches(inversePatches);

      if (
        opts?.componentAdded ||
        opts?.componentDefinitionChanged ||
        opts?.componentDeleted ||
        opts?.containerChanges
      ) {
        setUndoStack((prev) => [...prev, undoPatches]);
        setOptsStack((prev) => ({ ...prev, undo: [...prev.undo, opts] }));

        updateState({ components: updatedAppDefinition.pages[currentPageId]?.components });
      }

      updateAppDefinitionDiff(diffPatches);

      const isParamDiffFromTableColumn = opts?.containerChanges
        ? isParamFromTableColumn(diffPatches, updatedAppDefinition)
        : false;

      if (isParamDiffFromTableColumn) {
        opts.componentDefinitionChanged = true;
        opts.isParamFromTableColumn = true;
        delete opts.containerChanges;
      }

      updateState({
        appDiffOptions: opts,
      });

      let updatingEditorStateInProcess = true;

      if (opts?.widgetMovedWithKeyboard === true) {
        updatingEditorStateInProcess = false;
      }

      if (opts?.addNewPage) {
        updatedAppDefinition.pages[currentPageId] = {
          ...updatedAppDefinition.pages[currentPageId],
          components: {},
        };
      }

      updateEditorState({
        isUpdatingEditorStateInProcess: updatingEditorStateInProcess,
        appDefinition: updatedAppDefinition,
      });
    }
  }, []);

  const cloneEventsForClonedComponents = (componentUpdateDiff, operation, componentMap) => {
    function getKeyFromComponentMap(componentMap, newItem) {
      for (const key in componentMap) {
        if (componentMap.hasOwnProperty(key) && componentMap[key] === newItem) {
          return key;
        }
      }
      return null;
    }

    if (operation !== 'create') return;

    const newComponentIds = Object.keys(componentUpdateDiff);

    newComponentIds.forEach((componentId) => {
      const sourceComponentId = getKeyFromComponentMap(componentMap, componentId);
      if (!sourceComponentId) return;

      appVersionService
        .findAllEventsWithSourceId(appId, currentVersionId, sourceComponentId)
        .then((componentEvents) => {
          if (!componentEvents) return;
          componentEvents.forEach((event) => {
            const newEvent = {
              event: {
                ...event?.event,
              },
              eventType: event?.target,
              attachedTo: componentMap[event?.sourceId],
              index: event?.index,
            };

            createAppVersionEventHandlers(newEvent);
          });
        });
    });
  };

  const saveEditingVersion = (isUserSwitchedVersion = false) => {
    const editingVersion = useAppVersionStore.getState().editingVersion;
    //skipAutoSave means the updates are coming from websocket and we don't need to save it again
    if (appDiffOptions?.skipAutoSave) return;
    if (
      isEditorFreezed ||
      useAppVersionStore.getState().isAppVersionPromoted ||
      (isVersionReleased && !isUserSwitchedVersion)
    ) {
      updateEditorState({
        isUpdatingEditorStateInProcess: false,
      });
    } else if (!isEmpty(editingVersion) && !isEmpty(appDiffOptions) && appDefinition) {
      //! The computeComponentPropertyDiff function manages the calculation of differences in table columns by requiring complete column data. Without this complete data, the resulting JSON structure may be incorrect.
      const paramDiff = computeComponentPropertyDiff(appDefinitionDiff, appDefinition, appDiffOptions);
      const updateDiff = computeAppDiff(paramDiff, currentPageId, appDiffOptions, currentLayout);

      if (updateDiff['error']) {
        const platform = navigator?.userAgentData?.platform || navigator?.platform || 'unknown';
        const isPlatformMac = platform.toLowerCase().indexOf('mac') > -1;
        const toastMessage = `Unable to save changes! ${isPlatformMac ? '(⌘ + Z to undo)' : '(ctrl + Z to undo)'}`;

        toast(toastMessage, {
          icon: '🚫',
        });
        return updateEditorState({
          saveError: true,
          isUpdatingEditorStateInProcess: false,
        });
      }

      updateAppVersion(appId, editingVersion.id, currentPageId, updateDiff, isUserSwitchedVersion)
        .then(() => {
          const _editingVersion = {
            ...editingVersion,
            ...{ definition: appDefinition },
          };
          useAppVersionStore.getState().actions.updateEditingVersion(_editingVersion);

          if (window?.public_config?.ENABLE_MULTIPLAYER_EDITING === 'true') {
            props.ymap?.set('appDef', {
              newDefinition: appDefinition,
              editingVersionId: editingVersion.id,
              currentSessionId,
              areOthersOnSameVersionAndPage,
              opts: appDiffOptions,
            });
          }

          //Todo: Move this to a separate function or as a middleware of the api to createing a component
          handleLowPriorityWork(() => {
            if (updateDiff?.type === 'components' && updateDiff?.operation === 'create') {
              const componentsFromCurrentState = getCurrentState().components;
              const newComponentIds = Object.keys(updateDiff?.updateDiff);
              const newComponentsExposedData = {};
              const componentEntityArray = [];
              Object.values(componentsFromCurrentState).filter((component) => {
                if (newComponentIds.includes(component.id)) {
                  const componentName = updateDiff?.updateDiff[component.id]?.name;
                  newComponentsExposedData[componentName] = component;
                  componentEntityArray.push({ id: component.id, name: componentName });
                }
              });

              useResolveStore.getState().actions.addEntitiesToMap(componentEntityArray);
              useResolveStore.getState().actions.addAppSuggestions({
                components: newComponentsExposedData,
              });
            }
          });

          if (
            updateDiff?.type === 'components' &&
            updateDiff?.operation === 'delete' &&
            !appDiffOptions?.componentCut
          ) {
            const appEvents = Array.isArray(events) && events.length > 0 ? JSON.parse(JSON.stringify(events)) : [];

            const updatedEvents = appEvents.filter((event) => {
              return !updateDiff?.updateDiff.includes(event.sourceId);
            });

            updateState({
              events: updatedEvents,
            });
          }

          updateEditorState({
            saveError: false,
            isUpdatingEditorStateInProcess: false,
          });
        })
        .catch(() => {
          updateEditorState({
            saveError: true,
            isUpdatingEditorStateInProcess: false,
          });
          toast.error('App could not save.');
        })
        .finally(() => {
          if (appDiffOptions?.cloningComponent) {
            cloneEventsForClonedComponents(
              updateDiff.updateDiff,
              updateDiff.operation,
              appDiffOptions?.cloningComponent
            );
          }

          updateState({
            appDiffOptions: {},
          });
        });
    }
    updateEditorState({
      saveError: false,
      isUpdatingEditorStateInProcess: false,
    });
  };

  const realtimeSave = debounce(appDefinitionChanged, 100);
  const autoSave = saveEditingVersion;

  function handlePaths(prevPatch, path = [], appJSON) {
    const paths = [...path];

    for (let key in prevPatch) {
      const type = typeof prevPatch[key];

      if (type === 'object' && !_.isEmpty(prevPatch[key])) {
        handlePaths(prevPatch[key], [...paths, key], appJSON);
      } else {
        const currentpath = [...paths, key].join('.');
        _.update(appJSON, currentpath, () => prevPatch[key]);
      }
    }
  }
  function removeUndefined(obj) {
    Object.keys(obj).forEach((key) => {
      if (obj[key] && typeof obj[key] === 'object') removeUndefined(obj[key]);
      else if (obj[key] === undefined) delete obj[key];
    });

    return obj;
  }

  const handleUndo = () => {
    if (canUndo) {
      const patchesToUndo = undoStack[undoStack.length - 1];

      const updatedAppDefinition = JSON.parse(JSON.stringify(appDefinition));

      handlePaths(patchesToUndo[0]?.value, [...patchesToUndo[0].path], updatedAppDefinition);

      removeUndefined(updatedAppDefinition);

      const _diffPatches = diff(updatedAppDefinition, appDefinition);
      const undoDiff = diff(appDefinition, updatedAppDefinition);

      updateAppDefinitionDiff(undoDiff);
      setUndoStack((prev) => prev.slice(0, prev.length - 1));
      setRedoStack((prev) => [...prev, diffToPatches(_diffPatches)]);

      let undoOpts = optsStack.undo[optsStack.undo.length - 1];

      if (undoOpts?.componentDeleted) {
        undoOpts = {
          componentAdded: true,
        };
      } else if (undoOpts?.componentAdded) {
        undoOpts = {
          componentDeleted: true,
        };
      }

      updateState({
        appDiffOptions: undoOpts,
      });

      setOptsStack((prev) => ({
        ...prev,
        undo: [...prev.undo.slice(0, prev.undo.length - 1)],
        redo: [...prev.redo, optsStack.undo[optsStack.undo.length - 1]],
      }));

      updateEditorState({
        appDefinition: updatedAppDefinition,
        isUpdatingEditorStateInProcess: true,
      });
    }
  };

  const handleRedo = () => {
    if (canRedo) {
      const patchesToRedo = redoStack[redoStack.length - 1];

      const updatedAppDefinition = JSON.parse(JSON.stringify(appDefinition));

      handlePaths(patchesToRedo[0]?.value, [...patchesToRedo[0].path], updatedAppDefinition);
      removeUndefined(updatedAppDefinition);
      const _diffPatches = diff(updatedAppDefinition, appDefinition);
      const redoDiff = diff(appDefinition, updatedAppDefinition);
      updateAppDefinitionDiff(redoDiff);
      setRedoStack((prev) => prev.slice(0, prev.length - 1));
      setUndoStack((prev) => [...prev, diffToPatches(_diffPatches)]);

      updateState({
        appDiffOptions: optsStack.redo[optsStack.redo.length - 1],
      });

      setOptsStack((prev) => ({
        ...prev,
        undo: [...prev.undo, appDiffOptions],
        redo: [...prev.redo.slice(0, prev.redo.length - 1)],
      }));

      updateEditorState({
        appDefinition: updatedAppDefinition,
        isUpdatingEditorStateInProcess: true,
      });
    }
  };

  useEffect(() => {
    updateEditorState({
      canUndo: undoStack.length > 0,
      canRedo: redoStack.length > 0,
    });
    // eslint-disable-next-line react-hooks/exhaustive-deps
  }, [JSON.stringify(undoStack), JSON.stringify(redoStack)]);

  const componentDefinitionChanged = (componentDefinition, props) => {
    if (isVersionReleased) {
      useAppVersionStore.getState().actions.enableReleasedVersionPopupState();
      return;
    }

    if (appDefinition?.pages[currentPageId]?.components[componentDefinition.id]) {
      const updatedAppDefinition = JSON.parse(JSON.stringify(appDefinition));

      // Update the component definition in the copy
      updatedAppDefinition.pages[currentPageId].components[componentDefinition.id].component =
        componentDefinition.component;
      updateEditorState({
        isUpdatingEditorStateInProcess: true,
      });

      const diffPatches = diff(appDefinition, updatedAppDefinition);

      if (!isEmpty(diffPatches)) {
        appDefinitionChanged(updatedAppDefinition, { componentDefinitionChanged: true, ...props });
      }
    }
  };
  const removeComponent = React.useCallback((componentId) => {
    if (!isVersionReleased) {
      const appDefinition = useEditorStore.getState().appDefinition;
      let newDefinition = JSON.parse(JSON.stringify(appDefinition));
      const currentPageId = useEditorStore.getState().currentPageId;

      let childComponents = [];

      if (newDefinition.pages[currentPageId].components?.[componentId].component.component === 'Tabs') {
        childComponents = Object.keys(newDefinition.pages[currentPageId].components).filter((key) =>
          newDefinition.pages[currentPageId].components[key].component.parent?.startsWith(componentId)
        );
      } else {
        childComponents = Object.keys(newDefinition.pages[currentPageId].components).filter(
          (key) => newDefinition.pages[currentPageId].components[key].component.parent === componentId
        );
      }

      childComponents.forEach((componentId) => {
        delete newDefinition.pages[currentPageId].components[componentId];
      });

      delete newDefinition.pages[currentPageId].components[componentId];
      const platform = navigator?.userAgentData?.platform || navigator?.platform || 'unknown';
      if (platform.toLowerCase().indexOf('mac') > -1) {
        toast('Component deleted! (⌘ + Z to undo)', {
          icon: '🗑️',
        });
      } else {
        toast('Component deleted! (ctrl + Z to undo)', {
          icon: '🗑️',
        });
      }

      const deleteFromMap = [componentId, ...childComponents];
      const deletedComponentNames = deleteFromMap.map((id) => {
        return appDefinition.pages[currentPageId].components[id].component.name;
      });

      appDefinitionChanged(newDefinition, {
        componentDefinitionChanged: true,
        componentDeleted: true,
      });

      const allAppHints = useResolveStore.getState().suggestions.appHints ?? [];
      const allHintsAssociatedWithQuery = [];

      if (allAppHints.length > 0) {
        deletedComponentNames.forEach((componentName) => {
          return allAppHints.forEach((suggestion) => {
            if (suggestion?.hint.includes(componentName)) {
              allHintsAssociatedWithQuery.push(suggestion.hint);
            }
          });
        });
      }

      useResolveStore.getState().actions.removeEntitiesFromMap(deleteFromMap);
      useResolveStore.getState().actions.removeAppSuggestions(allHintsAssociatedWithQuery);
    } else {
      useAppVersionStore.getState().actions.enableReleasedVersionPopupState();
    }
  }, []);

  const moveComponents = (direction) => {
    const _appDefinition = JSON.parse(JSON.stringify(appDefinition));
    let newComponents = _appDefinition?.pages[currentPageId].components;
    const selectedComponents = useEditorStore.getState()?.selectedComponents;
    const componentsIds = [];
    for (const selectedComponent of selectedComponents) {
      componentsIds.push(selectedComponent.id);
      let top = newComponents[selectedComponent.id].layouts[currentLayout].top;
      let left = newComponents[selectedComponent.id].layouts[currentLayout].left;
      const width = newComponents[selectedComponent.id]?.layouts[currentLayout]?.width;

      switch (direction) {
        case 'ArrowLeft':
          left = left - 1;
          break;
        case 'ArrowRight':
          left = left + 1;
          break;
        case 'ArrowDown':
          top = top + 10;
          break;
        case 'ArrowUp':
          top = top - 10;
          break;
      }

      if (left < 0 || top < 0 || left + width > noOfGrids) {
        return;
      }

      const movedElement = document.getElementById(selectedComponent.id);
      const parentElm = movedElement.closest('.real-canvas');
      if (selectedComponent?.component?.parent && parentElm.clientHeight < top + movedElement.clientHeight) {
        return;
      }

      newComponents[selectedComponent.id].layouts[currentLayout].top = top;
      newComponents[selectedComponent.id].layouts[currentLayout].left = left;
    }

    _appDefinition.pages[currentPageId].components = newComponents;

    appDefinitionChanged(_appDefinition, { containerChanges: true, widgetMovedWithKeyboard: true });
  };

  const copyComponents = () =>
    cloneComponents(
      useEditorStore.getState()?.selectedComponents,
      appDefinition,
      currentPageId,
      appDefinitionChanged,
      false
    );

  const cutComponents = () => {
    if (isVersionReleased) {
      useAppVersionStore.getState().actions.enableReleasedVersionPopupState();

      return;
    }

    cloneComponents(
      useEditorStore.getState()?.selectedComponents,
      appDefinition,
      currentPageId,
      appDefinitionChanged,
      false,
      true
    );
  };

  const cloningComponents = () => {
    if (isVersionReleased) {
      useAppVersionStore.getState().actions.enableReleasedVersionPopupState();
      return;
    }
    cloneComponents(
      useEditorStore.getState()?.selectedComponents,
      appDefinition,
      currentPageId,
      appDefinitionChanged,
      true,
      false
    );
  };

  const handleEditorEscapeKeyPress = () => {
    if (useEditorStore.getState()?.selectedComponents?.length > 0) {
      updateEditorState({
        selectedComponents: [],
      });
    }
  };

  const onEditorLoad = (appJson, pageId, isPageSwitchOrVersionSwitch = false) => {
    useCurrentStateStore.getState().actions.setEditorReady(true);
    const currentComponents = appJson?.pages?.[pageId]?.components;

    const referenceManager = useResolveStore.getState().referenceMapper;

    const newComponents = Object.keys(currentComponents).map((componentId) => {
      const component = currentComponents[componentId];

      if (isPageSwitchOrVersionSwitch || !referenceManager.get(componentId)) {
        return {
          id: componentId,
          name: component.component.name,
        };
      }
    });

    useResolveStore.getState().actions.addEntitiesToMap(newComponents);
  };

  const updateEntityReferences = (appJson, pageId) => {
    const currentComponents = appJson?.pages?.[pageId]?.components;
    const globalSettings = appJson['globalSettings'];

    let dataQueries = JSON.parse(JSON.stringify(useDataQueriesStore.getState().dataQueries));
    let allEvents = JSON.parse(JSON.stringify(useAppDataStore.getState().events));

    const entittyReferencesInGlobalSettings = findAllEntityReferences(globalSettings, [])?.filter(
      (entity) => entity && isValidUUID(entity)
    );

    const entityReferencesInComponentDefinitions = findAllEntityReferences(currentComponents, [])?.filter(
      (entity) => entity && isValidUUID(entity)
    );

    const entityReferencesInQueryOptions = findAllEntityReferences(dataQueries, [])?.filter(
      (entity) => entity && isValidUUID(entity)
    );

    const entityReferencesInEvents = findAllEntityReferences(allEvents, [])?.filter(
      (entity) => entity && isValidUUID(entity)
    );

    const manager = useResolveStore.getState().referenceMapper;

    if (Array.isArray(entittyReferencesInGlobalSettings) && entittyReferencesInGlobalSettings?.length > 0) {
      let newGlobalSettings = JSON.parse(JSON.stringify(globalSettings));
      entittyReferencesInGlobalSettings.forEach((entity) => {
        const entityrefExists = manager.has(entity);

        if (entityrefExists) {
          const value = manager.get(entity);
          newGlobalSettings = dfs(newGlobalSettings, entity, value);
        }
      });

      const newAppDefinition = produce(appJson, (draft) => {
        draft.globalSettings = newGlobalSettings;
      });

      updateEditorState({
        isUpdatingEditorStateInProcess: false,
        appDefinition: newAppDefinition,
      });
    }

    if (Array.isArray(entityReferencesInComponentDefinitions) && entityReferencesInComponentDefinitions?.length > 0) {
      let newComponentDefinition = JSON.parse(JSON.stringify(currentComponents));

      entityReferencesInComponentDefinitions.forEach((entity) => {
        const entityrefExists = manager.has(entity);

        if (entityrefExists) {
          const value = manager.get(entity);
          newComponentDefinition = dfs(newComponentDefinition, entity, value);
        }
      });

      const appDefinition = useEditorStore.getState().appDefinition;
      const newAppDefinition = produce(appDefinition, (draft) => {
        draft.pages[pageId].components = newComponentDefinition;
      });

      handleLowPriorityWork(() => {
        updateEditorState({
          isUpdatingEditorStateInProcess: false,
          appDefinition: newAppDefinition,
        });
      });
    }

    if (Array.isArray(entityReferencesInQueryOptions) && entityReferencesInQueryOptions?.length > 0) {
      let newQueryOptions = {};
      dataQueries?.forEach((query) => {
        newQueryOptions[query.id] = query.options;
        ``;
      });

      entityReferencesInQueryOptions.forEach((entity) => {
        const entityrefExists = manager.has(entity);

        if (entityrefExists) {
          const value = manager.get(entity);
          newQueryOptions = dfs(newQueryOptions, entity, value);
        }
      });

      dataQueries = dataQueries.map((query) => {
        const queryId = query.id;
        const dqOptions = newQueryOptions[queryId];

        return {
          ...query,
          options: dqOptions,
        };
      });

      useDataQueriesStore.getState().actions.setDataQueries(dataQueries, 'mappingUpdate');
    }

    if (Array.isArray(entityReferencesInEvents) && entityReferencesInEvents?.length > 0) {
      let newEvents = JSON.parse(JSON.stringify(allEvents));

      entityReferencesInEvents.forEach((entity) => {
        const entityrefExists = manager.has(entity);

        if (entityrefExists) {
          const value = manager.get(entity);
          newEvents = dfs(newEvents, entity, value);
        }
      });

      updateState({
        events: newEvents,
      });
    }
  };

  const removeComponents = () => {
    const selectedComponents = useEditorStore.getState()?.selectedComponents;
    if (!isVersionReleased && selectedComponents?.length > 1) {
      let newDefinition = JSON.parse(JSON.stringify(appDefinition));

      removeSelectedComponent(currentPageId, newDefinition, selectedComponents, appDefinitionChanged);
      const platform = navigator?.userAgentData?.platform || navigator?.platform || 'unknown';
      if (platform.toLowerCase().indexOf('mac') > -1) {
        toast('Selected components deleted! (⌘ + Z to undo)', {
          icon: '🗑️',
        });
      } else {
        toast('Selected components deleted! (ctrl + Z to undo)', {
          icon: '🗑️',
        });
      }
    } else if (isVersionReleased) {
      useAppVersionStore.getState().actions.enableReleasedVersionPopupState();
    }
  };

  //Page actions
  const renamePage = (pageId, newName) => {
    if (Object.entries(appDefinition.pages).some(([pId, { name }]) => newName === name && pId !== pageId)) {
      return toast.error('Page name already exists');
    }
    if (newName.trim().length === 0) {
      toast.error('Page name cannot be empty');
      return;
    }

    setCurrentPageId(pageId);

    const copyOfAppDefinition = JSON.parse(JSON.stringify(appDefinition));

    copyOfAppDefinition.pages[pageId].name = newName;

    appDefinitionChanged(copyOfAppDefinition, { pageDefinitionChanged: true });
  };

  const addNewPage = ({ name, handle }) => {
    // check for unique page handles
    const pageExists = Object.values(appDefinition.pages).some((page) => page.name === name);

    if (pageExists) {
      toast.error('Page name already exists');
      return;
    }

    if (name.length > 32) {
      toast.error('Page name cannot be more than 32 characters');
      return;
    }

    const pageHandles = Object.values(appDefinition.pages).map((page) => page.handle);

    let newHandle = handle;
    // If handle already exists, finds a unique handle by incrementing a number until it is not found in the array of existing page handles.
    for (let handleIndex = 1; pageHandles.includes(newHandle); handleIndex++) {
      newHandle = `${handle}-${handleIndex}`;
    }

    const copyOfAppDefinition = JSON.parse(JSON.stringify(appDefinition));
    const newPageId = uuid();

    copyOfAppDefinition.pages[newPageId] = {
      id: newPageId,
      name,
      handle: newHandle,
      components: {},
      index: Object.keys(copyOfAppDefinition.pages).length + 1,
    };

    setCurrentPageId(newPageId);
    updateEditorState({
      selectedComponents: [],
    });

    appDefinitionChanged(copyOfAppDefinition, {
      pageDefinitionChanged: true,
      addNewPage: true,
      switchPage: true,
      pageId: newPageId,
    });
    props?.navigate(`/${getWorkspaceId()}/apps/${slug ?? appId}/${newHandle}`, {
      state: {
        isSwitchingPage: true,
      },
    });

    const page = {
      id: newPageId,
      name,
      handle,
      variables: copyOfAppDefinition.pages[newPageId]?.variables ?? {},
    };

    const globals = {
      ...getCurrentState().globals,
    };
    useCurrentStateStore.getState().actions.setCurrentState({ globals, page });
  };

  const navigateToPage = (queryParams = [], handle) => {
    const appId = useAppDataStore.getState()?.appId;
    const queryParamsString = queryParams.map(([key, value]) => `${key}=${value}`).join('&');

    props?.navigate(`/${getWorkspaceId()}/apps/${slug ?? appId}/${handle}?${queryParamsString}`, {
      state: {
        isSwitchingPage: true,
      },
    });
  };

  const switchPage = async (pageId, queryParams = []) => {
    useCurrentStateStore.getState().actions.setEditorReady(false);
    useResolveStore.getState().actions.resetStore();
    // This are fetched from store to handle runQueriesOnAppLoad
    const currentPageId = useEditorStore.getState().currentPageId;
    const appDefinition = useEditorStore.getState().appDefinition;
    const appId = useAppDataStore.getState()?.appId;
    const pageHandle = getCurrentState().page.handle;

    if (currentPageId === pageId && pageHandle === appDefinition?.pages[pageId]?.handle) {
      return;
    }
    const { name, handle } = appDefinition.pages[pageId];

    if (!name || !handle) return;
    const copyOfAppDefinition = JSON.parse(JSON.stringify(appDefinition));
    navigateToPage(queryParams, handle);

    const page = {
      id: pageId,
      name,
      handle,
      variables: copyOfAppDefinition.pages[pageId]?.variables ?? {},
    };

    const queryParamsString = queryParams.map(([key, value]) => `${key}=${value}`).join('&');
    const globals = {
      ...getCurrentState().globals,
      urlparams: JSON.parse(JSON.stringify(queryString.parse(queryParamsString))),
    };

    useCurrentStateStore.getState().actions.setCurrentState({ globals, page });
    useResolveStore.getState().actions.pageSwitched(true);

    await onEditorLoad(appDefinition, pageId, true);
    updateEntityReferences(appDefinition, pageId);
    useResolveStore.getState().actions.updateJSHints();

    setCurrentPageId(pageId);

    const currentPageEvents = useAppDataStore
      .getState()
      .events.filter((event) => event.target === 'page' && event.sourceId === page.id);

    handleEvent('onPageLoad', currentPageEvents);
  };

  const deletePageRequest = (pageId, isHomePage = false, pageName = '') => {
    setShowPageDeletionConfirmation({
      isOpen: true,
      pageId,
      isHomePage,
      pageName,
    });
  };

  const cancelDeletePageRequest = () => {
    setShowPageDeletionConfirmation({
      isOpen: false,
      pageId: null,
      isHomePage: false,
      pageName: null,
    });
  };

  const executeDeletepageRequest = () => {
    const pageId = showPageDeletionConfirmation.pageId;
    const isHomePage = showPageDeletionConfirmation.isHomePage;
    if (Object.keys(appDefinition.pages).length === 1) {
      toast.error('You cannot delete the only page in your app.');
      return;
    }

    setIsDeletingPage({
      isDeletingPage: true,
    });

    const copyOfAppDefinition = JSON.parse(JSON.stringify(appDefinition));

    const toBeDeletedPage = copyOfAppDefinition.pages[pageId];

    const newAppDefinition = {
      ...copyOfAppDefinition,
      pages: omit(copyOfAppDefinition.pages, pageId),
    };

    const newCurrentPageId = isHomePage ? Object.keys(copyOfAppDefinition.pages)[0] : copyOfAppDefinition.homePageId;

    setCurrentPageId(newCurrentPageId);
    updateEditorState({
      isUpdatingEditorStateInProcess: true,
    });
    setIsDeletingPage(false);

    appDefinitionChanged(newAppDefinition, {
      pageDefinitionChanged: true,
      deletePageRequest: true,
    });

    toast.success(`${toBeDeletedPage.name} page deleted.`);

    switchPage(newCurrentPageId);
  };

  const disableEnablePage = ({ pageId, isDisabled }) => {
    updateEditorState({
      isUpdatingEditorStateInProcess: true,
    });

    const newAppDefinition = JSON.parse(JSON.stringify(appDefinition));

    newAppDefinition.pages[pageId].disabled = isDisabled ?? false;

    switchPage(pageId);
    appDefinitionChanged(newAppDefinition, {
      pageDefinitionChanged: true,
    });
  };

  const turnOffAutoComputeLayout = ({ pageId, autoComputeLayout }) => {
    updateEditorState({
      isUpdatingEditorStateInProcess: true,
    });

    const newAppDefinition = JSON.parse(JSON.stringify(appDefinition));

    newAppDefinition.pages[pageId].autoComputeLayout = autoComputeLayout ?? false;

    switchPage(pageId);
    appDefinitionChanged(newAppDefinition, {
      pageDefinitionChanged: true,
    });
  };

  const hidePage = (pageId) => {
    updateEditorState({
      isUpdatingEditorStateInProcess: true,
    });

    const newAppDefinition = JSON.parse(JSON.stringify(appDefinition));

    newAppDefinition.pages[pageId].hidden = true;

    switchPage(pageId);
    appDefinitionChanged(newAppDefinition, {
      pageDefinitionChanged: true,
    });
  };

  const unHidePage = (pageId) => {
    updateEditorState({
      isUpdatingEditorStateInProcess: true,
    });

    const newAppDefinition = JSON.parse(JSON.stringify(appDefinition));

    newAppDefinition.pages[pageId].hidden = false;
    switchPage(pageId);
    appDefinitionChanged(newAppDefinition, {
      pageDefinitionChanged: true,
    });
  };

  const clonePage = (pageId) => {
    setIsSaving(true);
    appVersionService
      .clonePage(appId, editingVersionId, pageId)
      .then((data) => {
        const copyOfAppDefinition = JSON.parse(JSON.stringify(appDefinition));

        const pages = data.pages.reduce((acc, page) => {
          const currentComponents = buildComponentMetaDefinition(JSON.parse(JSON.stringify(page?.components)));

          page.components = currentComponents;

          acc[page.id] = page;

          return acc;
        }, {});

        const newAppDefinition = {
          ...copyOfAppDefinition,
          pages: {
            ...copyOfAppDefinition.pages,
            ...pages,
          },
        };
        updateState({
          events: data.events,
        });
        appDefinitionChanged(newAppDefinition);
      })
      .finally(() => setIsSaving(false));
  };

  const updateHomePage = (pageId) => {
    updateEditorState({
      isUpdatingEditorStateInProcess: true,
    });

    const newAppDefinition = JSON.parse(JSON.stringify(appDefinition));

    newAppDefinition.homePageId = pageId;

    appDefinitionChanged(newAppDefinition, {
      homePageChanged: true,
    });
  };

  const updatePageHandle = (pageId, newHandle) => {
    const copyOfAppDefinition = JSON.parse(JSON.stringify(appDefinition));

    updateEditorState({
      isUpdatingEditorStateInProcess: true,
    });

    const pageExists = Object.values(copyOfAppDefinition.pages).some((page) => page.handle === newHandle);

    if (pageExists) {
      toast.error('Page with same handle already exists');
      return;
    }

    if (newHandle.trim().length === 0) {
      toast.error('Page handle cannot be empty');
      return;
    }

    const newDefinition = JSON.parse(JSON.stringify(appDefinition));

    newDefinition.pages[pageId].handle = newHandle;

    appDefinitionChanged(newDefinition, {
      pageDefinitionChanged: true,
    });

    toast.success('Page handle updated successfully');
    const queryParams = getQueryParams();
    navigateToPage(Object.entries(queryParams), newHandle);
  };

  const updateOnSortingPages = (newSortedPages) => {
    const pagesObj = newSortedPages.reduce((acc, page, index) => {
      acc[page.id] = {
        ...page,
        index: index + 1,
      };
      return acc;
    }, {});

    const newAppDefinition = JSON.parse(JSON.stringify(appDefinition));

    newAppDefinition.pages = pagesObj;

    appDefinitionChanged(newAppDefinition, {
      pageDefinitionChanged: true,
      pageSortingChanged: true,
    });
  };

  const showHideViewerNavigation = () => {
    const newAppDefinition = JSON.parse(JSON.stringify(appDefinition));

    newAppDefinition.showViewerNavigation = !newAppDefinition.showViewerNavigation;

    appDefinitionChanged(newAppDefinition, {
      generalAppDefinitionChanged: true,
    });
  };

  const buildAppForEnvironmentChange = async (selectedVersionDef, selectedEnvironment, preDeffBuildActions) => {
    const newEnvironmentId = selectedEnvironment.id;
    updateEditorState({
      isLoading: true,
    });
    useCurrentStateStore.getState().actions.setCurrentState({});
    useCurrentStateStore.getState().actions.setEditorReady(false);
    useResolveStore.getState().actions.resetStore();
    const {
      editing_version,
      organizationId,
      organization_id,
      should_freeze_editor: shouldFreezeEditor,
    } = selectedVersionDef;
    useAppVersionStore.getState().actions.updateEditingVersion(editing_version);
    useEditorStore.getState().actions.setCurrentAppEnvironmentId(newEnvironmentId);
    onEditorFreeze(shouldFreezeEditor);
    updateState({
      events,
      currentVersionId: editing_version?.id,
      app: selectedVersionDef,
    });
    await preDeffBuildActions();
    const extraGlobals = {
      environment: {
        name: selectedEnvironment.name,
        id: selectedEnvironment.id,
      },
    };
    processNewAppDefinition(
      selectedVersionDef,
      null,
      true,
      ({ homePageId }) => {
        handleLowPriorityWork(async () => {
          await useDataSourcesStore
            .getState()
            .actions.fetchGlobalDataSources(organizationId || organization_id, editing_version.id, newEnvironmentId);
          await fetchDataSources(editing_version?.id, newEnvironmentId);
          commonLowPriorityActions(events, homePageId);
        });
      },
      extraGlobals
    );
    initComponentVersioning();
  };

  const appEnvironmentChanged = async (newData, isAppVersionPromoted) => {
    const { selectedEnvironment, selectedVersionDef } = newData;
    const newEnvironmentId = selectedEnvironment.id;
    if (selectedVersionDef) {
      /* Call and store environment related constants, GDS, LDS APIs and build newDeff */
      buildAppForEnvironmentChange(selectedVersionDef, selectedEnvironment, async () => {
        await fetchOrgEnvironmentConstants(newEnvironmentId);
      });
    } else if (selectedEnvironment) {
      let updatedAppData = app;
      if (isAppVersionPromoted) {
        updatedAppData = await appService.fetchApp(appId);
      }

      /* Only Trigger app environment changed callBack, refetch constants, GDS, LDS */
      buildAppForEnvironmentChange(updatedAppData, selectedEnvironment, async () => {
        await fetchOrgEnvironmentConstants(newEnvironmentId);
      });
    }
  };
  const toggleGitSyncModal = () => {
    setShowGitSyncModal(!showGitSyncModal);
  };

  async function turnOffAutoLayout() {
    const result = await confirm(
      'Once Auto Layout is disabled, you wont be able to turn if back on and the mobile layout won’t automatically align with desktop changes',
      'Turn off Auto Layout'
    );
    if (result) {
      turnOffAutoComputeLayout({ pageId: currentPageId, autoComputeLayout: false });
    }
  }

  const handleCanvasContainerMouseUp = (e) => {
    if (
      ['real-canvas', 'modal'].includes(e.target.className) &&
      useEditorStore.getState()?.selectedComponents?.length
    ) {
      setSelectedComponents(EMPTY_ARRAY);
    }
  };

  const isEditorReady = useCurrentStateStore((state) => state.isEditorReady);

  if (isLoading && !isEditorReady) {
<<<<<<< HEAD
    return <TJLoader />;
=======
    return (
      <div className={cx('apploader', { 'dark-theme theme-dark': props.darkMode })}>
        <div className="col col-* editor-center-wrapper">
          <div className="editor-center">
            <div className="canvas">
              <div className="mt-5 d-flex flex-column">
                <div className="mb-1">
                  <Skeleton width={'150px'} height={15} className="skeleton" />
                </div>
                {Array.from(Array(4)).map((_item, index) => (
                  <Skeleton key={index} width={'300px'} height={10} className="skeleton" />
                ))}
                <div className="align-self-end">
                  <Skeleton width={'100px'} className="skeleton" />
                </div>
                <Skeleton className="skeleton mt-4" />
                <Skeleton height={'150px'} className="skeleton mt-2" />
              </div>
            </div>
          </div>
        </div>
      </div>
    );
>>>>>>> 18f3b912
  }

  const formCustomPageSelectorClass = () => {
    const pageHandle = getCurrentState().page.handle;
    return `_tooljet-page-${pageHandle}`;
  };

  return (
    <HotkeysProvider initiallyActiveScopes={['editor']}>
      <div className="editor wrapper">
        <GitSyncModal
          currentUser={currentUser}
          showGitSyncModal={showGitSyncModal}
          handleClose={toggleGitSyncModal}
          app={app}
          isVersionReleased={isVersionReleased}
          featureAccess={featureAccess}
          setAppDefinitionFromVersion={setAppDefinitionFromVersion}
          creationMode={creationMode}
        />
        <Confirm
          show={queryConfirmationList?.length > 0}
          message={`Do you want to run this query - ${queryConfirmationList[0]?.queryName}?`}
          onConfirm={(queryConfirmationData) => onQueryConfirmOrCancel(getEditorRef(), queryConfirmationData, true)}
          onCancel={() => onQueryConfirmOrCancel(getEditorRef(), queryConfirmationList[0])}
          queryConfirmationData={queryConfirmationList[0]}
          darkMode={props.darkMode}
          key={queryConfirmationList[0]?.queryName}
        />
        <Confirm
          show={showPageDeletionConfirmation?.isOpen ?? false}
          title={'Delete Page'}
          message={`Do you really want to delete ${showPageDeletionConfirmation?.pageName || 'this'} page?`}
          confirmButtonLoading={isDeletingPage}
          onConfirm={() => executeDeletepageRequest()}
          onCancel={() => cancelDeletePageRequest()}
          darkMode={props.darkMode}
        />
        {creationMode === 'GIT' && <FreezeVersionInfo info={'Apps imported from git repository cannot be edited'} />}
        {isVersionReleased && <ReleasedVersionError />}
        {!isVersionReleased && isEditorFreezed && isBannerMandatory && creationMode !== 'GIT' && <FreezeVersionInfo />}
        <EditorContextWrapper handleYmapEventUpdates={handleYmapEventUpdates}>
          <EditorHeader
            darkMode={props.darkMode}
            appDefinition={_.cloneDeep(appDefinition)}
            canUndo={canUndo}
            canRedo={canRedo}
            handleUndo={handleUndo}
            handleRedo={handleRedo}
            onNameChanged={onNameChanged}
            currentAppEnvironmentId={currentAppEnvironmentId}
            setAppDefinitionFromVersion={setAppDefinitionFromVersion}
            onVersionRelease={onVersionRelease}
            saveEditingVersion={saveEditingVersion}
            appEnvironmentChanged={appEnvironmentChanged}
            isMaintenanceOn={isMaintenanceOn}
            appName={appName}
            appId={appId}
            slug={slug}
            toggleGitSyncModal={toggleGitSyncModal}
            showGitSyncModal={showGitSyncModal}
            setCurrentAppVersionPromoted={(isCurrentVersionPromoted) => setAppVersionPromoted(isCurrentVersionPromoted)}
            isEditorFreezed={isEditorFreezed}
          />
          <DndProvider backend={HTML5Backend}>
            <div className="sub-section">
              <LeftSidebar
                currentAppEnvironmentId={currentAppEnvironmentId}
                globalSettingsChanged={globalSettingsChanged}
                appId={appId}
                darkMode={props.darkMode}
                dataSourcesChanged={dataSourcesChanged}
                dataQueriesChanged={dataQueriesChanged}
                globalDataSourcesChanged={globalDataSourcesChanged}
                onZoomChanged={onZoomChanged}
                switchDarkMode={changeDarkMode}
                appDefinition={{
                  components: appDefinition?.pages[currentPageId]?.components ?? {},
                  pages: appDefinition?.pages ?? {},
                  homePageId: appDefinition?.homePageId ?? null,
                  showViewerNavigation: appDefinition?.showViewerNavigation,
                  globalSettings: appDefinition?.globalSettings ?? {},
                }}
                setSelectedComponent={setSelectedComponent}
                removeComponent={removeComponent}
                runQuery={(queryId, queryName) => handleRunQuery(queryId, queryName)}
                ref={dataSourceModalRef}
                currentPageId={currentPageId}
                addNewPage={addNewPage}
                switchPage={switchPage}
                deletePage={deletePageRequest}
                renamePage={renamePage}
                clonePage={clonePage}
                hidePage={hidePage}
                unHidePage={unHidePage}
                disableEnablePage={disableEnablePage}
                updateHomePage={updateHomePage}
                updatePageHandle={updatePageHandle}
                showHideViewerNavigationControls={showHideViewerNavigation}
                updateOnSortingPages={updateOnSortingPages}
                setEditorMarginLeft={handleEditorMarginLeftChange}
                isMaintenanceOn={isMaintenanceOn}
                toggleAppMaintenance={toggleAppMaintenance}
              />
              {!showComments && (
                <EditorSelecto
                  selectionRef={selectionRef}
                  canvasContainerRef={canvasContainerRef}
                  setSelectedComponent={setSelectedComponent}
                  selectionDragRef={selectionDragRef}
                  appDefinition={appDefinition}
                  currentPageId={currentPageId}
                />
              )}
              <div
                className={`main main-editor-canvas ${isQueryPaneDragging || isDragging ? 'hide-scrollbar' : ''}`}
                id="main-editor-canvas"
              >
                <div
                  className={cx(
                    'canvas-container align-items-center page-container',
                    { 'dark-theme theme-dark': isAppDarkMode },
                    { 'hide-sidebar': !showLeftSidebar }
                  )}
                  style={{
                    transform: `scale(${zoomLevel})`,
                    borderLeft:
                      (editorMarginLeft ? editorMarginLeft - 1 : editorMarginLeft) +
                      `px solid ${computeCanvasBackgroundColor()}`,
                    height: computeCanvasContainerHeight(),
                    background: !isAppDarkMode ? '#EBEBEF' : '#2E3035',
                  }}
                  onMouseUp={handleCanvasContainerMouseUp}
                  ref={canvasContainerRef}
                  onScroll={() => {
                    selectionRef.current.checkScroll();
                  }}
                >
                  <div style={{ minWidth: `calc((100vw - 300px) - 48px)` }} className={`app-${appId}`}>
                    <div
                      className={`canvas-area ${formCustomPageSelectorClass()}`}
                      style={{
                        width: currentLayout === 'desktop' ? '100%' : '450px',
                        maxWidth:
                          +appDefinition.globalSettings.canvasMaxWidth +
                          appDefinition.globalSettings.canvasMaxWidthType,

                        backgroundColor: computeCanvasBackgroundColor(),
                        transform: 'translateZ(0)', //Hack to make modal position respect canvas container, else it positions w.r.t window.
                      }}
                    >
                      {window?.public_config?.ENABLE_MULTIPLAYER_EDITING === 'true' && (
                        <RealtimeCursors editingVersionId={editingVersionId} editingPageId={currentPageId} />
                      )}
                      {isLoading && (
                        <div className="apploader">
                          <div className="col col-* editor-center-wrapper">
                            <div className="editor-center">
                              <div className="canvas">
                                <div className="mt-5 d-flex flex-column">
                                  <div className="mb-1">
                                    <Skeleton width={'150px'} height={15} className="skeleton" />
                                  </div>
                                  {Array.from(Array(4)).map((_item, index) => (
                                    <Skeleton key={index} width={'300px'} height={10} className="skeleton" />
                                  ))}
                                  <div className="align-self-end">
                                    <Skeleton width={'100px'} className="skeleton" />
                                  </div>
                                  <Skeleton className="skeleton mt-4" />
                                  <Skeleton height={'150px'} className="skeleton mt-2" />
                                </div>
                              </div>
                            </div>
                          </div>
                        </div>
                      )}
                      {defaultComponentStateComputed && (
                        <>
                          <Container
                            widthOfCanvas={getCanvasWidth()}
                            socket={socket}
                            appDefinitionChanged={appDefinitionChanged}
                            snapToGrid={true}
                            darkMode={isAppDarkMode}
                            mode={
                              appDefinition.pages[currentPageId]?.autoComputeLayout && currentLayout === 'mobile'
                                ? 'view'
                                : 'edit'
                            }
                            zoomLevel={zoomLevel}
                            appLoading={isLoading}
                            onEvent={handleEvent}
                            setSelectedComponent={setSelectedComponent}
                            handleUndo={handleUndo}
                            handleRedo={handleRedo}
                            removeComponent={removeComponent}
                            onComponentClick={noop} // Prop is used in Viewer hence using a dummy function to prevent error in editor
                            currentPageId={currentPageId}
                          />
                          <CustomDragLayer
                            snapToGrid={true}
                            canvasWidth={getCanvasWidth()}
                            onDragging={(isDragging) => setIsDragging(isDragging)}
                          />
                        </>
                      )}
                    </div>
                  </div>
                  <AutoLayoutAlert
                    show={appDefinition.pages[currentPageId]?.autoComputeLayout && currentLayout === 'mobile'}
                    onClick={turnOffAutoLayout}
                  />
                </div>
                <QueryPanel
                  onQueryPaneDragging={handleQueryPaneDragging}
                  handleQueryPaneExpanding={handleQueryPaneExpanding}
                  dataQueriesChanged={dataQueriesChanged}
                  fetchDataQueries={fetchDataQueries}
                  darkMode={props.darkMode}
                  allComponents={appDefinition?.pages[currentPageId]?.components ?? {}}
                  appId={appId}
                  appDefinition={appDefinition}
                  dataSourceModalHandler={dataSourceModalHandler}
                  editorRef={getEditorRef()}
                />
                <ReactTooltip id="tooltip-for-add-query" className="tooltip" />
              </div>
              <div className={cx('editor-sidebar', { 'dark-theme theme-dark': props.darkMode })}>
                <EditorKeyHooks
                  moveComponents={moveComponents}
                  cloneComponents={cloningComponents}
                  copyComponents={copyComponents}
                  cutComponents={cutComponents}
                  handleEditorEscapeKeyPress={handleEditorEscapeKeyPress}
                  removeMultipleComponents={removeComponents}
                />
                <RightSidebarTabManager
                  inspectorTab={
                    <div className="pages-container">
                      <Inspector
                        moveComponents={moveComponents}
                        componentDefinitionChanged={componentDefinitionChanged}
                        removeComponent={removeComponent}
                        allComponents={appDefinition?.pages[currentPageId]?.components}
                        darkMode={props.darkMode}
                        pages={getPagesWithIds()}
                        cloneComponents={cloningComponents}
                      />
                    </div>
                  }
                  widgetManagerTab={
                    <WidgetManager
                      componentTypes={componentTypes}
                      zoomLevel={zoomLevel}
                      darkMode={props.darkMode}
                      disabled={appDefinition.pages[currentPageId]?.autoComputeLayout && currentLayout === 'mobile'}
                    />
                  }
                  allComponents={appDefinition.pages[currentPageId]?.components}
                />
              </div>
              {config.COMMENT_FEATURE_ENABLE && showComments && (
                <div className={cx({ 'dark-theme theme-dark': props.darkMode })}>
                  <CommentNotifications socket={socket} pageId={currentPageId} />
                </div>
              )}
            </div>
          </DndProvider>
        </EditorContextWrapper>
        <ConfirmDialog confirmButtonText="Turn off" darkMode={props.darkMode} />
      </div>
    </HotkeysProvider>
  );
};

export const Editor = withTranslation()(withRouter(EditorComponent));<|MERGE_RESOLUTION|>--- conflicted
+++ resolved
@@ -73,12 +73,8 @@
 import EditorSelecto from './EditorSelecto';
 // eslint-disable-next-line import/no-unresolved
 import { diff } from 'deep-object-diff';
-<<<<<<< HEAD
 import { FreezeVersionInfo } from './FreezeVersionInfo';
-=======
-import { FreezeVersionInfo } from './EnvironmentsManager/FreezeVersionInfo';
 import useAppDarkMode from '@/_hooks/useAppDarkMode';
->>>>>>> 18f3b912
 import useDebouncedArrowKeyPress from '@/_hooks/useDebouncedArrowKeyPress';
 import useConfirm from '@/Editor/QueryManager/QueryEditors/TooljetDatabase/Confirm';
 import { getQueryParams } from '@/_helpers/routes';
@@ -90,11 +86,8 @@
 import { dfs } from '@/_stores/handleReferenceTransactions';
 import { decimalToHex } from './editorConstants';
 import { findComponentsWithReferences, handleLowPriorityWork } from '@/_helpers/editorHelpers';
-<<<<<<< HEAD
 import { TJLoader } from '@/_ui/TJLoader/TJLoader';
-=======
 import cx from 'classnames';
->>>>>>> 18f3b912
 
 setAutoFreeze(false);
 enablePatches();
@@ -536,14 +529,8 @@
   const $componentDidMount = async () => {
     window.addEventListener('message', handleMessage);
 
-<<<<<<< HEAD
     await runForInitialLoad();
-=======
-    onEditorFreeze(true, false);
     props.setEditorOrViewer('editor');
-    await fetchApp(props.params.pageHandle);
-    await fetchApps(0);
->>>>>>> 18f3b912
     await fetchOrgEnvironmentVariables();
 
     await fetchAndInjectCustomStyles();
@@ -2105,33 +2092,11 @@
   const isEditorReady = useCurrentStateStore((state) => state.isEditorReady);
 
   if (isLoading && !isEditorReady) {
-<<<<<<< HEAD
-    return <TJLoader />;
-=======
     return (
       <div className={cx('apploader', { 'dark-theme theme-dark': props.darkMode })}>
-        <div className="col col-* editor-center-wrapper">
-          <div className="editor-center">
-            <div className="canvas">
-              <div className="mt-5 d-flex flex-column">
-                <div className="mb-1">
-                  <Skeleton width={'150px'} height={15} className="skeleton" />
-                </div>
-                {Array.from(Array(4)).map((_item, index) => (
-                  <Skeleton key={index} width={'300px'} height={10} className="skeleton" />
-                ))}
-                <div className="align-self-end">
-                  <Skeleton width={'100px'} className="skeleton" />
-                </div>
-                <Skeleton className="skeleton mt-4" />
-                <Skeleton height={'150px'} className="skeleton mt-2" />
-              </div>
-            </div>
-          </div>
-        </div>
+        <TJLoader />
       </div>
     );
->>>>>>> 18f3b912
   }
 
   const formCustomPageSelectorClass = () => {
