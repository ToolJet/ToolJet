import React from 'react';
import {
  appService,
  authenticationService,
  appVersionService,
  orgEnvironmentVariableService,
  customStylesService,
} from '@/_services';
import { DndProvider } from 'react-dnd';
import { HTML5Backend } from 'react-dnd-html5-backend';
import { defaults, cloneDeep, isEqual, isEmpty, debounce, omit } from 'lodash';
import { Container } from './Container';
import { EditorKeyHooks } from './EditorKeyHooks';
import { CustomDragLayer } from './CustomDragLayer';
import { LeftSidebar } from './LeftSidebar';
import { componentTypes } from './WidgetManager/components';
import { Inspector } from './Inspector/Inspector';
import QueryPanel from './QueryPanel/QueryPanel';
import {
  onComponentOptionChanged,
  onComponentOptionsChanged,
  onEvent,
  onQueryConfirmOrCancel,
  runQuery,
  setStateAsync,
  computeComponentState,
  debuggerActions,
  cloneComponents,
  removeSelectedComponent,
} from '@/_helpers/appUtils';
import { Confirm } from './Viewer/Confirm';
import { Tooltip as ReactTooltip } from 'react-tooltip';
import CommentNotifications from './CommentNotifications';
import { WidgetManager } from './WidgetManager';
import config from 'config';
import queryString from 'query-string';
import { toast } from 'react-hot-toast';
const { produce, enablePatches, setAutoFreeze, applyPatches } = require('immer');
import { createWebsocketConnection } from '@/_helpers/websocketConnection';
import RealtimeCursors from '@/Editor/RealtimeCursors';
import { initEditorWalkThrough } from '@/_helpers/createWalkThrough';
import { EditorContextWrapper } from './Context/EditorContextWrapper';
import Selecto from 'react-selecto';
import { retrieveWhiteLabelText, getWorkspaceId } from '@/_helpers/utils';
import { withTranslation } from 'react-i18next';
import { v4 as uuid } from 'uuid';
import Skeleton from 'react-loading-skeleton';
import EditorHeader from './Header';
import '@/_styles/editor/react-select-search.scss';
import { withRouter } from '@/_hoc/withRouter';
import { ReleasedVersionError } from './AppVersionsManager/ReleasedVersionError';
<<<<<<< HEAD
import { FreezeVersionInfo } from './EnvironmentsManager/FreezeVersionInfo';

=======
>>>>>>> 8b080528
import { useDataSourcesStore } from '@/_stores/dataSourcesStore';
import { useDataQueriesStore } from '@/_stores/dataQueriesStore';
import { useAppVersionStore } from '@/_stores/appVersionStore';
import { useQueryPanelStore } from '@/_stores/queryPanelStore';
import { resetAllStores } from '@/_stores/utils';
<<<<<<< HEAD
import { setCookie } from '@/_helpers/cookie';
=======
import { shallow } from 'zustand/shallow';
>>>>>>> 8b080528

setAutoFreeze(false);
enablePatches();

class EditorComponent extends React.Component {
  constructor(props) {
    super(props);
    resetAllStores();

    const appId = this.props.params.id;

    const pageHandle = this.props.params.pageHandle;

    const { socket } = createWebsocketConnection(appId);

    this.renameQueryNameId = React.createRef();

    this.socket = socket;

    const defaultPageId = uuid();

    this.subscription = null;

    this.defaultDefinition = {
      showViewerNavigation: true,
      homePageId: defaultPageId,
      pages: {
        [defaultPageId]: {
          components: {},
          handle: 'home',
          name: 'Home',
        },
      },
      globalSettings: {
        hideHeader: false,
        appInMaintenance: false,
        canvasMaxWidth: 1292,
        canvasMaxWidthType: 'px',
        canvasMaxHeight: 2400,
        canvasBackgroundColor: props.darkMode ? '#2f3c4c' : '#edeff5',
        backgroundFxQuery: '',
      },
    };

    this.dataSourceModalRef = React.createRef();
    this.canvasContainerRef = React.createRef();
    this.selectionRef = React.createRef();
    this.selectionDragRef = React.createRef();
    this.queryManagerPreferences = JSON.parse(localStorage.getItem('queryManagerPreferences')) ?? {};
    this.state = {
      currentUser: {},
      app: {},
      allComponentTypes: componentTypes,
      isLoading: true,
      users: null,
      appId,
      showLeftSidebar: true,
      showComments: false,
      zoomLevel: 1.0,
      currentLayout: 'desktop',
      deviceWindowWidth: 450,
      appDefinition: this.defaultDefinition,
      currentState: {
        queries: {},
        components: {},
        globals: {
          theme: { name: props.darkMode ? 'dark' : 'light' },
          urlparams: JSON.parse(JSON.stringify(queryString.parse(props.location.search))),
        },
        errors: {},
        variables: {},
        client: {},
        server: {},
        page: {
          handle: pageHandle,
          variables: {},
        },
      },
      apps: [],
      queryConfirmationList: [],
      isSourceSelected: false,
      isSaving: false,
      isUnsavedQueriesAvailable: false,
      selectionInProgress: false,
      scrollOptions: {},
      currentAppEnvironmentId: null,
      currentPageId: defaultPageId,
      pages: {},
      draftQuery: null,
      selectedDataSource: null,
    };

    this.autoSave = debounce(this.saveEditingVersion, 3000);
    this.realtimeSave = debounce(this.appDefinitionChanged, 500);
  }

  setWindowTitle(name) {
    document.title = name ? `${name} - ${retrieveWhiteLabelText()}` : `My App - ${retrieveWhiteLabelText()}`;
  }

  onVersionDelete = () => {
    this.fetchApp(this.props.params.pageHandle);
  };
  getCurrentOrganizationDetails() {
    const currentSession = authenticationService.currentSessionValue;
    const currentUser = {
      ...currentSession?.current_user,
      current_organization_id: currentSession?.current_organization_id,
    };
    this.subscription = authenticationService.currentSession.subscribe((currentSession) => {
      if (currentUser && currentSession?.group_permissions) {
        const userVars = {
          email: currentUser.email,
          firstName: currentUser.first_name,
          lastName: currentUser.last_name,
          groups: currentSession.group_permissions?.map((group) => group.group),
          ssoUserInfo: currentUser.sso_user_info,
        };

        this.setState({
          currentUser,
          currentState: {
            ...this.state.currentState,
            globals: {
              ...this.state.currentState.globals,
              currentUser: userVars,
            },
          },
          userVars,
        });
      }
    });
  }

  /**
   *
   * ThandleMessage event listener in the login component fir iframe communication.
   * It now checks if the received message has a type of 'redirectTo' and extracts the redirectPath value from the payload.
   * If the value is present, it sets a cookie named 'redirectPath' with the received value and a one-day expiration.
   * This allows for redirection to a specific path after the login process is completed.
   */
  handleMessage = (event) => {
    const { data } = event;

    if (data?.type === 'redirectTo') {
      const redirectCookie = data?.payload['redirectPath'];
      setCookie('redirectPath', redirectCookie, 1);
    }
  };

  componentDidMount() {
    window.addEventListener('message', this.handleMessage);
    resetAllStores();
    this.getCurrentOrganizationDetails();
    this.autoSave();
    this.fetchApps(0);
    this.setCurrentAppEnvironmentId();
    this.fetchApp(this.props.params.pageHandle);
    this.fetchOrgEnvironmentVariables();
    this.fetchAndInjectCustomStyles();
    this.initComponentVersioning();
    this.initRealtimeSave();
    this.initEventListeners();
    this.setState({
      currentSidebarTab: 2,
      selectedComponents: [],
      scrollOptions: {
        container: this.canvasContainerRef.current,
        throttleTime: 30,
        threshold: 0,
      },
    });
  }

  /**
   * When a new update is received over-the-websocket connection
   * the useEffect in Container.jsx is triggered, but already appDef had been updated
   * to avoid ymap observe going into a infinite loop a check is added where if the
   * current appDef is equal to the newAppDef then we do not trigger a realtimeSave
   */
  initRealtimeSave = () => {
    if (!config.ENABLE_MULTIPLAYER_EDITING) return null;

    this.props.ymap?.observe(() => {
      if (!isEqual(this.props.editingVersion?.id, this.props.ymap?.get('appDef').editingVersionId)) return;
      if (isEqual(this.state.appDefinition, this.props.ymap?.get('appDef').newDefinition)) return;

      this.realtimeSave(this.props.ymap?.get('appDef').newDefinition, { skipAutoSave: true, skipYmapUpdate: true });
    });
  };

  fetchOrgEnvironmentVariables = () => {
    orgEnvironmentVariableService.getVariables().then((data) => {
      const client_variables = {};
      const server_variables = {};
      data.variables.map((variable) => {
        if (variable.variable_type === 'server') {
          server_variables[variable.variable_name] = 'HiddenEnvironmentVariable';
        } else {
          client_variables[variable.variable_name] = variable.value;
        }
      });
      this.setState({
        currentState: {
          ...this.state.currentState,
          server: server_variables,
          client: client_variables,
        },
      });
    });
  };

  fetchAndInjectCustomStyles = () => {
    customStylesService.get().then((data) => {
      const head = document.head || document.getElementsByTagName('head')[0];
      let styleTag = document.getElementById('workspace-custom-css');
      if (!styleTag) {
        // If it doesn't exist, create a new style tag and append it to the head
        styleTag = document.createElement('style');
        styleTag.type = 'text/css';
        styleTag.id = 'workspace-custom-css';
        head.appendChild(styleTag);
      }
      styleTag.innerHTML = data.css;
    });
  };

  componentDidUpdate(prevProps, prevState) {
    if (!isEqual(prevState.appDefinition, this.state.appDefinition)) {
      computeComponentState(this, this.state.appDefinition.pages[this.state.currentPageId]?.components);
    }

    if (!isEqual(prevState.editorMarginLeft, this.state.editorMarginLeft)) {
      this.canvasContainerRef.current.scrollLeft += this.state.editorMarginLeft;
    }
  }

  initEventListeners() {
    this.socket?.addEventListener('message', (event) => {
      const data = event.data.replace(/^"(.+(?="$))"$/, '$1');
      if (data === 'versionReleased') this.fetchApp();
      else if (data === 'dataQueriesChanged') {
        this.fetchDataQueries(this.props.editingVersion?.id);
      } else if (data === 'dataSourcesChanged') {
<<<<<<< HEAD
        this.fetchDataSources(this.state.editingVersion?.id, this.state.currentAppEnvironmentId);
=======
        this.fetchDataSources(this.props.editingVersion?.id);
>>>>>>> 8b080528
      }
    });
  }

  componentWillUnmount() {
    document.title = 'Tooljet - Dashboard';
    this.socket && this.socket?.close();
    this.subscription && this.subscription.unsubscribe();
    if (config.ENABLE_MULTIPLAYER_EDITING) this.props?.provider?.disconnect();
  }

  // 1. When we receive an undoable action – we can always undo but cannot redo anymore.
  // 2. Whenever you perform an undo – you can always redo and keep doing undo as long as we have a patch for it.
  // 3. Whenever you redo – you can always undo and keep doing redo as long as we have a patch for it.
  initComponentVersioning = () => {
    this.currentVersion = {
      [this.state.currentPageId]: -1,
    };
    this.currentVersionChanges = {};
    this.noOfVersionsSupported = 100;
    this.canUndo = false;
    this.canRedo = false;
  };

  fetchDataSources = (id, environmentId) => {
    useDataSourcesStore.getState().actions.fetchDataSources(id, environmentId);
  };

  fetchGlobalDataSources = (appVersionId, environmentId) => {
    const { current_organization_id: organizationId } = this.state.currentUser;
    useDataSourcesStore.getState().actions.fetchGlobalDataSources(organizationId, appVersionId, environmentId);
  };

  fetchDataQueries = async (id, selectFirstQuery = false, runQueriesOnAppLoad = false) => {
    await useDataQueriesStore.getState().actions.fetchDataQueries(id, selectFirstQuery, runQueriesOnAppLoad, this);
  };

  toggleAppMaintenance = () => {
    const newState = !this.state.app.is_maintenance_on;

    // eslint-disable-next-line no-unused-vars
    appService.setMaintenance(this.state.app.id, newState).then((data) => {
      this.setState({
        app: {
          ...this.state.app,
          is_maintenance_on: newState,
        },
      });

      if (newState) {
        toast.success('Application is on maintenance.');
      } else {
        toast.success('Application maintenance is completed');
      }
    });
  };

  fetchApps = (page) => {
    appService.getAll(page).then((data) =>
      this.setState({
        apps: data.apps,
      })
    );
  };

  getStoreData = async (currentVersionId, currentSelectedEnvId) => {
    this.fetchDataSources(currentVersionId, currentSelectedEnvId);
    await this.fetchDataQueries(currentVersionId, true, true);
    this.fetchGlobalDataSources(currentVersionId, currentSelectedEnvId);
  };

  fetchApp = (startingPageHandle) => {
    const appId = this.props.params.id;

    const callBack = async (data) => {
      let dataDefinition = defaults(data.definition, this.defaultDefinition);

      const pages = Object.entries(dataDefinition.pages).map(([pageId, page]) => ({ id: pageId, ...page }));
      const startingPageId = pages.filter((page) => page.handle === startingPageHandle)[0]?.id;
      const homePageId = startingPageId ?? dataDefinition.homePageId;

      useAppVersionStore.getState().actions.updateEditingVersion(data.editing_version);
      useAppVersionStore.getState().actions.updateReleasedVersionId(data.current_version_id);
      this.setState(
        {
          app: data,
          isLoading: false,
          appDefinition: dataDefinition,
          slug: data.slug,
          currentPageId: homePageId,
          currentState: {
            ...this.state.currentState,
            page: {
              handle: dataDefinition.pages[homePageId]?.handle,
              name: dataDefinition.pages[homePageId]?.name,
              id: homePageId,
              variables: {},
            },
          },
        },
        async () => {
          computeComponentState(this, this.state.appDefinition.pages[homePageId]?.components ?? {}).then(async () => {
            this.setWindowTitle(data.name);
            this.setState({
              showComments: !!queryString.parse(this.props.location.search).threadId,
            });
          });
        }
      );
<<<<<<< HEAD
      await this.getStoreData(data.editing_version?.id, data.editing_version?.current_environment_id);
=======

      this.fetchDataSources(data.editing_version?.id);
      await this.fetchDataQueries(data.editing_version?.id, true, true);
      this.fetchGlobalDataSources();
>>>>>>> 8b080528
      initEditorWalkThrough();
      for (const event of dataDefinition.pages[homePageId]?.events ?? []) {
        await this.handleEvent(event.eventId, event);
      }
    };

    this.setState(
      {
        isLoading: true,
      },
      () => {
        appService.getApp(appId).then(callBack);
      }
    );
  };

  setAppDefinitionFromVersion = (version, shouldWeEditVersion = true) => {
    if (version?.id !== this.props.editingVersion?.id) {
      this.appDefinitionChanged(defaults(version.definition, this.defaultDefinition), {
        skipAutoSave: true,
        skipYmapUpdate: true,
        versionChanged: true,
      });
      if (version?.id === this.state.app?.current_version_id) {
        (this.canUndo = false), (this.canRedo = false);
      }
      useAppVersionStore.getState().actions.updateEditingVersion(version);

      this.setState(
        {
          isSaving: false,
          isEditorFreezed: false,
        },
        () => {
          shouldWeEditVersion && this.saveEditingVersion(true);
<<<<<<< HEAD
          this.fetchDataSources(this.state.editingVersion?.id, this.state.currentAppEnvironmentId);
          this.fetchDataQueries(this.state.editingVersion?.id, true);
=======
          this.fetchDataSources(this.props.editingVersion?.id);
          this.fetchDataQueries(this.props.editingVersion?.id, true);
>>>>>>> 8b080528
          this.initComponentVersioning();
        }
      );
    }
  };

  /**
   * https://developer.mozilla.org/en-US/docs/Web/API/WebSocket/readyState
   */
  dataSourcesChanged = () => {
    if (this.socket instanceof WebSocket && this.socket?.readyState === WebSocket.OPEN) {
      this.socket?.send(
        JSON.stringify({
          event: 'events',
          data: { message: 'dataSourcesChanged', appId: this.state.appId },
        })
      );
    } else {
<<<<<<< HEAD
      this.fetchDataSources(this.state.editingVersion?.id, this.state.currentAppEnvironmentId);
=======
      this.fetchDataSources(this.props.editingVersion?.id);
>>>>>>> 8b080528
    }
  };

  globalDataSourcesChanged = () => {
    this.fetchGlobalDataSources(this.state.editingVersion?.id, this.state.currentAppEnvironmentId);
  };

  /**
   * https://developer.mozilla.org/en-US/docs/Web/API/WebSocket/readyState
   */
  dataQueriesChanged = () => {
    if (this.socket instanceof WebSocket && this.socket?.readyState === WebSocket.OPEN) {
      this.socket?.send(
        JSON.stringify({
          event: 'events',
          data: { message: 'dataQueriesChanged', appId: this.state.appId },
        })
      );
    } else {
      this.fetchDataQueries(this.props.editingVersion?.id);
    }
  };

  switchSidebarTab = (tabIndex) => {
    this.setState({
      currentSidebarTab: tabIndex,
    });
  };

  filterComponents = (event) => {
    const searchText = event.currentTarget.value;
    let filteredComponents = this.state.allComponentTypes;

    if (searchText !== '') {
      filteredComponents = this.state.allComponentTypes.filter(
        (e) => e.name.toLowerCase() === searchText.toLowerCase()
      );
    }

    this.setState({ componentTypes: filteredComponents });
  };

  handleAddPatch = (patches, inversePatches) => {
    if (isEmpty(patches) && isEmpty(inversePatches)) return;
    if (isEqual(patches, inversePatches)) return;

    const currentPage = this.state.currentPageId;
    const currentVersion = this.currentVersion[currentPage] ?? -1;

    this.currentVersionChanges[currentPage] = this.currentVersionChanges[currentPage] ?? {};

    this.currentVersionChanges[currentPage][currentVersion] = {
      redo: patches,
      undo: inversePatches,
    };

    this.canUndo = this.currentVersionChanges[currentPage].hasOwnProperty(currentVersion);
    this.canRedo = this.currentVersionChanges[currentPage].hasOwnProperty(currentVersion + 1);

    this.currentVersion[currentPage] = currentVersion + 1;

    delete this.currentVersionChanges[currentPage][currentVersion + 1];
    delete this.currentVersionChanges[currentPage][currentVersion - this.noOfVersionsSupported];
  };

  handleUndo = () => {
    if (this.canUndo) {
      let currentVersion = this.currentVersion[this.state.currentPageId];

      const appDefinition = applyPatches(
        this.state.appDefinition,
        this.currentVersionChanges[this.state.currentPageId][currentVersion - 1].undo
      );

      this.canUndo = this.currentVersionChanges[this.state.currentPageId].hasOwnProperty(currentVersion - 1);
      this.canRedo = true;
      this.currentVersion[this.state.currentPageId] = currentVersion - 1;

      if (!appDefinition) return;
      this.setState(
        {
          appDefinition,
          isSaving: true,
        },
        () => {
          this.props.ymap?.set('appDef', {
            newDefinition: appDefinition,
            editingVersionId: this.props.editingVersion?.id,
          });

          this.autoSave();
        }
      );
    }
  };

  handleRedo = () => {
    if (this.canRedo) {
      let currentVersion = this.currentVersion[this.state.currentPageId];

      const appDefinition = applyPatches(
        this.state.appDefinition,
        this.currentVersionChanges[this.state.currentPageId][currentVersion].redo
      );

      this.canUndo = true;
      this.canRedo = this.currentVersionChanges[this.state.currentPageId].hasOwnProperty(currentVersion + 1);
      this.currentVersion[this.state.currentPageId] = currentVersion + 1;

      if (!appDefinition) return;
      this.setState(
        {
          appDefinition,
          isSaving: true,
        },
        () => {
          this.props.ymap?.set('appDef', {
            newDefinition: appDefinition,
            editingVersionId: this.props.editingVersion?.id,
          });

          this.autoSave();
        }
      );
    }
  };

  appDefinitionChanged = (newDefinition, opts = {}) => {
    let currentPageId = this.state.currentPageId;
    if (isEqual(this.state.appDefinition, newDefinition)) return;
    if (config.ENABLE_MULTIPLAYER_EDITING && !opts.skipYmapUpdate) {
      this.props.ymap?.set('appDef', {
        newDefinition,
        editingVersionId: this.props.editingVersion?.id,
      });
    }

    if (opts?.versionChanged) {
      currentPageId = newDefinition.homePageId;

      this.setState(
        {
          isSaving: true,
          currentPageId: currentPageId,
          appDefinition: newDefinition,
          appDefinitionLocalVersion: uuid(),
        },
        () => {
          if (!opts.skipAutoSave) this.autoSave();
          this.switchPage(currentPageId);
        }
      );
      return;
    }

    produce(
      this.state.appDefinition,
      (draft) => {
        draft.pages[currentPageId].components = newDefinition.pages[currentPageId]?.components ?? {};
      },
      this.handleAddPatch
    );
    this.setState({ isSaving: true, appDefinition: newDefinition, appDefinitionLocalVersion: uuid() }, () => {
      if (!opts.skipAutoSave) this.autoSave();
    });
  };

  handleInspectorView = () => {
    this.switchSidebarTab(2);
  };

  handleSlugChange = (newSlug) => {
    this.setState({ slug: newSlug });
  };

  removeComponents = () => {
<<<<<<< HEAD
    // will not remove components if version is released or editor is freezed
    if (this.state.isEditorFreezed || this.isVersionReleased()) return;
    if (!this.isVersionReleased() && this.state?.selectedComponents?.length > 1) {
=======
    if (!this.props.isVersionReleased && this.state?.selectedComponents?.length > 1) {
>>>>>>> 8b080528
      let newDefinition = cloneDeep(this.state.appDefinition);
      const selectedComponents = this.state?.selectedComponents;

      removeSelectedComponent(this.state.currentPageId, newDefinition, selectedComponents);
      const platform = navigator?.userAgentData?.platform || navigator?.platform || 'unknown';
      if (platform.toLowerCase().indexOf('mac') > -1) {
        toast('Selected components deleted! (⌘ + Z to undo)', {
          icon: '🗑️',
        });
      } else {
        toast('Selected components deleted! (ctrl + Z to undo)', {
          icon: '🗑️',
        });
      }
      this.appDefinitionChanged(newDefinition, {
        skipAutoSave: this.props.isVersionReleased,
      });
      this.handleInspectorView();
    } else if (this.props.isVersionReleased) {
      useAppVersionStore.getState().actions.enableReleasedVersionPopupState();
    }
  };

  removeComponent = (component) => {
    const currentPageId = this.state.currentPageId;
    if (!this.props.isVersionReleased) {
      let newDefinition = cloneDeep(this.state.appDefinition);
      // Delete child components when parent is deleted

      let childComponents = [];

      if (newDefinition.pages[currentPageId].components?.[component.id].component.component === 'Tabs') {
        childComponents = Object.keys(newDefinition.pages[currentPageId].components).filter((key) =>
          newDefinition.pages[currentPageId].components[key].parent?.startsWith(component.id)
        );
      } else {
        childComponents = Object.keys(newDefinition.pages[currentPageId].components).filter(
          (key) => newDefinition.pages[currentPageId].components[key].parent === component.id
        );
      }

      childComponents.forEach((componentId) => {
        delete newDefinition.pages[currentPageId].components[componentId];
      });

      delete newDefinition.pages[currentPageId].components[component.id];
      const platform = navigator?.userAgentData?.platform || navigator?.platform || 'unknown';
      if (platform.toLowerCase().indexOf('mac') > -1) {
        toast('Component deleted! (⌘ + Z to undo)', {
          icon: '🗑️',
        });
      } else {
        toast('Component deleted! (ctrl + Z to undo)', {
          icon: '🗑️',
        });
      }
      this.appDefinitionChanged(newDefinition, {
        skipAutoSave: this.props.isVersionReleased,
      });
      this.handleInspectorView();
    } else {
      useAppVersionStore.getState().actions.enableReleasedVersionPopupState();
    }
  };

  componentDefinitionChanged = (componentDefinition) => {
    if (this.props.isVersionReleased) {
      useAppVersionStore.getState().actions.enableReleasedVersionPopupState();
      return;
    }
    let _self = this;
    const currentPageId = this.state.currentPageId;

    if (this.state.appDefinition?.pages[currentPageId].components[componentDefinition.id]) {
      const newDefinition = {
        appDefinition: produce(this.state.appDefinition, (draft) => {
          draft.pages[currentPageId].components[componentDefinition.id].component = componentDefinition.component;
        }),
      };

      produce(
        this.state.appDefinition,
        (draft) => {
          draft.pages[currentPageId].components[componentDefinition.id].component = componentDefinition.component;
        },
        this.handleAddPatch
      );
      setStateAsync(_self, newDefinition).then(() => {
        computeComponentState(_self, _self.state.appDefinition.pages[currentPageId].components);
        this.setState({ isSaving: true, appDefinitionLocalVersion: uuid() });
        this.autoSave();
        this.props.ymap?.set('appDef', {
          newDefinition: newDefinition.appDefinition,
          editingVersionId: this.props.editingVersion?.id,
        });
      });
    }
  };

  handleEditorEscapeKeyPress = () => {
    if (this.state?.selectedComponents?.length > 0) {
      this.setState({ selectedComponents: [] });
      this.handleInspectorView();
    }
  };

  moveComponents = (direction) => {
    let appDefinition = JSON.parse(JSON.stringify(this.state.appDefinition));
    let newComponents = appDefinition.pages[this.state.currentPageId].components;

    for (const selectedComponent of this.state.selectedComponents) {
      newComponents = produce(newComponents, (draft) => {
        let top = draft[selectedComponent.id].layouts[this.state.currentLayout].top;
        let left = draft[selectedComponent.id].layouts[this.state.currentLayout].left;

        const gridWidth = (1 * 100) / 43; // width of the canvas grid in percentage

        switch (direction) {
          case 'ArrowLeft':
            left = left - gridWidth;
            break;
          case 'ArrowRight':
            left = left + gridWidth;
            break;
          case 'ArrowDown':
            top = top + 10;
            break;
          case 'ArrowUp':
            top = top - 10;
            break;
        }

        draft[selectedComponent.id].layouts[this.state.currentLayout].top = top;
        draft[selectedComponent.id].layouts[this.state.currentLayout].left = left;
      });
    }
    appDefinition.pages[this.state.currentPageId].components = newComponents;
    this.appDefinitionChanged(appDefinition);
  };

  cutComponents = () => {
    if (this.props.isVersionReleased) {
      useAppVersionStore.getState().actions.enableReleasedVersionPopupState();

      return;
    }
    cloneComponents(this, this.appDefinitionChanged, false, true);
  };

  copyComponents = () => cloneComponents(this, this.appDefinitionChanged, false);

  cloneComponents = () => {
    if (this.props.isVersionReleased) {
      useAppVersionStore.getState().actions.enableReleasedVersionPopupState();
      return;
    }
    cloneComponents(this, this.appDefinitionChanged, true);
  };

  decimalToHex = (alpha) => (alpha === 0 ? '00' : Math.round(255 * alpha).toString(16));

  globalSettingsChanged = (key, value) => {
    const appDefinition = { ...this.state.appDefinition };
    if (value?.[1]?.a == undefined) appDefinition.globalSettings[key] = value;
    else {
      const hexCode = `${value?.[0]}${this.decimalToHex(value?.[1]?.a)}`;
      appDefinition.globalSettings[key] = hexCode;
    }
    this.setState(
      {
        isSaving: true,
        appDefinition,
      },
      () => {
        this.props.ymap?.set('appDef', {
          newDefinition: appDefinition,
          editingVersionId: this.props.editingVersion?.id,
        });
        this.autoSave();
      }
    );
  };

  onNameChanged = (newName) => {
    this.setState({
      app: { ...this.state.app, name: newName },
    });
    this.setWindowTitle(newName);
  };

  toggleComments = () => {
    this.setState({ showComments: !this.state.showComments });
  };

  setSelectedComponent = (id, component, multiSelect = false) => {
    if (this.state.selectedComponents.length === 0 || !multiSelect) {
      this.switchSidebarTab(1);
    } else {
      this.switchSidebarTab(2);
    }

    const isAlreadySelected = this.state.selectedComponents.find((component) => component.id === id);

    if (!isAlreadySelected) {
      this.setState((prevState) => {
        return {
          selectedComponents: [...(multiSelect ? prevState.selectedComponents : []), { id, component }],
        };
      });
    }
  };

  onVersionRelease = (versionId) => {
    useAppVersionStore.getState().actions.updateReleasedVersionId(versionId);
    this.setState(
      {
        app: {
          ...this.state.app,
          current_version_id: versionId,
        },
      },
      () => {
        this.socket.send(
          JSON.stringify({
            event: 'events',
            data: { message: 'versionReleased', appId: this.state.appId },
          })
        );
      }
    );
  };

  onZoomChanged = (zoom) => {
    this.setState({
      zoomLevel: zoom,
    });
  };

  getCanvasWidth = () => {
    const canvasBoundingRect = document.getElementsByClassName('canvas-area')[0].getBoundingClientRect();
    return canvasBoundingRect?.width;
  };

  getCanvasHeight = () => {
    const canvasBoundingRect = document.getElementsByClassName('canvas-area')[0].getBoundingClientRect();
    return canvasBoundingRect?.height;
  };

  computeCanvasBackgroundColor = () => {
    const { canvasBackgroundColor } = this.state.appDefinition?.globalSettings ?? '#edeff5';
    if (['#2f3c4c', '#edeff5'].includes(canvasBackgroundColor)) {
      return this.props.darkMode ? '#2f3c4c' : '#edeff5';
    }
    return canvasBackgroundColor;
  };

  computeCanvasContainerHeight = () => {
    // 45 = (height of header)
    // 85 = (the height of the query panel header when minimised) + (height of header)
    return `calc(${100}% - ${Math.max(useQueryPanelStore.getState().queryPanelHeight + 45, 85)}px)`;
  };

  handleQueryPaneDragging = (isQueryPaneDragging) => this.setState({ isQueryPaneDragging });
  handleQueryPaneExpanding = (isQueryPaneExpanded) => this.setState({ isQueryPaneExpanded });

  saveEditingVersion = (isUserSwitchedVersion = false) => {
    if (this.props.isVersionReleased && !isUserSwitchedVersion) {
      this.setState({ isSaving: false });
    } else if (!isEmpty(this.props?.editingVersion)) {
      appVersionService
        .save(
          this.state.appId,
          this.props.editingVersion?.id,
          { definition: this.state.appDefinition },
          isUserSwitchedVersion
        )
        .then(() => {
          const _editingVersion = {
            ...this.props.editingVersion,
            ...{ definition: this.state.appDefinition },
          };
          useAppVersionStore.getState().actions.updateEditingVersion(_editingVersion);
          this.setState(
            {
              saveError: false,
            },
            () => {
              this.setState({
                isSaving: false,
              });
            }
          );
        })
        .catch(() => {
          this.setState({ saveError: true, isSaving: false }, () => {
            toast.error('App could not save.');
          });
        });
    }
  };

  handleOnComponentOptionChanged = (component, optionName, value) => {
    return onComponentOptionChanged(this, component, optionName, value);
  };

  handleOnComponentOptionsChanged = (component, options) => {
    return onComponentOptionsChanged(this, component, options);
  };

  handleComponentClick = (id, component) => {
    this.setState({
      selectedComponent: { id, component },
    });
    this.switchSidebarTab(1);
  };

  handleComponentHover = (id) => {
    if (this.state.selectionInProgress) return;
    this.setState({
      hoveredComponent: id,
    });
  };

  sideBarDebugger = {
    error: (data) => {
      debuggerActions.error(this, data);
    },
    flush: () => {
      debuggerActions.flush(this);
    },
    generateErrorLogs: (errors) => debuggerActions.generateErrorLogs(errors),
  };

  changeDarkMode = (newMode) => {
    this.setState({
      currentState: {
        ...this.state.currentState,
        globals: {
          ...this.state.currentState.globals,
          theme: { name: newMode ? 'dark' : 'light' },
        },
      },
    });
    this.props.switchDarkMode(newMode);
  };

  handleEvent = (eventName, options) => onEvent(this, eventName, options, 'edit');

  runQuery = (queryId, queryName) => runQuery(this, queryId, queryName);

  dataSourceModalHandler = () => {
    this.dataSourceModalRef.current.dataSourceModalToggleStateHandler();
  };

  onAreaSelectionStart = (e) => {
    const isMultiSelect = e.inputEvent.shiftKey || this.state.selectedComponents.length > 0;
    this.setState((prevState) => {
      return {
        selectionInProgress: true,
        selectedComponents: [...(isMultiSelect ? prevState.selectedComponents : [])],
      };
    });
  };

  onAreaSelection = (e) => {
    e.added.forEach((el) => {
      el.classList.add('resizer-select');
    });
    if (this.state.selectionInProgress) {
      e.removed.forEach((el) => {
        el.classList.remove('resizer-select');
      });
    }
  };

  onAreaSelectionEnd = (e) => {
    const currentPageId = this.state.currentPageId;
    this.setState({ selectionInProgress: false });
    e.selected.forEach((el, index) => {
      const id = el.getAttribute('widgetid');
      const component = this.state.appDefinition.pages[currentPageId].components[id].component;
      const isMultiSelect = e.inputEvent.shiftKey || (!e.isClick && index != 0);
      this.setSelectedComponent(id, component, isMultiSelect);
    });
  };

  onAreaSelectionDragStart = (e) => {
    if (e.inputEvent.target.getAttribute('id') !== 'real-canvas') {
      this.selectionDragRef.current = true;
    } else {
      this.selectionDragRef.current = false;
    }
  };

  onAreaSelectionDrag = (e) => {
    if (this.selectionDragRef.current) {
      e.stop();
      this.state.selectionInProgress && this.setState({ selectionInProgress: false });
    }
  };

  onAreaSelectionDragEnd = () => {
    this.selectionDragRef.current = false;
    this.state.selectionInProgress && this.setState({ selectionInProgress: false });
  };

  appEnvironmentChanged = (currentAppEnvironmentId, isVersionChanged) => {
    this.setState(
      {
        currentAppEnvironmentId,
      },
      () => {
        this.fetchDataSources(this.state.editingVersion?.id, this.state.currentAppEnvironmentId);
      }
    );
    const currentEnvironmentObj = JSON.parse(localStorage.getItem('currentEnvironmentIds') || JSON.stringify({}));
    if (currentEnvironmentObj[this.state.appId] !== currentAppEnvironmentId) {
      currentEnvironmentObj[this.state.appId] = currentAppEnvironmentId;
      localStorage.setItem('currentEnvironmentIds', JSON.stringify(currentEnvironmentObj));
      !isVersionChanged && window.location.reload(false);
    }
  };

  setCurrentAppEnvironmentId = () => {
    const appId = this.props.params.id;
    const currentEnvironmentObj = JSON.parse(localStorage.getItem('currentEnvironmentIds') || JSON.stringify({}));
    this.setState({ currentAppEnvironmentId: currentEnvironmentObj[appId] });
  };

  addNewPage = ({ name, handle }) => {
    // check for unique page handles
    const pageExists = Object.values(this.state.appDefinition.pages).some((page) => page.name === name);

    if (pageExists) {
      toast.error('Page name already exists');
      return;
    }

    const pageHandles = Object.values(this.state.appDefinition.pages).map((page) => page.handle);

    let newHandle = handle;
    // If handle already exists, finds a unique handle by incrementing a number until it is not found in the array of existing page handles.
    for (let handleIndex = 1; pageHandles.includes(newHandle); handleIndex++) {
      newHandle = `${handle}-${handleIndex}`;
    }

    const newAppDefinition = {
      ...this.state.appDefinition,
      pages: {
        ...this.state.appDefinition.pages,
        [uuid()]: {
          name,
          handle: newHandle,
          components: {},
        },
      },
    };

    this.setState(
      {
        isSaving: true,
        appDefinition: newAppDefinition,
        appDefinitionLocalVersion: uuid(),
      },
      () => {
        const newPageId = cloneDeep(Object.keys(newAppDefinition.pages)).pop();
        this.switchPage(newPageId);
        this.autoSave();
      }
    );
  };

  deletePageRequest = (pageId, isHomePage = false, pageName = '') => {
    this.setState({
      showPageDeletionConfirmation: {
        isOpen: true,
        pageId,
        isHomePage,
        pageName,
      },
    });
  };

  cancelDeletePageRequest = () => {
    this.setState({
      showPageDeletionConfirmation: {
        isOpen: false,
        pageId: null,
        isHomePage: false,
        pageName: null,
      },
    });
  };

  executeDeletepageRequest = () => {
    const pageId = this.state.showPageDeletionConfirmation.pageId;
    const isHomePage = this.state.showPageDeletionConfirmation.isHomePage;
    if (Object.keys(this.state.appDefinition.pages).length === 1) {
      toast.error('You cannot delete the only page in your app.');
      return;
    }

    this.setState({
      isDeletingPage: true,
    });

    const toBeDeletedPage = this.state.appDefinition.pages[pageId];

    const newAppDefinition = {
      ...this.state.appDefinition,
      pages: omit(this.state.appDefinition.pages, pageId),
    };

    const newCurrentPageId = isHomePage
      ? Object.keys(this.state.appDefinition.pages)[0]
      : this.state.appDefinition.homePageId;

    this.setState(
      {
        currentPageId: newCurrentPageId,
        isSaving: true,
        appDefinition: newAppDefinition,
        appDefinitionLocalVersion: uuid(),
        isDeletingPage: false,
      },
      () => {
        toast.success(`${toBeDeletedPage.name} page deleted.`);

        this.switchPage(newCurrentPageId);
        this.autoSave();
      }
    );
  };

  updateHomePage = (pageId) => {
    this.setState(
      {
        isSaving: true,
        appDefinition: {
          ...this.state.appDefinition,
          homePageId: pageId,
        },
        appDefinitionLocalVersion: uuid(),
      },
      () => {
        this.autoSave();
      }
    );
  };

  clonePage = (pageId) => {
    const currentPage = this.state.appDefinition.pages[pageId];
    const newPageId = uuid();
    let newPageName = `${currentPage.name} (copy)`;
    let newPageHandle = `${currentPage.handle}-copy`;
    let i = 1;
    while (Object.values(this.state.appDefinition.pages).some((page) => page.handle === newPageHandle)) {
      newPageName = `${currentPage.name} (copy ${i})`;
      newPageHandle = `${currentPage.handle}-copy-${i}`;
      i++;
    }

    const newPageData = cloneDeep(currentPage);
    const oldToNewIdMapping = {};
    if (!isEmpty(currentPage?.components)) {
      newPageData.components = Object.keys(newPageData.components).reduce((acc, key) => {
        const newComponentId = uuid();
        acc[newComponentId] = newPageData.components[key];
        acc[newComponentId].id = newComponentId;
        oldToNewIdMapping[key] = newComponentId;
        return acc;
      }, {});

      Object.values(newPageData.components).map((comp) => {
        if (comp.parent) {
          let newParentId = oldToNewIdMapping[comp.parent];
          if (newParentId) {
            comp.parent = newParentId;
          } else {
            const oldParentId = Object.keys(oldToNewIdMapping).find(
              (parentId) =>
                comp.parent.startsWith(parentId) &&
                ['Tabs', 'Calendar'].includes(currentPage?.components[parentId]?.component?.component)
            );
            const childTabId = comp.parent.split('-').at(-1);
            comp.parent = `${oldToNewIdMapping[oldParentId]}-${childTabId}`;
          }
        }
        return comp;
      });
    }

    const newPage = {
      ...newPageData,
      name: newPageName,
      handle: newPageHandle,
    };

    const newAppDefinition = {
      ...this.state.appDefinition,
      pages: {
        ...this.state.appDefinition.pages,
        [newPageId]: newPage,
      },
    };

    this.setState(
      {
        isSaving: true,
        appDefinition: newAppDefinition,
        appDefinitionLocalVersion: uuid(),
      },
      () => {
        this.autoSave();
      }
    );
  };

  updatePageHandle = (pageId, newHandle) => {
    const pageExists = Object.values(this.state.appDefinition.pages).some((page) => page.handle === newHandle);

    if (pageExists) {
      toast.error('Page with same handle already exists');
      return;
    }

    if (newHandle.trim().length === 0) {
      toast.error('Page handle cannot be empty');
      return;
    }

    this.setState(
      {
        isSaving: true,
        appDefinition: {
          ...this.state.appDefinition,
          pages: {
            ...this.state.appDefinition.pages,
            [pageId]: {
              ...this.state.appDefinition.pages[pageId],
              handle: newHandle,
            },
          },
        },
        appDefinitionLocalVersion: uuid(),
      },
      () => {
        toast.success('Page handle updated successfully');
        this.switchPage(pageId);
        this.autoSave();
      }
    );
  };

  updateOnPageLoadEvents = (pageId, events) => {
    this.setState(
      {
        isSaving: true,
        appDefinition: {
          ...this.state.appDefinition,
          pages: {
            ...this.state.appDefinition.pages,
            [pageId]: {
              ...this.state.appDefinition.pages[pageId],
              events,
            },
          },
        },
        appDefinitionLocalVersion: uuid(),
      },
      () => {
        this.autoSave();
      }
    );
  };

  showHideViewerNavigation = () => {
    const newAppDefinition = {
      ...this.state.appDefinition,
      showViewerNavigation: !this.state.appDefinition.showViewerNavigation,
    };

    this.setState(
      {
        isSaving: true,
        appDefinition: newAppDefinition,
        appDefinitionLocalVersion: uuid(),
      },
      () => this.autoSave()
    );
  };

  renamePage = (pageId, newName) => {
    if (Object.entries(this.state.appDefinition.pages).some(([pId, { name }]) => newName === name && pId !== pageId)) {
      return toast.error('Page name already exists');
    }
    if (newName.trim().length === 0) {
      toast.error('Page name cannot be empty');
      return;
    }

    const newAppDefinition = {
      ...this.state.appDefinition,
      pages: {
        ...this.state.appDefinition.pages,
        [pageId]: {
          ...this.state.appDefinition.pages[pageId],
          name: newName,
        },
      },
    };

    this.setState(
      {
        isSaving: true,
        appDefinition: newAppDefinition,
        appDefinitionLocalVersion: uuid(),
      },
      () => {
        this.autoSave();
      }
    );
  };

  hidePage = (pageId) => {
    const newAppDefinition = {
      ...this.state.appDefinition,
      pages: {
        ...this.state.appDefinition.pages,
        [pageId]: {
          ...this.state.appDefinition.pages[pageId],
          hidden: true,
        },
      },
    };

    this.setState(
      {
        isSaving: true,
        appDefinition: newAppDefinition,
        appDefinitionLocalVersion: uuid(),
      },
      () => {
        this.autoSave();
      }
    );
  };

  unHidePage = (pageId) => {
    const newAppDefinition = {
      ...this.state.appDefinition,
      pages: {
        ...this.state.appDefinition.pages,
        [pageId]: {
          ...this.state.appDefinition.pages[pageId],
          hidden: false,
        },
      },
    };

    this.setState(
      {
        isSaving: true,
        appDefinition: newAppDefinition,
        appDefinitionLocalVersion: uuid(),
      },
      () => {
        this.autoSave();
      }
    );
  };

  switchPage = (pageId, queryParams = []) => {
    document.getElementById('real-canvas').scrollIntoView();
    if (
      this.state.currentPageId === pageId &&
      this.state.currentState.page.handle === this.state.appDefinition?.pages[pageId]?.handle
    ) {
      return;
    }
    const { name, handle, events } = this.state.appDefinition.pages[pageId];
    const currentPageId = this.state.currentPageId;

    if (!name || !handle) return;

    const queryParamsString = queryParams.map(([key, value]) => `${key}=${value}`).join('&');

    this.props.navigate(`/${getWorkspaceId()}/apps/${this.state.appId}/${handle}?${queryParamsString}`);

    const { globals: existingGlobals } = this.state.currentState;

    const page = {
      id: pageId,
      name,
      handle,
      variables: this.state.pages?.[pageId]?.variables ?? {},
    };

    const globals = {
      ...existingGlobals,
      urlparams: JSON.parse(JSON.stringify(queryString.parse(queryParamsString))),
    };

    this.setState(
      {
        pages: {
          ...this.state.pages,
          [currentPageId]: {
            ...(this.state.pages?.[currentPageId] ?? {}),
            variables: {
              ...(this.state.currentState?.page?.variables ?? {}),
            },
          },
        },
        currentState: {
          ...this.state.currentState,
          globals,
          page,
        },
        currentPageId: pageId,
      },
      () => {
        computeComponentState(this, this.state.appDefinition.pages[pageId]?.components ?? {}).then(async () => {
          for (const event of events ?? []) {
            await this.handleEvent(event.eventId, event);
          }
        });
      }
    );
  };

  updateOnSortingPages = (newSortedPages) => {
    const pagesObj = newSortedPages.reduce((acc, page) => {
      acc[page.id] = this.state.appDefinition.pages[page.id];
      return acc;
    }, {});

    const newAppDefinition = {
      ...this.state.appDefinition,
      pages: pagesObj,
    };

    this.setState(
      {
        isSaving: true,
        appDefinition: newAppDefinition,
        appDefinitionLocalVersion: uuid(),
      },
      () => {
        this.autoSave();
      }
    );
  };

  getPagesWithIds = () => {
    return Object.entries(this.state.appDefinition.pages).map(([id, page]) => ({ ...page, id }));
  };

  toggleCurrentLayout = (selectedLayout) => {
    this.setState({
      currentLayout: selectedLayout,
    });
  };

  /**
   * disable/enable editor for restricting user actions
   * @param {Boolean} value
   */
  onEditorFreeze = (value = false) => {
    this.setState(() => ({
      isEditorFreezed: value,
    }));
  };

  getCanvasMinWidth = () => {
    /**
     * minWidth will be min(default canvas min width, user set max width). Done to avoid conflict between two
     * default canvas min width = calc((total view width - width component editor side bar) - width of editor sidebar on left)
     **/
    const defaultCanvasMinWidth = `calc((100vw - 300px) - 48px)`;
    const canvasMaxWidthType = this.state.appDefinition.globalSettings.canvasMaxWidthType || 'px';
    const canvasMaxWidth = this.state.appDefinition.globalSettings.canvasMaxWidth;
    const currentLayout = this.state.currentLayout;

    const userSetMaxWidth = currentLayout === 'desktop' ? `${+canvasMaxWidth + canvasMaxWidthType}` : '450px';

    if (this.state.appDefinition.globalSettings.canvasMaxWidth && canvasMaxWidthType !== '%') {
      return `min(${defaultCanvasMinWidth}, ${userSetMaxWidth})`;
    } else {
      return defaultCanvasMinWidth;
    }
  };

  handleEditorMarginLeftChange = (value) => this.setState({ editorMarginLeft: value });
<<<<<<< HEAD

  formCustomPageSelectorClass = () => {
    const handle = this.state.appDefinition?.pages[this.state.currentPageId]?.handle;
    return `_tooljet-page-${handle}`;
  };

=======
>>>>>>> 8b080528
  render() {
    const {
      currentSidebarTab,
      selectedComponents = [],
      appDefinition,
      appId,
      slug,
      app,
      showLeftSidebar,
      currentState,
      isLoading,
      zoomLevel,
      currentLayout,
      deviceWindowWidth,
      apps,
      defaultComponentStateComputed,
      showComments,
      hoveredComponent,
      queryConfirmationList,
      currentAppEnvironmentId,
    } = this.state;
    const editingVersion = this.props?.editingVersion;
    const appVersionPreviewLink = editingVersion
      ? `/applications/${app.id}/versions/${editingVersion.id}/environments/${this.state.currentAppEnvironmentId}/${this.state.currentState.page.handle}`
      : '';
    return (
      <div className="editor wrapper">
        <Confirm
          show={queryConfirmationList.length > 0}
          message={`Do you want to run this query - ${queryConfirmationList[0]?.queryName}?`}
          onConfirm={(queryConfirmationData) => onQueryConfirmOrCancel(this, queryConfirmationData, true)}
          onCancel={() => onQueryConfirmOrCancel(this, queryConfirmationList[0])}
          queryConfirmationData={queryConfirmationList[0]}
          darkMode={this.props.darkMode}
          key={queryConfirmationList[0]?.queryName}
        />
        <Confirm
          show={this.state.showPageDeletionConfirmation?.isOpen ?? false}
          title={'Delete Page'}
          message={`Do you really want to delete ${this.state.showPageDeletionConfirmation?.pageName || 'this'} page?`}
          confirmButtonLoading={this.state.isDeletingPage}
          onConfirm={() => this.executeDeletepageRequest()}
          onCancel={() => this.cancelDeletePageRequest()}
          darkMode={this.props.darkMode}
        />
<<<<<<< HEAD
        {this.isVersionReleased() && (
          <ReleasedVersionError
            isUserEditingTheVersion={this.state.isUserEditingTheVersion}
            changeBackTheState={() => {
              this.state.isUserEditingTheVersion &&
                this.setState({
                  isUserEditingTheVersion: false,
                });
            }}
          />
        )}
        {/* when we promote app environment from development to staging,
         we need to notify the user that they can't edit the current version. */}
        {!this.isVersionReleased() && this.state.isEditorFreezed && (
          <FreezeVersionInfo
            isUserEditingTheVersion={this.state.isUserEditingTheVersion}
            changeBackTheState={() => {
              this.state.isUserEditingTheVersion &&
                this.setState({
                  isUserEditingTheVersion: false,
                });
            }}
          />
        )}
=======
        {this.props.isVersionReleased && <ReleasedVersionError />}
>>>>>>> 8b080528
        <EditorContextWrapper>
          <EditorHeader
            darkMode={this.props.darkMode}
            currentState={currentState}
            currentLayout={this.state.currentLayout}
            globalSettingsChanged={this.globalSettingsChanged}
            appDefinition={appDefinition}
            toggleAppMaintenance={this.toggleAppMaintenance}
            editingVersion={editingVersion}
            app={app}
            appVersionPreviewLink={appVersionPreviewLink}
            slug={slug}
            appId={appId}
            canUndo={this.canUndo}
            canRedo={this.canRedo}
            handleUndo={this.handleUndo}
            handleRedo={this.handleRedo}
            toggleCurrentLayout={this.toggleCurrentLayout}
            isSaving={this.state.isSaving}
            saveError={this.state.saveError}
            onNameChanged={this.onNameChanged}
            currentAppEnvironmentId={currentAppEnvironmentId}
            setAppDefinitionFromVersion={this.setAppDefinitionFromVersion}
            handleSlugChange={this.handleSlugChange}
            onVersionRelease={this.onVersionRelease}
            saveEditingVersion={this.saveEditingVersion}
            appEnvironmentChanged={this.appEnvironmentChanged}
            onVersionDelete={this.onVersionDelete}
            currentUser={this.state.currentUser}
            onEditorFreeze={this.onEditorFreeze}
            getStoreData={this.getStoreData}
            shouldFreeze={this.isVersionReleased() || this.state.isEditorFreezed}
          />
          <DndProvider backend={HTML5Backend}>
            <div className="sub-section">
              <LeftSidebar
<<<<<<< HEAD
                appVersionsId={this.state?.editingVersion?.id}
                currentAppEnvironmentId={this.state.currentAppEnvironmentId}
=======
>>>>>>> 8b080528
                showComments={showComments}
                errorLogs={currentState.errors}
                components={currentState.components}
                appId={appId}
                darkMode={this.props.darkMode}
                dataSourcesChanged={this.dataSourcesChanged}
                dataQueriesChanged={this.dataQueriesChanged}
                globalDataSourcesChanged={this.globalDataSourcesChanged}
                onZoomChanged={this.onZoomChanged}
                toggleComments={this.toggleComments}
                switchDarkMode={this.changeDarkMode}
                currentState={currentState}
                debuggerActions={this.sideBarDebugger}
                appDefinition={{
                  components: appDefinition.pages[this.state.currentPageId]?.components ?? {},
                  selectedComponent: selectedComponents ? selectedComponents[selectedComponents.length - 1] : {},
                  pages: this.state.appDefinition.pages,
                  homePageId: this.state.appDefinition.homePageId,
                  showViewerNavigation: this.state.appDefinition.showViewerNavigation,
                }}
                setSelectedComponent={this.setSelectedComponent}
                removeComponent={this.removeComponent}
                runQuery={(queryId, queryName) => runQuery(this, queryId, queryName)}
                ref={this.dataSourceModalRef}
                isSaving={this.state.isSaving}
                currentPageId={this.state.currentPageId}
                addNewPage={this.addNewPage}
                switchPage={this.switchPage}
                deletePage={this.deletePageRequest}
                renamePage={this.renamePage}
                clonePage={this.clonePage}
                hidePage={this.hidePage}
                unHidePage={this.unHidePage}
                updateHomePage={this.updateHomePage}
                updatePageHandle={this.updatePageHandle}
                updateOnPageLoadEvents={this.updateOnPageLoadEvents}
                showHideViewerNavigationControls={this.showHideViewerNavigation}
                updateOnSortingPages={this.updateOnSortingPages}
                apps={apps}
                isVersionReleased={this.isVersionReleased() || this.state.isEditorFreezed}
                setEditorMarginLeft={this.handleEditorMarginLeftChange}
<<<<<<< HEAD
                setReleasedVersionPopupState={this.setReleasedVersionPopupState}
=======
>>>>>>> 8b080528
              />
              {!showComments && (
                <Selecto
                  dragContainer={'.canvas-container'}
                  selectableTargets={['.react-draggable']}
                  hitRate={0}
                  selectByClick={true}
                  toggleContinueSelect={['shift']}
                  ref={this.selectionRef}
                  scrollOptions={this.state.scrollOptions}
                  onSelectStart={this.onAreaSelectionStart}
                  onSelectEnd={this.onAreaSelectionEnd}
                  onSelect={this.onAreaSelection}
                  onDragStart={this.onAreaSelectionDragStart}
                  onDrag={this.onAreaSelectionDrag}
                  onDragEnd={this.onAreaSelectionDragEnd}
                  onScroll={(e) => {
                    this.canvasContainerRef.current.scrollBy(e.direction[0] * 10, e.direction[1] * 10);
                  }}
                />
              )}
              <div
                className={`main main-editor-canvas ${
                  this.state.isQueryPaneDragging || this.state.isDragging ? 'hide-scrollbar' : ''
                }`}
                id="main-editor-canvas"
              >
                <div
                  className={`canvas-container page-container align-items-center ${!showLeftSidebar && 'hide-sidebar'}`}
                  style={{
                    transform: `scale(${zoomLevel})`,
                    borderLeft:
                      (this.state.editorMarginLeft ? this.state.editorMarginLeft - 1 : this.state.editorMarginLeft) +
                      `px solid ${this.computeCanvasBackgroundColor()}`,
                    height: this.computeCanvasContainerHeight(),
                    background: !this.props.darkMode && '#f4f6fa',
                  }}
                  onMouseUp={(e) => {
                    if (['real-canvas', 'modal'].includes(e.target.className)) {
                      this.setState({ selectedComponents: [], currentSidebarTab: 2, hoveredComponent: false });
                    }
                  }}
                  ref={this.canvasContainerRef}
                  onScroll={() => {
                    this.selectionRef.current.checkScroll();
                  }}
                >
                  <div style={{ minWidth: `calc((100vw - 300px) - 48px)` }}>
                    <div
                      className={`canvas-area ${this.formCustomPageSelectorClass()}`}
                      style={{
                        width: currentLayout === 'desktop' ? '100%' : '450px',
                        minHeight: +this.state.appDefinition.globalSettings.canvasMaxHeight,
                        maxWidth:
                          +this.state.appDefinition.globalSettings.canvasMaxWidth +
                          this.state.appDefinition.globalSettings.canvasMaxWidthType,
                        maxHeight: +this.state.appDefinition.globalSettings.canvasMaxHeight,
                        /**
                         * minWidth will be min(default canvas min width, user set max width). Done to avoid conflict between two
                         * default canvas min width = calc(((screen width - width component editor side bar) - width of editor sidebar on left) - width of left sidebar popover)
                         **/
                        // minWidth: this.state.editorMarginLeft ? this.getCanvasMinWidth() : 'auto',
                        backgroundColor: this.computeCanvasBackgroundColor(),
                        transform: 'translateZ(0)', //Hack to make modal position respect canvas container, else it positions w.r.t window.
                      }}
                    >
                      {config.ENABLE_MULTIPLAYER_EDITING && (
                        <RealtimeCursors
                          editingVersionId={editingVersion?.id}
                          editingPageId={this.state.currentPageId}
                        />
                      )}
                      {isLoading && (
                        <div className="apploader">
                          <div className="col col-* editor-center-wrapper">
                            <div className="editor-center">
                              <div className="canvas">
                                <div className="mt-5 d-flex flex-column">
                                  <div className="mb-1">
                                    <Skeleton width={'150px'} height={15} className="skeleton" />
                                  </div>
                                  {Array.from(Array(4)).map((_item, index) => (
                                    <Skeleton key={index} width={'300px'} height={10} className="skeleton" />
                                  ))}
                                  <div className="align-self-end">
                                    <Skeleton width={'100px'} className="skeleton" />
                                  </div>
                                  <Skeleton className="skeleton mt-4" />
                                  <Skeleton height={'150px'} className="skeleton mt-2" />
                                </div>
                              </div>
                            </div>
                          </div>
                        </div>
                      )}
                      {defaultComponentStateComputed && (
                        <>
                          <Container
                            canvasWidth={this.getCanvasWidth()}
                            canvasHeight={this.getCanvasHeight()}
                            socket={this.socket}
                            showComments={showComments}
                            appDefinition={appDefinition}
                            appDefinitionChanged={this.appDefinitionChanged}
                            snapToGrid={true}
                            darkMode={this.props.darkMode}
                            mode={'edit'}
                            zoomLevel={zoomLevel}
                            currentLayout={currentLayout}
                            deviceWindowWidth={deviceWindowWidth}
                            selectedComponents={selectedComponents}
                            appLoading={isLoading}
                            onEvent={this.handleEvent}
                            onComponentOptionChanged={this.handleOnComponentOptionChanged}
                            onComponentOptionsChanged={this.handleOnComponentOptionsChanged}
                            currentState={this.state.currentState}
                            setSelectedComponent={this.setSelectedComponent}
                            handleUndo={this.handleUndo}
                            handleRedo={this.handleRedo}
                            removeComponent={this.removeComponent}
                            onComponentClick={this.handleComponentClick}
                            onComponentHover={this.handleComponentHover}
                            hoveredComponent={hoveredComponent}
                            sideBarDebugger={this.sideBarDebugger}
                            currentPageId={this.state.currentPageId}
<<<<<<< HEAD
                            setReleasedVersionPopupState={this.setReleasedVersionPopupState}
                            isVersionReleased={this.isVersionReleased() || this.state.isEditorFreezed}
=======
>>>>>>> 8b080528
                          />
                          <CustomDragLayer
                            snapToGrid={true}
                            currentLayout={currentLayout}
                            canvasWidth={this.getCanvasWidth()}
                            onDragging={(isDragging) => this.setState({ isDragging })}
                          />
                        </>
                      )}
                    </div>
                  </div>
                </div>
                <QueryPanel
                  onQueryPaneDragging={this.handleQueryPaneDragging}
                  handleQueryPaneExpanding={this.handleQueryPaneExpanding}
                  dataQueriesChanged={this.dataQueriesChanged}
                  fetchDataQueries={this.fetchDataQueries}
                  darkMode={this.props.darkMode}
                  currentState={currentState}
                  apps={apps}
                  allComponents={appDefinition.pages[this.state.currentPageId]?.components ?? {}}
                  appId={appId}
                  appDefinition={appDefinition}
                  dataSourceModalHandler={this.dataSourceModalHandler}
<<<<<<< HEAD
                  isVersionReleased={this.isVersionReleased() || this.state.isEditorFreezed}
=======
>>>>>>> 8b080528
                  editorRef={this}
                />
                <ReactTooltip id="tooltip-for-add-query" className="tooltip" />
              </div>
              <div className="editor-sidebar">
                <EditorKeyHooks
                  moveComponents={this.moveComponents}
                  cloneComponents={this.cloneComponents}
                  copyComponents={this.copyComponents}
                  cutComponents={this.cutComponents}
                  handleEditorEscapeKeyPress={this.handleEditorEscapeKeyPress}
                  removeMultipleComponents={this.removeComponents}
                />

                {currentSidebarTab === 1 && (
                  <div className="pages-container">
                    {selectedComponents.length === 1 &&
                    !isEmpty(appDefinition.pages[this.state.currentPageId]?.components) &&
                    !isEmpty(appDefinition.pages[this.state.currentPageId]?.components[selectedComponents[0].id]) ? (
                      <Inspector
                        moveComponents={this.moveComponents}
                        componentDefinitionChanged={this.componentDefinitionChanged}
                        removeComponent={this.removeComponent}
                        selectedComponentId={selectedComponents[0].id}
                        currentState={currentState}
                        allComponents={appDefinition.pages[this.state.currentPageId]?.components}
                        key={selectedComponents[0].id}
                        switchSidebarTab={this.switchSidebarTab}
                        apps={apps}
                        darkMode={this.props.darkMode}
                        appDefinitionLocalVersion={this.state.appDefinitionLocalVersion}
                        pages={this.getPagesWithIds()}
<<<<<<< HEAD
                        isVersionReleased={this.isVersionReleased() || this.state.isEditorFreezed}
=======
>>>>>>> 8b080528
                      ></Inspector>
                    ) : (
                      <center className="mt-5 p-2">
                        {this.props.t('editor.inspectComponent', 'Please select a component to inspect')}
                      </center>
                    )}
                  </div>
                )}

                {currentSidebarTab === 2 && (
                  <WidgetManager
                    componentTypes={componentTypes}
                    zoomLevel={zoomLevel}
                    currentLayout={currentLayout}
                    darkMode={this.props.darkMode}
<<<<<<< HEAD
                    isVersionReleased={this.isVersionReleased() || this.state.isEditorFreezed}
=======
>>>>>>> 8b080528
                  ></WidgetManager>
                )}
              </div>
              {config.COMMENT_FEATURE_ENABLE && showComments && (
                <CommentNotifications
                  socket={this.socket}
                  toggleComments={this.toggleComments}
                  pageId={this.state.currentPageId}
                />
              )}
            </div>
          </DndProvider>
        </EditorContextWrapper>
      </div>
    );
  }
}

const withStore = (Component) => (props) => {
  const { isVersionReleased, editingVersion } = useAppVersionStore(
    (state) => ({ isVersionReleased: state.isVersionReleased, editingVersion: state.editingVersion }),
    shallow
  );

  return <Component {...props} isVersionReleased={isVersionReleased} editingVersion={editingVersion} />;
};

export const Editor = withTranslation()(withRouter(withStore(EditorComponent)));<|MERGE_RESOLUTION|>--- conflicted
+++ resolved
@@ -49,21 +49,15 @@
 import '@/_styles/editor/react-select-search.scss';
 import { withRouter } from '@/_hoc/withRouter';
 import { ReleasedVersionError } from './AppVersionsManager/ReleasedVersionError';
-<<<<<<< HEAD
 import { FreezeVersionInfo } from './EnvironmentsManager/FreezeVersionInfo';
 
-=======
->>>>>>> 8b080528
 import { useDataSourcesStore } from '@/_stores/dataSourcesStore';
 import { useDataQueriesStore } from '@/_stores/dataQueriesStore';
 import { useAppVersionStore } from '@/_stores/appVersionStore';
 import { useQueryPanelStore } from '@/_stores/queryPanelStore';
 import { resetAllStores } from '@/_stores/utils';
-<<<<<<< HEAD
 import { setCookie } from '@/_helpers/cookie';
-=======
 import { shallow } from 'zustand/shallow';
->>>>>>> 8b080528
 
 setAutoFreeze(false);
 enablePatches();
@@ -308,11 +302,7 @@
       else if (data === 'dataQueriesChanged') {
         this.fetchDataQueries(this.props.editingVersion?.id);
       } else if (data === 'dataSourcesChanged') {
-<<<<<<< HEAD
-        this.fetchDataSources(this.state.editingVersion?.id, this.state.currentAppEnvironmentId);
-=======
-        this.fetchDataSources(this.props.editingVersion?.id);
->>>>>>> 8b080528
+        this.fetchDataSources(this.props.editingVersion?.id, this.state.currentAppEnvironmentId);
       }
     });
   }
@@ -422,14 +412,7 @@
           });
         }
       );
-<<<<<<< HEAD
       await this.getStoreData(data.editing_version?.id, data.editing_version?.current_environment_id);
-=======
-
-      this.fetchDataSources(data.editing_version?.id);
-      await this.fetchDataQueries(data.editing_version?.id, true, true);
-      this.fetchGlobalDataSources();
->>>>>>> 8b080528
       initEditorWalkThrough();
       for (const event of dataDefinition.pages[homePageId]?.events ?? []) {
         await this.handleEvent(event.eventId, event);
@@ -465,13 +448,8 @@
         },
         () => {
           shouldWeEditVersion && this.saveEditingVersion(true);
-<<<<<<< HEAD
-          this.fetchDataSources(this.state.editingVersion?.id, this.state.currentAppEnvironmentId);
-          this.fetchDataQueries(this.state.editingVersion?.id, true);
-=======
-          this.fetchDataSources(this.props.editingVersion?.id);
+          this.fetchDataSources(this.props.editingVersion?.id, this.state.currentAppEnvironmentId);
           this.fetchDataQueries(this.props.editingVersion?.id, true);
->>>>>>> 8b080528
           this.initComponentVersioning();
         }
       );
@@ -490,11 +468,7 @@
         })
       );
     } else {
-<<<<<<< HEAD
-      this.fetchDataSources(this.state.editingVersion?.id, this.state.currentAppEnvironmentId);
-=======
-      this.fetchDataSources(this.props.editingVersion?.id);
->>>>>>> 8b080528
+      this.fetchDataSources(this.props.editingVersion?.id, this.state.currentAppEnvironmentId);
     }
   };
 
@@ -671,13 +645,9 @@
   };
 
   removeComponents = () => {
-<<<<<<< HEAD
     // will not remove components if version is released or editor is freezed
-    if (this.state.isEditorFreezed || this.isVersionReleased()) return;
-    if (!this.isVersionReleased() && this.state?.selectedComponents?.length > 1) {
-=======
+    if (this.state.isEditorFreezed || this.props.isVersionReleased) return;
     if (!this.props.isVersionReleased && this.state?.selectedComponents?.length > 1) {
->>>>>>> 8b080528
       let newDefinition = cloneDeep(this.state.appDefinition);
       const selectedComponents = this.state?.selectedComponents;
 
@@ -1572,15 +1542,12 @@
   };
 
   handleEditorMarginLeftChange = (value) => this.setState({ editorMarginLeft: value });
-<<<<<<< HEAD
 
   formCustomPageSelectorClass = () => {
     const handle = this.state.appDefinition?.pages[this.state.currentPageId]?.handle;
     return `_tooljet-page-${handle}`;
   };
 
-=======
->>>>>>> 8b080528
   render() {
     const {
       currentSidebarTab,
@@ -1626,34 +1593,8 @@
           onCancel={() => this.cancelDeletePageRequest()}
           darkMode={this.props.darkMode}
         />
-<<<<<<< HEAD
-        {this.isVersionReleased() && (
-          <ReleasedVersionError
-            isUserEditingTheVersion={this.state.isUserEditingTheVersion}
-            changeBackTheState={() => {
-              this.state.isUserEditingTheVersion &&
-                this.setState({
-                  isUserEditingTheVersion: false,
-                });
-            }}
-          />
-        )}
-        {/* when we promote app environment from development to staging,
-         we need to notify the user that they can't edit the current version. */}
-        {!this.isVersionReleased() && this.state.isEditorFreezed && (
-          <FreezeVersionInfo
-            isUserEditingTheVersion={this.state.isUserEditingTheVersion}
-            changeBackTheState={() => {
-              this.state.isUserEditingTheVersion &&
-                this.setState({
-                  isUserEditingTheVersion: false,
-                });
-            }}
-          />
-        )}
-=======
         {this.props.isVersionReleased && <ReleasedVersionError />}
->>>>>>> 8b080528
+        {this.props.isVersionReleased && <FreezeVersionInfo />}
         <EditorContextWrapper>
           <EditorHeader
             darkMode={this.props.darkMode}
@@ -1690,11 +1631,7 @@
           <DndProvider backend={HTML5Backend}>
             <div className="sub-section">
               <LeftSidebar
-<<<<<<< HEAD
-                appVersionsId={this.state?.editingVersion?.id}
                 currentAppEnvironmentId={this.state.currentAppEnvironmentId}
-=======
->>>>>>> 8b080528
                 showComments={showComments}
                 errorLogs={currentState.errors}
                 components={currentState.components}
@@ -1736,10 +1673,6 @@
                 apps={apps}
                 isVersionReleased={this.isVersionReleased() || this.state.isEditorFreezed}
                 setEditorMarginLeft={this.handleEditorMarginLeftChange}
-<<<<<<< HEAD
-                setReleasedVersionPopupState={this.setReleasedVersionPopupState}
-=======
->>>>>>> 8b080528
               />
               {!showComments && (
                 <Selecto
@@ -1865,11 +1798,6 @@
                             hoveredComponent={hoveredComponent}
                             sideBarDebugger={this.sideBarDebugger}
                             currentPageId={this.state.currentPageId}
-<<<<<<< HEAD
-                            setReleasedVersionPopupState={this.setReleasedVersionPopupState}
-                            isVersionReleased={this.isVersionReleased() || this.state.isEditorFreezed}
-=======
->>>>>>> 8b080528
                           />
                           <CustomDragLayer
                             snapToGrid={true}
@@ -1894,10 +1822,6 @@
                   appId={appId}
                   appDefinition={appDefinition}
                   dataSourceModalHandler={this.dataSourceModalHandler}
-<<<<<<< HEAD
-                  isVersionReleased={this.isVersionReleased() || this.state.isEditorFreezed}
-=======
->>>>>>> 8b080528
                   editorRef={this}
                 />
                 <ReactTooltip id="tooltip-for-add-query" className="tooltip" />
@@ -1930,10 +1854,6 @@
                         darkMode={this.props.darkMode}
                         appDefinitionLocalVersion={this.state.appDefinitionLocalVersion}
                         pages={this.getPagesWithIds()}
-<<<<<<< HEAD
-                        isVersionReleased={this.isVersionReleased() || this.state.isEditorFreezed}
-=======
->>>>>>> 8b080528
                       ></Inspector>
                     ) : (
                       <center className="mt-5 p-2">
@@ -1949,10 +1869,6 @@
                     zoomLevel={zoomLevel}
                     currentLayout={currentLayout}
                     darkMode={this.props.darkMode}
-<<<<<<< HEAD
-                    isVersionReleased={this.isVersionReleased() || this.state.isEditorFreezed}
-=======
->>>>>>> 8b080528
                   ></WidgetManager>
                 )}
               </div>
