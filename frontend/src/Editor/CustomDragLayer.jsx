--- conflicted
+++ resolved
@@ -58,11 +58,7 @@
     width: 'fit-content',
   };
 }
-<<<<<<< HEAD
-export const CustomDragLayer = ({ canvasWidth }) => {
-=======
-export const CustomDragLayer = ({ canvasWidth, currentLayout, onDragging }) => {
->>>>>>> bf0ee7b4
+export const CustomDragLayer = ({ canvasWidth, onDragging }) => {
   const { itemType, isDragging, item, initialOffset, currentOffset, delta, initialClientOffset } = useDragLayer(
     (monitor) => ({
       item: monitor.getItem(),
