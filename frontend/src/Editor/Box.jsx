--- conflicted
+++ resolved
@@ -29,11 +29,8 @@
 import { IFrame } from './Components/IFrame';
 import { CodeEditor } from './Components/CodeEditor';
 import { Timer } from './Components/Timer';
-<<<<<<< HEAD
 import { Statistics } from './Components/Statistics';
-=======
 import { Pagination } from './Components/Pagination';
->>>>>>> ffcc67a3
 import { Tags } from './Components/Tags';
 import { renderTooltip } from '../_helpers/appUtils';
 import OverlayTrigger from 'react-bootstrap/OverlayTrigger';
@@ -73,11 +70,8 @@
   CodeEditor,
   Listview,
   Timer,
-<<<<<<< HEAD
   Statistics,
-=======
   Pagination,
->>>>>>> ffcc67a3
   Tags,
 };
 
