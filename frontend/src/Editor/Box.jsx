import React from 'react';
import { Button } from './Components/Button';
import { Image } from './Components/Image';
import { Text } from './Components/Text';
import { Table } from './Components/Table/Table';
import { TextInput } from './Components/TextInput';
import { TextArea } from './Components/TextArea';
import { Container } from './Components/Container';
import { RichTextEditor } from './Components/RichTextEditor';
import { DropDown } from './Components/DropDown';
import { Checkbox } from './Components/Checkbox';
import { Datepicker } from './Components/Datepicker';
import { DaterangePicker } from './Components/DaterangePicker';
import { Multiselect } from './Components/Multiselect';
import { Modal } from './Components/Modal';
import { Chart } from './Components/Chart';
import { Map } from './Components/Map/Map';
<<<<<<< HEAD
import { QrScanner } from './Components/QrScanner/QrScanner';
=======
import { ToggleSwitch } from './Components/Toggle'
import { RadioButton } from './Components/RadioButton'
>>>>>>> b7f1f403
import { renderTooltip } from '../_helpers/appUtils';
import OverlayTrigger from 'react-bootstrap/OverlayTrigger';

const AllComponents = {
  Button,
  Image,
  Text,
  TextInput,
  Table,
  TextArea,
  Container,
  RichTextEditor,
  DropDown,
  Checkbox,
  Datepicker,
  DaterangePicker,
  Multiselect,
  Modal,
  Chart,
  Map,
<<<<<<< HEAD
  QrScanner,
=======
  ToggleSwitch,
  RadioButton
>>>>>>> b7f1f403
};

export const Box = function Box({
  id,
  mode,
  width,
  height,
  yellow,
  preview,
  component,
  inCanvas,
  onComponentClick,
  onEvent,
  currentState,
  onComponentOptionChanged,
  onComponentOptionsChanged,
  paramUpdated,
  changeCanDrag,
  containerProps,
  darkMode
}) {
  const backgroundColor = yellow ? 'yellow' : '';

  let styles = {
    height: '100%',
  };

  if (inCanvas) {
    styles = {
      ...styles,
    };
  }

  const ComponentToRender = AllComponents[component.component];

  return (
    <OverlayTrigger
      placement="top"
      delay={{ show: 500, hide: 0 }}
      trigger={!inCanvas? ['hover', 'focus']: null}
      overlay={(props) => renderTooltip({props, text: `${component.description}`})}
    >
    <div style={{ ...styles, backgroundColor }} role={preview ? 'BoxPreview' : 'Box'}>
      {inCanvas ? (
        <ComponentToRender
          onComponentClick={onComponentClick}
          onComponentOptionChanged={onComponentOptionChanged}
          currentState={currentState}
          onEvent={onEvent}
          id={id}
          paramUpdated={paramUpdated}
          width={width}
          changeCanDrag={changeCanDrag}
          onComponentOptionsChanged={onComponentOptionsChanged}
          height={height}
          component={component}
          containerProps={containerProps}
          darkMode={darkMode}
        ></ComponentToRender>
      ) : (
        <div className="m-1" style={{ height: '100%' }}>
          <div
            className="component-image-holder p-3 d-flex flex-column justify-content-center"
            style={{ height: '100%' }}
          >
            <center>
              <div
                style={{
                  width: '20px',
                  height: '20px',
                  backgroundSize: 'contain',
                  backgroundImage: `url(/assets/images/icons/widgets/${component.name.toLowerCase()}.svg)`,
                  backgroundRepeat: 'no-repeat',
                }}
              ></div>
            </center>
            <span className="component-title">{component.displayName}</span>
          </div>
        </div>
      )}
    </div>
    </OverlayTrigger>
  );
};<|MERGE_RESOLUTION|>--- conflicted
+++ resolved
@@ -15,12 +15,9 @@
 import { Modal } from './Components/Modal';
 import { Chart } from './Components/Chart';
 import { Map } from './Components/Map/Map';
-<<<<<<< HEAD
 import { QrScanner } from './Components/QrScanner/QrScanner';
-=======
 import { ToggleSwitch } from './Components/Toggle'
 import { RadioButton } from './Components/RadioButton'
->>>>>>> b7f1f403
 import { renderTooltip } from '../_helpers/appUtils';
 import OverlayTrigger from 'react-bootstrap/OverlayTrigger';
 
@@ -41,12 +38,9 @@
   Modal,
   Chart,
   Map,
-<<<<<<< HEAD
   QrScanner,
-=======
   ToggleSwitch,
   RadioButton
->>>>>>> b7f1f403
 };
 
 export const Box = function Box({
