import React, { useEffect, useState, useMemo, useContext } from 'react';
import { Button } from './Components/Button';
import { Image } from './Components/Image';
import { Text } from './Components/Text';
import { Table } from './Components/Table/Table';
import { TextInput } from './Components/TextInput';
import { NumberInput } from './Components/NumberInput';
import { TextArea } from './Components/TextArea';
import { Container } from './Components/Container';
import { Tabs } from './Components/Tabs';
import { RichTextEditor } from './Components/RichTextEditor';
import { DropDown } from './Components/DropDown';
import { Checkbox } from './Components/Checkbox';
import { Datepicker } from './Components/Datepicker';
import { DaterangePicker } from './Components/DaterangePicker';
import { Multiselect } from './Components/Multiselect';
import { Modal } from './Components/Modal';
import { Chart } from './Components/Chart';
import { Map } from './Components/Map/Map';
import { QrScanner } from './Components/QrScanner/QrScanner';
import { ToggleSwitch } from './Components/Toggle';
import { RadioButton } from './Components/RadioButton';
import { StarRating } from './Components/StarRating';
import { Divider } from './Components/Divider';
import { FilePicker } from './Components/FilePicker';
import { PasswordInput } from './Components/PasswordInput';
import { Calendar } from './Components/Calendar';
import { Listview } from './Components/Listview';
import { IFrame } from './Components/IFrame';
import { CodeEditor } from './Components/CodeEditor';
import { Timer } from './Components/Timer';
import { Statistics } from './Components/Statistics';
import { Pagination } from './Components/Pagination';
import { Tags } from './Components/Tags';
import { Spinner } from './Components/Spinner';
import { CircularProgressBar } from './Components/CirularProgressbar';
import { renderTooltip, getComponentName } from '@/_helpers/appUtils';
import { RangeSlider } from './Components/RangeSlider';
import { Timeline } from './Components/Timeline';
import { SvgImage } from './Components/SvgImage';
import { Html } from './Components/Html';
import { ButtonGroup } from './Components/ButtonGroup';
import { CustomComponent } from './Components/CustomComponent/CustomComponent';
import { VerticalDivider } from './Components/verticalDivider';
import { PDF } from './Components/PDF';
import { ColorPicker } from './Components/ColorPicker';
import { KanbanBoard } from './Components/KanbanBoard/KanbanBoard';
import { Steps } from './Components/Steps';
import { TreeSelect } from './Components/TreeSelect';
<<<<<<< HEAD
import { Icon } from './Components/Icon';
=======
import { Link } from './Components/Link';
>>>>>>> 2ffda26f
import OverlayTrigger from 'react-bootstrap/OverlayTrigger';
import '@/_styles/custom.scss';
import { validateProperties } from './component-properties-validation';
import { validateWidget } from '@/_helpers/utils';
import { componentTypes } from './WidgetManager/components';
import {
  resolveProperties,
  resolveStyles,
  resolveGeneralProperties,
  resolveGeneralStyles,
} from './component-properties-resolution';
import _ from 'lodash';
import { EditorContext } from '@/Editor/Context/EditorContextWrapper';
import { useTranslation } from 'react-i18next';

const AllComponents = {
  Button,
  Image,
  Text,
  TextInput,
  NumberInput,
  Table,
  TextArea,
  Container,
  Tabs,
  RichTextEditor,
  DropDown,
  Checkbox,
  Datepicker,
  DaterangePicker,
  Multiselect,
  Modal,
  Chart,
  Map,
  QrScanner,
  ToggleSwitch,
  RadioButton,
  StarRating,
  Divider,
  FilePicker,
  PasswordInput,
  Calendar,
  IFrame,
  CodeEditor,
  Listview,
  Timer,
  Statistics,
  Pagination,
  Tags,
  Spinner,
  CircularProgressBar,
  RangeSlider,
  Timeline,
  SvgImage,
  Html,
  ButtonGroup,
  CustomComponent,
  VerticalDivider,
  PDF,
  ColorPicker,
  KanbanBoard,
  Steps,
  TreeSelect,
<<<<<<< HEAD
  Icon,
=======
  Link,
>>>>>>> 2ffda26f
};

export const Box = function Box({
  id,
  width,
  height,
  yellow,
  preview,
  component,
  inCanvas,
  onComponentClick,
  onEvent,
  currentState,
  onComponentOptionChanged,
  onComponentOptionsChanged,
  paramUpdated,
  changeCanDrag,
  containerProps,
  darkMode,
  removeComponent,
  canvasWidth,
  mode,
  customResolvables,
  parentId,
  sideBarDebugger,
  dataQueries,
  readOnly,
}) {
  const { t } = useTranslation();
  const backgroundColor = yellow ? 'yellow' : '';

  let styles = {
    height: '100%',
    padding: '1px',
  };

  if (inCanvas) {
    styles = {
      ...styles,
    };
  }

  const componentMeta = useMemo(() => {
    return componentTypes.find((comp) => component.component === comp.component);
  }, [component]);

  const ComponentToRender = AllComponents[component.component];
  const [renderCount, setRenderCount] = useState(0);
  const [renderStartTime, setRenderStartTime] = useState(new Date());

  const resolvedProperties = resolveProperties(component, currentState, null, customResolvables);
  const [validatedProperties, propertyErrors] =
    mode === 'edit' && component.validate
      ? validateProperties(resolvedProperties, componentMeta.properties)
      : [resolvedProperties, []];

  const resolvedStyles = resolveStyles(component, currentState, null, customResolvables);
  const [validatedStyles, styleErrors] =
    mode === 'edit' && component.validate
      ? validateProperties(resolvedStyles, componentMeta.styles)
      : [resolvedStyles, []];
  validatedStyles.visibility = validatedStyles.visibility !== false ? true : false;

  const resolvedGeneralProperties = resolveGeneralProperties(component, currentState, null, customResolvables);
  const [validatedGeneralProperties, generalPropertiesErrors] =
    mode === 'edit' && component.validate
      ? validateProperties(resolvedGeneralProperties, componentMeta.general)
      : [resolvedGeneralProperties, []];

  const resolvedGeneralStyles = resolveGeneralStyles(component, currentState, null, customResolvables);
  resolvedStyles.visibility = resolvedStyles.visibility !== false ? true : false;
  const [validatedGeneralStyles, generalStylesErrors] =
    mode === 'edit' && component.validate
      ? validateProperties(resolvedGeneralStyles, componentMeta.generalStyles)
      : [resolvedGeneralStyles, []];

  const { variablesExposedForPreview, exposeToCodeHinter } = useContext(EditorContext) || {};

  useEffect(() => {
    const componentName = getComponentName(currentState, id);
    const errorLog = Object.fromEntries(
      [...propertyErrors, ...styleErrors, ...generalPropertiesErrors, ...generalStylesErrors].map((error) => [
        `${componentName} - ${error.property}`,
        {
          type: 'component',
          kind: 'component',
          data: { message: `${error.message}`, status: true },
          resolvedProperties: resolvedProperties,
          effectiveProperties: validatedProperties,
        },
      ])
    );
    sideBarDebugger?.error(errorLog);
    // eslint-disable-next-line react-hooks/exhaustive-deps
  }, [JSON.stringify({ propertyErrors, styleErrors, generalPropertiesErrors })]);

  useEffect(() => {
    setRenderCount(renderCount + 1);
    if (renderCount > 10) {
      setRenderCount(0);
      const currentTime = new Date();
      const timeDifference = Math.abs(currentTime - renderStartTime);
      if (timeDifference < 1000) {
        throw Error;
      }
      setRenderStartTime(currentTime);
    }

    // eslint-disable-next-line react-hooks/exhaustive-deps
  }, [JSON.stringify({ resolvedProperties, resolvedStyles })]);

  useEffect(() => {
    if (customResolvables && !readOnly && mode === 'edit') {
      const newCustomResolvable = {};
      newCustomResolvable[id] = { ...customResolvables };
      exposeToCodeHinter((prevState) => ({ ...prevState, ...newCustomResolvable }));
    }
    // eslint-disable-next-line react-hooks/exhaustive-deps
  }, [JSON.stringify(customResolvables), readOnly]);

  let exposedVariables = currentState?.components[component.name] ?? {};

  const fireEvent = (eventName, options) => {
    if (mode === 'edit' && eventName === 'onClick') {
      onComponentClick(id, component);
    }
    onEvent(eventName, { ...options, customVariables: { ...customResolvables }, component });
  };
  const validate = (value) =>
    validateWidget({
      ...{ widgetValue: value },
      ...{ validationObject: component.definition.validation, currentState },
      customResolveObjects: customResolvables,
    });

  return (
    <OverlayTrigger
      placement={inCanvas ? 'auto' : 'top'}
      delay={{ show: 500, hide: 0 }}
      trigger={inCanvas && !validatedGeneralProperties.tooltip?.trim() ? null : ['hover', 'focus']}
      overlay={(props) =>
        renderTooltip({
          props,
          text: inCanvas
            ? `${validatedGeneralProperties.tooltip}`
            : `${t(`widget.${component.name}.description`, component.description)}`,
        })
      }
    >
      <div
        style={{ ...styles, backgroundColor, boxShadow: validatedGeneralStyles?.boxShadow }}
        role={preview ? 'BoxPreview' : 'Box'}
      >
        {inCanvas ? (
          <ComponentToRender
            onComponentClick={onComponentClick}
            onComponentOptionChanged={onComponentOptionChanged}
            currentState={currentState}
            onEvent={onEvent}
            id={id}
            paramUpdated={paramUpdated}
            width={width}
            changeCanDrag={changeCanDrag}
            onComponentOptionsChanged={onComponentOptionsChanged}
            height={height}
            component={component}
            containerProps={containerProps}
            darkMode={darkMode}
            removeComponent={removeComponent}
            canvasWidth={canvasWidth}
            properties={validatedProperties}
            exposedVariables={exposedVariables}
            styles={validatedStyles}
            setExposedVariable={(variable, value) => onComponentOptionChanged(component, variable, value)}
            setExposedVariables={(variableSet) => onComponentOptionsChanged(component, Object.entries(variableSet))}
            registerAction={(actionName, func, dependencies = []) => {
              if (Object.keys(currentState?.components ?? {}).includes(component.name)) {
                if (!Object.keys(exposedVariables).includes(actionName)) {
                  func.dependencies = dependencies;
                  return onComponentOptionChanged(component, actionName, func);
                } else if (exposedVariables[actionName]?.dependencies?.length === 0) {
                  return Promise.resolve();
                } else if (!_.isEqual(dependencies, exposedVariables[actionName]?.dependencies)) {
                  func.dependencies = dependencies;
                  return onComponentOptionChanged(component, actionName, func);
                }
              }
            }}
            fireEvent={fireEvent}
            validate={validate}
            parentId={parentId}
            customResolvables={customResolvables}
            dataQueries={dataQueries}
            variablesExposedForPreview={variablesExposedForPreview}
            exposeToCodeHinter={exposeToCodeHinter}
          ></ComponentToRender>
        ) : (
          <div className="m-1" style={{ height: '76px', width: '76px', marginLeft: '18px' }}>
            <div
              className="component-image-holder p-2 d-flex flex-column justify-content-center"
              style={{ height: '100%' }}
              data-cy={`widget-list-box-${component.displayName.toLowerCase().replace(/\s+/g, '-')}`}
            >
              <center>
                <div
                  style={{
                    width: '20px',
                    height: '20px',
                    backgroundSize: 'contain',
                    backgroundImage: `url(assets/images/icons/widgets/${component.name.toLowerCase()}.svg)`,
                    backgroundRepeat: 'no-repeat',
                  }}
                ></div>
              </center>
              <span className="component-title">
                {t(`widget.${component.name}.displayName`, component.displayName)}
              </span>
            </div>
          </div>
        )}
      </div>
    </OverlayTrigger>
  );
};<|MERGE_RESOLUTION|>--- conflicted
+++ resolved
@@ -47,11 +47,8 @@
 import { KanbanBoard } from './Components/KanbanBoard/KanbanBoard';
 import { Steps } from './Components/Steps';
 import { TreeSelect } from './Components/TreeSelect';
-<<<<<<< HEAD
 import { Icon } from './Components/Icon';
-=======
 import { Link } from './Components/Link';
->>>>>>> 2ffda26f
 import OverlayTrigger from 'react-bootstrap/OverlayTrigger';
 import '@/_styles/custom.scss';
 import { validateProperties } from './component-properties-validation';
@@ -115,11 +112,8 @@
   KanbanBoard,
   Steps,
   TreeSelect,
-<<<<<<< HEAD
+  Link,
   Icon,
-=======
-  Link,
->>>>>>> 2ffda26f
 };
 
 export const Box = function Box({
