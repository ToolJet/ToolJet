--- conflicted
+++ resolved
@@ -9,167 +9,6 @@
   return _.isEqual(obj1, obj2);
 }
 
-<<<<<<< HEAD
-export const Box = memo(
-  ({
-    id,
-    width,
-    height,
-    yellow,
-    preview,
-    component,
-    inCanvas,
-    onComponentClick,
-    onEvent,
-    onComponentOptionChanged,
-    onComponentOptionsChanged,
-    paramUpdated,
-    changeCanDrag,
-    containerProps,
-    removeComponent,
-    canvasWidth,
-    mode,
-    customResolvables,
-    parentId,
-    sideBarDebugger,
-    readOnly,
-    childComponents,
-    isResizing,
-    adjustHeightBasedOnAlignment,
-    currentLayout,
-    darkMode,
-  }) => {
-    const { t } = useTranslation();
-    const backgroundColor = yellow ? 'yellow' : '';
-    const currentState = useCurrentState();
-    const { events } = useAppInfo();
-    const shouldAddBoxShadowAndVisibility = ['TextInput', 'PasswordInput', 'NumberInput', 'Text', 'Button'];
-
-    const componentMeta = useMemo(() => {
-      return componentTypes.find((comp) => component.component === comp.component);
-    }, [component]);
-
-    const ComponentToRender = AllComponents[component.component];
-    const [renderCount, setRenderCount] = useState(0);
-    const [renderStartTime, setRenderStartTime] = useState(new Date());
-    const [resetComponent, setResetStatus] = useState(false);
-
-    const resolvedProperties = resolveProperties(component, currentState, null, customResolvables);
-    const [validatedProperties, propertyErrors] =
-      mode === 'edit' && component.validate
-        ? validateProperties(resolvedProperties, componentMeta.properties)
-        : [resolvedProperties, []];
-    if (shouldAddBoxShadowAndVisibility.includes(component.component)) {
-      validatedProperties.visibility = validatedProperties.visibility !== false ? true : false;
-    }
-
-    const resolvedStyles = resolveStyles(component, currentState, null, customResolvables);
-    const [validatedStyles, styleErrors] =
-      mode === 'edit' && component.validate
-        ? validateProperties(resolvedStyles, componentMeta.styles)
-        : [resolvedStyles, []];
-    if (!shouldAddBoxShadowAndVisibility.includes(component.component)) {
-      validatedStyles.visibility = validatedStyles.visibility !== false ? true : false;
-    }
-    const resolvedGeneralProperties = resolveGeneralProperties(component, currentState, null, customResolvables);
-    const [validatedGeneralProperties, generalPropertiesErrors] =
-      mode === 'edit' && component.validate
-        ? validateProperties(resolvedGeneralProperties, componentMeta.general)
-        : [resolvedGeneralProperties, []];
-
-    const resolvedGeneralStyles = resolveGeneralStyles(component, currentState, null, customResolvables);
-
-    const [validatedGeneralStyles, generalStylesErrors] =
-      mode === 'edit' && component.validate
-        ? validateProperties(resolvedGeneralStyles, componentMeta.generalStyles)
-        : [resolvedGeneralStyles, []];
-
-    const { variablesExposedForPreview, exposeToCodeHinter } = useContext(EditorContext) || {};
-
-    let styles = {
-      height: '100%',
-    };
-
-    if (inCanvas) {
-      styles = {
-        ...styles,
-      };
-    }
-    useEffect(() => {
-      if (!component?.parent) {
-        onComponentOptionChanged && onComponentOptionChanged(component, 'id', id);
-      }
-      // eslint-disable-next-line react-hooks/exhaustive-deps
-    }, []); /*computeComponentState was not getting the id on initial render therefore exposed variables were not set.
-  computeComponentState was being executed before addNewWidgetToTheEditor was completed.*/
-
-    useEffect(() => {
-      const currentPage = currentState?.page;
-      const componentName = getComponentName(currentState, id);
-      const errorLog = Object.fromEntries(
-        [...propertyErrors, ...styleErrors, ...generalPropertiesErrors, ...generalStylesErrors].map((error) => [
-          `${componentName} - ${error.property}`,
-          {
-            page: currentPage,
-            type: 'component',
-            kind: 'component',
-            strace: 'page_level',
-            data: { message: `${error.message}`, status: true },
-            resolvedProperties: resolvedProperties,
-            effectiveProperties: validatedProperties,
-          },
-        ])
-      );
-      sideBarDebugger?.error(errorLog);
-      // eslint-disable-next-line react-hooks/exhaustive-deps
-    }, [JSON.stringify({ propertyErrors, styleErrors, generalPropertiesErrors })]);
-
-    useEffect(() => {
-      setRenderCount(renderCount + 1);
-      if (renderCount > 10) {
-        setRenderCount(0);
-        const currentTime = new Date();
-        const timeDifference = Math.abs(currentTime - renderStartTime);
-        if (timeDifference < 1000) {
-          throw Error;
-        }
-        setRenderStartTime(currentTime);
-      }
-
-      // eslint-disable-next-line react-hooks/exhaustive-deps
-    }, [JSON.stringify({ resolvedProperties, resolvedStyles })]);
-
-    useEffect(() => {
-      if (customResolvables && !readOnly && mode === 'edit') {
-        const newCustomResolvable = {};
-        newCustomResolvable[id] = { ...customResolvables };
-        exposeToCodeHinter((prevState) => ({ ...prevState, ...newCustomResolvable }));
-      }
-      // eslint-disable-next-line react-hooks/exhaustive-deps
-    }, [JSON.stringify(customResolvables), readOnly]);
-    useEffect(() => {
-      if (resetComponent) setResetStatus(false);
-    }, [resetComponent]);
-
-    let exposedVariables = currentState?.components[component.name] ?? {};
-    const fireEvent = (eventName, options) => {
-      if (mode === 'edit' && eventName === 'onClick') {
-        onComponentClick(id, component);
-      }
-
-      const componentEvents = events.filter((event) => event.sourceId === id);
-
-      onEvent(eventName, componentEvents, { ...options, customVariables: { ...customResolvables } });
-    };
-    const validate = (value) =>
-      validateWidget({
-        ...{ widgetValue: value },
-        ...{ validationObject: component.definition.validation, currentState },
-        customResolveObjects: customResolvables,
-      });
-
-    const shouldHideWidget = component.component === 'PDF' && !isPDFSupported();
-=======
 export const shouldUpdate = (prevProps, nextProps) => {
   return (
     deepEqualityCheckusingLoDash(prevProps?.id, nextProps?.id) &&
@@ -178,7 +17,6 @@
     prevProps?.height === nextProps?.height
   );
 };
->>>>>>> d42bfa8a
 
 export const Box = (props) => {
   const { id, component, mode, customResolvables } = props;
