import React, { useEffect, useState, useMemo, useContext, useRef, memo, useCallback } from 'react';
import { Button } from './Components/Button';
import { Image } from './Components/Image';
import { Text } from './Components/Text';
import { Table } from './Components/Table/Table';
import { TextInput } from './Components/TextInput';
import { NumberInput } from './Components/NumberInput';
import { TextArea } from './Components/TextArea';
import { Container } from './Components/Container';
import { Tabs } from './Components/Tabs';
import { RichTextEditor } from './Components/RichTextEditor';
import { DropDown } from './Components/DropDown';
import { Checkbox } from './Components/Checkbox';
import { Datepicker } from './Components/Datepicker';
import { DaterangePicker } from './Components/DaterangePicker';
import { Multiselect } from './Components/Multiselect';
import { Modal } from './Components/Modal';
import { Chart } from './Components/Chart';
import { Map } from './Components/Map/Map';
import { QrScanner } from './Components/QrScanner/QrScanner';
import { ToggleSwitch } from './Components/Toggle';
import { RadioButton } from './Components/RadioButton';
import { StarRating } from './Components/StarRating';
import { Divider } from './Components/Divider';
import { FilePicker } from './Components/FilePicker';
import { PasswordInput } from './Components/PasswordInput';
import { Calendar } from './Components/Calendar';
import { Listview } from './Components/Listview';
import { IFrame } from './Components/IFrame';
import { CodeEditor } from './Components/CodeEditor';
import { Timer } from './Components/Timer';
import { Statistics } from './Components/Statistics';
import { Pagination } from './Components/Pagination';
import { Tags } from './Components/Tags';
import { Spinner } from './Components/Spinner';
import { CircularProgressBar } from './Components/CirularProgressbar';
import { renderTooltip, getComponentName } from '@/_helpers/appUtils';
import { RangeSlider } from './Components/RangeSlider';
import { Timeline } from './Components/Timeline';
import { SvgImage } from './Components/SvgImage';
import { Html } from './Components/Html';
import { ButtonGroup } from './Components/ButtonGroup';
import { CustomComponent } from './Components/CustomComponent/CustomComponent';
import { VerticalDivider } from './Components/verticalDivider';
import { PDF } from './Components/PDF';
import { ColorPicker } from './Components/ColorPicker';
import { KanbanBoard } from './Components/KanbanBoard/KanbanBoard';
import { Kanban } from './Components/Kanban/Kanban';
import { Steps } from './Components/Steps';
import { TreeSelect } from './Components/TreeSelect';
import { Icon } from './Components/Icon';
import { Link } from './Components/Link';
import { Form } from './Components/Form/Form';
import { BoundedBox } from './Components/BoundedBox/BoundedBox';
import OverlayTrigger from 'react-bootstrap/OverlayTrigger';
import '@/_styles/custom.scss';
import { validateProperties } from './component-properties-validation';
import { validateWidget } from '@/_helpers/utils';
import { componentTypes } from './WidgetManager/components';
import {
  resolveProperties,
  resolveStyles,
  resolveGeneralProperties,
  resolveGeneralStyles,
} from './component-properties-resolution';
import _ from 'lodash';
import { EditorContext } from '@/Editor/Context/EditorContextWrapper';
import { useTranslation } from 'react-i18next';
import { useCurrentState } from '@/_stores/currentStateStore';
import { useAppInfo } from '@/_stores/appDataStore';
import WidgetIcon from '@/../assets/images/icons/widgets';

export const AllComponents = {
  Button,
  Image,
  Text,
  TextInput,
  NumberInput,
  Table,
  TextArea,
  Container,
  Tabs,
  RichTextEditor,
  DropDown,
  Checkbox,
  Datepicker,
  DaterangePicker,
  Multiselect,
  Modal,
  Chart,
  Map,
  QrScanner,
  ToggleSwitch,
  RadioButton,
  StarRating,
  Divider,
  FilePicker,
  PasswordInput,
  Calendar,
  IFrame,
  CodeEditor,
  Listview,
  Timer,
  Statistics,
  Pagination,
  Tags,
  Spinner,
  CircularProgressBar,
  RangeSlider,
  Timeline,
  SvgImage,
  Html,
  ButtonGroup,
  CustomComponent,
  VerticalDivider,
  PDF,
  ColorPicker,
  KanbanBoard,
  Kanban,
  Steps,
  TreeSelect,
  Link,
  Icon,
  Form,
  BoundedBox,
};

export const Box = memo(
  ({
    id,
    width,
    height,
    yellow,
    preview,
    component,
    inCanvas,
    onComponentClick,
    onEvent,
    onComponentOptionChanged,
    onComponentOptionsChanged,
    paramUpdated,
    changeCanDrag,
    containerProps,
    removeComponent,
    canvasWidth,
    mode,
    customResolvables,
    parentId,
    sideBarDebugger,
    readOnly,
    childComponents,
    isResizing,
  }) => {
    const { t } = useTranslation();
    const backgroundColor = yellow ? 'yellow' : '';
    const currentState = useCurrentState();
<<<<<<< HEAD
=======
    let styles = {
      height: '100%',
      padding: '1px',
    };

    if (inCanvas) {
      styles = {
        ...styles,
      };
    }

>>>>>>> 9109d5a9
    const { events } = useAppInfo();

    const componentMeta = useMemo(() => {
      return componentTypes.find((comp) => component.component === comp.component);
    }, [component]);

    const ComponentToRender = AllComponents[component.component];
    const [renderCount, setRenderCount] = useState(0);
    const [renderStartTime, setRenderStartTime] = useState(new Date());
    const [resetComponent, setResetStatus] = useState(false);

    const resolvedProperties = resolveProperties(component, currentState, null, customResolvables);
    const [validatedProperties, propertyErrors] =
      mode === 'edit' && component.validate
        ? validateProperties(resolvedProperties, componentMeta.properties)
        : [resolvedProperties, []];

    const resolvedStyles = resolveStyles(component, currentState, null, customResolvables);

    const [validatedStyles, styleErrors] =
      mode === 'edit' && component.validate
        ? validateProperties(resolvedStyles, componentMeta.styles)
        : [resolvedStyles, []];

    const resolvedGeneralProperties = resolveGeneralProperties(component, currentState, null, customResolvables);
    const [validatedGeneralProperties, generalPropertiesErrors] =
      mode === 'edit' && component.validate
        ? validateProperties(resolvedGeneralProperties, componentMeta.general)
        : [resolvedGeneralProperties, []];

    const resolvedGeneralStyles = resolveGeneralStyles(component, currentState, null, customResolvables);
    resolvedStyles.visibility = resolvedStyles.visibility !== false ? true : false;
    const [validatedGeneralStyles, generalStylesErrors] =
      mode === 'edit' && component.validate
        ? validateProperties(resolvedGeneralStyles, componentMeta.generalStyles)
        : [resolvedGeneralStyles, []];

    const darkMode = localStorage.getItem('darkMode') === 'true';
    const { variablesExposedForPreview, exposeToCodeHinter } = useContext(EditorContext) || {};

    let styles = {
      height: '100%',
      padding: validatedStyles?.padding === 'none' ? '0px' : '1px',
    };

    if (inCanvas) {
      styles = {
        ...styles,
      };
    }
    useEffect(() => {
      if (!component?.parent) {
        onComponentOptionChanged && onComponentOptionChanged(component, 'id', id);
      }
      // eslint-disable-next-line react-hooks/exhaustive-deps
    }, []); /*computeComponentState was not getting the id on initial render therefore exposed variables were not set.
  computeComponentState was being executed before addNewWidgetToTheEditor was completed.*/

    useEffect(() => {
      const currentPage = currentState?.page;
      const componentName = getComponentName(currentState, id);
      const errorLog = Object.fromEntries(
        [...propertyErrors, ...styleErrors, ...generalPropertiesErrors, ...generalStylesErrors].map((error) => [
          `${componentName} - ${error.property}`,
          {
            page: currentPage,
            type: 'component',
            kind: 'component',
            strace: 'page_level',
            data: { message: `${error.message}`, status: true },
            resolvedProperties: resolvedProperties,
            effectiveProperties: validatedProperties,
          },
        ])
      );
      sideBarDebugger?.error(errorLog);
      // eslint-disable-next-line react-hooks/exhaustive-deps
    }, [JSON.stringify({ propertyErrors, styleErrors, generalPropertiesErrors })]);

    useEffect(() => {
      setRenderCount(renderCount + 1);
      if (renderCount > 10) {
        setRenderCount(0);
        const currentTime = new Date();
        const timeDifference = Math.abs(currentTime - renderStartTime);
        if (timeDifference < 1000) {
          throw Error;
        }
        setRenderStartTime(currentTime);
      }

      // eslint-disable-next-line react-hooks/exhaustive-deps
    }, [JSON.stringify({ resolvedProperties, resolvedStyles })]);

    useEffect(() => {
      if (customResolvables && !readOnly && mode === 'edit') {
        const newCustomResolvable = {};
        newCustomResolvable[id] = { ...customResolvables };
        exposeToCodeHinter((prevState) => ({ ...prevState, ...newCustomResolvable }));
      }
      // eslint-disable-next-line react-hooks/exhaustive-deps
    }, [JSON.stringify(customResolvables), readOnly]);

    useEffect(() => {
      if (resetComponent) setResetStatus(false);
    }, [resetComponent]);

    let exposedVariables = currentState?.components[component.name] ?? {};

    const fireEvent = (eventName, options) => {
      if (mode === 'edit' && eventName === 'onClick') {
        onComponentClick(id, component);
      }

      const componentEvents = events.filter((event) => event.sourceId === id);

      onEvent(eventName, componentEvents, { ...options, customVariables: { ...customResolvables } });
    };
    const validate = (value) =>
      validateWidget({
        ...{ widgetValue: value },
        ...{ validationObject: component.definition.validation, currentState },
        customResolveObjects: customResolvables,
      });
<<<<<<< HEAD
    const shouldAddBoxShadow = ['TextInput', 'Text', 'DropDown'];

    const calculateHeight = useCallback(() => {
      // 2px needs to be added since we are removing 1px each from top bottom padding when padding selected to none
      if (validatedStyles?.padding === 'none') {
        return height + 2;
      }
      return height;
    }, [validatedStyles?.padding, height]);
=======
    const shouldAddBoxShadow = ['TextInput'];
>>>>>>> 9109d5a9

    return (
      <OverlayTrigger
        placement={inCanvas ? 'auto' : 'top'}
        delay={{ show: 500, hide: 0 }}
        trigger={inCanvas && !validatedGeneralProperties.tooltip?.toString().trim() ? null : ['hover', 'focus']}
        overlay={(props) =>
          renderTooltip({
            props,
            text: inCanvas
              ? `${validatedGeneralProperties.tooltip}`
              : `${t(`widget.${component.name}.description`, component.description)}`,
          })
        }
      >
        <div
          style={{
            ...styles,
            backgroundColor,
          }}
          role={preview ? 'BoxPreview' : 'Box'}
        >
          {inCanvas ? (
            !resetComponent ? (
              <ComponentToRender
                onComponentClick={onComponentClick}
                onComponentOptionChanged={onComponentOptionChanged}
                currentState={currentState}
                onEvent={onEvent}
                id={id}
                paramUpdated={paramUpdated}
                width={width}
                changeCanDrag={changeCanDrag}
                onComponentOptionsChanged={onComponentOptionsChanged}
                height={calculateHeight()}
                component={component}
                containerProps={containerProps}
                darkMode={darkMode}
                removeComponent={removeComponent}
                canvasWidth={canvasWidth}
                properties={validatedProperties}
                exposedVariables={exposedVariables}
                styles={{
                  ...validatedStyles,
<<<<<<< HEAD
                  ...(!shouldAddBoxShadow.includes(component.component)
=======
                  ...(!shouldAddBoxShadow.includes(component.component.component)
>>>>>>> 9109d5a9
                    ? { boxShadow: validatedGeneralStyles?.boxShadow }
                    : {}),
                }}
                setExposedVariable={(variable, value) => onComponentOptionChanged(component, variable, value, id)}
                setExposedVariables={(variableSet) => onComponentOptionsChanged(component, Object.entries(variableSet))}
                fireEvent={fireEvent}
                validate={validate}
                parentId={parentId}
                customResolvables={customResolvables}
                variablesExposedForPreview={variablesExposedForPreview}
                exposeToCodeHinter={exposeToCodeHinter}
                setProperty={(property, value) => {
                  paramUpdated(id, property, { value });
                }}
                mode={mode}
                resetComponent={() => setResetStatus(true)}
                childComponents={childComponents}
                dataCy={`draggable-widget-${String(component.name).toLowerCase()}`}
                isResizing={isResizing}
              ></ComponentToRender>
            ) : (
              <></>
            )
          ) : (
            <div className="component-image-wrapper" style={{ height: '56px', width: '72px' }}>
              <div
                className="component-image-holder d-flex flex-column justify-content-center"
                style={{ height: '100%' }}
                data-cy={`widget-list-box-${component.displayName.toLowerCase().replace(/\s+/g, '-')}`}
              >
                <center>
                  <div
                    className="widget-svg-container"
                    style={{
                      width: '32px',
                      height: '32px',
                      backgroundSize: 'contain',
                      backgroundRepeat: 'no-repeat',
                    }}
                  >
                    <WidgetIcon
                      name={component.name.toLowerCase()}
                      width="32"
                      fill={darkMode ? '#3A3F42' : '#D7DBDF'}
                    />
                  </div>
                </center>
              </div>
              <div className="component-title">{t(`widget.${component.name}.displayName`, component.displayName)}</div>
            </div>
          )}
        </div>
      </OverlayTrigger>
    );
  }
);<|MERGE_RESOLUTION|>--- conflicted
+++ resolved
@@ -154,20 +154,6 @@
     const { t } = useTranslation();
     const backgroundColor = yellow ? 'yellow' : '';
     const currentState = useCurrentState();
-<<<<<<< HEAD
-=======
-    let styles = {
-      height: '100%',
-      padding: '1px',
-    };
-
-    if (inCanvas) {
-      styles = {
-        ...styles,
-      };
-    }
-
->>>>>>> 9109d5a9
     const { events } = useAppInfo();
 
     const componentMeta = useMemo(() => {
@@ -292,7 +278,6 @@
         ...{ validationObject: component.definition.validation, currentState },
         customResolveObjects: customResolvables,
       });
-<<<<<<< HEAD
     const shouldAddBoxShadow = ['TextInput', 'Text', 'DropDown'];
 
     const calculateHeight = useCallback(() => {
@@ -302,9 +287,6 @@
       }
       return height;
     }, [validatedStyles?.padding, height]);
-=======
-    const shouldAddBoxShadow = ['TextInput'];
->>>>>>> 9109d5a9
 
     return (
       <OverlayTrigger
@@ -349,11 +331,7 @@
                 exposedVariables={exposedVariables}
                 styles={{
                   ...validatedStyles,
-<<<<<<< HEAD
                   ...(!shouldAddBoxShadow.includes(component.component)
-=======
-                  ...(!shouldAddBoxShadow.includes(component.component.component)
->>>>>>> 9109d5a9
                     ? { boxShadow: validatedGeneralStyles?.boxShadow }
                     : {}),
                 }}
