import React from 'react';
import { Button } from './Components/Button';
import { Image } from './Components/Image';
import { Text } from './Components/Text';
import { Table } from './Components/Table/Table';
import { TextInput } from './Components/TextInput';
import { NumberInput } from './Components/NumberInput';
import { TextArea } from './Components/TextArea';
import { Container } from './Components/Container';
import { RichTextEditor } from './Components/RichTextEditor';
import { DropDown } from './Components/DropDown';
import { Checkbox } from './Components/Checkbox';
import { Datepicker } from './Components/Datepicker';
import { DaterangePicker } from './Components/DaterangePicker';
import { Multiselect } from './Components/Multiselect';
import { Modal } from './Components/Modal';
import { Chart } from './Components/Chart';
import { Map } from './Components/Map/Map';
import { QrScanner } from './Components/QrScanner/QrScanner';
import { ToggleSwitch } from './Components/Toggle';
import { RadioButton } from './Components/RadioButton';
import { StarRating } from './Components/StarRating';
import { Divider } from './Components/Divider';
import { FilePicker } from './Components/FilePicker';
import { PasswordInput } from './Components/PasswordInput';
import { Calendar } from './Components/Calendar';
<<<<<<< HEAD
import { CodeEditor } from './Components/CodeEditor';
=======
import { IFrame } from './Components/IFrame';
>>>>>>> fec4e900
import { renderTooltip } from '../_helpers/appUtils';
import OverlayTrigger from 'react-bootstrap/OverlayTrigger';
import '@/_styles/custom.scss';
import { resolveProperties, resolveStyles } from './component-properties-resolution';
import { validateWidget } from '@/_helpers/utils';

const AllComponents = {
  Button,
  Image,
  Text,
  TextInput,
  NumberInput,
  Table,
  TextArea,
  Container,
  RichTextEditor,
  DropDown,
  Checkbox,
  Datepicker,
  DaterangePicker,
  Multiselect,
  Modal,
  Chart,
  Map,
  QrScanner,
  ToggleSwitch,
  RadioButton,
  StarRating,
  Divider,
  FilePicker,
  PasswordInput,
  Calendar,
<<<<<<< HEAD
  CodeEditor,
=======
  IFrame,
>>>>>>> fec4e900
};

export const Box = function Box({
  id,
  width,
  height,
  yellow,
  preview,
  component,
  inCanvas,
  onComponentClick,
  onEvent,
  currentState,
  onComponentOptionChanged,
  onComponentOptionsChanged,
  paramUpdated,
  changeCanDrag,
  containerProps,
  darkMode,
  removeComponent,
  mode,
}) {
  const backgroundColor = yellow ? 'yellow' : '';

  let styles = {
    height: '100%',
    padding: '1px',
  };

  if (inCanvas) {
    styles = {
      ...styles,
    };
  }

  const ComponentToRender = AllComponents[component.component];
  const resolvedProperties = resolveProperties(component, currentState);
  const resolvedStyles = resolveStyles(component, currentState);
  const exposedVariables = currentState?.components[component.name] ?? {};

  const fireEvent = (eventName, options) => {
    if (mode === 'edit' && eventName === 'onClick') {
      onComponentClick(id, component);
    }
    onEvent(eventName, { ...options, component });
  };
  const validate = (value) =>
    validateWidget({
      ...{ widgetValue: value },
      ...{ validationObject: component.definition.validation, currentState },
    });

  return (
    <OverlayTrigger
      placement="top"
      delay={{ show: 500, hide: 0 }}
      trigger={!inCanvas ? ['hover', 'focus'] : null}
      overlay={(props) => renderTooltip({ props, text: `${component.description}` })}
    >
      <div style={{ ...styles, backgroundColor }} role={preview ? 'BoxPreview' : 'Box'}>
        {inCanvas ? (
          <ComponentToRender
            onComponentClick={onComponentClick}
            onComponentOptionChanged={onComponentOptionChanged}
            currentState={currentState}
            onEvent={onEvent}
            id={id}
            paramUpdated={paramUpdated}
            width={width}
            changeCanDrag={changeCanDrag}
            onComponentOptionsChanged={onComponentOptionsChanged}
            height={height}
            component={component}
            containerProps={containerProps}
            darkMode={darkMode}
            removeComponent={removeComponent}
            properties={resolvedProperties}
            exposedVariables={exposedVariables}
            styles={resolvedStyles}
            setExposedVariable={(variable, value) => onComponentOptionChanged(component, variable, value)}
            fireEvent={fireEvent}
            validate={validate}
          ></ComponentToRender>
        ) : (
          <div className="m-1" style={{ height: '100%' }}>
            <div
              className="component-image-holder p-2 d-flex flex-column justify-content-center"
              style={{ height: '100%' }}
            >
              <center>
                <div
                  style={{
                    width: '20px',
                    height: '20px',
                    backgroundSize: 'contain',
                    backgroundImage: `url(/assets/images/icons/widgets/${component.name.toLowerCase()}.svg)`,
                    backgroundRepeat: 'no-repeat',
                  }}
                ></div>
              </center>
              <span className="component-title">{component.displayName}</span>
            </div>
          </div>
        )}
      </div>
    </OverlayTrigger>
  );
};<|MERGE_RESOLUTION|>--- conflicted
+++ resolved
@@ -24,11 +24,8 @@
 import { FilePicker } from './Components/FilePicker';
 import { PasswordInput } from './Components/PasswordInput';
 import { Calendar } from './Components/Calendar';
-<<<<<<< HEAD
+import { IFrame } from './Components/IFrame';
 import { CodeEditor } from './Components/CodeEditor';
-=======
-import { IFrame } from './Components/IFrame';
->>>>>>> fec4e900
 import { renderTooltip } from '../_helpers/appUtils';
 import OverlayTrigger from 'react-bootstrap/OverlayTrigger';
 import '@/_styles/custom.scss';
@@ -61,11 +58,8 @@
   FilePicker,
   PasswordInput,
   Calendar,
-<<<<<<< HEAD
+  IFrame,
   CodeEditor,
-=======
-  IFrame,
->>>>>>> fec4e900
 };
 
 export const Box = function Box({
