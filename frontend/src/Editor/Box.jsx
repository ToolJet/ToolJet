import React, { useEffect, useState, useMemo, useContext, useRef, memo, useCallback } from 'react';
import { Button } from './Components/Button';
import { Image } from './Components/Image';
import { Text } from './Components/Text';
import { Table } from './Components/Table/Table';
import { TextInput } from './Components/TextInput';
import { NumberInput } from './Components/NumberInput';
import { TextArea } from './Components/TextArea';
import { Container } from './Components/Container';
import { Tabs } from './Components/Tabs';
import { RichTextEditor } from './Components/RichTextEditor';
import { DropDown } from './Components/DropDown';
import { Checkbox } from './Components/Checkbox';
import { Datepicker } from './Components/Datepicker';
import { DaterangePicker } from './Components/DaterangePicker';
import { Multiselect } from './Components/Multiselect';
import { Modal } from './Components/Modal';
import { Chart } from './Components/Chart';
import { Map } from './Components/Map/Map';
import { QrScanner } from './Components/QrScanner/QrScanner';
import { ToggleSwitch } from './Components/Toggle';
import { RadioButton } from './Components/RadioButton';
import { StarRating } from './Components/StarRating';
import { Divider } from './Components/Divider';
import { FilePicker } from './Components/FilePicker';
import { PasswordInput } from './Components/PasswordInput';
import { Calendar } from './Components/Calendar';
import { Listview } from './Components/Listview';
import { IFrame } from './Components/IFrame';
import { CodeEditor } from './Components/CodeEditor';
import { Timer } from './Components/Timer';
import { Statistics } from './Components/Statistics';
import { Pagination } from './Components/Pagination';
import { Tags } from './Components/Tags';
import { Spinner } from './Components/Spinner';
import { CircularProgressBar } from './Components/CirularProgressbar';
import { renderTooltip, getComponentName } from '@/_helpers/appUtils';
import { RangeSlider } from './Components/RangeSlider';
import { Timeline } from './Components/Timeline';
import { SvgImage } from './Components/SvgImage';
import { Html } from './Components/Html';
import { ButtonGroup } from './Components/ButtonGroup';
import { CustomComponent } from './Components/CustomComponent/CustomComponent';
import { VerticalDivider } from './Components/verticalDivider';
import { PDF } from './Components/PDF';
import { ColorPicker } from './Components/ColorPicker';
import { KanbanBoard } from './Components/KanbanBoard/KanbanBoard';
import { Kanban } from './Components/Kanban/Kanban';
import { Steps } from './Components/Steps';
import { TreeSelect } from './Components/TreeSelect';
import { Icon } from './Components/Icon';
import { Link } from './Components/Link';
import { Form } from './Components/Form/Form';
import { BoundedBox } from './Components/BoundedBox/BoundedBox';
import OverlayTrigger from 'react-bootstrap/OverlayTrigger';
import '@/_styles/custom.scss';
import { validateProperties } from './component-properties-validation';
import { validateWidget } from '@/_helpers/utils';
import { componentTypes } from './WidgetManager/components';
import {
  resolveProperties,
  resolveStyles,
  resolveGeneralProperties,
  resolveGeneralStyles,
} from './component-properties-resolution';
import _ from 'lodash';
import { EditorContext } from '@/Editor/Context/EditorContextWrapper';
import { useTranslation } from 'react-i18next';
import { useCurrentState } from '@/_stores/currentStateStore';
import { useAppInfo } from '@/_stores/appDataStore';
import WidgetIcon from '@/../assets/images/icons/widgets';

export const AllComponents = {
  Button,
  Image,
  Text,
  TextInput,
  NumberInput,
  Table,
  TextArea,
  Container,
  Tabs,
  RichTextEditor,
  DropDown,
  Checkbox,
  Datepicker,
  DaterangePicker,
  Multiselect,
  Modal,
  Chart,
  Map,
  QrScanner,
  ToggleSwitch,
  RadioButton,
  StarRating,
  Divider,
  FilePicker,
  PasswordInput,
  Calendar,
  IFrame,
  CodeEditor,
  Listview,
  Timer,
  Statistics,
  Pagination,
  Tags,
  Spinner,
  CircularProgressBar,
  RangeSlider,
  Timeline,
  SvgImage,
  Html,
  ButtonGroup,
  CustomComponent,
  VerticalDivider,
  PDF,
  ColorPicker,
  KanbanBoard,
  Kanban,
  Steps,
  TreeSelect,
  Link,
  Icon,
  Form,
  BoundedBox,
};

export const Box = memo(
  ({
    id,
    width,
    height,
    yellow,
    preview,
    component,
    inCanvas,
    onComponentClick,
    onEvent,
    onComponentOptionChanged,
    onComponentOptionsChanged,
    paramUpdated,
    changeCanDrag,
    containerProps,
    removeComponent,
    canvasWidth,
    mode,
    customResolvables,
    parentId,
    sideBarDebugger,
    readOnly,
    childComponents,
    isResizing,
  }) => {
    const { t } = useTranslation();
    const backgroundColor = yellow ? 'yellow' : '';
    const currentState = useCurrentState();
    const { events } = useAppInfo();

    const componentMeta = useMemo(() => {
      return componentTypes.find((comp) => component.component === comp.component);
    }, [component]);

    const ComponentToRender = AllComponents[component.component];
    const [renderCount, setRenderCount] = useState(0);
    const [renderStartTime, setRenderStartTime] = useState(new Date());
    const [resetComponent, setResetStatus] = useState(false);

    const resolvedProperties = resolveProperties(component, currentState, null, customResolvables);
    const [validatedProperties, propertyErrors] =
      mode === 'edit' && component.validate
        ? validateProperties(resolvedProperties, componentMeta.properties)
        : [resolvedProperties, []];

    const resolvedStyles = resolveStyles(component, currentState, null, customResolvables);

    const [validatedStyles, styleErrors] =
      mode === 'edit' && component.validate
        ? validateProperties(resolvedStyles, componentMeta.styles)
        : [resolvedStyles, []];

    const resolvedGeneralProperties = resolveGeneralProperties(component, currentState, null, customResolvables);
    const [validatedGeneralProperties, generalPropertiesErrors] =
      mode === 'edit' && component.validate
        ? validateProperties(resolvedGeneralProperties, componentMeta.general)
        : [resolvedGeneralProperties, []];

    const resolvedGeneralStyles = resolveGeneralStyles(component, currentState, null, customResolvables);
    resolvedStyles.visibility = resolvedStyles.visibility !== false ? true : false;
    const [validatedGeneralStyles, generalStylesErrors] =
      mode === 'edit' && component.validate
        ? validateProperties(resolvedGeneralStyles, componentMeta.generalStyles)
        : [resolvedGeneralStyles, []];

    const darkMode = localStorage.getItem('darkMode') === 'true';
    const { variablesExposedForPreview, exposeToCodeHinter } = useContext(EditorContext) || {};

    let styles = {
      height: '100%',
      padding: validatedStyles?.padding === 'none' ? '0px' : '1px',
    };

    if (inCanvas) {
      styles = {
        ...styles,
      };
    }
    useEffect(() => {
      if (!component?.parent) {
        onComponentOptionChanged && onComponentOptionChanged(component, 'id', id);
      }
      // eslint-disable-next-line react-hooks/exhaustive-deps
    }, []); /*computeComponentState was not getting the id on initial render therefore exposed variables were not set.
  computeComponentState was being executed before addNewWidgetToTheEditor was completed.*/

    useEffect(() => {
      const currentPage = currentState?.page;
      const componentName = getComponentName(currentState, id);
      const errorLog = Object.fromEntries(
        [...propertyErrors, ...styleErrors, ...generalPropertiesErrors, ...generalStylesErrors].map((error) => [
          `${componentName} - ${error.property}`,
          {
            page: currentPage,
            type: 'component',
            kind: 'component',
            strace: 'page_level',
            data: { message: `${error.message}`, status: true },
            resolvedProperties: resolvedProperties,
            effectiveProperties: validatedProperties,
          },
        ])
      );
      sideBarDebugger?.error(errorLog);
      // eslint-disable-next-line react-hooks/exhaustive-deps
    }, [JSON.stringify({ propertyErrors, styleErrors, generalPropertiesErrors })]);

    useEffect(() => {
      setRenderCount(renderCount + 1);
      if (renderCount > 10) {
        setRenderCount(0);
        const currentTime = new Date();
        const timeDifference = Math.abs(currentTime - renderStartTime);
        if (timeDifference < 1000) {
          throw Error;
        }
        setRenderStartTime(currentTime);
      }

      // eslint-disable-next-line react-hooks/exhaustive-deps
    }, [JSON.stringify({ resolvedProperties, resolvedStyles })]);

    useEffect(() => {
      if (customResolvables && !readOnly && mode === 'edit') {
        const newCustomResolvable = {};
        newCustomResolvable[id] = { ...customResolvables };
        exposeToCodeHinter((prevState) => ({ ...prevState, ...newCustomResolvable }));
      }
      // eslint-disable-next-line react-hooks/exhaustive-deps
    }, [JSON.stringify(customResolvables), readOnly]);

    useEffect(() => {
      if (resetComponent) setResetStatus(false);
    }, [resetComponent]);

    let exposedVariables = currentState?.components[component.name] ?? {};

    const fireEvent = (eventName, options) => {
      if (mode === 'edit' && eventName === 'onClick') {
        onComponentClick(id, component);
      }

      const componentEvents = events.filter((event) => event.sourceId === id);

      onEvent(eventName, componentEvents, { ...options, customVariables: { ...customResolvables } });
    };
    const validate = (value) =>
      validateWidget({
        ...{ widgetValue: value },
        ...{ validationObject: component.definition.validation, currentState },
        customResolveObjects: customResolvables,
      });
    const shouldAddBoxShadow = ['TextInput', 'Text'];

    const calculateHeight = useCallback(() => {
      // 2px needs to be added since we are removing 1px each from top bottom padding when padding selected to none
      if (validatedStyles?.padding === 'none') {
        return height + 2;
      }
      return height;
    }, [validatedStyles?.padding, height]);

    return (
      <OverlayTrigger
        placement={inCanvas ? 'auto' : 'top'}
        delay={{ show: 500, hide: 0 }}
        trigger={inCanvas && !validatedGeneralProperties.tooltip?.toString().trim() ? null : ['hover', 'focus']}
        overlay={(props) =>
          renderTooltip({
            props,
            text: inCanvas
              ? `${validatedGeneralProperties.tooltip}`
              : `${t(`widget.${component.name}.description`, component.description)}`,
          })
        }
      >
        <div
          style={{
            ...styles,
            backgroundColor,
          }}
          role={preview ? 'BoxPreview' : 'Box'}
        >
<<<<<<< HEAD
          {inCanvas ? (
            !resetComponent ? (
              <ComponentToRender
                onComponentClick={onComponentClick}
                onComponentOptionChanged={onComponentOptionChanged}
                currentState={currentState}
                onEvent={onEvent}
                id={id}
                paramUpdated={paramUpdated}
                width={width}
                changeCanDrag={changeCanDrag}
                onComponentOptionsChanged={onComponentOptionsChanged}
                height={calculateHeight()}
                component={component}
                containerProps={containerProps}
                darkMode={darkMode}
                removeComponent={removeComponent}
                canvasWidth={canvasWidth}
                properties={validatedProperties}
                exposedVariables={exposedVariables}
                styles={{
                  ...validatedStyles,
                  ...(!shouldAddBoxShadow.includes(component.component)
                    ? { boxShadow: validatedGeneralStyles?.boxShadow }
                    : {}),
                }}
                setExposedVariable={(variable, value) => onComponentOptionChanged(component, variable, value, id)}
                setExposedVariables={(variableSet) => onComponentOptionsChanged(component, Object.entries(variableSet))}
                fireEvent={fireEvent}
                validate={validate}
                parentId={parentId}
                customResolvables={customResolvables}
                variablesExposedForPreview={variablesExposedForPreview}
                exposeToCodeHinter={exposeToCodeHinter}
                setProperty={(property, value) => {
                  paramUpdated(id, property, { value });
                }}
                mode={mode}
                resetComponent={() => setResetStatus(true)}
                childComponents={childComponents}
                dataCy={`draggable-widget-${String(component.name).toLowerCase()}`}
                isResizing={isResizing}
              ></ComponentToRender>
            ) : (
              <></>
            )
=======
          {!resetComponent ? (
            <ComponentToRender
              onComponentClick={onComponentClick}
              onComponentOptionChanged={onComponentOptionChanged}
              currentState={currentState}
              onEvent={onEvent}
              id={id}
              paramUpdated={paramUpdated}
              width={width}
              changeCanDrag={changeCanDrag}
              onComponentOptionsChanged={onComponentOptionsChanged}
              height={height}
              component={component}
              containerProps={containerProps}
              darkMode={darkMode}
              removeComponent={removeComponent}
              canvasWidth={canvasWidth}
              properties={validatedProperties}
              exposedVariables={exposedVariables}
              styles={{ ...validatedStyles, boxShadow: validatedGeneralStyles?.boxShadow }}
              setExposedVariable={(variable, value) => onComponentOptionChanged(component, variable, value, id)}
              setExposedVariables={(variableSet) =>
                onComponentOptionsChanged(component, Object.entries(variableSet), id)
              }
              fireEvent={fireEvent}
              validate={validate}
              parentId={parentId}
              customResolvables={customResolvables}
              variablesExposedForPreview={variablesExposedForPreview}
              exposeToCodeHinter={exposeToCodeHinter}
              setProperty={(property, value) => {
                paramUpdated(id, property, { value });
              }}
              mode={mode}
              resetComponent={() => setResetStatus(true)}
              childComponents={childComponents}
              dataCy={`draggable-widget-${String(component.name).toLowerCase()}`}
            ></ComponentToRender>
>>>>>>> 291a955f
          ) : (
            <></>
          )}
        </div>
      </OverlayTrigger>
    );
  }
);<|MERGE_RESOLUTION|>--- conflicted
+++ resolved
@@ -309,7 +309,6 @@
           }}
           role={preview ? 'BoxPreview' : 'Box'}
         >
-<<<<<<< HEAD
           {inCanvas ? (
             !resetComponent ? (
               <ComponentToRender
@@ -356,46 +355,6 @@
             ) : (
               <></>
             )
-=======
-          {!resetComponent ? (
-            <ComponentToRender
-              onComponentClick={onComponentClick}
-              onComponentOptionChanged={onComponentOptionChanged}
-              currentState={currentState}
-              onEvent={onEvent}
-              id={id}
-              paramUpdated={paramUpdated}
-              width={width}
-              changeCanDrag={changeCanDrag}
-              onComponentOptionsChanged={onComponentOptionsChanged}
-              height={height}
-              component={component}
-              containerProps={containerProps}
-              darkMode={darkMode}
-              removeComponent={removeComponent}
-              canvasWidth={canvasWidth}
-              properties={validatedProperties}
-              exposedVariables={exposedVariables}
-              styles={{ ...validatedStyles, boxShadow: validatedGeneralStyles?.boxShadow }}
-              setExposedVariable={(variable, value) => onComponentOptionChanged(component, variable, value, id)}
-              setExposedVariables={(variableSet) =>
-                onComponentOptionsChanged(component, Object.entries(variableSet), id)
-              }
-              fireEvent={fireEvent}
-              validate={validate}
-              parentId={parentId}
-              customResolvables={customResolvables}
-              variablesExposedForPreview={variablesExposedForPreview}
-              exposeToCodeHinter={exposeToCodeHinter}
-              setProperty={(property, value) => {
-                paramUpdated(id, property, { value });
-              }}
-              mode={mode}
-              resetComponent={() => setResetStatus(true)}
-              childComponents={childComponents}
-              dataCy={`draggable-widget-${String(component.name).toLowerCase()}`}
-            ></ComponentToRender>
->>>>>>> 291a955f
           ) : (
             <></>
           )}
