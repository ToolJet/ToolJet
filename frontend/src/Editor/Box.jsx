import React, { useEffect, useState, useMemo, useContext, useRef, memo, useCallback } from 'react';
import { Button } from './Components/Button';
import { Image } from './Components/Image';
import { Text } from './Components/Text';
import { Table } from './Components/Table/Table';
import { TextInput } from './Components/TextInput';
import { NumberInput } from './Components/NumberInput';
import { TextArea } from './Components/TextArea';
import { Container } from './Components/Container';
import { Tabs } from './Components/Tabs';
import { RichTextEditor } from './Components/RichTextEditor';
import { DropDown } from './Components/DropDown';
import { Checkbox } from './Components/Checkbox';
import { Datepicker } from './Components/Datepicker';
import { DaterangePicker } from './Components/DaterangePicker';
import { Multiselect } from './Components/Multiselect';
import { Modal } from './Components/Modal';
import { Chart } from './Components/Chart';
import { Map } from './Components/Map/Map';
import { QrScanner } from './Components/QrScanner/QrScanner';
import { ToggleSwitch } from './Components/Toggle';
import { RadioButton } from './Components/RadioButton';
import { StarRating } from './Components/StarRating';
import { Divider } from './Components/Divider';
import { FilePicker } from './Components/FilePicker';
import { PasswordInput } from './Components/PasswordInput';
import { Calendar } from './Components/Calendar';
import { Listview } from './Components/Listview';
import { IFrame } from './Components/IFrame';
import { CodeEditor } from './Components/CodeEditor';
import { Timer } from './Components/Timer';
import { Statistics } from './Components/Statistics';
import { Pagination } from './Components/Pagination';
import { Tags } from './Components/Tags';
import { Spinner } from './Components/Spinner';
import { CircularProgressBar } from './Components/CirularProgressbar';
import { renderTooltip, getComponentName } from '@/_helpers/appUtils';
import { RangeSlider } from './Components/RangeSlider';
import { Timeline } from './Components/Timeline';
import { SvgImage } from './Components/SvgImage';
import { Html } from './Components/Html';
import { ButtonGroup } from './Components/ButtonGroup';
import { CustomComponent } from './Components/CustomComponent/CustomComponent';
import { VerticalDivider } from './Components/verticalDivider';
import { PDF } from './Components/PDF';
import { ColorPicker } from './Components/ColorPicker';
import { KanbanBoard } from './Components/KanbanBoard/KanbanBoard';
import { Kanban } from './Components/Kanban/Kanban';
import { Steps } from './Components/Steps';
import { TreeSelect } from './Components/TreeSelect';
import { Icon } from './Components/Icon';
import { Link } from './Components/Link';
import { Form } from './Components/Form/Form';
import { BoundedBox } from './Components/BoundedBox/BoundedBox';
import OverlayTrigger from 'react-bootstrap/OverlayTrigger';
import '@/_styles/custom.scss';
import { validateProperties } from './component-properties-validation';
import { validateWidget } from '@/_helpers/utils';
import { componentTypes } from './WidgetManager/components';
import {
  resolveProperties,
  resolveStyles,
  resolveGeneralProperties,
  resolveGeneralStyles,
} from './component-properties-resolution';
import _ from 'lodash';
import { EditorContext } from '@/Editor/Context/EditorContextWrapper';
import { useTranslation } from 'react-i18next';
import { useCurrentState } from '@/_stores/currentStateStore';
import { useAppInfo } from '@/_stores/appDataStore';

export const AllComponents = {
  Button,
  Image,
  Text,
  TextInput,
  NumberInput,
  Table,
  TextArea,
  Container,
  Tabs,
  RichTextEditor,
  DropDown,
  Checkbox,
  Datepicker,
  DaterangePicker,
  Multiselect,
  Modal,
  Chart,
  Map,
  QrScanner,
  ToggleSwitch,
  RadioButton,
  StarRating,
  Divider,
  FilePicker,
  PasswordInput,
  Calendar,
  IFrame,
  CodeEditor,
  Listview,
  Timer,
  Statistics,
  Pagination,
  Tags,
  Spinner,
  CircularProgressBar,
  RangeSlider,
  Timeline,
  SvgImage,
  Html,
  ButtonGroup,
  CustomComponent,
  VerticalDivider,
  PDF,
  ColorPicker,
  KanbanBoard,
  Kanban,
  Steps,
  TreeSelect,
  Link,
  Icon,
  Form,
  BoundedBox,
};

export const Box = memo(
  ({
    id,
    width,
    height,
    yellow,
    preview,
    component,
    inCanvas,
    onComponentClick,
    onEvent,
    onComponentOptionChanged,
    onComponentOptionsChanged,
    paramUpdated,
    changeCanDrag,
    containerProps,
    removeComponent,
    canvasWidth,
    mode,
    customResolvables,
    parentId,
    sideBarDebugger,
    readOnly,
    childComponents,
    isResizing,
    adjustHeightBasedOnAlignment,
  }) => {
    const { t } = useTranslation();
    const backgroundColor = yellow ? 'yellow' : '';
    const currentState = useCurrentState();
    const { events } = useAppInfo();

    const componentMeta = useMemo(() => {
      return componentTypes.find((comp) => component.component === comp.component);
    }, [component]);

    const ComponentToRender = AllComponents[component.component];
    const [renderCount, setRenderCount] = useState(0);
    const [renderStartTime, setRenderStartTime] = useState(new Date());
    const [resetComponent, setResetStatus] = useState(false);

    const resolvedProperties = resolveProperties(component, currentState, null, customResolvables);
    const [validatedProperties, propertyErrors] =
      mode === 'edit' && component.validate
        ? validateProperties(resolvedProperties, componentMeta.properties)
        : [resolvedProperties, []];

    const resolvedStyles = resolveStyles(component, currentState, null, customResolvables);

    const [validatedStyles, styleErrors] =
      mode === 'edit' && component.validate
        ? validateProperties(resolvedStyles, componentMeta.styles)
        : [resolvedStyles, []];

    const resolvedGeneralProperties = resolveGeneralProperties(component, currentState, null, customResolvables);
    const [validatedGeneralProperties, generalPropertiesErrors] =
      mode === 'edit' && component.validate
        ? validateProperties(resolvedGeneralProperties, componentMeta.general)
        : [resolvedGeneralProperties, []];

    const resolvedGeneralStyles = resolveGeneralStyles(component, currentState, null, customResolvables);
    resolvedStyles.visibility = resolvedStyles.visibility !== false ? true : false;
    const [validatedGeneralStyles, generalStylesErrors] =
      mode === 'edit' && component.validate
        ? validateProperties(resolvedGeneralStyles, componentMeta.generalStyles)
        : [resolvedGeneralStyles, []];

    const darkMode = localStorage.getItem('darkMode') === 'true';
    const { variablesExposedForPreview, exposeToCodeHinter } = useContext(EditorContext) || {};

    let styles = {
      height: '100%',
      padding: validatedStyles?.padding === 'none' ? '0px' : '1px',
    };

    if (inCanvas) {
      styles = {
        ...styles,
      };
    }
    useEffect(() => {
      if (!component?.parent) {
        onComponentOptionChanged && onComponentOptionChanged(component, 'id', id);
      }
      // eslint-disable-next-line react-hooks/exhaustive-deps
    }, []); /*computeComponentState was not getting the id on initial render therefore exposed variables were not set.
  computeComponentState was being executed before addNewWidgetToTheEditor was completed.*/

    useEffect(() => {
      const currentPage = currentState?.page;
      const componentName = getComponentName(currentState, id);
      const errorLog = Object.fromEntries(
        [...propertyErrors, ...styleErrors, ...generalPropertiesErrors, ...generalStylesErrors].map((error) => [
          `${componentName} - ${error.property}`,
          {
            page: currentPage,
            type: 'component',
            kind: 'component',
            strace: 'page_level',
            data: { message: `${error.message}`, status: true },
            resolvedProperties: resolvedProperties,
            effectiveProperties: validatedProperties,
          },
        ])
      );
      sideBarDebugger?.error(errorLog);
      // eslint-disable-next-line react-hooks/exhaustive-deps
    }, [JSON.stringify({ propertyErrors, styleErrors, generalPropertiesErrors })]);

    useEffect(() => {
      setRenderCount(renderCount + 1);
      if (renderCount > 10) {
        setRenderCount(0);
        const currentTime = new Date();
        const timeDifference = Math.abs(currentTime - renderStartTime);
        if (timeDifference < 1000) {
          throw Error;
        }
        setRenderStartTime(currentTime);
      }

      // eslint-disable-next-line react-hooks/exhaustive-deps
    }, [JSON.stringify({ resolvedProperties, resolvedStyles })]);

    useEffect(() => {
      if (customResolvables && !readOnly && mode === 'edit') {
        const newCustomResolvable = {};
        newCustomResolvable[id] = { ...customResolvables };
        exposeToCodeHinter((prevState) => ({ ...prevState, ...newCustomResolvable }));
      }
      // eslint-disable-next-line react-hooks/exhaustive-deps
    }, [JSON.stringify(customResolvables), readOnly]);

    useEffect(() => {
      if (resetComponent) setResetStatus(false);
    }, [resetComponent]);

    let exposedVariables = currentState?.components[component.name] ?? {};

    const fireEvent = (eventName, options) => {
      if (mode === 'edit' && eventName === 'onClick') {
        onComponentClick(id, component);
      }

      const componentEvents = events.filter((event) => event.sourceId === id);

      onEvent(eventName, componentEvents, { ...options, customVariables: { ...customResolvables } });
    };
    const validate = (value) =>
      validateWidget({
        ...{ widgetValue: value },
        ...{ validationObject: component.definition.validation, currentState },
        customResolveObjects: customResolvables,
      });
<<<<<<< HEAD
    const shouldAddBoxShadow = ['TextInput', 'Text', 'DropDown'];
=======
    const shouldAddBoxShadow = ['TextInput', 'PasswordInput', 'NumberInput', 'Text'];
>>>>>>> 317ce28c

    const calculateHeight = useCallback(() => {
      // 2px needs to be added since we are removing 1px each from top bottom padding when padding selected to none
      if (validatedStyles?.padding === 'none') {
        return height + 2;
      }
      return height;
    }, [validatedStyles?.padding, height]);

    return (
      <OverlayTrigger
        placement={inCanvas ? 'auto' : 'top'}
        delay={{ show: 500, hide: 0 }}
        trigger={inCanvas && !validatedGeneralProperties.tooltip?.toString().trim() ? null : ['hover', 'focus']}
        overlay={(props) =>
          renderTooltip({
            props,
            text: inCanvas
              ? `${validatedGeneralProperties.tooltip}`
              : `${t(`widget.${component.name}.description`, component.description)}`,
          })
        }
      >
        <div
          style={{
            ...styles,
            backgroundColor,
          }}
          role={preview ? 'BoxPreview' : 'Box'}
        >
<<<<<<< HEAD
          {inCanvas ? (
            !resetComponent ? (
              <ComponentToRender
                onComponentClick={onComponentClick}
                onComponentOptionChanged={onComponentOptionChanged}
                currentState={currentState}
                onEvent={onEvent}
                id={id}
                paramUpdated={paramUpdated}
                width={width}
                changeCanDrag={changeCanDrag}
                onComponentOptionsChanged={onComponentOptionsChanged}
                height={calculateHeight()}
                component={component}
                containerProps={containerProps}
                darkMode={darkMode}
                removeComponent={removeComponent}
                canvasWidth={canvasWidth}
                properties={validatedProperties}
                exposedVariables={exposedVariables}
                styles={{
                  ...validatedStyles,
                  ...(!shouldAddBoxShadow.includes(component.component)
                    ? { boxShadow: validatedGeneralStyles?.boxShadow }
                    : {}),
                }}
                setExposedVariable={(variable, value) => onComponentOptionChanged(component, variable, value, id)}
                setExposedVariables={(variableSet) => onComponentOptionsChanged(component, Object.entries(variableSet))}
                fireEvent={fireEvent}
                validate={validate}
                parentId={parentId}
                customResolvables={customResolvables}
                variablesExposedForPreview={variablesExposedForPreview}
                exposeToCodeHinter={exposeToCodeHinter}
                setProperty={(property, value) => {
                  paramUpdated(id, property, { value });
                }}
                mode={mode}
                resetComponent={() => setResetStatus(true)}
                childComponents={childComponents}
                dataCy={`draggable-widget-${String(component.name).toLowerCase()}`}
                isResizing={isResizing}
                adjustHeightBasedOnAlignment={adjustHeightBasedOnAlignment}
              ></ComponentToRender>
            ) : (
              <></>
            )
=======
          {!resetComponent ? (
            <ComponentToRender
              onComponentClick={onComponentClick}
              onComponentOptionChanged={onComponentOptionChanged}
              currentState={currentState}
              onEvent={onEvent}
              id={id}
              paramUpdated={paramUpdated}
              width={width}
              changeCanDrag={changeCanDrag}
              onComponentOptionsChanged={onComponentOptionsChanged}
              height={calculateHeight()}
              component={component}
              containerProps={containerProps}
              darkMode={darkMode}
              removeComponent={removeComponent}
              canvasWidth={canvasWidth}
              properties={validatedProperties}
              exposedVariables={exposedVariables}
              styles={{
                ...validatedStyles,
                ...(!shouldAddBoxShadow.includes(component.component)
                  ? { boxShadow: validatedGeneralStyles?.boxShadow }
                  : {}),
              }}
              setExposedVariable={(variable, value) => onComponentOptionChanged(component, variable, value, id)}
              setExposedVariables={(variableSet) =>
                onComponentOptionsChanged(component, Object.entries(variableSet), id)
              }
              fireEvent={fireEvent}
              validate={validate}
              parentId={parentId}
              customResolvables={customResolvables}
              variablesExposedForPreview={variablesExposedForPreview}
              exposeToCodeHinter={exposeToCodeHinter}
              setProperty={(property, value) => {
                paramUpdated(id, property, { value });
              }}
              mode={mode}
              resetComponent={() => setResetStatus(true)}
              childComponents={childComponents}
              dataCy={`draggable-widget-${String(component.name).toLowerCase()}`}
              isResizing={isResizing}
              adjustHeightBasedOnAlignment={adjustHeightBasedOnAlignment}
            ></ComponentToRender>
>>>>>>> 317ce28c
          ) : (
            <></>
          )}
        </div>
      </OverlayTrigger>
    );
  }
);<|MERGE_RESOLUTION|>--- conflicted
+++ resolved
@@ -278,11 +278,7 @@
         ...{ validationObject: component.definition.validation, currentState },
         customResolveObjects: customResolvables,
       });
-<<<<<<< HEAD
-    const shouldAddBoxShadow = ['TextInput', 'Text', 'DropDown'];
-=======
-    const shouldAddBoxShadow = ['TextInput', 'PasswordInput', 'NumberInput', 'Text'];
->>>>>>> 317ce28c
+    const shouldAddBoxShadow = ['TextInput', 'PasswordInput', 'NumberInput', 'Text', 'DropDown'];
 
     const calculateHeight = useCallback(() => {
       // 2px needs to be added since we are removing 1px each from top bottom padding when padding selected to none
@@ -313,7 +309,6 @@
           }}
           role={preview ? 'BoxPreview' : 'Box'}
         >
-<<<<<<< HEAD
           {inCanvas ? (
             !resetComponent ? (
               <ComponentToRender
@@ -361,53 +356,6 @@
             ) : (
               <></>
             )
-=======
-          {!resetComponent ? (
-            <ComponentToRender
-              onComponentClick={onComponentClick}
-              onComponentOptionChanged={onComponentOptionChanged}
-              currentState={currentState}
-              onEvent={onEvent}
-              id={id}
-              paramUpdated={paramUpdated}
-              width={width}
-              changeCanDrag={changeCanDrag}
-              onComponentOptionsChanged={onComponentOptionsChanged}
-              height={calculateHeight()}
-              component={component}
-              containerProps={containerProps}
-              darkMode={darkMode}
-              removeComponent={removeComponent}
-              canvasWidth={canvasWidth}
-              properties={validatedProperties}
-              exposedVariables={exposedVariables}
-              styles={{
-                ...validatedStyles,
-                ...(!shouldAddBoxShadow.includes(component.component)
-                  ? { boxShadow: validatedGeneralStyles?.boxShadow }
-                  : {}),
-              }}
-              setExposedVariable={(variable, value) => onComponentOptionChanged(component, variable, value, id)}
-              setExposedVariables={(variableSet) =>
-                onComponentOptionsChanged(component, Object.entries(variableSet), id)
-              }
-              fireEvent={fireEvent}
-              validate={validate}
-              parentId={parentId}
-              customResolvables={customResolvables}
-              variablesExposedForPreview={variablesExposedForPreview}
-              exposeToCodeHinter={exposeToCodeHinter}
-              setProperty={(property, value) => {
-                paramUpdated(id, property, { value });
-              }}
-              mode={mode}
-              resetComponent={() => setResetStatus(true)}
-              childComponents={childComponents}
-              dataCy={`draggable-widget-${String(component.name).toLowerCase()}`}
-              isResizing={isResizing}
-              adjustHeightBasedOnAlignment={adjustHeightBasedOnAlignment}
-            ></ComponentToRender>
->>>>>>> 317ce28c
           ) : (
             <></>
           )}
