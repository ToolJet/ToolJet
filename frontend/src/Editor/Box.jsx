--- conflicted
+++ resolved
@@ -116,11 +116,8 @@
   parentId,
   allComponents,
   extraProps,
-<<<<<<< HEAD
   sideBarDebugger,
-=======
   dataQueries,
->>>>>>> 6b6cb5fc
 }) {
   const backgroundColor = yellow ? 'yellow' : '';
 
