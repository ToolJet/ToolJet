--- conflicted
+++ resolved
@@ -1,8 +1,4 @@
-<<<<<<< HEAD
 import React, { useEffect, useState, useMemo, useContext, memo } from 'react';
-=======
-import React, { useEffect, useState, useMemo, useContext, useRef, memo, useCallback } from 'react';
->>>>>>> d22bbaad
 import { Button } from './Components/Button';
 import { Image } from './Components/Image';
 import { Text } from './Components/Text';
@@ -176,18 +172,12 @@
       : [resolvedProperties, []];
 
     const resolvedStyles = resolveStyles(component, currentState, null, customResolvables);
-<<<<<<< HEAD
-    const [validatedStyles, styleErrors] = component.validate
-      ? validateProperties(resolvedStyles, componentMeta.styles)
-      : [resolvedStyles, []];
-    validatedStyles.visibility = validatedStyles.visibility !== false ? true : false;
-=======
 
     const [validatedStyles, styleErrors] =
       mode === 'edit' && component.validate
         ? validateProperties(resolvedStyles, componentMeta.styles)
         : [resolvedStyles, []];
->>>>>>> d22bbaad
+    validatedStyles.visibility = validatedStyles.visibility !== false ? true : false;
 
     const resolvedGeneralProperties = resolveGeneralProperties(component, currentState, null, customResolvables);
     const [validatedGeneralProperties, generalPropertiesErrors] = component.validate
