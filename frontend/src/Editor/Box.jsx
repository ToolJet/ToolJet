<<<<<<< HEAD
import React, { useEffect, useState, useMemo, useContext } from 'react';
=======
import React, { useEffect, useState, useMemo, useContext, useRef, memo } from 'react';
>>>>>>> 06b558c8
import { Button } from './Components/Button';
import { Image } from './Components/Image';
import { Text } from './Components/Text';
import { Table } from './Components/Table/Table';
import { TextInput } from './Components/TextInput';
import { NumberInput } from './Components/NumberInput';
import { TextArea } from './Components/TextArea';
import { Container } from './Components/Container';
import { Tabs } from './Components/Tabs';
import { RichTextEditor } from './Components/RichTextEditor';
import { DropDown } from './Components/DropDown';
import { Checkbox } from './Components/Checkbox';
import { Datepicker } from './Components/Datepicker';
import { DaterangePicker } from './Components/DaterangePicker';
import { Multiselect } from './Components/Multiselect';
import { Modal } from './Components/Modal';
import { Chart } from './Components/Chart';
import { Map } from './Components/Map/Map';
import { QrScanner } from './Components/QrScanner/QrScanner';
import { ToggleSwitch } from './Components/Toggle';
import { RadioButton } from './Components/RadioButton';
import { StarRating } from './Components/StarRating';
import { Divider } from './Components/Divider';
import { FilePicker } from './Components/FilePicker';
import { PasswordInput } from './Components/PasswordInput';
import { Calendar } from './Components/Calendar';
import { Listview } from './Components/Listview';
import { IFrame } from './Components/IFrame';
import { CodeEditor } from './Components/CodeEditor';
import { Timer } from './Components/Timer';
import { Statistics } from './Components/Statistics';
import { Pagination } from './Components/Pagination';
import { Tags } from './Components/Tags';
import { Spinner } from './Components/Spinner';
import { CircularProgressBar } from './Components/CirularProgressbar';
import { renderTooltip, getComponentName } from '@/_helpers/appUtils';
import { RangeSlider } from './Components/RangeSlider';
import { Timeline } from './Components/Timeline';
import { SvgImage } from './Components/SvgImage';
import { Html } from './Components/Html';
import { ButtonGroup } from './Components/ButtonGroup';
import { CustomComponent } from './Components/CustomComponent/CustomComponent';
import { VerticalDivider } from './Components/verticalDivider';
import { PDF } from './Components/PDF';
import { ColorPicker } from './Components/ColorPicker';
import { KanbanBoard } from './Components/KanbanBoard/KanbanBoard';
import { Kanban } from './Components/Kanban/Kanban';
import { Steps } from './Components/Steps';
import { TreeSelect } from './Components/TreeSelect';
import { Icon } from './Components/Icon';
import { Link } from './Components/Link';
import { Form } from './Components/Form/Form';
import { BoundedBox } from './Components/BoundedBox/BoundedBox';
import OverlayTrigger from 'react-bootstrap/OverlayTrigger';
import '@/_styles/custom.scss';
import { validateProperties } from './component-properties-validation';
import { validateWidget } from '@/_helpers/utils';
import { componentTypes } from './WidgetManager/components';
import {
  resolveProperties,
  resolveStyles,
  resolveGeneralProperties,
  resolveGeneralStyles,
} from './component-properties-resolution';
import _ from 'lodash';
import { EditorContext } from '@/Editor/Context/EditorContextWrapper';
import { useTranslation } from 'react-i18next';
import { useCurrentState } from '@/_stores/currentStateStore';

const AllComponents = {
  Button,
  Image,
  Text,
  TextInput,
  NumberInput,
  Table,
  TextArea,
  Container,
  Tabs,
  RichTextEditor,
  DropDown,
  Checkbox,
  Datepicker,
  DaterangePicker,
  Multiselect,
  Modal,
  Chart,
  Map,
  QrScanner,
  ToggleSwitch,
  RadioButton,
  StarRating,
  Divider,
  FilePicker,
  PasswordInput,
  Calendar,
  IFrame,
  CodeEditor,
  Listview,
  Timer,
  Statistics,
  Pagination,
  Tags,
  Spinner,
  CircularProgressBar,
  RangeSlider,
  Timeline,
  SvgImage,
  Html,
  ButtonGroup,
  CustomComponent,
  VerticalDivider,
  PDF,
  ColorPicker,
  KanbanBoard,
  Kanban,
  Steps,
  TreeSelect,
  Link,
  Icon,
  Form,
  BoundedBox,
};

<<<<<<< HEAD
export const Box = function Box({
  id,
  width,
  height,
  yellow,
  preview,
  component,
  inCanvas,
  onComponentClick,
  onEvent,
  onComponentOptionChanged,
  onComponentOptionsChanged,
  paramUpdated,
  changeCanDrag,
  containerProps,
  darkMode,
  removeComponent,
  canvasWidth,
  mode,
  customResolvables,
  parentId,
  parentKey,
  sideBarDebugger,
  readOnly,
  childComponents,
}) {
  const { t } = useTranslation();
  const backgroundColor = yellow ? 'yellow' : '';
  const currentState = useCurrentState();
=======
export const Box = memo(
  ({
    id,
    width,
    height,
    yellow,
    preview,
    component,
    inCanvas,
    onComponentClick,
    onEvent,
    onComponentOptionChanged,
    onComponentOptionsChanged,
    paramUpdated,
    changeCanDrag,
    containerProps,
    darkMode,
    removeComponent,
    canvasWidth,
    mode,
    customResolvables,
    parentId,
    sideBarDebugger,
    readOnly,
    childComponents,
  }) => {
    const { t } = useTranslation();
    const backgroundColor = yellow ? 'yellow' : '';
    const currentState = useCurrentState();
>>>>>>> 06b558c8

    let styles = {
      height: '100%',
      padding: '1px',
    };
<<<<<<< HEAD
  }
  const componentMeta = useMemo(() => {
    return componentTypes.find((comp) => component.component === comp.component);
  }, [component]);
=======

    if (inCanvas) {
      styles = {
        ...styles,
      };
    }
>>>>>>> 06b558c8

    const componentMeta = useMemo(() => {
      return componentTypes.find((comp) => component.component === comp.component);
    }, [component]);

    const ComponentToRender = AllComponents[component.component];
    const [renderCount, setRenderCount] = useState(0);
    const [renderStartTime, setRenderStartTime] = useState(new Date());
    const [resetComponent, setResetStatus] = useState(false);

    const resolvedProperties = resolveProperties(component, currentState, null, customResolvables);
    const [validatedProperties, propertyErrors] =
      mode === 'edit' && component.validate
        ? validateProperties(resolvedProperties, componentMeta.properties)
        : [resolvedProperties, []];

    const resolvedStyles = resolveStyles(component, currentState, null, customResolvables);
    const [validatedStyles, styleErrors] =
      mode === 'edit' && component.validate
        ? validateProperties(resolvedStyles, componentMeta.styles)
        : [resolvedStyles, []];
    validatedStyles.visibility = validatedStyles.visibility !== false ? true : false;

    const resolvedGeneralProperties = resolveGeneralProperties(component, currentState, null, customResolvables);
    const [validatedGeneralProperties, generalPropertiesErrors] =
      mode === 'edit' && component.validate
        ? validateProperties(resolvedGeneralProperties, componentMeta.general)
        : [resolvedGeneralProperties, []];

    const resolvedGeneralStyles = resolveGeneralStyles(component, currentState, null, customResolvables);
    resolvedStyles.visibility = resolvedStyles.visibility !== false ? true : false;
    const [validatedGeneralStyles, generalStylesErrors] =
      mode === 'edit' && component.validate
        ? validateProperties(resolvedGeneralStyles, componentMeta.generalStyles)
        : [resolvedGeneralStyles, []];

<<<<<<< HEAD
  useEffect(() => {
    onComponentOptionChanged && onComponentOptionChanged(component, 'id', id);
    // eslint-disable-next-line react-hooks/exhaustive-deps
  }, []); /*computeComponentState was not getting the id on initial render therefore exposed variables were not set.
  computeComponentState was being executed before addNewWidgetToTheEditor was completed.*/
=======
    const { variablesExposedForPreview, exposeToCodeHinter } = useContext(EditorContext) || {};
>>>>>>> 06b558c8

    const componentActions = useRef(new Set());

    useEffect(() => {
      const currentPage = currentState?.page;

      const componentName = getComponentName(currentState, id);
      const errorLog = Object.fromEntries(
        [...propertyErrors, ...styleErrors, ...generalPropertiesErrors, ...generalStylesErrors].map((error) => [
          `${componentName} - ${error.property}`,
          {
            page: currentPage,
            type: 'component',
            kind: 'component',
            strace: 'page_level',
            data: { message: `${error.message}`, status: true },
            resolvedProperties: resolvedProperties,
            effectiveProperties: validatedProperties,
          },
        ])
      );
      sideBarDebugger?.error(errorLog);
      // eslint-disable-next-line react-hooks/exhaustive-deps
    }, [JSON.stringify({ propertyErrors, styleErrors, generalPropertiesErrors })]);

    useEffect(() => {
      setRenderCount(renderCount + 1);
      if (renderCount > 10) {
        setRenderCount(0);
        const currentTime = new Date();
        const timeDifference = Math.abs(currentTime - renderStartTime);
        if (timeDifference < 1000) {
          throw Error;
        }
        setRenderStartTime(currentTime);
      }

      // eslint-disable-next-line react-hooks/exhaustive-deps
    }, [JSON.stringify({ resolvedProperties, resolvedStyles })]);

    useEffect(() => {
      if (customResolvables && !readOnly && mode === 'edit') {
        const newCustomResolvable = {};
        newCustomResolvable[id] = { ...customResolvables };
        exposeToCodeHinter((prevState) => ({ ...prevState, ...newCustomResolvable }));
      }
      // eslint-disable-next-line react-hooks/exhaustive-deps
    }, [JSON.stringify(customResolvables), readOnly]);

    useEffect(() => {
      if (resetComponent) setResetStatus(false);
    }, [resetComponent]);

    let exposedVariables = currentState?.components[component.name] ?? {};

    const fireEvent = (eventName, options) => {
      if (mode === 'edit' && eventName === 'onClick') {
        onComponentClick(id, component);
      }
      onEvent(eventName, { ...options, customVariables: { ...customResolvables }, component });
    };
    const validate = (value) =>
      validateWidget({
        ...{ widgetValue: value },
        ...{ validationObject: component.definition.validation, currentState },
        customResolveObjects: customResolvables,
      });

    return (
      <OverlayTrigger
        placement={inCanvas ? 'auto' : 'top'}
        delay={{ show: 500, hide: 0 }}
        trigger={inCanvas && !validatedGeneralProperties.tooltip?.toString().trim() ? null : ['hover', 'focus']}
        overlay={(props) =>
          renderTooltip({
            props,
            text: inCanvas
              ? `${validatedGeneralProperties.tooltip}`
              : `${t(`widget.${component.name}.description`, component.description)}`,
          })
        }
      >
<<<<<<< HEAD
        {inCanvas ? (
          !resetComponent ? (
            <ComponentToRender
              onComponentClick={onComponentClick}
              onComponentOptionChanged={onComponentOptionChanged}
              currentState={currentState}
              onEvent={onEvent}
              id={id}
              paramUpdated={paramUpdated}
              width={width}
              changeCanDrag={changeCanDrag}
              onComponentOptionsChanged={onComponentOptionsChanged}
              height={height}
              component={component}
              containerProps={containerProps}
              darkMode={darkMode}
              removeComponent={removeComponent}
              canvasWidth={canvasWidth}
              properties={validatedProperties}
              exposedVariables={exposedVariables}
              styles={{ ...validatedStyles, boxShadow: validatedGeneralStyles?.boxShadow }}
              setExposedVariable={(variable, value) => {
                onComponentOptionChanged(component, variable, value, id);
              }}
              setExposedVariables={(variableSet) => onComponentOptionsChanged(component, Object.entries(variableSet))}
              fireEvent={fireEvent}
              validate={validate}
              parentId={parentId}
              customResolvables={customResolvables}
              variablesExposedForPreview={variablesExposedForPreview}
              exposeToCodeHinter={exposeToCodeHinter}
              setProperty={(property, value) => {
                paramUpdated(id, property, { value });
              }}
              mode={mode}
              resetComponent={() => setResetStatus(true)}
              childComponents={childComponents}
              dataCy={`draggable-widget-${String(component.name).toLowerCase()}`}
            ></ComponentToRender>
=======
        <div
          style={{
            ...styles,
            backgroundColor,
          }}
          role={preview ? 'BoxPreview' : 'Box'}
        >
          {inCanvas ? (
            !resetComponent ? (
              <ComponentToRender
                onComponentClick={onComponentClick}
                onComponentOptionChanged={onComponentOptionChanged}
                currentState={currentState}
                onEvent={onEvent}
                id={id}
                paramUpdated={paramUpdated}
                width={width}
                changeCanDrag={changeCanDrag}
                onComponentOptionsChanged={onComponentOptionsChanged}
                height={height}
                component={component}
                containerProps={containerProps}
                darkMode={darkMode}
                removeComponent={removeComponent}
                canvasWidth={canvasWidth}
                properties={validatedProperties}
                exposedVariables={exposedVariables}
                styles={{ ...validatedStyles, boxShadow: validatedGeneralStyles?.boxShadow }}
                setExposedVariable={(variable, value) => onComponentOptionChanged(component, variable, value, id)}
                setExposedVariables={(variableSet) => onComponentOptionsChanged(component, Object.entries(variableSet))}
                registerAction={(actionName, func, dependencies = []) => {
                  if (
                    Object.keys(currentState?.components ?? {}).includes(component.name) &&
                    currentState?.components[component.name].id === id
                  ) {
                    if (!Object.keys(exposedVariables).includes(actionName)) {
                      func.dependencies = dependencies;
                      componentActions.current.add(actionName);
                      return onComponentOptionChanged(component, actionName, func);
                    } else if (exposedVariables[actionName]?.dependencies?.length === 0) {
                      return Promise.resolve();
                    } else if (
                      JSON.stringify(dependencies) !== JSON.stringify(exposedVariables[actionName]?.dependencies) ||
                      !componentActions.current.has(actionName)
                    ) {
                      func.dependencies = dependencies;
                      componentActions.current.add(actionName);
                      return onComponentOptionChanged(component, actionName, func);
                    }
                  }
                }}
                fireEvent={fireEvent}
                validate={validate}
                parentId={parentId}
                customResolvables={customResolvables}
                variablesExposedForPreview={variablesExposedForPreview}
                exposeToCodeHinter={exposeToCodeHinter}
                setProperty={(property, value) => {
                  paramUpdated(id, property, { value });
                }}
                mode={mode}
                resetComponent={() => setResetStatus(true)}
                childComponents={childComponents}
                dataCy={`draggable-widget-${String(component.name).toLowerCase()}`}
              ></ComponentToRender>
            ) : (
              <></>
            )
>>>>>>> 06b558c8
          ) : (
            <div className="m-1" style={{ height: '76px', width: '76px', marginLeft: '18px' }}>
              <div
                className="component-image-holder p-2 d-flex flex-column justify-content-center"
                style={{ height: '100%' }}
                data-cy={`widget-list-box-${component.displayName.toLowerCase().replace(/\s+/g, '-')}`}
              >
                <center>
                  <div
                    style={{
                      width: '20px',
                      height: '20px',
                      backgroundSize: 'contain',
                      backgroundImage: `url(assets/images/icons/widgets/${component.name.toLowerCase()}.svg)`,
                      backgroundRepeat: 'no-repeat',
                    }}
                  ></div>
                </center>
                <span className="component-title">
                  {t(`widget.${component.name}.displayName`, component.displayName)}
                </span>
              </div>
            </div>
          )}
        </div>
      </OverlayTrigger>
    );
  }
);<|MERGE_RESOLUTION|>--- conflicted
+++ resolved
@@ -1,8 +1,4 @@
-<<<<<<< HEAD
-import React, { useEffect, useState, useMemo, useContext } from 'react';
-=======
 import React, { useEffect, useState, useMemo, useContext, useRef, memo } from 'react';
->>>>>>> 06b558c8
 import { Button } from './Components/Button';
 import { Image } from './Components/Image';
 import { Text } from './Components/Text';
@@ -127,37 +123,6 @@
   BoundedBox,
 };
 
-<<<<<<< HEAD
-export const Box = function Box({
-  id,
-  width,
-  height,
-  yellow,
-  preview,
-  component,
-  inCanvas,
-  onComponentClick,
-  onEvent,
-  onComponentOptionChanged,
-  onComponentOptionsChanged,
-  paramUpdated,
-  changeCanDrag,
-  containerProps,
-  darkMode,
-  removeComponent,
-  canvasWidth,
-  mode,
-  customResolvables,
-  parentId,
-  parentKey,
-  sideBarDebugger,
-  readOnly,
-  childComponents,
-}) {
-  const { t } = useTranslation();
-  const backgroundColor = yellow ? 'yellow' : '';
-  const currentState = useCurrentState();
-=======
 export const Box = memo(
   ({
     id,
@@ -183,29 +148,22 @@
     sideBarDebugger,
     readOnly,
     childComponents,
+    parentKey,
   }) => {
     const { t } = useTranslation();
     const backgroundColor = yellow ? 'yellow' : '';
     const currentState = useCurrentState();
->>>>>>> 06b558c8
 
     let styles = {
       height: '100%',
       padding: '1px',
     };
-<<<<<<< HEAD
-  }
-  const componentMeta = useMemo(() => {
-    return componentTypes.find((comp) => component.component === comp.component);
-  }, [component]);
-=======
 
     if (inCanvas) {
       styles = {
         ...styles,
       };
     }
->>>>>>> 06b558c8
 
     const componentMeta = useMemo(() => {
       return componentTypes.find((comp) => component.component === comp.component);
@@ -242,17 +200,15 @@
         ? validateProperties(resolvedGeneralStyles, componentMeta.generalStyles)
         : [resolvedGeneralStyles, []];
 
-<<<<<<< HEAD
-  useEffect(() => {
-    onComponentOptionChanged && onComponentOptionChanged(component, 'id', id);
-    // eslint-disable-next-line react-hooks/exhaustive-deps
-  }, []); /*computeComponentState was not getting the id on initial render therefore exposed variables were not set.
+    const { variablesExposedForPreview, exposeToCodeHinter } = useContext(EditorContext) || {};
+
+    const componentActions = useRef(new Set());
+
+    useEffect(() => {
+      onComponentOptionChanged && onComponentOptionChanged(component, 'id', id);
+      // eslint-disable-next-line react-hooks/exhaustive-deps
+    }, []); /*computeComponentState was not getting the id on initial render therefore exposed variables were not set.
   computeComponentState was being executed before addNewWidgetToTheEditor was completed.*/
-=======
-    const { variablesExposedForPreview, exposeToCodeHinter } = useContext(EditorContext) || {};
->>>>>>> 06b558c8
-
-    const componentActions = useRef(new Set());
 
     useEffect(() => {
       const currentPage = currentState?.page;
@@ -333,47 +289,6 @@
           })
         }
       >
-<<<<<<< HEAD
-        {inCanvas ? (
-          !resetComponent ? (
-            <ComponentToRender
-              onComponentClick={onComponentClick}
-              onComponentOptionChanged={onComponentOptionChanged}
-              currentState={currentState}
-              onEvent={onEvent}
-              id={id}
-              paramUpdated={paramUpdated}
-              width={width}
-              changeCanDrag={changeCanDrag}
-              onComponentOptionsChanged={onComponentOptionsChanged}
-              height={height}
-              component={component}
-              containerProps={containerProps}
-              darkMode={darkMode}
-              removeComponent={removeComponent}
-              canvasWidth={canvasWidth}
-              properties={validatedProperties}
-              exposedVariables={exposedVariables}
-              styles={{ ...validatedStyles, boxShadow: validatedGeneralStyles?.boxShadow }}
-              setExposedVariable={(variable, value) => {
-                onComponentOptionChanged(component, variable, value, id);
-              }}
-              setExposedVariables={(variableSet) => onComponentOptionsChanged(component, Object.entries(variableSet))}
-              fireEvent={fireEvent}
-              validate={validate}
-              parentId={parentId}
-              customResolvables={customResolvables}
-              variablesExposedForPreview={variablesExposedForPreview}
-              exposeToCodeHinter={exposeToCodeHinter}
-              setProperty={(property, value) => {
-                paramUpdated(id, property, { value });
-              }}
-              mode={mode}
-              resetComponent={() => setResetStatus(true)}
-              childComponents={childComponents}
-              dataCy={`draggable-widget-${String(component.name).toLowerCase()}`}
-            ></ComponentToRender>
-=======
         <div
           style={{
             ...styles,
@@ -404,27 +319,6 @@
                 styles={{ ...validatedStyles, boxShadow: validatedGeneralStyles?.boxShadow }}
                 setExposedVariable={(variable, value) => onComponentOptionChanged(component, variable, value, id)}
                 setExposedVariables={(variableSet) => onComponentOptionsChanged(component, Object.entries(variableSet))}
-                registerAction={(actionName, func, dependencies = []) => {
-                  if (
-                    Object.keys(currentState?.components ?? {}).includes(component.name) &&
-                    currentState?.components[component.name].id === id
-                  ) {
-                    if (!Object.keys(exposedVariables).includes(actionName)) {
-                      func.dependencies = dependencies;
-                      componentActions.current.add(actionName);
-                      return onComponentOptionChanged(component, actionName, func);
-                    } else if (exposedVariables[actionName]?.dependencies?.length === 0) {
-                      return Promise.resolve();
-                    } else if (
-                      JSON.stringify(dependencies) !== JSON.stringify(exposedVariables[actionName]?.dependencies) ||
-                      !componentActions.current.has(actionName)
-                    ) {
-                      func.dependencies = dependencies;
-                      componentActions.current.add(actionName);
-                      return onComponentOptionChanged(component, actionName, func);
-                    }
-                  }
-                }}
                 fireEvent={fireEvent}
                 validate={validate}
                 parentId={parentId}
@@ -442,7 +336,6 @@
             ) : (
               <></>
             )
->>>>>>> 06b558c8
           ) : (
             <div className="m-1" style={{ height: '76px', width: '76px', marginLeft: '18px' }}>
               <div
