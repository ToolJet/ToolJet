import React from 'react';
import { Button } from './Components/Button';
import { Image } from './Components/Image';
import { Text } from './Components/Text';
import { Table } from './Components/Table/Table';
import { TextInput } from './Components/TextInput';
import { NumberInput } from './Components/NumberInput';
import { TextArea } from './Components/TextArea';
import { Container } from './Components/Container';
import { RichTextEditor } from './Components/RichTextEditor';
import { DropDown } from './Components/DropDown';
import { Checkbox } from './Components/Checkbox';
import { Datepicker } from './Components/Datepicker';
import { DaterangePicker } from './Components/DaterangePicker';
import { Multiselect } from './Components/Multiselect';
import { Modal } from './Components/Modal';
import { Chart } from './Components/Chart';
import { Map } from './Components/Map/Map';
import { QrScanner } from './Components/QrScanner/QrScanner';
import { ToggleSwitch } from './Components/Toggle';
import { RadioButton } from './Components/RadioButton';
import { StarRating } from './Components/StarRating';
import { Divider } from './Components/Divider';
import { FilePicker } from './Components/FilePicker';
import { PasswordInput } from './Components/PasswordInput';
import { Calendar } from './Components/Calendar';
import { renderTooltip } from '../_helpers/appUtils';
import OverlayTrigger from 'react-bootstrap/OverlayTrigger';
import '@/_styles/custom.scss';
import { resolveProperties, resolveStyles } from './component-properties-resolution';
import { validateWidget } from '@/_helpers/utils';

const AllComponents = {
  Button,
  Image,
  Text,
  TextInput,
  NumberInput,
  Table,
  TextArea,
  Container,
  RichTextEditor,
  DropDown,
  Checkbox,
  Datepicker,
  DaterangePicker,
  Multiselect,
  Modal,
  Chart,
  Map,
  QrScanner,
  ToggleSwitch,
  RadioButton,
  StarRating,
  Divider,
  FilePicker,
  PasswordInput,
  Calendar,
};

export const Box = function Box({
  id,
  width,
  height,
  yellow,
  preview,
  component,
  inCanvas,
  onComponentClick,
  onEvent,
  currentState,
  onComponentOptionChanged,
  onComponentOptionsChanged,
  paramUpdated,
  changeCanDrag,
  containerProps,
  darkMode,
  removeComponent,
<<<<<<< HEAD
  canvasWidth
=======
  mode,
>>>>>>> 6f0183c3
}) {
  const backgroundColor = yellow ? 'yellow' : '';

  let styles = {
    height: '100%',
    padding: '1px',
  };

  if (inCanvas) {
    styles = {
      ...styles,
    };
  }

  const ComponentToRender = AllComponents[component.component];
  const resolvedProperties = resolveProperties(component, currentState);
  const resolvedStyles = resolveStyles(component, currentState);
  const exposedVariables = currentState?.components[component.name] ?? {};

  const fireEvent = (eventName, options) => {
    if (mode === 'edit' && eventName === 'onClick') {
      onComponentClick(id, component);
    }
    onEvent(eventName, { ...options, component });
  };
  const validate = (value) =>
    validateWidget({
      ...{ widgetValue: value },
      ...{ validationObject: component.definition.validation, currentState },
    });

  return (
    <OverlayTrigger
      placement="top"
      delay={{ show: 500, hide: 0 }}
      trigger={!inCanvas ? ['hover', 'focus'] : null}
      overlay={(props) => renderTooltip({ props, text: `${component.description}` })}
    >
      <div style={{ ...styles, backgroundColor }} role={preview ? 'BoxPreview' : 'Box'}>
        {inCanvas ? (
          <ComponentToRender
            onComponentClick={onComponentClick}
            onComponentOptionChanged={onComponentOptionChanged}
            currentState={currentState}
            onEvent={onEvent}
            id={id}
            paramUpdated={paramUpdated}
            width={width}
            changeCanDrag={changeCanDrag}
            onComponentOptionsChanged={onComponentOptionsChanged}
            height={height}
            component={component}
            containerProps={containerProps}
            darkMode={darkMode}
            removeComponent={removeComponent}
            canvasWidth={canvasWidth}
            properties={resolvedProperties}
            exposedVariables={exposedVariables}
            styles={resolvedStyles}
            setExposedVariable={(variable, value) => onComponentOptionChanged(component, variable, value)}
            fireEvent={fireEvent}
            validate={validate}
          ></ComponentToRender>
        ) : (
          <div className="m-1" style={{ height: '100%' }}>
            <div
              className="component-image-holder p-2 d-flex flex-column justify-content-center"
              style={{ height: '100%' }}
            >
              <center>
                <div
                  style={{
                    width: '20px',
                    height: '20px',
                    backgroundSize: 'contain',
                    backgroundImage: `url(/assets/images/icons/widgets/${component.name.toLowerCase()}.svg)`,
                    backgroundRepeat: 'no-repeat',
                  }}
                ></div>
              </center>
              <span className="component-title">{component.displayName}</span>
            </div>
          </div>
        )}
      </div>
    </OverlayTrigger>
  );
};<|MERGE_RESOLUTION|>--- conflicted
+++ resolved
@@ -76,11 +76,8 @@
   containerProps,
   darkMode,
   removeComponent,
-<<<<<<< HEAD
-  canvasWidth
-=======
+  canvasWidth,
   mode,
->>>>>>> 6f0183c3
 }) {
   const backgroundColor = yellow ? 'yellow' : '';
 
