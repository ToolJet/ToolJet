import React, { useEffect, useState, useMemo, useContext, useRef, memo, useCallback } from 'react';
import { Button } from './Components/Button';
import { Image } from './Components/Image';
import { Text } from './Components/Text';
import { Table } from './Components/Table/Table';
import { TextInput } from './Components/TextInput';
import { NumberInput } from './Components/NumberInput';
import { TextArea } from './Components/TextArea';
import { Container } from './Components/Container';
import { Tabs } from './Components/Tabs';
import { RichTextEditor } from './Components/RichTextEditor';
import { DropDown } from './Components/DropDown';
import { Checkbox } from './Components/Checkbox';
import { Datepicker } from './Components/Datepicker';
import { DaterangePicker } from './Components/DaterangePicker';
import { Multiselect } from './Components/Multiselect';
import { Modal } from './Components/Modal';
import { Chart } from './Components/Chart';
import { Map } from './Components/Map/Map';
import { QrScanner } from './Components/QrScanner/QrScanner';
import { ToggleSwitch } from './Components/Toggle';
import { RadioButton } from './Components/RadioButton';
import { StarRating } from './Components/StarRating';
import { Divider } from './Components/Divider';
import { FilePicker } from './Components/FilePicker';
import { PasswordInput } from './Components/PasswordInput';
import { Calendar } from './Components/Calendar';
import { Listview } from './Components/Listview';
import { IFrame } from './Components/IFrame';
import { CodeEditor } from './Components/CodeEditor';
import { Timer } from './Components/Timer';
import { Statistics } from './Components/Statistics';
import { Pagination } from './Components/Pagination';
import { Tags } from './Components/Tags';
import { Spinner } from './Components/Spinner';
import { CircularProgressBar } from './Components/CirularProgressbar';
import { renderTooltip, getComponentName } from '@/_helpers/appUtils';
import { RangeSlider } from './Components/RangeSlider';
import { Timeline } from './Components/Timeline';
import { SvgImage } from './Components/SvgImage';
import { Html } from './Components/Html';
import { ButtonGroup } from './Components/ButtonGroup';
import { CustomComponent } from './Components/CustomComponent/CustomComponent';
import { VerticalDivider } from './Components/verticalDivider';
import { PDF } from './Components/PDF';
import { ColorPicker } from './Components/ColorPicker';
import { KanbanBoard } from './Components/KanbanBoard/KanbanBoard';
import { Kanban } from './Components/Kanban/Kanban';
import { Steps } from './Components/Steps';
import { TreeSelect } from './Components/TreeSelect';
import { Icon } from './Components/Icon';
import { Link } from './Components/Link';
import { Form } from './Components/Form/Form';
import { BoundedBox } from './Components/BoundedBox/BoundedBox';
import OverlayTrigger from 'react-bootstrap/OverlayTrigger';
import '@/_styles/custom.scss';
import { validateProperties } from './component-properties-validation';
import { validateWidget } from '@/_helpers/utils';
import { componentTypes } from './WidgetManager/components';
import {
  resolveProperties,
  resolveStyles,
  resolveGeneralProperties,
  resolveGeneralStyles,
} from './component-properties-resolution';
import _ from 'lodash';
import { EditorContext } from '@/Editor/Context/EditorContextWrapper';
import { useTranslation } from 'react-i18next';
import { useCurrentState } from '@/_stores/currentStateStore';
import { useAppInfo } from '@/_stores/appDataStore';

export const AllComponents = {
  Button,
  Image,
  Text,
  TextInput,
  NumberInput,
  Table,
  TextArea,
  Container,
  Tabs,
  RichTextEditor,
  DropDown,
  Checkbox,
  Datepicker,
  DaterangePicker,
  Multiselect,
  Modal,
  Chart,
  Map,
  QrScanner,
  ToggleSwitch,
  RadioButton,
  StarRating,
  Divider,
  FilePicker,
  PasswordInput,
  Calendar,
  IFrame,
  CodeEditor,
  Listview,
  Timer,
  Statistics,
  Pagination,
  Tags,
  Spinner,
  CircularProgressBar,
  RangeSlider,
  Timeline,
  SvgImage,
  Html,
  ButtonGroup,
  CustomComponent,
  VerticalDivider,
  PDF,
  ColorPicker,
  KanbanBoard,
  Kanban,
  Steps,
  TreeSelect,
  Link,
  Icon,
  Form,
  BoundedBox,
};

export const Box = memo(
  ({
    id,
    width,
    height,
    yellow,
    preview,
    component,
    inCanvas,
    onComponentClick,
    onEvent,
    onComponentOptionChanged,
    onComponentOptionsChanged,
    paramUpdated,
    changeCanDrag,
    containerProps,
    removeComponent,
    canvasWidth,
    mode,
    customResolvables,
    parentId,
    sideBarDebugger,
    readOnly,
    childComponents,
    isResizing,
<<<<<<< HEAD
=======
    adjustHeightBasedOnAlignment,
>>>>>>> df167c0d
  }) => {
    const { t } = useTranslation();
    const backgroundColor = yellow ? 'yellow' : '';
    const currentState = useCurrentState();
<<<<<<< HEAD
=======
    let styles = {
      height: '100%',
      // padding: '1px',
    };

    if (inCanvas) {
      styles = {
        ...styles,
      };
    }

>>>>>>> df167c0d
    const { events } = useAppInfo();

    const componentMeta = useMemo(() => {
      return componentTypes.find((comp) => component.component === comp.component);
    }, [component]);

    const ComponentToRender = AllComponents[component.component];
    const [renderCount, setRenderCount] = useState(0);
    const [renderStartTime, setRenderStartTime] = useState(new Date());
    const [resetComponent, setResetStatus] = useState(false);

    const resolvedProperties = resolveProperties(component, currentState, null, customResolvables);
    const [validatedProperties, propertyErrors] =
      mode === 'edit' && component.validate
        ? validateProperties(resolvedProperties, componentMeta.properties)
        : [resolvedProperties, []];

    const resolvedStyles = resolveStyles(component, currentState, null, customResolvables);

    const [validatedStyles, styleErrors] =
      mode === 'edit' && component.validate
        ? validateProperties(resolvedStyles, componentMeta.styles)
        : [resolvedStyles, []];

    const resolvedGeneralProperties = resolveGeneralProperties(component, currentState, null, customResolvables);
    const [validatedGeneralProperties, generalPropertiesErrors] =
      mode === 'edit' && component.validate
        ? validateProperties(resolvedGeneralProperties, componentMeta.general)
        : [resolvedGeneralProperties, []];

    const resolvedGeneralStyles = resolveGeneralStyles(component, currentState, null, customResolvables);
    resolvedStyles.visibility = resolvedStyles.visibility !== false ? true : false;
    const [validatedGeneralStyles, generalStylesErrors] =
      mode === 'edit' && component.validate
        ? validateProperties(resolvedGeneralStyles, componentMeta.generalStyles)
        : [resolvedGeneralStyles, []];

    const darkMode = localStorage.getItem('darkMode') === 'true';
    const { variablesExposedForPreview, exposeToCodeHinter } = useContext(EditorContext) || {};

    let styles = {
      height: '100%',
      padding: validatedStyles?.padding === 'none' ? '0px' : '1px',
    };

    if (inCanvas) {
      styles = {
        ...styles,
      };
    }
    useEffect(() => {
      if (!component?.parent) {
        onComponentOptionChanged && onComponentOptionChanged(component, 'id', id);
      }
      // eslint-disable-next-line react-hooks/exhaustive-deps
    }, []); /*computeComponentState was not getting the id on initial render therefore exposed variables were not set.
  computeComponentState was being executed before addNewWidgetToTheEditor was completed.*/

    useEffect(() => {
      const currentPage = currentState?.page;
      const componentName = getComponentName(currentState, id);
      const errorLog = Object.fromEntries(
        [...propertyErrors, ...styleErrors, ...generalPropertiesErrors, ...generalStylesErrors].map((error) => [
          `${componentName} - ${error.property}`,
          {
            page: currentPage,
            type: 'component',
            kind: 'component',
            strace: 'page_level',
            data: { message: `${error.message}`, status: true },
            resolvedProperties: resolvedProperties,
            effectiveProperties: validatedProperties,
          },
        ])
      );
      sideBarDebugger?.error(errorLog);
      // eslint-disable-next-line react-hooks/exhaustive-deps
    }, [JSON.stringify({ propertyErrors, styleErrors, generalPropertiesErrors })]);

    useEffect(() => {
      setRenderCount(renderCount + 1);
      if (renderCount > 10) {
        setRenderCount(0);
        const currentTime = new Date();
        const timeDifference = Math.abs(currentTime - renderStartTime);
        if (timeDifference < 1000) {
          throw Error;
        }
        setRenderStartTime(currentTime);
      }

      // eslint-disable-next-line react-hooks/exhaustive-deps
    }, [JSON.stringify({ resolvedProperties, resolvedStyles })]);

    useEffect(() => {
      if (customResolvables && !readOnly && mode === 'edit') {
        const newCustomResolvable = {};
        newCustomResolvable[id] = { ...customResolvables };
        exposeToCodeHinter((prevState) => ({ ...prevState, ...newCustomResolvable }));
      }
      // eslint-disable-next-line react-hooks/exhaustive-deps
    }, [JSON.stringify(customResolvables), readOnly]);

    useEffect(() => {
      if (resetComponent) setResetStatus(false);
    }, [resetComponent]);

    let exposedVariables = currentState?.components[component.name] ?? {};

    const fireEvent = (eventName, options) => {
      if (mode === 'edit' && eventName === 'onClick') {
        onComponentClick(id, component);
      }

      const componentEvents = events.filter((event) => event.sourceId === id);

      onEvent(eventName, componentEvents, { ...options, customVariables: { ...customResolvables } });
    };
    const validate = (value) =>
      validateWidget({
        ...{ widgetValue: value },
        ...{ validationObject: component.definition.validation, currentState },
        customResolveObjects: customResolvables,
      });
<<<<<<< HEAD
    const shouldAddBoxShadow = ['TextInput', 'Text'];

    const calculateHeight = useCallback(() => {
      // 2px needs to be added since we are removing 1px each from top bottom padding when padding selected to none
      if (validatedStyles?.padding === 'none') {
        return height + 2;
      }
      return height;
    }, [validatedStyles?.padding, height]);
=======
    const shouldAddBoxShadow = ['TextInput', 'PasswordInput', 'NumberInput'];
>>>>>>> df167c0d

    return (
      <OverlayTrigger
        placement={inCanvas ? 'auto' : 'top'}
        delay={{ show: 500, hide: 0 }}
        trigger={inCanvas && !validatedGeneralProperties.tooltip?.toString().trim() ? null : ['hover', 'focus']}
        overlay={(props) =>
          renderTooltip({
            props,
            text: inCanvas
              ? `${validatedGeneralProperties.tooltip}`
              : `${t(`widget.${component.name}.description`, component.description)}`,
          })
        }
      >
        <div
          style={{
            ...styles,
            backgroundColor,
          }}
          role={preview ? 'BoxPreview' : 'Box'}
        >
<<<<<<< HEAD
          {inCanvas ? (
            !resetComponent ? (
              <ComponentToRender
                onComponentClick={onComponentClick}
                onComponentOptionChanged={onComponentOptionChanged}
                currentState={currentState}
                onEvent={onEvent}
                id={id}
                paramUpdated={paramUpdated}
                width={width}
                changeCanDrag={changeCanDrag}
                onComponentOptionsChanged={onComponentOptionsChanged}
                height={calculateHeight()}
                component={component}
                containerProps={containerProps}
                darkMode={darkMode}
                removeComponent={removeComponent}
                canvasWidth={canvasWidth}
                properties={validatedProperties}
                exposedVariables={exposedVariables}
                styles={{
                  ...validatedStyles,
                  ...(!shouldAddBoxShadow.includes(component.component)
                    ? { boxShadow: validatedGeneralStyles?.boxShadow }
                    : {}),
                }}
                setExposedVariable={(variable, value) => onComponentOptionChanged(component, variable, value, id)}
                setExposedVariables={(variableSet) => onComponentOptionsChanged(component, Object.entries(variableSet))}
                fireEvent={fireEvent}
                validate={validate}
                parentId={parentId}
                customResolvables={customResolvables}
                variablesExposedForPreview={variablesExposedForPreview}
                exposeToCodeHinter={exposeToCodeHinter}
                setProperty={(property, value) => {
                  paramUpdated(id, property, { value });
                }}
                mode={mode}
                resetComponent={() => setResetStatus(true)}
                childComponents={childComponents}
                dataCy={`draggable-widget-${String(component.name).toLowerCase()}`}
                isResizing={isResizing}
              ></ComponentToRender>
            ) : (
              <></>
            )
=======
          {!resetComponent ? (
            <ComponentToRender
              onComponentClick={onComponentClick}
              onComponentOptionChanged={onComponentOptionChanged}
              currentState={currentState}
              onEvent={onEvent}
              id={id}
              paramUpdated={paramUpdated}
              width={width}
              changeCanDrag={changeCanDrag}
              onComponentOptionsChanged={onComponentOptionsChanged}
              height={height}
              component={component}
              containerProps={containerProps}
              darkMode={darkMode}
              removeComponent={removeComponent}
              canvasWidth={canvasWidth}
              properties={validatedProperties}
              exposedVariables={exposedVariables}
              styles={{
                ...validatedStyles,
                ...(!shouldAddBoxShadow.includes(component.component)
                  ? { boxShadow: validatedGeneralStyles?.boxShadow }
                  : {}),
              }}
              setExposedVariable={(variable, value) => onComponentOptionChanged(component, variable, value, id)}
              setExposedVariables={(variableSet) =>
                onComponentOptionsChanged(component, Object.entries(variableSet), id)
              }
              fireEvent={fireEvent}
              validate={validate}
              parentId={parentId}
              customResolvables={customResolvables}
              variablesExposedForPreview={variablesExposedForPreview}
              exposeToCodeHinter={exposeToCodeHinter}
              setProperty={(property, value) => {
                paramUpdated(id, property, { value });
              }}
              mode={mode}
              resetComponent={() => setResetStatus(true)}
              childComponents={childComponents}
              dataCy={`draggable-widget-${String(component.name).toLowerCase()}`}
              isResizing={isResizing}
              adjustHeightBasedOnAlignment={adjustHeightBasedOnAlignment}
            ></ComponentToRender>
>>>>>>> df167c0d
          ) : (
            <></>
          )}
        </div>
      </OverlayTrigger>
    );
  }
);<|MERGE_RESOLUTION|>--- conflicted
+++ resolved
@@ -149,28 +149,11 @@
     readOnly,
     childComponents,
     isResizing,
-<<<<<<< HEAD
-=======
     adjustHeightBasedOnAlignment,
->>>>>>> df167c0d
   }) => {
     const { t } = useTranslation();
     const backgroundColor = yellow ? 'yellow' : '';
     const currentState = useCurrentState();
-<<<<<<< HEAD
-=======
-    let styles = {
-      height: '100%',
-      // padding: '1px',
-    };
-
-    if (inCanvas) {
-      styles = {
-        ...styles,
-      };
-    }
-
->>>>>>> df167c0d
     const { events } = useAppInfo();
 
     const componentMeta = useMemo(() => {
@@ -295,8 +278,7 @@
         ...{ validationObject: component.definition.validation, currentState },
         customResolveObjects: customResolvables,
       });
-<<<<<<< HEAD
-    const shouldAddBoxShadow = ['TextInput', 'Text'];
+    const shouldAddBoxShadow = ['TextInput', 'PasswordInput', 'NumberInput', 'Text'];
 
     const calculateHeight = useCallback(() => {
       // 2px needs to be added since we are removing 1px each from top bottom padding when padding selected to none
@@ -305,9 +287,6 @@
       }
       return height;
     }, [validatedStyles?.padding, height]);
-=======
-    const shouldAddBoxShadow = ['TextInput', 'PasswordInput', 'NumberInput'];
->>>>>>> df167c0d
 
     return (
       <OverlayTrigger
@@ -330,54 +309,6 @@
           }}
           role={preview ? 'BoxPreview' : 'Box'}
         >
-<<<<<<< HEAD
-          {inCanvas ? (
-            !resetComponent ? (
-              <ComponentToRender
-                onComponentClick={onComponentClick}
-                onComponentOptionChanged={onComponentOptionChanged}
-                currentState={currentState}
-                onEvent={onEvent}
-                id={id}
-                paramUpdated={paramUpdated}
-                width={width}
-                changeCanDrag={changeCanDrag}
-                onComponentOptionsChanged={onComponentOptionsChanged}
-                height={calculateHeight()}
-                component={component}
-                containerProps={containerProps}
-                darkMode={darkMode}
-                removeComponent={removeComponent}
-                canvasWidth={canvasWidth}
-                properties={validatedProperties}
-                exposedVariables={exposedVariables}
-                styles={{
-                  ...validatedStyles,
-                  ...(!shouldAddBoxShadow.includes(component.component)
-                    ? { boxShadow: validatedGeneralStyles?.boxShadow }
-                    : {}),
-                }}
-                setExposedVariable={(variable, value) => onComponentOptionChanged(component, variable, value, id)}
-                setExposedVariables={(variableSet) => onComponentOptionsChanged(component, Object.entries(variableSet))}
-                fireEvent={fireEvent}
-                validate={validate}
-                parentId={parentId}
-                customResolvables={customResolvables}
-                variablesExposedForPreview={variablesExposedForPreview}
-                exposeToCodeHinter={exposeToCodeHinter}
-                setProperty={(property, value) => {
-                  paramUpdated(id, property, { value });
-                }}
-                mode={mode}
-                resetComponent={() => setResetStatus(true)}
-                childComponents={childComponents}
-                dataCy={`draggable-widget-${String(component.name).toLowerCase()}`}
-                isResizing={isResizing}
-              ></ComponentToRender>
-            ) : (
-              <></>
-            )
-=======
           {!resetComponent ? (
             <ComponentToRender
               onComponentClick={onComponentClick}
@@ -389,7 +320,7 @@
               width={width}
               changeCanDrag={changeCanDrag}
               onComponentOptionsChanged={onComponentOptionsChanged}
-              height={height}
+              height={calculateHeight()}
               component={component}
               containerProps={containerProps}
               darkMode={darkMode}
@@ -423,7 +354,6 @@
               isResizing={isResizing}
               adjustHeightBasedOnAlignment={adjustHeightBasedOnAlignment}
             ></ComponentToRender>
->>>>>>> df167c0d
           ) : (
             <></>
           )}
