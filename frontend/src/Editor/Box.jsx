import React, { useEffect, useState, useMemo, useContext, useRef, memo, useCallback } from 'react';
import { Button } from './Components/Button';
import { Image } from './Components/Image';
import { Text } from './Components/Text';
import { Table } from './Components/Table/Table';
import { TextInput } from './Components/TextInput';
import { NumberInput } from './Components/NumberInput';
import { TextArea } from './Components/TextArea';
import { Container } from './Components/Container';
import { Tabs } from './Components/Tabs';
import { RichTextEditor } from './Components/RichTextEditor';
import { DropDown } from './Components/DropDown';
import { Checkbox } from './Components/Checkbox';
import { Datepicker } from './Components/Datepicker';
import { DaterangePicker } from './Components/DaterangePicker';
import { Multiselect } from './Components/Multiselect';
import { Modal } from './Components/Modal';
import { Chart } from './Components/Chart';
import { Map } from './Components/Map/Map';
import { QrScanner } from './Components/QrScanner/QrScanner';
import { ToggleSwitch } from './Components/Toggle';
import { RadioButton } from './Components/RadioButton';
import { StarRating } from './Components/StarRating';
import { Divider } from './Components/Divider';
import { FilePicker } from './Components/FilePicker';
import { PasswordInput } from './Components/PasswordInput';
import { Calendar } from './Components/Calendar';
import { Listview } from './Components/Listview';
import { IFrame } from './Components/IFrame';
import { CodeEditor } from './Components/CodeEditor';
import { Timer } from './Components/Timer';
import { Statistics } from './Components/Statistics';
import { Pagination } from './Components/Pagination';
import { Tags } from './Components/Tags';
import { Spinner } from './Components/Spinner';
import { CircularProgressBar } from './Components/CirularProgressbar';
import { renderTooltip, getComponentName } from '@/_helpers/appUtils';
import { RangeSlider } from './Components/RangeSlider';
import { Timeline } from './Components/Timeline';
import { SvgImage } from './Components/SvgImage';
import { Html } from './Components/Html';
import { ButtonGroup } from './Components/ButtonGroup';
import { CustomComponent } from './Components/CustomComponent/CustomComponent';
import { VerticalDivider } from './Components/verticalDivider';
import { PDF } from './Components/PDF';
import { ColorPicker } from './Components/ColorPicker';
import { KanbanBoard } from './Components/KanbanBoard/KanbanBoard';
import { Kanban } from './Components/Kanban/Kanban';
import { Steps } from './Components/Steps';
import { TreeSelect } from './Components/TreeSelect';
import { Icon } from './Components/Icon';
import { Link } from './Components/Link';
import { Form } from './Components/Form/Form';
import { BoundedBox } from './Components/BoundedBox/BoundedBox';
import OverlayTrigger from 'react-bootstrap/OverlayTrigger';
import '@/_styles/custom.scss';
import { validateProperties } from './component-properties-validation';
import { validateWidget } from '@/_helpers/utils';
import { componentTypes } from './WidgetManager/components';
import {
  resolveProperties,
  resolveStyles,
  resolveGeneralProperties,
  resolveGeneralStyles,
} from './component-properties-resolution';
import _ from 'lodash';
import { EditorContext } from '@/Editor/Context/EditorContextWrapper';
import { useTranslation } from 'react-i18next';
import { useCurrentState } from '@/_stores/currentStateStore';
import { useAppInfo } from '@/_stores/appDataStore';
import WidgetIcon from '@/../assets/images/icons/widgets';

export const AllComponents = {
  Button,
  Image,
  Text,
  TextInput,
  NumberInput,
  Table,
  TextArea,
  Container,
  Tabs,
  RichTextEditor,
  DropDown,
  Checkbox,
  Datepicker,
  DaterangePicker,
  Multiselect,
  Modal,
  Chart,
  Map,
  QrScanner,
  ToggleSwitch,
  RadioButton,
  StarRating,
  Divider,
  FilePicker,
  PasswordInput,
  Calendar,
  IFrame,
  CodeEditor,
  Listview,
  Timer,
  Statistics,
  Pagination,
  Tags,
  Spinner,
  CircularProgressBar,
  RangeSlider,
  Timeline,
  SvgImage,
  Html,
  ButtonGroup,
  CustomComponent,
  VerticalDivider,
  PDF,
  ColorPicker,
  KanbanBoard,
  Kanban,
  Steps,
  TreeSelect,
  Link,
  Icon,
  Form,
  BoundedBox,
};

export const Box = memo(
  ({
    id,
    width,
    height,
    yellow,
    preview,
    component,
    inCanvas,
    onComponentClick,
    onEvent,
    onComponentOptionChanged,
    onComponentOptionsChanged,
    paramUpdated,
    changeCanDrag,
    containerProps,
    removeComponent,
    canvasWidth,
    mode,
    customResolvables,
    parentId,
    sideBarDebugger,
    readOnly,
    childComponents,
  }) => {
    const { t } = useTranslation();
    const backgroundColor = yellow ? 'yellow' : '';
    const currentState = useCurrentState();

<<<<<<< HEAD
=======
    let styles = {
      height: '100%',
      padding: '1px',
    };

    if (inCanvas) {
      styles = {
        ...styles,
      };
    }

    const { events } = useAppInfo();

>>>>>>> 5c4d3958
    const componentMeta = useMemo(() => {
      return componentTypes.find((comp) => component.component === comp.component);
    }, [component]);

    const ComponentToRender = AllComponents[component.component];
    const [renderCount, setRenderCount] = useState(0);
    const [renderStartTime, setRenderStartTime] = useState(new Date());
    const [resetComponent, setResetStatus] = useState(false);

    const resolvedProperties = resolveProperties(component, currentState, null, customResolvables);
    const [validatedProperties, propertyErrors] =
      mode === 'edit' && component.validate
        ? validateProperties(resolvedProperties, componentMeta.properties)
        : [resolvedProperties, []];

    const resolvedStyles = resolveStyles(component, currentState, null, customResolvables);

    const [validatedStyles, styleErrors] =
      mode === 'edit' && component.validate
        ? validateProperties(resolvedStyles, componentMeta.styles)
        : [resolvedStyles, []];

    const resolvedGeneralProperties = resolveGeneralProperties(component, currentState, null, customResolvables);
    const [validatedGeneralProperties, generalPropertiesErrors] =
      mode === 'edit' && component.validate
        ? validateProperties(resolvedGeneralProperties, componentMeta.general)
        : [resolvedGeneralProperties, []];

    const resolvedGeneralStyles = resolveGeneralStyles(component, currentState, null, customResolvables);
    resolvedStyles.visibility = resolvedStyles.visibility !== false ? true : false;
    const [validatedGeneralStyles, generalStylesErrors] =
      mode === 'edit' && component.validate
        ? validateProperties(resolvedGeneralStyles, componentMeta.generalStyles)
        : [resolvedGeneralStyles, []];

    const darkMode = localStorage.getItem('darkMode') === 'true';
    const { variablesExposedForPreview, exposeToCodeHinter } = useContext(EditorContext) || {};

    let styles = {
      height: '100%',
      padding: validatedStyles?.padding === 'none' ? '0px' : '1px',
    };

    if (inCanvas) {
      styles = {
        ...styles,
      };
    }
    useEffect(() => {
      if (!component?.parent) {
        onComponentOptionChanged && onComponentOptionChanged(component, 'id', id);
      }
      // eslint-disable-next-line react-hooks/exhaustive-deps
    }, []); /*computeComponentState was not getting the id on initial render therefore exposed variables were not set.
  computeComponentState was being executed before addNewWidgetToTheEditor was completed.*/

    useEffect(() => {
      const currentPage = currentState?.page;
      const componentName = getComponentName(currentState, id);
      const errorLog = Object.fromEntries(
        [...propertyErrors, ...styleErrors, ...generalPropertiesErrors, ...generalStylesErrors].map((error) => [
          `${componentName} - ${error.property}`,
          {
            page: currentPage,
            type: 'component',
            kind: 'component',
            strace: 'page_level',
            data: { message: `${error.message}`, status: true },
            resolvedProperties: resolvedProperties,
            effectiveProperties: validatedProperties,
          },
        ])
      );
      sideBarDebugger?.error(errorLog);
      // eslint-disable-next-line react-hooks/exhaustive-deps
    }, [JSON.stringify({ propertyErrors, styleErrors, generalPropertiesErrors })]);

    useEffect(() => {
      setRenderCount(renderCount + 1);
      if (renderCount > 10) {
        setRenderCount(0);
        const currentTime = new Date();
        const timeDifference = Math.abs(currentTime - renderStartTime);
        if (timeDifference < 1000) {
          throw Error;
        }
        setRenderStartTime(currentTime);
      }

      // eslint-disable-next-line react-hooks/exhaustive-deps
    }, [JSON.stringify({ resolvedProperties, resolvedStyles })]);

    useEffect(() => {
      if (customResolvables && !readOnly && mode === 'edit') {
        const newCustomResolvable = {};
        newCustomResolvable[id] = { ...customResolvables };
        exposeToCodeHinter((prevState) => ({ ...prevState, ...newCustomResolvable }));
      }
      // eslint-disable-next-line react-hooks/exhaustive-deps
    }, [JSON.stringify(customResolvables), readOnly]);

    useEffect(() => {
      if (resetComponent) setResetStatus(false);
    }, [resetComponent]);

    let exposedVariables = currentState?.components[component.name] ?? {};

    const fireEvent = (eventName, options) => {
      if (mode === 'edit' && eventName === 'onClick') {
        onComponentClick(id, component);
      }

      const componentEvents = events.filter((event) => event.sourceId === id);

      onEvent(eventName, componentEvents, { ...options, customVariables: { ...customResolvables } });
    };
    const validate = (value) =>
      validateWidget({
        ...{ widgetValue: value },
        ...{ validationObject: component.definition.validation, currentState },
        customResolveObjects: customResolvables,
      });
    const shouldAddBoxShadow = ['TextInput', 'Text'];

    const calculateHeight = useCallback(() => {
      // 2px needs to be added since we are removing 1px each from top bottom padding when padding selected to none
      if (validatedStyles?.padding === 'none') {
        return height + 2;
      }
      return height;
    }, [validatedStyles?.padding, height]);

    return (
      <OverlayTrigger
        placement={inCanvas ? 'auto' : 'top'}
        delay={{ show: 500, hide: 0 }}
        trigger={inCanvas && !validatedGeneralProperties.tooltip?.toString().trim() ? null : ['hover', 'focus']}
        overlay={(props) =>
          renderTooltip({
            props,
            text: inCanvas
              ? `${validatedGeneralProperties.tooltip}`
              : `${t(`widget.${component.name}.description`, component.description)}`,
          })
        }
      >
        <div
          style={{
            ...styles,
            backgroundColor,
          }}
          role={preview ? 'BoxPreview' : 'Box'}
        >
          {inCanvas ? (
            !resetComponent ? (
              <ComponentToRender
                onComponentClick={onComponentClick}
                onComponentOptionChanged={onComponentOptionChanged}
                currentState={currentState}
                onEvent={onEvent}
                id={id}
                paramUpdated={paramUpdated}
                width={width}
                changeCanDrag={changeCanDrag}
                onComponentOptionsChanged={onComponentOptionsChanged}
                height={calculateHeight()}
                component={component}
                containerProps={containerProps}
                darkMode={darkMode}
                removeComponent={removeComponent}
                canvasWidth={canvasWidth}
                properties={validatedProperties}
                exposedVariables={exposedVariables}
                styles={{
                  ...validatedStyles,
                  ...(!shouldAddBoxShadow.includes(component.component)
                    ? { boxShadow: validatedGeneralStyles?.boxShadow }
                    : {}),
                }}
                setExposedVariable={(variable, value) => onComponentOptionChanged(component, variable, value, id)}
                setExposedVariables={(variableSet) => onComponentOptionsChanged(component, Object.entries(variableSet))}
                fireEvent={fireEvent}
                validate={validate}
                parentId={parentId}
                customResolvables={customResolvables}
                variablesExposedForPreview={variablesExposedForPreview}
                exposeToCodeHinter={exposeToCodeHinter}
                setProperty={(property, value) => {
                  paramUpdated(id, property, { value });
                }}
                mode={mode}
                resetComponent={() => setResetStatus(true)}
                childComponents={childComponents}
                dataCy={`draggable-widget-${String(component.name).toLowerCase()}`}
              ></ComponentToRender>
            ) : (
              <></>
            )
          ) : (
            <div className="component-image-wrapper" style={{ height: '56px', width: '72px' }}>
              <div
                className="component-image-holder d-flex flex-column justify-content-center"
                style={{ height: '100%' }}
                data-cy={`widget-list-box-${component.displayName.toLowerCase().replace(/\s+/g, '-')}`}
              >
                <center>
                  <div
                    className="widget-svg-container"
                    style={{
                      width: '32px',
                      height: '32px',
                      backgroundSize: 'contain',
                      backgroundRepeat: 'no-repeat',
                    }}
                  >
                    <WidgetIcon
                      name={component.name.toLowerCase()}
                      width="32"
                      fill={darkMode ? '#3A3F42' : '#D7DBDF'}
                    />
                  </div>
                </center>
              </div>
              <div className="component-title">{t(`widget.${component.name}.displayName`, component.displayName)}</div>
            </div>
          )}
        </div>
      </OverlayTrigger>
    );
  }
);<|MERGE_RESOLUTION|>--- conflicted
+++ resolved
@@ -153,23 +153,8 @@
     const { t } = useTranslation();
     const backgroundColor = yellow ? 'yellow' : '';
     const currentState = useCurrentState();
-
-<<<<<<< HEAD
-=======
-    let styles = {
-      height: '100%',
-      padding: '1px',
-    };
-
-    if (inCanvas) {
-      styles = {
-        ...styles,
-      };
-    }
-
     const { events } = useAppInfo();
 
->>>>>>> 5c4d3958
     const componentMeta = useMemo(() => {
       return componentTypes.find((comp) => component.component === comp.component);
     }, [component]);
