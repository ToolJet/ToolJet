import React, { useEffect, useState } from 'react';
import { Button } from './Components/Button';
import { Image } from './Components/Image';
import { Text } from './Components/Text';
import { Table } from './Components/Table/Table';
import { TextInput } from './Components/TextInput';
import { NumberInput } from './Components/NumberInput';
import { TextArea } from './Components/TextArea';
import { Container } from './Components/Container';
import { Tabs } from './Components/Tabs';
import { RichTextEditor } from './Components/RichTextEditor';
import { DropDown } from './Components/DropDown';
import { Checkbox } from './Components/Checkbox';
import { Datepicker } from './Components/Datepicker';
import { DaterangePicker } from './Components/DaterangePicker';
import { Multiselect } from './Components/Multiselect';
import { Modal } from './Components/Modal';
import { Chart } from './Components/Chart';
import { Map } from './Components/Map/Map';
import { QrScanner } from './Components/QrScanner/QrScanner';
import { ToggleSwitch } from './Components/Toggle';
import { RadioButton } from './Components/RadioButton';
import { StarRating } from './Components/StarRating';
import { Divider } from './Components/Divider';
import { FilePicker } from './Components/FilePicker';
import { PasswordInput } from './Components/PasswordInput';
import { Calendar } from './Components/Calendar';
import { Listview } from './Components/Listview';
import { IFrame } from './Components/IFrame';
import { CodeEditor } from './Components/CodeEditor';
import { Timer } from './Components/Timer';
import { Statistics } from './Components/Statistics';
import { Pagination } from './Components/Pagination';
import { Tags } from './Components/Tags';
import { Spinner } from './Components/Spinner';
import { CircularProgressBar } from './Components/CirularProgressbar';
import { renderTooltip } from '@/_helpers/appUtils';
import { RangeSlider } from './Components/RangeSlider';
import { Timeline } from './Components/Timeline';
import { SvgImage } from './Components/SvgImage';
import { ButtonGroup } from './Components/ButtonGroup';
import { CustomComponent } from './Components/CustomComponent/CustomComponent';
import { VerticalDivider } from './Components/verticalDivider';
import { PDF } from './Components/PDF';
<<<<<<< HEAD
import { ColorPicker } from './Components/ColorPicker';
=======
import { KanbanBoard } from './Components/KanbanBoard/KanbanBoard';
>>>>>>> c2dfe4e3
import { Steps } from './Components/Steps';
import OverlayTrigger from 'react-bootstrap/OverlayTrigger';
import '@/_styles/custom.scss';
import { resolveProperties, resolveStyles, resolveGeneralProperties } from './component-properties-resolution';
import { validateWidget, resolveReferences } from '@/_helpers/utils';

const AllComponents = {
  Button,
  Image,
  Text,
  TextInput,
  NumberInput,
  Table,
  TextArea,
  Container,
  Tabs,
  RichTextEditor,
  DropDown,
  Checkbox,
  Datepicker,
  DaterangePicker,
  Multiselect,
  Modal,
  Chart,
  Map,
  QrScanner,
  ToggleSwitch,
  RadioButton,
  StarRating,
  Divider,
  FilePicker,
  PasswordInput,
  Calendar,
  IFrame,
  CodeEditor,
  Listview,
  Timer,
  Statistics,
  Pagination,
  Tags,
  Spinner,
  CircularProgressBar,
  RangeSlider,
  Timeline,
  SvgImage,
  ButtonGroup,
  CustomComponent,
  VerticalDivider,
  PDF,
<<<<<<< HEAD
  ColorPicker,
=======
  KanbanBoard,
>>>>>>> c2dfe4e3
  Steps,
};

export const Box = function Box({
  id,
  width,
  height,
  yellow,
  preview,
  component,
  inCanvas,
  onComponentClick,
  onEvent,
  currentState,
  onComponentOptionChanged,
  onComponentOptionsChanged,
  paramUpdated,
  changeCanDrag,
  containerProps,
  darkMode,
  removeComponent,
  canvasWidth,
  mode,
  customResolvables,
  parentId,
  allComponents,
  extraProps,
  dataQueries,
}) {
  const backgroundColor = yellow ? 'yellow' : '';

  let styles = {
    height: '100%',
    padding: '1px',
  };

  if (inCanvas) {
    styles = {
      ...styles,
    };
  }

  const ComponentToRender = AllComponents[component.component];
  const [renderCount, setRenderCount] = useState(0);
  const [renderStartTime, setRenderStartTime] = useState(new Date());

  const resolvedProperties = resolveProperties(component, currentState, null, customResolvables);
  const resolvedStyles = resolveStyles(component, currentState, null, customResolvables);
  const resolvedGeneralProperties = resolveGeneralProperties(component, currentState, null, customResolvables);
  resolvedStyles.visibility = resolvedStyles.visibility !== false ? true : false;

  useEffect(() => {
    setRenderCount(renderCount + 1);
    if (renderCount > 10) {
      setRenderCount(0);
      const currentTime = new Date();
      const timeDifference = Math.abs(currentTime - renderStartTime);
      if (timeDifference < 1000) {
        throw Error;
      }
      setRenderStartTime(currentTime);
    }
    // eslint-disable-next-line react-hooks/exhaustive-deps
  }, [JSON.stringify({ resolvedProperties, resolvedStyles })]);

  let exposedVariables = {};
  let isListView = false;

  if (component.parent) {
    const parentComponent = allComponents[component.parent];
    isListView = parentComponent?.component?.component === 'Listview';

    if (isListView) {
      const itemsAtIndex = currentState?.components[parentId]?.data[extraProps.listviewItemIndex];
      exposedVariables = itemsAtIndex !== undefined ? itemsAtIndex[component.name] || {} : {};
    } else {
      exposedVariables = currentState?.components[component.name] ?? {};
    }
  } else {
    exposedVariables = currentState?.components[component.name] ?? {};
  }

  const fireEvent = (eventName, options) => {
    if (mode === 'edit' && eventName === 'onClick') {
      onComponentClick(id, component);
    }
    const listItem = isListView
      ? resolveReferences(allComponents[component.parent].component.definition.properties.data.value, currentState)[
          extraProps.listviewItemIndex
        ] ?? {}
      : {};
    onEvent(eventName, { ...options, customVariables: { listItem }, component });
  };
  const validate = (value) =>
    validateWidget({
      ...{ widgetValue: value },
      ...{ validationObject: component.definition.validation, currentState },
    });

  return (
    <OverlayTrigger
      placement={inCanvas ? 'auto' : 'top'}
      delay={{ show: 500, hide: 0 }}
      trigger={inCanvas && !resolvedGeneralProperties.tooltip?.trim() ? null : ['hover', 'focus']}
      overlay={(props) =>
        renderTooltip({ props, text: inCanvas ? `${resolvedGeneralProperties.tooltip}` : `${component.description}` })
      }
    >
      <div style={{ ...styles, backgroundColor }} role={preview ? 'BoxPreview' : 'Box'}>
        {inCanvas ? (
          <ComponentToRender
            onComponentClick={onComponentClick}
            onComponentOptionChanged={onComponentOptionChanged}
            currentState={currentState}
            onEvent={onEvent}
            id={id}
            paramUpdated={paramUpdated}
            width={width}
            changeCanDrag={changeCanDrag}
            onComponentOptionsChanged={onComponentOptionsChanged}
            height={height}
            component={component}
            containerProps={containerProps}
            darkMode={darkMode}
            removeComponent={removeComponent}
            canvasWidth={canvasWidth}
            properties={resolvedProperties}
            exposedVariables={exposedVariables}
            styles={resolvedStyles}
            setExposedVariable={(variable, value) => onComponentOptionChanged(component, variable, value, extraProps)}
            registerAction={(actionName, func) => onComponentOptionChanged(component, actionName, func)}
            fireEvent={fireEvent}
            validate={validate}
            parentId={parentId}
            customResolvables={customResolvables}
            dataQueries={dataQueries}
          ></ComponentToRender>
        ) : (
          <div className="m-1" style={{ height: '76px', width: '76px', marginLeft: '18px' }}>
            <div
              className="component-image-holder p-2 d-flex flex-column justify-content-center"
              style={{ height: '100%' }}
              data-cy="widget-list"
            >
              <center>
                <div
                  style={{
                    width: '20px',
                    height: '20px',
                    backgroundSize: 'contain',
                    backgroundImage: `url(/assets/images/icons/widgets/${component.name.toLowerCase()}.svg)`,
                    backgroundRepeat: 'no-repeat',
                  }}
                ></div>
              </center>
              <span className="component-title">{component.displayName}</span>
            </div>
          </div>
        )}
      </div>
    </OverlayTrigger>
  );
};<|MERGE_RESOLUTION|>--- conflicted
+++ resolved
@@ -42,11 +42,8 @@
 import { CustomComponent } from './Components/CustomComponent/CustomComponent';
 import { VerticalDivider } from './Components/verticalDivider';
 import { PDF } from './Components/PDF';
-<<<<<<< HEAD
 import { ColorPicker } from './Components/ColorPicker';
-=======
 import { KanbanBoard } from './Components/KanbanBoard/KanbanBoard';
->>>>>>> c2dfe4e3
 import { Steps } from './Components/Steps';
 import OverlayTrigger from 'react-bootstrap/OverlayTrigger';
 import '@/_styles/custom.scss';
@@ -96,11 +93,8 @@
   CustomComponent,
   VerticalDivider,
   PDF,
-<<<<<<< HEAD
   ColorPicker,
-=======
   KanbanBoard,
->>>>>>> c2dfe4e3
   Steps,
 };
 
