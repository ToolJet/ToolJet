import React, { useEffect, useState, useMemo, useContext, useRef, memo } from 'react';
import { Button } from './Components/Button';
import { Image } from './Components/Image';
import { Text } from './Components/Text';
import { Table } from './Components/Table/Table';
import { TextInput } from './Components/TextInput';
import { NumberInput } from './Components/NumberInput';
import { TextArea } from './Components/TextArea';
import { Container } from './Components/Container';
import { Tabs } from './Components/Tabs';
import { RichTextEditor } from './Components/RichTextEditor';
import { DropDown } from './Components/DropDown';
import { Checkbox } from './Components/Checkbox';
import { Datepicker } from './Components/Datepicker';
import { DaterangePicker } from './Components/DaterangePicker';
import { Multiselect } from './Components/Multiselect';
import { Modal } from './Components/Modal';
import { Chart } from './Components/Chart';
import { Map } from './Components/Map/Map';
import { QrScanner } from './Components/QrScanner/QrScanner';
import { ToggleSwitch } from './Components/Toggle';
import { RadioButton } from './Components/RadioButton';
import { StarRating } from './Components/StarRating';
import { Divider } from './Components/Divider';
import { FilePicker } from './Components/FilePicker';
import { PasswordInput } from './Components/PasswordInput';
import { Calendar } from './Components/Calendar';
import { Listview } from './Components/Listview';
import { IFrame } from './Components/IFrame';
import { CodeEditor } from './Components/CodeEditor';
import { Timer } from './Components/Timer';
import { Statistics } from './Components/Statistics';
import { Pagination } from './Components/Pagination';
import { Tags } from './Components/Tags';
import { Spinner } from './Components/Spinner';
import { CircularProgressBar } from './Components/CirularProgressbar';
import { renderTooltip, getComponentName } from '@/_helpers/appUtils';
import { RangeSlider } from './Components/RangeSlider';
import { Timeline } from './Components/Timeline';
import { SvgImage } from './Components/SvgImage';
import { Html } from './Components/Html';
import { ButtonGroup } from './Components/ButtonGroup';
import { CustomComponent } from './Components/CustomComponent/CustomComponent';
import { VerticalDivider } from './Components/verticalDivider';
import { PDF } from './Components/PDF';
import { ColorPicker } from './Components/ColorPicker';
import { KanbanBoard } from './Components/KanbanBoard/KanbanBoard';
import { Kanban } from './Components/Kanban/Kanban';
import { Steps } from './Components/Steps';
import { TreeSelect } from './Components/TreeSelect';
import { Icon } from './Components/Icon';
import { Link } from './Components/Link';
import { Form } from './Components/Form/Form';
import { BoundedBox } from './Components/BoundedBox/BoundedBox';
import OverlayTrigger from 'react-bootstrap/OverlayTrigger';
import '@/_styles/custom.scss';
import { validateProperties } from './component-properties-validation';
import { validateWidget } from '@/_helpers/utils';
import { componentTypes } from './WidgetManager/components';
import {
  resolveProperties,
  resolveStyles,
  resolveGeneralProperties,
  resolveGeneralStyles,
} from './component-properties-resolution';
import _ from 'lodash';
import { EditorContext } from '@/Editor/Context/EditorContextWrapper';
import { useTranslation } from 'react-i18next';
import { useCurrentState } from '@/_stores/currentStateStore';
import { useAppInfo } from '@/_stores/appDataStore';
import WidgetIcon from '@/../assets/images/icons/widgets';

const AllComponents = {
  Button,
  Image,
  Text,
  TextInput,
  NumberInput,
  Table,
  TextArea,
  Container,
  Tabs,
  RichTextEditor,
  DropDown,
  Checkbox,
  Datepicker,
  DaterangePicker,
  Multiselect,
  Modal,
  Chart,
  Map,
  QrScanner,
  ToggleSwitch,
  RadioButton,
  StarRating,
  Divider,
  FilePicker,
  PasswordInput,
  Calendar,
  IFrame,
  CodeEditor,
  Listview,
  Timer,
  Statistics,
  Pagination,
  Tags,
  Spinner,
  CircularProgressBar,
  RangeSlider,
  Timeline,
  SvgImage,
  Html,
  ButtonGroup,
  CustomComponent,
  VerticalDivider,
  PDF,
  ColorPicker,
  KanbanBoard,
  Kanban,
  Steps,
  TreeSelect,
  Link,
  Icon,
  Form,
  BoundedBox,
};

export const Box = memo(
  ({
    id,
    width,
    height,
    yellow,
    preview,
    component,
    inCanvas,
    onComponentClick,
    onEvent,
    onComponentOptionChanged,
    onComponentOptionsChanged,
    paramUpdated,
    changeCanDrag,
    containerProps,
    removeComponent,
    canvasWidth,
    mode,
    customResolvables,
    parentId,
    sideBarDebugger,
    readOnly,
    childComponents,
    isResizing,
    adjustHeightBasedOnAlignment,
  }) => {
    const { t } = useTranslation();
    const backgroundColor = yellow ? 'yellow' : '';
    const currentState = useCurrentState();
    let styles = {
      height: '100%',
      // padding: '1px',
    };

    if (inCanvas) {
      styles = {
        ...styles,
      };
    }

    const { events } = useAppInfo();

    const componentMeta = useMemo(() => {
      return componentTypes.find((comp) => component.component === comp.component);
    }, [component]);

    const ComponentToRender = AllComponents[component.component];
    const [renderCount, setRenderCount] = useState(0);
    const [renderStartTime, setRenderStartTime] = useState(new Date());
    const [resetComponent, setResetStatus] = useState(false);

    const resolvedProperties = resolveProperties(component, currentState, null, customResolvables);
    const [validatedProperties, propertyErrors] =
      mode === 'edit' && component.validate
        ? validateProperties(resolvedProperties, componentMeta.properties)
        : [resolvedProperties, []];

    const resolvedStyles = resolveStyles(component, currentState, null, customResolvables);
    const [validatedStyles, styleErrors] =
      mode === 'edit' && component.validate
        ? validateProperties(resolvedStyles, componentMeta.styles)
        : [resolvedStyles, []];
    validatedStyles.visibility = validatedStyles.visibility !== false ? true : false;

    const resolvedGeneralProperties = resolveGeneralProperties(component, currentState, null, customResolvables);
    const [validatedGeneralProperties, generalPropertiesErrors] =
      mode === 'edit' && component.validate
        ? validateProperties(resolvedGeneralProperties, componentMeta.general)
        : [resolvedGeneralProperties, []];

    const resolvedGeneralStyles = resolveGeneralStyles(component, currentState, null, customResolvables);
    resolvedStyles.visibility = resolvedStyles.visibility !== false ? true : false;
    const [validatedGeneralStyles, generalStylesErrors] =
      mode === 'edit' && component.validate
        ? validateProperties(resolvedGeneralStyles, componentMeta.generalStyles)
        : [resolvedGeneralStyles, []];

    const darkMode = localStorage.getItem('darkMode') === 'true';
    const { variablesExposedForPreview, exposeToCodeHinter } = useContext(EditorContext) || {};

    useEffect(() => {
      if (!component?.parent) {
        onComponentOptionChanged && onComponentOptionChanged(component, 'id', id);
      }
      // eslint-disable-next-line react-hooks/exhaustive-deps
    }, []); /*computeComponentState was not getting the id on initial render therefore exposed variables were not set.
  computeComponentState was being executed before addNewWidgetToTheEditor was completed.*/

    useEffect(() => {
      const currentPage = currentState?.page;
      const componentName = getComponentName(currentState, id);
      const errorLog = Object.fromEntries(
        [...propertyErrors, ...styleErrors, ...generalPropertiesErrors, ...generalStylesErrors].map((error) => [
          `${componentName} - ${error.property}`,
          {
            page: currentPage,
            type: 'component',
            kind: 'component',
            strace: 'page_level',
            data: { message: `${error.message}`, status: true },
            resolvedProperties: resolvedProperties,
            effectiveProperties: validatedProperties,
          },
        ])
      );
      sideBarDebugger?.error(errorLog);
      // eslint-disable-next-line react-hooks/exhaustive-deps
    }, [JSON.stringify({ propertyErrors, styleErrors, generalPropertiesErrors })]);

    useEffect(() => {
      setRenderCount(renderCount + 1);
      if (renderCount > 10) {
        setRenderCount(0);
        const currentTime = new Date();
        const timeDifference = Math.abs(currentTime - renderStartTime);
        if (timeDifference < 1000) {
          throw Error;
        }
        setRenderStartTime(currentTime);
      }

      // eslint-disable-next-line react-hooks/exhaustive-deps
    }, [JSON.stringify({ resolvedProperties, resolvedStyles })]);

    useEffect(() => {
      if (customResolvables && !readOnly && mode === 'edit') {
        const newCustomResolvable = {};
        newCustomResolvable[id] = { ...customResolvables };
        exposeToCodeHinter((prevState) => ({ ...prevState, ...newCustomResolvable }));
      }
      // eslint-disable-next-line react-hooks/exhaustive-deps
    }, [JSON.stringify(customResolvables), readOnly]);

    useEffect(() => {
      if (resetComponent) setResetStatus(false);
    }, [resetComponent]);

    let exposedVariables = currentState?.components[component.name] ?? {};

    const fireEvent = (eventName, options) => {
      if (mode === 'edit' && eventName === 'onClick') {
        onComponentClick(id, component);
      }

      const componentEvents = events.filter((event) => event.sourceId === id);

      onEvent(eventName, componentEvents, { ...options, customVariables: { ...customResolvables } });
    };
    const validate = (value) =>
      validateWidget({
        ...{ widgetValue: value },
        ...{ validationObject: component.definition.validation, currentState },
        customResolveObjects: customResolvables,
      });
    const shouldAddBoxShadow = ['TextInput', 'PasswordInput', 'NumberInput'];

    return (
      <OverlayTrigger
        placement={inCanvas ? 'auto' : 'top'}
        delay={{ show: 500, hide: 0 }}
        trigger={inCanvas && !validatedGeneralProperties.tooltip?.toString().trim() ? null : ['hover', 'focus']}
        overlay={(props) =>
          renderTooltip({
            props,
            text: inCanvas
              ? `${validatedGeneralProperties.tooltip}`
              : `${t(`widget.${component.name}.description`, component.description)}`,
          })
        }
      >
        <div
          style={{
            ...styles,
            backgroundColor,
          }}
          role={preview ? 'BoxPreview' : 'Box'}
        >
<<<<<<< HEAD
          {inCanvas ? (
            !resetComponent ? (
              <ComponentToRender
                onComponentClick={onComponentClick}
                onComponentOptionChanged={onComponentOptionChanged}
                currentState={currentState}
                onEvent={onEvent}
                id={id}
                paramUpdated={paramUpdated}
                width={width}
                changeCanDrag={changeCanDrag}
                onComponentOptionsChanged={onComponentOptionsChanged}
                height={height}
                component={component}
                containerProps={containerProps}
                darkMode={darkMode}
                removeComponent={removeComponent}
                canvasWidth={canvasWidth}
                properties={validatedProperties}
                exposedVariables={exposedVariables}
                styles={{
                  ...validatedStyles,
                  ...(!shouldAddBoxShadow.includes(component.component)
                    ? { boxShadow: validatedGeneralStyles?.boxShadow }
                    : {}),
                }}
                setExposedVariable={(variable, value) => onComponentOptionChanged(component, variable, value, id)}
                setExposedVariables={(variableSet) => onComponentOptionsChanged(component, Object.entries(variableSet))}
                fireEvent={fireEvent}
                validate={validate}
                parentId={parentId}
                customResolvables={customResolvables}
                variablesExposedForPreview={variablesExposedForPreview}
                exposeToCodeHinter={exposeToCodeHinter}
                setProperty={(property, value) => {
                  paramUpdated(id, property, { value });
                }}
                mode={mode}
                resetComponent={() => setResetStatus(true)}
                childComponents={childComponents}
                dataCy={`draggable-widget-${String(component.name).toLowerCase()}`}
                isResizing={isResizing}
                adjustHeightBasedOnAlignment={adjustHeightBasedOnAlignment}
              ></ComponentToRender>
            ) : (
              <></>
            )
=======
          {!resetComponent ? (
            <ComponentToRender
              onComponentClick={onComponentClick}
              onComponentOptionChanged={onComponentOptionChanged}
              currentState={currentState}
              onEvent={onEvent}
              id={id}
              paramUpdated={paramUpdated}
              width={width}
              changeCanDrag={changeCanDrag}
              onComponentOptionsChanged={onComponentOptionsChanged}
              height={height}
              component={component}
              containerProps={containerProps}
              darkMode={darkMode}
              removeComponent={removeComponent}
              canvasWidth={canvasWidth}
              properties={validatedProperties}
              exposedVariables={exposedVariables}
              styles={{ ...validatedStyles, boxShadow: validatedGeneralStyles?.boxShadow }}
              setExposedVariable={(variable, value) => onComponentOptionChanged(component, variable, value, id)}
              setExposedVariables={(variableSet) =>
                onComponentOptionsChanged(component, Object.entries(variableSet), id)
              }
              fireEvent={fireEvent}
              validate={validate}
              parentId={parentId}
              customResolvables={customResolvables}
              variablesExposedForPreview={variablesExposedForPreview}
              exposeToCodeHinter={exposeToCodeHinter}
              setProperty={(property, value) => {
                paramUpdated(id, property, { value });
              }}
              mode={mode}
              resetComponent={() => setResetStatus(true)}
              childComponents={childComponents}
              dataCy={`draggable-widget-${String(component.name).toLowerCase()}`}
            ></ComponentToRender>
>>>>>>> e099cda1
          ) : (
            <></>
          )}
        </div>
      </OverlayTrigger>
    );
  }
);<|MERGE_RESOLUTION|>--- conflicted
+++ resolved
@@ -303,55 +303,6 @@
           }}
           role={preview ? 'BoxPreview' : 'Box'}
         >
-<<<<<<< HEAD
-          {inCanvas ? (
-            !resetComponent ? (
-              <ComponentToRender
-                onComponentClick={onComponentClick}
-                onComponentOptionChanged={onComponentOptionChanged}
-                currentState={currentState}
-                onEvent={onEvent}
-                id={id}
-                paramUpdated={paramUpdated}
-                width={width}
-                changeCanDrag={changeCanDrag}
-                onComponentOptionsChanged={onComponentOptionsChanged}
-                height={height}
-                component={component}
-                containerProps={containerProps}
-                darkMode={darkMode}
-                removeComponent={removeComponent}
-                canvasWidth={canvasWidth}
-                properties={validatedProperties}
-                exposedVariables={exposedVariables}
-                styles={{
-                  ...validatedStyles,
-                  ...(!shouldAddBoxShadow.includes(component.component)
-                    ? { boxShadow: validatedGeneralStyles?.boxShadow }
-                    : {}),
-                }}
-                setExposedVariable={(variable, value) => onComponentOptionChanged(component, variable, value, id)}
-                setExposedVariables={(variableSet) => onComponentOptionsChanged(component, Object.entries(variableSet))}
-                fireEvent={fireEvent}
-                validate={validate}
-                parentId={parentId}
-                customResolvables={customResolvables}
-                variablesExposedForPreview={variablesExposedForPreview}
-                exposeToCodeHinter={exposeToCodeHinter}
-                setProperty={(property, value) => {
-                  paramUpdated(id, property, { value });
-                }}
-                mode={mode}
-                resetComponent={() => setResetStatus(true)}
-                childComponents={childComponents}
-                dataCy={`draggable-widget-${String(component.name).toLowerCase()}`}
-                isResizing={isResizing}
-                adjustHeightBasedOnAlignment={adjustHeightBasedOnAlignment}
-              ></ComponentToRender>
-            ) : (
-              <></>
-            )
-=======
           {!resetComponent ? (
             <ComponentToRender
               onComponentClick={onComponentClick}
@@ -371,7 +322,12 @@
               canvasWidth={canvasWidth}
               properties={validatedProperties}
               exposedVariables={exposedVariables}
-              styles={{ ...validatedStyles, boxShadow: validatedGeneralStyles?.boxShadow }}
+              styles={{
+                ...validatedStyles,
+                ...(!shouldAddBoxShadow.includes(component.component)
+                  ? { boxShadow: validatedGeneralStyles?.boxShadow }
+                  : {}),
+              }}
               setExposedVariable={(variable, value) => onComponentOptionChanged(component, variable, value, id)}
               setExposedVariables={(variableSet) =>
                 onComponentOptionsChanged(component, Object.entries(variableSet), id)
@@ -389,8 +345,9 @@
               resetComponent={() => setResetStatus(true)}
               childComponents={childComponents}
               dataCy={`draggable-widget-${String(component.name).toLowerCase()}`}
+              isResizing={isResizing}
+              adjustHeightBasedOnAlignment={adjustHeightBasedOnAlignment}
             ></ComponentToRender>
->>>>>>> e099cda1
           ) : (
             <></>
           )}
