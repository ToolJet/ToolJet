--- conflicted
+++ resolved
@@ -38,12 +38,9 @@
 import { RangeSlider } from './Components/RangeSlider';
 import { Timeline } from './Components/Timeline';
 import { SvgImage } from './Components/SvgImage';
-<<<<<<< HEAD
 import { Html } from './Components/Html';
-=======
 import { CustomComponent } from './Components/CustomComponent/CustomComponent';
 import { VerticalDivider } from './Components/verticalDivider';
->>>>>>> e656ea92
 import OverlayTrigger from 'react-bootstrap/OverlayTrigger';
 import '@/_styles/custom.scss';
 import { resolveProperties, resolveStyles } from './component-properties-resolution';
@@ -88,12 +85,9 @@
   RangeSlider,
   Timeline,
   SvgImage,
-<<<<<<< HEAD
   Html,
-=======
   CustomComponent,
   VerticalDivider,
->>>>>>> e656ea92
 };
 
 export const Box = function Box({
