--- conflicted
+++ resolved
@@ -38,11 +38,8 @@
 import { RangeSlider } from './Components/RangeSlider';
 import { Timeline } from './Components/Timeline';
 import { SvgImage } from './Components/SvgImage';
-<<<<<<< HEAD
 import { ButtonGroup } from './Components/ButtonGroup';
-=======
 import { CustomComponent } from './Components/CustomComponent/CustomComponent';
->>>>>>> 7c30a830
 import { VerticalDivider } from './Components/verticalDivider';
 import OverlayTrigger from 'react-bootstrap/OverlayTrigger';
 import '@/_styles/custom.scss';
@@ -88,11 +85,8 @@
   RangeSlider,
   Timeline,
   SvgImage,
-<<<<<<< HEAD
   ButtonGroup,
-=======
   CustomComponent,
->>>>>>> 7c30a830
   VerticalDivider,
 };
 
