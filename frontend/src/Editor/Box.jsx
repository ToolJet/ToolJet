--- conflicted
+++ resolved
@@ -288,12 +288,9 @@
         ...{ validationObject: component.definition.validation, currentState },
         customResolveObjects: customResolvables,
       });
-<<<<<<< HEAD
-=======
 
     const shouldHideWidget = component.component === 'PDF' && !isPDFSupported();
 
->>>>>>> 7e7aaf2e
     return (
       <OverlayTrigger
         placement={inCanvas ? 'auto' : 'top'}
