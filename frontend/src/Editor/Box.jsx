--- conflicted
+++ resolved
@@ -31,11 +31,8 @@
 import { Timer } from './Components/Timer';
 import { Pagination } from './Components/Pagination';
 import { Tags } from './Components/Tags';
-<<<<<<< HEAD
 import { Spinner } from './Components/Spinner';
-=======
 import { CircularProgressBar } from './Components/CirularProgressbar';
->>>>>>> 0c682d99
 import { renderTooltip } from '../_helpers/appUtils';
 import OverlayTrigger from 'react-bootstrap/OverlayTrigger';
 import '@/_styles/custom.scss';
@@ -76,11 +73,8 @@
   Timer,
   Pagination,
   Tags,
-<<<<<<< HEAD
   Spinner,
-=======
   CircularProgressBar,
->>>>>>> 0c682d99
 };
 
 export const Box = function Box({
