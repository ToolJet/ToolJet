--- conflicted
+++ resolved
@@ -123,7 +123,6 @@
   BoundedBox,
 };
 
-<<<<<<< HEAD
 export const Box = memo(
   ({
     id,
@@ -135,7 +134,6 @@
     inCanvas,
     onComponentClick,
     onEvent,
-    currentState,
     onComponentOptionChanged,
     onComponentOptionsChanged,
     paramUpdated,
@@ -153,36 +151,7 @@
   }) => {
     const { t } = useTranslation();
     const backgroundColor = yellow ? 'yellow' : '';
-=======
-export const Box = function Box({
-  id,
-  width,
-  height,
-  yellow,
-  preview,
-  component,
-  inCanvas,
-  onComponentClick,
-  onEvent,
-  onComponentOptionChanged,
-  onComponentOptionsChanged,
-  paramUpdated,
-  changeCanDrag,
-  containerProps,
-  darkMode,
-  removeComponent,
-  canvasWidth,
-  mode,
-  customResolvables,
-  parentId,
-  sideBarDebugger,
-  readOnly,
-  childComponents,
-}) {
-  const { t } = useTranslation();
-  const backgroundColor = yellow ? 'yellow' : '';
-  const currentState = useCurrentState();
->>>>>>> 402c8878
+    const currentState = useCurrentState();
 
     let styles = {
       height: '100%',
