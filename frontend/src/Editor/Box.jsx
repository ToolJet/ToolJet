--- conflicted
+++ resolved
@@ -173,12 +173,8 @@
               properties={resolvedProperties}
               exposedVariables={exposedVariables}
               styles={resolvedStyles}
-<<<<<<< HEAD
               setExposedVariable={(variable, value) => onComponentOptionChanged(component, variable, value, extraProps)}
-=======
-              setExposedVariable={(variable, value) => onComponentOptionChanged(component, variable, value)}
               registerAction={(actionName, func) => onComponentOptionChanged(component, actionName, func)}
->>>>>>> 0dff62af
               fireEvent={fireEvent}
               validate={validate}
               parentId={parentId}
