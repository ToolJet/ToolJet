--- conflicted
+++ resolved
@@ -164,7 +164,14 @@
     const backgroundColor = yellow ? 'yellow' : '';
     const currentState = useCurrentState();
     const { events } = useAppInfo();
-    const shouldAddBoxShadowAndVisibility = ['TextInput', 'PasswordInput', 'NumberInput', 'Text'];
+    const shouldAddBoxShadowAndVisibility = [
+      'TextInput',
+      'PasswordInput',
+      'NumberInput',
+      'Text',
+      'ToggleSwitch',
+      'Checkbox',
+    ];
 
     const componentMeta = useMemo(() => {
       return componentTypes.find((comp) => component.component === comp.component);
@@ -289,13 +296,9 @@
         ...{ component: component.component },
         customResolveObjects: customResolvables,
       });
-<<<<<<< HEAD
-    const shouldAddBoxShadow = ['TextInput', 'PasswordInput', 'NumberInput', 'Text', 'ToggleSwitch', 'Checkbox'];
-=======
 
     const shouldHideWidget = component.component === 'PDF' && !isPDFSupported();
 
->>>>>>> 5ed331d0
     return (
       <OverlayTrigger
         placement={inCanvas ? 'auto' : 'top'}
