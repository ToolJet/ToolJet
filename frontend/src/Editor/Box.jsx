--- conflicted
+++ resolved
@@ -67,11 +67,8 @@
 import { EditorContext } from '@/Editor/Context/EditorContextWrapper';
 import { useTranslation } from 'react-i18next';
 import { useCurrentState } from '@/_stores/currentStateStore';
-<<<<<<< HEAD
 import { useAppInfo } from '@/_stores/appDataStore';
-=======
 import WidgetIcon from '@/../assets/images/icons/widgets';
->>>>>>> 1d498211
 
 const AllComponents = {
   Button,
@@ -162,19 +159,13 @@
       padding: '1px',
     };
 
-<<<<<<< HEAD
-  const { events } = useAppInfo();
-
-  const componentMeta = useMemo(() => {
-    return componentTypes.find((comp) => component.component === comp.component);
-  }, [component]);
-=======
     if (inCanvas) {
       styles = {
         ...styles,
       };
     }
->>>>>>> 1d498211
+
+    const { events } = useAppInfo();
 
     const componentMeta = useMemo(() => {
       return componentTypes.find((comp) => component.component === comp.component);
@@ -271,31 +262,16 @@
       if (resetComponent) setResetStatus(false);
     }, [resetComponent]);
 
-<<<<<<< HEAD
-  const fireEvent = (eventName, options) => {
-    if (mode === 'edit' && eventName === 'onClick') {
-      onComponentClick(id, component);
-    }
-
-    const componentEvents = events.filter((event) => event.sourceId === id);
-
-    onEvent(eventName, componentEvents, { ...options, customVariables: { ...customResolvables } });
-  };
-  const validate = (value) =>
-    validateWidget({
-      ...{ widgetValue: value },
-      ...{ validationObject: component.definition.validation, currentState },
-      customResolveObjects: customResolvables,
-    });
-=======
     let exposedVariables = currentState?.components[component.name] ?? {};
->>>>>>> 1d498211
 
     const fireEvent = (eventName, options) => {
       if (mode === 'edit' && eventName === 'onClick') {
         onComponentClick(id, component);
       }
-      onEvent(eventName, { ...options, customVariables: { ...customResolvables }, component });
+
+      const componentEvents = events.filter((event) => event.sourceId === id);
+
+      onEvent(eventName, componentEvents, { ...options, customVariables: { ...customResolvables } });
     };
     const validate = (value) =>
       validateWidget({
