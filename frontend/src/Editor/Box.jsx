import React, { useEffect, useState } from 'react';
import { Button } from './Components/Button';
import { Image } from './Components/Image';
import { Text } from './Components/Text';
import { Table } from './Components/Table/Table';
import { TextInput } from './Components/TextInput';
import { NumberInput } from './Components/NumberInput';
import { TextArea } from './Components/TextArea';
import { Container } from './Components/Container';
import { Tabs } from './Components/Tabs';
import { RichTextEditor } from './Components/RichTextEditor';
import { DropDown } from './Components/DropDown';
import { Checkbox } from './Components/Checkbox';
import { Datepicker } from './Components/Datepicker';
import { DaterangePicker } from './Components/DaterangePicker';
import { Multiselect } from './Components/Multiselect';
import { Modal } from './Components/Modal';
import { Chart } from './Components/Chart';
import { Map } from './Components/Map/Map';
import { QrScanner } from './Components/QrScanner/QrScanner';
import { ToggleSwitch } from './Components/Toggle';
import { RadioButton } from './Components/RadioButton';
import { StarRating } from './Components/StarRating';
import { Divider } from './Components/Divider';
import { FilePicker } from './Components/FilePicker';
import { PasswordInput } from './Components/PasswordInput';
import { Calendar } from './Components/Calendar';
import { Listview } from './Components/Listview';
import { IFrame } from './Components/IFrame';
import { CodeEditor } from './Components/CodeEditor';
import { Timer } from './Components/Timer';
import { Statistics } from './Components/Statistics';
import { Pagination } from './Components/Pagination';
import { Tags } from './Components/Tags';
import { Spinner } from './Components/Spinner';
import { CircularProgressBar } from './Components/CirularProgressbar';
import { renderTooltip } from '@/_helpers/appUtils';
import { RangeSlider } from './Components/RangeSlider';
import { Timeline } from './Components/Timeline';
import { SvgImage } from './Components/SvgImage';
<<<<<<< HEAD
import { CustomComponent } from './Components/CustomComponent/CustomComponent';
=======
import { VerticalDivider } from './Components/verticalDivider';
>>>>>>> 197f313f
import OverlayTrigger from 'react-bootstrap/OverlayTrigger';
import '@/_styles/custom.scss';
import { resolveProperties, resolveStyles } from './component-properties-resolution';
import { validateWidget, resolveReferences } from '@/_helpers/utils';

const AllComponents = {
  Button,
  Image,
  Text,
  TextInput,
  NumberInput,
  Table,
  TextArea,
  Container,
  Tabs,
  RichTextEditor,
  DropDown,
  Checkbox,
  Datepicker,
  DaterangePicker,
  Multiselect,
  Modal,
  Chart,
  Map,
  QrScanner,
  ToggleSwitch,
  RadioButton,
  StarRating,
  Divider,
  FilePicker,
  PasswordInput,
  Calendar,
  IFrame,
  CodeEditor,
  Listview,
  Timer,
  Statistics,
  Pagination,
  Tags,
  Spinner,
  CircularProgressBar,
  RangeSlider,
  Timeline,
  SvgImage,
<<<<<<< HEAD
  CustomComponent,
=======
  VerticalDivider,
>>>>>>> 197f313f
};

export const Box = function Box({
  id,
  width,
  height,
  yellow,
  preview,
  component,
  inCanvas,
  onComponentClick,
  onEvent,
  currentState,
  onComponentOptionChanged,
  onComponentOptionsChanged,
  paramUpdated,
  changeCanDrag,
  containerProps,
  darkMode,
  removeComponent,
  canvasWidth,
  mode,
  customResolvables,
  parentId,
  allComponents,
  extraProps,
  dataQueries,
}) {
  const backgroundColor = yellow ? 'yellow' : '';

  let styles = {
    height: '100%',
    padding: '1px',
  };

  if (inCanvas) {
    styles = {
      ...styles,
    };
  }

  const ComponentToRender = AllComponents[component.component];
  const [renderCount, setRenderCount] = useState(0);
  const [renderStartTime, setRenderStartTime] = useState(new Date());

  const resolvedProperties = resolveProperties(component, currentState, null, customResolvables);
  const resolvedStyles = resolveStyles(component, currentState, null, customResolvables);
  resolvedStyles.visibility = resolvedStyles.visibility !== false ? true : false;

  useEffect(() => {
    setRenderCount(renderCount + 1);
    if (renderCount > 10) {
      setRenderCount(0);
      const currentTime = new Date();
      const timeDifference = Math.abs(currentTime - renderStartTime);
      if (timeDifference < 1000) {
        throw Error;
      }
      setRenderStartTime(currentTime);
    }
    // eslint-disable-next-line react-hooks/exhaustive-deps
  }, [JSON.stringify({ resolvedProperties, resolvedStyles })]);

  let exposedVariables = {};
  let isListView = false;

  if (component.parent) {
    const parentComponent = allComponents[component.parent];
    isListView = parentComponent?.component?.component === 'Listview';

    if (isListView) {
      const itemsAtIndex = currentState?.components[parentId]?.data[extraProps.listviewItemIndex];
      exposedVariables = itemsAtIndex !== undefined ? itemsAtIndex[component.name] || {} : {};
    } else {
      exposedVariables = currentState?.components[component.name] ?? {};
    }
  } else {
    exposedVariables = currentState?.components[component.name] ?? {};
  }

  const fireEvent = (eventName, options) => {
    if (mode === 'edit' && eventName === 'onClick') {
      onComponentClick(id, component);
    }
    const listItem = isListView
      ? resolveReferences(allComponents[component.parent].component.definition.properties.data.value, currentState)[
          extraProps.listviewItemIndex
        ] ?? {}
      : {};
    onEvent(eventName, { ...options, customVariables: { listItem }, component });
  };
  const validate = (value) =>
    validateWidget({
      ...{ widgetValue: value },
      ...{ validationObject: component.definition.validation, currentState },
    });

  return (
    <OverlayTrigger
      placement="top"
      delay={{ show: 500, hide: 0 }}
      trigger={!inCanvas ? ['hover', 'focus'] : null}
      overlay={(props) => renderTooltip({ props, text: `${component.description}` })}
    >
      <div style={{ ...styles, backgroundColor }} role={preview ? 'BoxPreview' : 'Box'}>
        {inCanvas ? (
          <ComponentToRender
            onComponentClick={onComponentClick}
            onComponentOptionChanged={onComponentOptionChanged}
            currentState={currentState}
            onEvent={onEvent}
            id={id}
            paramUpdated={paramUpdated}
            width={width}
            changeCanDrag={changeCanDrag}
            onComponentOptionsChanged={onComponentOptionsChanged}
            height={height}
            component={component}
            containerProps={containerProps}
            darkMode={darkMode}
            removeComponent={removeComponent}
            canvasWidth={canvasWidth}
            properties={resolvedProperties}
            exposedVariables={exposedVariables}
            styles={resolvedStyles}
            setExposedVariable={(variable, value) => onComponentOptionChanged(component, variable, value, extraProps)}
            registerAction={(actionName, func) => onComponentOptionChanged(component, actionName, func)}
            fireEvent={fireEvent}
            validate={validate}
            parentId={parentId}
            customResolvables={customResolvables}
            dataQueries={dataQueries}
          ></ComponentToRender>
        ) : (
          <div className="m-1" style={{ height: '76px', width: '76px', marginLeft: '18px' }}>
            <div
              className="component-image-holder p-2 d-flex flex-column justify-content-center"
              style={{ height: '100%' }}
            >
              <center>
                <div
                  style={{
                    width: '20px',
                    height: '20px',
                    backgroundSize: 'contain',
                    backgroundImage: `url(/assets/images/icons/widgets/${component.name.toLowerCase()}.svg)`,
                    backgroundRepeat: 'no-repeat',
                  }}
                ></div>
              </center>
              <span className="component-title">{component.displayName}</span>
            </div>
          </div>
        )}
      </div>
    </OverlayTrigger>
  );
};<|MERGE_RESOLUTION|>--- conflicted
+++ resolved
@@ -38,11 +38,8 @@
 import { RangeSlider } from './Components/RangeSlider';
 import { Timeline } from './Components/Timeline';
 import { SvgImage } from './Components/SvgImage';
-<<<<<<< HEAD
 import { CustomComponent } from './Components/CustomComponent/CustomComponent';
-=======
 import { VerticalDivider } from './Components/verticalDivider';
->>>>>>> 197f313f
 import OverlayTrigger from 'react-bootstrap/OverlayTrigger';
 import '@/_styles/custom.scss';
 import { resolveProperties, resolveStyles } from './component-properties-resolution';
@@ -87,11 +84,8 @@
   RangeSlider,
   Timeline,
   SvgImage,
-<<<<<<< HEAD
   CustomComponent,
-=======
   VerticalDivider,
->>>>>>> 197f313f
 };
 
 export const Box = function Box({
