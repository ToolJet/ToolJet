--- conflicted
+++ resolved
@@ -279,11 +279,7 @@
         ...{ validationObject: component.definition.validation, currentState },
         customResolveObjects: customResolvables,
       });
-<<<<<<< HEAD
     const shouldAddBoxShadow = ['TextInput', 'PasswordInput', 'NumberInput', 'Text', 'DropDown'];
-=======
-    const shouldAddBoxShadow = ['TextInput', 'PasswordInput', 'NumberInput', 'Text'];
->>>>>>> ed3b120b
 
     return (
       <OverlayTrigger
@@ -318,55 +314,6 @@
           }}
           role={preview ? 'BoxPreview' : 'Box'}
         >
-<<<<<<< HEAD
-          {inCanvas ? (
-            !resetComponent ? (
-              <ComponentToRender
-                onComponentClick={onComponentClick}
-                onComponentOptionChanged={onComponentOptionChanged}
-                currentState={currentState}
-                onEvent={onEvent}
-                id={id}
-                paramUpdated={paramUpdated}
-                width={width}
-                changeCanDrag={changeCanDrag}
-                onComponentOptionsChanged={onComponentOptionsChanged}
-                height={height}
-                component={component}
-                containerProps={containerProps}
-                darkMode={darkMode}
-                removeComponent={removeComponent}
-                canvasWidth={canvasWidth}
-                properties={validatedProperties}
-                exposedVariables={exposedVariables}
-                styles={{
-                  ...validatedStyles,
-                  ...(!shouldAddBoxShadow.includes(component.component)
-                    ? { boxShadow: validatedGeneralStyles?.boxShadow }
-                    : {}),
-                }}
-                setExposedVariable={(variable, value) => onComponentOptionChanged(component, variable, value, id)}
-                setExposedVariables={(variableSet) => onComponentOptionsChanged(component, Object.entries(variableSet))}
-                fireEvent={fireEvent}
-                validate={validate}
-                parentId={parentId}
-                customResolvables={customResolvables}
-                variablesExposedForPreview={variablesExposedForPreview}
-                exposeToCodeHinter={exposeToCodeHinter}
-                setProperty={(property, value) => {
-                  paramUpdated(id, property, { value });
-                }}
-                mode={mode}
-                resetComponent={() => setResetStatus(true)}
-                childComponents={childComponents}
-                dataCy={`draggable-widget-${String(component.name).toLowerCase()}`}
-                isResizing={isResizing}
-                adjustHeightBasedOnAlignment={adjustHeightBasedOnAlignment}
-              ></ComponentToRender>
-            ) : (
-              <></>
-            )
-=======
           {!resetComponent ? (
             <ComponentToRender
               onComponentClick={onComponentClick}
@@ -413,7 +360,6 @@
               adjustHeightBasedOnAlignment={adjustHeightBasedOnAlignment}
               currentLayout={currentLayout}
             ></ComponentToRender>
->>>>>>> ed3b120b
           ) : (
             <></>
           )}
