import React, { useEffect, useState, useMemo, useContext, memo } from 'react';
import { Button } from './Components/Button';
import { Image } from './Components/Image';
import { Text } from './Components/Text';
import { Table } from './Components/Table/Table';
import { TextInput } from './Components/TextInput';
import { NumberInput } from './Components/NumberInput';
import { TextArea } from './Components/TextArea';
import { Container } from './Components/Container';
import { Tabs } from './Components/Tabs';
import { RichTextEditor } from './Components/RichTextEditor';
import { DropDown } from './Components/DropDown';
import { Checkbox } from './Components/Checkbox';
import { Datepicker } from './Components/Datepicker';
import { DaterangePicker } from './Components/DaterangePicker';
import { Multiselect } from './Components/Multiselect';
import { Modal } from './Components/Modal';
import { Chart } from './Components/Chart';
import { Map } from './Components/Map/Map';
import { QrScanner } from './Components/QrScanner/QrScanner';
import { ToggleSwitch } from './Components/Toggle';
import { RadioButton } from './Components/RadioButton';
import { StarRating } from './Components/StarRating';
import { Divider } from './Components/Divider';
import { FilePicker } from './Components/FilePicker';
import { PasswordInput } from './Components/PasswordInput';
import { Calendar } from './Components/Calendar';
import { Listview } from './Components/Listview';
import { IFrame } from './Components/IFrame';
import { CodeEditor } from './Components/CodeEditor';
import { Timer } from './Components/Timer';
import { Statistics } from './Components/Statistics';
import { Pagination } from './Components/Pagination';
import { Tags } from './Components/Tags';
import { Spinner } from './Components/Spinner';
import { CircularProgressBar } from './Components/CirularProgressbar';
import { renderTooltip, getComponentName } from '@/_helpers/appUtils';
import { RangeSlider } from './Components/RangeSlider';
import { Timeline } from './Components/Timeline';
import { SvgImage } from './Components/SvgImage';
import { Html } from './Components/Html';
import { ButtonGroup } from './Components/ButtonGroup';
import { CustomComponent } from './Components/CustomComponent/CustomComponent';
import { VerticalDivider } from './Components/verticalDivider';
import { ColorPicker } from './Components/ColorPicker';
import { KanbanBoard } from './Components/KanbanBoard/KanbanBoard';
import { Kanban } from './Components/Kanban/Kanban';
import { Steps } from './Components/Steps';
import { TreeSelect } from './Components/TreeSelect';
import { Icon } from './Components/Icon';
import { Link } from './Components/Link';
import { Form } from './Components/Form/Form';
import { BoundedBox } from './Components/BoundedBox/BoundedBox';
import OverlayTrigger from 'react-bootstrap/OverlayTrigger';
import '@/_styles/custom.scss';
import { validateProperties } from './component-properties-validation';
import { validateWidget } from '@/_helpers/utils';
import { componentTypes } from './WidgetManager/components';
import {
  resolveProperties,
  resolveStyles,
  resolveGeneralProperties,
  resolveGeneralStyles,
} from './component-properties-resolution';
import _ from 'lodash';
import { EditorContext } from '@/Editor/Context/EditorContextWrapper';
import { useTranslation } from 'react-i18next';
import { useCurrentState } from '@/_stores/currentStateStore';
import { useAppInfo } from '@/_stores/appDataStore';
<<<<<<< HEAD
import WidgetIcon from '@/../assets/images/icons/widgets';
import { useModuleName } from '../_contexts/ModuleContext';
=======
import { isPDFSupported } from '@/_stores/utils';
>>>>>>> d06ced2f

export const AllComponents = {
  Button,
  Image,
  Text,
  TextInput,
  NumberInput,
  Table,
  TextArea,
  Container,
  Tabs,
  RichTextEditor,
  DropDown,
  Checkbox,
  Datepicker,
  DaterangePicker,
  Multiselect,
  Modal,
  Chart,
  Map,
  QrScanner,
  ToggleSwitch,
  RadioButton,
  StarRating,
  Divider,
  FilePicker,
  PasswordInput,
  Calendar,
  IFrame,
  CodeEditor,
  Listview,
  Timer,
  Statistics,
  Pagination,
  Tags,
  Spinner,
  CircularProgressBar,
  RangeSlider,
  Timeline,
  SvgImage,
  Html,
  ButtonGroup,
  CustomComponent,
  VerticalDivider,
  ColorPicker,
  KanbanBoard,
  Kanban,
  Steps,
  TreeSelect,
  Link,
  Icon,
  Form,
  BoundedBox,
};

/**
 * Conditionally importing PDF component since importing it breaks app in older versions of browsers.
 * refer: https://github.com/wojtekmaj/react-pdf?tab=readme-ov-file#compatibility
 **/
if (isPDFSupported()) {
  AllComponents.PDF = await import('./Components/PDF').then((module) => module.PDF);
}

export const Box = memo(
  ({
    id,
    width,
    height,
    yellow,
    preview,
    component,
    inCanvas,
    onComponentClick,
    onEvent,
    onComponentOptionChanged,
    onComponentOptionsChanged,
    paramUpdated,
    changeCanDrag,
    containerProps,
    removeComponent,
    canvasWidth,
    mode,
    customResolvables,
    parentId,
    sideBarDebugger,
    readOnly,
    childComponents,
    isResizing,
    adjustHeightBasedOnAlignment,
    currentLayout,
  }) => {
    const { t } = useTranslation();
    const backgroundColor = yellow ? 'yellow' : '';
    const currentState = useCurrentState();
    const moduleName = useModuleName();
    const { events } = useAppInfo();
    const shouldAddBoxShadowAndVisibility = ['TextInput', 'PasswordInput', 'NumberInput', 'Text'];

    const componentMeta = useMemo(() => {
      return componentTypes.find((comp) => component.component === comp.component);
    }, [component]);

    const ComponentToRender = AllComponents[component.component];
    const [renderCount, setRenderCount] = useState(0);
    const [renderStartTime, setRenderStartTime] = useState(new Date());
    const [resetComponent, setResetStatus] = useState(false);

    const resolvedProperties = resolveProperties(component, currentState, null, customResolvables);
    const [validatedProperties, propertyErrors] =
      mode === 'edit' && component.validate
        ? validateProperties(resolvedProperties, componentMeta.properties)
        : [resolvedProperties, []];
    if (shouldAddBoxShadowAndVisibility.includes(component.component)) {
      validatedProperties.visibility = validatedProperties.visibility !== false ? true : false;
    }

    const resolvedStyles = resolveStyles(component, currentState, null, customResolvables);
    const [validatedStyles, styleErrors] =
      mode === 'edit' && component.validate
        ? validateProperties(resolvedStyles, componentMeta.styles)
        : [resolvedStyles, []];
    if (!shouldAddBoxShadowAndVisibility.includes(component.component)) {
      validatedStyles.visibility = validatedStyles.visibility !== false ? true : false;
    }
    const resolvedGeneralProperties = resolveGeneralProperties(component, currentState, null, customResolvables);
    const [validatedGeneralProperties, generalPropertiesErrors] =
      mode === 'edit' && component.validate
        ? validateProperties(resolvedGeneralProperties, componentMeta.general)
        : [resolvedGeneralProperties, []];

    const resolvedGeneralStyles = resolveGeneralStyles(component, currentState, null, customResolvables);

    const [validatedGeneralStyles, generalStylesErrors] =
      mode === 'edit' && component.validate
        ? validateProperties(resolvedGeneralStyles, componentMeta.generalStyles)
        : [resolvedGeneralStyles, []];

    const darkMode = localStorage.getItem('darkMode') === 'true';
    const { variablesExposedForPreview, exposeToCodeHinter } = useContext(EditorContext) || {};

    let styles = {
      height: '100%',
    };

    if (inCanvas) {
      styles = {
        ...styles,
      };
    }
    useEffect(() => {
      if (!component?.parent) {
        onComponentOptionChanged && onComponentOptionChanged(component, 'id', id);
      }
      // eslint-disable-next-line react-hooks/exhaustive-deps
    }, []); /*computeComponentState was not getting the id on initial render therefore exposed variables were not set.
  computeComponentState was being executed before addNewWidgetToTheEditor was completed.*/

    useEffect(() => {
      const currentPage = currentState?.page;
      const componentName = getComponentName(currentState, id);
      const errorLog = Object.fromEntries(
        [...propertyErrors, ...styleErrors, ...generalPropertiesErrors, ...generalStylesErrors].map((error) => [
          `${componentName} - ${error.property}`,
          {
            page: currentPage,
            type: 'component',
            kind: 'component',
            strace: 'page_level',
            data: { message: `${error.message}`, status: true },
            resolvedProperties: resolvedProperties,
            effectiveProperties: validatedProperties,
          },
        ])
      );
      sideBarDebugger?.error(errorLog);
      // eslint-disable-next-line react-hooks/exhaustive-deps
    }, [JSON.stringify({ propertyErrors, styleErrors, generalPropertiesErrors })]);

    useEffect(() => {
      setRenderCount(renderCount + 1);
      if (renderCount > 10) {
        setRenderCount(0);
        const currentTime = new Date();
        const timeDifference = Math.abs(currentTime - renderStartTime);
        if (timeDifference < 1000) {
          throw Error;
        }
        setRenderStartTime(currentTime);
      }

      // eslint-disable-next-line react-hooks/exhaustive-deps
    }, [JSON.stringify({ resolvedProperties, resolvedStyles })]);

    useEffect(() => {
      if (customResolvables && !readOnly && mode === 'edit') {
        const newCustomResolvable = {};
        newCustomResolvable[id] = { ...customResolvables };
        exposeToCodeHinter((prevState) => ({ ...prevState, ...newCustomResolvable }));
      }
      // eslint-disable-next-line react-hooks/exhaustive-deps
    }, [JSON.stringify(customResolvables), readOnly]);
    useEffect(() => {
      if (resetComponent) setResetStatus(false);
    }, [resetComponent]);

    let exposedVariables = currentState?.components[component.name] ?? {};
    const fireEvent = (eventName, options) => {
      if (mode === 'edit' && eventName === 'onClick') {
        onComponentClick(id, component);
      }

      const componentEvents = events.filter((event) => event.sourceId === id);

      onEvent(eventName, componentEvents, { ...options, customVariables: { ...customResolvables } });
    };
    const validate = (value) =>
      validateWidget({
        ...{ widgetValue: value },
        ...{ validationObject: component.definition.validation, currentState },
        customResolveObjects: customResolvables,
      });

    const shouldHideWidget = component.component === 'PDF' && !isPDFSupported();

    return (
      <OverlayTrigger
        placement={inCanvas ? 'auto' : 'top'}
        delay={{ show: 500, hide: 0 }}
        trigger={
          inCanvas && shouldAddBoxShadowAndVisibility.includes(component.component)
            ? !validatedProperties.tooltip?.toString().trim()
              ? null
              : ['hover', 'focus']
            : !validatedGeneralProperties.tooltip?.toString().trim()
            ? null
            : ['hover', 'focus']
        }
        overlay={(props) =>
          renderTooltip({
            props,
            text: inCanvas
              ? `${
                  shouldAddBoxShadowAndVisibility.includes(component.component)
                    ? validatedProperties.tooltip
                    : validatedGeneralProperties.tooltip
                }`
              : `${t(`widget.${component.name}.description`, component.description)}`,
          })
        }
      >
        <div
          style={{
            ...styles,
            backgroundColor,
            padding: validatedStyles?.padding == 'none' ? '0px' : '2px', //chart and image has a padding property other than container padding
          }}
          role={preview ? 'BoxPreview' : 'Box'}
        >
          {!resetComponent && !shouldHideWidget ? (
            <ComponentToRender
              onComponentClick={onComponentClick}
              onComponentOptionChanged={onComponentOptionChanged}
              currentState={currentState}
              onEvent={onEvent}
              id={id}
              paramUpdated={paramUpdated}
              width={width}
              changeCanDrag={changeCanDrag}
              onComponentOptionsChanged={onComponentOptionsChanged}
              height={height}
              component={component}
              containerProps={containerProps}
              darkMode={darkMode}
              removeComponent={removeComponent}
              canvasWidth={canvasWidth}
              properties={validatedProperties}
              exposedVariables={exposedVariables}
              styles={{
                ...validatedStyles,
                ...(!shouldAddBoxShadowAndVisibility.includes(component.component)
                  ? { boxShadow: validatedGeneralStyles?.boxShadow }
                  : {}),
              }}
              setExposedVariable={(variable, value) => onComponentOptionChanged(component, variable, value, id)}
              setExposedVariables={(variableSet) =>
                onComponentOptionsChanged(component, Object.entries(variableSet), id)
              }
              fireEvent={fireEvent}
              validate={validate}
              parentId={parentId}
              customResolvables={customResolvables}
              variablesExposedForPreview={variablesExposedForPreview}
              exposeToCodeHinter={exposeToCodeHinter}
              setProperty={(property, value) => {
                paramUpdated(id, property, { value });
              }}
              mode={mode}
              resetComponent={() => setResetStatus(true)}
              childComponents={childComponents}
              dataCy={`draggable-widget-${String(component.name).toLowerCase()}`}
              isResizing={isResizing}
              adjustHeightBasedOnAlignment={adjustHeightBasedOnAlignment}
              currentLayout={currentLayout}
            ></ComponentToRender>
          ) : (
            <></>
          )}
        </div>
      </OverlayTrigger>
    );
  }
);<|MERGE_RESOLUTION|>--- conflicted
+++ resolved
@@ -67,12 +67,8 @@
 import { useTranslation } from 'react-i18next';
 import { useCurrentState } from '@/_stores/currentStateStore';
 import { useAppInfo } from '@/_stores/appDataStore';
-<<<<<<< HEAD
-import WidgetIcon from '@/../assets/images/icons/widgets';
 import { useModuleName } from '../_contexts/ModuleContext';
-=======
 import { isPDFSupported } from '@/_stores/utils';
->>>>>>> d06ced2f
 
 export const AllComponents = {
   Button,
