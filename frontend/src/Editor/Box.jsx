--- conflicted
+++ resolved
@@ -48,20 +48,15 @@
 import { Steps } from './Components/Steps';
 import OverlayTrigger from 'react-bootstrap/OverlayTrigger';
 import '@/_styles/custom.scss';
-<<<<<<< HEAD
 import { validateProperties } from './component-properties-validation';
-import { resolveProperties, resolveStyles, resolveGeneralProperties } from './component-properties-resolution';
 import { validateWidget, resolveReferences } from '@/_helpers/utils';
 import { componentTypes } from './WidgetManager/components';
-=======
 import {
   resolveProperties,
   resolveStyles,
   resolveGeneralProperties,
   resolveGeneralStyles,
 } from './component-properties-resolution';
-import { validateWidget } from '@/_helpers/utils';
->>>>>>> 24cda4d5
 import _ from 'lodash';
 
 const AllComponents = {
@@ -135,12 +130,8 @@
   mode,
   customResolvables,
   parentId,
-<<<<<<< HEAD
   allComponents,
-  extraProps,
   sideBarDebugger,
-=======
->>>>>>> 24cda4d5
   dataQueries,
 }) {
   const backgroundColor = yellow ? 'yellow' : '';
@@ -175,17 +166,24 @@
       ? validateProperties(resolvedStyles, componentMeta.styles)
       : [resolvedStyles, []];
   validatedStyles.visibility = validatedStyles.visibility !== false ? true : false;
+
   const resolvedGeneralProperties = resolveGeneralProperties(component, currentState, null, customResolvables);
-<<<<<<< HEAD
   const [validatedGeneralProperties, generalPropertiesErrors] =
     mode === 'edit' && component.validate
       ? validateProperties(resolvedGeneralProperties, componentMeta.general)
       : [resolvedGeneralProperties, []];
 
+  const resolvedGeneralStyles = resolveGeneralStyles(component, currentState, null, customResolvables);
+  resolvedStyles.visibility = resolvedStyles.visibility !== false ? true : false;
+  const [validatedGeneralStyles, generalStylesErrors] =
+    mode === 'edit' && component.validate
+      ? validateProperties(resolvedGeneralStyles, componentMeta.generalStyles)
+      : [resolvedGeneralStyles, []];
+
   useEffect(() => {
     const componentName = getComponentName(currentState, id);
     const errorLog = Object.fromEntries(
-      [...propertyErrors, ...styleErrors, ...generalPropertiesErrors].map((error) => [
+      [...propertyErrors, ...styleErrors, ...generalPropertiesErrors, ...generalStylesErrors].map((error) => [
         `${componentName} - ${error.property}`,
         {
           type: 'component',
@@ -199,10 +197,6 @@
     sideBarDebugger?.error(errorLog);
     // eslint-disable-next-line react-hooks/exhaustive-deps
   }, [JSON.stringify({ propertyErrors, styleErrors, generalPropertiesErrors })]);
-=======
-  const resolvedGeneralStyles = resolveGeneralStyles(component, currentState, null, customResolvables);
-  resolvedStyles.visibility = resolvedStyles.visibility !== false ? true : false;
->>>>>>> 24cda4d5
 
   useEffect(() => {
     setRenderCount(renderCount + 1);
@@ -244,7 +238,7 @@
       }
     >
       <div
-        style={{ ...styles, backgroundColor, boxShadow: resolvedGeneralStyles?.boxShadow }}
+        style={{ ...styles, backgroundColor, boxShadow: validatedGeneralStyles?.boxShadow }}
         role={preview ? 'BoxPreview' : 'Box'}
       >
         {inCanvas ? (
@@ -266,15 +260,7 @@
             canvasWidth={canvasWidth}
             properties={validatedProperties}
             exposedVariables={exposedVariables}
-<<<<<<< HEAD
             styles={validatedStyles}
-            setExposedVariable={(variable, value) => onComponentOptionChanged(component, variable, value, extraProps)}
-            registerAction={(actionName, func, paramHandles = []) => {
-              if (Object.keys(exposedVariables).includes(actionName)) return Promise.resolve();
-              else {
-                func.paramHandles = paramHandles;
-=======
-            styles={resolvedStyles}
             setExposedVariable={(variable, value) => onComponentOptionChanged(component, variable, value)}
             registerAction={(actionName, func, dependencies = []) => {
               if (!Object.keys(exposedVariables).includes(actionName)) {
@@ -284,7 +270,6 @@
                 return Promise.resolve();
               } else if (!_.isEqual(dependencies, exposedVariables[actionName]?.dependencies)) {
                 func.dependencies = dependencies;
->>>>>>> 24cda4d5
                 return onComponentOptionChanged(component, actionName, func);
               }
             }}
