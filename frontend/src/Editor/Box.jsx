import React, { useEffect, useState, useMemo, useContext, useRef, memo, useCallback } from 'react';
import { Button } from './Components/Button';
import { Image } from './Components/Image';
import { Text } from './Components/Text';
import { Table } from './Components/Table/Table';
import { TextInput } from './Components/TextInput';
import { NumberInput } from './Components/NumberInput';
import { TextArea } from './Components/TextArea';
import { Container } from './Components/Container';
import { Tabs } from './Components/Tabs';
import { RichTextEditor } from './Components/RichTextEditor';
import { DropDown } from './Components/DropDown';
import { Checkbox } from './Components/Checkbox';
import { Datepicker } from './Components/Datepicker';
import { DaterangePicker } from './Components/DaterangePicker';
import { Multiselect } from './Components/Multiselect';
import { Modal } from './Components/Modal';
import { Chart } from './Components/Chart';
import { Map } from './Components/Map/Map';
import { QrScanner } from './Components/QrScanner/QrScanner';
import { ToggleSwitch } from './Components/Toggle';
import { RadioButton } from './Components/RadioButton';
import { StarRating } from './Components/StarRating';
import { Divider } from './Components/Divider';
import { FilePicker } from './Components/FilePicker';
import { PasswordInput } from './Components/PasswordInput';
import { Calendar } from './Components/Calendar';
import { Listview } from './Components/Listview';
import { IFrame } from './Components/IFrame';
import { CodeEditor } from './Components/CodeEditor';
import { Timer } from './Components/Timer';
import { Statistics } from './Components/Statistics';
import { Pagination } from './Components/Pagination';
import { Tags } from './Components/Tags';
import { Spinner } from './Components/Spinner';
import { CircularProgressBar } from './Components/CirularProgressbar';
import { renderTooltip, getComponentName } from '@/_helpers/appUtils';
import { RangeSlider } from './Components/RangeSlider';
import { Timeline } from './Components/Timeline';
import { SvgImage } from './Components/SvgImage';
import { Html } from './Components/Html';
import { ButtonGroup } from './Components/ButtonGroup';
import { CustomComponent } from './Components/CustomComponent/CustomComponent';
import { VerticalDivider } from './Components/verticalDivider';
import { PDF } from './Components/PDF';
import { ColorPicker } from './Components/ColorPicker';
import { KanbanBoard } from './Components/KanbanBoard/KanbanBoard';
import { Kanban } from './Components/Kanban/Kanban';
import { Steps } from './Components/Steps';
import { TreeSelect } from './Components/TreeSelect';
import { Icon } from './Components/Icon';
import { Link } from './Components/Link';
import { Form } from './Components/Form/Form';
import { BoundedBox } from './Components/BoundedBox/BoundedBox';
import OverlayTrigger from 'react-bootstrap/OverlayTrigger';
import '@/_styles/custom.scss';
import { validateProperties } from './component-properties-validation';
import { validateWidget } from '@/_helpers/utils';
import { componentTypes } from './WidgetManager/components';
import {
  resolveProperties,
  resolveStyles,
  resolveGeneralProperties,
  resolveGeneralStyles,
} from './component-properties-resolution';
import _ from 'lodash';
import { EditorContext } from '@/Editor/Context/EditorContextWrapper';
import { useTranslation } from 'react-i18next';
import { useCurrentState } from '@/_stores/currentStateStore';
import { useAppInfo } from '@/_stores/appDataStore';
import WidgetIcon from '@/../assets/images/icons/widgets';
import { useModuleName } from '../_contexts/ModuleContext';

export const AllComponents = {
  Button,
  Image,
  Text,
  TextInput,
  NumberInput,
  Table,
  TextArea,
  Container,
  Tabs,
  RichTextEditor,
  DropDown,
  Checkbox,
  Datepicker,
  DaterangePicker,
  Multiselect,
  Modal,
  Chart,
  Map,
  QrScanner,
  ToggleSwitch,
  RadioButton,
  StarRating,
  Divider,
  FilePicker,
  PasswordInput,
  Calendar,
  IFrame,
  CodeEditor,
  Listview,
  Timer,
  Statistics,
  Pagination,
  Tags,
  Spinner,
  CircularProgressBar,
  RangeSlider,
  Timeline,
  SvgImage,
  Html,
  ButtonGroup,
  CustomComponent,
  VerticalDivider,
  PDF,
  ColorPicker,
  KanbanBoard,
  Kanban,
  Steps,
  TreeSelect,
  Link,
  Icon,
  Form,
  BoundedBox,
};

export const Box = memo(
  ({
    id,
    width,
    height,
    yellow,
    preview,
    component,
    inCanvas,
    onComponentClick,
    onEvent,
    onComponentOptionChanged,
    onComponentOptionsChanged,
    paramUpdated,
    changeCanDrag,
    containerProps,
    removeComponent,
    canvasWidth,
    mode,
    customResolvables,
    parentId,
    sideBarDebugger,
    readOnly,
    childComponents,
    isResizing,
    adjustHeightBasedOnAlignment,
    currentLayout,
  }) => {
    const { t } = useTranslation();
    const backgroundColor = yellow ? 'yellow' : '';
    const currentState = useCurrentState();
    const moduleName = useModuleName();
    const { events } = useAppInfo();
    const shouldAddBoxShadowAndVisibility = ['TextInput', 'PasswordInput', 'NumberInput', 'Text'];

    const componentMeta = useMemo(() => {
      return componentTypes.find((comp) => component.component === comp.component);
    }, [component]);

    const ComponentToRender = AllComponents[component.component];
    const [renderCount, setRenderCount] = useState(0);
    const [renderStartTime, setRenderStartTime] = useState(new Date());
    const [resetComponent, setResetStatus] = useState(false);

    const resolvedProperties = resolveProperties(component, currentState, null, customResolvables);
    const [validatedProperties, propertyErrors] =
      mode === 'edit' && component.validate
        ? validateProperties(resolvedProperties, componentMeta.properties)
        : [resolvedProperties, []];
    if (shouldAddBoxShadowAndVisibility.includes(component.component)) {
      validatedProperties.visibility = validatedProperties.visibility !== false ? true : false;
    }

    const resolvedStyles = resolveStyles(component, currentState, null, customResolvables);
    const [validatedStyles, styleErrors] =
      mode === 'edit' && component.validate
        ? validateProperties(resolvedStyles, componentMeta.styles)
        : [resolvedStyles, []];
    if (!shouldAddBoxShadowAndVisibility.includes(component.component)) {
      validatedStyles.visibility = validatedStyles.visibility !== false ? true : false;
    }
    const resolvedGeneralProperties = resolveGeneralProperties(component, currentState, null, customResolvables);
    const [validatedGeneralProperties, generalPropertiesErrors] =
      mode === 'edit' && component.validate
        ? validateProperties(resolvedGeneralProperties, componentMeta.general)
        : [resolvedGeneralProperties, []];

    const resolvedGeneralStyles = resolveGeneralStyles(component, currentState, null, customResolvables);

    const [validatedGeneralStyles, generalStylesErrors] =
      mode === 'edit' && component.validate
        ? validateProperties(resolvedGeneralStyles, componentMeta.generalStyles)
        : [resolvedGeneralStyles, []];

    const darkMode = localStorage.getItem('darkMode') === 'true';
    const { variablesExposedForPreview, exposeToCodeHinter } = useContext(EditorContext) || {};

    let styles = {
      height: '100%',
    };

    if (inCanvas) {
      styles = {
        ...styles,
      };
    }
    useEffect(() => {
      if (!component?.parent) {
        onComponentOptionChanged && onComponentOptionChanged(component, 'id', id);
      }
      // eslint-disable-next-line react-hooks/exhaustive-deps
    }, []); /*computeComponentState was not getting the id on initial render therefore exposed variables were not set.
  computeComponentState was being executed before addNewWidgetToTheEditor was completed.*/

    useEffect(() => {
      const currentPage = currentState?.page;
      const componentName = getComponentName(currentState, id);
      const errorLog = Object.fromEntries(
        [...propertyErrors, ...styleErrors, ...generalPropertiesErrors, ...generalStylesErrors].map((error) => [
          `${componentName} - ${error.property}`,
          {
            page: currentPage,
            type: 'component',
            kind: 'component',
            strace: 'page_level',
            data: { message: `${error.message}`, status: true },
            resolvedProperties: resolvedProperties,
            effectiveProperties: validatedProperties,
          },
        ])
      );
      sideBarDebugger?.error(errorLog);
      // eslint-disable-next-line react-hooks/exhaustive-deps
    }, [JSON.stringify({ propertyErrors, styleErrors, generalPropertiesErrors })]);

    useEffect(() => {
      setRenderCount(renderCount + 1);
      if (renderCount > 10) {
        setRenderCount(0);
        const currentTime = new Date();
        const timeDifference = Math.abs(currentTime - renderStartTime);
        if (timeDifference < 1000) {
          throw Error;
        }
        setRenderStartTime(currentTime);
      }

      // eslint-disable-next-line react-hooks/exhaustive-deps
    }, [JSON.stringify({ resolvedProperties, resolvedStyles })]);

    useEffect(() => {
      if (customResolvables && !readOnly && mode === 'edit') {
        const newCustomResolvable = {};
        newCustomResolvable[id] = { ...customResolvables };
        exposeToCodeHinter((prevState) => ({ ...prevState, ...newCustomResolvable }));
      }
      // eslint-disable-next-line react-hooks/exhaustive-deps
    }, [JSON.stringify(customResolvables), readOnly]);
    useEffect(() => {
      if (resetComponent) setResetStatus(false);
    }, [resetComponent]);

    let exposedVariables = currentState?.components[component.name] ?? {};
    const fireEvent = (eventName, options) => {
      if (mode === 'edit' && eventName === 'onClick') {
        onComponentClick(id, component);
      }

      const componentEvents = events.filter((event) => event.sourceId === id);

      onEvent(eventName, componentEvents, { ...options, customVariables: { ...customResolvables } });
    };
    const validate = (value) =>
      validateWidget({
        ...{ widgetValue: value },
        ...{ validationObject: component.definition.validation, currentState },
        ...{ component: component.component },
        customResolveObjects: customResolvables,
      });
<<<<<<< HEAD
    const shouldAddBoxShadow = ['TextInput', 'PasswordInput', 'NumberInput', 'Text', 'ToggleSwitch', 'Checkbox'];
=======
>>>>>>> 8e6161ac
    return (
      <OverlayTrigger
        placement={inCanvas ? 'auto' : 'top'}
        delay={{ show: 500, hide: 0 }}
        trigger={
          inCanvas && shouldAddBoxShadowAndVisibility.includes(component.component)
            ? !validatedProperties.tooltip?.toString().trim()
              ? null
              : ['hover', 'focus']
            : !validatedGeneralProperties.tooltip?.toString().trim()
            ? null
            : ['hover', 'focus']
        }
        overlay={(props) =>
          renderTooltip({
            props,
            text: inCanvas
              ? `${
                  shouldAddBoxShadowAndVisibility.includes(component.component)
                    ? validatedProperties.tooltip
                    : validatedGeneralProperties.tooltip
                }`
              : `${t(`widget.${component.name}.description`, component.description)}`,
          })
        }
      >
        <div
          style={{
            ...styles,
            backgroundColor,
            padding: validatedStyles?.padding == 'none' ? '0px' : '2px', //chart and image has a padding property other than container padding
          }}
          role={preview ? 'BoxPreview' : 'Box'}
        >
          {!resetComponent ? (
            <ComponentToRender
              onComponentClick={onComponentClick}
              onComponentOptionChanged={onComponentOptionChanged}
              currentState={currentState}
              onEvent={onEvent}
              id={id}
              paramUpdated={paramUpdated}
              width={width}
              changeCanDrag={changeCanDrag}
              onComponentOptionsChanged={onComponentOptionsChanged}
              height={height}
              component={component}
              containerProps={containerProps}
              darkMode={darkMode}
              removeComponent={removeComponent}
              canvasWidth={canvasWidth}
              properties={validatedProperties}
              exposedVariables={exposedVariables}
              styles={{
                ...validatedStyles,
                ...(!shouldAddBoxShadowAndVisibility.includes(component.component)
                  ? { boxShadow: validatedGeneralStyles?.boxShadow }
                  : {}),
              }}
              setExposedVariable={(variable, value) => onComponentOptionChanged(component, variable, value, id)}
              setExposedVariables={(variableSet) =>
                onComponentOptionsChanged(component, Object.entries(variableSet), id)
              }
              fireEvent={fireEvent}
              validate={validate}
              parentId={parentId}
              customResolvables={customResolvables}
              variablesExposedForPreview={variablesExposedForPreview}
              exposeToCodeHinter={exposeToCodeHinter}
              setProperty={(property, value) => {
                paramUpdated(id, property, { value });
              }}
              mode={mode}
              resetComponent={() => setResetStatus(true)}
              childComponents={childComponents}
              dataCy={`draggable-widget-${String(component.name).toLowerCase()}`}
              isResizing={isResizing}
              adjustHeightBasedOnAlignment={adjustHeightBasedOnAlignment}
              currentLayout={currentLayout}
            ></ComponentToRender>
          ) : (
            <></>
          )}
        </div>
      </OverlayTrigger>
    );
  }
);<|MERGE_RESOLUTION|>--- conflicted
+++ resolved
@@ -285,10 +285,7 @@
         ...{ component: component.component },
         customResolveObjects: customResolvables,
       });
-<<<<<<< HEAD
     const shouldAddBoxShadow = ['TextInput', 'PasswordInput', 'NumberInput', 'Text', 'ToggleSwitch', 'Checkbox'];
-=======
->>>>>>> 8e6161ac
     return (
       <OverlayTrigger
         placement={inCanvas ? 'auto' : 'top'}
