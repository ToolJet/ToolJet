import React, { useEffect, useLayoutEffect, useRef, useState } from 'react';
import {
  appService,
  authenticationService,
  appVersionService,
  orgEnvironmentVariableService,
  appEnvironmentService,
} from '@/_services';
import { DndProvider } from 'react-dnd';
import { HTML5Backend } from 'react-dnd-html5-backend';
import _, { cloneDeep, isEqual, isEmpty, debounce, omit, isNull, isUndefined } from 'lodash';
import { Container } from './Container';
import { EditorKeyHooks } from './EditorKeyHooks';
import { CustomDragLayer } from './CustomDragLayer';
import { LeftSidebar } from './LeftSidebar';
import { componentTypes } from './WidgetManager/components';
import { Inspector } from './Inspector/Inspector';
import QueryPanel from './QueryPanel/QueryPanel';
import {
  onComponentOptionChanged,
  onComponentOptionsChanged,
  onEvent,
  onQueryConfirmOrCancel,
  runQuery,
  computeComponentState,
  debuggerActions,
  cloneComponents,
  removeSelectedComponent,
  buildAppDefinition,
  buildComponentMetaDefinition,
} from '@/_helpers/appUtils';
import { Confirm } from './Viewer/Confirm';
import { Tooltip as ReactTooltip } from 'react-tooltip';
import CommentNotifications from './CommentNotifications';
import { WidgetManager } from './WidgetManager';
import config from 'config';
import queryString from 'query-string';
import { toast } from 'react-hot-toast';
const { produce, enablePatches, setAutoFreeze } = require('immer');
import { createWebsocketConnection } from '@/_helpers/websocketConnection';
import RealtimeCursors from '@/Editor/RealtimeCursors';
import { initEditorWalkThrough } from '@/_helpers/createWalkThrough';
import { EditorContextWrapper } from './Context/EditorContextWrapper';
import Selecto from 'react-selecto';
import { withTranslation } from 'react-i18next';
import { v4 as uuid } from 'uuid';
import Skeleton from 'react-loading-skeleton';
import EditorHeader from './Header';
import { getWorkspaceId } from '@/_helpers/utils';
import '@/_styles/editor/react-select-search.scss';
import { withRouter } from '@/_hoc/withRouter';
import { ReleasedVersionError } from './AppVersionsManager/ReleasedVersionError';
import { useDataSourcesStore } from '@/_stores/dataSourcesStore';
import { useDataQueries, useDataQueriesStore } from '@/_stores/dataQueriesStore';
import { useAppVersionStore, useAppVersionActions, useAppVersionState } from '@/_stores/appVersionStore';
import { useQueryPanelStore } from '@/_stores/queryPanelStore';
import { useCurrentStateStore, useCurrentState } from '@/_stores/currentStateStore';
import { computeAppDiff, computeComponentPropertyDiff, resetAllStores } from '@/_stores/utils';
import { setCookie } from '@/_helpers/cookie';
import { shallow } from 'zustand/shallow';
import { useEditorActions, useEditorState, useEditorStore } from '@/_stores/editorStore';
import { useAppDataActions, useAppInfo } from '@/_stores/appDataStore';
import { useMounted } from '@/_hooks/use-mount';
// eslint-disable-next-line import/no-unresolved
import { diff } from 'deep-object-diff';

import useDebouncedArrowKeyPress from '@/_hooks/useDebouncedArrowKeyPress';

setAutoFreeze(false);
enablePatches();

function setWindowTitle(name) {
  document.title = name ? `${name} - Tooljet` : `My App - Tooljet`;
}

const decimalToHex = (alpha) => (alpha === 0 ? '00' : Math.round(255 * alpha).toString(16));

const EditorComponent = (props) => {
  const { socket } = createWebsocketConnection(props?.params?.id);
  const mounted = useMounted();

  const { updateState, updateAppDefinitionDiff, updateAppVersion, setIsSaving, createAppVersionEventHandlers } =
    useAppDataActions();
  const { updateEditorState, updateQueryConfirmationList, setSelectedComponents } = useEditorActions();

  const { setAppVersions } = useAppVersionActions();
  const { isVersionReleased, editingVersion, releasedVersionId } = useAppVersionState();

  const {
    appDefinition,
    selectedComponents,
    currentLayout,
    canUndo,
    canRedo,
    isUpdatingEditorStateInProcess,
    saveError,
    scrollOptions,
    currentSidebarTab,
    isLoading,
    defaultComponentStateComputed,
    showComments,
    showLeftSidebar,
    queryConfirmationList,
  } = useEditorState();

  const dataQueries = useDataQueries();

  const {
    isMaintenanceOn,
    appId,
    app,
    appName,
    slug,
    currentUser,
    currentVersionId,
    appDefinitionDiff,
    appDiffOptions,
    events,
    areOthersOnSameVersionAndPage,
  } = useAppInfo();

  const currentState = useCurrentState();

  const [currentPageId, setCurrentPageId] = useState(null);
  const [zoomLevel, setZoomLevel] = useState(1);
  const [isQueryPaneDragging, setIsQueryPaneDragging] = useState(false);
  const [isQueryPaneExpanded, setIsQueryPaneExpanded] = useState(false);
  const [selectionInProgress, setSelectionInProgress] = useState(false);
  const [hoveredComponent, setHoveredComponent] = useState(null);
  const [editorMarginLeft, setEditorMarginLeft] = useState(0);

  const [isDragging, setIsDragging] = useState(false);

  const [showPageDeletionConfirmation, setShowPageDeletionConfirmation] = useState(null);
  const [isDeletingPage, setIsDeletingPage] = useState(false);

  const [currentSessionId, setCurrentSessionId] = useState(null);

  const [undoStack, setUndoStack] = useState([]);
  const [redoStack, setRedoStack] = useState([]);
  const [optsStack, setOptsStack] = useState({
    undo: [],
    redo: [],
  });

  // refs
  const canvasContainerRef = useRef(null);
  const dataSourceModalRef = useRef(null);
  const selectionDragRef = useRef(null);
  const selectionRef = useRef(null);

  const prevAppDefinition = useRef(appDefinition);

  useLayoutEffect(() => {
    resetAllStores();
  }, []);

  useEffect(() => {
    updateState({ isLoading: true });
    // 1. Get the current session and current user from the authentication service
    const currentSession = authenticationService.currentSessionValue;
    const currentUser = currentSession?.current_user;

    // 2. Subscribe to changes in the current session using RxJS observable pattern
    const subscription = authenticationService.currentSession.subscribe((currentSession) => {
      // 3. Check if the current user and group permissions are available
      if (currentUser && currentSession?.group_permissions) {
        // 4. Prepare user details in a format suitable for the application
        const userVars = {
          email: currentUser.email,
          firstName: currentUser.first_name,
          lastName: currentUser.last_name,
          groups: currentSession.group_permissions?.map((group) => group.group),
        };

        const appUserDetails = {
          ...currentUser,
          current_organization_id: currentSession.current_organization_id,
        };

        updateState({
          currentUser: appUserDetails,
        });

        useCurrentStateStore.getState().actions.setCurrentState({
          globals: {
            ...currentState.globals,
            currentUser: userVars,
          },
        });
      }
    });

    $componentDidMount();

    setCurrentSessionId(() => uuid());

    // 6. Unsubscribe from the observable when the component is unmounted
    return () => {
      document.title = 'Tooljet - Dashboard';
      socket && socket?.close();
      subscription.unsubscribe();
      if (config.ENABLE_MULTIPLAYER_EDITING) props?.provider?.disconnect();
      useEditorStore.getState().actions.setIsEditorActive(false);
      prevAppDefinition.current = null;
    };
    // eslint-disable-next-line react-hooks/exhaustive-deps
  }, []);

  const lastKeyPressTimestamp = useDebouncedArrowKeyPress(500); // 500 milliseconds delay
  // Handle appDefinition updates
  useEffect(() => {
    const didAppDefinitionChanged = !_.isEqual(appDefinition, prevAppDefinition.current);

    if (didAppDefinitionChanged) {
      prevAppDefinition.current = appDefinition;
    }

    if (mounted && didAppDefinitionChanged && currentPageId) {
      const components = appDefinition?.pages[currentPageId]?.components || {};

      computeComponentState(components);

      if (isUpdatingEditorStateInProcess) {
        autoSave();
      }
    }
    // eslint-disable-next-line react-hooks/exhaustive-deps
  }, [JSON.stringify({ appDefinition, currentPageId, dataQueries })]);

  useEffect(() => {
    // This effect runs when lastKeyPressTimestamp changes
    // You can place your database update logic here
    // Ensure that you only update the database if the timestamp is recent
    if (Date.now() - lastKeyPressTimestamp < 500) {
      updateEditorState({
        isUpdatingEditorStateInProcess: true,
      });
      autoSave();
    }
    // eslint-disable-next-line react-hooks/exhaustive-deps
  }, [JSON.stringify({ appDefinition, lastKeyPressTimestamp })]);

  useEffect(() => {
    if (!isEmpty(canvasContainerRef?.current)) {
      canvasContainerRef.current.scrollLeft += editorMarginLeft;
    }
    // eslint-disable-next-line react-hooks/exhaustive-deps
  }, [editorMarginLeft]);

  const handleMessage = (event) => {
    const { data } = event;

    if (data?.type === 'redirectTo') {
      const redirectCookie = data?.payload['redirectPath'];
      setCookie('redirectPath', redirectCookie, 1);
    }
  };

  const fetchApps = async (page) => {
    const { apps } = await appService.getAll(page);

    updateState({ apps: apps.map((app) => ({ id: app.id, name: app.name, slug: app.slug })) });
  };

  const fetchOrgEnvironmentVariables = () => {
    orgEnvironmentVariableService.getVariables().then((data) => {
      const client_variables = {};
      const server_variables = {};
      data.variables.map((variable) => {
        if (variable.variable_type === 'server') {
          server_variables[variable.variable_name] = 'HiddenEnvironmentVariable';
        } else {
          client_variables[variable.variable_name] = variable.value;
        }
      });

      useCurrentStateStore.getState().actions.setCurrentState({
        server: server_variables,
        client: client_variables,
      });
    });
  };

  const initComponentVersioning = () => {
    updateEditorState({
      canUndo: false,
      canRedo: false,
    });
  };

  /**
   * Initializes real-time saving of application definitions if multiplayer editing is enabled.
   * Monitors changes in the 'appDef' property of the provided 'ymap' object and triggers a real-time save
   * when all conditions are met.
   */
  const initRealtimeSave = () => {
    // Check if multiplayer editing is enabled; if not, return early
    if (!config.ENABLE_MULTIPLAYER_EDITING) return null;

    // Observe changes in the 'appDef' property of the 'ymap' object
    props.ymap?.observe(() => {
      const ymapUpdates = props.ymap?.get('appDef');

      // Check if there is a new session and if others are on the same version and page
      if (!ymapUpdates.currentSessionId || ymapUpdates.currentSessionId === currentSessionId) return;

      // Check if others are on the same version and page
      if (!ymapUpdates.areOthersOnSameVersionAndPage) return;

      // Check if the new application definition is different from the current one
      if (isEqual(appDefinition, ymapUpdates.newDefinition)) return;

      // Trigger real-time save with specific options
      realtimeSave(props.ymap?.get('appDef').newDefinition, {
        skipAutoSave: true,
        skipYmapUpdate: true,
        currentSessionId: ymapUpdates.currentSessionId,
      });
    });
  };

  const initEventListeners = () => {
    socket?.addEventListener('message', (event) => {
      const data = event.data.replace(/^"(.+(?="$))"$/, '$1');
      if (data === 'versionReleased') fetchApp();
      else if (data === 'dataQueriesChanged') {
        fetchDataQueries(editingVersion?.id);
      } else if (data === 'dataSourcesChanged') {
        fetchDataSources(editingVersion?.id);
      }
    });
  };

  const $componentDidMount = async () => {
    window.addEventListener('message', handleMessage);

    await fetchApp(props.params.pageHandle, true);

    await fetchApps(0);
    await fetchOrgEnvironmentVariables();
    initComponentVersioning();
    initRealtimeSave();
    initEventListeners();
    updateEditorState({
      currentSidebarTab: 2,
      selectedComponents: [],
      scrollOptions: {
        container: canvasContainerRef.current,
        throttleTime: 30,
        threshold: 0,
      },
    });

    const globals = {
      ...currentState.globals,
      theme: { name: props?.darkMode ? 'dark' : 'light' },
      urlparams: JSON.parse(JSON.stringify(queryString.parse(props.location.search))),
    };

    updateState({ appId: props?.params?.id });
    useCurrentStateStore.getState().actions.setCurrentState({ globals });

    getCanvasWidth();
    initEditorWalkThrough();
  };

  const fetchDataQueries = async (id, selectFirstQuery = false, runQueriesOnAppLoad = false) => {
    await useDataQueriesStore.getState().actions.fetchDataQueries(id, selectFirstQuery, runQueriesOnAppLoad);
  };

  const fetchDataSources = (id) => {
    useDataSourcesStore.getState().actions.fetchDataSources(id);
  };

  const fetchGlobalDataSources = () => {
    const { current_organization_id: organizationId } = currentUser;
    useDataSourcesStore.getState().actions.fetchGlobalDataSources(organizationId);
  };

  const onVersionDelete = () => {
    fetchApp(props.params.pageHandle);
  };

  const toggleAppMaintenance = () => {
    const newState = !isMaintenanceOn;

    appService.setMaintenance(appId, newState).then(() => {
      updateState({
        isMaintenanceOn: newState,
      });

      if (newState) {
        toast.success('Application is on maintenance.');
      } else {
        toast.success('Application maintenance is completed');
      }
    });
  };

  const dataSourcesChanged = () => {
    if (socket instanceof WebSocket && socket?.readyState === WebSocket.OPEN) {
      socket?.send(
        JSON.stringify({
          event: 'events',
          data: { message: 'dataSourcesChanged', appId: appId },
        })
      );
    } else {
      fetchDataSources(editingVersion?.id);
    }
  };

  const globalDataSourcesChanged = () => {
    fetchGlobalDataSources();
  };

  const dataQueriesChanged = () => {
    if (socket instanceof WebSocket && socket?.readyState === WebSocket.OPEN) {
      socket?.send(
        JSON.stringify({
          event: 'events',
          data: { message: 'dataQueriesChanged', appId: appId },
        })
      );
    } else {
      fetchDataQueries(editingVersion?.id);
    }
  };

  const switchSidebarTab = (tabIndex) => {
    updateEditorState({
      currentSidebarTab: tabIndex,
    });
  };

  const handleInspectorView = () => {
    switchSidebarTab(2);
  };

  const onNameChanged = (newName) => {
    updateState({ appName: newName });
    setWindowTitle(newName);
  };

  const onZoomChanged = (zoom) => {
    setZoomLevel(zoom);
  };

  const getCanvasWidth = () => {
    const canvasBoundingRect = document.getElementsByClassName('canvas-area')[0]?.getBoundingClientRect();

    const _canvasWidth = canvasBoundingRect?.width;
    return _canvasWidth;
  };

  const computeCanvasContainerHeight = () => {
    // 45 = (height of header)
    // 85 = (the height of the query panel header when minimised) + (height of header)
    return `calc(${100}% - ${Math.max(useQueryPanelStore.getState().queryPanelHeight + 45, 85)}px)`;
  };

  const handleQueryPaneDragging = (bool) => setIsQueryPaneDragging(bool);
  const handleQueryPaneExpanding = (bool) => setIsQueryPaneExpanded(bool);

  //! Needs attention
  const handleOnComponentOptionChanged = (component, optionName, value) => {
    return onComponentOptionChanged(component, optionName, value);
  };

  const handleOnComponentOptionsChanged = (component, options) => {
    return onComponentOptionsChanged(component, options);
  };

  const handleComponentClick = (id, component) => {
    updateEditorState({
      selectedComponent: { id, component },
    });
    switchSidebarTab(1);
  };

  const handleComponentHover = (id) => {
    if (selectionInProgress) return;
    setHoveredComponent(id);
  };

  const sideBarDebugger = {
    error: (data) => {
      debuggerActions.error(data);
    },
    flush: () => {
      debuggerActions.flush();
    },
    generateErrorLogs: (errors) => debuggerActions.generateErrorLogs(errors),
  };

  const changeDarkMode = (newMode) => {
    useCurrentStateStore.getState().actions.setCurrentState({
      globals: {
        ...currentState.globals,
        theme: { name: newMode ? 'dark' : 'light' },
      },
    });
    props.switchDarkMode(newMode);
  };

  const handleEvent = (eventName, event, options) => {
    return onEvent(editorRef, eventName, event, options, 'edit');
  };

  const handleRunQuery = (queryId, queryName) => runQuery(editorRef, queryId, queryName);

  const dataSourceModalHandler = () => {
    dataSourceModalRef.current.dataSourceModalToggleStateHandler();
  };

  const onAreaSelectionStart = (e) => {
    const isMultiSelect = e.inputEvent.shiftKey || selectedComponents.length > 0;
    setSelectionInProgress(true);
    const prevSelectedComponents = [...selectedComponents];
    updateEditorState({
      selectedComponents: [...(isMultiSelect ? prevSelectedComponents : [])],
    });
  };

  const onAreaSelection = (e) => {
    e.added.forEach((el) => {
      el.classList.add('resizer-select');
    });
    if (selectionInProgress) {
      e.removed.forEach((el) => {
        el.classList.remove('resizer-select');
      });
    }
  };

  const setSelectedComponent = (id, component, multiSelect = false) => {
    if (selectedComponents.length === 0 || !multiSelect) {
      switchSidebarTab(1);
    } else {
      switchSidebarTab(2);
    }

    const isAlreadySelected = selectedComponents.find((component) => component.id === id);

    if (!isAlreadySelected) {
      setSelectedComponents([{ id, component }], multiSelect);
    }
  };

  const onAreaSelectionEnd = (e) => {
    setSelectionInProgress(false);
    e.selected.forEach((el, index) => {
      const id = el.getAttribute('widgetid');
      const component = appDefinition?.pages[currentPageId].components[id].component;
      const isMultiSelect = e.inputEvent.shiftKey || (!e.isClick && index != 0);
      setSelectedComponent(id, component, isMultiSelect);
    });
  };

  const onVersionRelease = (versionId) => {
    useAppVersionStore.getState().actions.updateReleasedVersionId(versionId);

    socket.send(
      JSON.stringify({
        event: 'events',
        data: { message: 'versionReleased', appId: appId },
      })
    );
  };

  const computeCanvasBackgroundColor = () => {
    const { canvasBackgroundColor } = appDefinition?.globalSettings ?? '#edeff5';
    if (['#2f3c4c', '#edeff5'].includes(canvasBackgroundColor)) {
      return props.darkMode ? '#2f3c4c' : '#edeff5';
    }
    return canvasBackgroundColor;
  };

  const onAreaSelectionDragStart = (e) => {
    if (e.inputEvent.target.getAttribute('id') !== 'real-canvas') {
      selectionDragRef.current = true;
    } else {
      selectionDragRef.current = false;
    }
  };

  const onAreaSelectionDrag = (e) => {
    if (selectionDragRef.current) {
      e.stop();
      selectionInProgress && setSelectionInProgress(false);
    }
  };

  const onAreaSelectionDragEnd = () => {
    selectionDragRef.current = false;
    selectionInProgress && setSelectionInProgress(false);
  };

  const getPagesWithIds = () => {
    //! Needs attention
    return Object.entries(appDefinition?.pages).map(([id, page]) => ({ ...page, id }));
  };

  const handleEditorMarginLeftChange = (value) => {
    setEditorMarginLeft(value);
  };

  const globalSettingsChanged = (globalOptions) => {
    const copyOfAppDefinition = JSON.parse(JSON.stringify(appDefinition));
    const newAppDefinition = _.cloneDeep(copyOfAppDefinition);

    for (const [key, value] of Object.entries(globalOptions)) {
      if (value?.[1]?.a == undefined) newAppDefinition.globalSettings[key] = value;
      else {
        const hexCode = `${value?.[0]}${decimalToHex(value?.[1]?.a)}`;
        newAppDefinition.globalSettings[key] = hexCode;
      }
    }

    updateEditorState({
      isUpdatingEditorStateInProcess: true,
    });

    appDefinitionChanged(newAppDefinition, {
      globalSettings: true,
    });

    // props.ymap?.set('appDef', {
    //   newDefinition: appDefinition,
    //   editingVersionId: props.editingVersion?.id,
    // });
    // autoSave();
  };

  //!--------
  const callBack = async (data, startingPageHandle, versionSwitched = false) => {
    setWindowTitle(data.name);
    useAppVersionStore.getState().actions.updateEditingVersion(data.editing_version);
    if (!releasedVersionId || !versionSwitched) {
      useAppVersionStore.getState().actions.updateReleasedVersionId(data.current_version_id);
    }

    const appVersions = await appEnvironmentService.getVersionsByEnvironment(data?.id);
    setAppVersions(appVersions.appVersions);

    updateState({
      slug: data.slug,
      isMaintenanceOn: data?.is_maintenance_on,
      organizationId: data?.organization_id,
      isPublic: data?.is_public,
      appName: data?.name,
      userId: data?.user_id,
      appId: data?.id,
      events: data.events,
      currentVersionId: data?.editing_version?.id,
      app: data,
    });

    const appDefData = buildAppDefinition(data);

    const appJson = appDefData;
    const pages = data.pages;

    const startingPageId = pages.filter((page) => page.handle === startingPageHandle)[0]?.id;
    const homePageId = !startingPageId || startingPageId === 'null' ? appJson.homePageId : startingPageId;

    const currentpageData = {
      handle: appJson.pages[homePageId]?.handle,
      name: appJson.pages[homePageId]?.name,
      id: homePageId,
      variables: {},
    };

    setCurrentPageId(homePageId);

    useCurrentStateStore.getState().actions.setCurrentState({
      page: currentpageData,
    });

    updateEditorState({
      isLoading: false,
      appDefinition: appJson,
      isUpdatingEditorStateInProcess: false,
    });

    await useDataSourcesStore.getState().actions.fetchGlobalDataSources(data?.organization_id);
    await fetchDataSources(data.editing_version?.id);
    await fetchDataQueries(data.editing_version?.id, true, true);
    const currentPageEvents = data.events.filter((event) => event.target === 'page' && event.sourceId === homePageId);

    for (const currentEvent of currentPageEvents ?? []) {
      await handleEvent(currentEvent.name, currentPageEvents);
    }
  };

  //****** */

  const fetchApp = async (startingPageHandle, onMount = false) => {
    const _appId = props?.params?.id;

    if (!onMount) {
      await appService.getApp(_appId).then((data) => callBack(data, startingPageHandle));
    } else {
      callBack(app, startingPageHandle);
    }
  };

  // !--------
  const setAppDefinitionFromVersion = (appData, isCurrentVersionReleased = true) => {
    const version = appData?.editing_version?.id;
    if (version?.id !== editingVersion?.id) {
      // !Need to fix this
      // appDefinitionChanged(defaults(version.definition, defaultDefinition(props.darkMode)), {
      //   skipAutoSave: true,
      //   skipYmapUpdate: true,
      //   versionChanged: true,
      // });
      if (version?.id === currentVersionId) {
        updateEditorState({
          canUndo: false,
          canRedo: false,
        });
      }

      updateEditorState({
        isLoading: true,
      });

      callBack(appData, null, true);

      initComponentVersioning();
    }
  };

  const diffToPatches = (diffObj) => {
    return Object.keys(diffObj).reduce((patches, path) => {
      const value = diffObj[path];
      return [...patches, { path: path.split('.'), value, op: 'replace' }];
    }, []);
  };

  const appDefinitionChanged = async (newDefinition, opts = {}) => {
    if (opts?.versionChanged) {
      setCurrentPageId(newDefinition.homePageId);

      return new Promise((resolve) => {
        updateEditorState({
          isUpdatingEditorStateInProcess: true,
        });

        resolve();
      });
    }

    let updatedAppDefinition;
    const copyOfAppDefinition = JSON.parse(JSON.stringify(appDefinition));

    if (opts?.skipYmapUpdate && opts?.currentSessionId !== currentSessionId) {
      updatedAppDefinition = newDefinition;
    } else {
      updatedAppDefinition = produce(copyOfAppDefinition, (draft) => {
        if (_.isEmpty(draft)) return;

        if (opts?.containerChanges || opts?.componentDefinitionChanged) {
          const currentPageComponents = newDefinition.pages[currentPageId]?.components;

          draft.pages[currentPageId].components = currentPageComponents;
        }

        if (opts?.pageDefinitionChanged) {
          draft.pages = newDefinition.pages;
        }

        if (opts?.homePageChanged) {
          draft.homePageId = newDefinition.homePageId;
        }

        if (opts?.generalAppDefinitionChanged || opts?.globalSettings || isEmpty(opts)) {
          Object.assign(draft, newDefinition);
        }
      });
    }

    const diffPatches = diff(appDefinition, updatedAppDefinition);

    const inversePatches = diff(updatedAppDefinition, appDefinition);
    const shouldUpdate = !_.isEmpty(diffPatches) && !isEqual(appDefinitionDiff, diffPatches);

    if (shouldUpdate) {
      const undoPatches = diffToPatches(inversePatches);

      if (
        opts?.componentAdded ||
        opts?.componentDefinitionChanged ||
        opts?.componentDeleted ||
        opts?.containerChanges
      ) {
        setUndoStack((prev) => [...prev, undoPatches]);
        setOptsStack((prev) => ({ ...prev, undo: [...prev.undo, opts] }));
      }

      updateAppDefinitionDiff(diffPatches);

      updateState({
        appDiffOptions: opts,
      });

      let updatingEditorStateInProcess = true;

      if (opts?.widgetMovedWithKeyboard === true) {
        updatingEditorStateInProcess = false;
      }

      updateEditorState({
        isUpdatingEditorStateInProcess: updatingEditorStateInProcess,
        appDefinition: updatedAppDefinition,
      });

      computeComponentState(updatedAppDefinition.pages[currentPageId]?.components);
    }

    if (config.ENABLE_MULTIPLAYER_EDITING && !opts?.skipYmapUpdate && opts?.currentSessionId !== currentSessionId) {
      props.ymap?.set('appDef', {
        newDefinition: updatedAppDefinition,
        editingVersionId: editingVersion?.id,
        currentSessionId,
        areOthersOnSameVersionAndPage,
      });
    }
  };

  const cloneEventsForClonedComponents = (componentUpdateDiff, operation, componentMap) => {
    function getKeyFromComponentMap(componentMap, newItem) {
      for (const key in componentMap) {
        if (componentMap.hasOwnProperty(key) && componentMap[key] === newItem) {
          return key;
        }
      }
      return null;
    }

    if (operation !== 'create') return;

    const newComponentIds = Object.keys(componentUpdateDiff);

    const mappedEvents = [];

    newComponentIds.forEach((componentId) => {
      const sourceComponentId = getKeyFromComponentMap(componentMap, componentId);
      if (!sourceComponentId) return;

      const componentEvents = events.filter((event) => event.sourceId === sourceComponentId);

      mappedEvents.push(...componentEvents);
    });

    if (mappedEvents.length === 0) return;

    return Promise.all(
      mappedEvents.map((event) => {
        const newEvent = {
          event: {
            ...event?.event,
          },
          eventType: event?.target,
          attachedTo: componentMap[event?.sourceId],
          index: event?.index,
        };

        createAppVersionEventHandlers(newEvent);
      })
    );
  };

  const saveEditingVersion = (isUserSwitchedVersion = false) => {
    if (isVersionReleased && !isUserSwitchedVersion) {
      updateEditorState({
        isUpdatingEditorStateInProcess: false,
      });
    } else if (!isEmpty(editingVersion)) {
      // param diff ofr table columns needs the complte column data or else the json structure is not correct computeComponentPropertyDiff function handles this
      const paramDiff = computeComponentPropertyDiff(appDefinitionDiff, appDefinition, appDiffOptions);
      const updateDiff = computeAppDiff(paramDiff, currentPageId, appDiffOptions);

      updateAppVersion(appId, editingVersion?.id, currentPageId, updateDiff, isUserSwitchedVersion)
        .then(() => {
          const _editingVersion = {
            ...editingVersion,
            ...{ definition: appDefinition },
          };
          useAppVersionStore.getState().actions.updateEditingVersion(_editingVersion);

          if (updateDiff?.type === 'components' && updateDiff?.operation === 'delete') {
            const appEvents = Array.isArray(events) && events.length > 0 ? JSON.parse(JSON.stringify(events)) : [];

            const updatedEvents = appEvents.filter((event) => {
              return !updateDiff?.updateDiff.includes(event.sourceId);
            });

            updateState({
              events: updatedEvents,
            });
          }

          updateEditorState({
            saveError: false,
            isUpdatingEditorStateInProcess: false,
          });
        })
        .catch(() => {
          updateEditorState({
            saveError: true,
            isUpdatingEditorStateInProcess: false,
          });
          toast.error('App could not save.');
        })
        .finally(() => {
<<<<<<< HEAD
          updateState({
            appDiffOptions: {},
          });
=======
          if (appDiffOptions?.cloningComponent) {
            cloneEventsForClonedComponents(
              updateDiff.updateDiff,
              updateDiff.operation,
              appDiffOptions?.cloningComponent
            );
          }
>>>>>>> 1e9af506
        });
    }

    updateEditorState({
      saveError: false,
      isUpdatingEditorStateInProcess: false,
    });
  };

  const realtimeSave = debounce(appDefinitionChanged, 500);
  const autoSave = debounce(saveEditingVersion, 200);

  function handlePaths(prevPatch, path = [], appJSON) {
    const paths = [...path];

    for (let key in prevPatch) {
      const type = typeof prevPatch[key];

      if (type === 'object') {
        handlePaths(prevPatch[key], [...paths, key], appJSON);
      } else {
        const currentpath = [...paths, key].join('.');
        _.update(appJSON, currentpath, () => prevPatch[key]);
      }
    }
  }
  function removeUndefined(obj) {
    Object.keys(obj).forEach((key) => {
      if (obj[key] && typeof obj[key] === 'object') removeUndefined(obj[key]);
      else if (obj[key] === undefined) delete obj[key];
    });

    return obj;
  }

  const handleUndo = () => {
    if (canUndo) {
      const patchesToUndo = undoStack[undoStack.length - 1];

      const updatedAppDefinition = JSON.parse(JSON.stringify(appDefinition));

      handlePaths(patchesToUndo[0]?.value, [...patchesToUndo[0].path], updatedAppDefinition);

      removeUndefined(updatedAppDefinition);

      const _diffPatches = diff(updatedAppDefinition, appDefinition);
      const undoDiff = diff(appDefinition, updatedAppDefinition);

      updateAppDefinitionDiff(undoDiff);
      setUndoStack((prev) => prev.slice(0, prev.length - 1));
      setRedoStack((prev) => [...prev, diffToPatches(_diffPatches)]);

      updateState({
        appDiffOptions: optsStack.undo[optsStack.undo.length - 1],
      });

      setOptsStack((prev) => ({
        ...prev,
        undo: [...prev.undo.slice(0, prev.undo.length - 1)],
        redo: [...prev.redo, optsStack.undo[optsStack.undo.length - 1]],
      }));

      updateEditorState({
        appDefinition: updatedAppDefinition,
        currentSidebarTab: 2,
        isUpdatingEditorStateInProcess: true,
      });
    }
  };

  const handleRedo = () => {
    if (canRedo) {
      const patchesToRedo = redoStack[redoStack.length - 1];

      const updatedAppDefinition = JSON.parse(JSON.stringify(appDefinition));

      handlePaths(patchesToRedo[0]?.value, [...patchesToRedo[0].path], updatedAppDefinition);
      removeUndefined(updatedAppDefinition);
      const _diffPatches = diff(updatedAppDefinition, appDefinition);
      const redoDiff = diff(appDefinition, updatedAppDefinition);
      updateAppDefinitionDiff(redoDiff);
      setRedoStack((prev) => prev.slice(0, prev.length - 1));
      setUndoStack((prev) => [...prev, diffToPatches(_diffPatches)]);

      updateState({
        appDiffOptions: optsStack.redo[optsStack.redo.length - 1],
      });

      setOptsStack((prev) => ({
        ...prev,
        undo: [...prev.undo, appDiffOptions],
        redo: [...prev.redo.slice(0, prev.redo.length - 1)],
      }));

      updateEditorState({
        appDefinition: updatedAppDefinition,
        isUpdatingEditorStateInProcess: true,
      });
    }
  };

  useEffect(() => {
    updateEditorState({
      canUndo: undoStack.length > 0,
      canRedo: redoStack.length > 0,
    });
    // eslint-disable-next-line react-hooks/exhaustive-deps
  }, [JSON.stringify(undoStack), JSON.stringify(redoStack)]);

  const componentDefinitionChanged = (componentDefinition, props) => {
    if (isVersionReleased) {
      useAppVersionStore.getState().actions.enableReleasedVersionPopupState();
      return;
    }

    if (appDefinition?.pages[currentPageId]?.components[componentDefinition.id]) {
      // Create a new copy of appDefinition with lodash's cloneDeep
      const updatedAppDefinition = _.cloneDeep(appDefinition);

      // Update the component definition in the copy
      updatedAppDefinition.pages[currentPageId].components[componentDefinition.id].component =
        componentDefinition.component;

      updateEditorState({
        isUpdatingEditorStateInProcess: true,
      });

      const diffPatches = diff(appDefinition, updatedAppDefinition);

      if (!isEmpty(diffPatches)) {
        appDefinitionChanged(updatedAppDefinition, { skipAutoSave: true, componentDefinitionChanged: true, ...props });
      }
    }
  };

  const removeComponent = (componentId) => {
    if (!isVersionReleased) {
      let newDefinition = cloneDeep(appDefinition);
      // Delete child components when parent is deleted

      let childComponents = [];

      if (newDefinition.pages[currentPageId].components?.[componentId].component.component === 'Tabs') {
        childComponents = Object.keys(newDefinition.pages[currentPageId].components).filter((key) =>
          newDefinition.pages[currentPageId].components[key].parent?.startsWith(componentId)
        );
      } else {
        childComponents = Object.keys(newDefinition.pages[currentPageId].components).filter(
          (key) => newDefinition.pages[currentPageId].components[key].component.parent === componentId
        );
      }

      childComponents.forEach((componentId) => {
        delete newDefinition.pages[currentPageId].components[componentId];
      });

      delete newDefinition.pages[currentPageId].components[componentId];
      const platform = navigator?.userAgentData?.platform || navigator?.platform || 'unknown';
      if (platform.toLowerCase().indexOf('mac') > -1) {
        toast('Component deleted! (⌘ + Z to undo)', {
          icon: '🗑️',
        });
      } else {
        toast('Component deleted! (ctrl + Z to undo)', {
          icon: '🗑️',
        });
      }
      appDefinitionChanged(newDefinition, {
        componentDefinitionChanged: true,
        componentDeleted: true,
      });
      handleInspectorView();
    } else {
      useAppVersionStore.getState().actions.enableReleasedVersionPopupState();
    }
  };

  const moveComponents = (direction) => {
    const gridWidth = (1 * 100) / 43; // width of the canvas grid in percentage
    const _appDefinition = _.cloneDeep(appDefinition);
    let newComponents = _appDefinition?.pages[currentPageId].components;

    for (const selectedComponent of selectedComponents) {
      let top = newComponents[selectedComponent.id].layouts[currentLayout].top;
      let left = newComponents[selectedComponent.id].layouts[currentLayout].left;

      switch (direction) {
        case 'ArrowLeft':
          left = left - gridWidth;
          break;
        case 'ArrowRight':
          left = left + gridWidth;
          break;
        case 'ArrowDown':
          top = top + 10;
          break;
        case 'ArrowUp':
          top = top - 10;
          break;
      }

      newComponents[selectedComponent.id].layouts[currentLayout].top = top;
      newComponents[selectedComponent.id].layouts[currentLayout].left = left;
    }

    _appDefinition.pages[currentPageId].components = newComponents;

    appDefinitionChanged(_appDefinition, { containerChanges: true, widgetMovedWithKeyboard: true });
  };

  const copyComponents = () =>
    cloneComponents(selectedComponents, appDefinition, currentPageId, appDefinitionChanged, false);

  const cutComponents = () => {
    if (isVersionReleased) {
      useAppVersionStore.getState().actions.enableReleasedVersionPopupState();

      return;
    }

    cloneComponents(selectedComponents, appDefinition, currentPageId, appDefinitionChanged, false, true);
  };

  const cloningComponents = () => {
    if (isVersionReleased) {
      useAppVersionStore.getState().actions.enableReleasedVersionPopupState();

      return;
    }
    cloneComponents(selectedComponents, appDefinition, currentPageId, appDefinitionChanged, true, false);
  };

  const handleEditorEscapeKeyPress = () => {
    if (selectedComponents?.length > 0) {
      updateEditorState({
        selectedComponents: [],
      });
      handleInspectorView();
    }
  };

  const removeComponents = () => {
    if (!isVersionReleased && selectedComponents?.length > 1) {
      let newDefinition = cloneDeep(appDefinition);

      removeSelectedComponent(currentPageId, newDefinition, selectedComponents, appDefinitionChanged);
      const platform = navigator?.userAgentData?.platform || navigator?.platform || 'unknown';
      if (platform.toLowerCase().indexOf('mac') > -1) {
        toast('Selected components deleted! (⌘ + Z to undo)', {
          icon: '🗑️',
        });
      } else {
        toast('Selected components deleted! (ctrl + Z to undo)', {
          icon: '🗑️',
        });
      }
      // appDefinitionChanged(newDefinition);
      handleInspectorView();
    } else if (isVersionReleased) {
      useAppVersionStore.getState().actions.enableReleasedVersionPopupState();
    }
  };

  //Page actions
  const renamePage = (pageId, newName) => {
    if (Object.entries(appDefinition.pages).some(([pId, { name }]) => newName === name && pId !== pageId)) {
      return toast.error('Page name already exists');
    }
    if (newName.trim().length === 0) {
      toast.error('Page name cannot be empty');
      return;
    }

    setCurrentPageId(pageId);

    const copyOfAppDefinition = JSON.parse(JSON.stringify(appDefinition));

    copyOfAppDefinition.pages[pageId].name = newName;

    appDefinitionChanged(copyOfAppDefinition, { pageDefinitionChanged: true });
  };

  const addNewPage = ({ name, handle }) => {
    // check for unique page handles
    const pageExists = Object.values(appDefinition.pages).some((page) => page.name === name);

    if (pageExists) {
      toast.error('Page name already exists');
      return;
    }

    const pageHandles = Object.values(appDefinition.pages).map((page) => page.handle);

    let newHandle = handle;
    // If handle already exists, finds a unique handle by incrementing a number until it is not found in the array of existing page handles.
    for (let handleIndex = 1; pageHandles.includes(newHandle); handleIndex++) {
      newHandle = `${handle}-${handleIndex}`;
    }

    const copyOfAppDefinition = JSON.parse(JSON.stringify(appDefinition));
    const newPageId = uuid();

    copyOfAppDefinition.pages[newPageId] = {
      id: newPageId,
      name,
      handle: newHandle,
      components: {},
      index: Object.keys(copyOfAppDefinition.pages).length + 1,
    };

    setCurrentPageId(newPageId);
    setHoveredComponent(null);
    updateEditorState({
      currentSidebarTab: 2,
      selectedComponents: [],
    });

    appDefinitionChanged(copyOfAppDefinition, {
      pageDefinitionChanged: true,
      addNewPage: true,
      switchPage: true,
      pageId: newPageId,
    });
  };

  const switchPage = (pageId, queryParams = []) => {
    // document.getElementById('real-canvas').scrollIntoView();
    if (currentPageId === pageId && currentState.page.handle === appDefinition?.pages[pageId]?.handle) {
      return;
    }
    const { name, handle } = appDefinition.pages[pageId];

    if (!name || !handle) return;

    const copyOfAppDefinition = JSON.parse(JSON.stringify(appDefinition));
    const queryParamsString = queryParams.map(([key, value]) => `${key}=${value}`).join('&');

    props?.navigate(`/${getWorkspaceId()}/apps/${appId}/${handle}?${queryParamsString}`);

    const { globals: existingGlobals } = currentState;

    const page = {
      id: pageId,
      name,
      handle,
      variables: copyOfAppDefinition.pages[pageId]?.variables ?? {},
    };

    const globals = {
      ...existingGlobals,
      urlparams: JSON.parse(JSON.stringify(queryString.parse(queryParamsString))),
    };
    useCurrentStateStore.getState().actions.setCurrentState({ globals, page });

    setCurrentPageId(pageId);
    handleInspectorView();

    const currentPageEvents = events.filter((event) => event.target === 'page' && event.sourceId === page.id);

    (async () => {
      for (const currentEvent of currentPageEvents ?? []) {
        await handleEvent(currentEvent.name, currentPageEvents);
      }
    })();
  };

  const deletePageRequest = (pageId, isHomePage = false, pageName = '') => {
    setShowPageDeletionConfirmation({
      isOpen: true,
      pageId,
      isHomePage,
      pageName,
    });
  };

  const cancelDeletePageRequest = () => {
    setShowPageDeletionConfirmation({
      isOpen: false,
      pageId: null,
      isHomePage: false,
      pageName: null,
    });
  };

  const executeDeletepageRequest = () => {
    const pageId = showPageDeletionConfirmation.pageId;
    const isHomePage = showPageDeletionConfirmation.isHomePage;
    if (Object.keys(appDefinition.pages).length === 1) {
      toast.error('You cannot delete the only page in your app.');
      return;
    }

    setIsDeletingPage({
      isDeletingPage: true,
    });

    const copyOfAppDefinition = JSON.parse(JSON.stringify(appDefinition));

    const toBeDeletedPage = copyOfAppDefinition.pages[pageId];

    const newAppDefinition = {
      ...copyOfAppDefinition,
      pages: omit(copyOfAppDefinition.pages, pageId),
    };

    const newCurrentPageId = isHomePage ? Object.keys(copyOfAppDefinition.pages)[0] : copyOfAppDefinition.homePageId;

    setCurrentPageId(newCurrentPageId);
    updateEditorState({
      isUpdatingEditorStateInProcess: true,
    });
    setIsDeletingPage(false);

    appDefinitionChanged(newAppDefinition, {
      pageDefinitionChanged: true,
      deletePageRequest: true,
    });

    toast.success(`${toBeDeletedPage.name} page deleted.`);

    switchPage(newCurrentPageId);
  };

  const disableEnablePage = ({ pageId, isDisabled }) => {
    updateEditorState({
      isUpdatingEditorStateInProcess: true,
    });

    const copyOfAppDefinition = JSON.parse(JSON.stringify(appDefinition));

    const newAppDefinition = _.cloneDeep(copyOfAppDefinition);

    newAppDefinition.pages[pageId].disabled = isDisabled ?? false;

    switchPage(pageId);
    appDefinitionChanged(newAppDefinition, {
      pageDefinitionChanged: true,
    });
  };

  const hidePage = (pageId) => {
    updateEditorState({
      isUpdatingEditorStateInProcess: true,
    });

    const copyOfAppDefinition = JSON.parse(JSON.stringify(appDefinition));

    const newAppDefinition = _.cloneDeep(copyOfAppDefinition);

    newAppDefinition.pages[pageId].hidden = true;

    switchPage(pageId);
    appDefinitionChanged(newAppDefinition, {
      pageDefinitionChanged: true,
    });
  };

  const unHidePage = (pageId) => {
    updateEditorState({
      isUpdatingEditorStateInProcess: true,
    });

    const copyOfAppDefinition = JSON.parse(JSON.stringify(appDefinition));

    const newAppDefinition = _.cloneDeep(copyOfAppDefinition);

    newAppDefinition.pages[pageId].hidden = false;
    switchPage(pageId);
    appDefinitionChanged(newAppDefinition, {
      pageDefinitionChanged: true,
    });
  };

  const clonePage = (pageId) => {
    setIsSaving(true);
    appVersionService
      .clonePage(appId, editingVersion?.id, pageId)
      .then((data) => {
        const copyOfAppDefinition = JSON.parse(JSON.stringify(appDefinition));

        const pages = data.pages.reduce((acc, page) => {
          const currentComponents = buildComponentMetaDefinition(_.cloneDeep(page?.components));

          page.components = currentComponents;

          acc[page.id] = page;

          return acc;
        }, {});

        const newAppDefinition = {
          ...copyOfAppDefinition,
          pages: {
            ...copyOfAppDefinition.pages,
            ...pages,
          },
        };
        updateState({
          events: data.events,
        });
        appDefinitionChanged(newAppDefinition);
      })
      .finally(() => setIsSaving(false));
  };

  const updateHomePage = (pageId) => {
    updateEditorState({
      isUpdatingEditorStateInProcess: true,
    });

    const copyOfAppDefinition = JSON.parse(JSON.stringify(appDefinition));

    const newAppDefinition = _.cloneDeep(copyOfAppDefinition);

    newAppDefinition.homePageId = pageId;

    appDefinitionChanged(newAppDefinition, {
      homePageChanged: true,
    });
  };

  const updatePageHandle = (pageId, newHandle) => {
    const copyOfAppDefinition = JSON.parse(JSON.stringify(appDefinition));

    updateEditorState({
      isUpdatingEditorStateInProcess: true,
    });

    const pageExists = Object.values(copyOfAppDefinition.pages).some((page) => page.handle === newHandle);

    if (pageExists) {
      toast.error('Page with same handle already exists');
      return;
    }

    if (newHandle.trim().length === 0) {
      toast.error('Page handle cannot be empty');
      return;
    }

    const newDefinition = _.cloneDeep(copyOfAppDefinition);

    newDefinition.pages[pageId].handle = newHandle;

    appDefinitionChanged(newDefinition, {
      pageDefinitionChanged: true,
    });
  };

  const updateOnSortingPages = (newSortedPages) => {
    const copyOfAppDefinition = JSON.parse(JSON.stringify(appDefinition));
    const pagesObj = newSortedPages.reduce((acc, page, index) => {
      acc[page.id] = {
        ...page,
        index: index + 1,
      };
      return acc;
    }, {});

    const newAppDefinition = _.cloneDeep(copyOfAppDefinition);

    newAppDefinition.pages = pagesObj;

    appDefinitionChanged(newAppDefinition, {
      pageDefinitionChanged: true,
      pageSortingChanged: true,
    });
  };

  const showHideViewerNavigation = () => {
    const copyOfAppDefinition = JSON.parse(JSON.stringify(appDefinition));
    const newAppDefinition = _.cloneDeep(copyOfAppDefinition);
    console.log(newAppDefinition.showViewerNavigation, 'Bedore');
    newAppDefinition.showViewerNavigation = !newAppDefinition.showViewerNavigation;
    console.log(newAppDefinition.showViewerNavigation, 'newAppDefinition.showViewerNavigation');
    appDefinitionChanged(newAppDefinition, {
      generalAppDefinitionChanged: true,
    });
  };

  // !-------

  const appVersionPreviewLink = editingVersion
    ? `/applications/${appId}/versions/${editingVersion.id}/${currentState.page.handle}`
    : '';
  const deviceWindowWidth = 450;

  const editorRef = {
    appDefinition: appDefinition,
    queryConfirmationList: queryConfirmationList,
    updateQueryConfirmationList: updateQueryConfirmationList,
    navigate: props.navigate,
    switchPage: switchPage,
    currentPageId: currentPageId,
  };

  if (isLoading) {
    return (
      <div className="apploader">
        <div className="col col-* editor-center-wrapper">
          <div className="editor-center">
            <div className="canvas">
              <div className="mt-5 d-flex flex-column">
                <div className="mb-1">
                  <Skeleton width={'150px'} height={15} className="skeleton" />
                </div>
                {Array.from(Array(4)).map((_item, index) => (
                  <Skeleton key={index} width={'300px'} height={10} className="skeleton" />
                ))}
                <div className="align-self-end">
                  <Skeleton width={'100px'} className="skeleton" />
                </div>
                <Skeleton className="skeleton mt-4" />
                <Skeleton height={'150px'} className="skeleton mt-2" />
              </div>
            </div>
          </div>
        </div>
      </div>
    );
  }
  return (
    <div className="editor wrapper">
      <Confirm
        show={queryConfirmationList?.length > 0}
        message={`Do you want to run this query - ${queryConfirmationList[0]?.queryName}?`}
        onConfirm={(queryConfirmationData) => onQueryConfirmOrCancel(editorRef, queryConfirmationData, true)}
        onCancel={() => onQueryConfirmOrCancel(editorRef, queryConfirmationList[0])}
        queryConfirmationData={queryConfirmationList[0]}
        darkMode={props.darkMode}
        key={queryConfirmationList[0]?.queryName}
      />
      <Confirm
        show={showPageDeletionConfirmation?.isOpen ?? false}
        title={'Delete Page'}
        message={`Do you really want to delete ${showPageDeletionConfirmation?.pageName || 'this'} page?`}
        confirmButtonLoading={isDeletingPage}
        onConfirm={() => executeDeletepageRequest()}
        onCancel={() => cancelDeletePageRequest()}
        darkMode={props.darkMode}
      />
      {isVersionReleased && <ReleasedVersionError />}
      <EditorContextWrapper>
        <EditorHeader
          darkMode={props.darkMode}
          appDefinition={_.cloneDeep(appDefinition)}
          // toggleAppMaintenance={toggleAppMaintenance}
          editingVersion={editingVersion}
          appVersionPreviewLink={appVersionPreviewLink}
          canUndo={canUndo}
          canRedo={canRedo}
          handleUndo={handleUndo}
          handleRedo={handleRedo}
          saveError={saveError}
          onNameChanged={onNameChanged}
          setAppDefinitionFromVersion={setAppDefinitionFromVersion}
          onVersionRelease={onVersionRelease}
          saveEditingVersion={saveEditingVersion}
          onVersionDelete={onVersionDelete}
          isMaintenanceOn={isMaintenanceOn}
          appName={appName}
          appId={appId}
          slug={slug}
        />
        <DndProvider backend={HTML5Backend}>
          <div className="sub-section">
            <LeftSidebar
              globalSettingsChanged={globalSettingsChanged}
              errorLogs={currentState.errors}
              components={currentState.components}
              appId={appId}
              darkMode={props.darkMode}
              dataSourcesChanged={dataSourcesChanged}
              dataQueriesChanged={dataQueriesChanged}
              globalDataSourcesChanged={globalDataSourcesChanged}
              onZoomChanged={onZoomChanged}
              switchDarkMode={changeDarkMode}
              debuggerActions={sideBarDebugger}
              appDefinition={{
                components: appDefinition?.pages[currentPageId]?.components ?? {},
                selectedComponent: selectedComponents ? selectedComponents[selectedComponents.length - 1] : {},
                pages: appDefinition?.pages ?? {},
                homePageId: appDefinition?.homePageId ?? null,
                showViewerNavigation: appDefinition?.showViewerNavigation,
                globalSettings: appDefinition?.globalSettings ?? {},
              }}
              setSelectedComponent={setSelectedComponent}
              removeComponent={removeComponent}
              runQuery={(queryId, queryName) => handleRunQuery(queryId, queryName)}
              ref={dataSourceModalRef}
              isSaving={isUpdatingEditorStateInProcess}
              currentPageId={currentPageId}
              addNewPage={addNewPage}
              switchPage={switchPage}
              deletePage={deletePageRequest}
              renamePage={renamePage}
              clonePage={clonePage}
              hidePage={hidePage}
              unHidePage={unHidePage}
              disableEnablePage={disableEnablePage}
              updateHomePage={updateHomePage}
              updatePageHandle={updatePageHandle}
              showHideViewerNavigationControls={showHideViewerNavigation}
              updateOnSortingPages={updateOnSortingPages}
              setEditorMarginLeft={handleEditorMarginLeftChange}
              isMaintenanceOn={isMaintenanceOn}
              toggleAppMaintenance={toggleAppMaintenance}
            />
            {!showComments && (
              <Selecto
                dragContainer={'.canvas-container'}
                selectableTargets={['.react-draggable']}
                hitRate={0}
                selectByClick={true}
                toggleContinueSelect={['shift']}
                ref={selectionRef}
                scrollOptions={scrollOptions}
                onSelectStart={onAreaSelectionStart}
                onSelectEnd={onAreaSelectionEnd}
                onSelect={onAreaSelection}
                onDragStart={onAreaSelectionDragStart}
                onDrag={onAreaSelectionDrag}
                onDragEnd={onAreaSelectionDragEnd}
                onScroll={(e) => {
                  canvasContainerRef.current.scrollBy(e.direction[0] * 10, e.direction[1] * 10);
                }}
              />
            )}
            <div
              className={`main main-editor-canvas ${isQueryPaneDragging || isDragging ? 'hide-scrollbar' : ''}`}
              id="main-editor-canvas"
            >
              <div
                className={`canvas-container align-items-center ${!showLeftSidebar && 'hide-sidebar'}`}
                style={{
                  transform: `scale(${zoomLevel})`,
                  borderLeft:
                    (editorMarginLeft ? editorMarginLeft - 1 : editorMarginLeft) +
                    `px solid ${computeCanvasBackgroundColor()}`,
                  height: computeCanvasContainerHeight(),
                  background: !props.darkMode ? '#EBEBEF' : '#2E3035',
                }}
                onMouseUp={(e) => {
                  if (['real-canvas', 'modal'].includes(e.target.className)) {
                    updateEditorState({
                      currentSidebarTab: 2,
                      selectedComponents: [],
                    });
                    setHoveredComponent(null);
                  }
                }}
                ref={canvasContainerRef}
                onScroll={() => {
                  selectionRef.current.checkScroll();
                }}
              >
                <div style={{ minWidth: `calc((100vw - 300px) - 48px)` }}>
                  <div
                    className="canvas-area"
                    style={{
                      width: currentLayout === 'desktop' ? '100%' : '450px',
                      maxWidth:
                        +appDefinition.globalSettings.canvasMaxWidth + appDefinition.globalSettings.canvasMaxWidthType,

                      backgroundColor: computeCanvasBackgroundColor(),
                      transform: 'translateZ(0)', //Hack to make modal position respect canvas container, else it positions w.r.t window.
                    }}
                  >
                    {config.ENABLE_MULTIPLAYER_EDITING && (
                      <RealtimeCursors editingVersionId={editingVersion?.id} editingPageId={currentPageId} />
                    )}
                    {isLoading && (
                      <div className="apploader">
                        <div className="col col-* editor-center-wrapper">
                          <div className="editor-center">
                            <div className="canvas">
                              <div className="mt-5 d-flex flex-column">
                                <div className="mb-1">
                                  <Skeleton width={'150px'} height={15} className="skeleton" />
                                </div>
                                {Array.from(Array(4)).map((_item, index) => (
                                  <Skeleton key={index} width={'300px'} height={10} className="skeleton" />
                                ))}
                                <div className="align-self-end">
                                  <Skeleton width={'100px'} className="skeleton" />
                                </div>
                                <Skeleton className="skeleton mt-4" />
                                <Skeleton height={'150px'} className="skeleton mt-2" />
                              </div>
                            </div>
                          </div>
                        </div>
                      </div>
                    )}
                    {defaultComponentStateComputed && (
                      <>
                        <Container
                          canvasWidth={getCanvasWidth()}
                          socket={socket}
                          appDefinition={appDefinition}
                          appDefinitionChanged={appDefinitionChanged}
                          snapToGrid={true}
                          darkMode={props.darkMode}
                          mode={'edit'}
                          zoomLevel={zoomLevel}
                          deviceWindowWidth={deviceWindowWidth}
                          selectedComponents={selectedComponents}
                          appLoading={isLoading}
                          onEvent={handleEvent}
                          onComponentOptionChanged={handleOnComponentOptionChanged}
                          onComponentOptionsChanged={handleOnComponentOptionsChanged}
                          setSelectedComponent={setSelectedComponent}
                          handleUndo={handleUndo}
                          handleRedo={handleRedo}
                          removeComponent={removeComponent}
                          onComponentClick={handleComponentClick}
                          onComponentHover={handleComponentHover}
                          hoveredComponent={hoveredComponent}
                          sideBarDebugger={sideBarDebugger}
                          currentPageId={currentPageId}
                        />
                        <CustomDragLayer
                          snapToGrid={true}
                          canvasWidth={getCanvasWidth()}
                          onDragging={(isDragging) => setIsDragging(isDragging)}
                        />
                      </>
                    )}
                  </div>
                </div>
              </div>
              <QueryPanel
                onQueryPaneDragging={handleQueryPaneDragging}
                handleQueryPaneExpanding={handleQueryPaneExpanding}
                dataQueriesChanged={dataQueriesChanged}
                fetchDataQueries={fetchDataQueries}
                darkMode={props.darkMode}
                allComponents={appDefinition?.pages[currentPageId]?.components ?? {}}
                appId={appId}
                appDefinition={appDefinition}
                dataSourceModalHandler={dataSourceModalHandler}
                editorRef={editorRef}
              />
              <ReactTooltip id="tooltip-for-add-query" className="tooltip" />
            </div>
            <div className="editor-sidebar">
              <EditorKeyHooks
                moveComponents={moveComponents}
                cloneComponents={cloningComponents}
                copyComponents={copyComponents}
                cutComponents={cutComponents}
                handleEditorEscapeKeyPress={handleEditorEscapeKeyPress}
                removeMultipleComponents={removeComponents}
              />

              {currentSidebarTab === 1 && (
                <div className="pages-container">
                  {selectedComponents.length === 1 &&
                    !isEmpty(appDefinition?.pages[currentPageId]?.components) &&
                    !isEmpty(appDefinition?.pages[currentPageId]?.components[selectedComponents[0].id]) && (
                      <Inspector
                        moveComponents={moveComponents}
                        componentDefinitionChanged={componentDefinitionChanged}
                        removeComponent={removeComponent}
                        selectedComponentId={selectedComponents[0].id}
                        allComponents={appDefinition?.pages[currentPageId]?.components}
                        key={selectedComponents[0].id}
                        switchSidebarTab={switchSidebarTab}
                        darkMode={props.darkMode}
                        pages={getPagesWithIds()}
                      ></Inspector>
                    )}
                </div>
              )}

              {currentSidebarTab === 2 && (
                <WidgetManager
                  componentTypes={componentTypes}
                  zoomLevel={zoomLevel}
                  darkMode={props.darkMode}
                ></WidgetManager>
              )}
            </div>
            {config.COMMENT_FEATURE_ENABLE && showComments && (
              <CommentNotifications socket={socket} pageId={currentPageId} />
            )}
          </div>
        </DndProvider>
      </EditorContextWrapper>
    </div>
  );
};

export const EditorFunc = withTranslation()(withRouter(EditorComponent));<|MERGE_RESOLUTION|>--- conflicted
+++ resolved
@@ -916,11 +916,11 @@
           toast.error('App could not save.');
         })
         .finally(() => {
-<<<<<<< HEAD
           updateState({
             appDiffOptions: {},
           });
-=======
+        })
+        .finally(() => {
           if (appDiffOptions?.cloningComponent) {
             cloneEventsForClonedComponents(
               updateDiff.updateDiff,
@@ -928,7 +928,6 @@
               appDiffOptions?.cloningComponent
             );
           }
->>>>>>> 1e9af506
         });
     }
 
