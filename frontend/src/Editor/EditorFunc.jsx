import React, { useEffect, useLayoutEffect, useRef, useState } from 'react';
import {
  appService,
  authenticationService,
  appVersionService,
  orgEnvironmentVariableService,
  appEnvironmentService,
} from '@/_services';
import { DndProvider } from 'react-dnd';
import { HTML5Backend } from 'react-dnd-html5-backend';
import _, { cloneDeep, isEqual, isEmpty, debounce, omit, isNull, isUndefined } from 'lodash';
import { Container } from './Container';
import { EditorKeyHooks } from './EditorKeyHooks';
import { CustomDragLayer } from './CustomDragLayer';
import { LeftSidebar } from './LeftSidebar';
import { componentTypes } from './WidgetManager/components';
import { Inspector } from './Inspector/Inspector';
import QueryPanel from './QueryPanel/QueryPanel';
import {
  onComponentOptionChanged,
  onComponentOptionsChanged,
  onEvent,
  onQueryConfirmOrCancel,
  runQuery,
  computeComponentState,
  debuggerActions,
  cloneComponents,
  removeSelectedComponent,
  buildAppDefinition,
  buildComponentMetaDefinition,
} from '@/_helpers/appUtils';
import { Confirm } from './Viewer/Confirm';
import { Tooltip as ReactTooltip } from 'react-tooltip';
import CommentNotifications from './CommentNotifications';
import { WidgetManager } from './WidgetManager';
import config from 'config';
import queryString from 'query-string';
import { toast } from 'react-hot-toast';
const { produce, enablePatches, setAutoFreeze } = require('immer');
import { createWebsocketConnection } from '@/_helpers/websocketConnection';
import RealtimeCursors from '@/Editor/RealtimeCursors';
import { initEditorWalkThrough } from '@/_helpers/createWalkThrough';
import { EditorContextWrapper } from './Context/EditorContextWrapper';
import Selecto from 'react-selecto';
import { withTranslation } from 'react-i18next';
import { v4 as uuid } from 'uuid';
import Skeleton from 'react-loading-skeleton';
import EditorHeader from './Header';
import { getWorkspaceId } from '@/_helpers/utils';
import '@/_styles/editor/react-select-search.scss';
import { withRouter } from '@/_hoc/withRouter';
import { ReleasedVersionError } from './AppVersionsManager/ReleasedVersionError';
import { useDataSourcesStore } from '@/_stores/dataSourcesStore';
import { useDataQueries, useDataQueriesStore } from '@/_stores/dataQueriesStore';
import { useAppVersionStore, useAppVersionActions, useAppVersionState } from '@/_stores/appVersionStore';
import { useQueryPanelStore } from '@/_stores/queryPanelStore';
import { useCurrentStateStore, useCurrentState } from '@/_stores/currentStateStore';
import { computeAppDiff, computeComponentPropertyDiff, resetAllStores } from '@/_stores/utils';
import { setCookie } from '@/_helpers/cookie';
import { shallow } from 'zustand/shallow';
import { useEditorActions, useEditorState, useEditorStore } from '@/_stores/editorStore';
import { useAppDataActions, useAppInfo } from '@/_stores/appDataStore';
import { useMounted } from '@/_hooks/use-mount';
// eslint-disable-next-line import/no-unresolved
import { diff } from 'deep-object-diff';

import useDebouncedArrowKeyPress from '@/_hooks/useDebouncedArrowKeyPress';

setAutoFreeze(false);
enablePatches();

function setWindowTitle(name) {
  document.title = name ? `${name} - Tooljet` : `My App - Tooljet`;
}

const decimalToHex = (alpha) => (alpha === 0 ? '00' : Math.round(255 * alpha).toString(16));

const EditorComponent = (props) => {
  const { socket } = createWebsocketConnection(props?.params?.id);
  const mounted = useMounted();

  const { updateState, updateAppDefinitionDiff, updateAppVersion, setIsSaving, createAppVersionEventHandlers } =
    useAppDataActions();
  const { updateEditorState, updateQueryConfirmationList } = useEditorActions();

  const { setAppVersions } = useAppVersionActions();
  const { isVersionReleased, editingVersion, releasedVersionId } = useAppVersionState();

  const {
    noOfVersionsSupported,
    appDefinition,
    selectedComponents,
    currentLayout,
    canUndo,
    canRedo,
    isUpdatingEditorStateInProcess,
    saveError,
    scrollOptions,
    currentSidebarTab,
    isLoading,
    defaultComponentStateComputed,
    showComments,
    showLeftSidebar,
    queryConfirmationList,
  } = useEditorState();

  const dataQueries = useDataQueries();

  const {
    isMaintenanceOn,
    appId,
    app,
    appName,
    slug,
    currentUser,
    currentVersionId,
    appDefinitionDiff,
    appDiffOptions,
    events,
    areOthersOnSameVersionAndPage,
  } = useAppInfo();

  const currentState = useCurrentState();

  const [currentPageId, setCurrentPageId] = useState(null);
  const [zoomLevel, setZoomLevel] = useState(1);
  const [isQueryPaneDragging, setIsQueryPaneDragging] = useState(false);
  const [isQueryPaneExpanded, setIsQueryPaneExpanded] = useState(false);
  const [selectionInProgress, setSelectionInProgress] = useState(false);
  const [hoveredComponent, setHoveredComponent] = useState(null);
  const [editorMarginLeft, setEditorMarginLeft] = useState(0);

  const [isDragging, setIsDragging] = useState(false);

  const [showPageDeletionConfirmation, setShowPageDeletionConfirmation] = useState(null);
  const [isDeletingPage, setIsDeletingPage] = useState(false);

  const [currentSessionId, setCurrentSessionId] = useState(null);

  const [undoStack, setUndoStack] = useState([]);
  const [redoStack, setRedoStack] = useState([]);

  // refs
  const canvasContainerRef = useRef(null);
  const dataSourceModalRef = useRef(null);
  const selectionDragRef = useRef(null);
  const selectionRef = useRef(null);

  const prevAppDefinition = useRef(appDefinition);

  useLayoutEffect(() => {
    resetAllStores();
  }, []);

  useEffect(() => {
    updateState({ isLoading: true });
    // 1. Get the current session and current user from the authentication service
    const currentSession = authenticationService.currentSessionValue;
    const currentUser = currentSession?.current_user;

    // 2. Subscribe to changes in the current session using RxJS observable pattern
    const subscription = authenticationService.currentSession.subscribe((currentSession) => {
      // 3. Check if the current user and group permissions are available
      if (currentUser && currentSession?.group_permissions) {
        // 4. Prepare user details in a format suitable for the application
        const userVars = {
          email: currentUser.email,
          firstName: currentUser.first_name,
          lastName: currentUser.last_name,
          groups: currentSession.group_permissions?.map((group) => group.group),
        };

        const appUserDetails = {
          ...currentUser,
          current_organization_id: currentSession.current_organization_id,
        };

        updateState({
          currentUser: appUserDetails,
        });

        useCurrentStateStore.getState().actions.setCurrentState({
          globals: {
            ...currentState.globals,
            currentUser: userVars,
          },
        });
      }
    });

    $componentDidMount();

    setCurrentSessionId(() => uuid());

    // 6. Unsubscribe from the observable when the component is unmounted
    return () => {
      document.title = 'Tooljet - Dashboard';
      socket && socket?.close();
      subscription.unsubscribe();
      if (config.ENABLE_MULTIPLAYER_EDITING) props?.provider?.disconnect();
      useEditorStore.getState().actions.setIsEditorActive(false);
      prevAppDefinition.current = null;
    };
    // eslint-disable-next-line react-hooks/exhaustive-deps
  }, []);

  const lastKeyPressTimestamp = useDebouncedArrowKeyPress(500); // 500 milliseconds delay
  // Handle appDefinition updates
  useEffect(() => {
    const didAppDefinitionChanged = !_.isEqual(appDefinition, prevAppDefinition.current);

    if (didAppDefinitionChanged) {
      prevAppDefinition.current = appDefinition;
    }

    if (mounted && didAppDefinitionChanged && currentPageId) {
      const components = appDefinition?.pages[currentPageId]?.components || {};

      computeComponentState(components);

      if (isUpdatingEditorStateInProcess) {
        autoSave();
      }
    }
    // eslint-disable-next-line react-hooks/exhaustive-deps
  }, [JSON.stringify({ appDefinition, currentPageId, dataQueries })]);

  useEffect(() => {
    // This effect runs when lastKeyPressTimestamp changes
    // You can place your database update logic here
    // Ensure that you only update the database if the timestamp is recent
    if (Date.now() - lastKeyPressTimestamp < 500) {
      updateEditorState({
        isUpdatingEditorStateInProcess: true,
      });
      autoSave();
    }
    // eslint-disable-next-line react-hooks/exhaustive-deps
  }, [JSON.stringify({ appDefinition, lastKeyPressTimestamp })]);

  useEffect(() => {
    if (!isEmpty(canvasContainerRef?.current)) {
      canvasContainerRef.current.scrollLeft += editorMarginLeft;
    }
    // eslint-disable-next-line react-hooks/exhaustive-deps
  }, [editorMarginLeft]);

  const handleMessage = (event) => {
    const { data } = event;

    if (data?.type === 'redirectTo') {
      const redirectCookie = data?.payload['redirectPath'];
      setCookie('redirectPath', redirectCookie, 1);
    }
  };

  const fetchApps = async (page) => {
    const { apps } = await appService.getAll(page);

    updateState({ apps: apps.map((app) => ({ id: app.id, name: app.name, slug: app.slug })) });
  };

  const fetchOrgEnvironmentVariables = () => {
    orgEnvironmentVariableService.getVariables().then((data) => {
      const client_variables = {};
      const server_variables = {};
      data.variables.map((variable) => {
        if (variable.variable_type === 'server') {
          server_variables[variable.variable_name] = 'HiddenEnvironmentVariable';
        } else {
          client_variables[variable.variable_name] = variable.value;
        }
      });

      useCurrentStateStore.getState().actions.setCurrentState({
        server: server_variables,
        client: client_variables,
      });
    });
  };

  const initComponentVersioning = () => {
    updateEditorState({
      canUndo: false,
      canRedo: false,
    });
  };

  /**
   * Initializes real-time saving of application definitions if multiplayer editing is enabled.
   * Monitors changes in the 'appDef' property of the provided 'ymap' object and triggers a real-time save
   * when all conditions are met.
   */
  const initRealtimeSave = () => {
    // Check if multiplayer editing is enabled; if not, return early
    if (!config.ENABLE_MULTIPLAYER_EDITING) return null;

    // Observe changes in the 'appDef' property of the 'ymap' object
    props.ymap?.observe(() => {
      const ymapUpdates = props.ymap?.get('appDef');

      // Check if there is a new session and if others are on the same version and page
      if (!ymapUpdates.currentSessionId || ymapUpdates.currentSessionId === currentSessionId) return;

      // Check if others are on the same version and page
      if (!ymapUpdates.areOthersOnSameVersionAndPage) return;

      // Check if the new application definition is different from the current one
      if (isEqual(appDefinition, ymapUpdates.newDefinition)) return;

      // Trigger real-time save with specific options
      realtimeSave(props.ymap?.get('appDef').newDefinition, {
        skipAutoSave: true,
        skipYmapUpdate: true,
        currentSessionId: ymapUpdates.currentSessionId,
      });
    });
  };

  const initEventListeners = () => {
    socket?.addEventListener('message', (event) => {
      const data = event.data.replace(/^"(.+(?="$))"$/, '$1');
      if (data === 'versionReleased') fetchApp();
      else if (data === 'dataQueriesChanged') {
        fetchDataQueries(editingVersion?.id);
      } else if (data === 'dataSourcesChanged') {
        fetchDataSources(editingVersion?.id);
      }
    });
  };

  const $componentDidMount = async () => {
    window.addEventListener('message', handleMessage);

    await fetchApp(props.params.pageHandle, true);

    await fetchApps(0);
    await fetchOrgEnvironmentVariables();
    initComponentVersioning();
    initRealtimeSave();
    initEventListeners();
    updateEditorState({
      currentSidebarTab: 2,
      selectedComponents: [],
      scrollOptions: {
        container: canvasContainerRef.current,
        throttleTime: 30,
        threshold: 0,
      },
    });

    const globals = {
      ...currentState.globals,
      theme: { name: props?.darkMode ? 'dark' : 'light' },
      urlparams: JSON.parse(JSON.stringify(queryString.parse(props.location.search))),
    };

    updateState({ appId: props?.params?.id });
    useCurrentStateStore.getState().actions.setCurrentState({ globals });

    getCanvasWidth();
    initEditorWalkThrough();
  };

  const fetchDataQueries = async (id, selectFirstQuery = false, runQueriesOnAppLoad = false) => {
    await useDataQueriesStore.getState().actions.fetchDataQueries(id, selectFirstQuery, runQueriesOnAppLoad);
  };

  const fetchDataSources = (id) => {
    useDataSourcesStore.getState().actions.fetchDataSources(id);
  };

  const fetchGlobalDataSources = () => {
    const { current_organization_id: organizationId } = currentUser;
    useDataSourcesStore.getState().actions.fetchGlobalDataSources(organizationId);
  };

  const onVersionDelete = () => {
    fetchApp(props.params.pageHandle);
  };

  const toggleAppMaintenance = () => {
    const newState = !isMaintenanceOn;

    appService.setMaintenance(appId, newState).then(() => {
      updateState({
        isMaintenanceOn: newState,
      });

      if (newState) {
        toast.success('Application is on maintenance.');
      } else {
        toast.success('Application maintenance is completed');
      }
    });
  };

  const dataSourcesChanged = () => {
    if (socket instanceof WebSocket && socket?.readyState === WebSocket.OPEN) {
      socket?.send(
        JSON.stringify({
          event: 'events',
          data: { message: 'dataSourcesChanged', appId: appId },
        })
      );
    } else {
      fetchDataSources(editingVersion?.id);
    }
  };

  const globalDataSourcesChanged = () => {
    fetchGlobalDataSources();
  };

  const dataQueriesChanged = () => {
    if (socket instanceof WebSocket && socket?.readyState === WebSocket.OPEN) {
      socket?.send(
        JSON.stringify({
          event: 'events',
          data: { message: 'dataQueriesChanged', appId: appId },
        })
      );
    } else {
      fetchDataQueries(editingVersion?.id);
    }
  };

  const switchSidebarTab = (tabIndex) => {
    updateEditorState({
      currentSidebarTab: tabIndex,
    });
  };

  const handleInspectorView = () => {
    switchSidebarTab(2);
  };

  const onNameChanged = (newName) => {
    updateState({ appName: newName });
    setWindowTitle(newName);
  };

  const onZoomChanged = (zoom) => {
    setZoomLevel(zoom);
  };

  const getCanvasWidth = () => {
    const canvasBoundingRect = document.getElementsByClassName('canvas-area')[0]?.getBoundingClientRect();

    const _canvasWidth = canvasBoundingRect?.width;
    return _canvasWidth;
  };
<<<<<<< HEAD
=======

  useEffect(() => {
    if (mounted) {
      getCanvasWidth();
    }
    // eslint-disable-next-line react-hooks/exhaustive-deps
  }, [currentLayout]);

>>>>>>> be36d23c
  const computeCanvasContainerHeight = () => {
    // 45 = (height of header)
    // 85 = (the height of the query panel header when minimised) + (height of header)
    return `calc(${100}% - ${Math.max(useQueryPanelStore.getState().queryPanelHeight + 45, 85)}px)`;
  };

  const handleQueryPaneDragging = (bool) => setIsQueryPaneDragging(bool);
  const handleQueryPaneExpanding = (bool) => setIsQueryPaneExpanded(bool);

  //! Needs attention
  const handleOnComponentOptionChanged = (component, optionName, value) => {
    return onComponentOptionChanged(component, optionName, value);
  };

  const handleOnComponentOptionsChanged = (component, options) => {
    return onComponentOptionsChanged(component, options);
  };

  const handleComponentClick = (id, component) => {
    updateEditorState({
      selectedComponent: { id, component },
    });
    switchSidebarTab(1);
  };

  const handleComponentHover = (id) => {
    if (selectionInProgress) return;
    setHoveredComponent(id);
  };

  const sideBarDebugger = {
    error: (data) => {
      debuggerActions.error(data);
    },
    flush: () => {
      debuggerActions.flush();
    },
    generateErrorLogs: (errors) => debuggerActions.generateErrorLogs(errors),
  };

  const changeDarkMode = (newMode) => {
    useCurrentStateStore.getState().actions.setCurrentState({
      globals: {
        ...currentState.globals,
        theme: { name: newMode ? 'dark' : 'light' },
      },
    });
    props.switchDarkMode(newMode);
  };

  const handleEvent = (eventName, event, options) => {
    return onEvent(editorRef, eventName, event, options, 'edit');
  };

  const handleRunQuery = (queryId, queryName) => runQuery(editorRef, queryId, queryName);

  const dataSourceModalHandler = () => {
    dataSourceModalRef.current.dataSourceModalToggleStateHandler();
  };

  const onAreaSelectionStart = (e) => {
    const isMultiSelect = e.inputEvent.shiftKey || selectedComponents.length > 0;
    setSelectionInProgress(true);
    const prevSelectedComponents = [...selectedComponents];
    updateEditorState({
      selectedComponents: [...(isMultiSelect ? prevSelectedComponents : [])],
    });
  };

  const onAreaSelection = (e) => {
    e.added.forEach((el) => {
      el.classList.add('resizer-select');
    });
    if (selectionInProgress) {
      e.removed.forEach((el) => {
        el.classList.remove('resizer-select');
      });
    }
  };

  const onAreaSelectionEnd = (e) => {
    setSelectionInProgress(false);
    e.selected.forEach((el, index) => {
      const id = el.getAttribute('widgetid');
      const component = appDefinition?.pages[currentPageId].components[id].component;
      const isMultiSelect = e.inputEvent.shiftKey || (!e.isClick && index != 0);
      setSelectedComponent(id, component, isMultiSelect);
    });
  };

  const setSelectedComponent = (id, component, multiSelect = false) => {
    if (selectedComponents.length === 0 || !multiSelect) {
      switchSidebarTab(1);
    } else {
      switchSidebarTab(2);
    }

    const isAlreadySelected = selectedComponents.find((component) => component.id === id);

    if (!isAlreadySelected) {
      const prevSelectedComponents = [...selectedComponents];
      updateEditorState({
        selectedComponents: [...(multiSelect ? prevSelectedComponents : []), { id, component }],
      });
    }
  };

  const onVersionRelease = (versionId) => {
    useAppVersionStore.getState().actions.updateReleasedVersionId(versionId);

    socket.send(
      JSON.stringify({
        event: 'events',
        data: { message: 'versionReleased', appId: appId },
      })
    );
  };

  const computeCanvasBackgroundColor = () => {
    const { canvasBackgroundColor } = appDefinition?.globalSettings ?? '#edeff5';
    if (['#2f3c4c', '#edeff5'].includes(canvasBackgroundColor)) {
      return props.darkMode ? '#2f3c4c' : '#edeff5';
    }
    return canvasBackgroundColor;
  };

  const onAreaSelectionDragStart = (e) => {
    if (e.inputEvent.target.getAttribute('id') !== 'real-canvas') {
      selectionDragRef.current = true;
    } else {
      selectionDragRef.current = false;
    }
  };

  const onAreaSelectionDrag = (e) => {
    if (selectionDragRef.current) {
      e.stop();
      selectionInProgress && setSelectionInProgress(false);
    }
  };

  const onAreaSelectionDragEnd = () => {
    selectionDragRef.current = false;
    selectionInProgress && setSelectionInProgress(false);
  };

  const getPagesWithIds = () => {
    //! Needs attention
    return Object.entries(appDefinition?.pages).map(([id, page]) => ({ ...page, id }));
  };

  const handleEditorMarginLeftChange = (value) => {
    setEditorMarginLeft(value);
  };

  const globalSettingsChanged = (globalOptions) => {
    const copyOfAppDefinition = JSON.parse(JSON.stringify(appDefinition));
    const newAppDefinition = _.cloneDeep(copyOfAppDefinition);

    for (const [key, value] of Object.entries(globalOptions)) {
      if (value?.[1]?.a == undefined) newAppDefinition.globalSettings[key] = value;
      else {
        const hexCode = `${value?.[0]}${decimalToHex(value?.[1]?.a)}`;
        newAppDefinition.globalSettings[key] = hexCode;
      }
    }

    updateEditorState({
      isUpdatingEditorStateInProcess: true,
    });

    appDefinitionChanged(newAppDefinition, {
      globalSettings: true,
    });

    // props.ymap?.set('appDef', {
    //   newDefinition: appDefinition,
    //   editingVersionId: props.editingVersion?.id,
    // });
    // autoSave();
  };

  //!--------
  const callBack = async (data, startingPageHandle, versionSwitched = false) => {
    setWindowTitle(data.name);
    useAppVersionStore.getState().actions.updateEditingVersion(data.editing_version);
    if (!releasedVersionId || !versionSwitched) {
      useAppVersionStore.getState().actions.updateReleasedVersionId(data.current_version_id);
    }

    const appVersions = await appEnvironmentService.getVersionsByEnvironment(data?.id);
    setAppVersions(appVersions.appVersions);

    updateState({
      slug: data.slug,
      isMaintenanceOn: data?.is_maintenance_on,
      organizationId: data?.organization_id,
      isPublic: data?.is_public,
      appName: data?.name,
      userId: data?.user_id,
      appId: data?.id,
      events: data.events,
      currentVersionId: data?.editing_version?.id,
      app: data,
    });

    const appDefData = buildAppDefinition(data);

    const appJson = appDefData;
    const pages = data.pages;

    const startingPageId = pages.filter((page) => page.handle === startingPageHandle)[0]?.id;
    const homePageId = !startingPageId || startingPageId === 'null' ? appJson.homePageId : startingPageId;

    const currentpageData = {
      handle: appJson.pages[homePageId]?.handle,
      name: appJson.pages[homePageId]?.name,
      id: homePageId,
      variables: {},
    };

    setCurrentPageId(homePageId);

    useCurrentStateStore.getState().actions.setCurrentState({
      page: currentpageData,
    });

    updateEditorState({
      isLoading: false,
      appDefinition: appJson,
      isUpdatingEditorStateInProcess: false,
    });

    await useDataSourcesStore.getState().actions.fetchGlobalDataSources(data?.organization_id);
    await fetchDataSources(data.editing_version?.id);
    await fetchDataQueries(data.editing_version?.id, true, true);
    const currentPageEvents = data.events.filter((event) => event.target === 'page' && event.sourceId === homePageId);

    for (const currentEvent of currentPageEvents ?? []) {
      await handleEvent(currentEvent.name, currentPageEvents);
    }
  };

  //****** */

  const fetchApp = async (startingPageHandle, onMount = false) => {
    const _appId = props?.params?.id;

    if (!onMount) {
      await appService.getApp(_appId).then((data) => callBack(data, startingPageHandle));
    } else {
      callBack(app, startingPageHandle);
    }
  };

  // !--------
  const setAppDefinitionFromVersion = (appData, isCurrentVersionReleased = true) => {
    const version = appData?.editing_version?.id;
    if (version?.id !== editingVersion?.id) {
      // !Need to fix this
      // appDefinitionChanged(defaults(version.definition, defaultDefinition(props.darkMode)), {
      //   skipAutoSave: true,
      //   skipYmapUpdate: true,
      //   versionChanged: true,
      // });
      if (version?.id === currentVersionId) {
        updateEditorState({
          canUndo: false,
          canRedo: false,
        });
      }

      updateEditorState({
        isLoading: true,
      });

      callBack(appData, null, true);

      initComponentVersioning();
    }
  };

  const diffToPatches = (diffObj) => {
    return Object.keys(diffObj).reduce((patches, path) => {
      const value = diffObj[path];
      return [...patches, { path: path.split('.'), value, op: 'replace' }];
    }, []);
  };

  const appDefinitionChanged = async (newDefinition, opts = {}) => {
    if (opts?.versionChanged) {
      setCurrentPageId(newDefinition.homePageId);

      return new Promise((resolve) => {
        updateEditorState({
          isUpdatingEditorStateInProcess: true,
        });

        resolve();
      });
    }

    let updatedAppDefinition;
    const copyOfAppDefinition = JSON.parse(JSON.stringify(appDefinition));

    if (opts?.skipYmapUpdate && opts?.currentSessionId !== currentSessionId) {
      updatedAppDefinition = newDefinition;
    } else {
      updatedAppDefinition = produce(copyOfAppDefinition, (draft) => {
        if (_.isEmpty(draft)) return;

        if (opts?.containerChanges || opts?.componentDefinitionChanged) {
          const currentPageComponents = newDefinition.pages[currentPageId]?.components;

          draft.pages[currentPageId].components = currentPageComponents;
        }

        if (opts?.pageDefinitionChanged) {
          draft.pages = newDefinition.pages;
        }

        if (opts?.homePageChanged) {
          draft.homePageId = newDefinition.homePageId;
        }

        if (opts?.generalAppDefinitionChanged || opts?.globalSettings || isEmpty(opts)) {
          Object.assign(draft, newDefinition);
        }
      });
    }

    const diffPatches = diff(appDefinition, updatedAppDefinition);

    const inversePatches = diff(updatedAppDefinition, appDefinition);
    const shouldUpdate = !_.isEmpty(diffPatches) && !isEqual(appDefinitionDiff, diffPatches);

    if (shouldUpdate) {
      const undoPatches = diffToPatches(inversePatches);

      setUndoStack((prev) => [...prev, undoPatches]);

      updateAppDefinitionDiff(diffPatches);

      updateState({
        appDiffOptions: opts,
      });

      let updatingEditorStateInProcess = true;

      if (opts?.widgetMovedWithKeyboard === true) {
        updatingEditorStateInProcess = false;
      }

      updateEditorState({
        isUpdatingEditorStateInProcess: updatingEditorStateInProcess,
        appDefinition: updatedAppDefinition,
      });

      computeComponentState(updatedAppDefinition.pages[currentPageId]?.components);
    }

    if (config.ENABLE_MULTIPLAYER_EDITING && !opts?.skipYmapUpdate && opts?.currentSessionId !== currentSessionId) {
      props.ymap?.set('appDef', {
        newDefinition: updatedAppDefinition,
        editingVersionId: editingVersion?.id,
        currentSessionId,
        areOthersOnSameVersionAndPage,
      });
    }
  };

  const cloneEventsForClonedComponents = (componentUpdateDiff, operation, componentMap) => {
    function getKeyFromComponentMap(componentMap, newItem) {
      for (const key in componentMap) {
        if (componentMap.hasOwnProperty(key) && componentMap[key] === newItem) {
          return key;
        }
      }
      return null;
    }

    if (operation !== 'create') return;

    const newComponentIds = Object.keys(componentUpdateDiff);

    const mappedEvents = [];

    newComponentIds.forEach((componentId) => {
      const sourceComponentId = getKeyFromComponentMap(componentMap, componentId);
      if (!sourceComponentId) return;

      const componentEvents = events.filter((event) => event.sourceId === sourceComponentId);

      mappedEvents.push(...componentEvents);
    });

    if (mappedEvents.length === 0) return;

    return Promise.all(
      mappedEvents.map((event) => {
        const newEvent = {
          event: {
            ...event?.event,
          },
          eventType: event?.target,
          attachedTo: componentMap[event?.sourceId],
          index: event?.index,
        };

        createAppVersionEventHandlers(newEvent);
      })
    );
  };

  const saveEditingVersion = (isUserSwitchedVersion = false) => {
    if (isVersionReleased && !isUserSwitchedVersion) {
      updateEditorState({
        isUpdatingEditorStateInProcess: false,
      });
    } else if (!isEmpty(editingVersion)) {
      // param diff ofr table columns needs the complte column data or else the json structure is not correct computeComponentPropertyDiff function handles this
      const paramDiff = computeComponentPropertyDiff(appDefinitionDiff, appDefinition, appDiffOptions);
      const updateDiff = computeAppDiff(paramDiff, currentPageId, appDiffOptions);

      updateAppVersion(appId, editingVersion?.id, currentPageId, updateDiff, isUserSwitchedVersion)
        .then(() => {
          const _editingVersion = {
            ...editingVersion,
            ...{ definition: appDefinition },
          };
          useAppVersionStore.getState().actions.updateEditingVersion(_editingVersion);

          if (updateDiff?.type === 'components' && updateDiff?.operation === 'delete') {
            const appEvents = Array.isArray(events) && events.length > 0 ? JSON.parse(JSON.stringify(events)) : [];

            const updatedEvents = appEvents.filter((event) => {
              return !updateDiff?.updateDiff.includes(event.sourceId);
            });

            updateState({
              events: updatedEvents,
            });
          }

          updateEditorState({
            saveError: false,
            isUpdatingEditorStateInProcess: false,
          });
        })
        .catch(() => {
          updateEditorState({
            saveError: true,
            isUpdatingEditorStateInProcess: false,
          });
          toast.error('App could not save.');
        })
        .finally(() => {
          if (appDiffOptions?.cloningComponent) {
            cloneEventsForClonedComponents(
              updateDiff.updateDiff,
              updateDiff.operation,
              appDiffOptions?.cloningComponent
            );
          }
        });
    }

    updateEditorState({
      saveError: false,
      isUpdatingEditorStateInProcess: false,
    });
  };

  const realtimeSave = debounce(appDefinitionChanged, 500);
  const autoSave = debounce(saveEditingVersion, 200);

  function handlePaths(prevPatch, path = [], appJSON) {
    const paths = [...path];

    for (let key in prevPatch) {
      const type = typeof prevPatch[key];

      if (type === 'object') {
        handlePaths(prevPatch[key], [...paths, key], appJSON);
      } else {
        const currentpath = [...paths, key].join('.');
        _.update(appJSON, currentpath, () => prevPatch[key]);
      }
    }
  }
  function removeUndefined(obj) {
    Object.keys(obj).forEach((key) => {
      if (obj[key] && typeof obj[key] === 'object') removeUndefined(obj[key]);
      else if (obj[key] === undefined) delete obj[key];
    });

    return obj;
  }

  const handleUndo = () => {
    if (canUndo) {
      const patchesToUndo = undoStack[undoStack.length - 1];

      const updatedAppDefinition = JSON.parse(JSON.stringify(appDefinition));

      handlePaths(patchesToUndo[0]?.value, [...patchesToUndo[0].path], updatedAppDefinition);

      removeUndefined(updatedAppDefinition);

      const _diffPatches = diff(updatedAppDefinition, appDefinition);
      const undoDiff = diff(appDefinition, updatedAppDefinition);

      updateAppDefinitionDiff(undoDiff);
      setUndoStack((prev) => prev.slice(0, prev.length - 1));
      setRedoStack((prev) => [...prev, diffToPatches(_diffPatches)]);

      updateEditorState({
        appDefinition: updatedAppDefinition,
        currentSidebarTab: 2,
        isUpdatingEditorStateInProcess: true,
      });
    }
  };

  const handleRedo = () => {
    if (canRedo) {
      const patchesToRedo = redoStack[redoStack.length - 1];

      const updatedAppDefinition = JSON.parse(JSON.stringify(appDefinition));

      handlePaths(patchesToRedo[0]?.value, [...patchesToRedo[0].path], updatedAppDefinition);
      removeUndefined(updatedAppDefinition);
      const _diffPatches = diff(updatedAppDefinition, appDefinition);
      const redoDiff = diff(appDefinition, updatedAppDefinition);
      updateAppDefinitionDiff(redoDiff);
      setRedoStack((prev) => prev.slice(0, prev.length - 1));
      setUndoStack((prev) => [...prev, diffToPatches(_diffPatches)]);

      updateEditorState({
        appDefinition: updatedAppDefinition,
        isUpdatingEditorStateInProcess: true,
      });
    }
  };

  useEffect(() => {
    updateEditorState({
      canUndo: undoStack.length > 0,
      canRedo: redoStack.length > 0,
    });
    // eslint-disable-next-line react-hooks/exhaustive-deps
  }, [JSON.stringify(undoStack), JSON.stringify(redoStack)]);

  const componentDefinitionChanged = (componentDefinition, props) => {
    if (isVersionReleased) {
      useAppVersionStore.getState().actions.enableReleasedVersionPopupState();
      return;
    }

    if (appDefinition?.pages[currentPageId]?.components[componentDefinition.id]) {
      // Create a new copy of appDefinition with lodash's cloneDeep
      const updatedAppDefinition = _.cloneDeep(appDefinition);

      // Update the component definition in the copy
      updatedAppDefinition.pages[currentPageId].components[componentDefinition.id].component =
        componentDefinition.component;

      updateEditorState({
        isUpdatingEditorStateInProcess: true,
      });

      const diffPatches = diff(appDefinition, updatedAppDefinition);

      if (!isEmpty(diffPatches)) {
        appDefinitionChanged(updatedAppDefinition, { skipAutoSave: true, componentDefinitionChanged: true, ...props });
      }
    }
  };

  const removeComponent = (componentId) => {
    if (!isVersionReleased) {
      let newDefinition = cloneDeep(appDefinition);
      // Delete child components when parent is deleted

      let childComponents = [];

      if (newDefinition.pages[currentPageId].components?.[componentId].component.component === 'Tabs') {
        childComponents = Object.keys(newDefinition.pages[currentPageId].components).filter((key) =>
          newDefinition.pages[currentPageId].components[key].parent?.startsWith(componentId)
        );
      } else {
        childComponents = Object.keys(newDefinition.pages[currentPageId].components).filter(
          (key) => newDefinition.pages[currentPageId].components[key].component.parent === componentId
        );
      }

      childComponents.forEach((componentId) => {
        delete newDefinition.pages[currentPageId].components[componentId];
      });

      delete newDefinition.pages[currentPageId].components[componentId];
      const platform = navigator?.userAgentData?.platform || navigator?.platform || 'unknown';
      if (platform.toLowerCase().indexOf('mac') > -1) {
        toast('Component deleted! (⌘ + Z to undo)', {
          icon: '🗑️',
        });
      } else {
        toast('Component deleted! (ctrl + Z to undo)', {
          icon: '🗑️',
        });
      }
      appDefinitionChanged(newDefinition, {
        componentDefinitionChanged: true,
        componentDeleted: true,
      });
      handleInspectorView();
    } else {
      useAppVersionStore.getState().actions.enableReleasedVersionPopupState();
    }
  };

  const moveComponents = (direction) => {
    const gridWidth = (1 * 100) / 43; // width of the canvas grid in percentage
    const _appDefinition = _.cloneDeep(appDefinition);
    let newComponents = _appDefinition?.pages[currentPageId].components;

    for (const selectedComponent of selectedComponents) {
      let top = newComponents[selectedComponent.id].layouts[currentLayout].top;
      let left = newComponents[selectedComponent.id].layouts[currentLayout].left;

      switch (direction) {
        case 'ArrowLeft':
          left = left - gridWidth;
          break;
        case 'ArrowRight':
          left = left + gridWidth;
          break;
        case 'ArrowDown':
          top = top + 10;
          break;
        case 'ArrowUp':
          top = top - 10;
          break;
      }

      newComponents[selectedComponent.id].layouts[currentLayout].top = top;
      newComponents[selectedComponent.id].layouts[currentLayout].left = left;
    }

    _appDefinition.pages[currentPageId].components = newComponents;

    appDefinitionChanged(_appDefinition, { containerChanges: true, widgetMovedWithKeyboard: true });
  };

  const copyComponents = () =>
    cloneComponents(selectedComponents, appDefinition, currentPageId, appDefinitionChanged, false);

  const cutComponents = () => {
    if (isVersionReleased) {
      useAppVersionStore.getState().actions.enableReleasedVersionPopupState();

      return;
    }

    cloneComponents(selectedComponents, appDefinition, currentPageId, appDefinitionChanged, false, true);
  };

  const cloningComponents = () => {
    if (isVersionReleased) {
      useAppVersionStore.getState().actions.enableReleasedVersionPopupState();

      return;
    }
    cloneComponents(selectedComponents, appDefinition, currentPageId, appDefinitionChanged, true, false);
  };

  const handleEditorEscapeKeyPress = () => {
    if (selectedComponents?.length > 0) {
      updateEditorState({
        selectedComponents: [],
      });
      handleInspectorView();
    }
  };

  const removeComponents = () => {
    if (!isVersionReleased && selectedComponents?.length > 1) {
      let newDefinition = cloneDeep(appDefinition);

      removeSelectedComponent(currentPageId, newDefinition, selectedComponents, appDefinitionChanged);
      const platform = navigator?.userAgentData?.platform || navigator?.platform || 'unknown';
      if (platform.toLowerCase().indexOf('mac') > -1) {
        toast('Selected components deleted! (⌘ + Z to undo)', {
          icon: '🗑️',
        });
      } else {
        toast('Selected components deleted! (ctrl + Z to undo)', {
          icon: '🗑️',
        });
      }
      // appDefinitionChanged(newDefinition);
      handleInspectorView();
    } else if (isVersionReleased) {
      useAppVersionStore.getState().actions.enableReleasedVersionPopupState();
    }
  };

  //Page actions
  const renamePage = (pageId, newName) => {
    if (Object.entries(appDefinition.pages).some(([pId, { name }]) => newName === name && pId !== pageId)) {
      return toast.error('Page name already exists');
    }
    if (newName.trim().length === 0) {
      toast.error('Page name cannot be empty');
      return;
    }

    setCurrentPageId(pageId);

    const copyOfAppDefinition = JSON.parse(JSON.stringify(appDefinition));

    copyOfAppDefinition.pages[pageId].name = newName;

    appDefinitionChanged(copyOfAppDefinition, { pageDefinitionChanged: true });
  };

  const addNewPage = ({ name, handle }) => {
    // check for unique page handles
    const pageExists = Object.values(appDefinition.pages).some((page) => page.name === name);

    if (pageExists) {
      toast.error('Page name already exists');
      return;
    }

    const pageHandles = Object.values(appDefinition.pages).map((page) => page.handle);

    let newHandle = handle;
    // If handle already exists, finds a unique handle by incrementing a number until it is not found in the array of existing page handles.
    for (let handleIndex = 1; pageHandles.includes(newHandle); handleIndex++) {
      newHandle = `${handle}-${handleIndex}`;
    }

    const copyOfAppDefinition = JSON.parse(JSON.stringify(appDefinition));
    const newPageId = uuid();

    copyOfAppDefinition.pages[newPageId] = {
      id: newPageId,
      name,
      handle: newHandle,
      components: {},
      index: Object.keys(copyOfAppDefinition.pages).length + 1,
    };

    setCurrentPageId(newPageId);

    appDefinitionChanged(copyOfAppDefinition, {
      pageDefinitionChanged: true,
      addNewPage: true,
      switchPage: true,
      pageId: newPageId,
    });
  };

  const switchPage = (pageId, queryParams = []) => {
    // document.getElementById('real-canvas').scrollIntoView();
    if (currentPageId === pageId && currentState.page.handle === appDefinition?.pages[pageId]?.handle) {
      return;
    }
    const { name, handle } = appDefinition.pages[pageId];

    if (!name || !handle) return;

    const copyOfAppDefinition = JSON.parse(JSON.stringify(appDefinition));
    const queryParamsString = queryParams.map(([key, value]) => `${key}=${value}`).join('&');

    props?.navigate(`/${getWorkspaceId()}/apps/${appId}/${handle}?${queryParamsString}`);

    const { globals: existingGlobals } = currentState;

    const page = {
      id: pageId,
      name,
      handle,
      variables: copyOfAppDefinition.pages[pageId]?.variables ?? {},
    };

    const globals = {
      ...existingGlobals,
      urlparams: JSON.parse(JSON.stringify(queryString.parse(queryParamsString))),
    };
    useCurrentStateStore.getState().actions.setCurrentState({ globals, page });

    setCurrentPageId(pageId);
    handleInspectorView();

    const currentPageEvents = events.filter((event) => event.target === 'page' && event.sourceId === page.id);

    (async () => {
      for (const currentEvent of currentPageEvents ?? []) {
        await handleEvent(currentEvent.name, currentPageEvents);
      }
    })();
  };

  const deletePageRequest = (pageId, isHomePage = false, pageName = '') => {
    setShowPageDeletionConfirmation({
      isOpen: true,
      pageId,
      isHomePage,
      pageName,
    });
  };

  const cancelDeletePageRequest = () => {
    setShowPageDeletionConfirmation({
      isOpen: false,
      pageId: null,
      isHomePage: false,
      pageName: null,
    });
  };

  const executeDeletepageRequest = () => {
    const pageId = showPageDeletionConfirmation.pageId;
    const isHomePage = showPageDeletionConfirmation.isHomePage;
    if (Object.keys(appDefinition.pages).length === 1) {
      toast.error('You cannot delete the only page in your app.');
      return;
    }

    setIsDeletingPage({
      isDeletingPage: true,
    });

    const copyOfAppDefinition = JSON.parse(JSON.stringify(appDefinition));

    const toBeDeletedPage = copyOfAppDefinition.pages[pageId];

    const newAppDefinition = {
      ...copyOfAppDefinition,
      pages: omit(copyOfAppDefinition.pages, pageId),
    };

    const newCurrentPageId = isHomePage ? Object.keys(copyOfAppDefinition.pages)[0] : copyOfAppDefinition.homePageId;

    setCurrentPageId(newCurrentPageId);
    updateEditorState({
      isUpdatingEditorStateInProcess: true,
    });
    setIsDeletingPage(false);

    appDefinitionChanged(newAppDefinition, {
      pageDefinitionChanged: true,
      deletePageRequest: true,
    });

    toast.success(`${toBeDeletedPage.name} page deleted.`);

    switchPage(newCurrentPageId);
  };

  const disableEnablePage = ({ pageId, isDisabled }) => {
    updateEditorState({
      isUpdatingEditorStateInProcess: true,
    });

    const copyOfAppDefinition = JSON.parse(JSON.stringify(appDefinition));

    const newAppDefinition = _.cloneDeep(copyOfAppDefinition);

    newAppDefinition.pages[pageId].disabled = isDisabled ?? false;

    switchPage(pageId);
    appDefinitionChanged(newAppDefinition, {
      pageDefinitionChanged: true,
    });
  };

  const hidePage = (pageId) => {
    updateEditorState({
      isUpdatingEditorStateInProcess: true,
    });

    const copyOfAppDefinition = JSON.parse(JSON.stringify(appDefinition));

    const newAppDefinition = _.cloneDeep(copyOfAppDefinition);

    newAppDefinition.pages[pageId].hidden = true;

    switchPage(pageId);
    appDefinitionChanged(newAppDefinition, {
      pageDefinitionChanged: true,
    });
  };

  const unHidePage = (pageId) => {
    updateEditorState({
      isUpdatingEditorStateInProcess: true,
    });

    const copyOfAppDefinition = JSON.parse(JSON.stringify(appDefinition));

    const newAppDefinition = _.cloneDeep(copyOfAppDefinition);

    newAppDefinition.pages[pageId].hidden = false;
    switchPage(pageId);
    appDefinitionChanged(newAppDefinition, {
      pageDefinitionChanged: true,
    });
  };

  const clonePage = (pageId) => {
    setIsSaving(true);
    appVersionService
      .clonePage(appId, editingVersion?.id, pageId)
      .then((data) => {
        const copyOfAppDefinition = JSON.parse(JSON.stringify(appDefinition));

        const pages = data.pages.reduce((acc, page) => {
          const currentComponents = buildComponentMetaDefinition(_.cloneDeep(page?.components));

          page.components = currentComponents;

          acc[page.id] = page;

          return acc;
        }, {});

        const newAppDefinition = {
          ...copyOfAppDefinition,
          pages: {
            ...copyOfAppDefinition.pages,
            ...pages,
          },
        };
        updateState({
          events: data.events,
        });
        appDefinitionChanged(newAppDefinition);
      })
      .finally(() => setIsSaving(false));
  };

  const updateHomePage = (pageId) => {
    updateEditorState({
      isUpdatingEditorStateInProcess: true,
    });

    const copyOfAppDefinition = JSON.parse(JSON.stringify(appDefinition));

    const newAppDefinition = _.cloneDeep(copyOfAppDefinition);

    newAppDefinition.homePageId = pageId;

    appDefinitionChanged(newAppDefinition, {
      homePageChanged: true,
    });
  };

  const updatePageHandle = (pageId, newHandle) => {
    const copyOfAppDefinition = JSON.parse(JSON.stringify(appDefinition));

    updateEditorState({
      isUpdatingEditorStateInProcess: true,
    });

    const pageExists = Object.values(copyOfAppDefinition.pages).some((page) => page.handle === newHandle);

    if (pageExists) {
      toast.error('Page with same handle already exists');
      return;
    }

    if (newHandle.trim().length === 0) {
      toast.error('Page handle cannot be empty');
      return;
    }

    const newDefinition = _.cloneDeep(copyOfAppDefinition);

    newDefinition.pages[pageId].handle = newHandle;

    appDefinitionChanged(newDefinition, {
      pageDefinitionChanged: true,
    });
  };

  const updateOnSortingPages = (newSortedPages) => {
    const copyOfAppDefinition = JSON.parse(JSON.stringify(appDefinition));
    const pagesObj = newSortedPages.reduce((acc, page, index) => {
      acc[page.id] = {
        ...page,
        index: index + 1,
      };
      return acc;
    }, {});

    const newAppDefinition = _.cloneDeep(copyOfAppDefinition);

    newAppDefinition.pages = pagesObj;

    appDefinitionChanged(newAppDefinition, {
      pageDefinitionChanged: true,
      pageSortingChanged: true,
    });
  };

  const showHideViewerNavigation = () => {
    const copyOfAppDefinition = JSON.parse(JSON.stringify(appDefinition));
    const newAppDefinition = _.cloneDeep(copyOfAppDefinition);
    console.log(newAppDefinition.showViewerNavigation, 'Bedore');
    newAppDefinition.showViewerNavigation = !newAppDefinition.showViewerNavigation;
    console.log(newAppDefinition.showViewerNavigation, 'newAppDefinition.showViewerNavigation');
    appDefinitionChanged(newAppDefinition, {
      generalAppDefinitionChanged: true,
    });
  };

  // !-------

  const appVersionPreviewLink = editingVersion
    ? `/applications/${appId}/versions/${editingVersion.id}/${currentState.page.handle}`
    : '';
  const deviceWindowWidth = 450;

  const editorRef = {
    appDefinition: appDefinition,
    queryConfirmationList: queryConfirmationList,
    updateQueryConfirmationList: updateQueryConfirmationList,
    navigate: props.navigate,
    switchPage: switchPage,
    currentPageId: currentPageId,
  };

  if (isLoading) {
    return (
      <div className="apploader">
        <div className="col col-* editor-center-wrapper">
          <div className="editor-center">
            <div className="canvas">
              <div className="mt-5 d-flex flex-column">
                <div className="mb-1">
                  <Skeleton width={'150px'} height={15} className="skeleton" />
                </div>
                {Array.from(Array(4)).map((_item, index) => (
                  <Skeleton key={index} width={'300px'} height={10} className="skeleton" />
                ))}
                <div className="align-self-end">
                  <Skeleton width={'100px'} className="skeleton" />
                </div>
                <Skeleton className="skeleton mt-4" />
                <Skeleton height={'150px'} className="skeleton mt-2" />
              </div>
            </div>
          </div>
        </div>
      </div>
    );
  }
  return (
    <div className="editor wrapper">
      <Confirm
        show={queryConfirmationList?.length > 0}
        message={`Do you want to run this query - ${queryConfirmationList[0]?.queryName}?`}
        onConfirm={(queryConfirmationData) => onQueryConfirmOrCancel(editorRef, queryConfirmationData, true)}
        onCancel={() => onQueryConfirmOrCancel(editorRef, queryConfirmationList[0])}
        queryConfirmationData={queryConfirmationList[0]}
        darkMode={props.darkMode}
        key={queryConfirmationList[0]?.queryName}
      />
      <Confirm
        show={showPageDeletionConfirmation?.isOpen ?? false}
        title={'Delete Page'}
        message={`Do you really want to delete ${showPageDeletionConfirmation?.pageName || 'this'} page?`}
        confirmButtonLoading={isDeletingPage}
        onConfirm={() => executeDeletepageRequest()}
        onCancel={() => cancelDeletePageRequest()}
        darkMode={props.darkMode}
      />
      {isVersionReleased && <ReleasedVersionError />}
      <EditorContextWrapper>
        <EditorHeader
          darkMode={props.darkMode}
          appDefinition={_.cloneDeep(appDefinition)}
          // toggleAppMaintenance={toggleAppMaintenance}
          editingVersion={editingVersion}
          appVersionPreviewLink={appVersionPreviewLink}
          canUndo={canUndo}
          canRedo={canRedo}
          handleUndo={handleUndo}
          handleRedo={handleRedo}
          saveError={saveError}
          onNameChanged={onNameChanged}
          setAppDefinitionFromVersion={setAppDefinitionFromVersion}
          onVersionRelease={onVersionRelease}
          saveEditingVersion={saveEditingVersion}
          onVersionDelete={onVersionDelete}
          isMaintenanceOn={isMaintenanceOn}
          appName={appName}
          appId={appId}
          slug={slug}
        />
        <DndProvider backend={HTML5Backend}>
          <div className="sub-section">
            <LeftSidebar
              globalSettingsChanged={globalSettingsChanged}
              errorLogs={currentState.errors}
              components={currentState.components}
              appId={appId}
              darkMode={props.darkMode}
              dataSourcesChanged={dataSourcesChanged}
              dataQueriesChanged={dataQueriesChanged}
              globalDataSourcesChanged={globalDataSourcesChanged}
              onZoomChanged={onZoomChanged}
              switchDarkMode={changeDarkMode}
              debuggerActions={sideBarDebugger}
              appDefinition={{
                components: appDefinition?.pages[currentPageId]?.components ?? {},
                selectedComponent: selectedComponents ? selectedComponents[selectedComponents.length - 1] : {},
                pages: appDefinition?.pages ?? {},
                homePageId: appDefinition?.homePageId ?? null,
                showViewerNavigation: appDefinition?.showViewerNavigation,
                globalSettings: appDefinition?.globalSettings ?? {},
              }}
              setSelectedComponent={setSelectedComponent}
              removeComponent={removeComponent}
              runQuery={(queryId, queryName) => handleRunQuery(queryId, queryName)}
              ref={dataSourceModalRef}
              isSaving={isUpdatingEditorStateInProcess}
              currentPageId={currentPageId}
              addNewPage={addNewPage}
              switchPage={switchPage}
              deletePage={deletePageRequest}
              renamePage={renamePage}
              clonePage={clonePage}
              hidePage={hidePage}
              unHidePage={unHidePage}
              disableEnablePage={disableEnablePage}
              updateHomePage={updateHomePage}
              updatePageHandle={updatePageHandle}
              showHideViewerNavigationControls={showHideViewerNavigation}
              updateOnSortingPages={updateOnSortingPages}
              setEditorMarginLeft={handleEditorMarginLeftChange}
              isMaintenanceOn={isMaintenanceOn}
              toggleAppMaintenance={toggleAppMaintenance}
            />
            {!showComments && (
              <Selecto
                dragContainer={'.canvas-container'}
                selectableTargets={['.react-draggable']}
                hitRate={0}
                selectByClick={true}
                toggleContinueSelect={['shift']}
                ref={selectionRef}
                scrollOptions={scrollOptions}
                onSelectStart={onAreaSelectionStart}
                onSelectEnd={onAreaSelectionEnd}
                onSelect={onAreaSelection}
                onDragStart={onAreaSelectionDragStart}
                onDrag={onAreaSelectionDrag}
                onDragEnd={onAreaSelectionDragEnd}
                onScroll={(e) => {
                  canvasContainerRef.current.scrollBy(e.direction[0] * 10, e.direction[1] * 10);
                }}
              />
            )}
            <div
              className={`main main-editor-canvas ${isQueryPaneDragging || isDragging ? 'hide-scrollbar' : ''}`}
              id="main-editor-canvas"
            >
              <div
                className={`canvas-container align-items-center ${!showLeftSidebar && 'hide-sidebar'}`}
                style={{
                  transform: `scale(${zoomLevel})`,
                  borderLeft:
                    (editorMarginLeft ? editorMarginLeft - 1 : editorMarginLeft) +
                    `px solid ${computeCanvasBackgroundColor()}`,
                  height: computeCanvasContainerHeight(),
                  background: !props.darkMode ? '#EBEBEF' : '#2E3035',
                }}
                onMouseUp={(e) => {
                  if (['real-canvas', 'modal'].includes(e.target.className)) {
                    updateEditorState({
                      currentSidebarTab: 2,
                      selectedComponents: [],
                    });
                    setHoveredComponent(null);
                  }
                }}
                ref={canvasContainerRef}
                onScroll={() => {
                  selectionRef.current.checkScroll();
                }}
              >
                <div style={{ minWidth: `calc((100vw - 300px) - 48px)` }}>
                  <div
                    className="canvas-area"
                    style={{
                      width: currentLayout === 'desktop' ? '100%' : '450px',
                      maxWidth:
                        +appDefinition.globalSettings.canvasMaxWidth + appDefinition.globalSettings.canvasMaxWidthType,

                      backgroundColor: computeCanvasBackgroundColor(),
                      transform: 'translateZ(0)', //Hack to make modal position respect canvas container, else it positions w.r.t window.
                    }}
                  >
                    {config.ENABLE_MULTIPLAYER_EDITING && (
                      <RealtimeCursors editingVersionId={editingVersion?.id} editingPageId={currentPageId} />
                    )}
                    {isLoading && (
                      <div className="apploader">
                        <div className="col col-* editor-center-wrapper">
                          <div className="editor-center">
                            <div className="canvas">
                              <div className="mt-5 d-flex flex-column">
                                <div className="mb-1">
                                  <Skeleton width={'150px'} height={15} className="skeleton" />
                                </div>
                                {Array.from(Array(4)).map((_item, index) => (
                                  <Skeleton key={index} width={'300px'} height={10} className="skeleton" />
                                ))}
                                <div className="align-self-end">
                                  <Skeleton width={'100px'} className="skeleton" />
                                </div>
                                <Skeleton className="skeleton mt-4" />
                                <Skeleton height={'150px'} className="skeleton mt-2" />
                              </div>
                            </div>
                          </div>
                        </div>
                      </div>
                    )}
                    {defaultComponentStateComputed && (
                      <>
                        <Container
                          canvasWidth={getCanvasWidth()}
                          socket={socket}
                          appDefinition={appDefinition}
                          appDefinitionChanged={appDefinitionChanged}
                          snapToGrid={true}
                          darkMode={props.darkMode}
                          mode={'edit'}
                          zoomLevel={zoomLevel}
                          deviceWindowWidth={deviceWindowWidth}
                          selectedComponents={selectedComponents}
                          appLoading={isLoading}
                          onEvent={handleEvent}
                          onComponentOptionChanged={handleOnComponentOptionChanged}
                          onComponentOptionsChanged={handleOnComponentOptionsChanged}
                          setSelectedComponent={setSelectedComponent}
                          handleUndo={handleUndo}
                          handleRedo={handleRedo}
                          removeComponent={removeComponent}
                          onComponentClick={handleComponentClick}
                          onComponentHover={handleComponentHover}
                          hoveredComponent={hoveredComponent}
                          sideBarDebugger={sideBarDebugger}
                          currentPageId={currentPageId}
                        />
                        <CustomDragLayer
                          snapToGrid={true}
                          canvasWidth={getCanvasWidth()}
                          onDragging={(isDragging) => setIsDragging(isDragging)}
                        />
                      </>
                    )}
                  </div>
                </div>
              </div>
              <QueryPanel
                onQueryPaneDragging={handleQueryPaneDragging}
                handleQueryPaneExpanding={handleQueryPaneExpanding}
                dataQueriesChanged={dataQueriesChanged}
                fetchDataQueries={fetchDataQueries}
                darkMode={props.darkMode}
                allComponents={appDefinition?.pages[currentPageId]?.components ?? {}}
                appId={appId}
                appDefinition={appDefinition}
                dataSourceModalHandler={dataSourceModalHandler}
                editorRef={editorRef}
              />
              <ReactTooltip id="tooltip-for-add-query" className="tooltip" />
            </div>
            <div className="editor-sidebar">
              <EditorKeyHooks
                moveComponents={moveComponents}
                cloneComponents={cloningComponents}
                copyComponents={copyComponents}
                cutComponents={cutComponents}
                handleEditorEscapeKeyPress={handleEditorEscapeKeyPress}
                removeMultipleComponents={removeComponents}
              />

              {currentSidebarTab === 1 && (
                <div className="pages-container">
                  {selectedComponents.length === 1 &&
                  !isEmpty(appDefinition?.pages[currentPageId]?.components) &&
                  !isEmpty(appDefinition?.pages[currentPageId]?.components[selectedComponents[0].id]) ? (
                    <Inspector
                      moveComponents={moveComponents}
                      componentDefinitionChanged={componentDefinitionChanged}
                      removeComponent={removeComponent}
                      selectedComponentId={selectedComponents[0].id}
                      allComponents={appDefinition?.pages[currentPageId]?.components}
                      key={selectedComponents[0].id}
                      switchSidebarTab={switchSidebarTab}
                      darkMode={props.darkMode}
                      pages={getPagesWithIds()}
                    ></Inspector>
                  ) : (
                    <center className="mt-5 p-2">
                      {props.t('editor.inspectComponent', 'Please select a component to inspect')}
                    </center>
                  )}
                </div>
              )}

              {currentSidebarTab === 2 && (
                <WidgetManager
                  componentTypes={componentTypes}
                  zoomLevel={zoomLevel}
                  darkMode={props.darkMode}
                ></WidgetManager>
              )}
            </div>
            {config.COMMENT_FEATURE_ENABLE && showComments && (
              <CommentNotifications socket={socket} pageId={currentPageId} />
            )}
          </div>
        </DndProvider>
      </EditorContextWrapper>
    </div>
  );
};

export const EditorFunc = withTranslation()(withRouter(EditorComponent));<|MERGE_RESOLUTION|>--- conflicted
+++ resolved
@@ -450,17 +450,7 @@
     const _canvasWidth = canvasBoundingRect?.width;
     return _canvasWidth;
   };
-<<<<<<< HEAD
-=======
-
-  useEffect(() => {
-    if (mounted) {
-      getCanvasWidth();
-    }
-    // eslint-disable-next-line react-hooks/exhaustive-deps
-  }, [currentLayout]);
-
->>>>>>> be36d23c
+
   const computeCanvasContainerHeight = () => {
     // 45 = (height of header)
     // 85 = (the height of the query panel header when minimised) + (height of header)
