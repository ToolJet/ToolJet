--- conflicted
+++ resolved
@@ -55,11 +55,8 @@
         fetchThreads={fetchData}
         socket={socket}
         threadId={id}
-<<<<<<< HEAD
         canvasWidth={canvasWidth}
-=======
         users={users}
->>>>>>> 756ce4ad
         {...thread}
       />
     );
