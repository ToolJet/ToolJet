import React, { useState } from 'react';
import cx from 'classnames';
import { appService } from '@/_services';
import { toast } from 'react-hot-toast';
import { useTranslation } from 'react-i18next';
<<<<<<< HEAD
import ReleaseConfirmation from './ReleaseConfirmation';
import '@/_styles/versions.scss';
=======
import { useAppVersionStore } from '@/_stores/appVersionStore';
import { ConfirmDialog } from '@/_components/ConfirmDialog';
import { shallow } from 'zustand/shallow';
>>>>>>> 8b080528

export const ReleaseVersionButton = function DeployVersionButton({
  appId,
  appName,
  fetchApp,
  onVersionRelease,
  saveEditingVersion,
}) {
  const [isReleasing, setIsReleasing] = useState(false);
<<<<<<< HEAD
  const [showConfirmation, setShowConfirmation] = useState(false);
=======
  const { isVersionReleased, editingVersion } = useAppVersionStore(
    (state) => ({
      isVersionReleased: state.isVersionReleased,
      editingVersion: state.editingVersion,
    }),
    shallow
  );
  const [showPageDeletionConfirmation, setShowPageDeletionConfirmation] = useState(false);

>>>>>>> 8b080528
  const { t } = useTranslation();

  const releaseVersion = (editingVersion) => {
    setIsReleasing(true);
    saveEditingVersion();
    appService
      .saveApp(appId, {
        name: appName,
        current_version_id: editingVersion.id,
      })
      .then(() => {
        toast(`Version ${editingVersion.name} released`, {
          icon: '🚀',
        });
        fetchApp && fetchApp();
        onVersionRelease(editingVersion.id);
        setIsReleasing(false);
        setShowConfirmation(false);
      })
      .catch((_error) => {
        toast.error('Oops, something went wrong');
        setIsReleasing(false);
      });
  };

  const onReleaseButtonClick = () => {
    setShowConfirmation(true);
  };

  const onReleaseConfirm = () => {
    releaseVersion(editingVersion);
  };

  return (
    <div>
      <ReleaseConfirmation
        show={showConfirmation}
        onClose={() => setShowConfirmation(false)}
        onConfirm={onReleaseConfirm}
      />
      <button
        className={cx('btn btn-primary btn-sm rounded-2 bg-light-indigo-09 release-button', {
          disabled: isVersionReleased,
          'btn-loading': isReleasing,
          'released-button': isVersionReleased,
        })}
        onClick={onReleaseButtonClick}
      >
        {isVersionReleased ? (
          'Released'
        ) : (
          <>
            {t('editor.release', 'Release')}
            <svg
              className="ms-2"
              width="17"
              height="17"
              viewBox="0 0 17 17"
              fill="none"
              xmlns="http://www.w3.org/2000/svg"
            >
              <path
                fillRule="evenodd"
                clipRule="evenodd"
                d="M8.55985 3.74946C8.82019 3.48911 9.2423 3.48911 9.50265 3.74946L13.5027 7.74946C13.763 8.00981 13.763 8.43192 13.5027 8.69227L9.50265 12.6923C9.2423 12.9526 8.82019 12.9526 8.55985 12.6923C8.2995 12.4319 8.2995 12.0098 8.55985 11.7495L11.4218 8.88753H3.69792C3.32973 8.88753 3.03125 8.58906 3.03125 8.22087C3.03125 7.85268 3.32973 7.5542 3.69792 7.5542H11.4218L8.55985 4.69227C8.2995 4.43192 8.2995 4.00981 8.55985 3.74946Z"
                fill="#FDFDFE"
              />
            </svg>
          </>
        )}
      </button>
    </div>
  );
};<|MERGE_RESOLUTION|>--- conflicted
+++ resolved
@@ -3,14 +3,10 @@
 import { appService } from '@/_services';
 import { toast } from 'react-hot-toast';
 import { useTranslation } from 'react-i18next';
-<<<<<<< HEAD
 import ReleaseConfirmation from './ReleaseConfirmation';
+import { useAppVersionStore } from '@/_stores/appVersionStore';
+import { shallow } from 'zustand/shallow';
 import '@/_styles/versions.scss';
-=======
-import { useAppVersionStore } from '@/_stores/appVersionStore';
-import { ConfirmDialog } from '@/_components/ConfirmDialog';
-import { shallow } from 'zustand/shallow';
->>>>>>> 8b080528
 
 export const ReleaseVersionButton = function DeployVersionButton({
   appId,
@@ -20,9 +16,7 @@
   saveEditingVersion,
 }) {
   const [isReleasing, setIsReleasing] = useState(false);
-<<<<<<< HEAD
   const [showConfirmation, setShowConfirmation] = useState(false);
-=======
   const { isVersionReleased, editingVersion } = useAppVersionStore(
     (state) => ({
       isVersionReleased: state.isVersionReleased,
@@ -30,9 +24,7 @@
     }),
     shallow
   );
-  const [showPageDeletionConfirmation, setShowPageDeletionConfirmation] = useState(false);
 
->>>>>>> 8b080528
   const { t } = useTranslation();
 
   const releaseVersion = (editingVersion) => {
