import React, { useState } from 'react';
import cx from 'classnames';
import { appsService } from '@/_services';
import { toast } from 'react-hot-toast';
import { useTranslation } from 'react-i18next';
import { useAppVersionStore } from '@/_stores/appVersionStore';
import { ConfirmDialog } from '@/_components/ConfirmDialog';
import { shallow } from 'zustand/shallow';
import { ButtonSolid } from '@/_ui/AppButton/AppButton';

export const ReleaseVersionButton = function DeployVersionButton({ appId, appName, fetchApp, onVersionRelease }) {
  const [isReleasing, setIsReleasing] = useState(false);
  const { isVersionReleased, editingVersion } = useAppVersionStore(
    (state) => ({
      isVersionReleased: state.isVersionReleased,
      editingVersion: state.editingVersion,
    }),
    shallow
  );
  const [showPageDeletionConfirmation, setShowPageDeletionConfirmation] = useState(false);

  const { t } = useTranslation();
  const releaseVersion = (editingVersion) => {
    setShowPageDeletionConfirmation(false);
    setIsReleasing(true);
<<<<<<< HEAD

    appService
=======
    saveEditingVersion();
    appsService
>>>>>>> d3abb3bf
      .saveApp(appId, {
        name: appName,
        current_version_id: editingVersion.id,
      })
      .then(() => {
        toast(`Version ${editingVersion.name} released`, {
          icon: '🚀',
        });
        fetchApp && fetchApp();
        onVersionRelease(editingVersion.id);
        setIsReleasing(false);
      })
      .catch((_error) => {
        toast.error('Oops, something went wrong');
        setIsReleasing(false);
      });
  };

  const cancelRelease = () => {
    setShowPageDeletionConfirmation(false);
    setIsReleasing(false);
  };

  const darkMode = localStorage.getItem('darkMode') === 'true';

  return (
    <>
      <ConfirmDialog
        show={showPageDeletionConfirmation}
        message={`Are you sure you want to release this version of the app?`}
        onConfirm={() => releaseVersion(editingVersion)}
        onCancel={() => cancelRelease()}
        darkMode={darkMode}
        confirmButtonType="primary"
        confirmButtonText="Release App"
      />
      <div>
        <ButtonSolid
          data-cy={`button-release`}
          className={cx('release-button', {
            'btn-loading': isReleasing,
          })}
          disabled={isVersionReleased}
          onClick={() => setShowPageDeletionConfirmation(true)}
        >
          {isVersionReleased ? 'Released' : <>{t('editor.release', 'Release')}</>}
        </ButtonSolid>
      </div>
    </>
  );
};<|MERGE_RESOLUTION|>--- conflicted
+++ resolved
@@ -1,6 +1,6 @@
 import React, { useState } from 'react';
 import cx from 'classnames';
-import { appsService } from '@/_services';
+import { appsService, appService } from '@/_services';
 import { toast } from 'react-hot-toast';
 import { useTranslation } from 'react-i18next';
 import { useAppVersionStore } from '@/_stores/appVersionStore';
@@ -23,13 +23,8 @@
   const releaseVersion = (editingVersion) => {
     setShowPageDeletionConfirmation(false);
     setIsReleasing(true);
-<<<<<<< HEAD
 
     appService
-=======
-    saveEditingVersion();
-    appsService
->>>>>>> d3abb3bf
       .saveApp(appId, {
         name: appName,
         current_version_id: editingVersion.id,
