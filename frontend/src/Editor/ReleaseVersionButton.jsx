import React, { useState } from 'react';
import cx from 'classnames';
import { appsService } from '@/_services';
import { toast } from 'react-hot-toast';
import { useTranslation } from 'react-i18next';
import { useAppVersionStore } from '@/_stores/appVersionStore';
import { ConfirmDialog } from '@/_components/ConfirmDialog';
import { shallow } from 'zustand/shallow';
import { ButtonSolid } from '@/_ui/AppButton/AppButton';

export const ReleaseVersionButton = function DeployVersionButton({ appId, appName, fetchApp, onVersionRelease }) {
  const [isReleasing, setIsReleasing] = useState(false);
  const { isVersionReleased, editingVersion } = useAppVersionStore(
    (state) => ({
      isVersionReleased: state.isVersionReleased,
      editingVersion: state.editingVersion,
    }),
    shallow
  );
  const [showPageDeletionConfirmation, setShowPageDeletionConfirmation] = useState(false);

  const { t } = useTranslation();
  const releaseVersion = (editingVersion) => {
    setShowPageDeletionConfirmation(false);
    setIsReleasing(true);
<<<<<<< HEAD

    appService
=======
    saveEditingVersion();
    appsService
>>>>>>> d3abb3bf
      .saveApp(appId, {
        name: appName,
        current_version_id: editingVersion.id,
      })
      .then(() => {
        toast(`Version ${editingVersion.name} released`, {
          icon: '🚀',
        });
        fetchApp && fetchApp();
        onVersionRelease(editingVersion.id);
        setIsReleasing(false);
      })
      .catch((_error) => {
        toast.error('Oops, something went wrong');
        setIsReleasing(false);
      });
  };

  const cancelRelease = () => {
    setShowPageDeletionConfirmation(false);
    setIsReleasing(false);
  };

  const darkMode = localStorage.getItem('darkMode') === 'true';

  return (
    <>
      <ConfirmDialog
        show={showPageDeletionConfirmation}
        message={`Are you sure you want to release this version of the app?`}
        onConfirm={() => releaseVersion(editingVersion)}
        onCancel={() => cancelRelease()}
        darkMode={darkMode}
        confirmButtonType="primary"
        confirmButtonText="Release App"
      />
      <div>
        <ButtonSolid
          data-cy={`button-release`}
          className={cx('release-button', {
            'btn-loading': isReleasing,
          })}
          disabled={isVersionReleased}
          onClick={() => setShowPageDeletionConfirmation(true)}
        >
          {isVersionReleased ? 'Released' : <>{t('editor.release', 'Release')}</>}
        </ButtonSolid>
      </div>
    </>
  );
};<|MERGE_RESOLUTION|>--- conflicted
+++ resolved
@@ -23,13 +23,8 @@
   const releaseVersion = (editingVersion) => {
     setShowPageDeletionConfirmation(false);
     setIsReleasing(true);
-<<<<<<< HEAD
 
-    appService
-=======
-    saveEditingVersion();
     appsService
->>>>>>> d3abb3bf
       .saveApp(appId, {
         name: appName,
         current_version_id: editingVersion.id,
