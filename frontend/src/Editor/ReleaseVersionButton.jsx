--- conflicted
+++ resolved
@@ -2,7 +2,6 @@
 import cx from 'classnames';
 import { appsService } from '@/_services';
 import { toast } from 'react-hot-toast';
-import posthog from 'posthog-js';
 import { useTranslation } from 'react-i18next';
 import ReleaseConfirmation from './ReleaseConfirmation';
 import { useAppVersionStore } from '@/_stores/appVersionStore';
@@ -26,12 +25,7 @@
 
   const releaseVersion = (editingVersion) => {
     setIsReleasing(true);
-<<<<<<< HEAD
-    saveEditingVersion();
-    posthog.capture('click_release', { appId }); //posthog event
-=======
 
->>>>>>> e9588f28
     appsService
       .saveApp(appId, {
         name: appName,
