import React, { useState } from 'react';
import { appService } from '@/_services';
import { toast } from 'react-hot-toast';
<<<<<<< HEAD
import posthog from 'posthog-js';
=======
import { useTranslation } from 'react-i18next';
>>>>>>> e9afe552

export const ReleaseVersionButton = function DeployVersionButton({
  appId,
  appName,
  editingVersion,
  isVersionReleased,
  fetchApp,
  onVersionRelease,
  saveEditingVersion,
}) {
  const [isReleasing, setIsReleasing] = useState(false);
  const { t } = useTranslation();
  const releaseVersion = (editingVersion) => {
    setIsReleasing(true);
    saveEditingVersion();
    posthog.capture('click_release'); //posthog event
    appService
      .saveApp(appId, {
        name: appName,
        current_version_id: editingVersion.id,
      })
      .then(() => {
        toast(`Version ${editingVersion.name} released`, {
          icon: '🚀',
        });
        fetchApp();
        onVersionRelease(editingVersion.id);
        setIsReleasing(false);
      })
      .catch((_error) => {
        toast.error('Oops, something went wrong');
        setIsReleasing(false);
      });
  };

  return (
    <div>
      <button
        className={`btn btn-primary btn-sm ${isVersionReleased ? 'disabled' : ''} ${isReleasing ? 'btn-loading' : ''}`}
        onClick={() => releaseVersion(editingVersion)}
      >
        {t('editor.release', 'Release')}
      </button>
    </div>
  );
};<|MERGE_RESOLUTION|>--- conflicted
+++ resolved
@@ -1,11 +1,8 @@
 import React, { useState } from 'react';
 import { appService } from '@/_services';
 import { toast } from 'react-hot-toast';
-<<<<<<< HEAD
 import posthog from 'posthog-js';
-=======
 import { useTranslation } from 'react-i18next';
->>>>>>> e9afe552
 
 export const ReleaseVersionButton = function DeployVersionButton({
   appId,
