--- conflicted
+++ resolved
@@ -4,32 +4,17 @@
 import { toast } from 'react-hot-toast';
 import { useTranslation } from 'react-i18next';
 import { useAppVersionStore } from '@/_stores/appVersionStore';
-<<<<<<< HEAD
-=======
 import { ConfirmDialog } from '@/_components/ConfirmDialog';
->>>>>>> bf0ee7b4
 import { shallow } from 'zustand/shallow';
 
 export const ReleaseVersionButton = function DeployVersionButton({
   appId,
   appName,
-<<<<<<< HEAD
-  editingVersion,
-=======
->>>>>>> bf0ee7b4
   fetchApp,
   onVersionRelease,
   saveEditingVersion,
 }) {
   const [isReleasing, setIsReleasing] = useState(false);
-<<<<<<< HEAD
-  const { isVersionReleased } = useAppVersionStore(
-    (state) => ({
-      isVersionReleased: state.isVersionReleased,
-    }),
-    shallow
-  );
-=======
   const { isVersionReleased, editingVersion } = useAppVersionStore(
     (state) => ({
       isVersionReleased: state.isVersionReleased,
@@ -38,7 +23,6 @@
     shallow
   );
   const [showPageDeletionConfirmation, setShowPageDeletionConfirmation] = useState(false);
->>>>>>> bf0ee7b4
 
   const { t } = useTranslation();
   const releaseVersion = (editingVersion) => {
