const {
  type,
  number,
  string,
  array,
  any,
  optional,
  boolean,
  union,
  size,
  pattern,
  coerce,
  create,
  never,
} = require('superstruct');

import _ from 'lodash';

export const generateSchemaFromValidationDefinition = (definition, recursionDepth = 0) => {
  let schema;

  switch (definition?.type ?? '') {
    case 'string': {
      schema = string();
      if (definition?.pattern) schema = pattern(schema, RegExp(definition.pattern, 'i'));

      if (recursionDepth === 0) {
        schema = coerce(schema, number(), JSON.stringify);
      }

      break;
    }
    case 'number': {
      schema = number();

      if (recursionDepth === 0) {
        schema = coerce(schema, string(), (value) => {
          const parsedValue = parseFloat(value);
          const finalValue = parsedValue ? parsedValue : value;
          return finalValue;
        });
      }
      break;
    }
    case 'boolean': {
      schema = boolean();

      if (recursionDepth === 0) {
        schema = coerce(schema, any(), (value) => (value ? true : false));
      }
      break;
    }
    case 'union': {
      schema = union(
        definition.schemas?.map((subSchema) => generateSchemaFromValidationDefinition(subSchema, recursionDepth))
      );
      break;
    }
    case 'array': {
      const elementSchema = generateSchemaFromValidationDefinition(definition.element ?? {}, recursionDepth + 1);
      schema = array(elementSchema);

      break;
    }
    case 'object': {
      const obJectSchema = Object.fromEntries(
        Object.entries(definition.object ?? {}).map(([key, value]) => {
          const generatedSchema = generateSchemaFromValidationDefinition(value, recursionDepth + 1);
          return [key, generatedSchema];
        })
      );
      schema = type(obJectSchema);

      break;
    }

    case 'undefined': {
      schema = never();
      break;
    }
    default:
      schema = any();
  }

  if (definition?.size) {
    const minSize = definition.size?.min ?? 0;
    const maxSize = definition.size?.max ?? Infinity;
    schema = size(schema, minSize, maxSize);
  }

  return definition.optional ? optional(schema) : schema;
};

export const validate = (value, schema, _defaultValue, codePreviewValidator = false) => {
  let valid = true;
  const errors = [];
  let newValue = undefined;

  try {
    newValue = create(value, schema);
  } catch (structError) {
    valid = false;
    if (structError.type === 'type') errors.push(structError.message);
    else {
      let errMsg = `Expected a value of type ${structError.type}, but received`;
      errMsg = codePreviewValidator
        ? errMsg + ` ${typeof structError.value}`
        : errMsg + ` ${JSON.stringify(structError.value)}`;

      errors.push(errMsg);
    }
  }

  return [valid, errors, newValue];
};

export const validateProperties = (resolvedProperties, propertyDefinitions) => {
  let allErrors = [];
  const coercedProperties = Object.fromEntries(
    Object.entries(resolvedProperties ?? {}).map(([propertyName, value]) => {
      const validationDefinition = propertyDefinitions[propertyName]?.validation?.schema;
      const defaultValue = validationDefinition?.defaultValue
        ? validationDefinition?.defaultValue
        : validationDefinition
        ? findDefault(validationDefinition, value)
        : undefined;

      const schema = _.isUndefined(validationDefinition)
        ? any()
        : generateSchemaFromValidationDefinition(validationDefinition);

<<<<<<< HEAD
=======
      const reservedKeyword = ['app', 'window']; // Case-sensitive reserved keywords
      const keywordRegex = new RegExp(`\\b(${reservedKeyword.join('|')})\\b`, 'i');
      const hasReservedkeyword = keywordRegex.test(value);

      if (hasReservedkeyword) {
        allErrors.push({
          property: propertyDefinitions[propertyName]?.displayName,
          message: 'Code contains reserved keywords',
        });

        return [propertyName, defaultValue];
      }

>>>>>>> 9519a1a8
      const [_valid, errors, newValue] = propertyName ? validate(value, schema, defaultValue) : [true, []];

      if (!_.isUndefined(propertyName)) {
        allErrors = [
          ...allErrors,
          ...errors.map((message) => ({
            property: propertyDefinitions[propertyName]?.displayName,
            message,
          })),
        ];
      }

      return [propertyName, _valid ? newValue : defaultValue];
      // comment the above line and uncomment the below line to disable coercing to default values
      // return [propertyName, value];
    })
  );
  return [coercedProperties, allErrors];
};

export const validateProperty = (resolvedProperty, propertyDefinitions, paramName) => {
  const validationDefinition = propertyDefinitions?.validation?.schema;
  const value = resolvedProperty?.[paramName];
  const defaultValue = propertyDefinitions?.validation?.defaultValue;

  const schema = _.isUndefined(validationDefinition)
    ? any()
    : generateSchemaFromValidationDefinition(validationDefinition);
  const [_valid, errors, newValue] = paramName ? validate(value, schema, defaultValue) : [true, []];
  return [_valid, errors, newValue];
};

function findDefault(definition, value) {
  switch (definition.type) {
    case 'string':
      return '';
    case 'number':
      return 0;
    case 'boolean':
      return value;
    case 'array':
      return [];
    case 'object':
      return {};
    case 'union':
      return findDefault(definition.schemas[0], value);
    default:
      return undefined;
  }
}<|MERGE_RESOLUTION|>--- conflicted
+++ resolved
@@ -129,8 +129,6 @@
         ? any()
         : generateSchemaFromValidationDefinition(validationDefinition);
 
-<<<<<<< HEAD
-=======
       const reservedKeyword = ['app', 'window']; // Case-sensitive reserved keywords
       const keywordRegex = new RegExp(`\\b(${reservedKeyword.join('|')})\\b`, 'i');
       const hasReservedkeyword = keywordRegex.test(value);
@@ -144,7 +142,6 @@
         return [propertyName, defaultValue];
       }
 
->>>>>>> 9519a1a8
       const [_valid, errors, newValue] = propertyName ? validate(value, schema, defaultValue) : [true, []];
 
       if (!_.isUndefined(propertyName)) {
