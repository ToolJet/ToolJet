--- conflicted
+++ resolved
@@ -36,12 +36,8 @@
 import { useCurrentStateStore } from '@/_stores/currentStateStore';
 import { shallow } from 'zustand/shallow';
 import { useAppDataStore } from '@/_stores/appDataStore';
-<<<<<<< HEAD
-import { getPreviewQueryParams } from '@/_helpers/routes';
-=======
 import { getPreviewQueryParams, redirectToDashboard } from '@/_helpers/routes';
 import toast from 'react-hot-toast';
->>>>>>> d3abb3bf
 
 class ViewerComponent extends React.Component {
   constructor(props) {
@@ -61,10 +57,7 @@
       appDefinition: { pages: {} },
       queryConfirmationList: [],
       isAppLoaded: false,
-<<<<<<< HEAD
       environmentId: null,
-=======
->>>>>>> d3abb3bf
       pages: {},
       homepage: null,
     };
@@ -260,7 +253,6 @@
     return variables;
   };
 
-<<<<<<< HEAD
   fetchAndInjectCustomStyles = async (slug, isPublic) => {
     try {
       let data;
@@ -277,10 +269,7 @@
     }
   };
 
-  loadApplicationBySlug = (slug) => {
-=======
   loadApplicationBySlug = (slug, authentication_failed = false) => {
->>>>>>> d3abb3bf
     appsService
       .getAppBySlug(slug)
       .then((data) => {
@@ -289,7 +278,7 @@
         this.setStateForContainer(data);
         this.setWindowTitle(data.name);
       })
-      .catch(() => {
+      .catch((error) => {
         this.setState({
           isLoading: false,
         });
@@ -322,17 +311,11 @@
       const slug = this.props.params.slug;
       const appId = this.props.id;
       const versionId = this.props.versionId;
-<<<<<<< HEAD
       const environmentId = this.props.environmentId;
 
       if (currentSession?.load_app && slug) {
         if (currentSession?.group_permissions) {
           this.setState({ environmentId });
-=======
-
-      if (currentSession?.load_app && slug) {
-        if (currentSession?.group_permissions) {
->>>>>>> d3abb3bf
           useAppDataStore.getState().actions.setAppId(appId);
 
           const currentUser = currentSession.current_user;
@@ -355,11 +338,7 @@
           });
           versionId ? this.loadApplicationByVersion(appId, versionId) : this.loadApplicationBySlug(slug);
         } else if (currentSession?.authentication_failed) {
-<<<<<<< HEAD
-          this.loadApplicationBySlug(slug);
-=======
           this.loadApplicationBySlug(slug, true);
->>>>>>> d3abb3bf
         }
       }
       this.setState({ isLoading: false });
@@ -507,11 +486,7 @@
 
     this.props.navigate(
       `/applications/${this.state.slug}/${handle}?${
-<<<<<<< HEAD
         !_.isEmpty(defaultParams) ? `env=${defaultParams.env}&version=${defaultParams.version}` : ''
-=======
-        !_.isEmpty(defaultParams) ? `version=${defaultParams.version}` : ''
->>>>>>> d3abb3bf
       }${queryParamsString ? `${!_.isEmpty(defaultParams) ? '&' : ''}${queryParamsString}` : ''}`,
       {
         state: {
@@ -591,7 +566,6 @@
           </div>
         );
       } else {
-<<<<<<< HEAD
         const pageArray = Object.values(this.state.appDefinition?.pages || {});
         //checking if page is disabled
         if (
@@ -620,8 +594,6 @@
           return <Navigate to={`${url}${this.props.params.pageHandle ? '' : window.location.search}`} replace />;
         }
 
-=======
->>>>>>> d3abb3bf
         return (
           <div className="viewer wrapper">
             <Confirm
