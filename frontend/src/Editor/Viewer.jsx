import React from 'react';
import cx from 'classnames';
import {
  // appsService,
  authenticationService,
  orgEnvironmentVariableService,
  customStylesService,
  appEnvironmentService,
  orgEnvironmentConstantService,
  dataqueryService,
  appService,
} from '@/_services';
import { DndProvider } from 'react-dnd';
import { HTML5Backend } from 'react-dnd-html5-backend';
import { Container } from './Container';
import { Confirm } from './Viewer/Confirm';
import { ViewerNavigation } from './Viewer/ViewerNavigation';
import {
  onComponentOptionChanged,
  onComponentOptionsChanged,
  onComponentClick,
  onQueryConfirmOrCancel,
  onEvent,
  runQuery,
  computeComponentState,
  buildAppDefinition,
} from '@/_helpers/appUtils';
import queryString from 'query-string';
import ViewerLogoIcon from './Icons/viewer-logo.svg';
import { DataSourceTypes } from './DataSourceManager/SourceComponents';
import { resolveReferences, isQueryRunnable, fetchAndSetWindowTitle, pageTitles } from '@/_helpers/utils';
import { withTranslation } from 'react-i18next';
import _ from 'lodash';
import { Navigate } from 'react-router-dom';
import Spinner from '@/_ui/Spinner';
import { withRouter } from '@/_hoc/withRouter';
import { useEditorStore } from '@/_stores/editorStore';
import { setCookie } from '@/_helpers/cookie';
import { useDataQueriesStore } from '@/_stores/dataQueriesStore';
import { useCurrentStateStore } from '@/_stores/currentStateStore';
import { shallow } from 'zustand/shallow';
import { useAppDataActions, useAppDataStore } from '@/_stores/appDataStore';
import {
  getPreviewQueryParams,
  getQueryParams,
  redirectToErrorPage,
  redirectToSwitchOrArchivedAppPage,
} from '@/_helpers/routes';
import { ERROR_TYPES } from '@/_helpers/constants';
import { defaultWhiteLabellingSettings } from '@/_stores/utils';
import { useWhiteLabellingStore } from '@/_stores/whiteLabellingStore';
import { camelizeKeys } from 'humps';

class ViewerComponent extends React.Component {
  constructor(props) {
    super(props);

    const deviceWindowWidth = window.screen.width - 5;

    const slug = this.props.params.slug;
    this.subscription = null;

    this.state = {
      slug,
      deviceWindowWidth,
      currentUser: null,
      isLoading: true,
      users: null,
      appDefinition: { pages: {} },
      queryConfirmationList: [],
      isAppLoaded: false,
      environmentId: null,
      pages: {},
      homepage: null,
      organizationId: null,
    };
  }

  setFavicon = (whiteLabelFavicon) => {
    // Set favicon
    let links = document.querySelectorAll("link[rel='icon']");
    if (links.length === 0) {
      const link = document.createElement('link');
      link.rel = 'icon';
      link.type = 'image/svg+xml';
      document.getElementsByTagName('head')[0].appendChild(link);
      links = [link];
    }
    links.forEach((link) => {
      link.href = whiteLabelFavicon || defaultWhiteLabellingSettings.WHITE_LABEL_FAVICON;
    });
  };

  getViewerRef() {
    return {
      appDefinition: this.state.appDefinition,
      queryConfirmationList: this.props.queryConfirmationList,
      updateQueryConfirmationList: this.updateQueryConfirmationList,
      navigate: this.props.navigate,
      switchPage: this.switchPage,
      currentPageId: this.state.currentPageId,
      environmentId: this.state.environmentId,
    };
  }

  setStateForApp = (data, byAppSlug = false) => {
    const appDefData = buildAppDefinition(data);

    if (byAppSlug) {
      appDefData.globalSettings = data.globalSettings;
      appDefData.homePageId = data.homePageId;
      appDefData.showViewerNavigation = data.showViewerNavigation;
    }

    this.setState({
      app: data,
      isLoading: false,
      isAppLoaded: true,
      appDefinition: { ...appDefData },
      pages: appDefData.pages,
    });
  };

  setStateForContainer = async (data, appVersionId) => {
    const appDefData = buildAppDefinition(data);

    const currentUser = this.state.currentUser;
    let userVars = {};

    if (currentUser) {
      userVars = {
        email: currentUser.email,
        firstName: currentUser.first_name,
        lastName: currentUser.last_name,
        groups: authenticationService.currentSessionValue?.group_permissions.map((group) => group.group),
        ssoUserInfo: currentUser.sso_user_info,
      };
    }

    let queryState = {};
    let dataQueries = [];

    if (appVersionId) {
      const { data_queries } = await dataqueryService.getAll(appVersionId);
      dataQueries = data_queries;
    } else {
      dataQueries = data.data_queries;
    }
    const queryConfirmationList = [];

    if (dataQueries.length > 0) {
      dataQueries.forEach((query) => {
        if (query?.options && query?.options?.requestConfirmation && query?.options?.runOnPageLoad) {
          queryConfirmationList.push({ queryId: query.id, queryName: query.name });
        }

        if (query.pluginId || query?.plugin?.id) {
          const exposedVariables =
            query.plugin?.manifestFile?.data?.source?.exposedVariables ||
            query.plugin?.manifest_file?.data?.source?.exposed_variables;

          queryState[query.name] = {
            ...exposedVariables,
            ...this.props.currentState.queries[query.name],
          };
        } else {
          const dataSourceTypeDetail = DataSourceTypes.find((source) => source.kind === query.kind);
          queryState[query.name] = {
            ...dataSourceTypeDetail.exposedVariables,
            ...this.props.currentState.queries[query.name],
          };
        }
      });
    }

    if (queryConfirmationList.length !== 0) {
      this.updateQueryConfirmationList(queryConfirmationList);
    }

    await this.fetchAndInjectCustomStyles(data.slug, data.is_public);
    const variables = await this.fetchOrgEnvironmentVariables(data.slug, data.is_public);
    const constants = await this.fetchOrgEnvironmentConstants(data.slug, data.is_public);

    /* Get current environment details from server, for released apps the environment will be production only (Release preview) */
    const environmentResult = await this.getEnvironmentDetails(data.is_public);
    const { environment } = environmentResult;

    const pages = data.pages;
    const homePageId = appVersionId ? data.editing_version.homePageId : data?.homePageId;
    const startingPageHandle = this.props?.params?.pageHandle;
    const currentPageId = pages.filter((page) => page.handle === startingPageHandle)[0]?.id ?? homePageId;
    const currentPage = pages.find((page) => page.id === currentPageId);

    useDataQueriesStore.getState().actions.setDataQueries(dataQueries);
    this.props.setCurrentState({
      queries: queryState,
      components: {},
      globals: {
        currentUser: userVars, // currentUser is updated in setupViewer function as well
        theme: { name: this.props.darkMode ? 'dark' : 'light' },
        urlparams: JSON.parse(JSON.stringify(queryString.parse(this.props.location.search))),
        environment: {
          id: environment.id,
          name: environment.name,
        },
        mode: {
          value: this.state.slug ? 'view' : 'preview',
        },
      },
      variables: {},
      page: {
        id: currentPage.id,
        handle: currentPage.handle,
        name: currentPage.name,
        variables: {},
      },
      ...variables,
      ...constants,
    });
    useEditorStore.getState().actions.toggleCurrentLayout(this.props?.currentLayout == 'mobile' ? 'mobile' : 'desktop');
    this.props.updateState({ events: data.events ?? [] });
    this.setState(
      {
        currentUser,
        currentSidebarTab: 2,
        canvasWidth:
          this.props.currentLayout === 'desktop'
            ? '100%'
            : this.props?.currentLayout === 'mobile'
            ? `${this.state.deviceWindowWidth}px`
            : '1292px',
        selectedComponent: null,
        dataQueries: dataQueries,
        currentPageId: currentPage.id,
        pages: {},
        homepage: appDefData?.pages?.[this.state.appDefinition?.homePageId]?.handle,
        events: data.events ?? [],
      },
      () => {
        const components = appDefData?.pages[currentPageId]?.components || {};

        computeComponentState(components).then(async () => {
          this.setState({ initialComputationOfStateDone: true, defaultComponentStateComputed: true });
          console.log('Default component state computed and set');
          this.runQueries(dataQueries);

          const currentPageEvents = this.state.events.filter(
            (event) => event.target === 'page' && event.sourceId === this.state.currentPageId
          );

          await this.handleEvent('onPageLoad', currentPageEvents);
        });
      }
    );
  };

  runQueries = (data_queries) => {
    data_queries.forEach((query) => {
      if (query.options.runOnPageLoad && isQueryRunnable(query)) {
        runQuery(this.getViewerRef(), query.id, query.name, undefined, 'view');
      }
    });
  };

  fetchOrgEnvironmentConstants = async (slug, isPublic) => {
    const orgConstants = {};

    let variablesResult;
    if (!isPublic) {
      const { constants } = await orgEnvironmentConstantService.getAll();
      variablesResult = constants;
    } else {
      const { constants } = await orgEnvironmentConstantService.getConstantsFromPublicApp(slug);

      variablesResult = constants;
    }

    const environmentResult = await this.getEnvironmentDetails();
    const { environment } = environmentResult;

    if (variablesResult && Array.isArray(variablesResult)) {
      variablesResult.map((constant) => {
        const condition = (value) =>
          this.state.environmentId ? value.id === this.state.environmentId : value.id === environment?.id;
        const constantValue = constant.values.find(condition)['value'];
        orgConstants[constant.name] = constantValue;
      });

      return {
        constants: orgConstants,
      };
    }

    return { constants: {} };
  };

  fetchOrgEnvironmentVariables = async (slug, isPublic) => {
    const variables = {
      client: {},
      server: {},
    };

    let variablesResult;
    if (!isPublic) {
      variablesResult = await orgEnvironmentVariableService.getVariables();
    } else {
      variablesResult = await orgEnvironmentVariableService.getVariablesFromPublicApp(slug);
    }

    variablesResult.variables.map((variable) => {
      variables[variable.variable_type][variable.variable_name] =
        variable.variable_type === 'server' ? 'HiddenEnvironmentVariable' : variable.value;
    });
    return variables;
  };

  fetchAndInjectCustomStyles = async (slug, isPublic) => {
    try {
      let data;
      if (!isPublic) {
        data = await customStylesService.getForAppViewerEditor(false);
      } else {
        data = await customStylesService.getForPublicApp(slug);
      }
      const styleEl = document.createElement('style');
      styleEl.appendChild(document.createTextNode(data.css));
      document.head.appendChild(styleEl);
    } catch (error) {
      console.log('Error fetching and injecting custom styles:', error);
    }
  };

<<<<<<< HEAD
  updateWhiteLabels = async (organizationId) => {
    try {
      const { actions } = useWhiteLabellingStore.getState();
      await actions.fetchWhiteLabelDetails(organizationId);
      const { whiteLabelFavicon } = useWhiteLabellingStore.getState();
      this.setFavicon(whiteLabelFavicon);
    } catch (error) {
      console.error('Unable to update white label settings', error);
    }
  };

  loadApplicationBySlug = async (slug, authentication_failed) => {
    try {
      const data = await appService.fetchAppBySlug(slug);

      this.setState({ organizationId: data?.organizationId });
      await this.updateWhiteLabels(data?.organizationId);
      const isAppPublic = data?.is_public;
      const preview = !!queryString.parse(this.props?.location?.search)?.version;
      if (authentication_failed && !isAppPublic) {
        return redirectToErrorPage(ERROR_TYPES.URL_UNAVAILABLE, {});
      }

      this.setStateForApp(data, true);
      this.setState({ appId: data.id });
      this.setStateForContainer(data);
      fetchAndSetWindowTitle({
        page: pageTitles.VIEWER,
        appName: data.name,
        preview,
      });
    } catch (error) {
      this.setState({
        isLoading: false,
=======
  loadApplicationBySlug = (slug, authentication_failed) => {
    appService
      .fetchAppBySlug(slug)
      .then((data) => {
        const isAppPublic = data?.is_public;
        const preview = !!queryString.parse(this.props?.location?.search)?.version;
        if (authentication_failed && !isAppPublic) {
          return redirectToErrorPage(ERROR_TYPES.URL_UNAVAILABLE, {});
        }
        this.setStateForApp(data, true);
        this.setState({ appId: data.id });
        this.setStateForContainer(data);
        fetchAndSetWindowTitle({
          page: pageTitles.VIEWER,
          appName: data.name,
          preview,
        });
      })
      .catch((error) => {
        this.setState({
          isLoading: false,
        });
        if (error?.statusCode === 404) {
          /* User is not authenticated. but the app url is wrong or of archived workspace */
          redirectToErrorPage(ERROR_TYPES.INVALID);
        } else if (error?.statusCode === 403) {
          redirectToErrorPage(ERROR_TYPES.RESTRICTED);
        } else if (error?.statusCode === 400) {
          redirectToSwitchOrArchivedAppPage(error?.data);
        } else if (error?.statusCode !== 401) {
          redirectToErrorPage(ERROR_TYPES.UNKNOWN);
        }
>>>>>>> e18e7865
      });

      if (error?.statusCode === 404) {
        // User is not authenticated. but the app url is wrong
        redirectToErrorPage(ERROR_TYPES.INVALID);
      } else if (error?.statusCode === 403) {
        redirectToErrorPage(ERROR_TYPES.RESTRICTED);
      } else if (error?.statusCode !== 401) {
        redirectToErrorPage(ERROR_TYPES.UNKNOWN);
      }
    }
  };

  loadApplicationByVersion = async (appId, versionId) => {
    try {
      const data = await appService.fetchAppByVersion(appId, versionId);
      this.setStateForApp(data);
      this.setStateForContainer(data, versionId);
      await this.updateWhiteLabels(data?.organizationId);
    } catch (error) {
      this.setState({
        isLoading: false,
      });
    }
  };

  updateQueryConfirmationList = (queryConfirmationList) =>
    useEditorStore.getState().actions.updateQueryConfirmationList(queryConfirmationList);

  setupViewer() {
    this.subscription = authenticationService.currentSession.subscribe((currentSession) => {
      const slug = this.props.params.slug;
      const appId = this.props.id;
      const versionId = this.props.versionId;
      const environmentId = this.props.environmentId;

      if (currentSession?.load_app && slug) {
        if (currentSession?.group_permissions) {
          this.setState({ environmentId });
          useAppDataStore.getState().actions.setAppId(appId);

          const currentUser = currentSession.current_user;
          const userVars = {
            email: currentUser.email,
            firstName: currentUser.first_name,
            lastName: currentUser.last_name,
            groups: currentSession?.group_permissions?.map((group) => group.group),
          };
          this.props.setCurrentState({
            globals: {
              ...this.props.currentState.globals,
              currentUser: userVars, // currentUser is updated in setStateForContainer function as well
            },
          });
          this.setState({
            currentUser,
            userVars,
            versionId,
          });
          versionId ? this.loadApplicationByVersion(appId, versionId) : this.loadApplicationBySlug(slug);
        } else if (currentSession?.authentication_failed) {
          this.loadApplicationBySlug(slug, true);
        }
      }
      this.setState({ isLoading: false });
    });
  }

  /**
   *
   * ThandleMessage event listener in the login component fir iframe communication.
   * It now checks if the received message has a type of 'redirectTo' and extracts the redirectPath value from the payload.
   * If the value is present, it sets a cookie named 'redirectPath' with the received value and a one-day expiration.
   * This allows for redirection to a specific path after the login process is completed.
   */
  handleMessage = (event) => {
    const { data } = event;

    if (data?.type === 'redirectTo') {
      const redirectCookie = data?.payload['redirectPath'];
      setCookie('redirectPath', redirectCookie, 1);
    }
  };

  componentDidMount() {
    this.setupViewer();
    const isMobileDevice = this.state.deviceWindowWidth < 600;
    useEditorStore.getState().actions.toggleCurrentLayout(isMobileDevice ? 'mobile' : 'desktop');
    window.addEventListener('message', this.handleMessage);
  }

  componentDidUpdate(prevProps, prevState) {
    if (this.props.params.slug && this.props.params.slug !== prevProps.params.slug) {
      this.setState({ isLoading: true });
      this.loadApplicationBySlug(this.props.params.slug);
    }

    if (this.state.initialComputationOfStateDone) this.handlePageSwitchingBasedOnURLparam();
    if (this.state.homepage !== prevState.homepage && !this.state.isLoading) {
      <Navigate to={`${this.state.homepage}${this.props.params.pageHandle ? '' : window.location.search}`} replace />;
    }
  }

  handlePageSwitchingBasedOnURLparam() {
    const handleOnURL = this.props.params.pageHandle;

    const shouldShowPage = handleOnURL ? this.validatePageHandle(handleOnURL) : true;

    if (!shouldShowPage) return this.switchPage(this.state.appDefinition.homePageId);

    const pageIdCorrespondingToHandleOnURL =
      handleOnURL && shouldShowPage ? this.findPageIdFromHandle(handleOnURL) : this.state.appDefinition.homePageId;
    const currentPageId = this.state.currentPageId;

    if (pageIdCorrespondingToHandleOnURL != this.state.currentPageId) {
      const targetPage = this.state.appDefinition.pages[pageIdCorrespondingToHandleOnURL];
      this.props.setCurrentState({
        globals: {
          ...this.props.currentState.globals,
          urlparams: JSON.parse(JSON.stringify(queryString.parse(this.props.location.search))),
        },
        page: {
          ...this.props.currentState.page,
          name: targetPage.name,
          handle: targetPage.handle,
          variables: this.state.pages?.[pageIdCorrespondingToHandleOnURL]?.variables ?? {},
          id: pageIdCorrespondingToHandleOnURL,
        },
      });
      this.setState(
        {
          pages: {
            ...this.state.pages,
            [currentPageId]: {
              ...this.state.pages?.[currentPageId],
              variables: {
                ...this.props.currentState?.page?.variables,
              },
            },
          },
          currentPageId: pageIdCorrespondingToHandleOnURL,
          handle: targetPage.handle,
          name: targetPage.name,
        },
        async () => {
          computeComponentState(this.state.appDefinition?.pages[this.state.currentPageId].components).then(async () => {
            const currentPageEvents = this.state.events.filter(
              (event) => event.target === 'page' && event.sourceId === this.state.currentPageId
            );

            await this.handleEvent('onPageLoad', currentPageEvents);
          });
        }
      );
    }
  }

  validatePageHandle(handle) {
    const allPages = this.state.appDefinition.pages;
    return Object.values(allPages).some((page) => page.handle === handle && !page.disabled);
  }

  findPageIdFromHandle(handle) {
    return (
      Object.entries(this.state.appDefinition.pages).filter(([_id, page]) => page.handle === handle)?.[0]?.[0] ??
      this.state.appDefinition.homePageId
    );
  }

  getCanvasWidth = () => {
    const canvasBoundingRect = document.getElementsByClassName('canvas-area')[0]?.getBoundingClientRect();
    return canvasBoundingRect?.width;
  };

  computeCanvasBackgroundColor = () => {
    const bgColor =
      (this.state.appDefinition.globalSettings?.backgroundFxQuery ||
        this.state.appDefinition.globalSettings?.canvasBackgroundColor) ??
      '#2f3c4c';
    const resolvedBackgroundColor = resolveReferences(bgColor, this.props.currentState);
    if (['#2f3c4c', '#F2F2F5', '#edeff5'].includes(resolvedBackgroundColor)) {
      return this.props.darkMode ? '#2f3c4c' : '#F2F2F5';
    }
    return resolvedBackgroundColor;
  };

  changeDarkMode = (newMode) => {
    this.props.setCurrentState({
      globals: {
        ...this.props.currentState.globals,
        theme: { name: newMode ? 'dark' : 'light' },
      },
    });
    this.setState({
      showQuerySearchField: false,
    });
    this.props.switchDarkMode(newMode);
  };

  switchPage = (id, queryParams = []) => {
    document.getElementById('real-canvas').scrollIntoView();
    /* Keep default query params for preview */
    const defaultParams = getPreviewQueryParams();

    if (this.state.currentPageId === id) return;

    const { handle } = this.state.appDefinition.pages[id];

    const queryParamsString = queryParams.map(([key, value]) => `${key}=${value}`).join('&');

    const navigationParams = {
      env: defaultParams.env,
      version: defaultParams.version,
    };

    //! For basic plan, env is undefined so we need to remove it from the url
    const envParams = navigationParams.env ? `env=${navigationParams.env}` : '';
    const versionParams = navigationParams.version ? `version=${navigationParams.version}` : '';

    const navigationParamsString = `${envParams}${envParams && versionParams ? '&' : ''}${versionParams}`;

    this.props.navigate(
      `/applications/${this.state.slug}/${handle}?${!_.isEmpty(defaultParams) ? navigationParamsString : ''}${
        queryParamsString ? `${!_.isEmpty(defaultParams) ? '&' : ''}${queryParamsString}` : ''
      }`,
      {
        state: {
          isSwitchingPage: true,
        },
      }
    );
  };

  handleEvent = (eventName, events, options) => {
    return onEvent(this.getViewerRef(), eventName, events, options, 'view');
  };

  computeCanvasMaxWidth = () => {
    const { appDefinition } = this.state;
    let computedCanvasMaxWidth = 1292;

    if (appDefinition.globalSettings?.canvasMaxWidthType === 'px')
      computedCanvasMaxWidth =
        (+appDefinition.globalSettings?.canvasMaxWidth || 1292) - (appDefinition?.showViewerNavigation ? 200 : 0);
    else if (appDefinition.globalSettings?.canvasMaxWidthType === '%')
      computedCanvasMaxWidth = +appDefinition.globalSettings?.canvasMaxWidth + '%';

    return computedCanvasMaxWidth;
  };

  componentWillUnmount() {
    this.subscription && this.subscription.unsubscribe();
  }

  formCustomPageSelectorClass = () => {
    const handle = this.state.appDefinition?.pages[this.state.currentPageId]?.handle;
    return `_tooljet-page-${handle}`;
  };

  getEnvironmentDetails = () => {
    const queryParams = { slug: this.props.params.slug };
    return appEnvironmentService.getEnvironment(this.state.environmentId, queryParams);
  };

  render() {
    const {
      appDefinition,
      isLoading,
      isAppLoaded,
      deviceWindowWidth,
      defaultComponentStateComputed,
      dataQueries,
      canvasWidth,
      organizationId,
    } = this.state;

    const currentCanvasWidth = canvasWidth;
    const queryConfirmationList = this.props?.queryConfirmationList ?? [];
    const canvasMaxWidth = this.computeCanvasMaxWidth();
    const pages =
      Object.entries(_.cloneDeep(appDefinition)?.pages)
        .map(([id, page]) => ({ id, ...page }))
        .sort((a, b) => a.index - b.index) || [];

    if (this.state.app?.isLoading) {
      return (
        <div className={cx('tooljet-logo-loader', { 'theme-dark': this.props.darkMode })}>
          <div>
            <div className="loader-logo">
              <ViewerLogoIcon />
            </div>
            <div className="loader-spinner">
              <Spinner />
            </div>
          </div>
        </div>
      );
    } else {
      if (this.state.app?.is_maintenance_on) {
        return (
          <div className="maintenance_container">
            <div className="card">
              <div className="card-body" style={{ display: 'flex', alignItems: 'center', justifyContent: 'center' }}>
                <h3>{this.props.t('viewer', 'Sorry!. This app is under maintenance')}</h3>
              </div>
            </div>
          </div>
        );
      } else {
        const pageArray = Object.values(this.state.appDefinition?.pages || {});
        const { env, version, ...restQueryParams } = getQueryParams();
        const queryParamsString = Object.keys(restQueryParams)
          .map((key) => `${key}=${restQueryParams[key]}`)
          .join('&');
        const constructTheURL = (homeHandle) =>
          `/applications/${this.state.slug}/${homeHandle}${env && version ? `?env=${env}&version=${version}` : ''}`;
        //checking if page is disabled
        if (
          pageArray.find((page) => page.handle === this.props.params.pageHandle)?.disabled &&
          this.state.currentPageId !== this.state.appDefinition?.homePageId && //Prevent page crashing when home page is disabled
          this.state.appDefinition?.pages?.[this.state.appDefinition?.homePageId]
        ) {
          const homeHandle = this.state.appDefinition?.pages?.[this.state.appDefinition?.homePageId]?.handle;
          return <Navigate to={constructTheURL(homeHandle)} replace />;
        }

        //checking if page exists
        if (
          !pageArray.find((page) => page.handle === this.props.params.pageHandle) &&
          this.state.appDefinition?.pages?.[this.state.appDefinition?.homePageId]
        ) {
          const homeHandle = this.state.appDefinition?.pages?.[this.state.appDefinition?.homePageId]?.handle;

          return (
            <Navigate
              to={`${constructTheURL(homeHandle)}${
                this.props.params.pageHandle ? '' : `${env && version ? '&' : '?'}${queryParamsString}`
              }`}
              replace
            />
          );
        }

        return (
          <div className="viewer wrapper">
            <Confirm
              show={queryConfirmationList.length > 0}
              message={'Do you want to run this query?'}
              onConfirm={(queryConfirmationData) =>
                onQueryConfirmOrCancel(this.getViewerRef(), queryConfirmationData, true, 'view')
              }
              onCancel={() => onQueryConfirmOrCancel(this.getViewerRef(), queryConfirmationList[0], false, 'view')}
              queryConfirmationData={queryConfirmationList[0]}
              key={queryConfirmationList[0]?.queryName}
            />
            <DndProvider backend={HTML5Backend}>
              <ViewerNavigation.Header
                showHeader={!appDefinition.globalSettings?.hideHeader && isAppLoaded}
                appName={this.state.app?.name ?? null}
                changeDarkMode={this.changeDarkMode}
                darkMode={this.props.darkMode}
                pages={pages}
                currentPageId={this.state?.currentPageId ?? this.state.appDefinition?.homePageId}
                switchPage={this.switchPage}
                organizationId={organizationId}
              />
              <div className="sub-section">
                <div className="main">
                  <div
                    className="canvas-container page-container align-items-center"
                    style={{
                      background: this.computeCanvasBackgroundColor() || (!this.props.darkMode ? '#EBEBEF' : '#2E3035'),
                    }}
                  >
                    <div className={`areas d-flex flex-rows app-${this.props.id}`}>
                      {appDefinition?.showViewerNavigation && (
                        <ViewerNavigation
                          isMobileDevice={this.props.currentLayout === 'mobile'}
                          canvasBackgroundColor={this.computeCanvasBackgroundColor()}
                          pages={pages}
                          currentPageId={this.state?.currentPageId ?? this.state.appDefinition?.homePageId}
                          switchPage={this.switchPage}
                          darkMode={this.props.darkMode}
                        />
                      )}
                      <div className="flex-grow-1 d-flex justify-content-center">
                        <div
                          className={`canvas-area ${this.formCustomPageSelectorClass()}`}
                          style={{
                            width: currentCanvasWidth,
                            maxWidth: canvasMaxWidth,
                            backgroundColor: this.computeCanvasBackgroundColor(),
                            margin: 0,
                            padding: 0,
                          }}
                        >
                          {defaultComponentStateComputed && (
                            <>
                              {isLoading ? (
                                <div className="mx-auto mt-5 w-50 p-5">
                                  <center>
                                    <div className="spinner-border text-azure" role="status"></div>
                                  </center>
                                </div>
                              ) : (
                                <Container
                                  appDefinition={appDefinition}
                                  appDefinitionChanged={() => false} // function not relevant in viewer
                                  snapToGrid={true}
                                  appLoading={isLoading}
                                  darkMode={this.props.darkMode}
                                  onEvent={this.handleEvent}
                                  mode="view"
                                  deviceWindowWidth={deviceWindowWidth}
                                  selectedComponent={this.state.selectedComponent}
                                  onComponentClick={(id, component) => {
                                    this.setState({
                                      selectedComponent: { id, component },
                                    });
                                    onComponentClick(this, id, component, 'view');
                                  }}
                                  onComponentOptionChanged={(component, optionName, value) => {
                                    return onComponentOptionChanged(component, optionName, value);
                                  }}
                                  onComponentOptionsChanged={onComponentOptionsChanged}
                                  canvasWidth={this.getCanvasWidth()}
                                  dataQueries={dataQueries}
                                  currentPageId={this.state.currentPageId}
                                />
                              )}
                            </>
                          )}
                        </div>
                      </div>
                    </div>
                  </div>
                </div>
              </div>
            </DndProvider>
          </div>
        );
      }
    }
  }
}
const withStore = (Component) => (props) => {
  const currentState = useCurrentStateStore();
  const { currentLayout, queryConfirmationList } = useEditorStore(
    (state) => ({
      currentLayout: state?.currentLayout,
      queryConfirmationList: state?.queryConfirmationList,
    }),
    shallow
  );

  const { updateState } = useAppDataActions();
  return (
    <Component
      {...props}
      currentState={currentState}
      setCurrentState={currentState?.actions?.setCurrentState}
      currentLayout={currentLayout}
      updateState={updateState}
      queryConfirmationList={queryConfirmationList}
    />
  );
};

export const Viewer = withTranslation()(withStore(withRouter(ViewerComponent)));<|MERGE_RESOLUTION|>--- conflicted
+++ resolved
@@ -49,7 +49,6 @@
 import { ERROR_TYPES } from '@/_helpers/constants';
 import { defaultWhiteLabellingSettings } from '@/_stores/utils';
 import { useWhiteLabellingStore } from '@/_stores/whiteLabellingStore';
-import { camelizeKeys } from 'humps';
 
 class ViewerComponent extends React.Component {
   constructor(props) {
@@ -330,7 +329,6 @@
     }
   };
 
-<<<<<<< HEAD
   updateWhiteLabels = async (organizationId) => {
     try {
       const { actions } = useWhiteLabellingStore.getState();
@@ -365,40 +363,6 @@
     } catch (error) {
       this.setState({
         isLoading: false,
-=======
-  loadApplicationBySlug = (slug, authentication_failed) => {
-    appService
-      .fetchAppBySlug(slug)
-      .then((data) => {
-        const isAppPublic = data?.is_public;
-        const preview = !!queryString.parse(this.props?.location?.search)?.version;
-        if (authentication_failed && !isAppPublic) {
-          return redirectToErrorPage(ERROR_TYPES.URL_UNAVAILABLE, {});
-        }
-        this.setStateForApp(data, true);
-        this.setState({ appId: data.id });
-        this.setStateForContainer(data);
-        fetchAndSetWindowTitle({
-          page: pageTitles.VIEWER,
-          appName: data.name,
-          preview,
-        });
-      })
-      .catch((error) => {
-        this.setState({
-          isLoading: false,
-        });
-        if (error?.statusCode === 404) {
-          /* User is not authenticated. but the app url is wrong or of archived workspace */
-          redirectToErrorPage(ERROR_TYPES.INVALID);
-        } else if (error?.statusCode === 403) {
-          redirectToErrorPage(ERROR_TYPES.RESTRICTED);
-        } else if (error?.statusCode === 400) {
-          redirectToSwitchOrArchivedAppPage(error?.data);
-        } else if (error?.statusCode !== 401) {
-          redirectToErrorPage(ERROR_TYPES.UNKNOWN);
-        }
->>>>>>> e18e7865
       });
 
       if (error?.statusCode === 404) {
@@ -406,6 +370,8 @@
         redirectToErrorPage(ERROR_TYPES.INVALID);
       } else if (error?.statusCode === 403) {
         redirectToErrorPage(ERROR_TYPES.RESTRICTED);
+      } else if (error?.statusCode === 400) {
+        redirectToSwitchOrArchivedAppPage(error?.data);
       } else if (error?.statusCode !== 401) {
         redirectToErrorPage(ERROR_TYPES.UNKNOWN);
       }
