--- conflicted
+++ resolved
@@ -156,6 +156,7 @@
         variables: {},
       },
       ...variables,
+      ...constants,
     });
     useEditorStore.getState().actions.toggleCurrentLayout(mobileLayoutHasWidgets ? 'mobile' : 'desktop');
     this.setState(
@@ -169,27 +170,6 @@
             ? `${this.state.deviceWindowWidth}px`
             : '1292px',
         selectedComponent: null,
-<<<<<<< HEAD
-        currentState: {
-          queries: queryState,
-          components: {},
-          globals: {
-            currentUser: userVars, // currentUser is updated in setupViewer function as well
-            theme: { name: this.props.darkMode ? 'dark' : 'light' },
-            urlparams: JSON.parse(JSON.stringify(queryString.parse(this.props.location.search))),
-          },
-          variables: {},
-          page: {
-            id: currentPage.id,
-            handle: currentPage.handle,
-            name: currentPage.name,
-            variables: {},
-          },
-          ...variables,
-          ...constants,
-        },
-=======
->>>>>>> 40c428ff
         dataQueries: data.data_queries,
         currentPageId: currentPage.id,
         pages: {},
