import React from 'react';
import cx from 'classnames';
import {
  // appsService,
  authenticationService,
  orgEnvironmentVariableService,
  customStylesService,
  appEnvironmentService,
  orgEnvironmentConstantService,
  dataqueryService,
  appService,
  licenseService,
} from '@/_services';
import { DndProvider } from 'react-dnd';
import { HTML5Backend } from 'react-dnd-html5-backend';
import { Container } from './Container';
import { Confirm } from './Viewer/Confirm';
import {
  onComponentOptionChanged,
  onComponentOptionsChanged,
  onComponentClick,
  onQueryConfirmOrCancel,
  onEvent,
  runQuery,
  computeComponentState,
  buildAppDefinition,
  checkIfLicenseNotValid,
} from '@/_helpers/appUtils';
import queryString from 'query-string';
import ViewerLogoIcon from './Icons/viewer-logo.svg';
import { DataSourceTypes } from './DataSourceManager/SourceComponents';
import { resolveReferences, isQueryRunnable, fetchAndSetWindowTitle, pageTitles } from '@/_helpers/utils';
import { withTranslation } from 'react-i18next';
import _ from 'lodash';
import { Navigate } from 'react-router-dom';
import Spinner from '@/_ui/Spinner';
import { withRouter } from '@/_hoc/withRouter';
import { useEditorStore } from '@/_stores/editorStore';
import { setCookie } from '@/_helpers/cookie';
import { useDataQueriesStore } from '@/_stores/dataQueriesStore';
import { useCurrentStateStore } from '@/_stores/currentStateStore';
import { shallow } from 'zustand/shallow';
import { useAppDataActions, useAppDataStore } from '@/_stores/appDataStore';
import {
  getPreviewQueryParams,
  getQueryParams,
  redirectToErrorPage,
  redirectToSwitchOrArchivedAppPage,
} from '@/_helpers/routes';
import { ERROR_TYPES } from '@/_helpers/constants';
<<<<<<< HEAD
import { defaultWhiteLabellingSettings } from '@/_stores/utils';
import { useWhiteLabellingStore } from '@/_stores/whiteLabellingStore';
=======
import { useAppVersionStore } from '@/_stores/appVersionStore';
import ViewerSidebarNavigation from './Viewer/ViewerSidebarNavigation';
import MobileHeader from './Viewer/MobileHeader';
import DesktopHeader from './Viewer/DesktopHeader';
import './Viewer/viewer.scss';
import TooljetBanner from './Viewer/TooljetBanner';
>>>>>>> aee62eb4

class ViewerComponent extends React.Component {
  constructor(props) {
    super(props);

    const deviceWindowWidth = window.screen.width - 5;

    const slug = this.props.params.slug;
    this.subscription = null;

    this.state = {
      slug,
      deviceWindowWidth,
      currentUser: null,
      isLoading: true,
      users: null,
      appDefinition: { pages: {} },
      queryConfirmationList: [],
      isAppLoaded: false,
      environmentId: null,
      pages: {},
      homepage: null,
      organizationId: null,
    };
  }

  setFavicon = (whiteLabelFavicon) => {
    // Set favicon
    let links = document.querySelectorAll("link[rel='icon']");
    if (links.length === 0) {
      const link = document.createElement('link');
      link.rel = 'icon';
      link.type = 'image/svg+xml';
      document.getElementsByTagName('head')[0].appendChild(link);
      links = [link];
    }
    links.forEach((link) => {
      link.href = whiteLabelFavicon || defaultWhiteLabellingSettings.WHITE_LABEL_FAVICON;
    });
  };

  getViewerRef() {
    return {
      appDefinition: this.state.appDefinition,
      queryConfirmationList: this.props.queryConfirmationList,
      updateQueryConfirmationList: this.updateQueryConfirmationList,
      navigate: this.props.navigate,
      switchPage: this.switchPage,
      currentPageId: this.state.currentPageId,
      environmentId: this.state.environmentId,
    };
  }

  setStateForApp = (data, byAppSlug = false) => {
    const appDefData = buildAppDefinition(data);
    if (byAppSlug) {
      appDefData.globalSettings = data.globalSettings;
      appDefData.homePageId = data.homePageId;
      appDefData.showViewerNavigation = data.showViewerNavigation;
    }
    useAppVersionStore.getState().actions.updateEditingVersion(data.editing_version);
    useAppVersionStore.getState().actions.updateReleasedVersionId(data.currentVersionId);
    this.setState({
      app: data,
      isLoading: false,
      isAppLoaded: true,
      appDefinition: { ...appDefData },
      pages: appDefData.pages,
    });
  };

  setStateForContainer = async (data, appVersionId) => {
    const appDefData = this.state.appDefinition;

    const currentUser = this.state.currentUser;
    let userVars = {};

    if (currentUser) {
      userVars = {
        email: currentUser.email,
        firstName: currentUser.first_name,
        lastName: currentUser.last_name,
        groups: authenticationService.currentSessionValue?.group_permissions.map((group) => group.group),
        ssoUserInfo: currentUser.sso_user_info,
      };
    }

    let queryState = {};
    let dataQueries = [];

    if (appVersionId) {
      const { data_queries } = await dataqueryService.getAll(appVersionId);
      dataQueries = data_queries;
    } else {
      dataQueries = data.data_queries;
    }
    const queryConfirmationList = [];

    if (dataQueries.length > 0) {
      dataQueries.forEach((query) => {
        if (query?.options && query?.options?.requestConfirmation && query?.options?.runOnPageLoad) {
          queryConfirmationList.push({ queryId: query.id, queryName: query.name });
        }

        if (query.pluginId || query?.plugin?.id) {
          const exposedVariables =
            query.plugin?.manifestFile?.data?.source?.exposedVariables ||
            query.plugin?.manifest_file?.data?.source?.exposed_variables;

          queryState[query.name] = {
            ...exposedVariables,
            ...this.props.currentState.queries[query.name],
          };
        } else {
          const dataSourceTypeDetail = DataSourceTypes.find((source) => source.kind === query.kind);
          queryState[query.name] = {
            ...dataSourceTypeDetail.exposedVariables,
            ...this.props.currentState.queries[query.name],
          };
        }
      });
    }

    if (queryConfirmationList.length !== 0) {
      this.updateQueryConfirmationList(queryConfirmationList);
    }

    await this.fetchAndInjectCustomStyles(data.slug, data.is_public);
    const variables = await this.fetchOrgEnvironmentVariables(data.slug, data.is_public);
    const constants = await this.fetchOrgEnvironmentConstants(data.slug, data.is_public);

    /* Get current environment details from server, for released apps the environment will be production only (Release preview) */
    const environmentResult = await this.getEnvironmentDetails(this.state.environmentId);
    const { environment } = environmentResult;

    const pages = data.pages;
    const homePageId = appVersionId ? data.editing_version.homePageId : data?.homePageId;
    const startingPageHandle = this.props?.params?.pageHandle;
    const currentPageId = pages.filter((page) => page.handle === startingPageHandle)[0]?.id ?? homePageId;
    const currentPage = pages.find((page) => page.id === currentPageId);

    useDataQueriesStore.getState().actions.setDataQueries(dataQueries);
    this.props.setCurrentState({
      queries: queryState,
      components: {},
      globals: {
        currentUser: userVars, // currentUser is updated in setupViewer function as well
        theme: { name: this.props.darkMode ? 'dark' : 'light' },
        urlparams: JSON.parse(JSON.stringify(queryString.parse(this.props.location.search))),
        environment: {
          id: environment.id,
          name: environment.name,
        },
        mode: {
          value: this.state.slug ? 'view' : 'preview',
        },
      },
      variables: {},
      page: {
        id: currentPage.id,
        handle: currentPage.handle,
        name: currentPage.name,
        variables: {},
      },
      ...variables,
      ...constants,
    });
    useEditorStore.getState().actions.toggleCurrentLayout(this.props?.currentLayout == 'mobile' ? 'mobile' : 'desktop');
    this.props.updateState({ events: data.events ?? [] });
    this.setState(
      {
        currentUser,
        currentSidebarTab: 2,
        canvasWidth:
          this.props.currentLayout === 'desktop'
            ? '100%'
            : this.props?.currentLayout === 'mobile'
            ? `${this.state.deviceWindowWidth}px`
            : '1292px',
        selectedComponent: null,
        dataQueries: dataQueries,
        currentPageId: currentPage.id,
        pages: {},
        homepage: appDefData?.pages?.[this.state.appDefinition?.homePageId]?.handle,
        events: data.events ?? [],
      },
      () => {
        const components = appDefData?.pages[currentPageId]?.components || {};

        computeComponentState(components).then(async () => {
          this.setState({ initialComputationOfStateDone: true, defaultComponentStateComputed: true });
          this.runQueries(dataQueries);

          const currentPageEvents = this.state.events.filter(
            (event) => event.target === 'page' && event.sourceId === this.state.currentPageId
          );

          await this.handleEvent('onPageLoad', currentPageEvents);
        });
      }
    );
  };

  runQueries = (data_queries) => {
    data_queries.forEach((query) => {
      if (query.options.runOnPageLoad && isQueryRunnable(query)) {
        runQuery(this.getViewerRef(), query.id, query.name, undefined, 'view');
      }
    });
  };

  fetchOrgEnvironmentConstants = async (slug, isPublic) => {
    const orgConstants = {};

    let variablesResult;
    if (!isPublic) {
      const { constants } = await orgEnvironmentConstantService.getAll();
      variablesResult = constants;
    } else {
      const { constants } = await orgEnvironmentConstantService.getConstantsFromPublicApp(slug);

      variablesResult = constants;
    }

    const environmentResult = await this.getEnvironmentDetails(this.state.environmentId);
    const { environment } = environmentResult;

    if (variablesResult && Array.isArray(variablesResult)) {
      variablesResult.map((constant) => {
        const condition = (value) =>
          this.state.environmentId ? value.id === this.state.environmentId : value.id === environment?.id;
        const constantValue = constant.values.find(condition)['value'];
        orgConstants[constant.name] = constantValue;
      });
      return {
        constants: orgConstants,
      };
    }

    return { constants: {} };
  };

  fetchOrgEnvironmentVariables = async (slug, isPublic) => {
    const variables = {
      client: {},
      server: {},
    };

    let variablesResult;
    if (!isPublic) {
      variablesResult = await orgEnvironmentVariableService.getVariables();
    } else {
      variablesResult = await orgEnvironmentVariableService.getVariablesFromPublicApp(slug);
    }

    variablesResult.variables.map((variable) => {
      variables[variable.variable_type][variable.variable_name] =
        variable.variable_type === 'server' ? 'HiddenEnvironmentVariable' : variable.value;
    });
    return variables;
  };

  fetchAndInjectCustomStyles = async (slug, isPublic) => {
    try {
      let data;
      if (!isPublic) {
        data = await customStylesService.getForAppViewerEditor(false);
      } else {
        data = await customStylesService.getForPublicApp(slug);
      }
      const styleEl = document.createElement('style');
      styleEl.appendChild(document.createTextNode(data.css));
      document.head.appendChild(styleEl);
    } catch (error) {
      console.log('Error fetching and injecting custom styles:', error);
    }
  };

<<<<<<< HEAD
  updateWhiteLabels = async (organizationId) => {
    try {
      const { actions } = useWhiteLabellingStore.getState();
      await actions.fetchWhiteLabelDetails(organizationId);
      const { whiteLabelFavicon } = useWhiteLabellingStore.getState();
      this.setFavicon(whiteLabelFavicon);
    } catch (error) {
      console.error('Unable to update white label settings', error);
    }
  };

  loadApplicationBySlug = async (slug, authentication_failed) => {
    try {
      const data = await appService.fetchAppBySlug(slug);

      this.setState({ organizationId: data?.organizationId });
      await this.updateWhiteLabels(data?.organizationId);
      const isAppPublic = data?.is_public;
      const preview = !!queryString.parse(this.props?.location?.search)?.version;
      if (authentication_failed && !isAppPublic) {
        return redirectToErrorPage(ERROR_TYPES.URL_UNAVAILABLE, {});
      }

      this.setStateForApp(data, true);
      this.setState({ appId: data.id });
      this.setStateForContainer(data);
      fetchAndSetWindowTitle({
        page: pageTitles.VIEWER,
        appName: data.name,
        preview,
      });
    } catch (error) {
      this.setState({
        isLoading: false,
=======
  fetchAppVersions = async (appId) => {
    const appVersions = await appEnvironmentService.getVersionsByEnvironment(appId);
    useAppVersionStore.getState().actions.setAppVersions(appVersions.appVersions);
  };

  fetchEnvironments = async (appId) => {
    await appEnvironmentService.getAllEnvironments(appId).then((data) => {
      const envArray = data?.environments;
      useAppDataStore.getState().actions.setEnvironments(envArray);
    });
  };

  loadApplicationBySlug = (slug, authentication_failed) => {
    appService
      .fetchAppBySlug(slug)
      .then((data) => {
        const isAppPublic = data?.is_public;
        const preview = !!queryString.parse(this.props?.location?.search)?.version;
        if (authentication_failed && !isAppPublic) {
          return redirectToErrorPage(ERROR_TYPES.URL_UNAVAILABLE, {});
        }
        this.setStateForApp(data, true);
        this.setState({ appId: data.id });
        this.setStateForContainer(data);
        fetchAndSetWindowTitle({
          page: pageTitles.VIEWER,
          appName: data.name,
          preview,
        });
      })
      .catch((error) => {
        this.setState({
          isLoading: false,
        });
        if (error?.statusCode === 404) {
          /* User is not authenticated. but the app url is wrong or of archived workspace */
          redirectToErrorPage(ERROR_TYPES.INVALID);
        } else if (error?.statusCode === 403) {
          redirectToErrorPage(ERROR_TYPES.RESTRICTED);
        } else if (error?.statusCode === 400) {
          redirectToSwitchOrArchivedAppPage(error?.data);
        } else if (error?.statusCode !== 401) {
          redirectToErrorPage(ERROR_TYPES.UNKNOWN);
        }
>>>>>>> aee62eb4
      });

      if (error?.statusCode === 404) {
        // User is not authenticated. but the app url is wrong
        redirectToErrorPage(ERROR_TYPES.INVALID);
      } else if (error?.statusCode === 403) {
        redirectToErrorPage(ERROR_TYPES.RESTRICTED);
      } else if (error?.statusCode === 400) {
        redirectToSwitchOrArchivedAppPage(error?.data);
      } else if (error?.statusCode !== 401) {
        redirectToErrorPage(ERROR_TYPES.UNKNOWN);
      }
    }
  };

  loadApplicationByVersion = async (appId, versionId) => {
<<<<<<< HEAD
    try {
      const data = await appService.fetchAppByVersion(appId, versionId);
      this.setStateForApp(data);
      this.setStateForContainer(data, versionId);
      await this.updateWhiteLabels(data?.organizationId);
    } catch (error) {
      this.setState({
        isLoading: false,
=======
    await appService
      .fetchAppByVersion(appId, versionId)
      .then((data) => {
        this.setStateForApp(data);
        this.setStateForContainer(data, versionId);
      })
      .catch(() => {
        this.setState({
          isLoading: false,
        });
>>>>>>> aee62eb4
      });
    }
  };

  setAppDefinitionFromVersion = (data) => {
    this.setState({
      isLoading: true,
    });
    this.loadApplicationByVersion(this.props.id, data.editing_version.id);
  };

  updateEnvironmentDetails = async (environmentId) => {
    const { environment } = await this.getEnvironmentDetails(environmentId);
    useEditorStore.getState()?.actions?.setCurrentAppEnvironmentId(environmentId);
    useEditorStore.getState()?.actions?.setCurrentAppEnvironmentDetails(environment);
    useAppVersionStore.getState().actions.setAppVersionCurrentEnvironment(environment);
  };

  handleAppEnvironmentChanged = async (currentEnvironment, envSelection) => {
    const environmentId = currentEnvironment.id;
    this.setState({ environmentId });
    this.updateEnvironmentDetails(environmentId);
  };

  updateQueryConfirmationList = (queryConfirmationList) =>
    useEditorStore.getState().actions.updateQueryConfirmationList(queryConfirmationList);

  setupViewer() {
    this.subscription = authenticationService.currentSession.subscribe(async (currentSession) => {
      const slug = this.props.params.slug;
      const appId = this.props.id;
      const versionId = this.props.versionId;
      const environmentId = this.props.environmentId;

      if (currentSession?.load_app && slug) {
        if (currentSession?.group_permissions) {
          this.setState({ environmentId });
          useAppDataStore.getState().actions.setAppId(appId);
          const currentUser = currentSession.current_user;
          const userVars = {
            email: currentUser.email,
            firstName: currentUser.first_name,
            lastName: currentUser.last_name,
            groups: currentSession?.group_permissions?.map((group) => group.group),
          };
          this.props.setCurrentState({
            globals: {
              ...this.props.currentState.globals,
              currentUser: userVars, // currentUser is updated in setStateForContainer function as well
            },
          });
          this.setState({
            currentUser,
            userVars,
            versionId,
          });
          licenseService.getFeatureAccess().then((data) => {
            useEditorStore.getState().actions.updateFeatureAccess(data);
          });
          this.fetchEnvironments(appId);
          this.fetchAppVersions(appId);
          this.updateEnvironmentDetails(environmentId);
          versionId ? this.loadApplicationByVersion(appId, versionId) : this.loadApplicationBySlug(slug);
        } else if (currentSession?.authentication_failed) {
          this.loadApplicationBySlug(slug, true);
        }
      }
      this.setState({ isLoading: false });
    });
  }

  /**
   *
   * ThandleMessage event listener in the login component fir iframe communication.
   * It now checks if the received message has a type of 'redirectTo' and extracts the redirectPath value from the payload.
   * If the value is present, it sets a cookie named 'redirectPath' with the received value and a one-day expiration.
   * This allows for redirection to a specific path after the login process is completed.
   */
  handleMessage = (event) => {
    const { data } = event;

    if (data?.type === 'redirectTo') {
      const redirectCookie = data?.payload['redirectPath'];
      setCookie('redirectPath', redirectCookie, 1);
    }
  };

  componentDidMount() {
    this.setupViewer();
    const isMobileDevice = this.state.deviceWindowWidth < 600;
    useEditorStore.getState().actions.toggleCurrentLayout(isMobileDevice ? 'mobile' : 'desktop');
    window.addEventListener('message', this.handleMessage);
  }

  componentDidUpdate(prevProps, prevState) {
    if (this.props.params.slug && this.props.params.slug !== prevProps.params.slug) {
      this.setState({ isLoading: true });
      this.loadApplicationBySlug(this.props.params.slug);
    }
    if (prevProps.currentLayout !== this.props.currentLayout) {
      if (this.props.id && useAppVersionStore.getState()?.editingVersion?.id) {
        this.loadApplicationByVersion(this.props.id, useAppVersionStore.getState().editingVersion.id);
      }
    }
    if (this.state.initialComputationOfStateDone) this.handlePageSwitchingBasedOnURLparam();
    if (this.state.homepage !== prevState.homepage && !this.state.isLoading) {
      <Navigate to={`${this.state.homepage}${this.props.params.pageHandle ? '' : window.location.search}`} replace />;
    }
  }

  handlePageSwitchingBasedOnURLparam() {
    const handleOnURL = this.props.params.pageHandle;

    const shouldShowPage = handleOnURL ? this.validatePageHandle(handleOnURL) : true;

    if (!shouldShowPage) return this.switchPage(this.state.appDefinition.homePageId);

    const pageIdCorrespondingToHandleOnURL =
      handleOnURL && shouldShowPage ? this.findPageIdFromHandle(handleOnURL) : this.state.appDefinition.homePageId;
    const currentPageId = this.state.currentPageId;

    if (pageIdCorrespondingToHandleOnURL != this.state.currentPageId) {
      const targetPage = this.state.appDefinition.pages[pageIdCorrespondingToHandleOnURL];
      this.props.setCurrentState({
        globals: {
          ...this.props.currentState.globals,
          urlparams: JSON.parse(JSON.stringify(queryString.parse(this.props.location.search))),
        },
        page: {
          ...this.props.currentState.page,
          name: targetPage.name,
          handle: targetPage.handle,
          variables: this.state.pages?.[pageIdCorrespondingToHandleOnURL]?.variables ?? {},
          id: pageIdCorrespondingToHandleOnURL,
        },
      });
      this.setState(
        {
          pages: {
            ...this.state.pages,
            [currentPageId]: {
              ...this.state.pages?.[currentPageId],
              variables: {
                ...this.props.currentState?.page?.variables,
              },
            },
          },
          currentPageId: pageIdCorrespondingToHandleOnURL,
          handle: targetPage.handle,
          name: targetPage.name,
        },
        async () => {
          computeComponentState(this.state.appDefinition?.pages[this.state.currentPageId].components).then(async () => {
            const currentPageEvents = this.state.events.filter(
              (event) => event.target === 'page' && event.sourceId === this.state.currentPageId
            );

            await this.handleEvent('onPageLoad', currentPageEvents);
          });
        }
      );
    }
  }

  validatePageHandle(handle) {
    const allPages = this.state.appDefinition.pages;
    return Object.values(allPages).some((page) => page.handle === handle && !page.disabled);
  }

  findPageIdFromHandle(handle) {
    return (
      Object.entries(this.state.appDefinition.pages).filter(([_id, page]) => page.handle === handle)?.[0]?.[0] ??
      this.state.appDefinition.homePageId
    );
  }

  getCanvasWidth = () => {
    const canvasBoundingRect = document.getElementsByClassName('canvas-area')[0]?.getBoundingClientRect();
    return canvasBoundingRect?.width;
  };

  computeCanvasBackgroundColor = () => {
    const bgColor =
      (this.state.appDefinition.globalSettings?.backgroundFxQuery ||
        this.state.appDefinition.globalSettings?.canvasBackgroundColor) ??
      '#2f3c4c';
    const resolvedBackgroundColor = resolveReferences(bgColor, this.props.currentState);
    if (['#2f3c4c', '#F2F2F5', '#edeff5'].includes(resolvedBackgroundColor)) {
      return this.props.darkMode ? '#2f3c4c' : '#F2F2F5';
    }
    return resolvedBackgroundColor;
  };

  changeDarkMode = (newMode) => {
    this.props.setCurrentState({
      globals: {
        ...this.props.currentState.globals,
        theme: { name: newMode ? 'dark' : 'light' },
      },
    });
    this.setState({
      showQuerySearchField: false,
    });
    this.props.switchDarkMode(newMode);
  };

  switchPage = (id, queryParams = []) => {
    document.getElementById('real-canvas').scrollIntoView();
    /* Keep default query params for preview */
    const defaultParams = getPreviewQueryParams();

    if (this.state.currentPageId === id) return;

    const handle = this.state?.appDefinition?.pages?.[id]?.handle;

    const queryParamsString = queryParams.map(([key, value]) => `${key}=${value}`).join('&');

    const navigationParams = {
      env: defaultParams.env,
      version: defaultParams.version,
    };

    //! For basic plan, env is undefined so we need to remove it from the url
    const envParams = navigationParams.env ? `env=${navigationParams.env}` : '';
    const versionParams = navigationParams.version ? `version=${navigationParams.version}` : '';

    const navigationParamsString = `${envParams}${envParams && versionParams ? '&' : ''}${versionParams}`;

    this.props.navigate(
      `/applications/${this.state.slug}/${handle}?${!_.isEmpty(defaultParams) ? navigationParamsString : ''}${
        queryParamsString ? `${!_.isEmpty(defaultParams) ? '&' : ''}${queryParamsString}` : ''
      }`,
      {
        state: {
          isSwitchingPage: true,
        },
      }
    );
  };

  handleEvent = (eventName, events, options) => {
    return onEvent(this.getViewerRef(), eventName, events, options, 'view');
  };

  computeCanvasMaxWidth = () => {
    const { appDefinition } = this.state;
    let computedCanvasMaxWidth = 1292;

    if (appDefinition.globalSettings?.canvasMaxWidthType === 'px')
      computedCanvasMaxWidth =
        (+appDefinition.globalSettings?.canvasMaxWidth || 1292) - (appDefinition?.showViewerNavigation ? 200 : 0);
    else if (appDefinition.globalSettings?.canvasMaxWidthType === '%')
      computedCanvasMaxWidth = +appDefinition.globalSettings?.canvasMaxWidth + '%';

    return computedCanvasMaxWidth;
  };

  componentWillUnmount() {
    this.subscription && this.subscription.unsubscribe();
  }

  formCustomPageSelectorClass = () => {
    const handle = this.state.appDefinition?.pages[this.state.currentPageId]?.handle;
    return `_tooljet-page-${handle}`;
  };

  getEnvironmentDetails = (environmentId) => {
    const queryParams = { slug: this.props.params.slug };
    return appEnvironmentService.getEnvironment(environmentId, queryParams);
  };

  render() {
    const {
      appDefinition,
      isLoading,
      isAppLoaded,
      deviceWindowWidth,
      defaultComponentStateComputed,
      dataQueries,
      canvasWidth,
      organizationId,
    } = this.state;
    const currentCanvasWidth = canvasWidth;
    const queryConfirmationList = this.props?.queryConfirmationList ?? [];
    const canvasMaxWidth = this.computeCanvasMaxWidth();
    const pages =
      Object.entries(_.cloneDeep(appDefinition)?.pages)
        .map(([id, page]) => ({ id, ...page }))
        .sort((a, b) => a.index - b.index) || [];
<<<<<<< HEAD
=======
    const isMobilePreviewMode = this.props.versionId && this.props.currentLayout === 'mobile';
    const isLicenseNotValid = checkIfLicenseNotValid();
>>>>>>> aee62eb4

    if (this.state.app?.isLoading) {
      return (
        <div className={cx('tooljet-logo-loader', { 'theme-dark': this.props.darkMode })}>
          <div>
            <div className="loader-logo">
              <ViewerLogoIcon />
            </div>
            <div className="loader-spinner">
              <Spinner />
            </div>
          </div>
        </div>
      );
    } else if (this.state.app?.is_maintenance_on) {
      return (
        <div className="maintenance_container">
          <div className="card">
            <div className="card-body" style={{ display: 'flex', alignItems: 'center', justifyContent: 'center' }}>
              <h3>{this.props.t('viewer', 'Sorry!. This app is under maintenance')}</h3>
            </div>
          </div>
        </div>
      );
    } else {
      const pageArray = Object.values(this.state.appDefinition?.pages || {});
      const { env, version, ...restQueryParams } = getQueryParams();
      const queryParamsString = Object.keys(restQueryParams)
        .map((key) => `${key}=${restQueryParams[key]}`)
        .join('&');
      const constructTheURL = (homeHandle) =>
        `/applications/${this.state.slug}/${homeHandle}${env && version ? `?env=${env}&version=${version}` : ''}`;
      //checking if page is disabled
      if (
        pageArray.find((page) => page.handle === this.props.params.pageHandle)?.disabled &&
        this.state.currentPageId !== this.state.appDefinition?.homePageId && //Prevent page crashing when home page is disabled
        this.state.appDefinition?.pages?.[this.state.appDefinition?.homePageId]
      ) {
        const homeHandle = this.state.appDefinition?.pages?.[this.state.appDefinition?.homePageId]?.handle;
        return <Navigate to={constructTheURL(homeHandle)} replace />;
      }

      //checking if page exists
      if (
        !pageArray.find((page) => page.handle === this.props.params.pageHandle) &&
        this.state.appDefinition?.pages?.[this.state.appDefinition?.homePageId]
      ) {
        const homeHandle = this.state.appDefinition?.pages?.[this.state.appDefinition?.homePageId]?.handle;

        return (
          <Navigate
            to={`${constructTheURL(homeHandle)}${
              this.props.params.pageHandle ? '' : `${env && version ? '&' : '?'}${queryParamsString}`
            }`}
            replace
          />
        );
      }
      return (
        <div className={`viewer wrapper ${this.props.currentLayout === 'mobile' ? 'mobile-layout' : ''}`}>
          <Confirm
            show={queryConfirmationList.length > 0}
            message={'Do you want to run this query?'}
            onConfirm={(queryConfirmationData) =>
              onQueryConfirmOrCancel(this.getViewerRef(), queryConfirmationData, true, 'view')
            }
            onCancel={() => onQueryConfirmOrCancel(this.getViewerRef(), queryConfirmationList[0], false, 'view')}
            queryConfirmationData={queryConfirmationList[0]}
            key={queryConfirmationList[0]?.queryName}
          />
          <DndProvider backend={HTML5Backend}>
            {this.props.currentLayout !== 'mobile' && (
              <DesktopHeader
                showHeader={!appDefinition.globalSettings?.hideHeader && isAppLoaded}
                appName={this.state.app?.name ?? null}
                changeDarkMode={this.changeDarkMode}
                darkMode={this.props.darkMode}
                pages={pages}
                currentPageId={this.state?.currentPageId ?? this.state.appDefinition?.homePageId}
                switchPage={this.switchPage}
<<<<<<< HEAD
                organizationId={organizationId}
              />
              <div className="sub-section">
                <div className="main">
                  <div
                    className="canvas-container page-container align-items-center"
                    style={{
                      background: this.computeCanvasBackgroundColor() || (!this.props.darkMode ? '#EBEBEF' : '#2E3035'),
                    }}
                  >
                    <div className={`areas d-flex flex-rows app-${this.props.id}`}>
                      {appDefinition?.showViewerNavigation && (
                        <ViewerNavigation
                          isMobileDevice={this.props.currentLayout === 'mobile'}
                          canvasBackgroundColor={this.computeCanvasBackgroundColor()}
                          pages={pages}
                          currentPageId={this.state?.currentPageId ?? this.state.appDefinition?.homePageId}
                          switchPage={this.switchPage}
                          darkMode={this.props.darkMode}
                        />
                      )}
                      <div className="flex-grow-1 d-flex justify-content-center">
                        <div
                          className={`canvas-area ${this.formCustomPageSelectorClass()}`}
                          style={{
                            width: currentCanvasWidth,
                            maxWidth: canvasMaxWidth,
                            backgroundColor: this.computeCanvasBackgroundColor(),
                            margin: 0,
                            padding: 0,
                          }}
                        >
                          {defaultComponentStateComputed && (
                            <>
                              {isLoading ? (
                                <div className="mx-auto mt-5 w-50 p-5">
                                  <center>
                                    <div className="spinner-border text-azure" role="status"></div>
                                  </center>
                                </div>
                              ) : (
                                <Container
                                  appDefinition={appDefinition}
                                  appDefinitionChanged={() => false} // function not relevant in viewer
                                  snapToGrid={true}
                                  appLoading={isLoading}
                                  darkMode={this.props.darkMode}
                                  onEvent={this.handleEvent}
                                  mode="view"
                                  deviceWindowWidth={deviceWindowWidth}
                                  selectedComponent={this.state.selectedComponent}
                                  onComponentClick={(id, component) => {
                                    this.setState({
                                      selectedComponent: { id, component },
                                    });
                                    onComponentClick(this, id, component, 'view');
                                  }}
                                  onComponentOptionChanged={(component, optionName, value) => {
                                    return onComponentOptionChanged(component, optionName, value);
                                  }}
                                  onComponentOptionsChanged={onComponentOptionsChanged}
                                  canvasWidth={this.getCanvasWidth()}
                                  dataQueries={dataQueries}
                                  currentPageId={this.state.currentPageId}
                                />
                              )}
                            </>
                          )}
                        </div>
=======
                setAppDefinitionFromVersion={this.setAppDefinitionFromVersion}
                showViewerNavigation={appDefinition?.showViewerNavigation}
                handleAppEnvironmentChanged={this.handleAppEnvironmentChanged}
              />
            )}
            {/* Render following mobile header only when its in preview mode and not in launched app */}
            {this.props.currentLayout === 'mobile' && !isMobilePreviewMode && (
              <MobileHeader
                showHeader={!appDefinition.globalSettings?.hideHeader && isAppLoaded}
                appName={this.state.app?.name ?? null}
                changeDarkMode={this.changeDarkMode}
                darkMode={this.props.darkMode}
                pages={pages}
                currentPageId={this.state?.currentPageId ?? this.state.appDefinition?.homePageId}
                switchPage={this.switchPage}
                setAppDefinitionFromVersion={this.setAppDefinitionFromVersion}
                showViewerNavigation={appDefinition?.showViewerNavigation}
                handleAppEnvironmentChanged={this.handleAppEnvironmentChanged}
              />
            )}
            <div className="sub-section">
              <div className="main">
                <div
                  className="canvas-container page-container align-items-center"
                  style={{
                    background: this.computeCanvasBackgroundColor() || (!this.props.darkMode ? '#EBEBEF' : '#2E3035'),
                  }}
                >
                  <div className={`areas d-flex flex-rows app-${this.props.id}`}>
                    {appDefinition?.showViewerNavigation && (
                      <ViewerSidebarNavigation
                        showHeader={!appDefinition.globalSettings?.hideHeader && isAppLoaded}
                        isMobileDevice={this.props.currentLayout === 'mobile'}
                        canvasBackgroundColor={this.computeCanvasBackgroundColor()}
                        pages={pages}
                        currentPageId={this.state?.currentPageId ?? this.state.appDefinition?.homePageId}
                        switchPage={this.switchPage}
                        darkMode={this.props.darkMode}
                      />
                    )}
                    <div
                      className="flex-grow-1 d-flex justify-content-center"
                      style={{
                        backgroundColor: isMobilePreviewMode ? '#ACB2B9' : 'unset',
                        marginLeft:
                          appDefinition?.showViewerNavigation && this.props.currentLayout !== 'mobile'
                            ? '200px'
                            : 'auto',
                      }}
                    >
                      <div
                        className={`canvas-area ${this.formCustomPageSelectorClass()}`}
                        style={{
                          width: isMobilePreviewMode ? '450px' : currentCanvasWidth,
                          maxWidth: isMobilePreviewMode ? '450px' : canvasMaxWidth,
                          backgroundColor: this.computeCanvasBackgroundColor(),
                          margin: 0,
                          padding: 0,
                        }}
                      >
                        {this.props.currentLayout === 'mobile' && isMobilePreviewMode && (
                          <MobileHeader
                            showHeader={!appDefinition.globalSettings?.hideHeader && isAppLoaded}
                            appName={this.state.app?.name ?? null}
                            changeDarkMode={this.changeDarkMode}
                            darkMode={this.props.darkMode}
                            pages={pages}
                            currentPageId={this.state?.currentPageId ?? this.state.appDefinition?.homePageId}
                            switchPage={this.switchPage}
                            setAppDefinitionFromVersion={this.setAppDefinitionFromVersion}
                            showViewerNavigation={appDefinition?.showViewerNavigation}
                            handleAppEnvironmentChanged={this.handleAppEnvironmentChanged}
                          />
                        )}

                        {defaultComponentStateComputed && (
                          <>
                            {isLoading ? (
                              <div className="mx-auto mt-5 w-50 p-5">
                                <center>
                                  <div className="spinner-border text-azure" role="status"></div>
                                </center>
                              </div>
                            ) : (
                              <Container
                                appDefinition={appDefinition}
                                appDefinitionChanged={() => false} // function not relevant in viewer
                                snapToGrid={true}
                                appLoading={isLoading}
                                darkMode={this.props.darkMode}
                                onEvent={this.handleEvent}
                                mode="view"
                                deviceWindowWidth={isMobilePreviewMode ? '450px' : deviceWindowWidth}
                                selectedComponent={this.state.selectedComponent}
                                onComponentClick={(id, component) => {
                                  this.setState({
                                    selectedComponent: { id, component },
                                  });
                                  onComponentClick(this, id, component, 'view');
                                }}
                                onComponentOptionChanged={(component, optionName, value) => {
                                  return onComponentOptionChanged(component, optionName, value);
                                }}
                                onComponentOptionsChanged={onComponentOptionsChanged}
                                canvasWidth={this.getCanvasWidth()}
                                dataQueries={dataQueries}
                                currentPageId={this.state.currentPageId}
                              />
                            )}
                          </>
                        )}
>>>>>>> aee62eb4
                      </div>
                      {isLicenseNotValid && <TooljetBanner isDarkMode={this.props.darkMode} />}
                      {/* Following div is a hack to prevent showing mobile drawer navigation coming from left*/}
                      {isMobilePreviewMode && <div className="hide-drawer-transition" style={{ right: 0 }}></div>}
                      {isMobilePreviewMode && <div className="hide-drawer-transition" style={{ left: 0 }}></div>}
                    </div>
                  </div>
                </div>
              </div>
            </div>
          </DndProvider>
        </div>
      );
    }
  }
}
const withStore = (Component) => (props) => {
  const currentState = useCurrentStateStore();
  const { currentLayout, queryConfirmationList } = useEditorStore(
    (state) => ({
      currentLayout: state?.currentLayout,
      queryConfirmationList: state?.queryConfirmationList,
    }),
    shallow
  );
  const { updateState } = useAppDataActions();
  return (
    <Component
      {...props}
      currentState={currentState}
      setCurrentState={currentState?.actions?.setCurrentState}
      currentLayout={currentLayout}
      updateState={updateState}
      queryConfirmationList={queryConfirmationList}
    />
  );
};

export const Viewer = withTranslation()(withStore(withRouter(ViewerComponent)));<|MERGE_RESOLUTION|>--- conflicted
+++ resolved
@@ -48,17 +48,14 @@
   redirectToSwitchOrArchivedAppPage,
 } from '@/_helpers/routes';
 import { ERROR_TYPES } from '@/_helpers/constants';
-<<<<<<< HEAD
 import { defaultWhiteLabellingSettings } from '@/_stores/utils';
 import { useWhiteLabellingStore } from '@/_stores/whiteLabellingStore';
-=======
 import { useAppVersionStore } from '@/_stores/appVersionStore';
 import ViewerSidebarNavigation from './Viewer/ViewerSidebarNavigation';
 import MobileHeader from './Viewer/MobileHeader';
 import DesktopHeader from './Viewer/DesktopHeader';
 import './Viewer/viewer.scss';
 import TooljetBanner from './Viewer/TooljetBanner';
->>>>>>> aee62eb4
 
 class ViewerComponent extends React.Component {
   constructor(props) {
@@ -337,7 +334,6 @@
     }
   };
 
-<<<<<<< HEAD
   updateWhiteLabels = async (organizationId) => {
     try {
       const { actions } = useWhiteLabellingStore.getState();
@@ -347,6 +343,18 @@
     } catch (error) {
       console.error('Unable to update white label settings', error);
     }
+  };
+
+  fetchAppVersions = async (appId) => {
+    const appVersions = await appEnvironmentService.getVersionsByEnvironment(appId);
+    useAppVersionStore.getState().actions.setAppVersions(appVersions.appVersions);
+  };
+
+  fetchEnvironments = async (appId) => {
+    await appEnvironmentService.getAllEnvironments(appId).then((data) => {
+      const envArray = data?.environments;
+      useAppDataStore.getState().actions.setEnvironments(envArray);
+    });
   };
 
   loadApplicationBySlug = async (slug, authentication_failed) => {
@@ -372,56 +380,9 @@
     } catch (error) {
       this.setState({
         isLoading: false,
-=======
-  fetchAppVersions = async (appId) => {
-    const appVersions = await appEnvironmentService.getVersionsByEnvironment(appId);
-    useAppVersionStore.getState().actions.setAppVersions(appVersions.appVersions);
-  };
-
-  fetchEnvironments = async (appId) => {
-    await appEnvironmentService.getAllEnvironments(appId).then((data) => {
-      const envArray = data?.environments;
-      useAppDataStore.getState().actions.setEnvironments(envArray);
-    });
-  };
-
-  loadApplicationBySlug = (slug, authentication_failed) => {
-    appService
-      .fetchAppBySlug(slug)
-      .then((data) => {
-        const isAppPublic = data?.is_public;
-        const preview = !!queryString.parse(this.props?.location?.search)?.version;
-        if (authentication_failed && !isAppPublic) {
-          return redirectToErrorPage(ERROR_TYPES.URL_UNAVAILABLE, {});
-        }
-        this.setStateForApp(data, true);
-        this.setState({ appId: data.id });
-        this.setStateForContainer(data);
-        fetchAndSetWindowTitle({
-          page: pageTitles.VIEWER,
-          appName: data.name,
-          preview,
-        });
-      })
-      .catch((error) => {
-        this.setState({
-          isLoading: false,
-        });
-        if (error?.statusCode === 404) {
-          /* User is not authenticated. but the app url is wrong or of archived workspace */
-          redirectToErrorPage(ERROR_TYPES.INVALID);
-        } else if (error?.statusCode === 403) {
-          redirectToErrorPage(ERROR_TYPES.RESTRICTED);
-        } else if (error?.statusCode === 400) {
-          redirectToSwitchOrArchivedAppPage(error?.data);
-        } else if (error?.statusCode !== 401) {
-          redirectToErrorPage(ERROR_TYPES.UNKNOWN);
-        }
->>>>>>> aee62eb4
       });
-
       if (error?.statusCode === 404) {
-        // User is not authenticated. but the app url is wrong
+        /* User is not authenticated. but the app url is wrong or of archived workspace */
         redirectToErrorPage(ERROR_TYPES.INVALID);
       } else if (error?.statusCode === 403) {
         redirectToErrorPage(ERROR_TYPES.RESTRICTED);
@@ -434,7 +395,6 @@
   };
 
   loadApplicationByVersion = async (appId, versionId) => {
-<<<<<<< HEAD
     try {
       const data = await appService.fetchAppByVersion(appId, versionId);
       this.setStateForApp(data);
@@ -443,18 +403,6 @@
     } catch (error) {
       this.setState({
         isLoading: false,
-=======
-    await appService
-      .fetchAppByVersion(appId, versionId)
-      .then((data) => {
-        this.setStateForApp(data);
-        this.setStateForContainer(data, versionId);
-      })
-      .catch(() => {
-        this.setState({
-          isLoading: false,
-        });
->>>>>>> aee62eb4
       });
     }
   };
@@ -744,11 +692,8 @@
       Object.entries(_.cloneDeep(appDefinition)?.pages)
         .map(([id, page]) => ({ id, ...page }))
         .sort((a, b) => a.index - b.index) || [];
-<<<<<<< HEAD
-=======
     const isMobilePreviewMode = this.props.versionId && this.props.currentLayout === 'mobile';
     const isLicenseNotValid = checkIfLicenseNotValid();
->>>>>>> aee62eb4
 
     if (this.state.app?.isLoading) {
       return (
@@ -829,77 +774,6 @@
                 pages={pages}
                 currentPageId={this.state?.currentPageId ?? this.state.appDefinition?.homePageId}
                 switchPage={this.switchPage}
-<<<<<<< HEAD
-                organizationId={organizationId}
-              />
-              <div className="sub-section">
-                <div className="main">
-                  <div
-                    className="canvas-container page-container align-items-center"
-                    style={{
-                      background: this.computeCanvasBackgroundColor() || (!this.props.darkMode ? '#EBEBEF' : '#2E3035'),
-                    }}
-                  >
-                    <div className={`areas d-flex flex-rows app-${this.props.id}`}>
-                      {appDefinition?.showViewerNavigation && (
-                        <ViewerNavigation
-                          isMobileDevice={this.props.currentLayout === 'mobile'}
-                          canvasBackgroundColor={this.computeCanvasBackgroundColor()}
-                          pages={pages}
-                          currentPageId={this.state?.currentPageId ?? this.state.appDefinition?.homePageId}
-                          switchPage={this.switchPage}
-                          darkMode={this.props.darkMode}
-                        />
-                      )}
-                      <div className="flex-grow-1 d-flex justify-content-center">
-                        <div
-                          className={`canvas-area ${this.formCustomPageSelectorClass()}`}
-                          style={{
-                            width: currentCanvasWidth,
-                            maxWidth: canvasMaxWidth,
-                            backgroundColor: this.computeCanvasBackgroundColor(),
-                            margin: 0,
-                            padding: 0,
-                          }}
-                        >
-                          {defaultComponentStateComputed && (
-                            <>
-                              {isLoading ? (
-                                <div className="mx-auto mt-5 w-50 p-5">
-                                  <center>
-                                    <div className="spinner-border text-azure" role="status"></div>
-                                  </center>
-                                </div>
-                              ) : (
-                                <Container
-                                  appDefinition={appDefinition}
-                                  appDefinitionChanged={() => false} // function not relevant in viewer
-                                  snapToGrid={true}
-                                  appLoading={isLoading}
-                                  darkMode={this.props.darkMode}
-                                  onEvent={this.handleEvent}
-                                  mode="view"
-                                  deviceWindowWidth={deviceWindowWidth}
-                                  selectedComponent={this.state.selectedComponent}
-                                  onComponentClick={(id, component) => {
-                                    this.setState({
-                                      selectedComponent: { id, component },
-                                    });
-                                    onComponentClick(this, id, component, 'view');
-                                  }}
-                                  onComponentOptionChanged={(component, optionName, value) => {
-                                    return onComponentOptionChanged(component, optionName, value);
-                                  }}
-                                  onComponentOptionsChanged={onComponentOptionsChanged}
-                                  canvasWidth={this.getCanvasWidth()}
-                                  dataQueries={dataQueries}
-                                  currentPageId={this.state.currentPageId}
-                                />
-                              )}
-                            </>
-                          )}
-                        </div>
-=======
                 setAppDefinitionFromVersion={this.setAppDefinitionFromVersion}
                 showViewerNavigation={appDefinition?.showViewerNavigation}
                 handleAppEnvironmentChanged={this.handleAppEnvironmentChanged}
@@ -1011,7 +885,6 @@
                             )}
                           </>
                         )}
->>>>>>> aee62eb4
                       </div>
                       {isLicenseNotValid && <TooljetBanner isDarkMode={this.props.darkMode} />}
                       {/* Following div is a hack to prevent showing mobile drawer navigation coming from left*/}
