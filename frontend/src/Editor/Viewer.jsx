--- conflicted
+++ resolved
@@ -306,52 +306,6 @@
       });
   };
 
-<<<<<<< HEAD
-  switchOrganization = (orgId, appId, versionId) => {
-    const path = `/applications/${appId}${versionId ? `/versions/${versionId}` : ''}`;
-    const sub_path = window?.public_config?.SUB_PATH ? stripTrailingSlash(window?.public_config?.SUB_PATH) : '';
-
-    organizationService.switchOrganization(orgId).then(
-      () => {
-        window.location.href = `${sub_path}${path}`;
-      },
-      () => {
-        return (window.location.href = `${sub_path}/login/${orgId}?redirectTo=${path}`);
-      }
-    );
-  };
-
-  handleError = (errorDetails, appId, versionId) => {
-    try {
-      if (errorDetails?.data) {
-        const statusCode = errorDetails.data?.statusCode;
-        if (statusCode === 403) {
-          const errorObj = safelyParseJSON(errorDetails.data?.message);
-          const currentSessionValue = authenticationService.currentSessionValue;
-          if (
-            errorObj?.organizationId &&
-            this.state.currentUser &&
-            currentSessionValue.current_organization_id !== errorObj?.organizationId
-          ) {
-            this.switchOrganization(errorObj?.organizationId, appId, versionId);
-            return;
-          }
-          window.location.href = `applications/${appId}/restricted`;
-        } else if (statusCode === 401) {
-          window.location = `${getSubpath() ?? ''}/login${
-            !_.isEmpty(getWorkspaceId()) ? `/${getWorkspaceId()}` : ''
-          }?redirectTo=${() => this.props.location.pathname}`;
-        } else {
-          window.location.href = `applications/${appId}/error`;
-        }
-      }
-    } catch (err) {
-      window.location.href = `applications/${appId}/error`;
-    }
-  };
-
-=======
->>>>>>> e9f6f4d3
   setupViewer() {
     this.subscription = authenticationService.currentSession.subscribe((currentSession) => {
       const slug = this.props.params.slug;
