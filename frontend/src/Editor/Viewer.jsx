--- conflicted
+++ resolved
@@ -1,14 +1,12 @@
 import React from 'react';
 import {
-  appsService,
+  // appsService,
   authenticationService,
   orgEnvironmentVariableService,
   orgEnvironmentConstantService,
-<<<<<<< HEAD
-  organizationService,
+  // organizationService,
   dataqueryService,
-=======
->>>>>>> d5b34ef8
+  appService,
 } from '@/_services';
 import { DndProvider } from 'react-dnd';
 import { HTML5Backend } from 'react-dnd-html5-backend';
@@ -39,13 +37,8 @@
 import { useDataQueriesStore } from '@/_stores/dataQueriesStore';
 import { useCurrentStateStore } from '@/_stores/currentStateStore';
 import { shallow } from 'zustand/shallow';
-<<<<<<< HEAD
-import { useAppDataActions } from '@/_stores/appDataStore';
-=======
-import { useAppDataStore } from '@/_stores/appDataStore';
-import { getPreviewQueryParams, redirectToDashboard } from '@/_helpers/routes';
+import { useAppDataActions, useAppDataStore } from '@/_stores/appDataStore';
 import toast from 'react-hot-toast';
->>>>>>> d5b34ef8
 
 class ViewerComponent extends React.Component {
   constructor(props) {
@@ -273,42 +266,31 @@
     return variables;
   };
 
-<<<<<<< HEAD
   loadApplicationBySlug = (slug) => {
     appService
       .fetchAppBySlug(slug)
-=======
-  loadApplicationBySlug = (slug, authentication_failed = false) => {
-    appsService
-      .getAppBySlug(slug)
->>>>>>> d5b34ef8
       .then((data) => {
         this.setStateForApp(data, true);
         this.setStateForContainer(data);
         this.setWindowTitle(data.name);
       })
-      .catch((error) => {
+      .catch(() => {
         this.setState({
           isLoading: false,
         });
-        if (authentication_failed && error?.statusCode === 404) {
-          /* User is not authenticated. but the app url is wrong */
-          toast.error("Couldn't find the app. \n Please verify the app URL again.");
-          setTimeout(() => {
-            redirectToDashboard();
-          }, 3000);
-        }
+        // if (authentication_failed && error?.statusCode === 404) {
+        //   /* User is not authenticated. but the app url is wrong */
+        toast.error("Couldn't find the app. \n Please verify the app URL again.");
+        //   setTimeout(() => {
+        //     redirectToDashboard();
+        //   }, 3000);
+        // }
       });
   };
 
   loadApplicationByVersion = (appId, versionId) => {
-<<<<<<< HEAD
     appService
       .fetchAppByVersion(appId, versionId)
-=======
-    appsService
-      .getAppByVersion(appId, versionId)
->>>>>>> d5b34ef8
       .then((data) => {
         this.setStateForApp(data);
         this.setStateForContainer(data, versionId);
@@ -490,7 +472,8 @@
   switchPage = (id, queryParams = []) => {
     document.getElementById('real-canvas').scrollIntoView();
     /* Keep default query params for preview */
-    const defaultParams = getPreviewQueryParams();
+    // const defaultParams = getPreviewQueryParams();
+    const defaultParams = '';
 
     if (this.state.currentPageId === id) return;
 
@@ -550,13 +533,9 @@
       deviceWindowWidth,
       defaultComponentStateComputed,
       dataQueries,
-<<<<<<< HEAD
       errorAppId,
       errorVersionId,
       errorDetails,
-=======
-      queryConfirmationList,
->>>>>>> d5b34ef8
       canvasWidth,
     } = this.state;
 
@@ -591,7 +570,6 @@
           </div>
         );
       } else {
-<<<<<<< HEAD
         if (errorDetails) {
           this.handleError(errorDetails, errorAppId, errorVersionId);
         }
@@ -633,8 +611,6 @@
           currentPageId: this.state.currentPageId,
         };
 
-=======
->>>>>>> d5b34ef8
         return (
           <div className="viewer wrapper">
             <Confirm
