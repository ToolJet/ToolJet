import React from 'react';
import {
  appsService,
  authenticationService,
  orgEnvironmentVariableService,
  customStylesService,
  appEnvironmentService,
  orgEnvironmentConstantService,
} from '@/_services';
import { DndProvider } from 'react-dnd';
import { HTML5Backend } from 'react-dnd-html5-backend';
import { Container } from './Container';
import { Confirm } from './Viewer/Confirm';
import { ViewerNavigation } from './Viewer/ViewerNavigation';
import {
  onComponentOptionChanged,
  onComponentOptionsChanged,
  onComponentClick,
  onQueryConfirmOrCancel,
  onEvent,
  runQuery,
  computeComponentState,
} from '@/_helpers/appUtils';
import queryString from 'query-string';
import ViewerLogoIcon from './Icons/viewer-logo.svg';
import { DataSourceTypes } from './DataSourceManager/SourceComponents';
import { resolveReferences, isQueryRunnable } from '@/_helpers/utils';
import { withTranslation } from 'react-i18next';
import _ from 'lodash';
import { Navigate } from 'react-router-dom';
import Spinner from '@/_ui/Spinner';
import { withRouter } from '@/_hoc/withRouter';
import { useEditorStore } from '@/_stores/editorStore';
import { setCookie } from '@/_helpers/cookie';
import { useDataQueriesStore } from '@/_stores/dataQueriesStore';
import { useCurrentStateStore } from '@/_stores/currentStateStore';
import { shallow } from 'zustand/shallow';
import { useAppDataStore } from '@/_stores/appDataStore';
<<<<<<< HEAD
import { getPreviewQueryParams, getQueryParams, redirectToErrorPage, redirectToDashboard } from '@/_helpers/routes';
import { ERROR_TYPES } from '@/_helpers/constants';
=======
import { getPreviewQueryParams, redirectToDashboard, redirectToErrorPage } from '@/_helpers/routes';
>>>>>>> 50f93bea
import toast from 'react-hot-toast';
import { ERROR_TYPES } from '@/_helpers/constants';

class ViewerComponent extends React.Component {
  constructor(props) {
    super(props);

    const deviceWindowWidth = window.screen.width - 5;

    const slug = this.props.params.slug;
    this.subscription = null;

    this.state = {
      slug,
      deviceWindowWidth,
      currentUser: null,
      isLoading: true,
      users: null,
      appDefinition: { pages: {} },
      queryConfirmationList: [],
      isAppLoaded: false,
      environmentId: null,
      pages: {},
      homepage: null,
    };
  }

  setStateForApp = (data) => {
    const copyDefinition = _.cloneDeep(data.definition);
    const pagesObj = copyDefinition.pages || {};

    const newDefinition = {
      ...copyDefinition,
      pages: pagesObj,
    };

    this.setState({
      app: data,
      isLoading: false,
      isAppLoaded: true,
      appDefinition: newDefinition || { components: {} },
    });
  };

  setStateForContainer = async (data) => {
    const currentUser = this.state.currentUser;
    let userVars = {};

    if (currentUser) {
      userVars = {
        email: currentUser.email,
        firstName: currentUser.first_name,
        lastName: currentUser.last_name,
        groups: authenticationService.currentSessionValue?.group_permissions.map((group) => group.group),
        ssoUserInfo: currentUser.sso_user_info,
      };
    }

    let mobileLayoutHasWidgets = false;

    if (this.props.currentLayout === 'mobile') {
      const currentComponents = data.definition.pages[data.definition.homePageId].components;
      mobileLayoutHasWidgets =
        Object.keys(currentComponents).filter((componentId) => currentComponents[componentId]['layouts']['mobile'])
          .length > 0;
    }

    let queryState = {};
    data.data_queries.forEach((query) => {
      if (query.pluginId || query?.plugin?.id) {
        queryState[query.name] = {
          ...query.plugin.manifestFile.data.source.exposedVariables,
          ...this.props.currentState.queries[query.name],
        };
      } else {
        const dataSourceTypeDetail = DataSourceTypes.find((source) => source.kind === query.kind);
        queryState[query.name] = {
          ...dataSourceTypeDetail.exposedVariables,
          ...this.props.currentState.queries[query.name],
        };
      }
    });

    await this.fetchAndInjectCustomStyles(data.slug, data.is_public);
    const variables = await this.fetchOrgEnvironmentVariables(data.slug, data.is_public);
    const constants = await this.fetchOrgEnvironmentConstants(data.slug, data.is_public);

    /* Get current environment details from server, for released apps the environment will be production only (Release preview) */
    const environmentResult = await this.getEnvironmentDetails(data.is_public);
    const { environment } = environmentResult;

    const pages = Object.entries(data.definition.pages).map(([pageId, page]) => ({ id: pageId, ...page }));
    const homePageId = data.definition.homePageId;
    const startingPageHandle = this.props?.params?.pageHandle;
    const currentPageId = pages.filter((page) => page.handle === startingPageHandle)[0]?.id ?? homePageId;
    const currentPage = pages.find((page) => page.id === currentPageId);

    useDataQueriesStore.getState().actions.setDataQueries(data.data_queries);
    this.props.setCurrentState({
      queries: queryState,
      components: {},
      globals: {
        currentUser: userVars, // currentUser is updated in setupViewer function as well
        theme: { name: this.props.darkMode ? 'dark' : 'light' },
        urlparams: JSON.parse(JSON.stringify(queryString.parse(this.props.location.search))),
        environment: {
          id: environment.id,
          name: environment.name,
        },
        mode: {
          value: this.state.slug ? 'view' : 'preview',
        },
      },
      variables: {},
      page: {
        id: currentPage.id,
        handle: currentPage.handle,
        name: currentPage.name,
        variables: {},
      },
      ...variables,
      ...constants,
    });
    useEditorStore.getState().actions.toggleCurrentLayout(mobileLayoutHasWidgets ? 'mobile' : 'desktop');
    this.setState(
      {
        currentUser,
        currentSidebarTab: 2,
        canvasWidth:
          this.props.currentLayout === 'desktop'
            ? '100%'
            : mobileLayoutHasWidgets
            ? `${this.state.deviceWindowWidth}px`
            : '1292px',
        selectedComponent: null,
        dataQueries: data.data_queries,
        currentPageId: currentPage.id,
        pages: {},
        homepage: this.state.appDefinition?.pages?.[this.state.appDefinition?.homePageId]?.handle,
      },
      () => {
        computeComponentState(this, data?.definition?.pages[currentPage.id]?.components).then(async () => {
          this.setState({ initialComputationOfStateDone: true });
          console.log('Default component state computed and set');
          this.runQueries(data.data_queries);
          // eslint-disable-next-line no-unsafe-optional-chaining
          const { events } = this.state.appDefinition?.pages[this.state.currentPageId];
          for (const event of events ?? []) {
            await this.handleEvent(event.eventId, event);
          }
        });
      }
    );
  };

  runQueries = (data_queries) => {
    data_queries.forEach((query) => {
      if (query.options.runOnPageLoad && isQueryRunnable(query)) {
        runQuery(this, query.id, query.name, undefined, 'view');
      }
    });
  };

  fetchOrgEnvironmentConstants = async (slug, isPublic) => {
    const orgConstants = {};

    let variablesResult;
    if (!isPublic) {
      const { constants } = await orgEnvironmentConstantService.getAll();
      variablesResult = constants;
    } else {
      const { constants } = await orgEnvironmentConstantService.getConstantsFromPublicApp(slug);

      variablesResult = constants;
    }

    const environmentResult = await this.getEnvironmentDetails();
    const { environment } = environmentResult;

    if (variablesResult && Array.isArray(variablesResult)) {
      variablesResult.map((constant) => {
        const condition = (value) =>
          this.state.environmentId ? value.id === this.state.environmentId : value.id === environment?.id;
        const constantValue = constant.values.find(condition)['value'];
        orgConstants[constant.name] = constantValue;
      });

      // console.log('--org constant 2.0', { orgConstants });

      return {
        constants: orgConstants,
      };
    }

    return { constants: {} };
  };

  fetchOrgEnvironmentVariables = async (slug, isPublic) => {
    const variables = {
      client: {},
      server: {},
    };

    let variablesResult;
    if (!isPublic) {
      variablesResult = await orgEnvironmentVariableService.getVariables();
    } else {
      variablesResult = await orgEnvironmentVariableService.getVariablesFromPublicApp(slug);
    }

    variablesResult.variables.map((variable) => {
      variables[variable.variable_type][variable.variable_name] =
        variable.variable_type === 'server' ? 'HiddenEnvironmentVariable' : variable.value;
    });
    return variables;
  };

  fetchAndInjectCustomStyles = async (slug, isPublic) => {
    try {
      let data;
      if (!isPublic) {
        data = await customStylesService.getForAppViewerEditor(false);
      } else {
        data = await customStylesService.getForPublicApp(slug);
      }
      const styleEl = document.createElement('style');
      styleEl.appendChild(document.createTextNode(data.css));
      document.head.appendChild(styleEl);
    } catch (error) {
      console.log('Error fetching and injecting custom styles:', error);
    }
  };

  loadApplicationBySlug = (slug) => {
    appsService
      .getAppBySlug(slug)
      .then((data) => {
        if (authentication_failed && !data.current_version_id) {
          redirectToErrorPage(ERROR_TYPES.URL_UNAVAILABLE, {});
        }
        this.setStateForApp(data);
        this.setState({ appId: data.id });
        this.setStateForContainer(data);
        this.setWindowTitle(data.name);
      })
      .catch((error) => {
        this.setState({
          isLoading: false,
        });
        if (error?.statusCode === 404) {
          /* User is not authenticated. but the app url is wrong */
          redirectToErrorPage(ERROR_TYPES.INVALID);
        } else if (error?.statusCode === 403) {
          redirectToErrorPage(ERROR_TYPES.RESTRICTED);
        } else {
          redirectToErrorPage(ERROR_TYPES.UNKNOWN);
        }
      });
  };

  loadApplicationByVersion = (appId, versionId) => {
    appsService
      .getAppByVersion(appId, versionId)
      .then((data) => {
        this.setStateForApp(data);
        this.setStateForContainer(data);
      })
      .catch(() => {
        this.setState({
          isLoading: false,
        });
      });
  };

  setupViewer() {
    this.subscription = authenticationService.currentSession.subscribe((currentSession) => {
      const slug = this.props.params.slug;
      const appId = this.props.id;
      const versionId = this.props.versionId;
      const environmentId = this.props.environmentId;

      if (currentSession?.load_app && slug) {
        if (currentSession?.group_permissions) {
          this.setState({ environmentId });
          useAppDataStore.getState().actions.setAppId(appId);

          const currentUser = currentSession.current_user;
          const userVars = {
            email: currentUser.email,
            firstName: currentUser.first_name,
            lastName: currentUser.last_name,
            groups: currentSession?.group_permissions?.map((group) => group.group),
          };
          this.props.setCurrentState({
            globals: {
              ...this.props.currentState.globals,
              currentUser: userVars, // currentUser is updated in setStateForContainer function as well
            },
          });
          this.setState({
            currentUser,
            userVars,
            versionId,
          });
          versionId ? this.loadApplicationByVersion(appId, versionId) : this.loadApplicationBySlug(slug);
        } else if (currentSession?.authentication_failed) {
          this.loadApplicationBySlug(slug);
        }
      }
      this.setState({ isLoading: false });
    });
  }

  /**
   *
   * ThandleMessage event listener in the login component fir iframe communication.
   * It now checks if the received message has a type of 'redirectTo' and extracts the redirectPath value from the payload.
   * If the value is present, it sets a cookie named 'redirectPath' with the received value and a one-day expiration.
   * This allows for redirection to a specific path after the login process is completed.
   */
  handleMessage = (event) => {
    const { data } = event;

    if (data?.type === 'redirectTo') {
      const redirectCookie = data?.payload['redirectPath'];
      setCookie('redirectPath', redirectCookie, 1);
    }
  };

  componentDidMount() {
    this.setupViewer();
    const isMobileDevice = this.state.deviceWindowWidth < 600;
    useEditorStore.getState().actions.toggleCurrentLayout(isMobileDevice ? 'mobile' : 'desktop');
    window.addEventListener('message', this.handleMessage);
  }

  componentDidUpdate(prevProps, prevState) {
    if (this.props.params.slug && this.props.params.slug !== prevProps.params.slug) {
      this.setState({ isLoading: true });
      this.loadApplicationBySlug(this.props.params.slug);
    }

    if (this.state.initialComputationOfStateDone) this.handlePageSwitchingBasedOnURLparam();
    if (this.state.homepage !== prevState.homepage && !this.state.isLoading) {
      <Navigate to={`${this.state.homepage}${this.props.params.pageHandle ? '' : window.location.search}`} replace />;
    }
  }

  handlePageSwitchingBasedOnURLparam() {
    const handleOnURL = this.props.params.pageHandle;
    const pageIdCorrespondingToHandleOnURL = handleOnURL
      ? this.findPageIdFromHandle(handleOnURL)
      : this.state.appDefinition.homePageId;
    const currentPageId = this.state.currentPageId;

    if (pageIdCorrespondingToHandleOnURL != this.state.currentPageId) {
      const targetPage = this.state.appDefinition.pages[pageIdCorrespondingToHandleOnURL];
      this.props.setCurrentState({
        globals: {
          ...this.props.currentState.globals,
          urlparams: JSON.parse(JSON.stringify(queryString.parse(this.props.location.search))),
        },
        page: {
          ...this.props.currentState.page,
          name: targetPage.name,
          handle: targetPage.handle,
          variables: this.state.pages?.[pageIdCorrespondingToHandleOnURL]?.variables ?? {},
          id: pageIdCorrespondingToHandleOnURL,
        },
      });
      this.setState(
        {
          pages: {
            ...this.state.pages,
            [currentPageId]: {
              ...this.state.pages?.[currentPageId],
              variables: {
                ...this.props.currentState?.page?.variables,
              },
            },
          },
          currentPageId: pageIdCorrespondingToHandleOnURL,
          handle: targetPage.handle,
          name: targetPage.name,
        },
        async () => {
          computeComponentState(this, this.state.appDefinition?.pages[this.state.currentPageId].components).then(
            async () => {
              // eslint-disable-next-line no-unsafe-optional-chaining
              const { events } = this.state.appDefinition?.pages[this.state.currentPageId];
              for (const event of events ?? []) {
                await this.handleEvent(event.eventId, event);
              }
            }
          );
        }
      );
    }
  }

  findPageIdFromHandle(handle) {
    return (
      Object.entries(this.state.appDefinition.pages).filter(([_id, page]) => page.handle === handle)?.[0]?.[0] ??
      this.state.appDefinition.homePageId
    );
  }

  getCanvasWidth = () => {
    const canvasBoundingRect = document.getElementsByClassName('canvas-area')[0]?.getBoundingClientRect();
    return canvasBoundingRect?.width;
  };

  setWindowTitle(name) {
    document.title = name ?? 'My App';
  }

  computeCanvasBackgroundColor = () => {
    const bgColor =
      (this.state.appDefinition.globalSettings?.backgroundFxQuery ||
        this.state.appDefinition.globalSettings?.canvasBackgroundColor) ??
      '#2f3c4c';
    const resolvedBackgroundColor = resolveReferences(bgColor, this.props.currentState);
    if (['#2f3c4c', '#F2F2F5', '#edeff5'].includes(resolvedBackgroundColor)) {
      return this.props.darkMode ? '#2f3c4c' : '#F2F2F5';
    }
    return resolvedBackgroundColor;
  };

  changeDarkMode = (newMode) => {
    this.props.setCurrentState({
      globals: {
        ...this.props.currentState.globals,
        theme: { name: newMode ? 'dark' : 'light' },
      },
    });
    this.setState({
      showQuerySearchField: false,
    });
    this.props.switchDarkMode(newMode);
  };

  switchPage = (id, queryParams = []) => {
    document.getElementById('real-canvas').scrollIntoView();
    /* Keep default query params for preview */
    const defaultParams = getPreviewQueryParams();

    if (this.state.currentPageId === id) return;

    const { handle } = this.state.appDefinition.pages[id];

    const queryParamsString = queryParams.map(([key, value]) => `${key}=${value}`).join('&');

    this.props.navigate(
      `/applications/${this.state.slug}/${handle}?${
        !_.isEmpty(defaultParams) ? `env=${defaultParams.env}&version=${defaultParams.version}` : ''
      }${queryParamsString ? `${!_.isEmpty(defaultParams) ? '&' : ''}${queryParamsString}` : ''}`,
      {
        state: {
          isSwitchingPage: true,
        },
      }
    );
  };

  handleEvent = (eventName, options) => onEvent(this, eventName, options, 'view');

  computeCanvasMaxWidth = () => {
    const { appDefinition } = this.state;
    let computedCanvasMaxWidth = 1292;

    if (appDefinition.globalSettings?.canvasMaxWidthType === 'px')
      computedCanvasMaxWidth =
        (+appDefinition.globalSettings?.canvasMaxWidth || 1292) - (appDefinition?.showViewerNavigation ? 200 : 0);
    else if (appDefinition.globalSettings?.canvasMaxWidthType === '%')
      computedCanvasMaxWidth = +appDefinition.globalSettings?.canvasMaxWidth + '%';

    return computedCanvasMaxWidth;
  };

  componentWillUnmount() {
    this.subscription && this.subscription.unsubscribe();
  }

  formCustomPageSelectorClass = () => {
    const handle = this.state.appDefinition?.pages[this.state.currentPageId]?.handle;
    return `_tooljet-page-${handle}`;
  };

  getEnvironmentDetails = () => {
    const queryParams = { slug: this.props.params.slug };
    return appEnvironmentService.getEnvironment(this.state.environmentId, queryParams);
  };

  render() {
    const {
      appDefinition,
      isLoading,
      isAppLoaded,
      deviceWindowWidth,
      defaultComponentStateComputed,
      dataQueries,
      queryConfirmationList,
      canvasWidth,
    } = this.state;

    const currentCanvasWidth = canvasWidth;

    const canvasMaxWidth = this.computeCanvasMaxWidth();

    if (this.state.app?.isLoading) {
      return (
        <div className="tooljet-logo-loader">
          <div>
            <div className="loader-logo">
              <ViewerLogoIcon />
            </div>
            <div className="loader-spinner">
              <Spinner />
            </div>
          </div>
        </div>
      );
    } else {
      if (this.state.app?.is_maintenance_on) {
        return (
          <div className="maintenance_container">
            <div className="card">
              <div className="card-body" style={{ display: 'flex', alignItems: 'center', justifyContent: 'center' }}>
                <h3>{this.props.t('viewer', 'Sorry!. This app is under maintenance')}</h3>
              </div>
            </div>
          </div>
        );
      } else {
        const pageArray = Object.values(this.state.appDefinition?.pages || {});
        const { env, version, ...restQueryParams } = getQueryParams();
        const queryParamsString = Object.keys(restQueryParams)
          .map((key) => `${key}=${restQueryParams[key]}`)
          .join('&');
        const constructTheURL = (homeHandle) =>
          `/applications/${this.state.slug}/${homeHandle}${env && version ? `?env=${env}&version=${version}` : ''}`;
        //checking if page is disabled
        if (
          pageArray.find((page) => page.handle === this.props.params.pageHandle)?.disabled &&
          this.state.currentPageId !== this.state.appDefinition?.homePageId && //Prevent page crashing when home page is disabled
          this.state.appDefinition?.pages?.[this.state.appDefinition?.homePageId]
        ) {
          const homeHandle = this.state.appDefinition?.pages?.[this.state.appDefinition?.homePageId]?.handle;
          return <Navigate to={constructTheURL(homeHandle)} replace />;
        }

        //checking if page exists
        if (
          !pageArray.find((page) => page.handle === this.props.params.pageHandle) &&
          this.state.appDefinition?.pages?.[this.state.appDefinition?.homePageId]
        ) {
          const homeHandle = this.state.appDefinition?.pages?.[this.state.appDefinition?.homePageId]?.handle;

          return (
            <Navigate
              to={`${constructTheURL(homeHandle)}${
                this.props.params.pageHandle ? '' : `${env && version ? '&' : '?'}${queryParamsString}`
              }`}
              replace
            />
          );
        }

        return (
          <div className="viewer wrapper">
            <Confirm
              show={queryConfirmationList.length > 0}
              message={'Do you want to run this query?'}
              onConfirm={(queryConfirmationData) => onQueryConfirmOrCancel(this, queryConfirmationData, true, 'view')}
              onCancel={() => onQueryConfirmOrCancel(this, queryConfirmationList[0], false, 'view')}
              queryConfirmationData={queryConfirmationList[0]}
              key={queryConfirmationList[0]?.queryName}
            />
            <DndProvider backend={HTML5Backend}>
              <ViewerNavigation.Header
                showHeader={!appDefinition.globalSettings?.hideHeader && isAppLoaded}
                appName={this.state.app?.name ?? null}
                changeDarkMode={this.changeDarkMode}
                darkMode={this.props.darkMode}
                pages={Object.entries(this.state.appDefinition?.pages) ?? []}
                currentPageId={this.state?.currentPageId ?? this.state.appDefinition?.homePageId}
                switchPage={this.switchPage}
              />
              <div className="sub-section">
                <div className="main">
                  <div
                    className="canvas-container page-container align-items-center"
                    style={{
                      background: this.computeCanvasBackgroundColor() || (!this.props.darkMode ? '#EBEBEF' : '#2E3035'),
                    }}
                  >
                    <div className={`areas d-flex flex-rows app-${this.state.appId}`}>
                      {appDefinition?.showViewerNavigation && (
                        <ViewerNavigation
                          isMobileDevice={this.props.currentLayout === 'mobile'}
                          canvasBackgroundColor={this.computeCanvasBackgroundColor()}
                          pages={Object.entries(this.state.appDefinition?.pages) ?? []}
                          currentPageId={this.state?.currentPageId ?? this.state.appDefinition?.homePageId}
                          switchPage={this.switchPage}
                          darkMode={this.props.darkMode}
                        />
                      )}
                      <div className="flex-grow-1 d-flex justify-content-center">
                        <div
                          className={`canvas-area ${this.formCustomPageSelectorClass()}`}
                          style={{
                            width: currentCanvasWidth,
                            maxWidth: canvasMaxWidth,
                            backgroundColor: this.computeCanvasBackgroundColor(),
                            margin: 0,
                            padding: 0,
                          }}
                        >
                          {defaultComponentStateComputed && (
                            <>
                              {isLoading ? (
                                <div className="mx-auto mt-5 w-50 p-5">
                                  <center>
                                    <div className="spinner-border text-azure" role="status"></div>
                                  </center>
                                </div>
                              ) : (
                                <Container
                                  appDefinition={appDefinition}
                                  appDefinitionChanged={() => false} // function not relevant in viewer
                                  snapToGrid={true}
                                  appLoading={isLoading}
                                  darkMode={this.props.darkMode}
                                  onEvent={(eventName, options) => onEvent(this, eventName, options, 'view')}
                                  mode="view"
                                  deviceWindowWidth={deviceWindowWidth}
                                  selectedComponent={this.state.selectedComponent}
                                  onComponentClick={(id, component) => {
                                    this.setState({
                                      selectedComponent: { id, component },
                                    });
                                    onComponentClick(this, id, component, 'view');
                                  }}
                                  onComponentOptionChanged={(component, optionName, value) => {
                                    return onComponentOptionChanged(this, component, optionName, value);
                                  }}
                                  onComponentOptionsChanged={(component, options) =>
                                    onComponentOptionsChanged(this, component, options)
                                  }
                                  canvasWidth={this.getCanvasWidth()}
                                  dataQueries={dataQueries}
                                  currentPageId={this.state.currentPageId}
                                />
                              )}
                            </>
                          )}
                        </div>
                      </div>
                    </div>
                  </div>
                </div>
              </div>
            </DndProvider>
          </div>
        );
      }
    }
  }
}
const withStore = (Component) => (props) => {
  const currentState = useCurrentStateStore();
  const { currentLayout } = useEditorStore(
    (state) => ({
      currentLayout: state?.currentLayout,
    }),
    shallow
  );

  return (
    <Component
      {...props}
      currentState={currentState}
      setCurrentState={currentState?.actions?.setCurrentState}
      currentLayout={currentLayout}
    />
  );
};

export const Viewer = withTranslation()(withStore(withRouter(ViewerComponent)));<|MERGE_RESOLUTION|>--- conflicted
+++ resolved
@@ -36,13 +36,7 @@
 import { useCurrentStateStore } from '@/_stores/currentStateStore';
 import { shallow } from 'zustand/shallow';
 import { useAppDataStore } from '@/_stores/appDataStore';
-<<<<<<< HEAD
-import { getPreviewQueryParams, getQueryParams, redirectToErrorPage, redirectToDashboard } from '@/_helpers/routes';
-import { ERROR_TYPES } from '@/_helpers/constants';
-=======
-import { getPreviewQueryParams, redirectToDashboard, redirectToErrorPage } from '@/_helpers/routes';
->>>>>>> 50f93bea
-import toast from 'react-hot-toast';
+import { getPreviewQueryParams, getQueryParams, redirectToErrorPage } from '@/_helpers/routes';
 import { ERROR_TYPES } from '@/_helpers/constants';
 
 class ViewerComponent extends React.Component {
@@ -275,7 +269,7 @@
     }
   };
 
-  loadApplicationBySlug = (slug) => {
+  loadApplicationBySlug = (slug, authentication_failed) => {
     appsService
       .getAppBySlug(slug)
       .then((data) => {
@@ -348,7 +342,7 @@
           });
           versionId ? this.loadApplicationByVersion(appId, versionId) : this.loadApplicationBySlug(slug);
         } else if (currentSession?.authentication_failed) {
-          this.loadApplicationBySlug(slug);
+          this.loadApplicationBySlug(slug, true);
         }
       }
       this.setState({ isLoading: false });
