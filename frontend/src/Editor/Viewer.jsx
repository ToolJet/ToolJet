import React from 'react';
import cx from 'classnames';
import {
  // appsService,
  authenticationService,
  orgEnvironmentVariableService,
  customStylesService,
  appEnvironmentService,
  orgEnvironmentConstantService,
  dataqueryService,
  appService,
  licenseService,
} from '@/_services';
import { DndProvider } from 'react-dnd';
import { HTML5Backend } from 'react-dnd-html5-backend';
import { Container } from './Container';
import { Confirm } from './Viewer/Confirm';
import {
  onComponentOptionChanged,
  onComponentOptionsChanged,
  onComponentClick,
  onQueryConfirmOrCancel,
  onEvent,
  runQuery,
  computeComponentState,
  buildAppDefinition,
  checkIfLicenseNotValid,
} from '@/_helpers/appUtils';
import queryString from 'query-string';
import ViewerLogoIcon from './Icons/viewer-logo.svg';
import { DataSourceTypes } from './DataSourceManager/SourceComponents';
import { resolveReferences, isQueryRunnable, fetchAndSetWindowTitle, pageTitles } from '@/_helpers/utils';
import { withTranslation } from 'react-i18next';
import _ from 'lodash';
import { Navigate } from 'react-router-dom';
import Spinner from '@/_ui/Spinner';
import { withRouter } from '@/_hoc/withRouter';
import { useEditorStore } from '@/_stores/editorStore';
import { setCookie } from '@/_helpers/cookie';
import { useDataQueriesStore } from '@/_stores/dataQueriesStore';
import { useCurrentStateStore } from '@/_stores/currentStateStore';
import { shallow } from 'zustand/shallow';
import { useAppDataActions, useAppDataStore } from '@/_stores/appDataStore';
import {
  getPreviewQueryParams,
  getQueryParams,
  redirectToErrorPage,
  redirectToSwitchOrArchivedAppPage,
} from '@/_helpers/routes';
import { ERROR_TYPES } from '@/_helpers/constants';
import { useAppVersionStore } from '@/_stores/appVersionStore';
import ViewerSidebarNavigation from './Viewer/ViewerSidebarNavigation';
import MobileHeader from './Viewer/MobileHeader';
import DesktopHeader from './Viewer/DesktopHeader';
import './Viewer/viewer.scss';
<<<<<<< HEAD
import TooljetBanner from './Viewer/TooljetBanner';
=======
import useAppDarkMode from '@/_hooks/useAppDarkMode';
>>>>>>> 0fae5a09

class ViewerComponent extends React.Component {
  constructor(props) {
    super(props);

    const deviceWindowWidth = window.screen.width - 5;

    const slug = this.props.params.slug;
    this.subscription = null;
    this.props.setEditorOrViewer('viewer');
    this.state = {
      slug,
      deviceWindowWidth,
      currentUser: null,
      isLoading: true,
      users: null,
      appDefinition: { pages: {} },
      queryConfirmationList: [],
      isAppLoaded: false,
      environmentId: null,
      pages: {},
      homepage: null,
    };
  }

  getViewerRef() {
    return {
      appDefinition: this.state.appDefinition,
      queryConfirmationList: this.props.queryConfirmationList,
      updateQueryConfirmationList: this.updateQueryConfirmationList,
      navigate: this.props.navigate,
      switchPage: this.switchPage,
      currentPageId: this.state.currentPageId,
      environmentId: this.state.environmentId,
    };
  }

  setStateForApp = (data, byAppSlug = false) => {
    const appDefData = buildAppDefinition(data);
    if (byAppSlug) {
      appDefData.globalSettings = data.globalSettings;
      appDefData.homePageId = data.homePageId;
      appDefData.showViewerNavigation = data.showViewerNavigation;
    }
    const appMode = data.globalSettings?.appMode || data?.editing_version?.globalSettings?.appMode;
    useAppVersionStore.getState().actions.updateEditingVersion(data.editing_version);
    useAppVersionStore.getState().actions.updateReleasedVersionId(data.currentVersionId);
    useEditorStore.getState().actions.setAppMode(appMode);
    this.setState({
      app: data,
      isLoading: false,
      isAppLoaded: true,
      appDefinition: { ...appDefData },
      pages: appDefData.pages,
    });
  };

  setStateForContainer = async (data, appVersionId) => {
    const appDefData = this.state.appDefinition;

    const currentUser = this.state.currentUser;
    let userVars = {};

    if (currentUser) {
      userVars = {
        email: currentUser.email,
        firstName: currentUser.first_name,
        lastName: currentUser.last_name,
        groups: authenticationService.currentSessionValue?.group_permissions.map((group) => group.group),
        ssoUserInfo: currentUser.sso_user_info,
      };
    }

    let queryState = {};
    let dataQueries = [];

    if (appVersionId) {
      const { data_queries } = await dataqueryService.getAll(appVersionId);
      dataQueries = data_queries;
    } else {
      dataQueries = data.data_queries;
    }
    const queryConfirmationList = [];

    if (dataQueries.length > 0) {
      dataQueries.forEach((query) => {
        if (query?.options && query?.options?.requestConfirmation && query?.options?.runOnPageLoad) {
          queryConfirmationList.push({ queryId: query.id, queryName: query.name });
        }

        if (query.pluginId || query?.plugin?.id) {
          const exposedVariables =
            query.plugin?.manifestFile?.data?.source?.exposedVariables ||
            query.plugin?.manifest_file?.data?.source?.exposed_variables;

          queryState[query.name] = {
            ...exposedVariables,
            ...this.props.currentState.queries[query.name],
          };
        } else {
          const dataSourceTypeDetail = DataSourceTypes.find((source) => source.kind === query.kind);
          queryState[query.name] = {
            ...dataSourceTypeDetail.exposedVariables,
            ...this.props.currentState.queries[query.name],
          };
        }
      });
    }

    if (queryConfirmationList.length !== 0) {
      this.updateQueryConfirmationList(queryConfirmationList);
    }

    await this.fetchAndInjectCustomStyles(data.slug, data.is_public);
    const variables = await this.fetchOrgEnvironmentVariables(data.slug, data.is_public);
    const constants = await this.fetchOrgEnvironmentConstants(data.slug, data.is_public);

    /* Get current environment details from server, for released apps the environment will be production only (Release preview) */
    const environmentResult = await this.getEnvironmentDetails(this.state.environmentId);
    const { environment } = environmentResult;

    const pages = data.pages;
    const homePageId = appVersionId ? data.editing_version.homePageId : data?.homePageId;
    const startingPageHandle = this.props?.params?.pageHandle;
    const currentPageId = pages.filter((page) => page.handle === startingPageHandle)[0]?.id ?? homePageId;
    const currentPage = pages.find((page) => page.id === currentPageId);

    useDataQueriesStore.getState().actions.setDataQueries(dataQueries);
    this.props.setCurrentState({
      queries: queryState,
      components: {},
      globals: {
        currentUser: userVars, // currentUser is updated in setupViewer function as well
        theme: { name: this.props.darkMode ? 'dark' : 'light' },
        urlparams: JSON.parse(JSON.stringify(queryString.parse(this.props.location.search))),
        environment: {
          id: environment.id,
          name: environment.name,
        },
        mode: {
          value: this.state.slug ? 'view' : 'preview',
        },
      },
      variables: {},
      page: {
        id: currentPage.id,
        handle: currentPage.handle,
        name: currentPage.name,
        variables: {},
      },
      ...variables,
      ...constants,
    });
    useEditorStore.getState().actions.toggleCurrentLayout(this.props?.currentLayout == 'mobile' ? 'mobile' : 'desktop');
    this.props.updateState({ events: data.events ?? [] });
    this.setState(
      {
        currentUser,
        currentSidebarTab: 2,
        canvasWidth:
          this.props.currentLayout === 'desktop'
            ? '100%'
            : this.props?.currentLayout === 'mobile'
            ? `${this.state.deviceWindowWidth}px`
            : '1292px',
        selectedComponent: null,
        dataQueries: dataQueries,
        currentPageId: currentPage.id,
        pages: {},
        homepage: appDefData?.pages?.[this.state.appDefinition?.homePageId]?.handle,
        events: data.events ?? [],
      },
      () => {
        const components = appDefData?.pages[currentPageId]?.components || {};

        computeComponentState(components).then(async () => {
          this.setState({ initialComputationOfStateDone: true, defaultComponentStateComputed: true });
          this.runQueries(dataQueries);

          const currentPageEvents = this.state.events.filter(
            (event) => event.target === 'page' && event.sourceId === this.state.currentPageId
          );

          await this.handleEvent('onPageLoad', currentPageEvents);
        });
      }
    );
  };

  runQueries = (data_queries) => {
    data_queries.forEach((query) => {
      if (query.options.runOnPageLoad && isQueryRunnable(query)) {
        runQuery(this.getViewerRef(), query.id, query.name, undefined, 'view');
      }
    });
  };

  fetchOrgEnvironmentConstants = async (slug, isPublic) => {
    const orgConstants = {};

    let variablesResult;
    if (!isPublic) {
      const { constants } = await orgEnvironmentConstantService.getAll();
      variablesResult = constants;
    } else {
      const { constants } = await orgEnvironmentConstantService.getConstantsFromPublicApp(slug);

      variablesResult = constants;
    }

    const environmentResult = await this.getEnvironmentDetails(this.state.environmentId);
    const { environment } = environmentResult;

    if (variablesResult && Array.isArray(variablesResult)) {
      variablesResult.map((constant) => {
        const condition = (value) =>
          this.state.environmentId ? value.id === this.state.environmentId : value.id === environment?.id;
        const constantValue = constant.values.find(condition)['value'];
        orgConstants[constant.name] = constantValue;
      });
      return {
        constants: orgConstants,
      };
    }

    return { constants: {} };
  };

  fetchOrgEnvironmentVariables = async (slug, isPublic) => {
    const variables = {
      client: {},
      server: {},
    };

    let variablesResult;
    if (!isPublic) {
      variablesResult = await orgEnvironmentVariableService.getVariables();
    } else {
      variablesResult = await orgEnvironmentVariableService.getVariablesFromPublicApp(slug);
    }

    variablesResult.variables.map((variable) => {
      variables[variable.variable_type][variable.variable_name] =
        variable.variable_type === 'server' ? 'HiddenEnvironmentVariable' : variable.value;
    });
    return variables;
  };

  fetchAndInjectCustomStyles = async (slug, isPublic) => {
    try {
      let data;
      if (!isPublic) {
        data = await customStylesService.getForAppViewerEditor(false);
      } else {
        data = await customStylesService.getForPublicApp(slug);
      }
      const styleEl = document.createElement('style');
      styleEl.appendChild(document.createTextNode(data.css));
      document.head.appendChild(styleEl);
    } catch (error) {
      console.log('Error fetching and injecting custom styles:', error);
    }
  };

  fetchAppVersions = async (appId) => {
    const appVersions = await appEnvironmentService.getVersionsByEnvironment(appId);
    useAppVersionStore.getState().actions.setAppVersions(appVersions.appVersions);
  };

  fetchEnvironments = async (appId) => {
    await appEnvironmentService.getAllEnvironments(appId).then((data) => {
      const envArray = data?.environments;
      useAppDataStore.getState().actions.setEnvironments(envArray);
    });
  };

  loadApplicationBySlug = (slug, authentication_failed) => {
    appService
      .fetchAppBySlug(slug)
      .then((data) => {
        const isAppPublic = data?.is_public;
        const preview = !!queryString.parse(this.props?.location?.search)?.version;
        if (authentication_failed && !isAppPublic) {
          return redirectToErrorPage(ERROR_TYPES.URL_UNAVAILABLE, {});
        }
        this.setStateForApp(data, true);
        this.setState({ appId: data.id });
        this.setStateForContainer(data);
        fetchAndSetWindowTitle({
          page: pageTitles.VIEWER,
          appName: data.name,
          preview,
        });
      })
      .catch((error) => {
        this.setState({
          isLoading: false,
        });
        if (error?.statusCode === 404) {
          /* User is not authenticated. but the app url is wrong or of archived workspace */
          redirectToErrorPage(ERROR_TYPES.INVALID);
        } else if (error?.statusCode === 403) {
          redirectToErrorPage(ERROR_TYPES.RESTRICTED);
        } else if (error?.statusCode === 400) {
          redirectToSwitchOrArchivedAppPage(error?.data);
        } else if (error?.statusCode !== 401) {
          redirectToErrorPage(ERROR_TYPES.UNKNOWN);
        }
      });
  };

  loadApplicationByVersion = async (appId, versionId) => {
    await appService
      .fetchAppByVersion(appId, versionId)
      .then((data) => {
        this.setStateForApp(data);
        this.setStateForContainer(data, versionId);
      })
      .catch(() => {
        this.setState({
          isLoading: false,
        });
      });
  };

  setAppDefinitionFromVersion = (data) => {
    this.setState({
      isLoading: true,
    });
    this.loadApplicationByVersion(this.props.id, data.editing_version.id);
  };

  updateEnvironmentDetails = async (environmentId) => {
    const { environment } = await this.getEnvironmentDetails(environmentId);
    useEditorStore.getState()?.actions?.setCurrentAppEnvironmentId(environmentId);
    useEditorStore.getState()?.actions?.setCurrentAppEnvironmentDetails(environment);
    useAppVersionStore.getState().actions.setAppVersionCurrentEnvironment(environment);
  };

  handleAppEnvironmentChanged = async (currentEnvironment, envSelection) => {
    const environmentId = currentEnvironment.id;
    this.setState({ environmentId });
    this.updateEnvironmentDetails(environmentId);
  };

  updateQueryConfirmationList = (queryConfirmationList) =>
    useEditorStore.getState().actions.updateQueryConfirmationList(queryConfirmationList);

  setupViewer() {
    this.subscription = authenticationService.currentSession.subscribe(async (currentSession) => {
      const slug = this.props.params.slug;
      const appId = this.props.id;
      const versionId = this.props.versionId;
      const environmentId = this.props.environmentId;

      if (currentSession?.load_app && slug) {
        if (currentSession?.group_permissions) {
          this.setState({ environmentId });
          useAppDataStore.getState().actions.setAppId(appId);
          const currentUser = currentSession.current_user;
          const userVars = {
            email: currentUser.email,
            firstName: currentUser.first_name,
            lastName: currentUser.last_name,
            groups: currentSession?.group_permissions?.map((group) => group.group),
          };
          this.props.setCurrentState({
            globals: {
              ...this.props.currentState.globals,
              currentUser: userVars, // currentUser is updated in setStateForContainer function as well
            },
          });
          this.setState({
            currentUser,
            userVars,
            versionId,
          });
          licenseService.getFeatureAccess().then((data) => {
            useEditorStore.getState().actions.updateFeatureAccess(data);
          });
          this.fetchEnvironments(appId);
          this.fetchAppVersions(appId);
          this.updateEnvironmentDetails(environmentId);
          versionId ? this.loadApplicationByVersion(appId, versionId) : this.loadApplicationBySlug(slug);
        } else if (currentSession?.authentication_failed) {
          this.loadApplicationBySlug(slug, true);
        }
      }
      this.setState({ isLoading: false });
    });
  }

  /**
   *
   * ThandleMessage event listener in the login component fir iframe communication.
   * It now checks if the received message has a type of 'redirectTo' and extracts the redirectPath value from the payload.
   * If the value is present, it sets a cookie named 'redirectPath' with the received value and a one-day expiration.
   * This allows for redirection to a specific path after the login process is completed.
   */
  handleMessage = (event) => {
    const { data } = event;

    if (data?.type === 'redirectTo') {
      const redirectCookie = data?.payload['redirectPath'];
      setCookie('redirectPath', redirectCookie, 1);
    }
  };

  componentDidMount() {
    this.setupViewer();
    const isMobileDevice = this.state.deviceWindowWidth < 600;
    useEditorStore.getState().actions.toggleCurrentLayout(isMobileDevice ? 'mobile' : 'desktop');
    window.addEventListener('message', this.handleMessage);
  }

  componentDidUpdate(prevProps, prevState) {
    if (this.props.params.slug && this.props.params.slug !== prevProps.params.slug) {
      this.setState({ isLoading: true });
      this.loadApplicationBySlug(this.props.params.slug);
    }
    if (
      prevProps.currentLayout !== this.props.currentLayout ||
      prevProps.currentAppVersionEnvironment !== this.props.currentAppVersionEnvironment
    ) {
      if (this.props.id && useAppVersionStore.getState()?.editingVersion?.id) {
        this.loadApplicationByVersion(this.props.id, useAppVersionStore.getState().editingVersion.id);
      }
    }
    if (this.state.initialComputationOfStateDone) this.handlePageSwitchingBasedOnURLparam();
    if (this.state.homepage !== prevState.homepage && !this.state.isLoading) {
      <Navigate to={`${this.state.homepage}${this.props.params.pageHandle ? '' : window.location.search}`} replace />;
    }
  }

  handlePageSwitchingBasedOnURLparam() {
    const handleOnURL = this.props.params.pageHandle;

    const shouldShowPage = handleOnURL ? this.validatePageHandle(handleOnURL) : true;

    if (!shouldShowPage) return this.switchPage(this.state.appDefinition.homePageId);

    const pageIdCorrespondingToHandleOnURL =
      handleOnURL && shouldShowPage ? this.findPageIdFromHandle(handleOnURL) : this.state.appDefinition.homePageId;
    const currentPageId = this.state.currentPageId;

    if (pageIdCorrespondingToHandleOnURL != this.state.currentPageId) {
      const targetPage = this.state.appDefinition.pages[pageIdCorrespondingToHandleOnURL];
      this.props.setCurrentState({
        globals: {
          ...this.props.currentState.globals,
          urlparams: JSON.parse(JSON.stringify(queryString.parse(this.props.location.search))),
        },
        page: {
          ...this.props.currentState.page,
          name: targetPage.name,
          handle: targetPage.handle,
          variables: this.state.pages?.[pageIdCorrespondingToHandleOnURL]?.variables ?? {},
          id: pageIdCorrespondingToHandleOnURL,
        },
      });
      this.setState(
        {
          pages: {
            ...this.state.pages,
            [currentPageId]: {
              ...this.state.pages?.[currentPageId],
              variables: {
                ...this.props.currentState?.page?.variables,
              },
            },
          },
          currentPageId: pageIdCorrespondingToHandleOnURL,
          handle: targetPage.handle,
          name: targetPage.name,
        },
        async () => {
          computeComponentState(this.state.appDefinition?.pages[this.state.currentPageId].components).then(async () => {
            const currentPageEvents = this.state.events.filter(
              (event) => event.target === 'page' && event.sourceId === this.state.currentPageId
            );

            await this.handleEvent('onPageLoad', currentPageEvents);
          });
        }
      );
    }
  }

  validatePageHandle(handle) {
    const allPages = this.state.appDefinition.pages;
    return Object.values(allPages).some((page) => page.handle === handle && !page.disabled);
  }

  findPageIdFromHandle(handle) {
    return (
      Object.entries(this.state.appDefinition.pages).filter(([_id, page]) => page.handle === handle)?.[0]?.[0] ??
      this.state.appDefinition.homePageId
    );
  }

  getCanvasWidth = () => {
    const canvasBoundingRect = document.getElementsByClassName('canvas-area')[0]?.getBoundingClientRect();
    return canvasBoundingRect?.width;
  };

  computeCanvasBackgroundColor = () => {
    const bgColor =
      (this.state.appDefinition.globalSettings?.backgroundFxQuery ||
        this.state.appDefinition.globalSettings?.canvasBackgroundColor) ??
      '#2f3c4c';
    const resolvedBackgroundColor = resolveReferences(bgColor, this.props.currentState);
    if (['#2f3c4c', '#F2F2F5', '#edeff5'].includes(resolvedBackgroundColor)) {
      return this.props.darkMode ? '#2f3c4c' : '#F2F2F5';
    }
    return resolvedBackgroundColor;
  };

  changeDarkMode = (newMode) => {
    this.props.setCurrentState({
      globals: {
        ...this.props.currentState.globals,
        theme: { name: newMode ? 'dark' : 'light' },
      },
    });
    this.setState({
      showQuerySearchField: false,
    });
    this.props.switchDarkMode(newMode);
  };

  switchPage = (id, queryParams = []) => {
    document.getElementById('real-canvas').scrollIntoView();
    /* Keep default query params for preview */
    const defaultParams = getPreviewQueryParams();

    if (this.state.currentPageId === id) return;

    const handle = this.state?.appDefinition?.pages?.[id]?.handle;

    const queryParamsString = queryParams.map(([key, value]) => `${key}=${value}`).join('&');

    this.props.navigate(
      `/applications/${this.state.slug}/${handle}?${
        !_.isEmpty(defaultParams) ? `env=${defaultParams.env}&version=${defaultParams.version}` : ''
      }${queryParamsString ? `${!_.isEmpty(defaultParams) ? '&' : ''}${queryParamsString}` : ''}`,
      {
        state: {
          isSwitchingPage: true,
        },
      }
    );
  };

  handleEvent = (eventName, events, options) => {
    return onEvent(this.getViewerRef(), eventName, events, options, 'view');
  };

  computeCanvasMaxWidth = () => {
    const { appDefinition } = this.state;
    let computedCanvasMaxWidth = 1292;

    if (appDefinition.globalSettings?.canvasMaxWidthType === 'px')
      computedCanvasMaxWidth =
        (+appDefinition.globalSettings?.canvasMaxWidth || 1292) - (appDefinition?.showViewerNavigation ? 200 : 0);
    else if (appDefinition.globalSettings?.canvasMaxWidthType === '%')
      computedCanvasMaxWidth = +appDefinition.globalSettings?.canvasMaxWidth + '%';

    return computedCanvasMaxWidth;
  };

  componentWillUnmount() {
    this.subscription && this.subscription.unsubscribe();
  }

  formCustomPageSelectorClass = () => {
    const handle = this.state.appDefinition?.pages[this.state.currentPageId]?.handle;
    return `_tooljet-page-${handle}`;
  };

  getEnvironmentDetails = (environmentId) => {
    const queryParams = { slug: this.props.params.slug };
    return appEnvironmentService.getEnvironment(environmentId, queryParams);
  };

  render() {
    const {
      appDefinition,
      isLoading,
      isAppLoaded,
      deviceWindowWidth,
      defaultComponentStateComputed,
      dataQueries,
      canvasWidth,
    } = this.state;

    const currentCanvasWidth = canvasWidth;
    const queryConfirmationList = this.props?.queryConfirmationList ?? [];
    const canvasMaxWidth = this.computeCanvasMaxWidth();
    const pages =
      Object.entries(_.cloneDeep(appDefinition)?.pages)
        .map(([id, page]) => ({ id, ...page }))
        .sort((a, b) => a.index - b.index) || [];
    const isMobilePreviewMode = this.props.versionId && this.props.currentLayout === 'mobile';
    const isLicenseNotValid = checkIfLicenseNotValid();

    if (this.state.app?.isLoading) {
      return (
        <div className={cx('tooljet-logo-loader', { 'theme-dark': this.props.darkMode })}>
          <div>
            <div className="loader-logo">
              <ViewerLogoIcon />
            </div>
            <div className="loader-spinner">
              <Spinner />
            </div>
          </div>
        </div>
      );
    } else if (this.state.app?.is_maintenance_on) {
      return (
        <div className="maintenance_container">
          <div className="card">
            <div className="card-body" style={{ display: 'flex', alignItems: 'center', justifyContent: 'center' }}>
              <h3>{this.props.t('viewer', 'Sorry!. This app is under maintenance')}</h3>
            </div>
          </div>
        </div>
      );
    } else {
      const pageArray = Object.values(this.state.appDefinition?.pages || {});
      const { env, version, ...restQueryParams } = getQueryParams();
      const queryParamsString = Object.keys(restQueryParams)
        .map((key) => `${key}=${restQueryParams[key]}`)
        .join('&');
      const constructTheURL = (homeHandle) =>
        `/applications/${this.state.slug}/${homeHandle}${env && version ? `?env=${env}&version=${version}` : ''}`;
      //checking if page is disabled
      if (
        pageArray.find((page) => page.handle === this.props.params.pageHandle)?.disabled &&
        this.state.currentPageId !== this.state.appDefinition?.homePageId && //Prevent page crashing when home page is disabled
        this.state.appDefinition?.pages?.[this.state.appDefinition?.homePageId]
      ) {
        const homeHandle = this.state.appDefinition?.pages?.[this.state.appDefinition?.homePageId]?.handle;
        return <Navigate to={constructTheURL(homeHandle)} replace />;
      }

      //checking if page exists
      if (
        !pageArray.find((page) => page.handle === this.props.params.pageHandle) &&
        this.state.appDefinition?.pages?.[this.state.appDefinition?.homePageId]
      ) {
        const homeHandle = this.state.appDefinition?.pages?.[this.state.appDefinition?.homePageId]?.handle;

        return (
          <Navigate
            to={`${constructTheURL(homeHandle)}${
              this.props.params.pageHandle ? '' : `${env && version ? '&' : '?'}${queryParamsString}`
            }`}
            replace
          />
        );
      }
      return (
        <div
          className={cx('viewer wrapper', {
            'mobile-layout': this.props.currentLayout,
            'theme-dark dark-theme': this.props.darkMode,
          })}
        >
          <Confirm
            show={queryConfirmationList.length > 0}
            message={'Do you want to run this query?'}
            onConfirm={(queryConfirmationData) =>
              onQueryConfirmOrCancel(this.getViewerRef(), queryConfirmationData, true, 'view')
            }
            onCancel={() => onQueryConfirmOrCancel(this.getViewerRef(), queryConfirmationList[0], false, 'view')}
            queryConfirmationData={queryConfirmationList[0]}
            key={queryConfirmationList[0]?.queryName}
            darkMode={this.props.darkMode}
          />
          <DndProvider backend={HTML5Backend}>
            {this.props.currentLayout !== 'mobile' && (
              <DesktopHeader
                showHeader={!appDefinition.globalSettings?.hideHeader && isAppLoaded}
                appName={this.state.app?.name ?? null}
                changeDarkMode={this.changeDarkMode}
                darkMode={this.props.darkMode}
                pages={pages}
                currentPageId={this.state?.currentPageId ?? this.state.appDefinition?.homePageId}
                switchPage={this.switchPage}
                setAppDefinitionFromVersion={this.setAppDefinitionFromVersion}
                showViewerNavigation={appDefinition?.showViewerNavigation}
                handleAppEnvironmentChanged={this.handleAppEnvironmentChanged}
              />
            )}
            {/* Render following mobile header only when its in preview mode and not in launched app */}
            {this.props.currentLayout === 'mobile' && !isMobilePreviewMode && (
              <MobileHeader
                showHeader={!appDefinition.globalSettings?.hideHeader && isAppLoaded}
                appName={this.state.app?.name ?? null}
                changeDarkMode={this.changeDarkMode}
                darkMode={this.props.darkMode}
                pages={pages}
                currentPageId={this.state?.currentPageId ?? this.state.appDefinition?.homePageId}
                switchPage={this.switchPage}
                setAppDefinitionFromVersion={this.setAppDefinitionFromVersion}
                showViewerNavigation={appDefinition?.showViewerNavigation}
                handleAppEnvironmentChanged={this.handleAppEnvironmentChanged}
              />
            )}
            <div className="sub-section">
              <div className="main">
                <div
                  className="canvas-container page-container align-items-center"
                  style={{
                    background: this.computeCanvasBackgroundColor() || (!this.props.darkMode ? '#EBEBEF' : '#2E3035'),
                  }}
                >
                  <div className={`areas d-flex flex-rows app-${this.props.id}`}>
                    {appDefinition?.showViewerNavigation && (
                      <ViewerSidebarNavigation
                        showHeader={!appDefinition.globalSettings?.hideHeader && isAppLoaded}
                        isMobileDevice={this.props.currentLayout === 'mobile'}
                        pages={pages}
                        currentPageId={this.state?.currentPageId ?? this.state.appDefinition?.homePageId}
                        switchPage={this.switchPage}
                        darkMode={this.props.darkMode}
                      />
                    )}
                    <div
                      className="flex-grow-1 d-flex justify-content-center"
                      style={{
                        backgroundColor: isMobilePreviewMode ? '#ACB2B9' : 'unset',
                        marginLeft:
                          appDefinition?.showViewerNavigation && this.props.currentLayout !== 'mobile'
                            ? '200px'
                            : 'auto',
                      }}
                    >
                      <div
                        className={`canvas-area ${this.formCustomPageSelectorClass()}`}
                        style={{
                          width: isMobilePreviewMode ? '450px' : currentCanvasWidth,
                          maxWidth: isMobilePreviewMode ? '450px' : canvasMaxWidth,
                          backgroundColor: this.computeCanvasBackgroundColor(),
                          margin: 0,
                          padding: 0,
                        }}
                      >
                        {this.props.currentLayout === 'mobile' && isMobilePreviewMode && (
                          <MobileHeader
                            showHeader={!appDefinition.globalSettings?.hideHeader && isAppLoaded}
                            appName={this.state.app?.name ?? null}
                            changeDarkMode={this.changeDarkMode}
                            darkMode={this.props.darkMode}
                            pages={pages}
                            currentPageId={this.state?.currentPageId ?? this.state.appDefinition?.homePageId}
                            switchPage={this.switchPage}
                            setAppDefinitionFromVersion={this.setAppDefinitionFromVersion}
                            showViewerNavigation={appDefinition?.showViewerNavigation}
                            handleAppEnvironmentChanged={this.handleAppEnvironmentChanged}
                          />
                        )}

                        {defaultComponentStateComputed && (
                          <>
                            {isLoading ? (
                              <div className="mx-auto mt-5 w-50 p-5">
                                <center>
                                  <div className="spinner-border text-azure" role="status"></div>
                                </center>
                              </div>
                            ) : (
                              <Container
                                appDefinition={appDefinition}
                                appDefinitionChanged={() => false} // function not relevant in viewer
                                snapToGrid={true}
                                appLoading={isLoading}
                                onEvent={this.handleEvent}
                                mode="view"
                                deviceWindowWidth={isMobilePreviewMode ? '450px' : deviceWindowWidth}
                                selectedComponent={this.state.selectedComponent}
                                onComponentClick={(id, component) => {
                                  this.setState({
                                    selectedComponent: { id, component },
                                  });
                                  onComponentClick(this, id, component, 'view');
                                }}
                                onComponentOptionChanged={(component, optionName, value) => {
                                  return onComponentOptionChanged(component, optionName, value);
                                }}
                                onComponentOptionsChanged={onComponentOptionsChanged}
                                canvasWidth={this.getCanvasWidth()}
                                dataQueries={dataQueries}
                                currentPageId={this.state.currentPageId}
                                darkMode={this.props.darkMode}
                              />
                            )}
                          </>
                        )}
                      </div>
                      {isLicenseNotValid && <TooljetBanner isDarkMode={this.props.darkMode} />}
                      {/* Following div is a hack to prevent showing mobile drawer navigation coming from left*/}
                      {isMobilePreviewMode && <div className="hide-drawer-transition" style={{ right: 0 }}></div>}
                      {isMobilePreviewMode && <div className="hide-drawer-transition" style={{ left: 0 }}></div>}
                    </div>
                  </div>
                </div>
              </div>
            </div>
          </DndProvider>
        </div>
      );
    }
  }
}
const withStore = (Component) => (props) => {
  const currentState = useCurrentStateStore();
  const { currentLayout, queryConfirmationList } = useEditorStore(
    (state) => ({
      currentLayout: state?.currentLayout,
      queryConfirmationList: state?.queryConfirmationList,
    }),
    shallow
  );
  const { currentAppVersionEnvironment } = useAppVersionStore(
    (state) => ({
      currentAppVersionEnvironment: state?.currentAppVersionEnvironment,
    }),
    shallow
  );
  const { updateState } = useAppDataActions();
  const { isAppDarkMode } = useAppDarkMode();
  return (
    <Component
      {...props}
      currentState={currentState}
      setCurrentState={currentState?.actions?.setCurrentState}
      currentLayout={currentLayout}
      updateState={updateState}
      queryConfirmationList={queryConfirmationList}
<<<<<<< HEAD
      currentAppVersionEnvironment={currentAppVersionEnvironment}
=======
      darkMode={isAppDarkMode}
>>>>>>> 0fae5a09
    />
  );
};

export const Viewer = withTranslation()(withStore(withRouter(ViewerComponent)));<|MERGE_RESOLUTION|>--- conflicted
+++ resolved
@@ -53,11 +53,8 @@
 import MobileHeader from './Viewer/MobileHeader';
 import DesktopHeader from './Viewer/DesktopHeader';
 import './Viewer/viewer.scss';
-<<<<<<< HEAD
 import TooljetBanner from './Viewer/TooljetBanner';
-=======
 import useAppDarkMode from '@/_hooks/useAppDarkMode';
->>>>>>> 0fae5a09
 
 class ViewerComponent extends React.Component {
   constructor(props) {
@@ -899,11 +896,8 @@
       currentLayout={currentLayout}
       updateState={updateState}
       queryConfirmationList={queryConfirmationList}
-<<<<<<< HEAD
       currentAppVersionEnvironment={currentAppVersionEnvironment}
-=======
       darkMode={isAppDarkMode}
->>>>>>> 0fae5a09
     />
   );
 };
