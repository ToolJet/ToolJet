import React from 'react';
import cx from 'classnames';
import {
  authenticationService,
  orgEnvironmentVariableService,
  orgEnvironmentConstantService,
  dataqueryService,
  appService,
  appEnvironmentService,
} from '@/_services';
import { DndProvider } from 'react-dnd';
import { HTML5Backend } from 'react-dnd-html5-backend';
import { Container } from './Container';
import { Confirm } from './Viewer/Confirm';
import {
  onComponentOptionChanged,
  onComponentOptionsChanged,
  onComponentClick,
  onQueryConfirmOrCancel,
  onEvent,
  runQuery,
  computeComponentState,
  buildAppDefinition,
} from '@/_helpers/appUtils';
import queryString from 'query-string';
import ViewerLogoIcon from './Icons/viewer-logo.svg';
import { DataSourceTypes } from './DataSourceManager/SourceComponents';
import { resolveReferences, isQueryRunnable, setWindowTitle, pageTitles } from '@/_helpers/utils';
import { withTranslation } from 'react-i18next';
import _ from 'lodash';
import { Navigate } from 'react-router-dom';
import Spinner from '@/_ui/Spinner';
import { withRouter } from '@/_hoc/withRouter';
import { useEditorStore } from '@/_stores/editorStore';
import { setCookie } from '@/_helpers/cookie';
import { useDataQueriesStore } from '@/_stores/dataQueriesStore';
import { useCurrentStateStore } from '@/_stores/currentStateStore';
import { shallow } from 'zustand/shallow';
import { useAppDataActions, useAppDataStore } from '@/_stores/appDataStore';
import { getPreviewQueryParams, redirectToErrorPage } from '@/_helpers/routes';
import { ERROR_TYPES } from '@/_helpers/constants';
import { useAppVersionStore } from '@/_stores/appVersionStore';
import TooljetLogoIcon from '@/_ui/Icon/solidIcons/TooljetLogoIcon';
import TooljetLogoText from '@/_ui/Icon/solidIcons/TooljetLogoText';
import ViewerSidebarNavigation from './Viewer/ViewerSidebarNavigation';
import MobileHeader from './Viewer/MobileHeader';
import DesktopHeader from './Viewer/DesktopHeader';
import './Viewer/viewer.scss';
import useAppDarkMode from '@/_hooks/useAppDarkMode';

class ViewerComponent extends React.Component {
  constructor(props) {
    super(props);

    const deviceWindowWidth = window.screen.width - 5;

    const slug = this.props.params.slug;
    this.subscription = null;
    this.props.setEditorOrViewer('viewer');
    this.state = {
      slug,
      deviceWindowWidth,
      currentUser: null,
      isLoading: true,
      users: null,
      appDefinition: { pages: {} },
      isAppLoaded: false,
      pages: {},
      homepage: null,
    };
  }

  getViewerRef() {
    return {
      appDefinition: this.state.appDefinition,
      queryConfirmationList: this.props.queryConfirmationList,
      updateQueryConfirmationList: this.updateQueryConfirmationList,
      navigate: this.props.navigate,
      switchPage: this.switchPage,
      currentPageId: this.state.currentPageId,
    };
  }

  setStateForApp = (data, byAppSlug = false) => {
    const appDefData = buildAppDefinition(data);
    if (byAppSlug) {
      appDefData.globalSettings = data.globalSettings;
      appDefData.homePageId = data.homePageId;
      appDefData.showViewerNavigation = data.showViewerNavigation;
    }
    const appMode = data.globalSettings?.appMode || data?.editing_version?.globalSettings?.appMode;
    useAppVersionStore.getState().actions.updateEditingVersion(data.editing_version);
    useAppVersionStore.getState().actions.updateReleasedVersionId(data.currentVersionId);
    useEditorStore.getState().actions.setAppMode(appMode);
    this.setState({
      app: data,
      isLoading: false,
      isAppLoaded: true,
      appDefinition: { ...appDefData },
      pages: appDefData.pages,
    });
  };

  setStateForContainer = async (data, appVersionId) => {
    const appDefData = this.state.appDefinition;

    const currentUser = this.state.currentUser;
    let userVars = {};

    if (currentUser) {
      userVars = {
        email: currentUser.email,
        firstName: currentUser.first_name,
        lastName: currentUser.last_name,
        groups: authenticationService.currentSessionValue?.group_permissions.map((group) => group.group),
      };
    }

    let queryState = {};
    let dataQueries = [];

    if (appVersionId) {
      const { data_queries } = await dataqueryService.getAll(appVersionId);
      dataQueries = data_queries;
    } else {
      dataQueries = data.data_queries;
    }
    const queryConfirmationList = [];

    if (dataQueries.length > 0) {
      dataQueries.forEach((query) => {
        if (query?.options && query?.options?.requestConfirmation && query?.options?.runOnPageLoad) {
          queryConfirmationList.push({ queryId: query.id, queryName: query.name });
        }

        if (query.pluginId || query?.plugin?.id) {
          const exposedVariables =
            query.plugin?.manifestFile?.data?.source?.exposedVariables ||
            query.plugin?.manifest_file?.data?.source?.exposed_variables;

          queryState[query.name] = {
            ...exposedVariables,
            ...this.props.currentState.queries[query.name],
          };
        } else {
          const dataSourceTypeDetail = DataSourceTypes.find((source) => source.kind === query.kind);
          queryState[query.name] = {
            ...dataSourceTypeDetail.exposedVariables,
            ...this.props.currentState.queries[query.name],
          };
        }
      });
    }

    if (queryConfirmationList.length !== 0) {
      this.updateQueryConfirmationList(queryConfirmationList);
    }
    const variables = await this.fetchOrgEnvironmentVariables(data.slug, data.is_public);
    const constants = await this.fetchOrgEnvironmentConstants(data.slug, data.is_public);

    const pages = data.pages;
    const homePageId = appVersionId ? data.editing_version.homePageId : data?.homePageId;
    const startingPageHandle = this.props?.params?.pageHandle;
    const currentPageId = pages.filter((page) => page.handle === startingPageHandle)[0]?.id ?? homePageId;
    const currentPage = pages.find((page) => page.id === currentPageId);

    useDataQueriesStore.getState().actions.setDataQueries(dataQueries);
    this.props.setCurrentState({
      queries: queryState,
      components: {},
      globals: {
        currentUser: userVars, // currentUser is updated in setupViewer function as well
        theme: { name: this.props.darkMode ? 'dark' : 'light' },
        urlparams: JSON.parse(JSON.stringify(queryString.parse(this.props.location.search))),
        mode: {
          value: this.state.slug ? 'view' : 'preview',
        },
      },
      variables: {},
      page: {
        id: currentPage.id,
        handle: currentPage.handle,
        name: currentPage.name,
        variables: {},
      },
      ...variables,
      ...constants,
    });
    useEditorStore.getState().actions.toggleCurrentLayout(this.props?.currentLayout == 'mobile' ? 'mobile' : 'desktop');
    this.props.updateState({ events: data.events ?? [] });
    this.setState(
      {
        currentUser,
        currentSidebarTab: 2,
        canvasWidth:
          this.props.currentLayout === 'desktop'
            ? '100%'
            : this.props?.currentLayout === 'mobile'
            ? `${this.state.deviceWindowWidth}px`
            : '1292px',
        selectedComponent: null,
        dataQueries: dataQueries,
        currentPageId: currentPage.id,
        homepage: appDefData?.pages?.[this.state.appDefinition?.homePageId]?.handle,
        events: data.events ?? [],
      },
      () => {
        const components = appDefData?.pages[currentPageId]?.components || {};

        computeComponentState(components).then(async () => {
          this.setState({ initialComputationOfStateDone: true, defaultComponentStateComputed: true });
          this.runQueries(dataQueries);

          const currentPageEvents = this.state.events.filter(
            (event) => event.target === 'page' && event.sourceId === this.state.currentPageId
          );

          await this.handleEvent('onPageLoad', currentPageEvents);
        });
      }
    );
  };

  runQueries = (data_queries) => {
    data_queries.forEach((query) => {
      if (query.options.runOnPageLoad && isQueryRunnable(query)) {
        runQuery(this.getViewerRef(), query.id, query.name, undefined, 'view');
      }
    });
  };

  fetchOrgEnvironmentConstants = async (slug, isPublic) => {
    const orgConstants = {};

    let variablesResult;
    if (!isPublic) {
      const { constants } = await orgEnvironmentConstantService.getAll();
      variablesResult = constants;
    } else {
      const { constants } = await orgEnvironmentConstantService.getConstantsFromPublicApp(slug);

      variablesResult = constants;
    }

    if (variablesResult && Array.isArray(variablesResult)) {
      variablesResult.map((constant) => {
        const constantValue = constant.values.find((value) => value.environmentName === 'production')['value'];
        orgConstants[constant.name] = constantValue;
      });
      return {
        constants: orgConstants,
      };
    }

    return { constants: {} };
  };

  fetchOrgEnvironmentVariables = async (slug, isPublic) => {
    const variables = {
      client: {},
      server: {},
    };

    let variablesResult;
    if (!isPublic) {
      variablesResult = await orgEnvironmentVariableService.getVariables();
    } else {
      variablesResult = await orgEnvironmentVariableService.getVariablesFromPublicApp(slug);
    }

    variablesResult.variables.map((variable) => {
      variables[variable.variable_type][variable.variable_name] =
        variable.variable_type === 'server' ? 'HiddenEnvironmentVariable' : variable.value;
    });
    return variables;
  };

  fetchAppVersions = async (appId) => {
    const appVersions = await appEnvironmentService.getVersionsByEnvironment(appId);
    useAppVersionStore.getState().actions.setAppVersions(appVersions.appVersions);
  };

  loadApplicationBySlug = (slug, authentication_failed = false) => {
    appService
      .fetchAppBySlug(slug)
      .then((data) => {
        const isAppPublic = data?.is_public;
        const preview = !!queryString.parse(this.props?.location?.search)?.version;
        if (authentication_failed && !isAppPublic) {
          return redirectToErrorPage(ERROR_TYPES.URL_UNAVAILABLE, {});
        }
        this.setStateForApp(data, true);
        this.setStateForContainer(data);
        setWindowTitle({
          page: pageTitles.VIEWER,
          appName: data.name,
          preview,
        });
      })
      .catch((error) => {
        this.setState({
          isLoading: false,
        });
        if (error?.statusCode === 404) {
          /* User is not authenticated. but the app url is wrong */
          redirectToErrorPage(ERROR_TYPES.INVALID);
        } else if (error?.statusCode === 403) {
          redirectToErrorPage(ERROR_TYPES.RESTRICTED);
        } else if (error?.statusCode !== 401) {
          redirectToErrorPage(ERROR_TYPES.UNKNOWN);
        }
      });
  };

  loadApplicationByVersion = async (appId, versionId) => {
    await appService
      .fetchAppByVersion(appId, versionId)
      .then((data) => {
        setWindowTitle({
          page: pageTitles.VIEWER,
          appName: data.name,
          preview: true,
        });
        this.setStateForApp(data);
        this.setStateForContainer(data, versionId);
      })
      .catch(() => {
        this.setState({
          isLoading: false,
        });
      });
  };

  setAppDefinitionFromVersion = (data) => {
    this.setState({
      isLoading: true,
    });
    this.loadApplicationByVersion(this.props.id, data.editing_version.id);
  };

  updateQueryConfirmationList = (queryConfirmationList) =>
    useEditorStore.getState().actions.updateQueryConfirmationList(queryConfirmationList);

  setupViewer() {
    this.subscription = authenticationService.currentSession.subscribe((currentSession) => {
      const slug = this.props.params.slug;
      const appId = this.props.id;
      const versionId = this.props.versionId;

      if (currentSession?.load_app && slug) {
        if (currentSession?.group_permissions) {
          useAppDataStore.getState().actions.setAppId(appId);

          const currentUser = currentSession.current_user;
          const userVars = {
            email: currentUser.email,
            firstName: currentUser.first_name,
            lastName: currentUser.last_name,
            groups: currentSession?.group_permissions?.map((group) => group.group),
          };
          this.props.setCurrentState({
            globals: {
              ...this.props.currentState.globals,
              currentUser: userVars, // currentUser is updated in setStateForContainer function as well
            },
          });
          this.setState({
            currentUser,
            userVars,
            versionId,
          });
          this.fetchAppVersions(appId);
          versionId ? this.loadApplicationByVersion(appId, versionId) : this.loadApplicationBySlug(slug);
        } else if (currentSession?.authentication_failed) {
          this.loadApplicationBySlug(slug, true);
        }
      }
      this.setState({ isLoading: false });
    });
  }

  /**
   *
   * ThandleMessage event listener in the login component fir iframe communication.
   * It now checks if the received message has a type of 'redirectTo' and extracts the redirectPath value from the payload.
   * If the value is present, it sets a cookie named 'redirectPath' with the received value and a one-day expiration.
   * This allows for redirection to a specific path after the login process is completed.
   */
  handleMessage = (event) => {
    const { data } = event;

    if (data?.type === 'redirectTo') {
      const redirectCookie = data?.payload['redirectPath'];
      setCookie('redirectPath', redirectCookie, 1);
    }
  };

  componentDidMount() {
    this.setupViewer();
    const isMobileDevice = this.state.deviceWindowWidth < 600;
    useEditorStore.getState().actions.toggleCurrentLayout(isMobileDevice ? 'mobile' : 'desktop');
    window.addEventListener('message', this.handleMessage);
    window.addEventListener('resize', this.setCanvasAreaWidth);
  }

  componentDidUpdate(prevProps, prevState) {
    if (this.props.params.slug && this.props.params.slug !== prevProps.params.slug) {
      this.setState({ isLoading: true });
      this.loadApplicationBySlug(this.props.params.slug);
    }
    if (prevProps.currentLayout !== this.props.currentLayout) {
      if (this.props.id && useAppVersionStore.getState()?.editingVersion?.id) {
        this.loadApplicationByVersion(this.props.id, useAppVersionStore.getState().editingVersion.id);
      }
    }

    if (this.state.initialComputationOfStateDone) this.handlePageSwitchingBasedOnURLparam();
    if (this.state.homepage !== prevState.homepage && !this.state.isLoading) {
      <Navigate to={`${this.state.homepage}${this.props.params.pageHandle ? '' : window.location.search}`} replace />;
    }
  }

  handlePageSwitchingBasedOnURLparam() {
    const handleOnURL = this.props.params.pageHandle;

    const shouldShowPage = handleOnURL ? this.validatePageHandle(handleOnURL) : true;

    if (!shouldShowPage) return this.switchPage(this.state.appDefinition.homePageId);

    const pageIdCorrespondingToHandleOnURL =
      handleOnURL && shouldShowPage ? this.findPageIdFromHandle(handleOnURL) : this.state.appDefinition.homePageId;
    const currentPageId = this.state.currentPageId;

    if (pageIdCorrespondingToHandleOnURL != this.state.currentPageId) {
      const targetPage = this.state.appDefinition.pages[pageIdCorrespondingToHandleOnURL];
      this.props.setCurrentState({
        globals: {
          ...this.props.currentState.globals,
          urlparams: JSON.parse(JSON.stringify(queryString.parse(this.props.location.search))),
        },
        page: {
          ...this.props.currentState.page,
          name: targetPage.name,
          handle: targetPage.handle,
          variables: this.state.pages?.[pageIdCorrespondingToHandleOnURL]?.variables ?? {},
          id: pageIdCorrespondingToHandleOnURL,
        },
      });
      this.setState(
        {
          pages: {
            ...this.state.pages,
            [currentPageId]: {
              ...this.state.pages?.[currentPageId],
              variables: {
                ...this.props.currentState?.page?.variables,
              },
            },
          },
          currentPageId: pageIdCorrespondingToHandleOnURL,
          handle: targetPage.handle,
          name: targetPage.name,
        },
        async () => {
          computeComponentState(this.state.appDefinition?.pages[this.state.currentPageId].components).then(async () => {
            const currentPageEvents = this.state.events.filter(
              (event) => event.target === 'page' && event.sourceId === this.state.currentPageId
            );

            await this.handleEvent('onPageLoad', currentPageEvents);
          });
        }
      );
    }
  }

  validatePageHandle(handle) {
    const allPages = this.state.appDefinition.pages;
    return Object.values(allPages).some((page) => page.handle === handle && !page.disabled);
  }

  findPageIdFromHandle(handle) {
    return (
      Object.entries(this.state.appDefinition.pages).filter(([_id, page]) => page.handle === handle)?.[0]?.[0] ??
      this.state.appDefinition.homePageId
    );
  }

  getCanvasWidth = () => {
    const canvasBoundingRect = document.getElementsByClassName('canvas-area')[0]?.getBoundingClientRect();
    return canvasBoundingRect?.width;
  };

  setCanvasAreaWidth = () => {
    this.setState({ canvasAreaWidth: this.getCanvasWidth() });
  };

  computeCanvasBackgroundColor = () => {
    const bgColor =
      (this.state.appDefinition.globalSettings?.backgroundFxQuery ||
        this.state.appDefinition.globalSettings?.canvasBackgroundColor) ??
      '#2f3c4c';
    const resolvedBackgroundColor = resolveReferences(bgColor, this.props.currentState);
    if (['#2f3c4c', '#F2F2F5', '#edeff5'].includes(resolvedBackgroundColor)) {
      return this.props.darkMode ? '#2f3c4c' : '#F2F2F5';
    }
    return resolvedBackgroundColor;
  };

  changeDarkMode = (newMode) => {
    this.props.setCurrentState({
      globals: {
        ...this.props.currentState.globals,
        theme: { name: newMode ? 'dark' : 'light' },
      },
    });
    this.setState({
      showQuerySearchField: false,
    });
    this.props.switchDarkMode(newMode);
  };

  switchPage = (id, queryParams = []) => {
    document.getElementById('real-canvas').scrollIntoView();
    /* Keep default query params for preview */
    const defaultParams = getPreviewQueryParams();

    if (this.state.currentPageId === id) return;

    const { handle } = this.state.appDefinition.pages[id];

    const queryParamsString = queryParams.map(([key, value]) => `${key}=${value}`).join('&');

    const navigationParams = {
      env: defaultParams.env,
      version: defaultParams.version,
    };

    //! For basic plan, env is undefined so we need to remove it from the url
    const navigationParamsString = navigationParams.env
      ? `env=${navigationParams.env}`
      : '' + navigationParams.version
      ? `version=${navigationParams.version}`
      : '';

    this.props.navigate(
      `/applications/${this.state.slug}/${handle}?${!_.isEmpty(defaultParams) ? navigationParamsString : ''}${
        queryParamsString ? `${!_.isEmpty(defaultParams) ? '&' : ''}${queryParamsString}` : ''
      }`,
      {
        state: {
          isSwitchingPage: true,
        },
      }
    );
  };

  handleEvent = (eventName, events, options) => {
    return onEvent(this.getViewerRef(), eventName, events, options, 'view');
  };

  computeCanvasMaxWidth = () => {
    const { appDefinition } = this.state;
    let computedCanvasMaxWidth = 1292;

    if (appDefinition.globalSettings?.canvasMaxWidthType === 'px')
      computedCanvasMaxWidth =
        (+appDefinition.globalSettings?.canvasMaxWidth || 1292) - (appDefinition?.showViewerNavigation ? 200 : 0);
    else if (appDefinition.globalSettings?.canvasMaxWidthType === '%')
      computedCanvasMaxWidth = +appDefinition.globalSettings?.canvasMaxWidth + '%';

    return computedCanvasMaxWidth;
  };

  componentWillUnmount() {
    this.subscription && this.subscription.unsubscribe();
  }
  render() {
    const {
      appDefinition,
      isLoading,
      isAppLoaded,
      deviceWindowWidth,
      defaultComponentStateComputed,
      dataQueries,
      canvasWidth,
    } = this.state;

    const currentCanvasWidth = canvasWidth;
    const queryConfirmationList = this.props?.queryConfirmationList ?? [];
    const canvasMaxWidth = this.computeCanvasMaxWidth();
    const pages =
      Object.entries(_.cloneDeep(appDefinition)?.pages)
        .map(([id, page]) => ({ id, ...page }))
        .sort((a, b) => a.index - b.index) || [];

    const isMobilePreviewMode = this.props.versionId && this.props.currentLayout === 'mobile';
    if (this.state.app?.isLoading) {
      return (
        <div className={cx('tooljet-logo-loader', { 'theme-dark': this.props.darkMode })}>
          <div>
            <div className="loader-logo">
              <ViewerLogoIcon />
            </div>
            <div className="loader-spinner">
              <Spinner />
            </div>
          </div>
        </div>
      );
    } else if (this.state.app?.is_maintenance_on) {
      return (
        <div className="maintenance_container">
          <div className="card">
            <div className="card-body" style={{ display: 'flex', alignItems: 'center', justifyContent: 'center' }}>
              <h3>{this.props.t('viewer', 'Sorry!. This app is under maintenance')}</h3>
            </div>
          </div>
        </div>
      );
    } else {
      return (
        <div
          className={cx('viewer wrapper', {
            'mobile-layout': this.props.currentLayout,
            'theme-dark dark-theme': this.props.darkMode,
          })}
        >
          <Confirm
            show={queryConfirmationList.length > 0}
            message={'Do you want to run this query?'}
            onConfirm={(queryConfirmationData) =>
              onQueryConfirmOrCancel(this.getViewerRef(), queryConfirmationData, true, 'view')
            }
            onCancel={() => onQueryConfirmOrCancel(this.getViewerRef(), queryConfirmationList[0], false, 'view')}
            queryConfirmationData={queryConfirmationList[0]}
            key={queryConfirmationList[0]?.queryName}
            darkMode={this.props.darkMode}
          />
          <DndProvider backend={HTML5Backend}>
            {this.props.currentLayout !== 'mobile' && (
              <DesktopHeader
                showHeader={!appDefinition.globalSettings?.hideHeader && isAppLoaded}
                appName={this.state.app?.name ?? null}
                changeDarkMode={this.changeDarkMode}
                darkMode={this.props.darkMode}
                pages={pages}
                currentPageId={this.state?.currentPageId ?? this.state.appDefinition?.homePageId}
                switchPage={this.switchPage}
                setAppDefinitionFromVersion={this.setAppDefinitionFromVersion}
                showViewerNavigation={appDefinition?.showViewerNavigation}
              />
            )}
            {/* Render following mobile header only when its in preview mode and not in launched app */}
            {this.props.currentLayout === 'mobile' && !isMobilePreviewMode && (
              <MobileHeader
                showHeader={!appDefinition.globalSettings?.hideHeader && isAppLoaded}
                appName={this.state.app?.name ?? null}
                changeDarkMode={this.changeDarkMode}
                darkMode={this.props.darkMode}
                pages={pages}
                currentPageId={this.state?.currentPageId ?? this.state.appDefinition?.homePageId}
                switchPage={this.switchPage}
                setAppDefinitionFromVersion={this.setAppDefinitionFromVersion}
                showViewerNavigation={appDefinition?.showViewerNavigation}
              />
            )}
            <div className="sub-section">
              <div className="main">
                <div
                  className="canvas-container align-items-center"
                  style={{
                    background: this.computeCanvasBackgroundColor() || (!this.props.darkMode ? '#EBEBEF' : '#2E3035'),
                  }}
                >
                  <div className="areas d-flex flex-rows">
                    {appDefinition?.showViewerNavigation && (
                      <ViewerSidebarNavigation
                        showHeader={!appDefinition.globalSettings?.hideHeader && isAppLoaded}
                        isMobileDevice={this.props.currentLayout === 'mobile'}
                        pages={pages}
                        currentPageId={this.state?.currentPageId ?? this.state.appDefinition?.homePageId}
                        switchPage={this.switchPage}
                        darkMode={this.props.darkMode}
                      />
                    )}
                    <div
                      className="flex-grow-1 d-flex justify-content-center"
                      style={{
                        backgroundColor: isMobilePreviewMode ? '#ACB2B9' : 'unset',
                        marginLeft:
                          appDefinition?.showViewerNavigation && this.props.currentLayout !== 'mobile'
                            ? '200px'
                            : 'auto',
                      }}
                    >
                      <div
                        className="canvas-area"
                        style={{
                          width: isMobilePreviewMode ? '450px' : currentCanvasWidth,
                          maxWidth: isMobilePreviewMode ? '450px' : canvasMaxWidth,
                          backgroundColor: this.computeCanvasBackgroundColor(),
                          margin: 0,
                          padding: 0,
                        }}
                      >
                        {this.props.currentLayout === 'mobile' && isMobilePreviewMode && (
                          <MobileHeader
                            showHeader={!appDefinition.globalSettings?.hideHeader && isAppLoaded}
                            appName={this.state.app?.name ?? null}
                            changeDarkMode={this.changeDarkMode}
                            darkMode={this.props.darkMode}
                            pages={pages}
                            currentPageId={this.state?.currentPageId ?? this.state.appDefinition?.homePageId}
                            switchPage={this.switchPage}
                            setAppDefinitionFromVersion={this.setAppDefinitionFromVersion}
                            showViewerNavigation={appDefinition?.showViewerNavigation}
                          />
                        )}
                        {defaultComponentStateComputed && (
                          <>
                            {isLoading ? (
                              <div className="mx-auto mt-5 w-50 p-5">
                                <center>
                                  <div className="spinner-border text-azure" role="status"></div>
                                </center>
                              </div>
                            ) : (
                              <Container
                                appDefinition={appDefinition}
                                appDefinitionChanged={() => false} // function not relevant in viewer
                                snapToGrid={true}
                                appLoading={isLoading}
                                onEvent={this.handleEvent}
                                mode="view"
                                deviceWindowWidth={isMobilePreviewMode ? '450px' : deviceWindowWidth}
                                selectedComponent={this.state.selectedComponent}
                                onComponentClick={(id, component) => {
                                  this.setState({
                                    selectedComponent: { id, component },
                                  });
                                  onComponentClick(this, id, component, 'view');
                                }}
                                onComponentOptionChanged={(component, optionName, value) => {
                                  return onComponentOptionChanged(component, optionName, value);
                                }}
<<<<<<< HEAD
                                onComponentOptionsChanged={(...props) =>
                                  onComponentOptionsChanged(this.context, ...props)
                                }
                                canvasWidth={this.state.canvasAreaWidth || this.getCanvasWidth()}
=======
                                onComponentOptionsChanged={onComponentOptionsChanged}
                                canvasWidth={this.getCanvasWidth()}
>>>>>>> ef36d807
                                dataQueries={dataQueries}
                                currentPageId={this.state.currentPageId}
                                darkMode={this.props.darkMode}
                              />
                            )}
                          </>
                        )}
                      </div>
                      <div
                        className="powered-with-tj"
                        onClick={() => {
                          const url = `https://tooljet.com/?utm_source=powered_by_banner&utm_medium=${
                            useAppDataStore.getState()?.metadata?.instance_id
                          }&utm_campaign=self_hosted`;
                          window.open(url, '_blank');
                        }}
                      >
                        Built with
                        <span className={'powered-with-tj-icon'}>
                          <TooljetLogoIcon />
                        </span>
                        <TooljetLogoText fill={this.props.darkMode ? '#ECEDEE' : '#11181C'} />
                      </div>
                      {/* Following div is a hack to prevent showing mobile drawer navigation coming from left*/}
                      {isMobilePreviewMode && <div className="hide-drawer-transition" style={{ right: 0 }}></div>}
                      {isMobilePreviewMode && <div className="hide-drawer-transition" style={{ left: 0 }}></div>}
                    </div>
                  </div>
                </div>
              </div>
            </div>
          </DndProvider>
        </div>
      );
    }
  }
}
const withStore = (Component) => (props) => {
  const currentState = useCurrentStateStore();
  const { currentLayout, queryConfirmationList } = useEditorStore(
    (state) => ({
      currentLayout: state?.currentLayout,
      queryConfirmationList: state?.queryConfirmationList,
    }),
    shallow
  );
  const { updateState } = useAppDataActions();
  const { isAppDarkMode } = useAppDarkMode();
  return (
    <Component
      {...props}
      currentState={currentState}
      setCurrentState={currentState?.actions?.setCurrentState}
      currentLayout={currentLayout}
      updateState={updateState}
      queryConfirmationList={queryConfirmationList}
      darkMode={isAppDarkMode}
    />
  );
};

export const Viewer = withTranslation()(withStore(withRouter(ViewerComponent)));<|MERGE_RESOLUTION|>--- conflicted
+++ resolved
@@ -744,15 +744,8 @@
                                 onComponentOptionChanged={(component, optionName, value) => {
                                   return onComponentOptionChanged(component, optionName, value);
                                 }}
-<<<<<<< HEAD
-                                onComponentOptionsChanged={(...props) =>
-                                  onComponentOptionsChanged(this.context, ...props)
-                                }
+                                onComponentOptionsChanged={onComponentOptionsChanged}
                                 canvasWidth={this.state.canvasAreaWidth || this.getCanvasWidth()}
-=======
-                                onComponentOptionsChanged={onComponentOptionsChanged}
-                                canvasWidth={this.getCanvasWidth()}
->>>>>>> ef36d807
                                 dataQueries={dataQueries}
                                 currentPageId={this.state.currentPageId}
                                 darkMode={this.props.darkMode}
