import React from 'react';
import {
  // appsService,
  authenticationService,
  orgEnvironmentVariableService,
  customStylesService,
  appEnvironmentService,
  orgEnvironmentConstantService,
  dataqueryService,
  appService,
} from '@/_services';
import { DndProvider } from 'react-dnd';
import { HTML5Backend } from 'react-dnd-html5-backend';
import { Container } from './Container';
import { Confirm } from './Viewer/Confirm';
import { ViewerNavigation } from './Viewer/ViewerNavigation';
import {
  onComponentOptionChanged,
  onComponentOptionsChanged,
  onComponentClick,
  onQueryConfirmOrCancel,
  onEvent,
  runQuery,
  computeComponentState,
  buildAppDefinition,
} from '@/_helpers/appUtils';
import queryString from 'query-string';
import ViewerLogoIcon from './Icons/viewer-logo.svg';
import { DataSourceTypes } from './DataSourceManager/SourceComponents';
import { resolveReferences, isQueryRunnable, fetchAndSetWindowTitle, pageTitles } from '@/_helpers/utils';
import { withTranslation } from 'react-i18next';
import _ from 'lodash';
import { Navigate } from 'react-router-dom';
import Spinner from '@/_ui/Spinner';
import { withRouter } from '@/_hoc/withRouter';
import { useEditorStore } from '@/_stores/editorStore';
import { setCookie } from '@/_helpers/cookie';
import { useDataQueriesStore } from '@/_stores/dataQueriesStore';
import { useCurrentStateStore } from '@/_stores/currentStateStore';
import { shallow } from 'zustand/shallow';
import { useAppDataActions, useAppDataStore } from '@/_stores/appDataStore';
import { getPreviewQueryParams, getQueryParams, redirectToErrorPage } from '@/_helpers/routes';
import { ERROR_TYPES } from '@/_helpers/constants';
import { defaultWhiteLabellingSettings } from '@/_stores/utils';
import { useWhiteLabellingStore } from '@/_stores/whiteLabellingStore';
import { camelizeKeys } from 'humps';

class ViewerComponent extends React.Component {
  constructor(props) {
    super(props);

    const deviceWindowWidth = window.screen.width - 5;

    const slug = this.props.params.slug;
    this.subscription = null;

    this.state = {
      slug,
      deviceWindowWidth,
      currentUser: null,
      isLoading: true,
      users: null,
      appDefinition: { pages: {} },
      queryConfirmationList: [],
      isAppLoaded: false,
      environmentId: null,
      pages: {},
      homepage: null,
      organizationId: null,
    };
  }

  setFavicon = (whiteLabelFavicon) => {
    // Set favicon
    let links = document.querySelectorAll("link[rel='icon']");
    if (links.length === 0) {
      const link = document.createElement('link');
      link.rel = 'icon';
      document.getElementsByTagName('head')[0].appendChild(link);
      links = [link];
    }
    links.forEach((link) => {
      link.href = whiteLabelFavicon || defaultWhiteLabellingSettings.WHITE_LABEL_FAVICON;
    });
  };

  getViewerRef() {
    return {
      appDefinition: this.state.appDefinition,
      queryConfirmationList: this.props.queryConfirmationList,
      updateQueryConfirmationList: this.updateQueryConfirmationList,
      navigate: this.props.navigate,
      switchPage: this.switchPage,
      currentPageId: this.state.currentPageId,
      environmentId: this.state.environmentId,
    };
  }

  setStateForApp = (data, byAppSlug = false) => {
    const appDefData = buildAppDefinition(data);

    if (byAppSlug) {
      appDefData.globalSettings = data.globalSettings;
      appDefData.homePageId = data.homePageId;
      appDefData.showViewerNavigation = data.showViewerNavigation;
    }

    this.setState({
      app: data,
      isLoading: false,
      isAppLoaded: true,
      appDefinition: { ...appDefData },
      pages: appDefData.pages,
    });
  };

  setStateForContainer = async (data, appVersionId) => {
    const appDefData = buildAppDefinition(data);

    const currentUser = this.state.currentUser;
    let userVars = {};

    if (currentUser) {
      userVars = {
        email: currentUser.email,
        firstName: currentUser.first_name,
        lastName: currentUser.last_name,
        groups: authenticationService.currentSessionValue?.group_permissions.map((group) => group.group),
        ssoUserInfo: currentUser.sso_user_info,
      };
    }

    let queryState = {};
    let dataQueries = [];

    if (appVersionId) {
      const { data_queries } = await dataqueryService.getAll(appVersionId);
      dataQueries = data_queries;
    } else {
      dataQueries = data.data_queries;
    }
    const queryConfirmationList = [];

    if (dataQueries.length > 0) {
      dataQueries.forEach((query) => {
        if (query?.options && query?.options?.requestConfirmation && query?.options?.runOnPageLoad) {
          queryConfirmationList.push({ queryId: query.id, queryName: query.name });
        }

        if (query.pluginId || query?.plugin?.id) {
          const exposedVariables =
            query.plugin?.manifestFile?.data?.source?.exposedVariables ||
            query.plugin?.manifest_file?.data?.source?.exposed_variables;

          queryState[query.name] = {
            ...exposedVariables,
            ...this.props.currentState.queries[query.name],
          };
        } else {
          const dataSourceTypeDetail = DataSourceTypes.find((source) => source.kind === query.kind);
          queryState[query.name] = {
            ...dataSourceTypeDetail.exposedVariables,
            ...this.props.currentState.queries[query.name],
          };
        }
      });
    }

    if (queryConfirmationList.length !== 0) {
      this.updateQueryConfirmationList(queryConfirmationList);
    }

    await this.fetchAndInjectCustomStyles(data.slug, data.is_public);
    const variables = await this.fetchOrgEnvironmentVariables(data.slug, data.is_public);
    const constants = await this.fetchOrgEnvironmentConstants(data.slug, data.is_public);

    /* Get current environment details from server, for released apps the environment will be production only (Release preview) */
    const environmentResult = await this.getEnvironmentDetails(data.is_public);
    const { environment } = environmentResult;

    const pages = data.pages;
    const homePageId = appVersionId ? data.editing_version.homePageId : data?.homePageId;
    const startingPageHandle = this.props?.params?.pageHandle;
    const currentPageId = pages.filter((page) => page.handle === startingPageHandle)[0]?.id ?? homePageId;
    const currentPage = pages.find((page) => page.id === currentPageId);

    useDataQueriesStore.getState().actions.setDataQueries(dataQueries);
    this.props.setCurrentState({
      queries: queryState,
      components: {},
      globals: {
        currentUser: userVars, // currentUser is updated in setupViewer function as well
        theme: { name: this.props.darkMode ? 'dark' : 'light' },
        urlparams: JSON.parse(JSON.stringify(queryString.parse(this.props.location.search))),
        environment: {
          id: environment.id,
          name: environment.name,
        },
        mode: {
          value: this.state.slug ? 'view' : 'preview',
        },
      },
      variables: {},
      page: {
        id: currentPage.id,
        handle: currentPage.handle,
        name: currentPage.name,
        variables: {},
      },
      ...variables,
      ...constants,
    });
    useEditorStore.getState().actions.toggleCurrentLayout(this.props?.currentLayout == 'mobile' ? 'mobile' : 'desktop');
    this.props.updateState({ events: data.events ?? [] });
    this.setState(
      {
        currentUser,
        currentSidebarTab: 2,
        canvasWidth:
          this.props.currentLayout === 'desktop'
            ? '100%'
            : this.props?.currentLayout === 'mobile'
            ? `${this.state.deviceWindowWidth}px`
            : '1292px',
        selectedComponent: null,
        dataQueries: dataQueries,
        currentPageId: currentPage.id,
        pages: {},
        homepage: appDefData?.pages?.[this.state.appDefinition?.homePageId]?.handle,
        events: data.events ?? [],
      },
      () => {
        const components = appDefData?.pages[currentPageId]?.components || {};

        computeComponentState(components).then(async () => {
          this.setState({ initialComputationOfStateDone: true, defaultComponentStateComputed: true });
          console.log('Default component state computed and set');
          this.runQueries(dataQueries);

          const currentPageEvents = this.state.events.filter(
            (event) => event.target === 'page' && event.sourceId === this.state.currentPageId
          );

          await this.handleEvent('onPageLoad', currentPageEvents);
        });
      }
    );
  };

  runQueries = (data_queries) => {
    data_queries.forEach((query) => {
      if (query.options.runOnPageLoad && isQueryRunnable(query)) {
        runQuery(this.getViewerRef(), query.id, query.name, undefined, 'view');
      }
    });
  };

  fetchOrgEnvironmentConstants = async (slug, isPublic) => {
    const orgConstants = {};

    let variablesResult;
    if (!isPublic) {
      const { constants } = await orgEnvironmentConstantService.getAll();
      variablesResult = constants;
    } else {
      const { constants } = await orgEnvironmentConstantService.getConstantsFromPublicApp(slug);

      variablesResult = constants;
    }

    const environmentResult = await this.getEnvironmentDetails();
    const { environment } = environmentResult;

    if (variablesResult && Array.isArray(variablesResult)) {
      variablesResult.map((constant) => {
        const condition = (value) =>
          this.state.environmentId ? value.id === this.state.environmentId : value.id === environment?.id;
        const constantValue = constant.values.find(condition)['value'];
        orgConstants[constant.name] = constantValue;
      });

      return {
        constants: orgConstants,
      };
    }

    return { constants: {} };
  };

  fetchOrgEnvironmentVariables = async (slug, isPublic) => {
    const variables = {
      client: {},
      server: {},
    };

    let variablesResult;
    if (!isPublic) {
      variablesResult = await orgEnvironmentVariableService.getVariables();
    } else {
      variablesResult = await orgEnvironmentVariableService.getVariablesFromPublicApp(slug);
    }

    variablesResult.variables.map((variable) => {
      variables[variable.variable_type][variable.variable_name] =
        variable.variable_type === 'server' ? 'HiddenEnvironmentVariable' : variable.value;
    });
    return variables;
  };

  fetchAndInjectCustomStyles = async (slug, isPublic) => {
    try {
      let data;
      if (!isPublic) {
        data = await customStylesService.getForAppViewerEditor(false);
      } else {
        data = await customStylesService.getForPublicApp(slug);
      }
      const styleEl = document.createElement('style');
      styleEl.appendChild(document.createTextNode(data.css));
      document.head.appendChild(styleEl);
    } catch (error) {
      console.log('Error fetching and injecting custom styles:', error);
    }
  };

<<<<<<< HEAD
  updateWhiteLabels = async (organizationId) => {
    try {
      const { actions } = useWhiteLabellingStore.getState();
      await actions.fetchWhiteLabelDetails(organizationId);
      const { whiteLabelFavicon } = useWhiteLabellingStore.getState();
      this.setFavicon(whiteLabelFavicon);
    } catch (error) {
      console.error('Unable to update white label settings', error);
    }
  };

  loadApplicationBySlug = async (slug, authentication_failed) => {
    try {
      const data = await appService.fetchAppBySlug(slug);

      this.setState({ organizationId: data?.organizationId });
      await this.updateWhiteLabels(data?.organizationId);
      const isAppPublic = data?.is_public;

      if (authentication_failed && !isAppPublic) {
        return redirectToErrorPage(ERROR_TYPES.URL_UNAVAILABLE, {});
      }

      this.setStateForApp(data, true);
      this.setState({ appId: data.id });
      this.setStateForContainer(data);
      this.setWindowTitle(data.name);
    } catch (error) {
      this.setState({
        isLoading: false,
=======
  loadApplicationBySlug = (slug, authentication_failed) => {
    appService
      .fetchAppBySlug(slug)
      .then((data) => {
        const isAppPublic = data?.is_public;
        const preview = !!queryString.parse(this.props?.location?.search)?.version;
        if (authentication_failed && !isAppPublic) {
          return redirectToErrorPage(ERROR_TYPES.URL_UNAVAILABLE, {});
        }
        this.setStateForApp(data, true);
        this.setState({ appId: data.id });
        this.setStateForContainer(data);
        fetchAndSetWindowTitle({
          page: pageTitles.VIEWER,
          appName: data.name,
          preview,
        });
      })
      .catch((error) => {
        this.setState({
          isLoading: false,
        });
        if (error?.statusCode === 404) {
          /* User is not authenticated. but the app url is wrong */
          redirectToErrorPage(ERROR_TYPES.INVALID);
        } else if (error?.statusCode === 403) {
          redirectToErrorPage(ERROR_TYPES.RESTRICTED);
        } else if (error?.statusCode !== 401) {
          redirectToErrorPage(ERROR_TYPES.UNKNOWN);
        }
>>>>>>> a23870ca
      });

      if (error?.statusCode === 404) {
        // User is not authenticated. but the app url is wrong
        redirectToErrorPage(ERROR_TYPES.INVALID);
      } else if (error?.statusCode === 403) {
        redirectToErrorPage(ERROR_TYPES.RESTRICTED);
      } else if (error?.statusCode !== 401) {
        redirectToErrorPage(ERROR_TYPES.UNKNOWN);
      }
    }
  };

  loadApplicationByVersion = async (appId, versionId) => {
    try {
      const data = await appService.fetchAppByVersion(appId, versionId);
      this.setStateForApp(data);
      this.setStateForContainer(data, versionId);
      await this.updateWhiteLabels(data?.organizationId);
    } catch (error) {
      this.setState({
        isLoading: false,
      });
    }
  };

  updateQueryConfirmationList = (queryConfirmationList) =>
    useEditorStore.getState().actions.updateQueryConfirmationList(queryConfirmationList);

  setupViewer() {
    this.subscription = authenticationService.currentSession.subscribe((currentSession) => {
      const slug = this.props.params.slug;
      const appId = this.props.id;
      const versionId = this.props.versionId;
      const environmentId = this.props.environmentId;

      if (currentSession?.load_app && slug) {
        if (currentSession?.group_permissions) {
          this.setState({ environmentId });
          useAppDataStore.getState().actions.setAppId(appId);

          const currentUser = currentSession.current_user;
          const userVars = {
            email: currentUser.email,
            firstName: currentUser.first_name,
            lastName: currentUser.last_name,
            groups: currentSession?.group_permissions?.map((group) => group.group),
          };
          this.props.setCurrentState({
            globals: {
              ...this.props.currentState.globals,
              currentUser: userVars, // currentUser is updated in setStateForContainer function as well
            },
          });
          this.setState({
            currentUser,
            userVars,
            versionId,
          });
          versionId ? this.loadApplicationByVersion(appId, versionId) : this.loadApplicationBySlug(slug);
        } else if (currentSession?.authentication_failed) {
          this.loadApplicationBySlug(slug, true);
        }
      }
      this.setState({ isLoading: false });
    });
  }

  /**
   *
   * ThandleMessage event listener in the login component fir iframe communication.
   * It now checks if the received message has a type of 'redirectTo' and extracts the redirectPath value from the payload.
   * If the value is present, it sets a cookie named 'redirectPath' with the received value and a one-day expiration.
   * This allows for redirection to a specific path after the login process is completed.
   */
  handleMessage = (event) => {
    const { data } = event;

    if (data?.type === 'redirectTo') {
      const redirectCookie = data?.payload['redirectPath'];
      setCookie('redirectPath', redirectCookie, 1);
    }
  };

  componentDidMount() {
    this.setupViewer();
    const isMobileDevice = this.state.deviceWindowWidth < 600;
    useEditorStore.getState().actions.toggleCurrentLayout(isMobileDevice ? 'mobile' : 'desktop');
    window.addEventListener('message', this.handleMessage);
  }

  componentDidUpdate(prevProps, prevState) {
    if (this.props.params.slug && this.props.params.slug !== prevProps.params.slug) {
      this.setState({ isLoading: true });
      this.loadApplicationBySlug(this.props.params.slug);
    }

    if (this.state.initialComputationOfStateDone) this.handlePageSwitchingBasedOnURLparam();
    if (this.state.homepage !== prevState.homepage && !this.state.isLoading) {
      <Navigate to={`${this.state.homepage}${this.props.params.pageHandle ? '' : window.location.search}`} replace />;
    }
  }

  handlePageSwitchingBasedOnURLparam() {
    const handleOnURL = this.props.params.pageHandle;

    const shouldShowPage = handleOnURL ? this.validatePageHandle(handleOnURL) : true;

    if (!shouldShowPage) return this.switchPage(this.state.appDefinition.homePageId);

    const pageIdCorrespondingToHandleOnURL =
      handleOnURL && shouldShowPage ? this.findPageIdFromHandle(handleOnURL) : this.state.appDefinition.homePageId;
    const currentPageId = this.state.currentPageId;

    if (pageIdCorrespondingToHandleOnURL != this.state.currentPageId) {
      const targetPage = this.state.appDefinition.pages[pageIdCorrespondingToHandleOnURL];
      this.props.setCurrentState({
        globals: {
          ...this.props.currentState.globals,
          urlparams: JSON.parse(JSON.stringify(queryString.parse(this.props.location.search))),
        },
        page: {
          ...this.props.currentState.page,
          name: targetPage.name,
          handle: targetPage.handle,
          variables: this.state.pages?.[pageIdCorrespondingToHandleOnURL]?.variables ?? {},
          id: pageIdCorrespondingToHandleOnURL,
        },
      });
      this.setState(
        {
          pages: {
            ...this.state.pages,
            [currentPageId]: {
              ...this.state.pages?.[currentPageId],
              variables: {
                ...this.props.currentState?.page?.variables,
              },
            },
          },
          currentPageId: pageIdCorrespondingToHandleOnURL,
          handle: targetPage.handle,
          name: targetPage.name,
        },
        async () => {
          computeComponentState(this.state.appDefinition?.pages[this.state.currentPageId].components).then(async () => {
            const currentPageEvents = this.state.events.filter(
              (event) => event.target === 'page' && event.sourceId === this.state.currentPageId
            );

            await this.handleEvent('onPageLoad', currentPageEvents);
          });
        }
      );
    }
  }

  validatePageHandle(handle) {
    const allPages = this.state.appDefinition.pages;
    return Object.values(allPages).some((page) => page.handle === handle && !page.disabled);
  }

  findPageIdFromHandle(handle) {
    return (
      Object.entries(this.state.appDefinition.pages).filter(([_id, page]) => page.handle === handle)?.[0]?.[0] ??
      this.state.appDefinition.homePageId
    );
  }

  getCanvasWidth = () => {
    const canvasBoundingRect = document.getElementsByClassName('canvas-area')[0]?.getBoundingClientRect();
    return canvasBoundingRect?.width;
  };

  computeCanvasBackgroundColor = () => {
    const bgColor =
      (this.state.appDefinition.globalSettings?.backgroundFxQuery ||
        this.state.appDefinition.globalSettings?.canvasBackgroundColor) ??
      '#2f3c4c';
    const resolvedBackgroundColor = resolveReferences(bgColor, this.props.currentState);
    if (['#2f3c4c', '#F2F2F5', '#edeff5'].includes(resolvedBackgroundColor)) {
      return this.props.darkMode ? '#2f3c4c' : '#F2F2F5';
    }
    return resolvedBackgroundColor;
  };

  changeDarkMode = (newMode) => {
    this.props.setCurrentState({
      globals: {
        ...this.props.currentState.globals,
        theme: { name: newMode ? 'dark' : 'light' },
      },
    });
    this.setState({
      showQuerySearchField: false,
    });
    this.props.switchDarkMode(newMode);
  };

  switchPage = (id, queryParams = []) => {
    document.getElementById('real-canvas').scrollIntoView();
    /* Keep default query params for preview */
    const defaultParams = getPreviewQueryParams();

    if (this.state.currentPageId === id) return;

    const { handle } = this.state.appDefinition.pages[id];

    const queryParamsString = queryParams.map(([key, value]) => `${key}=${value}`).join('&');

    const navigationParams = {
      env: defaultParams.env,
      version: defaultParams.version,
    };

    //! For basic plan, env is undefined so we need to remove it from the url
    const envParams = navigationParams.env ? `env=${navigationParams.env}` : '';
    const versionParams = navigationParams.version ? `version=${navigationParams.version}` : '';

    const navigationParamsString = `${envParams}${envParams && versionParams ? '&' : ''}${versionParams}`;

    this.props.navigate(
      `/applications/${this.state.slug}/${handle}?${!_.isEmpty(defaultParams) ? navigationParamsString : ''}${
        queryParamsString ? `${!_.isEmpty(defaultParams) ? '&' : ''}${queryParamsString}` : ''
      }`,
      {
        state: {
          isSwitchingPage: true,
        },
      }
    );
  };

  handleEvent = (eventName, events, options) => {
    return onEvent(this.getViewerRef(), eventName, events, options, 'view');
  };

  computeCanvasMaxWidth = () => {
    const { appDefinition } = this.state;
    let computedCanvasMaxWidth = 1292;

    if (appDefinition.globalSettings?.canvasMaxWidthType === 'px')
      computedCanvasMaxWidth =
        (+appDefinition.globalSettings?.canvasMaxWidth || 1292) - (appDefinition?.showViewerNavigation ? 200 : 0);
    else if (appDefinition.globalSettings?.canvasMaxWidthType === '%')
      computedCanvasMaxWidth = +appDefinition.globalSettings?.canvasMaxWidth + '%';

    return computedCanvasMaxWidth;
  };

  componentWillUnmount() {
    this.subscription && this.subscription.unsubscribe();
  }

  formCustomPageSelectorClass = () => {
    const handle = this.state.appDefinition?.pages[this.state.currentPageId]?.handle;
    return `_tooljet-page-${handle}`;
  };

  getEnvironmentDetails = () => {
    const queryParams = { slug: this.props.params.slug };
    return appEnvironmentService.getEnvironment(this.state.environmentId, queryParams);
  };

  render() {
    const {
      appDefinition,
      isLoading,
      isAppLoaded,
      deviceWindowWidth,
      defaultComponentStateComputed,
      dataQueries,
      canvasWidth,
      organizationId,
    } = this.state;

    const currentCanvasWidth = canvasWidth;
    const queryConfirmationList = this.props?.queryConfirmationList ?? [];
    const canvasMaxWidth = this.computeCanvasMaxWidth();
     const pages =
      Object.entries(_.cloneDeep(appDefinition)?.pages)
        .map(([id, page]) => ({ id, ...page }))
        .sort((a, b) => a.index - b.index) || [];

    if (this.state.app?.isLoading) {
      return (
        <div className="tooljet-logo-loader">
          <div>
            <div className="loader-logo">
              <ViewerLogoIcon />
            </div>
            <div className="loader-spinner">
              <Spinner />
            </div>
          </div>
        </div>
      );
    } else {
      if (this.state.app?.is_maintenance_on) {
        return (
          <div className="maintenance_container">
            <div className="card">
              <div className="card-body" style={{ display: 'flex', alignItems: 'center', justifyContent: 'center' }}>
                <h3>{this.props.t('viewer', 'Sorry!. This app is under maintenance')}</h3>
              </div>
            </div>
          </div>
        );
      } else {
        const pageArray = Object.values(this.state.appDefinition?.pages || {});
        const { env, version, ...restQueryParams } = getQueryParams();
        const queryParamsString = Object.keys(restQueryParams)
          .map((key) => `${key}=${restQueryParams[key]}`)
          .join('&');
        const constructTheURL = (homeHandle) =>
          `/applications/${this.state.slug}/${homeHandle}${env && version ? `?env=${env}&version=${version}` : ''}`;
        //checking if page is disabled
        if (
          pageArray.find((page) => page.handle === this.props.params.pageHandle)?.disabled &&
          this.state.currentPageId !== this.state.appDefinition?.homePageId && //Prevent page crashing when home page is disabled
          this.state.appDefinition?.pages?.[this.state.appDefinition?.homePageId]
        ) {
          const homeHandle = this.state.appDefinition?.pages?.[this.state.appDefinition?.homePageId]?.handle;
          return <Navigate to={constructTheURL(homeHandle)} replace />;
        }

        //checking if page exists
        if (
          !pageArray.find((page) => page.handle === this.props.params.pageHandle) &&
          this.state.appDefinition?.pages?.[this.state.appDefinition?.homePageId]
        ) {
          const homeHandle = this.state.appDefinition?.pages?.[this.state.appDefinition?.homePageId]?.handle;

          return (
            <Navigate
              to={`${constructTheURL(homeHandle)}${
                this.props.params.pageHandle ? '' : `${env && version ? '&' : '?'}${queryParamsString}`
              }`}
              replace
            />
          );
        }

        return (
          <div className="viewer wrapper">
            <Confirm
              show={queryConfirmationList.length > 0}
              message={'Do you want to run this query?'}
              onConfirm={(queryConfirmationData) =>
                onQueryConfirmOrCancel(this.getViewerRef(), queryConfirmationData, true, 'view')
              }
              onCancel={() => onQueryConfirmOrCancel(this.getViewerRef(), queryConfirmationList[0], false, 'view')}
              queryConfirmationData={queryConfirmationList[0]}
              key={queryConfirmationList[0]?.queryName}
            />
            <DndProvider backend={HTML5Backend}>
              <ViewerNavigation.Header
                showHeader={!appDefinition.globalSettings?.hideHeader && isAppLoaded}
                appName={this.state.app?.name ?? null}
                changeDarkMode={this.changeDarkMode}
                darkMode={this.props.darkMode}
                pages={pages}
                currentPageId={this.state?.currentPageId ?? this.state.appDefinition?.homePageId}
                switchPage={this.switchPage}
                organizationId={organizationId}
              />
              <div className="sub-section">
                <div className="main">
                  <div
                    className="canvas-container page-container align-items-center"
                    style={{
                      background: this.computeCanvasBackgroundColor() || (!this.props.darkMode ? '#EBEBEF' : '#2E3035'),
                    }}
                  >
                    <div className={`areas d-flex flex-rows app-${this.state.appId}`}>
                      {appDefinition?.showViewerNavigation && (
                        <ViewerNavigation
                          isMobileDevice={this.props.currentLayout === 'mobile'}
                          canvasBackgroundColor={this.computeCanvasBackgroundColor()}
                          pages={pages}
                          currentPageId={this.state?.currentPageId ?? this.state.appDefinition?.homePageId}
                          switchPage={this.switchPage}
                          darkMode={this.props.darkMode}
                        />
                      )}
                      <div className="flex-grow-1 d-flex justify-content-center">
                        <div
                          className={`canvas-area ${this.formCustomPageSelectorClass()}`}
                          style={{
                            width: currentCanvasWidth,
                            maxWidth: canvasMaxWidth,
                            backgroundColor: this.computeCanvasBackgroundColor(),
                            margin: 0,
                            padding: 0,
                          }}
                        >
                          {defaultComponentStateComputed && (
                            <>
                              {isLoading ? (
                                <div className="mx-auto mt-5 w-50 p-5">
                                  <center>
                                    <div className="spinner-border text-azure" role="status"></div>
                                  </center>
                                </div>
                              ) : (
                                <Container
                                  appDefinition={appDefinition}
                                  appDefinitionChanged={() => false} // function not relevant in viewer
                                  snapToGrid={true}
                                  appLoading={isLoading}
                                  darkMode={this.props.darkMode}
                                  onEvent={this.handleEvent}
                                  mode="view"
                                  deviceWindowWidth={deviceWindowWidth}
                                  selectedComponent={this.state.selectedComponent}
                                  onComponentClick={(id, component) => {
                                    this.setState({
                                      selectedComponent: { id, component },
                                    });
                                    onComponentClick(this, id, component, 'view');
                                  }}
                                  onComponentOptionChanged={(component, optionName, value) => {
                                    return onComponentOptionChanged(component, optionName, value);
                                  }}
                                  onComponentOptionsChanged={onComponentOptionsChanged}
                                  canvasWidth={this.getCanvasWidth()}
                                  dataQueries={dataQueries}
                                  currentPageId={this.state.currentPageId}
                                />
                              )}
                            </>
                          )}
                        </div>
                      </div>
                    </div>
                  </div>
                </div>
              </div>
            </DndProvider>
          </div>
        );
      }
    }
  }
}
const withStore = (Component) => (props) => {
  const currentState = useCurrentStateStore();
  const { currentLayout, queryConfirmationList } = useEditorStore(
    (state) => ({
      currentLayout: state?.currentLayout,
      queryConfirmationList: state?.queryConfirmationList,
    }),
    shallow
  );

  const { updateState } = useAppDataActions();
  return (
    <Component
      {...props}
      currentState={currentState}
      setCurrentState={currentState?.actions?.setCurrentState}
      currentLayout={currentLayout}
      updateState={updateState}
      queryConfirmationList={queryConfirmationList}
    />
  );
};

export const Viewer = withTranslation()(withStore(withRouter(ViewerComponent)));<|MERGE_RESOLUTION|>--- conflicted
+++ resolved
@@ -323,7 +323,6 @@
     }
   };
 
-<<<<<<< HEAD
   updateWhiteLabels = async (organizationId) => {
     try {
       const { actions } = useWhiteLabellingStore.getState();
@@ -354,38 +353,6 @@
     } catch (error) {
       this.setState({
         isLoading: false,
-=======
-  loadApplicationBySlug = (slug, authentication_failed) => {
-    appService
-      .fetchAppBySlug(slug)
-      .then((data) => {
-        const isAppPublic = data?.is_public;
-        const preview = !!queryString.parse(this.props?.location?.search)?.version;
-        if (authentication_failed && !isAppPublic) {
-          return redirectToErrorPage(ERROR_TYPES.URL_UNAVAILABLE, {});
-        }
-        this.setStateForApp(data, true);
-        this.setState({ appId: data.id });
-        this.setStateForContainer(data);
-        fetchAndSetWindowTitle({
-          page: pageTitles.VIEWER,
-          appName: data.name,
-          preview,
-        });
-      })
-      .catch((error) => {
-        this.setState({
-          isLoading: false,
-        });
-        if (error?.statusCode === 404) {
-          /* User is not authenticated. but the app url is wrong */
-          redirectToErrorPage(ERROR_TYPES.INVALID);
-        } else if (error?.statusCode === 403) {
-          redirectToErrorPage(ERROR_TYPES.RESTRICTED);
-        } else if (error?.statusCode !== 401) {
-          redirectToErrorPage(ERROR_TYPES.UNKNOWN);
-        }
->>>>>>> a23870ca
       });
 
       if (error?.statusCode === 404) {
