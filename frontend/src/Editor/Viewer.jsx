--- conflicted
+++ resolved
@@ -38,10 +38,8 @@
 import { useAppDataActions, useAppDataStore } from '@/_stores/appDataStore';
 import { getPreviewQueryParams, redirectToErrorPage } from '@/_helpers/routes';
 import { ERROR_TYPES } from '@/_helpers/constants';
-<<<<<<< HEAD
 import { useSuperStore } from '../_stores/superStore';
-import { ModuleContext } from '../_contexts/ModuleContext';
-=======
+import { ModuleContext, useModuleName } from '../_contexts/ModuleContext';
 import { useAppVersionStore } from '@/_stores/appVersionStore';
 import TooljetLogoIcon from '@/_ui/Icon/solidIcons/TooljetLogoIcon';
 import TooljetLogoText from '@/_ui/Icon/solidIcons/TooljetLogoText';
@@ -49,7 +47,6 @@
 import MobileHeader from './Viewer/MobileHeader';
 import DesktopHeader from './Viewer/DesktopHeader';
 import './Viewer/viewer.scss';
->>>>>>> 53d3715e
 
 class ViewerComponent extends React.Component {
   static contextType = ModuleContext;
@@ -94,8 +91,14 @@
       appDefData.homePageId = data.homePageId;
       appDefData.showViewerNavigation = data.showViewerNavigation;
     }
-    useAppVersionStore.getState().actions.updateEditingVersion(data.editing_version);
-    useAppVersionStore.getState().actions.updateReleasedVersionId(data.currentVersionId);
+    useSuperStore
+      .getState()
+      .modules[this.context].useAppVersionStore.getState()
+      .actions.updateEditingVersion(data.editing_version);
+    useSuperStore
+      .getState()
+      .modules[this.context].useAppVersionStore.getState()
+      .actions.updateReleasedVersionId(data.currentVersionId);
     this.setState({
       app: data,
       isLoading: false,
@@ -190,14 +193,10 @@
       ...variables,
       ...constants,
     });
-<<<<<<< HEAD
     useSuperStore
       .getState()
       .modules[this.context].useEditorStore.getState()
-      .actions.toggleCurrentLayout(mobileLayoutHasWidgets ? 'mobile' : 'desktop');
-=======
-    useEditorStore.getState().actions.toggleCurrentLayout(this.props?.currentLayout == 'mobile' ? 'mobile' : 'desktop');
->>>>>>> 53d3715e
+      .actions.toggleCurrentLayout(this.props?.currentLayout == 'mobile' ? 'mobile' : 'desktop');
     this.props.updateState({ events: data.events ?? [] });
     this.setState(
       {
@@ -288,7 +287,10 @@
 
   fetchAppVersions = async (appId) => {
     const appVersions = await appEnvironmentService.getVersionsByEnvironment(appId);
-    useAppVersionStore.getState().actions.setAppVersions(appVersions.appVersions);
+    useSuperStore
+      .getState()
+      .modules[this.context].useAppVersionStore.getState()
+      .actions.setAppVersions(appVersions.appVersions);
   };
 
   loadApplicationBySlug = (slug, authentication_failed = false) => {
@@ -422,8 +424,14 @@
       this.loadApplicationBySlug(this.props.params.slug);
     }
     if (prevProps.currentLayout !== this.props.currentLayout) {
-      if (this.props.id && useAppVersionStore.getState()?.editingVersion?.id) {
-        this.loadApplicationByVersion(this.props.id, useAppVersionStore.getState().editingVersion.id);
+      if (
+        this.props.id &&
+        useSuperStore.getState().modules[this.context].useAppVersionStore.getState()?.editingVersion?.id
+      ) {
+        this.loadApplicationByVersion(
+          this.props.id,
+          useSuperStore.getState().modules[this.context].useAppVersionStore.getState().editingVersion.id
+        );
       }
     }
 
@@ -597,12 +605,9 @@
       dataQueries,
       canvasWidth,
     } = this.state;
-<<<<<<< HEAD
 
     const moduleName = this.context;
 
-=======
->>>>>>> 53d3715e
     const currentCanvasWidth = canvasWidth;
     const queryConfirmationList = this.props?.queryConfirmationList ?? [];
     const canvasMaxWidth = this.computeCanvasMaxWidth();
@@ -633,105 +638,6 @@
               <h3>{this.props.t('viewer', 'Sorry!. This app is under maintenance')}</h3>
             </div>
           </div>
-<<<<<<< HEAD
-        );
-      } else {
-        return (
-          <div className="viewer wrapper">
-            <Confirm
-              show={queryConfirmationList.length > 0}
-              message={'Do you want to run this query?'}
-              onConfirm={(queryConfirmationData) =>
-                onQueryConfirmOrCancel(this.getViewerRef(), queryConfirmationData, true, 'view')
-              }
-              onCancel={() => onQueryConfirmOrCancel(this.getViewerRef(), queryConfirmationList[0], false, 'view')}
-              queryConfirmationData={queryConfirmationList[0]}
-              key={queryConfirmationList[0]?.queryName}
-            />
-            {!this.props.moduleMode && (
-              <DndProvider backend={HTML5Backend}>
-                <ViewerNavigation.Header
-                  showHeader={!appDefinition.globalSettings?.hideHeader && isAppLoaded && !this.props.moduleMode}
-                  appName={this.state.app?.name ?? null}
-                  changeDarkMode={this.changeDarkMode}
-                  darkMode={this.props.darkMode}
-                  pages={Object.entries(this.state.appDefinition?.pages) ?? []}
-                  currentPageId={this.state?.currentPageId ?? this.state.appDefinition?.homePageId}
-                  switchPage={this.switchPage}
-                />
-                <div className="sub-section">
-                  <div className="main">
-                    <div
-                      className="canvas-container align-items-center"
-                      style={{
-                        background:
-                          this.computeCanvasBackgroundColor() || (!this.props.darkMode ? '#EBEBEF' : '#2E3035'),
-                        ...(this.props.moduleMode ? { top: 0 } : {}),
-                      }}
-                    >
-                      <div className="areas d-flex flex-rows">
-                        {appDefinition?.showViewerNavigation && !this.props.moduleMode && (
-                          <ViewerNavigation
-                            isMobileDevice={this.props.currentLayout === 'mobile'}
-                            canvasBackgroundColor={this.computeCanvasBackgroundColor()}
-                            pages={Object.entries(this.state.appDefinition?.pages) ?? []}
-                            currentPageId={this.state?.currentPageId ?? this.state.appDefinition?.homePageId}
-                            switchPage={this.switchPage}
-                            darkMode={this.props.darkMode}
-                          />
-                        )}
-                        <div className="flex-grow-1 d-flex justify-content-center">
-                          <div
-                            className="canvas-area"
-                            style={{
-                              width: currentCanvasWidth,
-                              maxWidth: canvasMaxWidth,
-                              backgroundColor: this.computeCanvasBackgroundColor(),
-                              margin: 0,
-                              padding: 0,
-                            }}
-                          >
-                            {defaultComponentStateComputed && (
-                              <>
-                                {isLoading ? (
-                                  <div className="mx-auto mt-5 w-50 p-5">
-                                    <center>
-                                      <div className="spinner-border text-azure" role="status"></div>
-                                    </center>
-                                  </div>
-                                ) : (
-                                  <Container
-                                    appDefinition={appDefinition}
-                                    appDefinitionChanged={() => false} // function not relevant in viewer
-                                    snapToGrid={true}
-                                    appLoading={isLoading}
-                                    darkMode={this.props.darkMode}
-                                    onEvent={this.handleEvent}
-                                    mode="view"
-                                    deviceWindowWidth={deviceWindowWidth}
-                                    selectedComponent={this.state.selectedComponent}
-                                    onComponentClick={(id, component) => {
-                                      this.setState({
-                                        selectedComponent: { id, component },
-                                      });
-                                      onComponentClick(this, id, component, 'view');
-                                    }}
-                                    onComponentOptionChanged={(component, optionName, value) => {
-                                      return onComponentOptionChanged(this.context, component, optionName, value);
-                                    }}
-                                    onComponentOptionsChanged={(...props) =>
-                                      onComponentOptionsChanged(this.context, ...props)
-                                    }
-                                    canvasWidth={this.getCanvasWidth()}
-                                    dataQueries={dataQueries}
-                                    currentPageId={this.state.currentPageId}
-                                  />
-                                )}
-                              </>
-                            )}
-                          </div>
-                        </div>
-=======
         </div>
       );
     } else {
@@ -854,9 +760,11 @@
                                   onComponentClick(this, id, component, 'view');
                                 }}
                                 onComponentOptionChanged={(component, optionName, value) => {
-                                  return onComponentOptionChanged(component, optionName, value);
+                                  return onComponentOptionChanged(this.context, component, optionName, value);
                                 }}
-                                onComponentOptionsChanged={onComponentOptionsChanged}
+                                onComponentOptionsChanged={(...props) =>
+                                  onComponentOptionsChanged(this.context, ...props)
+                                }
                                 canvasWidth={this.getCanvasWidth()}
                                 dataQueries={dataQueries}
                                 currentPageId={this.state.currentPageId}
@@ -869,7 +777,8 @@
                         className="powered-with-tj"
                         onClick={() => {
                           const url = `https://tooljet.com/?utm_source=powered_by_banner&utm_medium=${
-                            useAppDataStore.getState()?.metadata?.instance_id
+                            useSuperStore.getState().modules[this.context].useAppDataStore.getState()?.metadata
+                              ?.instance_id
                           }&utm_campaign=self_hosted`;
                           window.open(url, '_blank');
                         }}
@@ -879,7 +788,6 @@
                           <TooljetLogoIcon />
                         </span>
                         <TooljetLogoText fill={this.props.darkMode ? '#ECEDEE' : '#11181C'} />
->>>>>>> 53d3715e
                       </div>
                       {/* Following div is a hack to prevent showing mobile drawer navigation coming from left*/}
                       {isMobilePreviewMode && <div className="hide-drawer-transition" style={{ right: 0 }}></div>}
@@ -887,108 +795,11 @@
                     </div>
                   </div>
                 </div>
-<<<<<<< HEAD
-              </DndProvider>
-            )}
-            {this.props.moduleMode && (
-              <>
-                <ViewerNavigation.Header
-                  showHeader={!appDefinition.globalSettings?.hideHeader && isAppLoaded && !this.props.moduleMode}
-                  appName={this.state.app?.name ?? null}
-                  changeDarkMode={this.changeDarkMode}
-                  darkMode={this.props.darkMode}
-                  pages={Object.entries(this.state.appDefinition?.pages) ?? []}
-                  currentPageId={this.state?.currentPageId ?? this.state.appDefinition?.homePageId}
-                  switchPage={this.switchPage}
-                />
-                <div className="sub-section">
-                  <div className="main">
-                    <div
-                      className="canvas-container align-items-center"
-                      style={{
-                        background:
-                          this.computeCanvasBackgroundColor() || (!this.props.darkMode ? '#EBEBEF' : '#2E3035'),
-                        ...(this.props.moduleMode ? { top: 0 } : {}),
-                      }}
-                    >
-                      <div className="areas d-flex flex-rows">
-                        {appDefinition?.showViewerNavigation && !this.props.moduleMode && (
-                          <ViewerNavigation
-                            isMobileDevice={this.props.currentLayout === 'mobile'}
-                            canvasBackgroundColor={this.computeCanvasBackgroundColor()}
-                            pages={Object.entries(this.state.appDefinition?.pages) ?? []}
-                            currentPageId={this.state?.currentPageId ?? this.state.appDefinition?.homePageId}
-                            switchPage={this.switchPage}
-                            darkMode={this.props.darkMode}
-                          />
-                        )}
-                        <div className="flex-grow-1 d-flex justify-content-center">
-                          <div
-                            className="canvas-area"
-                            style={{
-                              width: currentCanvasWidth,
-                              maxWidth: canvasMaxWidth,
-                              backgroundColor: this.computeCanvasBackgroundColor(),
-                              margin: 0,
-                              padding: 0,
-                            }}
-                          >
-                            {defaultComponentStateComputed && (
-                              <>
-                                {isLoading ? (
-                                  <div className="mx-auto mt-5 w-50 p-5">
-                                    <center>
-                                      <div className="spinner-border text-azure" role="status"></div>
-                                    </center>
-                                  </div>
-                                ) : (
-                                  <Container
-                                    appDefinition={appDefinition}
-                                    appDefinitionChanged={() => false} // function not relevant in viewer
-                                    snapToGrid={true}
-                                    appLoading={isLoading}
-                                    darkMode={this.props.darkMode}
-                                    onEvent={this.handleEvent}
-                                    mode="view"
-                                    deviceWindowWidth={deviceWindowWidth}
-                                    selectedComponent={this.state.selectedComponent}
-                                    onComponentClick={(id, component) => {
-                                      this.setState({
-                                        selectedComponent: { id, component },
-                                      });
-                                      onComponentClick(this, id, component, 'view');
-                                    }}
-                                    onComponentOptionChanged={(component, optionName, value) => {
-                                      return onComponentOptionChanged(this.context, component, optionName, value);
-                                    }}
-                                    onComponentOptionsChanged={(...props) =>
-                                      onComponentOptionsChanged(this.context, ...props)
-                                    }
-                                    canvasWidth={this.getCanvasWidth()}
-                                    dataQueries={dataQueries}
-                                    currentPageId={this.state.currentPageId}
-                                  />
-                                )}
-                              </>
-                            )}
-                          </div>
-                        </div>
-                      </div>
-                    </div>
-                  </div>
-                </div>
-              </>
-            )}
-          </div>
-        );
-      }
-=======
               </div>
             </div>
           </DndProvider>
         </div>
       );
->>>>>>> 53d3715e
     }
   }
 }
