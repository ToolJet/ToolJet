--- conflicted
+++ resolved
@@ -1,14 +1,11 @@
 import React from 'react';
 import {
-  appsService,
+  appService,
   authenticationService,
   orgEnvironmentVariableService,
   orgEnvironmentConstantService,
-<<<<<<< HEAD
   organizationService,
   dataqueryService,
-=======
->>>>>>> d3abb3bf
 } from '@/_services';
 import { DndProvider } from 'react-dnd';
 import { HTML5Backend } from 'react-dnd-html5-backend';
@@ -28,24 +25,31 @@
 import queryString from 'query-string';
 import ViewerLogoIcon from './Icons/viewer-logo.svg';
 import { DataSourceTypes } from './DataSourceManager/SourceComponents';
-import { resolveReferences, isQueryRunnable } from '@/_helpers/utils';
+import {
+  resolveReferences,
+  safelyParseJSON,
+  stripTrailingSlash,
+  // getSubpath,
+  // excludeWorkspaceIdFromURL,
+  isQueryRunnable,
+  redirectToDashboard,
+  getWorkspaceId,
+} from '@/_helpers/utils';
 import { withTranslation } from 'react-i18next';
 import _ from 'lodash';
 import { Navigate } from 'react-router-dom';
 import Spinner from '@/_ui/Spinner';
+import { toast } from 'react-hot-toast';
 import { withRouter } from '@/_hoc/withRouter';
 import { useEditorStore } from '@/_stores/editorStore';
 import { setCookie } from '@/_helpers/cookie';
 import { useDataQueriesStore } from '@/_stores/dataQueriesStore';
 import { useCurrentStateStore } from '@/_stores/currentStateStore';
 import { shallow } from 'zustand/shallow';
-<<<<<<< HEAD
 import { useAppDataActions } from '@/_stores/appDataStore';
-=======
-import { useAppDataStore } from '@/_stores/appDataStore';
-import { getPreviewQueryParams, redirectToDashboard } from '@/_helpers/routes';
-import toast from 'react-hot-toast';
->>>>>>> d3abb3bf
+
+const getSubpath = () => '';
+const excludeWorkspaceIdFromURL = () => '';
 
 class ViewerComponent extends React.Component {
   constructor(props) {
@@ -54,16 +58,24 @@
     const deviceWindowWidth = window.screen.width - 5;
 
     const slug = this.props.params.slug;
+    const appId = this.props.params.id;
+    const versionId = this.props.params.versionId;
+
     this.subscription = null;
 
     this.state = {
       slug,
+      appId,
+      versionId,
       deviceWindowWidth,
       currentUser: null,
       isLoading: true,
       users: null,
       appDefinition: { pages: {} },
       isAppLoaded: false,
+      errorAppId: null,
+      errorVersionId: null,
+      errorDetails: null,
       pages: {},
       homepage: null,
       currentPageId: null,
@@ -273,15 +285,9 @@
     return variables;
   };
 
-<<<<<<< HEAD
   loadApplicationBySlug = (slug) => {
     appService
       .fetchAppBySlug(slug)
-=======
-  loadApplicationBySlug = (slug, authentication_failed = false) => {
-    appsService
-      .getAppBySlug(slug)
->>>>>>> d3abb3bf
       .then((data) => {
         this.setStateForApp(data, true);
         this.setStateForContainer(data);
@@ -289,47 +295,90 @@
       })
       .catch((error) => {
         this.setState({
+          errorDetails: error,
+          errorAppId: slug,
+          errorVersionId: null,
           isLoading: false,
         });
-        if (authentication_failed && error?.statusCode === 404) {
-          /* User is not authenticated. but the app url is wrong */
-          toast.error("Couldn't find the app. \n Please verify the app URL again.");
-          setTimeout(() => {
-            redirectToDashboard();
-          }, 3000);
-        }
       });
   };
 
   loadApplicationByVersion = (appId, versionId) => {
-<<<<<<< HEAD
     appService
       .fetchAppByVersion(appId, versionId)
-=======
-    appsService
-      .getAppByVersion(appId, versionId)
->>>>>>> d3abb3bf
       .then((data) => {
         this.setStateForApp(data);
         this.setStateForContainer(data, versionId);
       })
-      .catch(() => {
+      .catch((error) => {
         this.setState({
+          errorDetails: error,
+          errorAppId: appId,
+          errorVersionId: versionId,
           isLoading: false,
         });
       });
   };
 
+  switchOrganization = (orgId, appId, versionId) => {
+    const path = `/applications/${appId}${versionId ? `/versions/${versionId}` : ''}`;
+    const sub_path = window?.public_config?.SUB_PATH ? stripTrailingSlash(window?.public_config?.SUB_PATH) : '';
+
+    organizationService.switchOrganization(orgId).then(
+      () => {
+        window.location.href = `${sub_path}${path}`;
+      },
+      () => {
+        return (window.location.href = `${sub_path}/login/${orgId}?redirectTo=${path}`);
+      }
+    );
+  };
+
+  handleError = (errorDetails, appId, versionId) => {
+    try {
+      if (errorDetails?.data) {
+        const statusCode = errorDetails.data?.statusCode;
+        if (statusCode === 403) {
+          const errorObj = safelyParseJSON(errorDetails.data?.message);
+          const currentSessionValue = authenticationService.currentSessionValue;
+          if (
+            errorObj?.organizationId &&
+            this.state.currentUser &&
+            currentSessionValue.current_organization_id !== errorObj?.organizationId
+          ) {
+            this.switchOrganization(errorObj?.organizationId, appId, versionId);
+            return;
+          }
+          /* router dom Navigate is not working now. so hard reloading */
+          redirectToDashboard();
+          return <Navigate replace to={'/'} />;
+        } else if (statusCode === 401) {
+          window.location = `${getSubpath() ?? ''}/login${
+            !_.isEmpty(getWorkspaceId()) ? `/${getWorkspaceId()}` : ''
+          }?redirectTo=${this.props.location.pathname}`;
+        } else if (statusCode === 404) {
+          toast.error(errorDetails?.error ?? 'App not found', {
+            position: 'top-center',
+          });
+        } else {
+          redirectToDashboard();
+          return <Navigate replace to={'/'} />;
+        }
+      }
+    } catch (err) {
+      redirectToDashboard();
+      return <Navigate replace to={'/'} />;
+    }
+  };
+
   setupViewer() {
+    const slug = this.props.params.slug;
+    const appId = this.props.params.id;
+    const versionId = this.props.params.versionId;
+
     this.subscription = authenticationService.currentSession.subscribe((currentSession) => {
-      const slug = this.props.params.slug;
-      const appId = this.props.id;
-      const versionId = this.props.versionId;
-
-      if (currentSession?.load_app && slug) {
+      if (currentSession?.load_app) {
         if (currentSession?.group_permissions) {
-          useAppDataStore.getState().actions.setAppId(appId);
-
           const currentUser = currentSession.current_user;
           const userVars = {
             email: currentUser.email,
@@ -345,12 +394,16 @@
           });
           this.setState({
             currentUser,
+
             userVars,
-            versionId,
           });
-          versionId ? this.loadApplicationByVersion(appId, versionId) : this.loadApplicationBySlug(slug);
-        } else if (currentSession?.authentication_failed) {
-          this.loadApplicationBySlug(slug, true);
+          slug ? this.loadApplicationBySlug(slug) : this.loadApplicationByVersion(appId, versionId);
+        } else if (currentSession?.authentication_failed && !slug) {
+          const loginPath = (window.public_config?.SUB_PATH || '/') + 'login';
+          const pathname = getSubpath() ? window.location.pathname.replace(getSubpath(), '') : window.location.pathname;
+          window.location.href = loginPath + `?redirectTo=${excludeWorkspaceIdFromURL(pathname)}`;
+        } else {
+          slug && this.loadApplicationBySlug(slug);
         }
       }
       this.setState({ isLoading: false });
@@ -489,8 +542,6 @@
 
   switchPage = (id, queryParams = []) => {
     document.getElementById('real-canvas').scrollIntoView();
-    /* Keep default query params for preview */
-    const defaultParams = getPreviewQueryParams();
 
     if (this.state.currentPageId === id) return;
 
@@ -498,16 +549,11 @@
 
     const queryParamsString = queryParams.map(([key, value]) => `${key}=${value}`).join('&');
 
-    this.props.navigate(
-      `/applications/${this.state.slug}/${handle}?${
-        !_.isEmpty(defaultParams) ? `version=${defaultParams.version}` : ''
-      }${queryParamsString ? `${!_.isEmpty(defaultParams) ? '&' : ''}${queryParamsString}` : ''}`,
-      {
-        state: {
-          isSwitchingPage: true,
-        },
-      }
-    );
+    if (this.state.slug) this.props.navigate(`/applications/${this.state.slug}/${handle}?${queryParamsString}`);
+    else
+      this.props.navigate(
+        `/applications/${this.state.appId}/versions/${this.state.versionId}/${handle}?${queryParamsString}`
+      );
   };
 
   getViewerRef() {
@@ -550,13 +596,9 @@
       deviceWindowWidth,
       defaultComponentStateComputed,
       dataQueries,
-<<<<<<< HEAD
       errorAppId,
       errorVersionId,
       errorDetails,
-=======
-      queryConfirmationList,
->>>>>>> d3abb3bf
       canvasWidth,
     } = this.state;
 
@@ -591,7 +633,6 @@
           </div>
         );
       } else {
-<<<<<<< HEAD
         if (errorDetails) {
           this.handleError(errorDetails, errorAppId, errorVersionId);
         }
@@ -633,8 +674,6 @@
           currentPageId: this.state.currentPageId,
         };
 
-=======
->>>>>>> d3abb3bf
         return (
           <div className="viewer wrapper">
             <Confirm
