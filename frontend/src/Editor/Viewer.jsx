import React from 'react';
import { appService, authenticationService, orgEnvironmentVariableService, organizationService } from '@/_services';
import { DndProvider } from 'react-dnd';
import { HTML5Backend } from 'react-dnd-html5-backend';
import { Container } from './Container';
import { Confirm } from './Viewer/Confirm';
import { ViewerNavigation } from './Viewer/ViewerNavigation';
import {
  onComponentOptionChanged,
  onComponentOptionsChanged,
  onComponentClick,
  onQueryConfirmOrCancel,
  onEvent,
  runQuery,
  computeComponentState,
} from '@/_helpers/appUtils';
import queryString from 'query-string';
import ViewerLogoIcon from './Icons/viewer-logo.svg';
import { DataSourceTypes } from './DataSourceManager/SourceComponents';
import {
  resolveReferences,
  safelyParseJSON,
  stripTrailingSlash,
  getSubpath,
  excludeWorkspaceIdFromURL,
} from '@/_helpers/utils';
import { withTranslation } from 'react-i18next';
import _ from 'lodash';
import { Navigate } from 'react-router-dom';
import Spinner from '@/_ui/Spinner';
import { toast } from 'react-hot-toast';
import { withRouter } from '@/_hoc/withRouter';

class ViewerComponent extends React.Component {
  constructor(props) {
    super(props);

    const deviceWindowWidth = window.screen.width - 5;
    const isMobileDevice = deviceWindowWidth < 600;

    const pageHandle = this.props?.params?.pageHandle;

    const slug = this.props.params.slug;
    const appId = this.props.params.id;
    const versionId = this.props.params.versionId;

    this.subscription = null;

    this.state = {
      slug,
      appId,
      versionId,
      deviceWindowWidth,
      currentLayout: isMobileDevice ? 'mobile' : 'desktop',
      currentUser: null,
      isLoading: true,
      users: null,
      appDefinition: { pages: {} },
      currentState: {
        queries: {},
        components: {},
        globals: {
          currentUser: {},
          theme: { name: props.darkMode ? 'dark' : 'light' },
          urlparams: {},
          environment_variables: {},
          page: {
            handle: pageHandle,
          },
        },
        variables: {},
      },
      queryConfirmationList: [],
      isAppLoaded: false,
      environmentId: null,
      errorAppId: null,
      errorVersionId: null,
      errorDetails: null,
      pages: {},
    };
  }

  setStateForApp = (data) => {
    const copyDefinition = _.cloneDeep(data.definition);
    const pagesObj = copyDefinition.pages || {};

    const newDefinition = {
      ...copyDefinition,
      pages: pagesObj,
    };

    this.setState({
      app: data,
      isLoading: false,
      isAppLoaded: true,
      appDefinition: newDefinition || { components: {} },
    });
  };

  setStateForContainer = async (data) => {
    const currentUser = this.state.currentUser;
    let userVars = {};

    if (currentUser) {
      userVars = {
        email: currentUser.email,
        firstName: currentUser.first_name,
        lastName: currentUser.last_name,
        groups: authenticationService.currentSessionValue?.group_permissions.map((group) => group.group),
      };
    }

    let mobileLayoutHasWidgets = false;

    if (this.state.currentLayout === 'mobile') {
      const currentComponents = data.definition.pages[data.definition.homePageId].components;
      mobileLayoutHasWidgets =
        Object.keys(currentComponents).filter((componentId) => currentComponents[componentId]['layouts']['mobile'])
          .length > 0;
    }

    let queryState = {};
    data.data_queries.forEach((query) => {
      if (query.pluginId || query?.plugin?.id) {
        queryState[query.name] = {
          ...query.plugin.manifestFile.data.source.exposedVariables,
          ...this.state.currentState.queries[query.name],
        };
      } else {
        queryState[query.name] = {
          ...DataSourceTypes.find((source) => source.kind === query.kind).exposedVariables,
          ...this.state.currentState.queries[query.name],
        };
      }
    });

    const variables = await this.fetchOrgEnvironmentVariables(data.slug, data.is_public);

    const pages = Object.entries(data.definition.pages).map(([pageId, page]) => ({ id: pageId, ...page }));
    const homePageId = data.definition.homePageId;
    const startingPageHandle = this.props?.params?.pageHandle;
    const currentPageId = pages.filter((page) => page.handle === startingPageHandle)[0]?.id ?? homePageId;
    const currentPage = pages.find((page) => page.id === currentPageId);

    this.setState(
      {
        currentUser,
        currentSidebarTab: 2,
        currentLayout: mobileLayoutHasWidgets ? 'mobile' : 'desktop',
        canvasWidth:
          this.state.currentLayout === 'desktop'
            ? '100%'
            : mobileLayoutHasWidgets
            ? `${this.state.deviceWindowWidth}px`
            : '1292px',
        selectedComponent: null,
        currentState: {
          queries: queryState,
          components: {},
          globals: {
            currentUser: userVars,
            theme: { name: this.props.darkMode ? 'dark' : 'light' },
            urlparams: JSON.parse(JSON.stringify(queryString.parse(this.props.location.search))),
          },
          variables: {},
          page: {
            id: currentPage.id,
            handle: currentPage.handle,
            name: currentPage.name,
            variables: {},
          },
          ...variables,
        },
        dataQueries: data.data_queries,
        currentPageId: currentPage.id,
        pages: {},
      },
      () => {
        computeComponentState(this, data?.definition?.pages[currentPage.id]?.components).then(async () => {
          this.setState({ initialComputationOfStateDone: true });
          console.log('Default component state computed and set');
          this.runQueries(data.data_queries);
          // eslint-disable-next-line no-unsafe-optional-chaining
          const { events } = this.state.appDefinition?.pages[this.state.currentPageId];
          for (const event of events ?? []) {
            await this.handleEvent(event.eventId, event);
          }
        });
      }
    );
  };

  runQueries = (data_queries) => {
    data_queries.forEach((query) => {
      if (query.options.runOnPageLoad) {
        runQuery(this, query.id, query.name, undefined, 'view');
      }
    });
  };

  fetchOrgEnvironmentVariables = async (slug, isPublic) => {
    const variables = {
      client: {},
      server: {},
    };

    let variablesResult;
    if (!isPublic) {
      variablesResult = await orgEnvironmentVariableService.getVariables();
    } else {
      variablesResult = await orgEnvironmentVariableService.getVariablesFromPublicApp(slug);
    }

    variablesResult.variables.map((variable) => {
      variables[variable.variable_type][variable.variable_name] =
        variable.variable_type === 'server' ? 'HiddenEnvironmentVariable' : variable.value;
    });
    return variables;
  };

  loadApplicationBySlug = (slug) => {
    appService
      .getAppBySlug(slug)
      .then((data) => {
        this.setStateForApp(data);
        this.setStateForContainer(data);
        this.setWindowTitle(data.name);
      })
      .catch((error) => {
        this.setState({
          errorDetails: error,
          errorAppId: slug,
          errorVersionId: null,
          isLoading: false,
        });
      });
  };

  loadApplicationByVersion = (appId, versionId) => {
    appService
      .getAppByVersion(appId, versionId)
      .then((data) => {
        this.setStateForApp(data);
        this.setStateForContainer(data);
      })
      .catch((error) => {
        this.setState({
          errorDetails: error,
          errorAppId: appId,
          errorVersionId: versionId,
          isLoading: false,
        });
      });
  };

  switchOrganization = (orgId, appId, versionId) => {
    const path = `/applications/${appId}${versionId ? `/versions/${versionId}` : ''}`;
    const sub_path = window?.public_config?.SUB_PATH ? stripTrailingSlash(window?.public_config?.SUB_PATH) : '';

    organizationService.switchOrganization(orgId).then(
      () => {
        window.location.href = `${sub_path}${path}`;
      },
      () => {
        return (window.location.href = `${sub_path}/login/${orgId}?redirectTo=${path}`);
      }
    );
  };

  handleError = (errorDetails, appId, versionId) => {
    try {
      if (errorDetails?.data) {
        const statusCode = errorDetails.data?.statusCode;
        if (statusCode === 403) {
          const errorObj = safelyParseJSON(errorDetails.data?.message);
          const currentSessionValue = authenticationService.currentSessionValue;
          if (
            errorObj?.organizationId &&
            this.state.currentUser &&
            currentSessionValue.current_organization_id !== errorObj?.organizationId
          ) {
            this.switchOrganization(errorObj?.organizationId, appId, versionId);
            return;
          }
          return <Navigate replace to={'/'} />;
        } else if (statusCode === 401) {
          window.location = `${getSubpath() ?? ''}/login?redirectTo=${this.props.location.pathname}`;
        } else if (statusCode === 404) {
          toast.error(errorDetails?.error ?? 'App not found', {
            position: 'top-center',
          });
        }
        return <Navigate replace to={'/'} />;
      }
    } catch (err) {
      return <Navigate replace to={'/'} />;
    }
  };

  setupViewer() {
    const slug = this.props.params.slug;
    const appId = this.props.params.id;
    const versionId = this.props.params.versionId;
    const environmentId = this.props.params.environmentId;

<<<<<<< HEAD
    this.setState({ isLoading: false, environmentId });
    slug ? this.loadApplicationBySlug(slug) : this.loadApplicationByVersion(appId, versionId);
=======
    this.subscription = authenticationService.currentSession.subscribe((currentSession) => {
      if (currentSession?.group_permissions) {
        const currentUser = currentSession.current_user;
        const userVars = {
          email: currentUser.email,
          firstName: currentUser.first_name,
          lastName: currentUser.last_name,
          groups: currentSession?.group_permissions?.map((group) => group.group),
        };

        this.setState({
          currentUser,
          currentState: {
            ...this.state.currentState,
            globals: {
              ...this.state.currentState.globals,
              userVars: {
                email: currentUser.email,
                firstName: currentUser.first_name,
                lastName: currentUser.last_name,
                groups: currentSession?.group_permissions?.map((group) => group.group) || [],
              },
            },
          },
          userVars,
        });
        slug ? this.loadApplicationBySlug(slug) : this.loadApplicationByVersion(appId, versionId);
      } else if (currentSession?.authentication_failed && !slug) {
        const loginPath = (window.public_config?.SUB_PATH || '/') + 'login';
        const pathname = getSubpath() ? window.location.pathname.replace(getSubpath(), '') : window.location.pathname;
        window.location.href = loginPath + `?redirectTo=${excludeWorkspaceIdFromURL(pathname)}`;
      } else {
        slug && this.loadApplicationBySlug(slug);
      }
      this.setState({ isLoading: false });
    });
  }

  componentDidMount() {
    this.setupViewer();
>>>>>>> a640a38b
  }

  componentDidUpdate(prevProps) {
    if (this.props.params.slug && this.props.params.slug !== prevProps.params.slug) {
      this.setState({ isLoading: true });
      this.loadApplicationBySlug(this.props.params.slug);
    }

    if (this.state.initialComputationOfStateDone) this.handlePageSwitchingBasedOnURLparam();
  }

  handlePageSwitchingBasedOnURLparam() {
    const handleOnURL = this.props.params.pageHandle;
    const pageIdCorrespondingToHandleOnURL = handleOnURL
      ? this.findPageIdFromHandle(handleOnURL)
      : this.state.appDefinition.homePageId;
    const currentPageId = this.state.currentPageId;

    if (pageIdCorrespondingToHandleOnURL != this.state.currentPageId) {
      const targetPage = this.state.appDefinition.pages[pageIdCorrespondingToHandleOnURL];
      this.setState(
        {
          pages: {
            ...this.state.pages,
            [currentPageId]: {
              ...this.state.pages?.[currentPageId],
              variables: {
                ...this.state.currentState?.page?.variables,
              },
            },
          },
          currentPageId: pageIdCorrespondingToHandleOnURL,
          handle: targetPage.handle,
          name: targetPage.name,
          currentState: {
            ...this.state.currentState,
            globals: {
              ...this.state.currentState.globals,
              urlparams: JSON.parse(JSON.stringify(queryString.parse(this.props.location.search))),
            },
            page: {
              ...this.state.currentState.page,
              name: targetPage.name,
              handle: targetPage.handle,
              variables: this.state.pages?.[pageIdCorrespondingToHandleOnURL]?.variables ?? {},
              id: pageIdCorrespondingToHandleOnURL,
            },
          },
        },
        async () => {
          computeComponentState(this, this.state.appDefinition?.pages[this.state.currentPageId].components).then(
            async () => {
              // eslint-disable-next-line no-unsafe-optional-chaining
              const { events } = this.state.appDefinition?.pages[this.state.currentPageId];
              for (const event of events ?? []) {
                await this.handleEvent(event.eventId, event);
              }
            }
          );
        }
      );
    }
  }

  findPageIdFromHandle(handle) {
    return (
      Object.entries(this.state.appDefinition.pages).filter(([_id, page]) => page.handle === handle)?.[0]?.[0] ??
      this.state.appDefinition.homePageId
    );
  }

  getCanvasWidth = () => {
    const canvasBoundingRect = document.getElementsByClassName('canvas-area')[0].getBoundingClientRect();
    return canvasBoundingRect?.width;
  };

  setWindowTitle(name) {
    document.title = name ?? 'Untitled App';
  }

  computeCanvasBackgroundColor = () => {
    const bgColor =
      (this.state.appDefinition.globalSettings?.backgroundFxQuery ||
        this.state.appDefinition.globalSettings?.canvasBackgroundColor) ??
      '#edeff5';
    const resolvedBackgroundColor = resolveReferences(bgColor, this.state.currentState);
    if (['#2f3c4c', '#edeff5'].includes(resolvedBackgroundColor)) {
      return this.props.darkMode ? '#2f3c4c' : '#edeff5';
    }
    return resolvedBackgroundColor;
  };

  changeDarkMode = (newMode) => {
    this.setState({
      currentState: {
        ...this.state.currentState,
        globals: {
          ...this.state.currentState.globals,
          theme: { name: newMode ? 'dark' : 'light' },
        },
      },
      showQuerySearchField: false,
    });
    this.props.switchDarkMode(newMode);
  };

  switchPage = (id, queryParams = []) => {
    if (this.state.currentPageId === id) return;

    const { handle } = this.state.appDefinition.pages[id];

    const queryParamsString = queryParams.map(([key, value]) => `${key}=${value}`).join('&');

    if (this.state.slug) this.props.navigate(`/applications/${this.state.slug}/${handle}?${queryParamsString}`);
    else
      this.props.navigate(
        `/applications/${this.state.appId}/versions/${this.state.versionId}/environments/${this.state.environmentId}/${handle}?${queryParamsString}`
      );
  };

  handleEvent = (eventName, options) => onEvent(this, eventName, options, 'view');

  computeCanvasMaxWidth = () => {
    const { appDefinition } = this.state;
    let computedCanvasMaxWidth = 1292;

    if (appDefinition.globalSettings?.canvasMaxWidthType === 'px')
      computedCanvasMaxWidth =
        (+appDefinition.globalSettings?.canvasMaxWidth || 1292) - (appDefinition?.showViewerNavigation ? 200 : 0);
    else if (appDefinition.globalSettings?.canvasMaxWidthType === '%')
      computedCanvasMaxWidth = +appDefinition.globalSettings?.canvasMaxWidth + '%';

    return computedCanvasMaxWidth;
  };

  componentWillUnmount() {
    this.subscription && this.subscription.unsubscribe();
  }

  render() {
    const {
      appDefinition,
      isLoading,
      isAppLoaded,
      currentLayout,
      deviceWindowWidth,
      defaultComponentStateComputed,
      dataQueries,
      queryConfirmationList,
      errorAppId,
      errorVersionId,
      errorDetails,
      canvasWidth,
    } = this.state;

    const currentCanvasWidth = canvasWidth;

    const canvasMaxWidth = this.computeCanvasMaxWidth();

    if (this.state.app?.isLoading) {
      return (
        <div className="tooljet-logo-loader">
          <div>
            <div className="loader-logo">
              <ViewerLogoIcon />
            </div>
            <div className="loader-spinner">
              <Spinner />
            </div>
          </div>
        </div>
      );
    } else {
      if (this.state.app?.is_maintenance_on) {
        return (
          <div className="maintenance_container">
            <div className="card">
              <div className="card-body" style={{ display: 'flex', alignItems: 'center', justifyContent: 'center' }}>
                <h3>{this.props.t('viewer', 'Sorry!. This app is under maintenance')}</h3>
              </div>
            </div>
          </div>
        );
      } else {
        if (errorDetails) {
          this.handleError(errorDetails, errorAppId, errorVersionId);
        }
        return (
          <div className="viewer wrapper">
            <Confirm
              show={queryConfirmationList.length > 0}
              message={'Do you want to run this query?'}
              onConfirm={(queryConfirmationData) => onQueryConfirmOrCancel(this, queryConfirmationData, true, 'view')}
              onCancel={() => onQueryConfirmOrCancel(this, queryConfirmationList[0], false, 'view')}
              queryConfirmationData={queryConfirmationList[0]}
              key={queryConfirmationList[0]?.queryName}
            />
            <DndProvider backend={HTML5Backend}>
              <ViewerNavigation.Header
                showHeader={!appDefinition.globalSettings?.hideHeader && isAppLoaded}
                appName={this.state.app?.name ?? null}
                changeDarkMode={this.changeDarkMode}
                darkMode={this.props.darkMode}
                pages={Object.entries(this.state.appDefinition?.pages) ?? []}
                currentPageId={this.state?.currentPageId ?? this.state.appDefinition?.homePageId}
                switchPage={this.switchPage}
                currentLayout={this.state.currentLayout}
              />
              <div className="sub-section">
                <div className="main">
                  <div className="canvas-container align-items-center">
                    <div className="areas d-flex flex-rows justify-content-center">
                      {appDefinition?.showViewerNavigation && (
                        <ViewerNavigation
                          isMobileDevice={this.state.currentLayout === 'mobile'}
                          canvasBackgroundColor={this.computeCanvasBackgroundColor()}
                          pages={Object.entries(this.state.appDefinition?.pages) ?? []}
                          currentPageId={this.state?.currentPageId ?? this.state.appDefinition?.homePageId}
                          switchPage={this.switchPage}
                          darkMode={this.props.darkMode}
                        />
                      )}
                      <div
                        className="canvas-area"
                        style={{
                          width: currentCanvasWidth,
                          minHeight: +appDefinition.globalSettings?.canvasMaxHeight || 2400,
                          maxWidth: canvasMaxWidth,
                          maxHeight: +appDefinition.globalSettings?.canvasMaxHeight || 2400,
                          backgroundColor: this.computeCanvasBackgroundColor(),
                          margin: 0,
                          padding: 0,
                        }}
                      >
                        {defaultComponentStateComputed && (
                          <>
                            {isLoading ? (
                              <div className="mx-auto mt-5 w-50 p-5">
                                <center>
                                  <div className="spinner-border text-azure" role="status"></div>
                                </center>
                              </div>
                            ) : (
                              <Container
                                appDefinition={appDefinition}
                                appDefinitionChanged={() => false} // function not relevant in viewer
                                snapToGrid={true}
                                appLoading={isLoading}
                                darkMode={this.props.darkMode}
                                onEvent={(eventName, options) => onEvent(this, eventName, options, 'view')}
                                mode="view"
                                deviceWindowWidth={deviceWindowWidth}
                                currentLayout={currentLayout}
                                currentState={this.state.currentState}
                                selectedComponent={this.state.selectedComponent}
                                onComponentClick={(id, component) => {
                                  this.setState({
                                    selectedComponent: { id, component },
                                  });
                                  onComponentClick(this, id, component, 'view');
                                }}
                                onComponentOptionChanged={(component, optionName, value) => {
                                  return onComponentOptionChanged(this, component, optionName, value);
                                }}
                                onComponentOptionsChanged={(component, options) =>
                                  onComponentOptionsChanged(this, component, options)
                                }
                                canvasWidth={this.getCanvasWidth()}
                                dataQueries={dataQueries}
                                currentPageId={this.state.currentPageId}
                              />
                            )}
                          </>
                        )}
                      </div>
                    </div>
                  </div>
                </div>
              </div>
            </DndProvider>
          </div>
        );
      }
    }
  }
}

export const Viewer = withTranslation()(withRouter(ViewerComponent));<|MERGE_RESOLUTION|>--- conflicted
+++ resolved
@@ -151,8 +151,8 @@
           this.state.currentLayout === 'desktop'
             ? '100%'
             : mobileLayoutHasWidgets
-            ? `${this.state.deviceWindowWidth}px`
-            : '1292px',
+              ? `${this.state.deviceWindowWidth}px`
+              : '1292px',
         selectedComponent: null,
         currentState: {
           queries: queryState,
@@ -301,12 +301,8 @@
     const slug = this.props.params.slug;
     const appId = this.props.params.id;
     const versionId = this.props.params.versionId;
-    const environmentId = this.props.params.environmentId;
-
-<<<<<<< HEAD
-    this.setState({ isLoading: false, environmentId });
-    slug ? this.loadApplicationBySlug(slug) : this.loadApplicationByVersion(appId, versionId);
-=======
+
+
     this.subscription = authenticationService.currentSession.subscribe((currentSession) => {
       if (currentSession?.group_permissions) {
         const currentUser = currentSession.current_user;
@@ -347,7 +343,6 @@
 
   componentDidMount() {
     this.setupViewer();
->>>>>>> a640a38b
   }
 
   componentDidUpdate(prevProps) {
