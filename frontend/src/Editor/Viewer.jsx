import React from 'react';
import {
  appService,
  authenticationService,
<<<<<<< HEAD
  dataqueryService,
  orgEnvironmentVariableService,
=======
  orgEnvironmentVariableService,
  orgEnvironmentConstantService,
>>>>>>> e380789c
  organizationService,
} from '@/_services';
import { DndProvider } from 'react-dnd';
import { HTML5Backend } from 'react-dnd-html5-backend';
import { Container } from './Container';
import { Confirm } from './Viewer/Confirm';
import { ViewerNavigation } from './Viewer/ViewerNavigation';
import {
  onComponentOptionChanged,
  onComponentOptionsChanged,
  onComponentClick,
  onQueryConfirmOrCancel,
  onEvent,
  runQuery,
  computeComponentState,
  buildAppDefinition,
} from '@/_helpers/appUtils';
import queryString from 'query-string';
import ViewerLogoIcon from './Icons/viewer-logo.svg';
import { DataSourceTypes } from './DataSourceManager/SourceComponents';
import {
  resolveReferences,
  safelyParseJSON,
  stripTrailingSlash,
  getSubpath,
  excludeWorkspaceIdFromURL,
  isQueryRunnable,
  redirectToDashboard,
  getWorkspaceId,
} from '@/_helpers/utils';
import { withTranslation } from 'react-i18next';
import _ from 'lodash';
import { Navigate } from 'react-router-dom';
import Spinner from '@/_ui/Spinner';
import { toast } from 'react-hot-toast';
import { withRouter } from '@/_hoc/withRouter';
import { useEditorStore } from '@/_stores/editorStore';
import { setCookie } from '@/_helpers/cookie';
import { useDataQueriesStore } from '@/_stores/dataQueriesStore';
import { useCurrentStateStore } from '@/_stores/currentStateStore';
import { shallow } from 'zustand/shallow';

class ViewerComponent extends React.Component {
  constructor(props) {
    super(props);

    const deviceWindowWidth = window.screen.width - 5;

    const slug = this.props.params.slug;
    const appId = this.props.params.id;
    const versionId = this.props.params.versionId;

    this.subscription = null;

    this.state = {
      slug,
      appId,
      versionId,
      deviceWindowWidth,
      currentUser: null,
      isLoading: true,
      users: null,
      appDefinition: { pages: {} },
      queryConfirmationList: [],
      isAppLoaded: false,
      errorAppId: null,
      errorVersionId: null,
      errorDetails: null,
      pages: {},
      homepage: null,
    };
  }

  setStateForApp = (data) => {
    const appDefData = buildAppDefinition(data);

    this.setState({
      app: data,
      isLoading: false,
      isAppLoaded: true,
      appDefinition: { ...appDefData },
    });
  };

  setStateForContainer = async (data, appVersionId) => {
    const appDefData = buildAppDefinition(data);
    const currentUser = this.state.currentUser;
    let userVars = {};

    if (currentUser) {
      userVars = {
        email: currentUser.email,
        firstName: currentUser.first_name,
        lastName: currentUser.last_name,
        groups: authenticationService.currentSessionValue?.group_permissions.map((group) => group.group),
      };
    }

    let mobileLayoutHasWidgets = false;

    if (this.props.currentLayout === 'mobile') {
      const currentComponents = data.definition.pages[data.definition.homePageId].components;
      mobileLayoutHasWidgets =
        Object.keys(currentComponents).filter((componentId) => currentComponents[componentId]['layouts']['mobile'])
          .length > 0;
    }

    let queryState = {};
    const { data_queries } = await dataqueryService.getAll(appVersionId);

    if (data_queries.length > 0) {
      data_queries.forEach((query) => {
        if (query.pluginId || query?.plugin?.id) {
          queryState[query.name] = {
            ...query.plugin.manifestFile.data.source.exposedVariables,
            ...this.props.currentState.queries[query.name],
          };
        } else {
          const dataSourceTypeDetail = DataSourceTypes.find((source) => source.kind === query.kind);
          queryState[query.name] = {
            ...dataSourceTypeDetail.exposedVariables,
            ...this.props.currentState.queries[query.name],
          };
        }
      });
    }

    const variables = await this.fetchOrgEnvironmentVariables(data.slug, data.is_public);
    const constants = await this.fetchOrgEnvironmentConstants(data.slug, data.is_public);

    const pages = data.pages;
    const homePageId = data.editing_version.homePageId;
    const startingPageHandle = this.props?.params?.pageHandle;
    const currentPageId = pages.filter((page) => page.handle === startingPageHandle)[0]?.id ?? homePageId;
    const currentPage = pages.find((page) => page.id === currentPageId);

    useDataQueriesStore.getState().actions.setDataQueries(data_queries);
    this.props.setCurrentState({
      queries: queryState,
      components: {},
      globals: {
        currentUser: userVars, // currentUser is updated in setupViewer function as well
        theme: { name: this.props.darkMode ? 'dark' : 'light' },
        urlparams: JSON.parse(JSON.stringify(queryString.parse(this.props.location.search))),
        mode: {
          value: this.state.slug ? 'view' : 'preview',
        },
      },
      variables: {},
      page: {
        id: currentPage.id,
        handle: currentPage.handle,
        name: currentPage.name,
        variables: {},
      },
      ...variables,
      ...constants,
    });
    useEditorStore.getState().actions.toggleCurrentLayout(mobileLayoutHasWidgets ? 'mobile' : 'desktop');
    this.setState(
      {
        currentUser,
        currentSidebarTab: 2,
        canvasWidth:
          this.props.currentLayout === 'desktop'
            ? '100%'
            : mobileLayoutHasWidgets
            ? `${this.state.deviceWindowWidth}px`
            : '1292px',
        selectedComponent: null,
        dataQueries: data_queries,
        currentPageId: currentPage.id,
        pages: {},
        homepage: appDefData?.pages?.[this.state.appDefinition?.homePageId]?.handle,
      },
      () => {
        const components = appDefData?.pages[currentPageId]?.components || {};

        computeComponentState(components).then(async () => {
          this.setState({ initialComputationOfStateDone: true, defaultComponentStateComputed: true });
          console.log('Default component state computed and set');
          this.runQueries(data_queries);
          // eslint-disable-next-line no-unsafe-optional-chaining
          // const { events } = this.state.appDefinition?.pages[this.state.currentPageId];
          // for (const event of events ?? []) {
          //   await this.handleEvent(event.eventId, event);
          // }
        });
      }
    );
  };

  runQueries = (data_queries) => {
    data_queries.forEach((query) => {
      if (query.options.runOnPageLoad && isQueryRunnable(query)) {
        runQuery(this, query.id, query.name, undefined, 'view');
      }
    });
  };

  fetchOrgEnvironmentConstants = async (slug, isPublic) => {
    const orgConstants = {};

    let variablesResult;
    if (!isPublic) {
      const { constants } = await orgEnvironmentConstantService.getAll();
      variablesResult = constants;
    } else {
      const { constants } = await orgEnvironmentConstantService.getConstantsFromPublicApp(slug);

      variablesResult = constants;
    }

    console.log('--org constant 2.0', { variablesResult });

    if (variablesResult && Array.isArray(variablesResult)) {
      variablesResult.map((constant) => {
        const constantValue = constant.values.find((value) => value.environmentName === 'production')['value'];
        orgConstants[constant.name] = constantValue;
      });

      // console.log('--org constant 2.0', { orgConstants });

      return {
        constants: orgConstants,
      };
    }

    return { constants: {} };
  };

  fetchOrgEnvironmentVariables = async (slug, isPublic) => {
    const variables = {
      client: {},
      server: {},
    };

    let variablesResult;
    if (!isPublic) {
      variablesResult = await orgEnvironmentVariableService.getVariables();
    } else {
      variablesResult = await orgEnvironmentVariableService.getVariablesFromPublicApp(slug);
    }

    variablesResult.variables.map((variable) => {
      variables[variable.variable_type][variable.variable_name] =
        variable.variable_type === 'server' ? 'HiddenEnvironmentVariable' : variable.value;
    });
    return variables;
  };

  loadApplicationBySlug = (slug) => {
    appService
      .getAppBySlug(slug)
      .then((data) => {
        this.setStateForApp(data);
        this.setStateForContainer(data);
        this.setWindowTitle(data.name);
      })
      .catch((error) => {
        this.setState({
          errorDetails: error,
          errorAppId: slug,
          errorVersionId: null,
          isLoading: false,
        });
      });
  };

  loadApplicationByVersion = (appId, versionId) => {
    appService
      .getAppByVersion(appId, versionId)
      .then((data) => {
        this.setStateForApp(data);
        this.setStateForContainer(data, versionId);
      })
      .catch((error) => {
        this.setState({
          errorDetails: error,
          errorAppId: appId,
          errorVersionId: versionId,
          isLoading: false,
        });
      });
  };

  switchOrganization = (orgId, appId, versionId) => {
    const path = `/applications/${appId}${versionId ? `/versions/${versionId}` : ''}`;
    const sub_path = window?.public_config?.SUB_PATH ? stripTrailingSlash(window?.public_config?.SUB_PATH) : '';

    organizationService.switchOrganization(orgId).then(
      () => {
        window.location.href = `${sub_path}${path}`;
      },
      () => {
        return (window.location.href = `${sub_path}/login/${orgId}?redirectTo=${path}`);
      }
    );
  };

  handleError = (errorDetails, appId, versionId) => {
    try {
      if (errorDetails?.data) {
        const statusCode = errorDetails.data?.statusCode;
        if (statusCode === 403) {
          const errorObj = safelyParseJSON(errorDetails.data?.message);
          const currentSessionValue = authenticationService.currentSessionValue;
          if (
            errorObj?.organizationId &&
            this.state.currentUser &&
            currentSessionValue.current_organization_id !== errorObj?.organizationId
          ) {
            this.switchOrganization(errorObj?.organizationId, appId, versionId);
            return;
          }
          /* router dom Navigate is not working now. so hard reloading */
          redirectToDashboard();
          return <Navigate replace to={'/'} />;
        } else if (statusCode === 401) {
          window.location = `${getSubpath() ?? ''}/login${
            !_.isEmpty(getWorkspaceId()) ? `/${getWorkspaceId()}` : ''
          }?redirectTo=${this.props.location.pathname}`;
        } else if (statusCode === 404) {
          toast.error(errorDetails?.error ?? 'App not found', {
            position: 'top-center',
          });
        } else {
          redirectToDashboard();
          return <Navigate replace to={'/'} />;
        }
      }
    } catch (err) {
      redirectToDashboard();
      return <Navigate replace to={'/'} />;
    }
  };

  setupViewer() {
    const slug = this.props.params.slug;
    const appId = this.props.params.id;
    const versionId = this.props.params.versionId;

    this.subscription = authenticationService.currentSession.subscribe((currentSession) => {
      if (currentSession?.load_app) {
        if (currentSession?.group_permissions) {
          const currentUser = currentSession.current_user;
          const userVars = {
            email: currentUser.email,
            firstName: currentUser.first_name,
            lastName: currentUser.last_name,
            groups: currentSession?.group_permissions?.map((group) => group.group),
          };
          this.props.setCurrentState({
            globals: {
              ...this.props.currentState.globals,
              currentUser: userVars, // currentUser is updated in setStateForContainer function as well
            },
          });
          this.setState({
            currentUser,

            userVars,
          });
          slug ? this.loadApplicationBySlug(slug) : this.loadApplicationByVersion(appId, versionId);
        } else if (currentSession?.authentication_failed && !slug) {
          const loginPath = (window.public_config?.SUB_PATH || '/') + 'login';
          const pathname = getSubpath() ? window.location.pathname.replace(getSubpath(), '') : window.location.pathname;
          window.location.href = loginPath + `?redirectTo=${excludeWorkspaceIdFromURL(pathname)}`;
        } else {
          slug && this.loadApplicationBySlug(slug);
        }
      }
      this.setState({ isLoading: false });
    });
  }

  /**
   *
   * ThandleMessage event listener in the login component fir iframe communication.
   * It now checks if the received message has a type of 'redirectTo' and extracts the redirectPath value from the payload.
   * If the value is present, it sets a cookie named 'redirectPath' with the received value and a one-day expiration.
   * This allows for redirection to a specific path after the login process is completed.
   */
  handleMessage = (event) => {
    const { data } = event;

    if (data?.type === 'redirectTo') {
      const redirectCookie = data?.payload['redirectPath'];
      setCookie('redirectPath', redirectCookie, 1);
    }
  };

  componentDidMount() {
    this.setupViewer();
    const isMobileDevice = this.state.deviceWindowWidth < 600;
    useEditorStore.getState().actions.toggleCurrentLayout(isMobileDevice ? 'mobile' : 'desktop');
    window.addEventListener('message', this.handleMessage);
  }

  componentDidUpdate(prevProps, prevState) {
    if (this.props.params.slug && this.props.params.slug !== prevProps.params.slug) {
      this.setState({ isLoading: true });
      this.loadApplicationBySlug(this.props.params.slug);
    }

    if (this.state.initialComputationOfStateDone) this.handlePageSwitchingBasedOnURLparam();
    if (this.state.homepage !== prevState.homepage && !this.state.isLoading) {
      <Navigate to={`${this.state.homepage}${this.props.params.pageHandle ? '' : window.location.search}`} replace />;
    }
  }

  handlePageSwitchingBasedOnURLparam() {
    const handleOnURL = this.props.params.pageHandle;
    const pageIdCorrespondingToHandleOnURL = handleOnURL
      ? this.findPageIdFromHandle(handleOnURL)
      : this.state.appDefinition.homePageId;
    const currentPageId = this.state.currentPageId;

    if (pageIdCorrespondingToHandleOnURL != this.state.currentPageId) {
      const targetPage = this.state.appDefinition.pages[pageIdCorrespondingToHandleOnURL];
      this.props.setCurrentState({
        globals: {
          ...this.props.currentState.globals,
          urlparams: JSON.parse(JSON.stringify(queryString.parse(this.props.location.search))),
        },
        page: {
          ...this.props.currentState.page,
          name: targetPage.name,
          handle: targetPage.handle,
          variables: this.state.pages?.[pageIdCorrespondingToHandleOnURL]?.variables ?? {},
          id: pageIdCorrespondingToHandleOnURL,
        },
      });
      this.setState(
        {
          pages: {
            ...this.state.pages,
            [currentPageId]: {
              ...this.state.pages?.[currentPageId],
              variables: {
                ...this.props.currentState?.page?.variables,
              },
            },
          },
          currentPageId: pageIdCorrespondingToHandleOnURL,
          handle: targetPage.handle,
          name: targetPage.name,
        },
        async () => {
          computeComponentState(this.state.appDefinition?.pages[this.state.currentPageId].components).then(async () => {
            // eslint-disable-next-line no-unsafe-optional-chaining
            const { events } = this.state.appDefinition?.pages[this.state.currentPageId];
            for (const event of events ?? []) {
              await this.handleEvent(event.eventId, event);
            }
          });
        }
      );
    }
  }

  findPageIdFromHandle(handle) {
    return (
      Object.entries(this.state.appDefinition.pages).filter(([_id, page]) => page.handle === handle)?.[0]?.[0] ??
      this.state.appDefinition.homePageId
    );
  }

  getCanvasWidth = () => {
    const canvasBoundingRect = document.getElementsByClassName('canvas-area')[0]?.getBoundingClientRect();
    return canvasBoundingRect?.width;
  };

  setWindowTitle(name) {
    document.title = name ?? 'My App';
  }

  computeCanvasBackgroundColor = () => {
    const bgColor =
      (this.state.appDefinition.globalSettings?.backgroundFxQuery ||
        this.state.appDefinition.globalSettings?.canvasBackgroundColor) ??
      '#2f3c4c';
    const resolvedBackgroundColor = resolveReferences(bgColor, this.props.currentState);
    if (['#2f3c4c', '#F2F2F5', '#edeff5'].includes(resolvedBackgroundColor)) {
      return this.props.darkMode ? '#2f3c4c' : '#F2F2F5';
    }
    return resolvedBackgroundColor;
  };

  changeDarkMode = (newMode) => {
    this.props.setCurrentState({
      globals: {
        ...this.props.currentState.globals,
        theme: { name: newMode ? 'dark' : 'light' },
      },
    });
    this.setState({
      showQuerySearchField: false,
    });
    this.props.switchDarkMode(newMode);
  };

  switchPage = (id, queryParams = []) => {
    document.getElementById('real-canvas').scrollIntoView();

    if (this.state.currentPageId === id) return;

    const { handle } = this.state.appDefinition.pages[id];

    const queryParamsString = queryParams.map(([key, value]) => `${key}=${value}`).join('&');

    if (this.state.slug) this.props.navigate(`/applications/${this.state.slug}/${handle}?${queryParamsString}`);
    else
      this.props.navigate(
        `/applications/${this.state.appId}/versions/${this.state.versionId}/${handle}?${queryParamsString}`
      );
  };

  handleEvent = (eventName, options) => onEvent(this, eventName, options, 'view');

  computeCanvasMaxWidth = () => {
    const { appDefinition } = this.state;
    let computedCanvasMaxWidth = 1292;

    if (appDefinition.globalSettings?.canvasMaxWidthType === 'px')
      computedCanvasMaxWidth =
        (+appDefinition.globalSettings?.canvasMaxWidth || 1292) - (appDefinition?.showViewerNavigation ? 200 : 0);
    else if (appDefinition.globalSettings?.canvasMaxWidthType === '%')
      computedCanvasMaxWidth = +appDefinition.globalSettings?.canvasMaxWidth + '%';

    return computedCanvasMaxWidth;
  };

  componentWillUnmount() {
    this.subscription && this.subscription.unsubscribe();
  }

  render() {
    const {
      appDefinition,
      isLoading,
      isAppLoaded,
      deviceWindowWidth,
      defaultComponentStateComputed,
      dataQueries,
      queryConfirmationList,
      errorAppId,
      errorVersionId,
      errorDetails,
      canvasWidth,
    } = this.state;

    const currentCanvasWidth = canvasWidth;

    const canvasMaxWidth = this.computeCanvasMaxWidth();

    if (this.state.app?.isLoading) {
      return (
        <div className="tooljet-logo-loader">
          <div>
            <div className="loader-logo">
              <ViewerLogoIcon />
            </div>
            <div className="loader-spinner">
              <Spinner />
            </div>
          </div>
        </div>
      );
    } else {
      if (this.state.app?.is_maintenance_on) {
        return (
          <div className="maintenance_container">
            <div className="card">
              <div className="card-body" style={{ display: 'flex', alignItems: 'center', justifyContent: 'center' }}>
                <h3>{this.props.t('viewer', 'Sorry!. This app is under maintenance')}</h3>
              </div>
            </div>
          </div>
        );
      } else {
        if (errorDetails) {
          this.handleError(errorDetails, errorAppId, errorVersionId);
        }

        const pageArray = Object.values(this.state.appDefinition?.pages || {});
        //checking if page is disabled
        if (
          pageArray.find((page) => page.handle === this.props.params.pageHandle)?.disabled &&
          this.state.currentPageId !== this.state.appDefinition?.homePageId && //Prevent page crashing when home page is disabled
          this.state.appDefinition?.pages?.[this.state.appDefinition?.homePageId]
        ) {
          const homeHandle = this.state.appDefinition?.pages?.[this.state.appDefinition?.homePageId]?.handle;
          let url = `/applications/${this.state.appId}/versions/${this.state.versionId}/${homeHandle}`;
          if (this.state.slug) {
            url = `/applications/${this.state.slug}/${homeHandle}`;
          }
          return <Navigate to={url} replace />;
        }

        //checking if page exists
        if (
          !pageArray.find((page) => page.handle === this.props.params.pageHandle) &&
          this.state.appDefinition?.pages?.[this.state.appDefinition?.homePageId]
        ) {
          const homeHandle = this.state.appDefinition?.pages?.[this.state.appDefinition?.homePageId]?.handle;
          let url = `/applications/${this.state.appId}/versions/${this.state.versionId}/${homeHandle}`;
          if (this.state.slug) {
            url = `/applications/${this.state.slug}/${homeHandle}`;
          }
          return <Navigate to={`${url}${this.props.params.pageHandle ? '' : window.location.search}`} replace />;
        }

        return (
          <div className="viewer wrapper">
            <Confirm
              show={queryConfirmationList.length > 0}
              message={'Do you want to run this query?'}
              onConfirm={(queryConfirmationData) => onQueryConfirmOrCancel(this, queryConfirmationData, true, 'view')}
              onCancel={() => onQueryConfirmOrCancel(this, queryConfirmationList[0], false, 'view')}
              queryConfirmationData={queryConfirmationList[0]}
              key={queryConfirmationList[0]?.queryName}
            />
            <DndProvider backend={HTML5Backend}>
              <ViewerNavigation.Header
                showHeader={!appDefinition.globalSettings?.hideHeader && isAppLoaded}
                appName={this.state.app?.name ?? null}
                changeDarkMode={this.changeDarkMode}
                darkMode={this.props.darkMode}
                pages={Object.entries(this.state.appDefinition?.pages) ?? []}
                currentPageId={this.state?.currentPageId ?? this.state.appDefinition?.homePageId}
                switchPage={this.switchPage}
              />
              <div className="sub-section">
                <div className="main">
                  <div
                    className="canvas-container align-items-center"
                    style={{
                      background: this.computeCanvasBackgroundColor() || (!this.props.darkMode ? '#EBEBEF' : '#2E3035'),
                    }}
                  >
                    <div className="areas d-flex flex-rows">
                      {appDefinition?.showViewerNavigation && (
                        <ViewerNavigation
                          isMobileDevice={this.props.currentLayout === 'mobile'}
                          canvasBackgroundColor={this.computeCanvasBackgroundColor()}
                          pages={Object.entries(this.state.appDefinition?.pages) ?? []}
                          currentPageId={this.state?.currentPageId ?? this.state.appDefinition?.homePageId}
                          switchPage={this.switchPage}
                          darkMode={this.props.darkMode}
                        />
                      )}
                      <div className="flex-grow-1 d-flex justify-content-center">
                        <div
                          className="canvas-area"
                          style={{
                            width: currentCanvasWidth,
                            maxWidth: canvasMaxWidth,
                            backgroundColor: this.computeCanvasBackgroundColor(),
                            margin: 0,
                            padding: 0,
                          }}
                        >
                          {defaultComponentStateComputed && (
                            <>
                              {isLoading ? (
                                <div className="mx-auto mt-5 w-50 p-5">
                                  <center>
                                    <div className="spinner-border text-azure" role="status"></div>
                                  </center>
                                </div>
                              ) : (
                                <Container
                                  appDefinition={appDefinition}
                                  appDefinitionChanged={() => false} // function not relevant in viewer
                                  snapToGrid={true}
                                  appLoading={isLoading}
                                  darkMode={this.props.darkMode}
                                  onEvent={(eventName, options) => onEvent(this, eventName, options, 'view')}
                                  mode="view"
                                  deviceWindowWidth={deviceWindowWidth}
                                  selectedComponent={this.state.selectedComponent}
                                  onComponentClick={(id, component) => {
                                    this.setState({
                                      selectedComponent: { id, component },
                                    });
                                    onComponentClick(this, id, component, 'view');
                                  }}
                                  onComponentOptionChanged={(component, optionName, value) => {
                                    return onComponentOptionChanged(this, component, optionName, value);
                                  }}
                                  onComponentOptionsChanged={(component, options) =>
                                    onComponentOptionsChanged(this, component, options)
                                  }
                                  canvasWidth={this.getCanvasWidth()}
                                  dataQueries={dataQueries}
                                  currentPageId={this.state.currentPageId}
                                />
                              )}
                            </>
                          )}
                        </div>
                      </div>
                    </div>
                  </div>
                </div>
              </div>
            </DndProvider>
          </div>
        );
      }
    }
  }
}
const withStore = (Component) => (props) => {
  const currentState = useCurrentStateStore();
  const { currentLayout } = useEditorStore(
    (state) => ({
      currentLayout: state?.currentLayout,
    }),
    shallow
  );

  return (
    <Component
      {...props}
      currentState={currentState}
      setCurrentState={currentState?.actions?.setCurrentState}
      currentLayout={currentLayout}
    />
  );
};

export const Viewer = withTranslation()(withStore(withRouter(ViewerComponent)));<|MERGE_RESOLUTION|>--- conflicted
+++ resolved
@@ -2,14 +2,10 @@
 import {
   appService,
   authenticationService,
-<<<<<<< HEAD
-  dataqueryService,
-  orgEnvironmentVariableService,
-=======
   orgEnvironmentVariableService,
   orgEnvironmentConstantService,
->>>>>>> e380789c
   organizationService,
+  dataqueryService,
 } from '@/_services';
 import { DndProvider } from 'react-dnd';
 import { HTML5Backend } from 'react-dnd-html5-backend';
