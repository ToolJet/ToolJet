import React from 'react';
import { appService, authenticationService, orgEnvironmentVariableService } from '@/_services';
import { DndProvider } from 'react-dnd';
import { HTML5Backend } from 'react-dnd-html5-backend';
import { Container } from './Container';
import { Confirm } from './Viewer/Confirm';
import {
  onComponentOptionChanged,
  onComponentOptionsChanged,
  onComponentClick,
  onQueryConfirm,
  onQueryCancel,
  onEvent,
  runQuery,
  computeComponentState,
} from '@/_helpers/appUtils';
import queryString from 'query-string';
import { DarkModeToggle } from '@/_components/DarkModeToggle';
import { DataSourceTypes } from './DataSourceManager/SourceComponents';
import { resolveReferences } from '@/_helpers/utils';
<<<<<<< HEAD
import AppLogo from '../_components/AppLogo';

=======
import { Link } from 'react-router-dom';
>>>>>>> 1f4d5b94
class Viewer extends React.Component {
  constructor(props) {
    super(props);

    const deviceWindowWidth = window.screen.width - 5;
    const isMobileDevice = deviceWindowWidth < 600;

    this.state = {
      deviceWindowWidth,
      currentLayout: isMobileDevice ? 'mobile' : 'desktop',
      currentUser: authenticationService.currentUserValue,
      isLoading: true,
      users: null,
      appDefinition: { components: {} },
      currentState: {
        queries: {},
        components: {},
        globals: {
          currentUser: {},
          theme: { name: props.darkMode ? 'dark' : 'light' },
          urlparams: {},
          environment_variables: {},
        },
      },
    };
  }

  setStateForApp = (data) => {
    this.setState({
      app: data,
      isLoading: false,
      appDefinition: data.definition || { components: {} },
    });
  };

  setStateForContainer = async (data) => {
    const currentUser = authenticationService.currentUserValue;
    let userVars = {};

    if (currentUser) {
      userVars = {
        email: currentUser.email,
        firstName: currentUser.first_name,
        lastName: currentUser.last_name,
        groups: currentUser?.group_permissions.map((group) => group.group),
      };
    }

    let mobileLayoutHasWidgets = false;

    if (this.state.currentLayout === 'mobile') {
      mobileLayoutHasWidgets =
        Object.keys(data.definition.components).filter(
          (componentId) => data.definition.components[componentId]['layouts']['mobile']
        ).length > 0;
    }

    let queryState = {};
    data.data_queries.forEach((query) => {
      queryState[query.name] = {
        ...DataSourceTypes.find((source) => source.kind === query.kind).exposedVariables,
        ...this.state.currentState.queries[query.name],
      };
    });

    const variables = await this.fetchOrgEnvironmentVariables(data.slug, data.is_public);

    this.setState(
      {
        currentSidebarTab: 2,
        currentLayout: mobileLayoutHasWidgets ? 'mobile' : 'desktop',
        canvasWidth:
          this.state.currentLayout === 'desktop'
            ? '100%'
            : mobileLayoutHasWidgets
            ? `${this.state.deviceWindowWidth}px`
            : '1292px',
        selectedComponent: null,
        currentState: {
          queries: queryState,
          components: {},
          globals: {
            currentUser: userVars,
            theme: { name: this.props.darkMode ? 'dark' : 'light' },
            urlparams: JSON.parse(JSON.stringify(queryString.parse(this.props.location.search))),
          },
          ...variables,
        },
        dataQueries: data.data_queries,
      },
      () => {
        computeComponentState(this, data?.definition?.components).then(() => {
          console.log('Default component state computed and set');
          this.runQueries(data.data_queries);
        });
      }
    );
  };

  runQueries = (data_queries) => {
    data_queries.forEach((query) => {
      if (query.options.runOnPageLoad) {
        runQuery(this, query.id, query.name, undefined, 'view');
      }
    });
  };

  fetchOrgEnvironmentVariables = async (slug, isPublic) => {
    const variables = {
      client: {},
      server: {},
    };

    let variablesResult;
    if (!isPublic) {
      variablesResult = await orgEnvironmentVariableService.getVariables();
    } else {
      variablesResult = await orgEnvironmentVariableService.getVariablesFromPublicApp(slug);
    }

    variablesResult.variables.map((variable) => {
      variables[variable.variable_type][variable.variable_name] =
        variable.variable_type === 'server' ? 'HiddenEnvironmentVariable' : variable.value;
    });
    return variables;
  };

  loadApplicationBySlug = (slug) => {
    appService.getAppBySlug(slug).then((data) => {
      this.setStateForApp(data);
      this.setStateForContainer(data);
      this.setState({ isLoading: false });
      this.setWindowTitle(data.name);
    });
  };

  loadApplicationByVersion = (appId, versionId) => {
    appService.getAppByVersion(appId, versionId).then((data) => {
      this.setStateForApp(data);
      this.setStateForContainer(data);
    });
  };

  componentDidMount() {
    const slug = this.props.match.params.slug;
    const appId = this.props.match.params.id;
    const versionId = this.props.match.params.versionId;

    this.setState({ isLoading: false });
    slug ? this.loadApplicationBySlug(slug) : this.loadApplicationByVersion(appId, versionId);
  }

  componentDidUpdate(prevProps) {
    if (this.props.match.params.slug && this.props.match.params.slug !== prevProps.match.params.slug) {
      this.setState({ isLoading: true });
      this.loadApplicationBySlug(this.props.match.params.slug);
    }
  }

  getCanvasWidth = () => {
    const canvasBoundingRect = document.getElementsByClassName('canvas-area')[0].getBoundingClientRect();
    return canvasBoundingRect?.width;
  };

  setWindowTitle(name) {
    document.title = name ?? 'Untitled App';
  }

  changeDarkMode = (newMode) => {
    this.setState({
      currentState: {
        ...this.state.currentState,
        globals: {
          ...this.state.currentState.globals,
          theme: { name: newMode ? 'dark' : 'light' },
        },
      },
      showQuerySearchField: false,
    });
    this.props.switchDarkMode(newMode);
  };

  render() {
    const {
      appDefinition,
      showQueryConfirmation,
      isLoading,
      currentLayout,
      deviceWindowWidth,
      defaultComponentStateComputed,
      canvasWidth,
      dataQueries,
    } = this.state;
    if (this.state.app?.is_maintenance_on) {
      return (
        <div className="maintenance_container">
          <div className="card">
            <div className="card-body" style={{ display: 'flex', alignItems: 'center', justifyContent: 'center' }}>
              <h3>Sorry!. This app is under maintenance</h3>
            </div>
          </div>
        </div>
      );
    } else {
      return (
        <div className="viewer wrapper">
          <Confirm
            show={showQueryConfirmation}
            message={'Do you want to run this query?'}
            onConfirm={(queryConfirmationData) => onQueryConfirm(this, queryConfirmationData)}
            onCancel={() => onQueryCancel(this)}
            queryConfirmationData={this.state.queryConfirmationData}
          />
          <DndProvider backend={HTML5Backend}>
            {!appDefinition.globalSettings?.hideHeader && (
              <div className="header">
                <header className="navbar navbar-expand-md navbar-light d-print-none">
                  <div className="container-xl header-container">
                    <h1 className="navbar-brand navbar-brand-autodark d-none-navbar-horizontal pe-0">
<<<<<<< HEAD
                      <a href="/">
                        <AppLogo isLoadingFromHeader={true} />
                      </a>
=======
                      <Link to="/">
                        <LogoIcon />
                      </Link>
>>>>>>> 1f4d5b94
                    </h1>
                    {this.state.app && <span>{this.state.app.name}</span>}
                    <div className="d-flex align-items-center m-1 p-1">
                      <DarkModeToggle switchDarkMode={this.changeDarkMode} darkMode={this.props.darkMode} />
                    </div>
                  </div>
                </header>
              </div>
            )}
            <div className="sub-section">
              <div className="main">
                <div className="canvas-container align-items-center">
                  <div
                    className="canvas-area"
                    style={{
                      width: canvasWidth,
                      minHeight: +appDefinition.globalSettings?.canvasMaxHeight || 2400,
                      maxWidth: +appDefinition.globalSettings?.canvasMaxWidth || 1292,
                      maxHeight: +appDefinition.globalSettings?.canvasMaxHeight || 2400,
                      backgroundColor: resolveReferences(
                        appDefinition.globalSettings?.backgroundFxQuery,
                        this.state.currentState
                      )
                        ? resolveReferences(appDefinition.globalSettings?.backgroundFxQuery, this.state.currentState)
                        : appDefinition.globalSettings?.canvasBackgroundColor
                        ? appDefinition.globalSettings?.canvasBackgroundColor
                        : '#edeff5',
                    }}
                  >
                    {defaultComponentStateComputed && (
                      <>
                        {isLoading ? (
                          <div className="mx-auto mt-5 w-50 p-5">
                            <center>
                              <div className="spinner-border text-azure" role="status"></div>
                            </center>
                          </div>
                        ) : (
                          <Container
                            appDefinition={appDefinition}
                            appDefinitionChanged={() => false} // function not relevant in viewer
                            snapToGrid={true}
                            appLoading={isLoading}
                            darkMode={this.props.darkMode}
                            onEvent={(eventName, options) => onEvent(this, eventName, options, 'view')}
                            mode="view"
                            deviceWindowWidth={deviceWindowWidth}
                            currentLayout={currentLayout}
                            currentState={this.state.currentState}
                            selectedComponent={this.state.selectedComponent}
                            onComponentClick={(id, component) => {
                              this.setState({
                                selectedComponent: { id, component },
                              });
                              onComponentClick(this, id, component, 'view');
                            }}
                            onComponentOptionChanged={(component, optionName, value) => {
                              return onComponentOptionChanged(this, component, optionName, value);
                            }}
                            onComponentOptionsChanged={(component, options) =>
                              onComponentOptionsChanged(this, component, options)
                            }
                            canvasWidth={this.getCanvasWidth()}
                            dataQueries={dataQueries}
                          />
                        )}
                      </>
                    )}
                  </div>
                </div>
              </div>
            </div>
          </DndProvider>
        </div>
      );
    }
  }
}

export { Viewer };<|MERGE_RESOLUTION|>--- conflicted
+++ resolved
@@ -18,12 +18,9 @@
 import { DarkModeToggle } from '@/_components/DarkModeToggle';
 import { DataSourceTypes } from './DataSourceManager/SourceComponents';
 import { resolveReferences } from '@/_helpers/utils';
-<<<<<<< HEAD
 import AppLogo from '../_components/AppLogo';
-
-=======
 import { Link } from 'react-router-dom';
->>>>>>> 1f4d5b94
+
 class Viewer extends React.Component {
   constructor(props) {
     super(props);
@@ -243,15 +240,9 @@
                 <header className="navbar navbar-expand-md navbar-light d-print-none">
                   <div className="container-xl header-container">
                     <h1 className="navbar-brand navbar-brand-autodark d-none-navbar-horizontal pe-0">
-<<<<<<< HEAD
-                      <a href="/">
+                      <Link to="/">
                         <AppLogo isLoadingFromHeader={true} />
-                      </a>
-=======
-                      <Link to="/">
-                        <LogoIcon />
                       </Link>
->>>>>>> 1f4d5b94
                     </h1>
                     {this.state.app && <span>{this.state.app.name}</span>}
                     <div className="d-flex align-items-center m-1 p-1">
