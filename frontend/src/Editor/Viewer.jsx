import React from 'react';
import {
  authenticationService,
  orgEnvironmentVariableService,
  orgEnvironmentConstantService,
  dataqueryService,
  appService,
} from '@/_services';
import { DndProvider } from 'react-dnd';
import { HTML5Backend } from 'react-dnd-html5-backend';
import { Container } from './Container';
import { Confirm } from './Viewer/Confirm';
import { ViewerNavigation } from './Viewer/ViewerNavigation';
import {
  onComponentOptionChanged,
  onComponentOptionsChanged,
  onComponentClick,
  onQueryConfirmOrCancel,
  onEvent,
  runQuery,
  computeComponentState,
  buildAppDefinition,
} from '@/_helpers/appUtils';
import queryString from 'query-string';
import ViewerLogoIcon from './Icons/viewer-logo.svg';
import { DataSourceTypes } from './DataSourceManager/SourceComponents';
import { resolveReferences, isQueryRunnable } from '@/_helpers/utils';
import { withTranslation } from 'react-i18next';
import _ from 'lodash';
import { Navigate } from 'react-router-dom';
import Spinner from '@/_ui/Spinner';
import { withRouter } from '@/_hoc/withRouter';
import { useEditorStore } from '@/_stores/editorStore';
import { setCookie } from '@/_helpers/cookie';
import { useDataQueriesStore } from '@/_stores/dataQueriesStore';
import { useCurrentStateStore } from '@/_stores/currentStateStore';
import { shallow } from 'zustand/shallow';
<<<<<<< HEAD
import { useAppDataActions, useAppDataStore } from '@/_stores/appDataStore';
import { getPreviewQueryParams, redirectToDashboard } from '@/_helpers/routes';
=======
import { useAppDataStore } from '@/_stores/appDataStore';
import { getPreviewQueryParams, redirectToDashboard, redirectToErrorPage } from '@/_helpers/routes';
>>>>>>> bf1dda2e
import toast from 'react-hot-toast';
import { ERROR_TYPES } from '@/_helpers/constants';

class ViewerComponent extends React.Component {
  constructor(props) {
    super(props);

    const deviceWindowWidth = window.screen.width - 5;

    const slug = this.props.params.slug;
    this.subscription = null;

    this.state = {
      slug,
      deviceWindowWidth,
      currentUser: null,
      isLoading: true,
      users: null,
      appDefinition: { pages: {} },
      isAppLoaded: false,
      pages: {},
      homepage: null,
    };
  }

  getViewerRef() {
    return {
      appDefinition: this.state.appDefinition,
      queryConfirmationList: this.props.queryConfirmationList,
      updateQueryConfirmationList: this.updateQueryConfirmationList,
      navigate: this.props.navigate,
      switchPage: this.switchPage,
      currentPageId: this.state.currentPageId,
    };
  }

  setStateForApp = (data, byAppSlug = false) => {
    const appDefData = buildAppDefinition(data);

    if (byAppSlug) {
      appDefData.globalSettings = data.globalSettings;
      appDefData.homePageId = data.homePageId;
      appDefData.showViewerNavigation = data.showViewerNavigation;
    }

    this.setState({
      app: data,
      isLoading: false,
      isAppLoaded: true,
      appDefinition: { ...appDefData },
      pages: appDefData.pages,
    });
  };

  setStateForContainer = async (data, appVersionId) => {
    const appDefData = buildAppDefinition(data);

    const currentUser = this.state.currentUser;
    let userVars = {};

    if (currentUser) {
      userVars = {
        email: currentUser.email,
        firstName: currentUser.first_name,
        lastName: currentUser.last_name,
        groups: authenticationService.currentSessionValue?.group_permissions.map((group) => group.group),
      };
    }

    let mobileLayoutHasWidgets = false;

    if (this.props.currentLayout === 'mobile') {
      const currentComponents = appDefData.pages[appDefData.homePageId].components;
      mobileLayoutHasWidgets =
        Object.keys(currentComponents).filter((componentId) => currentComponents[componentId]['layouts']['mobile'])
          .length > 0;
    }

    let queryState = {};
    let dataQueries = [];

    if (appVersionId) {
      const { data_queries } = await dataqueryService.getAll(appVersionId);
      dataQueries = data_queries;
    } else {
      dataQueries = data.data_queries;
    }
    const queryConfirmationList = [];

    if (dataQueries.length > 0) {
      dataQueries.forEach((query) => {
        if (query?.options && query?.options?.requestConfirmation && query?.options?.runOnPageLoad) {
          queryConfirmationList.push({ queryId: query.id, queryName: query.name });
        }

        if (query.pluginId || query?.plugin?.id) {
          queryState[query.name] = {
            ...query.plugin.manifestFile.data.source.exposedVariables,
            ...this.props.currentState.queries[query.name],
          };
        } else {
          const dataSourceTypeDetail = DataSourceTypes.find((source) => source.kind === query.kind);
          queryState[query.name] = {
            ...dataSourceTypeDetail.exposedVariables,
            ...this.props.currentState.queries[query.name],
          };
        }
      });
    }

    if (queryConfirmationList.length !== 0) {
      this.updateQueryConfirmationList(queryConfirmationList);
    }
    const variables = await this.fetchOrgEnvironmentVariables(data.slug, data.is_public);
    const constants = await this.fetchOrgEnvironmentConstants(data.slug, data.is_public);

    const pages = data.pages;
    const homePageId = appVersionId ? data.editing_version.homePageId : data?.homePageId;
    const startingPageHandle = this.props?.params?.pageHandle;
    const currentPageId = pages.filter((page) => page.handle === startingPageHandle)[0]?.id ?? homePageId;
    const currentPage = pages.find((page) => page.id === currentPageId);

    useDataQueriesStore.getState().actions.setDataQueries(dataQueries);
    this.props.setCurrentState({
      queries: queryState,
      components: {},
      globals: {
        currentUser: userVars, // currentUser is updated in setupViewer function as well
        theme: { name: this.props.darkMode ? 'dark' : 'light' },
        urlparams: JSON.parse(JSON.stringify(queryString.parse(this.props.location.search))),
        mode: {
          value: this.state.slug ? 'view' : 'preview',
        },
      },
      variables: {},
      page: {
        id: currentPage.id,
        handle: currentPage.handle,
        name: currentPage.name,
        variables: {},
      },
      ...variables,
      ...constants,
    });
    useEditorStore.getState().actions.toggleCurrentLayout(mobileLayoutHasWidgets ? 'mobile' : 'desktop');
    this.props.updateState({ events: data.events ?? [] });
    this.setState(
      {
        currentUser,
        currentSidebarTab: 2,
        canvasWidth:
          this.props.currentLayout === 'desktop'
            ? '100%'
            : mobileLayoutHasWidgets
            ? `${this.state.deviceWindowWidth}px`
            : '1292px',
        selectedComponent: null,
        dataQueries: dataQueries,
        currentPageId: currentPage.id,
        homepage: appDefData?.pages?.[this.state.appDefinition?.homePageId]?.handle,
        events: data.events ?? [],
      },
      () => {
        const components = appDefData?.pages[currentPageId]?.components || {};

        computeComponentState(components).then(async () => {
          this.setState({ initialComputationOfStateDone: true, defaultComponentStateComputed: true });
          console.log('Default component state computed and set');
          this.runQueries(dataQueries);

          const currentPageEvents = this.state.events.filter(
            (event) => event.target === 'page' && event.sourceId === this.state.currentPageId
          );

          await this.handleEvent('onPageLoad', currentPageEvents);
        });
      }
    );
  };

  runQueries = (data_queries) => {
    data_queries.forEach((query) => {
      if (query.options.runOnPageLoad && isQueryRunnable(query)) {
        runQuery(this.getViewerRef(), query.id, query.name, undefined, 'view');
      }
    });
  };

  fetchOrgEnvironmentConstants = async (slug, isPublic) => {
    const orgConstants = {};

    let variablesResult;
    if (!isPublic) {
      const { constants } = await orgEnvironmentConstantService.getAll();
      variablesResult = constants;
    } else {
      const { constants } = await orgEnvironmentConstantService.getConstantsFromPublicApp(slug);

      variablesResult = constants;
    }

    console.log('--org constant 2.0', { variablesResult });

    if (variablesResult && Array.isArray(variablesResult)) {
      variablesResult.map((constant) => {
        const constantValue = constant.values.find((value) => value.environmentName === 'production')['value'];
        orgConstants[constant.name] = constantValue;
      });

      // console.log('--org constant 2.0', { orgConstants });

      return {
        constants: orgConstants,
      };
    }

    return { constants: {} };
  };

  fetchOrgEnvironmentVariables = async (slug, isPublic) => {
    const variables = {
      client: {},
      server: {},
    };

    let variablesResult;
    if (!isPublic) {
      variablesResult = await orgEnvironmentVariableService.getVariables();
    } else {
      variablesResult = await orgEnvironmentVariableService.getVariablesFromPublicApp(slug);
    }

    variablesResult.variables.map((variable) => {
      variables[variable.variable_type][variable.variable_name] =
        variable.variable_type === 'server' ? 'HiddenEnvironmentVariable' : variable.value;
    });
    return variables;
  };

  loadApplicationBySlug = (slug, authentication_failed = false) => {
    appService
      .fetchAppBySlug(slug)
      .then((data) => {
<<<<<<< HEAD
        this.setStateForApp(data, true);
=======
        if (authentication_failed && !data.current_version_id) {
          redirectToErrorPage(ERROR_TYPES.URL_UNAVAILABLE, {});
        }
        this.setStateForApp(data);
>>>>>>> bf1dda2e
        this.setStateForContainer(data);
        this.setWindowTitle(data.name);
      })
      .catch((error) => {
        this.setState({
          isLoading: false,
        });
        if (error?.statusCode === 404) {
          /* User is not authenticated. but the app url is wrong */
          redirectToErrorPage(ERROR_TYPES.INVALID);
        } else if (error?.statusCode === 403) {
          redirectToErrorPage(ERROR_TYPES.RESTRICTED);
        } else {
          redirectToErrorPage(ERROR_TYPES.UNKNOWN);
        }
      });
  };

  loadApplicationByVersion = (appId, versionId) => {
    appService
      .fetchAppByVersion(appId, versionId)
      .then((data) => {
        this.setStateForApp(data);
        this.setStateForContainer(data, versionId);
      })
      .catch(() => {
        this.setState({
          isLoading: false,
        });
      });
  };

  updateQueryConfirmationList = (queryConfirmationList) =>
    useEditorStore.getState().actions.updateQueryConfirmationList(queryConfirmationList);

  setupViewer() {
    this.subscription = authenticationService.currentSession.subscribe((currentSession) => {
      const slug = this.props.params.slug;
      const appId = this.props.id;
      const versionId = this.props.versionId;

      if (currentSession?.load_app && slug) {
        if (currentSession?.group_permissions) {
          useAppDataStore.getState().actions.setAppId(appId);

          const currentUser = currentSession.current_user;
          const userVars = {
            email: currentUser.email,
            firstName: currentUser.first_name,
            lastName: currentUser.last_name,
            groups: currentSession?.group_permissions?.map((group) => group.group),
          };
          this.props.setCurrentState({
            globals: {
              ...this.props.currentState.globals,
              currentUser: userVars, // currentUser is updated in setStateForContainer function as well
            },
          });
          this.setState({
            currentUser,
            userVars,
            versionId,
          });

          versionId ? this.loadApplicationByVersion(appId, versionId) : this.loadApplicationBySlug(slug);
        } else if (currentSession?.authentication_failed) {
          this.loadApplicationBySlug(slug, true);
        }
      }
      this.setState({ isLoading: false });
    });
  }

  /**
   *
   * ThandleMessage event listener in the login component fir iframe communication.
   * It now checks if the received message has a type of 'redirectTo' and extracts the redirectPath value from the payload.
   * If the value is present, it sets a cookie named 'redirectPath' with the received value and a one-day expiration.
   * This allows for redirection to a specific path after the login process is completed.
   */
  handleMessage = (event) => {
    const { data } = event;

    if (data?.type === 'redirectTo') {
      const redirectCookie = data?.payload['redirectPath'];
      setCookie('redirectPath', redirectCookie, 1);
    }
  };

  componentDidMount() {
    this.setupViewer();
    const isMobileDevice = this.state.deviceWindowWidth < 600;
    useEditorStore.getState().actions.toggleCurrentLayout(isMobileDevice ? 'mobile' : 'desktop');
    window.addEventListener('message', this.handleMessage);
  }

  componentDidUpdate(prevProps, prevState) {
    if (this.props.params.slug && this.props.params.slug !== prevProps.params.slug) {
      this.setState({ isLoading: true });
      this.loadApplicationBySlug(this.props.params.slug);
    }

    if (this.state.initialComputationOfStateDone) this.handlePageSwitchingBasedOnURLparam();
    if (this.state.homepage !== prevState.homepage && !this.state.isLoading) {
      <Navigate to={`${this.state.homepage}${this.props.params.pageHandle ? '' : window.location.search}`} replace />;
    }
  }

  handlePageSwitchingBasedOnURLparam() {
    const handleOnURL = this.props.params.pageHandle;
    const pageIdCorrespondingToHandleOnURL = handleOnURL
      ? this.findPageIdFromHandle(handleOnURL)
      : this.state.appDefinition.homePageId;
    const currentPageId = this.state.currentPageId;

    if (pageIdCorrespondingToHandleOnURL != this.state.currentPageId) {
      const targetPage = this.state.appDefinition.pages[pageIdCorrespondingToHandleOnURL];
      this.props.setCurrentState({
        globals: {
          ...this.props.currentState.globals,
          urlparams: JSON.parse(JSON.stringify(queryString.parse(this.props.location.search))),
        },
        page: {
          ...this.props.currentState.page,
          name: targetPage.name,
          handle: targetPage.handle,
          variables: this.state.pages?.[pageIdCorrespondingToHandleOnURL]?.variables ?? {},
          id: pageIdCorrespondingToHandleOnURL,
        },
      });
      this.setState(
        {
          pages: {
            ...this.state.pages,
            [currentPageId]: {
              ...this.state.pages?.[currentPageId],
              variables: {
                ...this.props.currentState?.page?.variables,
              },
            },
          },
          currentPageId: pageIdCorrespondingToHandleOnURL,
          handle: targetPage.handle,
          name: targetPage.name,
        },
        async () => {
          computeComponentState(this.state.appDefinition?.pages[this.state.currentPageId].components).then(async () => {
            const currentPageEvents = this.state.events.filter(
              (event) => event.target === 'page' && event.sourceId === this.state.currentPageId
            );

            await this.handleEvent('onPageLoad', currentPageEvents);
          });
        }
      );
    }
  }

  findPageIdFromHandle(handle) {
    return (
      Object.entries(this.state.appDefinition.pages).filter(([_id, page]) => page.handle === handle)?.[0]?.[0] ??
      this.state.appDefinition.homePageId
    );
  }

  getCanvasWidth = () => {
    const canvasBoundingRect = document.getElementsByClassName('canvas-area')[0]?.getBoundingClientRect();
    return canvasBoundingRect?.width;
  };

  setWindowTitle(name) {
    document.title = name ?? 'My App';
  }

  computeCanvasBackgroundColor = () => {
    const bgColor =
      (this.state.appDefinition.globalSettings?.backgroundFxQuery ||
        this.state.appDefinition.globalSettings?.canvasBackgroundColor) ??
      '#2f3c4c';
    const resolvedBackgroundColor = resolveReferences(bgColor, this.props.currentState);
    if (['#2f3c4c', '#F2F2F5', '#edeff5'].includes(resolvedBackgroundColor)) {
      return this.props.darkMode ? '#2f3c4c' : '#F2F2F5';
    }
    return resolvedBackgroundColor;
  };

  changeDarkMode = (newMode) => {
    this.props.setCurrentState({
      globals: {
        ...this.props.currentState.globals,
        theme: { name: newMode ? 'dark' : 'light' },
      },
    });
    this.setState({
      showQuerySearchField: false,
    });
    this.props.switchDarkMode(newMode);
  };

  switchPage = (id, queryParams = []) => {
    document.getElementById('real-canvas').scrollIntoView();
    /* Keep default query params for preview */
    const defaultParams = getPreviewQueryParams();

    if (this.state.currentPageId === id) return;

    const { handle } = this.state.appDefinition.pages[id];

    const queryParamsString = queryParams.map(([key, value]) => `${key}=${value}`).join('&');

    this.props.navigate(
      `/applications/${this.state.slug}/${handle}?${
        !_.isEmpty(defaultParams) ? `version=${defaultParams.version}` : ''
      }${queryParamsString ? `${!_.isEmpty(defaultParams) ? '&' : ''}${queryParamsString}` : ''}`,
      {
        state: {
          isSwitchingPage: true,
        },
      }
    );
  };

  handleEvent = (eventName, events, options) => {
    onEvent(this.getViewerRef(), eventName, events, options, 'view');
  };

  computeCanvasMaxWidth = () => {
    const { appDefinition } = this.state;
    let computedCanvasMaxWidth = 1292;

    if (appDefinition.globalSettings?.canvasMaxWidthType === 'px')
      computedCanvasMaxWidth =
        (+appDefinition.globalSettings?.canvasMaxWidth || 1292) - (appDefinition?.showViewerNavigation ? 200 : 0);
    else if (appDefinition.globalSettings?.canvasMaxWidthType === '%')
      computedCanvasMaxWidth = +appDefinition.globalSettings?.canvasMaxWidth + '%';

    return computedCanvasMaxWidth;
  };

  componentWillUnmount() {
    this.subscription && this.subscription.unsubscribe();
  }

  render() {
    const {
      appDefinition,
      isLoading,
      isAppLoaded,
      deviceWindowWidth,
      defaultComponentStateComputed,
      dataQueries,
      canvasWidth,
    } = this.state;

    const currentCanvasWidth = canvasWidth;
    const queryConfirmationList = this.props?.queryConfirmationList ?? [];

    const canvasMaxWidth = this.computeCanvasMaxWidth();

    if (this.state.app?.isLoading) {
      return (
        <div className="tooljet-logo-loader">
          <div>
            <div className="loader-logo">
              <ViewerLogoIcon />
            </div>
            <div className="loader-spinner">
              <Spinner />
            </div>
          </div>
        </div>
      );
    } else {
      if (this.state.app?.is_maintenance_on) {
        return (
          <div className="maintenance_container">
            <div className="card">
              <div className="card-body" style={{ display: 'flex', alignItems: 'center', justifyContent: 'center' }}>
                <h3>{this.props.t('viewer', 'Sorry!. This app is under maintenance')}</h3>
              </div>
            </div>
          </div>
        );
      } else {
        return (
          <div className="viewer wrapper">
            <Confirm
              show={queryConfirmationList.length > 0}
              message={'Do you want to run this query?'}
              onConfirm={(queryConfirmationData) =>
                onQueryConfirmOrCancel(this.getViewerRef(), queryConfirmationData, true, 'view')
              }
              onCancel={() => onQueryConfirmOrCancel(this.getViewerRef(), queryConfirmationList[0], false, 'view')}
              queryConfirmationData={queryConfirmationList[0]}
              key={queryConfirmationList[0]?.queryName}
            />
            <DndProvider backend={HTML5Backend}>
              <ViewerNavigation.Header
                showHeader={!appDefinition.globalSettings?.hideHeader && isAppLoaded}
                appName={this.state.app?.name ?? null}
                changeDarkMode={this.changeDarkMode}
                darkMode={this.props.darkMode}
                pages={Object.entries(this.state.appDefinition?.pages) ?? []}
                currentPageId={this.state?.currentPageId ?? this.state.appDefinition?.homePageId}
                switchPage={this.switchPage}
              />
              <div className="sub-section">
                <div className="main">
                  <div
                    className="canvas-container align-items-center"
                    style={{
                      background: this.computeCanvasBackgroundColor() || (!this.props.darkMode ? '#EBEBEF' : '#2E3035'),
                    }}
                  >
                    <div className="areas d-flex flex-rows">
                      {appDefinition?.showViewerNavigation && (
                        <ViewerNavigation
                          isMobileDevice={this.props.currentLayout === 'mobile'}
                          canvasBackgroundColor={this.computeCanvasBackgroundColor()}
                          pages={Object.entries(this.state.appDefinition?.pages) ?? []}
                          currentPageId={this.state?.currentPageId ?? this.state.appDefinition?.homePageId}
                          switchPage={this.switchPage}
                          darkMode={this.props.darkMode}
                        />
                      )}
                      <div className="flex-grow-1 d-flex justify-content-center">
                        <div
                          className="canvas-area"
                          style={{
                            width: currentCanvasWidth,
                            maxWidth: canvasMaxWidth,
                            backgroundColor: this.computeCanvasBackgroundColor(),
                            margin: 0,
                            padding: 0,
                          }}
                        >
                          {defaultComponentStateComputed && (
                            <>
                              {isLoading ? (
                                <div className="mx-auto mt-5 w-50 p-5">
                                  <center>
                                    <div className="spinner-border text-azure" role="status"></div>
                                  </center>
                                </div>
                              ) : (
                                <Container
                                  appDefinition={appDefinition}
                                  appDefinitionChanged={() => false} // function not relevant in viewer
                                  snapToGrid={true}
                                  appLoading={isLoading}
                                  darkMode={this.props.darkMode}
                                  onEvent={this.handleEvent}
                                  mode="view"
                                  deviceWindowWidth={deviceWindowWidth}
                                  selectedComponent={this.state.selectedComponent}
                                  onComponentClick={(id, component) => {
                                    this.setState({
                                      selectedComponent: { id, component },
                                    });
                                    onComponentClick(this, id, component, 'view');
                                  }}
                                  onComponentOptionChanged={(component, optionName, value) => {
                                    return onComponentOptionChanged(component, optionName, value);
                                  }}
                                  onComponentOptionsChanged={onComponentOptionsChanged}
                                  canvasWidth={this.getCanvasWidth()}
                                  dataQueries={dataQueries}
                                  currentPageId={this.state.currentPageId}
                                />
                              )}
                            </>
                          )}
                        </div>
                      </div>
                    </div>
                  </div>
                </div>
              </div>
            </DndProvider>
          </div>
        );
      }
    }
  }
}
const withStore = (Component) => (props) => {
  const currentState = useCurrentStateStore();
  const { currentLayout, queryConfirmationList } = useEditorStore(
    (state) => ({
      currentLayout: state?.currentLayout,
      queryConfirmationList: state?.queryConfirmationList,
    }),
    shallow
  );

  const { updateState } = useAppDataActions();
  return (
    <Component
      {...props}
      currentState={currentState}
      setCurrentState={currentState?.actions?.setCurrentState}
      currentLayout={currentLayout}
      updateState={updateState}
      queryConfirmationList={queryConfirmationList}
    />
  );
};

export const Viewer = withTranslation()(withStore(withRouter(ViewerComponent)));<|MERGE_RESOLUTION|>--- conflicted
+++ resolved
@@ -35,14 +35,8 @@
 import { useDataQueriesStore } from '@/_stores/dataQueriesStore';
 import { useCurrentStateStore } from '@/_stores/currentStateStore';
 import { shallow } from 'zustand/shallow';
-<<<<<<< HEAD
 import { useAppDataActions, useAppDataStore } from '@/_stores/appDataStore';
-import { getPreviewQueryParams, redirectToDashboard } from '@/_helpers/routes';
-=======
-import { useAppDataStore } from '@/_stores/appDataStore';
-import { getPreviewQueryParams, redirectToDashboard, redirectToErrorPage } from '@/_helpers/routes';
->>>>>>> bf1dda2e
-import toast from 'react-hot-toast';
+import { getPreviewQueryParams, redirectToErrorPage } from '@/_helpers/routes';
 import { ERROR_TYPES } from '@/_helpers/constants';
 
 class ViewerComponent extends React.Component {
@@ -285,14 +279,10 @@
     appService
       .fetchAppBySlug(slug)
       .then((data) => {
-<<<<<<< HEAD
-        this.setStateForApp(data, true);
-=======
         if (authentication_failed && !data.current_version_id) {
           redirectToErrorPage(ERROR_TYPES.URL_UNAVAILABLE, {});
         }
-        this.setStateForApp(data);
->>>>>>> bf1dda2e
+        this.setStateForApp(data, true);
         this.setStateForContainer(data);
         this.setWindowTitle(data.name);
       })
