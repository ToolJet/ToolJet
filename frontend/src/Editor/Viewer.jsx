--- conflicted
+++ resolved
@@ -20,13 +20,9 @@
 import { DataSourceTypes } from './DataSourceManager/SourceComponents';
 import { resolveReferences, safelyParseJSON, stripTrailingSlash } from '@/_helpers/utils';
 import { withTranslation } from 'react-i18next';
-<<<<<<< HEAD
-import { Link } from 'react-router-dom';
 import _ from 'lodash';
-=======
 import { Link, Redirect } from 'react-router-dom';
 import Spinner from '@/_ui/Spinner';
->>>>>>> 769e56dc
 
 class ViewerComponent extends React.Component {
   constructor(props) {
@@ -393,16 +389,12 @@
       errorDetails,
     } = this.state;
 
-<<<<<<< HEAD
     const currentCanvasWidth =
       appDefinition?.showViewerNavigation == true
         ? (+appDefinition.globalSettings?.canvasMaxWidth || 1292) - 200
         : canvasWidth;
 
-    if (this.state.app?.is_maintenance_on) {
-=======
-    if (isLoading) {
->>>>>>> 769e56dc
+    if (this.state.app?.is_maintenance_on || isLoading) {
       return (
         <div className="tooljet-logo-loader">
           <div>
@@ -426,53 +418,6 @@
               <div className="card-body" style={{ display: 'flex', alignItems: 'center', justifyContent: 'center' }}>
                 <h3>{this.props.t('viewer', 'Sorry!. This app is under maintenance')}</h3>
               </div>
-<<<<<<< HEAD
-            )}
-
-            <div className="sub-section">
-              <div className="main">
-                <div className="canvas-container">
-                  <div className="areas d-flex flex-rows justify-content-center">
-                    {appDefinition?.showViewerNavigation && (
-                      <div
-                        className="navigation-area"
-                        style={{
-                          width: 200,
-                          backgroundColor: this.computeCanvasBackgroundColor(),
-                        }}
-                      >
-                        <div className="page-handler-wrapper">
-                          {Object.entries(this.state.appDefinition?.pages ?? {}).map(([id, page]) => {
-                            if (page?.hidden) return null;
-                            return (
-                              <div
-                                key={page.handle}
-                                onClick={() => this.switchPage(id)}
-                                className={`viewer-page-handler cursor-pointer ${this.props.darkMode && 'dark'}`}
-                              >
-                                <div className={`card mb-1  ${id === this.state.currentPageId ? 'active' : ''}`}>
-                                  <div className="card-body">
-                                    <span className="mx-3">{_.truncate(page.name, { length: 22 })}</span>
-                                  </div>
-                                </div>
-                              </div>
-                            );
-                          })}
-                        </div>
-                      </div>
-                    )}
-
-                    <div
-                      className="canvas-area"
-                      style={{
-                        width: currentCanvasWidth,
-                        minHeight: +appDefinition.globalSettings?.canvasMaxHeight || 2400,
-                        maxWidth: (+appDefinition.globalSettings?.canvasMaxWidth || 1292) - 200,
-                        maxHeight: +appDefinition.globalSettings?.canvasMaxHeight || 2400,
-                        backgroundColor: this.computeCanvasBackgroundColor(),
-                        margin: 0,
-                        padding: 0,
-=======
             </div>
           </div>
         );
@@ -508,15 +453,44 @@
               <div className="sub-section">
                 <div className="main">
                   <div className="canvas-container align-items-center">
+                    {appDefinition?.showViewerNavigation && (
+                      <div
+                        className="navigation-area"
+                        style={{
+                          width: 200,
+                          backgroundColor: this.computeCanvasBackgroundColor(),
+                        }}
+                      >
+                        <div className="page-handler-wrapper">
+                          {Object.entries(this.state.appDefinition?.pages ?? {}).map(([id, page]) => {
+                            if (page?.hidden) return null;
+                            return (
+                              <div
+                                key={page.handle}
+                                onClick={() => this.switchPage(id)}
+                                className={`viewer-page-handler cursor-pointer ${this.props.darkMode && 'dark'}`}
+                              >
+                                <div className={`card mb-1  ${id === this.state.currentPageId ? 'active' : ''}`}>
+                                  <div className="card-body">
+                                    <span className="mx-3">{_.truncate(page.name, { length: 22 })}</span>
+                                  </div>
+                                </div>
+                              </div>
+                            );
+                          })}
+                        </div>
+                      </div>
+                    )}
                     <div
                       className="canvas-area"
                       style={{
-                        width: canvasWidth,
+                        width: currentCanvasWidth,
                         minHeight: +appDefinition.globalSettings?.canvasMaxHeight || 2400,
-                        maxWidth: +appDefinition.globalSettings?.canvasMaxWidth || 1292,
+                        maxWidth: (+appDefinition.globalSettings?.canvasMaxWidth || 1292) - 200,
                         maxHeight: +appDefinition.globalSettings?.canvasMaxHeight || 2400,
                         backgroundColor: this.computeCanvasBackgroundColor(),
->>>>>>> 769e56dc
+                        margin: 0,
+                        padding: 0,
                       }}
                     >
                       {defaultComponentStateComputed && (
@@ -554,10 +528,7 @@
                               }
                               canvasWidth={this.getCanvasWidth()}
                               dataQueries={dataQueries}
-<<<<<<< HEAD
                               currentPageId={this.state.currentPageId}
-=======
->>>>>>> 769e56dc
                             />
                           )}
                         </>
