import React from 'react';
import { appService, authenticationService, orgEnvironmentVariableService, organizationService } from '@/_services';
import { DndProvider } from 'react-dnd';
import { HTML5Backend } from 'react-dnd-html5-backend';
import { Container } from './Container';
import { Confirm } from './Viewer/Confirm';
import {
  onComponentOptionChanged,
  onComponentOptionsChanged,
  onComponentClick,
  onQueryConfirmOrCancel,
  onEvent,
  runQuery,
  computeComponentState,
} from '@/_helpers/appUtils';
import queryString from 'query-string';
import { DarkModeToggle } from '@/_components/DarkModeToggle';
<<<<<<< HEAD
import { DataSourceTypes } from './DataSourceManager/SourceComponents';
import AppLogo from '../_components/AppLogo';
import ViewerLogoIcon from './Icons/viewer-logo.svg';
=======
import LogoIcon from './Icons/logo.svg';
import ViewerLogoIcon from './Icons/viewer-logo.svg';
import { DataSourceTypes } from './DataSourceManager/SourceComponents';
>>>>>>> f76c4aba
import { resolveReferences, safelyParseJSON, stripTrailingSlash } from '@/_helpers/utils';
import { withTranslation } from 'react-i18next';
import { Link, Redirect } from 'react-router-dom';
import Spinner from '@/_ui/Spinner';

class ViewerComponent extends React.Component {
  constructor(props) {
    super(props);

    const deviceWindowWidth = window.screen.width - 5;
    const isMobileDevice = deviceWindowWidth < 600;

    this.state = {
      deviceWindowWidth,
      currentLayout: isMobileDevice ? 'mobile' : 'desktop',
      currentUser: authenticationService.currentUserValue,
      isLoading: true,
      users: null,
      appDefinition: { components: {} },
      currentState: {
        queries: {},
        components: {},
        globals: {
          currentUser: {},
          theme: { name: props.darkMode ? 'dark' : 'light' },
          urlparams: {},
          environment_variables: {},
        },
      },
      queryConfirmationList: [],
      isAppLoaded: false,
      errorAppId: null,
      errorVersionId: null,
      errorDetails: null,
    };
  }

  setStateForApp = (data) => {
    this.setState({
      app: data,
      isLoading: false,
      isAppLoaded: true,
      appDefinition: data.definition || { components: {} },
    });
  };

  setStateForContainer = async (data) => {
    const currentUser = authenticationService.currentUserValue;
    let userVars = {};

    if (currentUser) {
      userVars = {
        email: currentUser.email,
        firstName: currentUser.first_name,
        lastName: currentUser.last_name,
        groups: currentUser?.group_permissions.map((group) => group.group),
      };
    }

    let mobileLayoutHasWidgets = false;

    if (this.state.currentLayout === 'mobile') {
      mobileLayoutHasWidgets =
        Object.keys(data.definition.components).filter(
          (componentId) => data.definition.components[componentId]['layouts']['mobile']
        ).length > 0;
    }

    let queryState = {};
    data.data_queries.forEach((query) => {
      if (query.pluginId) {
        queryState[query.name] = {
          ...query.plugin.manifestFile.data.source.exposedVariables,
          ...this.state.currentState.queries[query.name],
        };
      } else {
        queryState[query.name] = {
          ...DataSourceTypes.find((source) => source.kind === query.kind).exposedVariables,
          ...this.state.currentState.queries[query.name],
        };
      }
    });

    const variables = await this.fetchOrgEnvironmentVariables(data.slug, data.is_public);

    this.setState(
      {
        currentSidebarTab: 2,
        currentLayout: mobileLayoutHasWidgets ? 'mobile' : 'desktop',
        canvasWidth:
          this.state.currentLayout === 'desktop'
            ? '100%'
            : mobileLayoutHasWidgets
            ? `${this.state.deviceWindowWidth}px`
            : '1292px',
        selectedComponent: null,
        currentState: {
          queries: queryState,
          components: {},
          globals: {
            currentUser: userVars,
            theme: { name: this.props.darkMode ? 'dark' : 'light' },
            urlparams: JSON.parse(JSON.stringify(queryString.parse(this.props.location.search))),
          },
          ...variables,
        },
        dataQueries: data.data_queries,
      },
      () => {
        computeComponentState(this, data?.definition?.components).then(() => {
          console.log('Default component state computed and set');
          this.runQueries(data.data_queries);
        });
      }
    );
  };

  runQueries = (data_queries) => {
    data_queries.forEach((query) => {
      if (query.options.runOnPageLoad) {
        runQuery(this, query.id, query.name, undefined, 'view');
      }
    });
  };

  fetchOrgEnvironmentVariables = async (slug, isPublic) => {
    const variables = {
      client: {},
      server: {},
    };

    let variablesResult;
    if (!isPublic) {
      variablesResult = await orgEnvironmentVariableService.getVariables();
    } else {
      variablesResult = await orgEnvironmentVariableService.getVariablesFromPublicApp(slug);
    }

    variablesResult.variables.map((variable) => {
      variables[variable.variable_type][variable.variable_name] =
        variable.variable_type === 'server' ? 'HiddenEnvironmentVariable' : variable.value;
    });
    return variables;
  };

  loadApplicationBySlug = (slug) => {
    appService
      .getAppBySlug(slug)
      .then((data) => {
        this.setStateForApp(data);
        this.setStateForContainer(data);
        this.setWindowTitle(data.name);
      })
      .catch((error) => {
        this.setState({
          errorDetails: error,
          errorAppId: slug,
          errorVersionId: null,
          isLoading: false,
        });
      });
  };

  loadApplicationByVersion = (appId, versionId) => {
    appService
      .getAppByVersion(appId, versionId)
      .then((data) => {
        this.setStateForApp(data);
        this.setStateForContainer(data);
      })
      .catch((error) => {
        this.setState({
          errorDetails: error,
          errorAppId: appId,
          errorVersionId: versionId,
          isLoading: false,
        });
      });
  };

  switchOrganization = (orgId, appId, versionId) => {
    const path = `/applications/${appId}${versionId ? `/versions/${versionId}` : ''}`;
    const sub_path = window?.public_config?.SUB_PATH ? stripTrailingSlash(window?.public_config?.SUB_PATH) : '';

    organizationService.switchOrganization(orgId).then(
      (data) => {
        authenticationService.updateCurrentUserDetails(data);
        window.location.href = `${sub_path}${path}`;
      },
      () => {
        return (window.location.href = `${sub_path}/login/${orgId}?redirectTo=${path}`);
      }
    );
  };

  handleError = (errorDetails, appId, versionId) => {
    try {
      if (errorDetails?.data) {
        const statusCode = errorDetails.data?.statusCode;
        if (statusCode === 403) {
          const errorObj = safelyParseJSON(errorDetails.data?.message);
          if (
            errorObj?.organizationId &&
            this.state.currentUser &&
            this.state.currentUser.organization_id !== errorObj?.organizationId
          ) {
            this.switchOrganization(errorObj?.organizationId, appId, versionId);
            return;
          }
          return <Redirect to={'/'} />;
        } else if (statusCode === 401) return <Redirect to={'/'} />;
      }
    } catch (err) {
      return <Redirect to={'/'} />;
    }
  };

  componentDidMount() {
    const slug = this.props.match.params.slug;
    const appId = this.props.match.params.id;
    const versionId = this.props.match.params.versionId;

    this.setState({ isLoading: false });
    slug ? this.loadApplicationBySlug(slug) : this.loadApplicationByVersion(appId, versionId);
  }

  componentDidUpdate(prevProps) {
    if (this.props.match.params.slug && this.props.match.params.slug !== prevProps.match.params.slug) {
      this.setState({ isLoading: true });
      this.loadApplicationBySlug(this.props.match.params.slug);
    }
  }

  getCanvasWidth = () => {
    const canvasBoundingRect = document.getElementsByClassName('canvas-area')[0].getBoundingClientRect();
    return canvasBoundingRect?.width;
  };

  setWindowTitle(name) {
    document.title = name ?? 'Untitled App';
  }

  computeCanvasBackgroundColor = () => {
    const bgColor =
      (this.state.appDefinition.globalSettings?.backgroundFxQuery ||
        this.state.appDefinition.globalSettings?.canvasBackgroundColor) ??
      '#edeff5';
    const resolvedBackgroundColor = resolveReferences(bgColor, this.state.currentState);
    if (['#2f3c4c', '#edeff5'].includes(resolvedBackgroundColor)) {
      return this.props.darkMode ? '#2f3c4c' : '#edeff5';
    }
    return resolvedBackgroundColor;
  };

  changeDarkMode = (newMode) => {
    this.setState({
      currentState: {
        ...this.state.currentState,
        globals: {
          ...this.state.currentState.globals,
          theme: { name: newMode ? 'dark' : 'light' },
        },
      },
      showQuerySearchField: false,
    });
    this.props.switchDarkMode(newMode);
  };

  render() {
    const {
      appDefinition,
      isLoading,
      isAppLoaded,
      currentLayout,
      deviceWindowWidth,
      defaultComponentStateComputed,
      canvasWidth,
      dataQueries,
      queryConfirmationList,
      errorAppId,
      errorVersionId,
      errorDetails,
    } = this.state;

    if (isLoading) {
      return (
        <div className="tooljet-logo-loader">
          <div>
            <div className="loader-logo">
              <ViewerLogoIcon />
            </div>
            <div className="loader-spinner">
              <Spinner />
            </div>
          </div>
        </div>
      );
    } else {
      if (errorDetails) {
        return this.handleError(errorDetails, errorAppId, errorVersionId);
      }
      if (this.state.app?.is_maintenance_on) {
        return (
          <div className="maintenance_container">
            <div className="card">
              <div className="card-body" style={{ display: 'flex', alignItems: 'center', justifyContent: 'center' }}>
                <h3>{this.props.t('viewer', 'Sorry!. This app is under maintenance')}</h3>
              </div>
            </div>
          </div>
        );
      } else {
        return (
          <div className="viewer wrapper">
            <Confirm
              show={queryConfirmationList.length > 0}
              message={'Do you want to run this query?'}
              onConfirm={(queryConfirmationData) => onQueryConfirmOrCancel(this, queryConfirmationData, true, 'view')}
              onCancel={() => onQueryConfirmOrCancel(this, queryConfirmationList[0], false, 'view')}
              queryConfirmationData={queryConfirmationList[0]}
              key={queryConfirmationList[0]?.queryName}
            />
            <DndProvider backend={HTML5Backend}>
              {!appDefinition.globalSettings?.hideHeader && isAppLoaded && (
                <div className="header">
                  <header className="navbar navbar-expand-md navbar-light d-print-none">
                    <div className="container-xl header-container">
                      <h1 className="navbar-brand navbar-brand-autodark d-none-navbar-horizontal pe-0">
                        <Link to="/" data-cy="viewer-page-logo">
<<<<<<< HEAD
                          <AppLogo isLoadingFromHeader={true} />
=======
                          <LogoIcon />
>>>>>>> f76c4aba
                        </Link>
                      </h1>
                      {this.state.app && <span>{this.state.app.name}</span>}
                      <div className="d-flex align-items-center m-1 p-1">
                        <DarkModeToggle switchDarkMode={this.changeDarkMode} darkMode={this.props.darkMode} />
                      </div>
                    </div>
                  </header>
                </div>
              )}
              <div className="sub-section">
                <div className="main">
                  <div className="canvas-container align-items-center">
                    <div
                      className="canvas-area"
                      style={{
                        width: canvasWidth,
                        minHeight: +appDefinition.globalSettings?.canvasMaxHeight || 2400,
                        maxWidth: +appDefinition.globalSettings?.canvasMaxWidth || 1292,
                        maxHeight: +appDefinition.globalSettings?.canvasMaxHeight || 2400,
                        backgroundColor: this.computeCanvasBackgroundColor(),
                      }}
                    >
                      {defaultComponentStateComputed && (
                        <>
                          {isLoading ? (
                            <div className="mx-auto mt-5 w-50 p-5">
                              <center>
                                <div className="spinner-border text-azure" role="status"></div>
                              </center>
                            </div>
                          ) : (
                            <Container
                              appDefinition={appDefinition}
                              appDefinitionChanged={() => false} // function not relevant in viewer
                              snapToGrid={true}
                              appLoading={isLoading}
                              darkMode={this.props.darkMode}
                              onEvent={(eventName, options) => onEvent(this, eventName, options, 'view')}
                              mode="view"
                              deviceWindowWidth={deviceWindowWidth}
                              currentLayout={currentLayout}
                              currentState={this.state.currentState}
                              selectedComponent={this.state.selectedComponent}
                              onComponentClick={(id, component) => {
                                this.setState({
                                  selectedComponent: { id, component },
                                });
                                onComponentClick(this, id, component, 'view');
                              }}
                              onComponentOptionChanged={(component, optionName, value) => {
                                return onComponentOptionChanged(this, component, optionName, value);
                              }}
                              onComponentOptionsChanged={(component, options) =>
                                onComponentOptionsChanged(this, component, options)
                              }
                              canvasWidth={this.getCanvasWidth()}
                              dataQueries={dataQueries}
                            />
                          )}
                        </>
                      )}
                    </div>
                  </div>
                </div>
              </div>
            </DndProvider>
          </div>
        );
      }
    }
  }
}

export const Viewer = withTranslation()(ViewerComponent);<|MERGE_RESOLUTION|>--- conflicted
+++ resolved
@@ -15,15 +15,9 @@
 } from '@/_helpers/appUtils';
 import queryString from 'query-string';
 import { DarkModeToggle } from '@/_components/DarkModeToggle';
-<<<<<<< HEAD
 import { DataSourceTypes } from './DataSourceManager/SourceComponents';
 import AppLogo from '../_components/AppLogo';
 import ViewerLogoIcon from './Icons/viewer-logo.svg';
-=======
-import LogoIcon from './Icons/logo.svg';
-import ViewerLogoIcon from './Icons/viewer-logo.svg';
-import { DataSourceTypes } from './DataSourceManager/SourceComponents';
->>>>>>> f76c4aba
 import { resolveReferences, safelyParseJSON, stripTrailingSlash } from '@/_helpers/utils';
 import { withTranslation } from 'react-i18next';
 import { Link, Redirect } from 'react-router-dom';
@@ -353,11 +347,7 @@
                     <div className="container-xl header-container">
                       <h1 className="navbar-brand navbar-brand-autodark d-none-navbar-horizontal pe-0">
                         <Link to="/" data-cy="viewer-page-logo">
-<<<<<<< HEAD
                           <AppLogo isLoadingFromHeader={true} />
-=======
-                          <LogoIcon />
->>>>>>> f76c4aba
                         </Link>
                       </h1>
                       {this.state.app && <span>{this.state.app.name}</span>}
