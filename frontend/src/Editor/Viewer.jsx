--- conflicted
+++ resolved
@@ -30,11 +30,8 @@
 import Spinner from '@/_ui/Spinner';
 import { toast } from 'react-hot-toast';
 import { withRouter } from '@/_hoc/withRouter';
-<<<<<<< HEAD
 import { useEditorStore } from '@/_stores/editorStore';
-=======
 import { setCookie } from '@/_helpers/cookie';
->>>>>>> ee769780
 import { useDataQueriesStore } from '@/_stores/dataQueriesStore';
 import { shallow } from 'zustand/shallow';
 
@@ -361,12 +358,9 @@
 
   componentDidMount() {
     this.setupViewer();
-<<<<<<< HEAD
     const isMobileDevice = this.state.deviceWindowWidth < 600;
     useEditorStore.getState().actions.toggleCurrentLayout(isMobileDevice ? 'mobile' : 'desktop');
-=======
     window.addEventListener('message', this.handleMessage);
->>>>>>> ee769780
   }
 
   componentDidUpdate(prevProps) {
