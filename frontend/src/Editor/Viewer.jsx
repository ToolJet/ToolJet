import React from 'react';
import { appService, authenticationService, orgEnvironmentVariableService, organizationService } from '@/_services';
import { DndProvider } from 'react-dnd';
import { HTML5Backend } from 'react-dnd-html5-backend';
import { Container } from './Container';
import { Confirm } from './Viewer/Confirm';
import { ViewerNavigation } from './Viewer/ViewerNavigation';
import {
  onComponentOptionChanged,
  onComponentOptionsChanged,
  onComponentClick,
  onQueryConfirmOrCancel,
  onEvent,
  runQuery,
  computeComponentState,
} from '@/_helpers/appUtils';
import queryString from 'query-string';
<<<<<<< HEAD
=======
import { DarkModeToggle } from '@/_components/DarkModeToggle';
import LogoIcon from './Icons/logo.svg';
import ViewerLogoIcon from './Icons/viewer-logo.svg';
>>>>>>> b3cceb50
import { DataSourceTypes } from './DataSourceManager/SourceComponents';
import { resolveReferences, safelyParseJSON, stripTrailingSlash } from '@/_helpers/utils';
import { withTranslation } from 'react-i18next';
import _ from 'lodash';
import { Link, Redirect } from 'react-router-dom';
import Spinner from '@/_ui/Spinner';

class ViewerComponent extends React.Component {
  constructor(props) {
    super(props);

    const deviceWindowWidth = window.screen.width - 5;
    const isMobileDevice = deviceWindowWidth < 600;

    const pageHandle = this.props.match?.params?.pageHandle;

    const slug = this.props.match.params.slug;
    const appId = this.props.match.params.id;
    const versionId = this.props.match.params.versionId;

    this.state = {
      slug,
      appId,
      versionId,
      deviceWindowWidth,
      currentLayout: isMobileDevice ? 'mobile' : 'desktop',
      currentUser: authenticationService.currentUserValue,
      isLoading: true,
      users: null,
      appDefinition: { pages: {} },
      currentState: {
        queries: {},
        components: {},
        globals: {
          currentUser: {},
          theme: { name: props.darkMode ? 'dark' : 'light' },
          urlparams: {},
          environment_variables: {},
          page: {
            handle: pageHandle,
          },
        },
        variables: {},
      },
      queryConfirmationList: [],
      isAppLoaded: false,
      errorAppId: null,
      errorVersionId: null,
      errorDetails: null,
    };
  }

  setStateForApp = (data) => {
    const copyDefinition = _.cloneDeep(data.definition);
    const pagesObj = copyDefinition.pages || {};

    const newDefinition = {
      ...copyDefinition,
      pages: pagesObj,
    };

    this.setState({
      app: data,
      isLoading: false,
      isAppLoaded: true,
      appDefinition: newDefinition || { components: {} },
    });
  };

  setStateForContainer = async (data) => {
    const currentUser = authenticationService.currentUserValue;
    let userVars = {};

    if (currentUser) {
      userVars = {
        email: currentUser.email,
        firstName: currentUser.first_name,
        lastName: currentUser.last_name,
        groups: currentUser?.group_permissions.map((group) => group.group),
      };
    }

    let mobileLayoutHasWidgets = false;

    if (this.state.currentLayout === 'mobile') {
      const currentComponents = data.definition.pages[data.definition.homePageId].components;
      mobileLayoutHasWidgets =
        Object.keys(currentComponents).filter((componentId) => currentComponents[componentId]['layouts']['mobile'])
          .length > 0;
    }

    let queryState = {};
    data.data_queries.forEach((query) => {
      if (query.pluginId) {
        queryState[query.name] = {
          ...query.plugin.manifestFile.data.source.exposedVariables,
          ...this.state.currentState.queries[query.name],
        };
      } else {
        queryState[query.name] = {
          ...DataSourceTypes.find((source) => source.kind === query.kind).exposedVariables,
          ...this.state.currentState.queries[query.name],
        };
      }
    });

    const variables = await this.fetchOrgEnvironmentVariables(data.slug, data.is_public);

    const pages = Object.entries(data.definition.pages).map(([pageId, page]) => ({ id: pageId, ...page }));
    const homePageId = data.definition.homePageId;
    const startingPageHandle = this.props.match?.params?.pageHandle;
    const currentPageId = pages.filter((page) => page.handle === startingPageHandle)[0]?.id ?? homePageId;
    const currentPage = pages.find((page) => page.id === currentPageId);

    this.setState(
      {
        currentSidebarTab: 2,
        currentLayout: mobileLayoutHasWidgets ? 'mobile' : 'desktop',
        canvasWidth:
          this.state.currentLayout === 'desktop'
            ? '100%'
            : mobileLayoutHasWidgets
            ? `${this.state.deviceWindowWidth}px`
            : '1292px',
        selectedComponent: null,
        currentState: {
          queries: queryState,
          components: {},
          globals: {
            currentUser: userVars,
            theme: { name: this.props.darkMode ? 'dark' : 'light' },
            urlparams: JSON.parse(JSON.stringify(queryString.parse(this.props.location.search))),
          },
          variables: {},
          page: {
            handle: currentPage.handle,
            name: currentPage.name,
            variables: {},
          },
        },
        dataQueries: data.data_queries,
        currentPageId: currentPage.id,
      },
      () => {
        computeComponentState(this, data?.definition?.pages[currentPage.id]?.components).then(() => {
          console.log('Default component state computed and set');
          this.runQueries(data.data_queries);
        });
      }
    );
  };

  runQueries = (data_queries) => {
    data_queries.forEach((query) => {
      if (query.options.runOnPageLoad) {
        runQuery(this, query.id, query.name, undefined, 'view');
      }
    });
  };

  fetchOrgEnvironmentVariables = async (slug, isPublic) => {
    const variables = {
      client: {},
      server: {},
    };

    let variablesResult;
    if (!isPublic) {
      variablesResult = await orgEnvironmentVariableService.getVariables();
    } else {
      variablesResult = await orgEnvironmentVariableService.getVariablesFromPublicApp(slug);
    }

    variablesResult.variables.map((variable) => {
      variables[variable.variable_type][variable.variable_name] =
        variable.variable_type === 'server' ? 'HiddenEnvironmentVariable' : variable.value;
    });
    return variables;
  };

  loadApplicationBySlug = (slug) => {
    appService
      .getAppBySlug(slug)
      .then((data) => {
        this.setStateForApp(data);
        this.setStateForContainer(data);
        this.setWindowTitle(data.name);
      })
      .catch((error) => {
        this.setState({
          errorDetails: error,
          errorAppId: slug,
          errorVersionId: null,
          isLoading: false,
        });
      });
  };

  loadApplicationByVersion = (appId, versionId) => {
    appService
      .getAppByVersion(appId, versionId)
      .then((data) => {
        this.setStateForApp(data);
        this.setStateForContainer(data);
      })
      .catch((error) => {
        this.setState({
          errorDetails: error,
          errorAppId: appId,
          errorVersionId: versionId,
          isLoading: false,
        });
      });
  };

  switchOrganization = (orgId, appId, versionId) => {
    const path = `/applications/${appId}${versionId ? `/versions/${versionId}` : ''}`;
    const sub_path = window?.public_config?.SUB_PATH ? stripTrailingSlash(window?.public_config?.SUB_PATH) : '';

    organizationService.switchOrganization(orgId).then(
      (data) => {
        authenticationService.updateCurrentUserDetails(data);
        window.location.href = `${sub_path}${path}`;
      },
      () => {
        return (window.location.href = `${sub_path}/login/${orgId}?redirectTo=${path}`);
      }
    );
  };

  handleError = (errorDetails, appId, versionId) => {
    try {
      if (errorDetails?.data) {
        const statusCode = errorDetails.data?.statusCode;
        if (statusCode === 403) {
          const errorObj = safelyParseJSON(errorDetails.data?.message);
          if (
            errorObj?.organizationId &&
            this.state.currentUser &&
            this.state.currentUser.organization_id !== errorObj?.organizationId
          ) {
            this.switchOrganization(errorObj?.organizationId, appId, versionId);
            return;
          }
          return <Redirect to={'/'} />;
        } else if (statusCode === 401) return <Redirect to={'/'} />;
      }
    } catch (err) {
      return <Redirect to={'/'} />;
    }
  };

  componentDidMount() {
    const slug = this.props.match.params.slug;
    const appId = this.props.match.params.id;
    const versionId = this.props.match.params.versionId;

    this.setState({ isLoading: false });
    slug ? this.loadApplicationBySlug(slug) : this.loadApplicationByVersion(appId, versionId);
  }

  componentDidUpdate(prevProps) {
    if (this.props.match.params.slug && this.props.match.params.slug !== prevProps.match.params.slug) {
      this.setState({ isLoading: true });
      this.loadApplicationBySlug(this.props.match.params.slug);
    }

    this.handlePageSwitchingBasedOnURLparam();
  }

  handlePageSwitchingBasedOnURLparam() {
    const handleOnURL = this.props.match.params.pageHandle;
    const pageIdCorrespondingToHandleOnURL = handleOnURL
      ? this.findPageIdFromHandle(handleOnURL)
      : this.state.appDefinition.homePageId;

    if (pageIdCorrespondingToHandleOnURL != this.state.currentPageId) {
      const targetPage = this.state.appDefinition.pages[pageIdCorrespondingToHandleOnURL];
      this.setState(
        {
          currentPageId: pageIdCorrespondingToHandleOnURL,
          handle: targetPage.handle,
          name: targetPage.name,
          currentState: {
            ...this.state.currentState,
            globals: {
              ...this.state.currentState.globals,
              urlparams: JSON.parse(JSON.stringify(queryString.parse(this.props.location.search))),
            },
            page: {
              ...this.state.currentState.page,
              name: targetPage.name,
              handle: targetPage.handle,
              variables: {},
            },
          },
        },
        async () => {
          computeComponentState(this, this.state.appDefinition?.pages[this.state.currentPageId].components).then(
            async () => {
              const { events } = this.state.appDefinition?.pages[this.state.currentPageId];
              for (const event of events ?? []) {
                await this.handleEvent(event.eventId, event);
              }
            }
          );
        }
      );
    }
  }

  findPageIdFromHandle(handle) {
    return Object.entries(this.state.appDefinition.pages).filter(([_id, page]) => page.handle === handle)?.[0]?.[0];
  }

  getCanvasWidth = () => {
    const canvasBoundingRect = document.getElementsByClassName('canvas-area')[0].getBoundingClientRect();
    return canvasBoundingRect?.width;
  };

  setWindowTitle(name) {
    document.title = name ?? 'Untitled App';
  }

  computeCanvasBackgroundColor = () => {
    const resolvedBackgroundColor =
      resolveReferences(this.state.appDefinition?.globalSettings?.backgroundFxQuery, this.state.currentState) ??
      '#edeff5';
    if (['#2f3c4c', '#edeff5'].includes(resolvedBackgroundColor)) {
      return this.props.darkMode ? '#2f3c4c' : '#edeff5';
    }
    return resolvedBackgroundColor;
  };

  changeDarkMode = (newMode) => {
    this.setState({
      currentState: {
        ...this.state.currentState,
        globals: {
          ...this.state.currentState.globals,
          theme: { name: newMode ? 'dark' : 'light' },
        },
      },
      showQuerySearchField: false,
    });
    this.props.switchDarkMode(newMode);
  };

  switchPage = (id, queryParams = []) => {
    const { handle, name, events } = this.state.appDefinition.pages[id];

    const queryParamsString = queryParams.map(([key, value]) => `${key}=${value}`).join('&');
    const { globals: existingGlobals } = this.state.currentState;
    const globals = {
      ...existingGlobals,
      urlparams: JSON.parse(JSON.stringify(queryString.parse(queryParamsString))),
    };

    if (this.state.slug) this.props.history.push(`/applications/${this.state.slug}/${handle}?${queryParamsString}`);
    else
      this.props.history.push(
        `/applications/${this.state.appId}/versions/${this.state.versionId}/${handle}?${queryParamsString}`
      );
  };

  handleEvent = (eventName, options) => onEvent(this, eventName, options, 'view');

  render() {
    const {
      appDefinition,
      isLoading,
      isAppLoaded,
      currentLayout,
      deviceWindowWidth,
      defaultComponentStateComputed,
      canvasWidth,
      dataQueries,
      queryConfirmationList,
      errorAppId,
      errorVersionId,
      errorDetails,
    } = this.state;

    const currentCanvasWidth =
      appDefinition?.showViewerNavigation == true
        ? (+appDefinition.globalSettings?.canvasMaxWidth || 1292) - 200
        : canvasWidth;

    if (this.state.app?.is_maintenance_on || isLoading) {
      return (
        <div className="tooljet-logo-loader">
          <div>
            <div className="loader-logo">
              <ViewerLogoIcon />
            </div>
            <div className="loader-spinner">
              <Spinner />
            </div>
          </div>
        </div>
      );
    } else {
<<<<<<< HEAD
      return (
        <div className="viewer wrapper">
          <Confirm
            show={queryConfirmationList.length > 0}
            message={'Do you want to run this query?'}
            onConfirm={(queryConfirmationData) => onQueryConfirmOrCancel(this, queryConfirmationData, true, 'view')}
            onCancel={() => onQueryConfirmOrCancel(this, queryConfirmationList[0], false, 'view')}
            queryConfirmationData={queryConfirmationList[0]}
            key={queryConfirmationList[0]?.queryName}
          />
          <DndProvider backend={HTML5Backend}>
            <ViewerNavigation.Header
              showHeader={!appDefinition.globalSettings?.hideHeader && isAppLoaded}
              appName={this.state.app?.name ?? null}
              changeDarkMode={this.changeDarkMode}
              darkMode={this.props.darkMode}
              pages={Object.entries(this.state.appDefinition?.pages) ?? []}
              currentPageId={this.state?.currentPageId ?? this.state.appDefinition?.homePageId}
              switchPage={this.switchPage}
              currentLayout={this.state.currentLayout}
            />

            <div className="sub-section">
              <div className="main">
                <div className="canvas-container">
                  <div className="areas d-flex flex-rows justify-content-center">
                    {appDefinition?.showViewerNavigation && (
                      <ViewerNavigation
                        isMobileDevice={this.state.currentLayout === 'mobile'}
                        canvasBackgroundColor={this.computeCanvasBackgroundColor()}
                        pages={Object.entries(this.state.appDefinition?.pages) ?? []}
                        currentPageId={this.state?.currentPageId ?? this.state.appDefinition?.homePageId}
                        switchPage={this.switchPage}
                        darkMode={this.props.darkMode}
                      />
                    )}

                    <div
                      className="canvas-area"
                      style={{
                        width: currentCanvasWidth,
                        minHeight: +appDefinition.globalSettings?.canvasMaxHeight || 2400,
                        maxWidth: (+appDefinition.globalSettings?.canvasMaxWidth || 1292) - 200,
                        maxHeight: +appDefinition.globalSettings?.canvasMaxHeight || 2400,
                        backgroundColor: this.computeCanvasBackgroundColor(),
                        margin: 0,
                        padding: 0,
                      }}
                    >
                      {defaultComponentStateComputed && (
                        <>
                          {isLoading ? (
                            <div className="mx-auto mt-5 w-50 p-5">
                              <center>
                                <div className="spinner-border text-azure" role="status"></div>
                              </center>
                            </div>
                          ) : (
                            <Container
                              appDefinition={appDefinition}
                              appDefinitionChanged={() => false} // function not relevant in viewer
                              snapToGrid={true}
                              appLoading={isLoading}
                              darkMode={this.props.darkMode}
                              onEvent={(eventName, options) => onEvent(this, eventName, options, 'view')}
                              mode="view"
                              deviceWindowWidth={deviceWindowWidth}
                              currentLayout={currentLayout}
                              currentState={this.state.currentState}
                              selectedComponent={this.state.selectedComponent}
                              onComponentClick={(id, component) => {
                                this.setState({
                                  selectedComponent: { id, component },
                                });
                                onComponentClick(this, id, component, 'view');
                              }}
                              onComponentOptionChanged={(component, optionName, value) => {
                                return onComponentOptionChanged(this, component, optionName, value);
                              }}
                              onComponentOptionsChanged={(component, options) =>
                                onComponentOptionsChanged(this, component, options)
                              }
                              canvasWidth={this.getCanvasWidth()}
                              dataQueries={dataQueries}
                              currentPageId={this.state.currentPageId}
                            />
                          )}
                        </>
                      )}
=======
      if (errorDetails) {
        return this.handleError(errorDetails, errorAppId, errorVersionId);
      }
      if (this.state.app?.is_maintenance_on) {
        return (
          <div className="maintenance_container">
            <div className="card">
              <div className="card-body" style={{ display: 'flex', alignItems: 'center', justifyContent: 'center' }}>
                <h3>{this.props.t('viewer', 'Sorry!. This app is under maintenance')}</h3>
              </div>
            </div>
          </div>
        );
      } else {
        return (
          <div className="viewer wrapper">
            <Confirm
              show={queryConfirmationList.length > 0}
              message={'Do you want to run this query?'}
              onConfirm={(queryConfirmationData) => onQueryConfirmOrCancel(this, queryConfirmationData, true, 'view')}
              onCancel={() => onQueryConfirmOrCancel(this, queryConfirmationList[0], false, 'view')}
              queryConfirmationData={queryConfirmationList[0]}
              key={queryConfirmationList[0]?.queryName}
            />
            <DndProvider backend={HTML5Backend}>
              {!appDefinition.globalSettings?.hideHeader && isAppLoaded && (
                <div className="header">
                  <header className="navbar navbar-expand-md navbar-light d-print-none">
                    <div className="container-xl header-container">
                      <h1 className="navbar-brand navbar-brand-autodark d-none-navbar-horizontal pe-0">
                        <Link to="/" data-cy="viewer-page-logo">
                          <LogoIcon />
                        </Link>
                      </h1>
                      {this.state.app && <span>{this.state.app.name}</span>}
                      <div className="d-flex align-items-center m-1 p-1">
                        <DarkModeToggle switchDarkMode={this.changeDarkMode} darkMode={this.props.darkMode} />
                      </div>
                    </div>
                  </header>
                </div>
              )}
              <div className="sub-section">
                <div className="main">
                  <div className="canvas-container align-items-center">
                    <div className="areas d-flex flex-rows justify-content-center">
                      {appDefinition?.showViewerNavigation && (
                        <div
                          className="navigation-area"
                          style={{
                            width: 200,
                          }}
                        >
                          <div className="page-handler-wrapper">
                            {Object.entries(this.state.appDefinition?.pages ?? {}).map(([id, page]) => {
                              if (page?.hidden) return null;
                              return (
                                <div
                                  key={page.handle}
                                  onClick={() => this.switchPage(id)}
                                  className={`viewer-page-handler cursor-pointer ${this.props.darkMode && 'dark'}`}
                                >
                                  <div className={`card mb-1  ${id === this.state.currentPageId ? 'active' : ''}`}>
                                    <div className="card-body">
                                      <span className="mx-3">{_.truncate(page.name, { length: 22 })}</span>
                                    </div>
                                  </div>
                                </div>
                              );
                            })}
                          </div>
                        </div>
                      )}
                      <div
                        className="canvas-area"
                        style={{
                          width: currentCanvasWidth,
                          minHeight: +appDefinition.globalSettings?.canvasMaxHeight || 2400,
                          maxWidth: (+appDefinition.globalSettings?.canvasMaxWidth || 1292) - 200,
                          maxHeight: +appDefinition.globalSettings?.canvasMaxHeight || 2400,
                          backgroundColor: this.computeCanvasBackgroundColor(),
                          margin: 0,
                          padding: 0,
                        }}
                      >
                        {defaultComponentStateComputed && (
                          <>
                            {isLoading ? (
                              <div className="mx-auto mt-5 w-50 p-5">
                                <center>
                                  <div className="spinner-border text-azure" role="status"></div>
                                </center>
                              </div>
                            ) : (
                              <Container
                                appDefinition={appDefinition}
                                appDefinitionChanged={() => false} // function not relevant in viewer
                                snapToGrid={true}
                                appLoading={isLoading}
                                darkMode={this.props.darkMode}
                                onEvent={(eventName, options) => onEvent(this, eventName, options, 'view')}
                                mode="view"
                                deviceWindowWidth={deviceWindowWidth}
                                currentLayout={currentLayout}
                                currentState={this.state.currentState}
                                selectedComponent={this.state.selectedComponent}
                                onComponentClick={(id, component) => {
                                  this.setState({
                                    selectedComponent: { id, component },
                                  });
                                  onComponentClick(this, id, component, 'view');
                                }}
                                onComponentOptionChanged={(component, optionName, value) => {
                                  return onComponentOptionChanged(this, component, optionName, value);
                                }}
                                onComponentOptionsChanged={(component, options) =>
                                  onComponentOptionsChanged(this, component, options)
                                }
                                canvasWidth={this.getCanvasWidth()}
                                dataQueries={dataQueries}
                                currentPageId={this.state.currentPageId}
                              />
                            )}
                          </>
                        )}
                      </div>
>>>>>>> b3cceb50
                    </div>
                  </div>
                </div>
              </div>
            </DndProvider>
          </div>
        );
      }
    }
  }
}

export const Viewer = withTranslation()(ViewerComponent);<|MERGE_RESOLUTION|>--- conflicted
+++ resolved
@@ -15,12 +15,9 @@
   computeComponentState,
 } from '@/_helpers/appUtils';
 import queryString from 'query-string';
-<<<<<<< HEAD
-=======
 import { DarkModeToggle } from '@/_components/DarkModeToggle';
 import LogoIcon from './Icons/logo.svg';
 import ViewerLogoIcon from './Icons/viewer-logo.svg';
->>>>>>> b3cceb50
 import { DataSourceTypes } from './DataSourceManager/SourceComponents';
 import { resolveReferences, safelyParseJSON, stripTrailingSlash } from '@/_helpers/utils';
 import { withTranslation } from 'react-i18next';
@@ -409,7 +406,7 @@
         ? (+appDefinition.globalSettings?.canvasMaxWidth || 1292) - 200
         : canvasWidth;
 
-    if (this.state.app?.is_maintenance_on || isLoading) {
+    if (this.state.app?.isLoading) {
       return (
         <div className="tooljet-logo-loader">
           <div>
@@ -423,97 +420,6 @@
         </div>
       );
     } else {
-<<<<<<< HEAD
-      return (
-        <div className="viewer wrapper">
-          <Confirm
-            show={queryConfirmationList.length > 0}
-            message={'Do you want to run this query?'}
-            onConfirm={(queryConfirmationData) => onQueryConfirmOrCancel(this, queryConfirmationData, true, 'view')}
-            onCancel={() => onQueryConfirmOrCancel(this, queryConfirmationList[0], false, 'view')}
-            queryConfirmationData={queryConfirmationList[0]}
-            key={queryConfirmationList[0]?.queryName}
-          />
-          <DndProvider backend={HTML5Backend}>
-            <ViewerNavigation.Header
-              showHeader={!appDefinition.globalSettings?.hideHeader && isAppLoaded}
-              appName={this.state.app?.name ?? null}
-              changeDarkMode={this.changeDarkMode}
-              darkMode={this.props.darkMode}
-              pages={Object.entries(this.state.appDefinition?.pages) ?? []}
-              currentPageId={this.state?.currentPageId ?? this.state.appDefinition?.homePageId}
-              switchPage={this.switchPage}
-              currentLayout={this.state.currentLayout}
-            />
-
-            <div className="sub-section">
-              <div className="main">
-                <div className="canvas-container">
-                  <div className="areas d-flex flex-rows justify-content-center">
-                    {appDefinition?.showViewerNavigation && (
-                      <ViewerNavigation
-                        isMobileDevice={this.state.currentLayout === 'mobile'}
-                        canvasBackgroundColor={this.computeCanvasBackgroundColor()}
-                        pages={Object.entries(this.state.appDefinition?.pages) ?? []}
-                        currentPageId={this.state?.currentPageId ?? this.state.appDefinition?.homePageId}
-                        switchPage={this.switchPage}
-                        darkMode={this.props.darkMode}
-                      />
-                    )}
-
-                    <div
-                      className="canvas-area"
-                      style={{
-                        width: currentCanvasWidth,
-                        minHeight: +appDefinition.globalSettings?.canvasMaxHeight || 2400,
-                        maxWidth: (+appDefinition.globalSettings?.canvasMaxWidth || 1292) - 200,
-                        maxHeight: +appDefinition.globalSettings?.canvasMaxHeight || 2400,
-                        backgroundColor: this.computeCanvasBackgroundColor(),
-                        margin: 0,
-                        padding: 0,
-                      }}
-                    >
-                      {defaultComponentStateComputed && (
-                        <>
-                          {isLoading ? (
-                            <div className="mx-auto mt-5 w-50 p-5">
-                              <center>
-                                <div className="spinner-border text-azure" role="status"></div>
-                              </center>
-                            </div>
-                          ) : (
-                            <Container
-                              appDefinition={appDefinition}
-                              appDefinitionChanged={() => false} // function not relevant in viewer
-                              snapToGrid={true}
-                              appLoading={isLoading}
-                              darkMode={this.props.darkMode}
-                              onEvent={(eventName, options) => onEvent(this, eventName, options, 'view')}
-                              mode="view"
-                              deviceWindowWidth={deviceWindowWidth}
-                              currentLayout={currentLayout}
-                              currentState={this.state.currentState}
-                              selectedComponent={this.state.selectedComponent}
-                              onComponentClick={(id, component) => {
-                                this.setState({
-                                  selectedComponent: { id, component },
-                                });
-                                onComponentClick(this, id, component, 'view');
-                              }}
-                              onComponentOptionChanged={(component, optionName, value) => {
-                                return onComponentOptionChanged(this, component, optionName, value);
-                              }}
-                              onComponentOptionsChanged={(component, options) =>
-                                onComponentOptionsChanged(this, component, options)
-                              }
-                              canvasWidth={this.getCanvasWidth()}
-                              dataQueries={dataQueries}
-                              currentPageId={this.state.currentPageId}
-                            />
-                          )}
-                        </>
-                      )}
-=======
       if (errorDetails) {
         return this.handleError(errorDetails, errorAppId, errorVersionId);
       }
@@ -539,53 +445,29 @@
               key={queryConfirmationList[0]?.queryName}
             />
             <DndProvider backend={HTML5Backend}>
-              {!appDefinition.globalSettings?.hideHeader && isAppLoaded && (
-                <div className="header">
-                  <header className="navbar navbar-expand-md navbar-light d-print-none">
-                    <div className="container-xl header-container">
-                      <h1 className="navbar-brand navbar-brand-autodark d-none-navbar-horizontal pe-0">
-                        <Link to="/" data-cy="viewer-page-logo">
-                          <LogoIcon />
-                        </Link>
-                      </h1>
-                      {this.state.app && <span>{this.state.app.name}</span>}
-                      <div className="d-flex align-items-center m-1 p-1">
-                        <DarkModeToggle switchDarkMode={this.changeDarkMode} darkMode={this.props.darkMode} />
-                      </div>
-                    </div>
-                  </header>
-                </div>
-              )}
+              <ViewerNavigation.Header
+                showHeader={!appDefinition.globalSettings?.hideHeader && isAppLoaded}
+                appName={this.state.app?.name ?? null}
+                changeDarkMode={this.changeDarkMode}
+                darkMode={this.props.darkMode}
+                pages={Object.entries(this.state.appDefinition?.pages) ?? []}
+                currentPageId={this.state?.currentPageId ?? this.state.appDefinition?.homePageId}
+                switchPage={this.switchPage}
+                currentLayout={this.state.currentLayout}
+              />
               <div className="sub-section">
                 <div className="main">
                   <div className="canvas-container align-items-center">
                     <div className="areas d-flex flex-rows justify-content-center">
                       {appDefinition?.showViewerNavigation && (
-                        <div
-                          className="navigation-area"
-                          style={{
-                            width: 200,
-                          }}
-                        >
-                          <div className="page-handler-wrapper">
-                            {Object.entries(this.state.appDefinition?.pages ?? {}).map(([id, page]) => {
-                              if (page?.hidden) return null;
-                              return (
-                                <div
-                                  key={page.handle}
-                                  onClick={() => this.switchPage(id)}
-                                  className={`viewer-page-handler cursor-pointer ${this.props.darkMode && 'dark'}`}
-                                >
-                                  <div className={`card mb-1  ${id === this.state.currentPageId ? 'active' : ''}`}>
-                                    <div className="card-body">
-                                      <span className="mx-3">{_.truncate(page.name, { length: 22 })}</span>
-                                    </div>
-                                  </div>
-                                </div>
-                              );
-                            })}
-                          </div>
-                        </div>
+                        <ViewerNavigation
+                          isMobileDevice={this.state.currentLayout === 'mobile'}
+                          canvasBackgroundColor={this.computeCanvasBackgroundColor()}
+                          pages={Object.entries(this.state.appDefinition?.pages) ?? []}
+                          currentPageId={this.state?.currentPageId ?? this.state.appDefinition?.homePageId}
+                          switchPage={this.switchPage}
+                          darkMode={this.props.darkMode}
+                        />
                       )}
                       <div
                         className="canvas-area"
@@ -640,7 +522,6 @@
                           </>
                         )}
                       </div>
->>>>>>> b3cceb50
                     </div>
                   </div>
                 </div>
