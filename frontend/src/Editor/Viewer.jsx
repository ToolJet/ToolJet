import React from 'react';
import { appService, authenticationService } from '@/_services';
import { DndProvider } from 'react-dnd';
import { HTML5Backend } from 'react-dnd-html5-backend';
import { Container } from './Container';
import 'react-toastify/dist/ReactToastify.css';
import { Confirm } from './Viewer/Confirm';
import { componentTypes } from './Components/components';
import {
  onComponentOptionChanged,
  onComponentOptionsChanged,
  onComponentClick,
  onQueryConfirm,
  onQueryCancel,
  onEvent,
  runQuery,
  computeComponentState
} from '@/_helpers/appUtils';
import queryString from 'query-string';
import { DarkModeToggle } from '@/_components/DarkModeToggle';

class Viewer extends React.Component {
  constructor(props) {
    super(props);

    const deviceWindowWidth = window.screen.width - 5;
    const isMobileDevice = deviceWindowWidth < 600;
    let scaleValue = isMobileDevice ? deviceWindowWidth / 450 : 1;

    this.state = {
      deviceWindowWidth,
      scaleValue,
      currentLayout: isMobileDevice ? 'mobile' : 'desktop',
      currentUser: authenticationService.currentUserValue,
      isLoading: true,
      appLoading: true,
      users: null,
      appDefinition: { components: {} },
      currentState: {
        queries: {},
        components: {},
        globals: {
          current_user: {},
          urlparams: {},
        },
      },
    };
  }

  setStateForApp = (data) => {
    this.setState(
      {
        app: data,
        isLoading: false,
        appDefinition: data.definition || {components: {}}, 
      },
      () => {
        data.data_queries.forEach((query) => {
          if (query.options.runOnPageLoad) {
            runQuery(this, query.id, query.name);
          }
        });
      }
    );
  };

  setStateForContainer = (data) => {
    const currentUser = authenticationService.currentUserValue;
    let userVars = {};

    if (currentUser) {
      userVars = {
        email: currentUser.email,
        firstName: currentUser.first_name,
        lastName: currentUser.last_name,
      };
    }
    this.setState({
      currentSidebarTab: 2,
      selectedComponent: null,
      currentState: {
        queries: {},
        components: {},
        globals: {
          current_user: userVars,
          urlparams: JSON.parse(JSON.stringify(queryString.parse(this.props.location.search))),
        },
      },
    }, () => {
      computeComponentState(this, data?.definition?.components)
    });
  };

  loadApplicationBySlug = (slug) => {
    appService.getAppBySlug(slug).then((data) => { 
      this.setStateForApp(data);
      this.setStateForContainer(data);
      this.setState({ appLoading: false })
    })
  };

  loadApplicationByVersion = (appId, versionId) => {
    appService.getAppByVersion(appId, versionId).then((data) =>  { 
      this.setStateForApp(data);
      this.setStateForContainer(data);
    });
  };

  componentDidMount() {
    const slug = this.props.match.params.slug;
    const appId = this.props.match.params.id;
    const versionId = this.props.match.params.versionId;

    this.setState({ appLoading : false});
    slug ? this.loadApplicationBySlug(slug) : this.loadApplicationByVersion(appId, versionId);
  }

  componentDidUpdate(prevProps) {
    if (this.props.match.params.slug && this.props.match.params.slug !== prevProps.match.params.slug) {
      this.setState({ appLoading: true });
      this.loadApplicationBySlug(this.props.match.params.slug)
    }
  }

  render() {
    const { appDefinition, showQueryConfirmation, isLoading, currentLayout, deviceWindowWidth, scaleValue, defaultComponentStateComputed } =
      this.state;

    return (
      <div className="viewer wrapper">
        <Confirm
          show={showQueryConfirmation}
          message={'Do you want to run this query?'}
          onConfirm={(queryConfirmationData) => onQueryConfirm(this, queryConfirmationData)}
          onCancel={() => onQueryCancel(this)}
          queryConfirmationData={this.state.queryConfirmationData}
        />
        <DndProvider backend={HTML5Backend}>
          <div className="header">
            <header className="navbar navbar-expand-md navbar-light d-print-none">
              <div className="container-xl header-container">
                <h1 className="navbar-brand navbar-brand-autodark d-none-navbar-horizontal pe-0 pe-md-3">
                  <a href="/">
                    <img src="/assets/images/logo.svg" width="110" height="32" className="navbar-brand-image" />
                  </a>
                </h1>
                {this.state.app && <span>{this.state.app.name}</span>}
                <div className="d-flex align-items-center m-1 p-1">
                  <DarkModeToggle switchDarkMode={this.props.switchDarkMode} darkMode={this.props.darkMode} />
                </div>
              </div>
            </header>
          </div>
          <div className="sub-section">
            <div className="main">
              <div className="canvas-container align-items-center">
                <div
                  className="canvas-area"
                  style={{
                    width: currentLayout === 'desktop' ? '1292px' : `${deviceWindowWidth}px`,
                  }}
                >
<<<<<<< HEAD
                  
                  {this.state.appLoading ? (
                    <div className="mx-auto mt-5 w-50 p-5">
                      <center>
                        <div className="spinner-border text-azure" role="status"></div>
                      </center>
                    </div>
                  ): (
                    <Container
                    appDefinition={appDefinition}
                    appDefinitionChanged={() => false} // function not relevant in viewer
                    snapToGrid={true}
                    appLoading={isLoading}
                    darkMode={this.props.darkMode}
                    onEvent={(eventName, options) => onEvent(this, eventName, options, 'view')}
                    mode="view"
                    scaleValue={scaleValue}
                    deviceWindowWidth={deviceWindowWidth}
                    currentLayout={currentLayout}
                    currentState={this.state.currentState}
                    onComponentClick={(id, component) => onComponentClick(this, id, component, 'view')}
                    onComponentOptionChanged={(component, optionName, value) =>
                      onComponentOptionChanged(this, component, optionName, value)
                    }
                    onComponentOptionsChanged={(component, options) =>
                      onComponentOptionsChanged(this, component, options)
                    }
                  />
                  )}
=======
                  {defaultComponentStateComputed && 
                    <Container
                      appDefinition={appDefinition}
                      appDefinitionChanged={() => false} // function not relevant in viewer
                      snapToGrid={true}
                      appLoading={isLoading}
                      darkMode={this.props.darkMode}
                      onEvent={(eventName, options) => onEvent(this, eventName, options, 'view')}
                      mode="view"
                      scaleValue={scaleValue}
                      deviceWindowWidth={deviceWindowWidth}
                      currentLayout={currentLayout}
                      currentState={this.state.currentState}
                      onComponentClick={(id, component) => onComponentClick(this, id, component, 'view')}
                      onComponentOptionChanged={(component, optionName, value) =>
                        onComponentOptionChanged(this, component, optionName, value)
                      }
                      onComponentOptionsChanged={(component, options) =>
                        onComponentOptionsChanged(this, component, options)
                      }
                    />
                  }
>>>>>>> e8eda697
                </div>
              </div>
            </div>
          </div>
        </DndProvider>
      </div>
    );
  }
}

export { Viewer };<|MERGE_RESOLUTION|>--- conflicted
+++ resolved
@@ -123,7 +123,7 @@
   }
 
   render() {
-    const { appDefinition, showQueryConfirmation, isLoading, currentLayout, deviceWindowWidth, scaleValue, defaultComponentStateComputed } =
+    const { appDefinition, showQueryConfirmation, isLoading, currentLayout, deviceWindowWidth, scaleValue, defaultComponentStateComputed, appLoading } =
       this.state;
 
     return (
@@ -160,60 +160,41 @@
                     width: currentLayout === 'desktop' ? '1292px' : `${deviceWindowWidth}px`,
                   }}
                 >
-<<<<<<< HEAD
-                  
-                  {this.state.appLoading ? (
-                    <div className="mx-auto mt-5 w-50 p-5">
-                      <center>
-                        <div className="spinner-border text-azure" role="status"></div>
-                      </center>
-                    </div>
-                  ): (
-                    <Container
-                    appDefinition={appDefinition}
-                    appDefinitionChanged={() => false} // function not relevant in viewer
-                    snapToGrid={true}
-                    appLoading={isLoading}
-                    darkMode={this.props.darkMode}
-                    onEvent={(eventName, options) => onEvent(this, eventName, options, 'view')}
-                    mode="view"
-                    scaleValue={scaleValue}
-                    deviceWindowWidth={deviceWindowWidth}
-                    currentLayout={currentLayout}
-                    currentState={this.state.currentState}
-                    onComponentClick={(id, component) => onComponentClick(this, id, component, 'view')}
-                    onComponentOptionChanged={(component, optionName, value) =>
-                      onComponentOptionChanged(this, component, optionName, value)
-                    }
-                    onComponentOptionsChanged={(component, options) =>
-                      onComponentOptionsChanged(this, component, options)
-                    }
-                  />
-                  )}
-=======
-                  {defaultComponentStateComputed && 
-                    <Container
-                      appDefinition={appDefinition}
-                      appDefinitionChanged={() => false} // function not relevant in viewer
-                      snapToGrid={true}
-                      appLoading={isLoading}
-                      darkMode={this.props.darkMode}
-                      onEvent={(eventName, options) => onEvent(this, eventName, options, 'view')}
-                      mode="view"
-                      scaleValue={scaleValue}
-                      deviceWindowWidth={deviceWindowWidth}
-                      currentLayout={currentLayout}
-                      currentState={this.state.currentState}
-                      onComponentClick={(id, component) => onComponentClick(this, id, component, 'view')}
-                      onComponentOptionChanged={(component, optionName, value) =>
-                        onComponentOptionChanged(this, component, optionName, value)
-                      }
-                      onComponentOptionsChanged={(component, options) =>
-                        onComponentOptionsChanged(this, component, options)
-                      }
-                    />
-                  }
->>>>>>> e8eda697
+
+
+                {defaultComponentStateComputed && (
+                  <>
+                    {appLoading ? (
+                      <div className="mx-auto mt-5 w-50 p-5">
+                        <center>
+                          <div className="spinner-border text-azure" role="status"></div>
+                        </center>
+                      </div>
+                    ) : (
+                      <Container
+                        appDefinition={appDefinition}
+                        appDefinitionChanged={() => false} // function not relevant in viewer
+                        snapToGrid={true}
+                        appLoading={isLoading}
+                        darkMode={this.props.darkMode}
+                        onEvent={(eventName, options) => onEvent(this, eventName, options, 'view')}
+                        mode="view"
+                        scaleValue={scaleValue}
+                        deviceWindowWidth={deviceWindowWidth}
+                        currentLayout={currentLayout}
+                        currentState={this.state.currentState}
+                        onComponentClick={(id, component) => onComponentClick(this, id, component, 'view')}
+                        onComponentOptionChanged={(component, optionName, value) =>
+                          onComponentOptionChanged(this, component, optionName, value)
+                        }
+                        onComponentOptionsChanged={(component, options) =>
+                          onComponentOptionsChanged(this, component, options)
+                        }
+                     />
+                    )}
+                  </>
+                )}
+
                 </div>
               </div>
             </div>
@@ -224,4 +205,5 @@
   }
 }
 
-export { Viewer };+export { Viewer };
+
