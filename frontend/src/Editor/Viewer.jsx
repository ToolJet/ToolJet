--- conflicted
+++ resolved
@@ -680,10 +680,6 @@
               />
               <div className="sub-section">
                 <div className="main">
-<<<<<<< HEAD
-                  <div className="canvas-container page-container align-items-center">
-                    <div className="areas d-flex flex-rows justify-content-center">
-=======
                   <div
                     className="canvas-container align-items-center"
                     style={{
@@ -691,7 +687,6 @@
                     }}
                   >
                     <div className="areas d-flex flex-rows">
->>>>>>> a6bfc57c
                       {appDefinition?.showViewerNavigation && (
                         <ViewerNavigation
                           isMobileDevice={this.props.currentLayout === 'mobile'}
@@ -702,59 +697,9 @@
                           darkMode={this.props.darkMode}
                         />
                       )}
-<<<<<<< HEAD
-                      <div
-                        className={`canvas-area ${this.formCustomPageSelectorClass()}`}
-                        style={{
-                          width: currentCanvasWidth,
-                          maxWidth: canvasMaxWidth,
-                          backgroundColor: this.computeCanvasBackgroundColor(),
-                          margin: 0,
-                          padding: 0,
-                        }}
-                      >
-                        {defaultComponentStateComputed && (
-                          <>
-                            {isLoading ? (
-                              <div className="mx-auto mt-5 w-50 p-5">
-                                <center>
-                                  <div className="spinner-border text-azure" role="status"></div>
-                                </center>
-                              </div>
-                            ) : (
-                              <Container
-                                appDefinition={appDefinition}
-                                appDefinitionChanged={() => false} // function not relevant in viewer
-                                snapToGrid={true}
-                                appLoading={isLoading}
-                                darkMode={this.props.darkMode}
-                                onEvent={(eventName, options) => onEvent(this, eventName, options, 'view')}
-                                mode="view"
-                                deviceWindowWidth={deviceWindowWidth}
-                                selectedComponent={this.state.selectedComponent}
-                                onComponentClick={(id, component) => {
-                                  this.setState({
-                                    selectedComponent: { id, component },
-                                  });
-                                  onComponentClick(this, id, component, 'view');
-                                }}
-                                onComponentOptionChanged={(component, optionName, value) => {
-                                  return onComponentOptionChanged(this, component, optionName, value);
-                                }}
-                                onComponentOptionsChanged={(component, options) =>
-                                  onComponentOptionsChanged(this, component, options)
-                                }
-                                canvasWidth={this.getCanvasWidth()}
-                                dataQueries={dataQueries}
-                                currentPageId={this.state.currentPageId}
-                              />
-                            )}
-                          </>
-                        )}
-=======
                       <div className="flex-grow-1 d-flex justify-content-center">
                         <div
-                          className="canvas-area"
+                          className={`canvas-area ${this.formCustomPageSelectorClass()}`}
                           style={{
                             width: currentCanvasWidth,
                             maxWidth: canvasMaxWidth,
@@ -802,7 +747,6 @@
                             </>
                           )}
                         </div>
->>>>>>> a6bfc57c
                       </div>
                     </div>
                   </div>
