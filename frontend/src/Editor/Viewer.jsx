--- conflicted
+++ resolved
@@ -54,14 +54,11 @@
 import DesktopHeader from './Viewer/DesktopHeader';
 import './Viewer/viewer.scss';
 import TooljetBanner from './Viewer/TooljetBanner';
-<<<<<<< HEAD
 import { useResolveStore } from '@/_stores/resolverStore';
 import { findComponentsWithReferences } from '@/_helpers/editorHelpers';
 import { findAllEntityReferences } from '@/_stores/utils';
 import { dfs } from '@/_stores/handleReferenceTransactions';
-=======
 import useAppDarkMode from '@/_hooks/useAppDarkMode';
->>>>>>> ee487fac
 
 class ViewerComponent extends React.Component {
   constructor(props) {
@@ -1089,7 +1086,6 @@
 
   const { updateComponentsNeedsUpdateOnNextRender } = useEditorActions();
   const { updateState } = useAppDataActions();
-<<<<<<< HEAD
 
   const lastUpdatedRef = useResolveStore((state) => state.lastUpdatedRefs, shallow);
 
@@ -1124,9 +1120,7 @@
     // eslint-disable-next-line react-hooks/exhaustive-deps
   }, [lastUpdatedRef]);
 
-=======
   const { isAppDarkMode } = useAppDarkMode();
->>>>>>> ee487fac
   return (
     <Component
       {...props}
