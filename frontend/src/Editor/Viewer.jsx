import React from 'react';
import { appService, authenticationService, orgEnvironmentVariableService, organizationService } from '@/_services';
import { DndProvider } from 'react-dnd';
import { HTML5Backend } from 'react-dnd-html5-backend';
import { Container } from './Container';
import { Confirm } from './Viewer/Confirm';
import { ViewerNavigation } from './Viewer/ViewerNavigation';
import {
  onComponentOptionChanged,
  onComponentOptionsChanged,
  onComponentClick,
  onQueryConfirmOrCancel,
  onEvent,
  runQuery,
  computeComponentState,
} from '@/_helpers/appUtils';
import queryString from 'query-string';
import ViewerLogoIcon from './Icons/viewer-logo.svg';
import { DataSourceTypes } from './DataSourceManager/SourceComponents';
import {
  resolveReferences,
  safelyParseJSON,
  stripTrailingSlash,
  getSubpath,
  excludeWorkspaceIdFromURL,
} from '@/_helpers/utils';
import { withTranslation } from 'react-i18next';
import _ from 'lodash';
import { Navigate } from 'react-router-dom';
import Spinner from '@/_ui/Spinner';
import { toast } from 'react-hot-toast';
import { withRouter } from '@/_hoc/withRouter';
import { useEditorStore } from '@/_stores/editorStore';
import { setCookie } from '@/_helpers/cookie';
import { useDataQueriesStore } from '@/_stores/dataQueriesStore';
<<<<<<< HEAD
import { useCurrentStateStore } from '@/_stores/currentStateStore';
=======
import { shallow } from 'zustand/shallow';

>>>>>>> c276b6fb
class ViewerComponent extends React.Component {
  constructor(props) {
    super(props);

    const deviceWindowWidth = window.screen.width - 5;

    const slug = this.props.params.slug;
    const appId = this.props.params.id;
    const versionId = this.props.params.versionId;

    this.subscription = null;

    this.state = {
      slug,
      appId,
      versionId,
      deviceWindowWidth,
      currentUser: null,
      isLoading: true,
      users: null,
      appDefinition: { pages: {} },
      queryConfirmationList: [],
      isAppLoaded: false,
      errorAppId: null,
      errorVersionId: null,
      errorDetails: null,
      pages: {},
    };
  }

  setStateForApp = (data) => {
    const copyDefinition = _.cloneDeep(data.definition);
    const pagesObj = copyDefinition.pages || {};

    const newDefinition = {
      ...copyDefinition,
      pages: pagesObj,
    };

    this.setState({
      app: data,
      isLoading: false,
      isAppLoaded: true,
      appDefinition: newDefinition || { components: {} },
    });
  };

  setStateForContainer = async (data) => {
    const currentUser = this.state.currentUser;
    let userVars = {};

    if (currentUser) {
      userVars = {
        email: currentUser.email,
        firstName: currentUser.first_name,
        lastName: currentUser.last_name,
        groups: authenticationService.currentSessionValue?.group_permissions.map((group) => group.group),
      };
    }

    let mobileLayoutHasWidgets = false;

    if (this.props.currentLayout === 'mobile') {
      const currentComponents = data.definition.pages[data.definition.homePageId].components;
      mobileLayoutHasWidgets =
        Object.keys(currentComponents).filter((componentId) => currentComponents[componentId]['layouts']['mobile'])
          .length > 0;
    }

    let queryState = {};
    data.data_queries.forEach((query) => {
      if (query.pluginId || query?.plugin?.id) {
        queryState[query.name] = {
          ...query.plugin.manifestFile.data.source.exposedVariables,
          ...this.props.currentState.queries[query.name],
        };
      } else {
        const dataSourceTypeDetail = DataSourceTypes.find((source) => source.kind === query.kind);
        queryState[query.name] = {
          ...dataSourceTypeDetail.exposedVariables,
          ...this.props.currentState.queries[query.name],
        };
      }
    });

    const variables = await this.fetchOrgEnvironmentVariables(data.slug, data.is_public);

    const pages = Object.entries(data.definition.pages).map(([pageId, page]) => ({ id: pageId, ...page }));
    const homePageId = data.definition.homePageId;
    const startingPageHandle = this.props?.params?.pageHandle;
    const currentPageId = pages.filter((page) => page.handle === startingPageHandle)[0]?.id ?? homePageId;
    const currentPage = pages.find((page) => page.id === currentPageId);

    useDataQueriesStore.getState().actions.setDataQueries(data.data_queries);
<<<<<<< HEAD
    this.props.setCurrentState({
      queries: queryState,
      components: {},
      globals: {
        currentUser: userVars, // currentUser is updated in setupViewer function as well
        theme: { name: this.props.darkMode ? 'dark' : 'light' },
        urlparams: JSON.parse(JSON.stringify(queryString.parse(this.props.location.search))),
      },
      variables: {},
      page: {
        id: currentPage.id,
        handle: currentPage.handle,
        name: currentPage.name,
        variables: {},
      },
      ...variables,
    });
=======
    useEditorStore.getState().actions.toggleCurrentLayout(mobileLayoutHasWidgets ? 'mobile' : 'desktop');
>>>>>>> c276b6fb
    this.setState(
      {
        currentUser,
        currentSidebarTab: 2,
        canvasWidth:
          this.props.currentLayout === 'desktop'
            ? '100%'
            : mobileLayoutHasWidgets
            ? `${this.state.deviceWindowWidth}px`
            : '1292px',
        selectedComponent: null,
        dataQueries: data.data_queries,
        currentPageId: currentPage.id,
        pages: {},
      },
      () => {
        computeComponentState(this, data?.definition?.pages[currentPage.id]?.components).then(async () => {
          this.setState({ initialComputationOfStateDone: true });
          console.log('Default component state computed and set');
          this.runQueries(data.data_queries);
          // eslint-disable-next-line no-unsafe-optional-chaining
          const { events } = this.state.appDefinition?.pages[this.state.currentPageId];
          for (const event of events ?? []) {
            await this.handleEvent(event.eventId, event);
          }
        });
      }
    );
  };

  runQueries = (data_queries) => {
    data_queries.forEach((query) => {
      if (query.options.runOnPageLoad) {
        runQuery(this, query.id, query.name, undefined, 'view');
      }
    });
  };

  fetchOrgEnvironmentVariables = async (slug, isPublic) => {
    const variables = {
      client: {},
      server: {},
    };

    let variablesResult;
    if (!isPublic) {
      variablesResult = await orgEnvironmentVariableService.getVariables();
    } else {
      variablesResult = await orgEnvironmentVariableService.getVariablesFromPublicApp(slug);
    }

    variablesResult.variables.map((variable) => {
      variables[variable.variable_type][variable.variable_name] =
        variable.variable_type === 'server' ? 'HiddenEnvironmentVariable' : variable.value;
    });
    return variables;
  };

  loadApplicationBySlug = (slug) => {
    appService
      .getAppBySlug(slug)
      .then((data) => {
        this.setStateForApp(data);
        this.setStateForContainer(data);
        this.setWindowTitle(data.name);
      })
      .catch((error) => {
        this.setState({
          errorDetails: error,
          errorAppId: slug,
          errorVersionId: null,
          isLoading: false,
        });
      });
  };

  loadApplicationByVersion = (appId, versionId) => {
    appService
      .getAppByVersion(appId, versionId)
      .then((data) => {
        this.setStateForApp(data);
        this.setStateForContainer(data);
      })
      .catch((error) => {
        this.setState({
          errorDetails: error,
          errorAppId: appId,
          errorVersionId: versionId,
          isLoading: false,
        });
      });
  };

  switchOrganization = (orgId, appId, versionId) => {
    const path = `/applications/${appId}${versionId ? `/versions/${versionId}` : ''}`;
    const sub_path = window?.public_config?.SUB_PATH ? stripTrailingSlash(window?.public_config?.SUB_PATH) : '';

    organizationService.switchOrganization(orgId).then(
      () => {
        window.location.href = `${sub_path}${path}`;
      },
      () => {
        return (window.location.href = `${sub_path}/login/${orgId}?redirectTo=${path}`);
      }
    );
  };

  handleError = (errorDetails, appId, versionId) => {
    try {
      if (errorDetails?.data) {
        const statusCode = errorDetails.data?.statusCode;
        if (statusCode === 403) {
          const errorObj = safelyParseJSON(errorDetails.data?.message);
          const currentSessionValue = authenticationService.currentSessionValue;
          if (
            errorObj?.organizationId &&
            this.state.currentUser &&
            currentSessionValue.current_organization_id !== errorObj?.organizationId
          ) {
            this.switchOrganization(errorObj?.organizationId, appId, versionId);
            return;
          }
          return <Navigate replace to={'/'} />;
        } else if (statusCode === 401) {
          window.location = `${getSubpath() ?? ''}/login?redirectTo=${this.props.location.pathname}`;
        } else if (statusCode === 404) {
          toast.error(errorDetails?.error ?? 'App not found', {
            position: 'top-center',
          });
        }
        return <Navigate replace to={'/'} />;
      }
    } catch (err) {
      return <Navigate replace to={'/'} />;
    }
  };

  setupViewer() {
    const slug = this.props.params.slug;
    const appId = this.props.params.id;
    const versionId = this.props.params.versionId;

    this.subscription = authenticationService.currentSession.subscribe((currentSession) => {
      if (currentSession?.load_app) {
        if (currentSession?.group_permissions) {
          const currentUser = currentSession.current_user;
          const userVars = {
            email: currentUser.email,
            firstName: currentUser.first_name,
            lastName: currentUser.last_name,
            groups: currentSession?.group_permissions?.map((group) => group.group),
          };
          this.props.setCurrentState({
            globals: {
              ...this.props.currentState.globals,
              currentUser: userVars, // currentUser is updated in setStateForContainer function as well
            },
          });
          this.setState({
            currentUser,

            userVars,
          });
          slug ? this.loadApplicationBySlug(slug) : this.loadApplicationByVersion(appId, versionId);
        } else if (currentSession?.authentication_failed && !slug) {
          const loginPath = (window.public_config?.SUB_PATH || '/') + 'login';
          const pathname = getSubpath() ? window.location.pathname.replace(getSubpath(), '') : window.location.pathname;
          window.location.href = loginPath + `?redirectTo=${excludeWorkspaceIdFromURL(pathname)}`;
        } else {
          slug && this.loadApplicationBySlug(slug);
        }
      }
      this.setState({ isLoading: false });
    });
  }

  /**
   *
   * ThandleMessage event listener in the login component fir iframe communication.
   * It now checks if the received message has a type of 'redirectTo' and extracts the redirectPath value from the payload.
   * If the value is present, it sets a cookie named 'redirectPath' with the received value and a one-day expiration.
   * This allows for redirection to a specific path after the login process is completed.
   */
  handleMessage = (event) => {
    const { data } = event;

    if (data?.type === 'redirectTo') {
      const redirectCookie = data?.payload['redirectPath'];
      setCookie('redirectPath', redirectCookie, 1);
    }
  };

  componentDidMount() {
    this.setupViewer();
    const isMobileDevice = this.state.deviceWindowWidth < 600;
    useEditorStore.getState().actions.toggleCurrentLayout(isMobileDevice ? 'mobile' : 'desktop');
    window.addEventListener('message', this.handleMessage);
  }

  componentDidUpdate(prevProps) {
    if (this.props.params.slug && this.props.params.slug !== prevProps.params.slug) {
      this.setState({ isLoading: true });
      this.loadApplicationBySlug(this.props.params.slug);
    }

    if (this.state.initialComputationOfStateDone) this.handlePageSwitchingBasedOnURLparam();
  }

  handlePageSwitchingBasedOnURLparam() {
    const handleOnURL = this.props.params.pageHandle;
    const pageIdCorrespondingToHandleOnURL = handleOnURL
      ? this.findPageIdFromHandle(handleOnURL)
      : this.state.appDefinition.homePageId;
    const currentPageId = this.state.currentPageId;

    if (pageIdCorrespondingToHandleOnURL != this.state.currentPageId) {
      const targetPage = this.state.appDefinition.pages[pageIdCorrespondingToHandleOnURL];
      this.props.setCurrentState({
        globals: {
          ...this.props.currentState.globals,
          urlparams: JSON.parse(JSON.stringify(queryString.parse(this.props.location.search))),
        },
        page: {
          ...this.props.currentState.page,
          name: targetPage.name,
          handle: targetPage.handle,
          variables: this.state.pages?.[pageIdCorrespondingToHandleOnURL]?.variables ?? {},
          id: pageIdCorrespondingToHandleOnURL,
        },
      });
      this.setState(
        {
          pages: {
            ...this.state.pages,
            [currentPageId]: {
              ...this.state.pages?.[currentPageId],
              variables: {
                ...this.props.currentState?.page?.variables,
              },
            },
          },
          currentPageId: pageIdCorrespondingToHandleOnURL,
          handle: targetPage.handle,
          name: targetPage.name,
        },
        async () => {
          computeComponentState(this, this.state.appDefinition?.pages[this.state.currentPageId].components).then(
            async () => {
              // eslint-disable-next-line no-unsafe-optional-chaining
              const { events } = this.state.appDefinition?.pages[this.state.currentPageId];
              for (const event of events ?? []) {
                await this.handleEvent(event.eventId, event);
              }
            }
          );
        }
      );
    }
  }

  findPageIdFromHandle(handle) {
    return (
      Object.entries(this.state.appDefinition.pages).filter(([_id, page]) => page.handle === handle)?.[0]?.[0] ??
      this.state.appDefinition.homePageId
    );
  }

  getCanvasWidth = () => {
    const canvasBoundingRect = document.getElementsByClassName('canvas-area')[0]?.getBoundingClientRect();
    return canvasBoundingRect?.width;
  };

  setWindowTitle(name) {
    document.title = name ?? 'My App';
  }

  computeCanvasBackgroundColor = () => {
    const bgColor =
      (this.state.appDefinition.globalSettings?.backgroundFxQuery ||
        this.state.appDefinition.globalSettings?.canvasBackgroundColor) ??
      '#edeff5';
    const resolvedBackgroundColor = resolveReferences(bgColor, this.props.currentState);
    if (['#2f3c4c', '#edeff5'].includes(resolvedBackgroundColor)) {
      return this.props.darkMode ? '#2f3c4c' : '#edeff5';
    }
    return resolvedBackgroundColor;
  };

  changeDarkMode = (newMode) => {
    this.props.setCurrentState({
      globals: {
        ...this.props.currentState.globals,
        theme: { name: newMode ? 'dark' : 'light' },
      },
    });
    this.setState({
      showQuerySearchField: false,
    });
    this.props.switchDarkMode(newMode);
  };

  switchPage = (id, queryParams = []) => {
    document.getElementById('real-canvas').scrollIntoView();

    if (this.state.currentPageId === id) return;

    const { handle } = this.state.appDefinition.pages[id];

    const queryParamsString = queryParams.map(([key, value]) => `${key}=${value}`).join('&');

    if (this.state.slug) this.props.navigate(`/applications/${this.state.slug}/${handle}?${queryParamsString}`);
    else
      this.props.navigate(
        `/applications/${this.state.appId}/versions/${this.state.versionId}/${handle}?${queryParamsString}`
      );
  };

  handleEvent = (eventName, options) => onEvent(this, eventName, options, 'view');

  computeCanvasMaxWidth = () => {
    const { appDefinition } = this.state;
    let computedCanvasMaxWidth = 1292;

    if (appDefinition.globalSettings?.canvasMaxWidthType === 'px')
      computedCanvasMaxWidth =
        (+appDefinition.globalSettings?.canvasMaxWidth || 1292) - (appDefinition?.showViewerNavigation ? 200 : 0);
    else if (appDefinition.globalSettings?.canvasMaxWidthType === '%')
      computedCanvasMaxWidth = +appDefinition.globalSettings?.canvasMaxWidth + '%';

    return computedCanvasMaxWidth;
  };

  componentWillUnmount() {
    this.subscription && this.subscription.unsubscribe();
  }

  render() {
    const {
      appDefinition,
      isLoading,
      isAppLoaded,
      deviceWindowWidth,
      defaultComponentStateComputed,
      dataQueries,
      queryConfirmationList,
      errorAppId,
      errorVersionId,
      errorDetails,
      canvasWidth,
    } = this.state;

    const currentCanvasWidth = canvasWidth;

    const canvasMaxWidth = this.computeCanvasMaxWidth();

    if (this.state.app?.isLoading) {
      return (
        <div className="tooljet-logo-loader">
          <div>
            <div className="loader-logo">
              <ViewerLogoIcon />
            </div>
            <div className="loader-spinner">
              <Spinner />
            </div>
          </div>
        </div>
      );
    } else {
      const startingPageHandle = this.props?.params?.pageHandle;
      const homePageHandle = this.state.appDefinition?.pages?.[this.state.appDefinition?.homePageId]?.handle;
      if (!startingPageHandle && homePageHandle) {
        return (
          <Navigate to={`${homePageHandle}${this.props.params.pageHandle ? '' : window.location.search}`} replace />
        );
      }
      if (this.state.app?.is_maintenance_on) {
        return (
          <div className="maintenance_container">
            <div className="card">
              <div className="card-body" style={{ display: 'flex', alignItems: 'center', justifyContent: 'center' }}>
                <h3>{this.props.t('viewer', 'Sorry!. This app is under maintenance')}</h3>
              </div>
            </div>
          </div>
        );
      } else {
        if (errorDetails) {
          this.handleError(errorDetails, errorAppId, errorVersionId);
        }

        const pageArray = Object.values(this.state.appDefinition?.pages || {});
        //checking if page is hidden
        if (
          pageArray.find((page) => page.handle === this.props.params.pageHandle)?.hidden &&
          this.state.currentPageId !== this.state.appDefinition?.homePageId && //Prevent page crashing when home page is hidden
          this.state.appDefinition?.pages?.[this.state.appDefinition?.homePageId]
        ) {
          const homeHandle = this.state.appDefinition?.pages?.[this.state.appDefinition?.homePageId]?.handle;
          let url = `/applications/${this.state.appId}/versions/${this.state.versionId}/${homeHandle}`;
          if (this.state.slug) {
            url = `/applications/${this.state.slug}/${homeHandle}`;
          }
          return <Navigate to={url} replace />;
        }

        //checking if page exists
        if (
          !pageArray.find((page) => page.handle === this.props.params.pageHandle) &&
          this.state.appDefinition?.pages?.[this.state.appDefinition?.homePageId]
        ) {
          const homeHandle = this.state.appDefinition?.pages?.[this.state.appDefinition?.homePageId]?.handle;
          let url = `/applications/${this.state.appId}/versions/${this.state.versionId}/${homeHandle}`;
          if (this.state.slug) {
            url = `/applications/${this.state.slug}/${homeHandle}`;
          }
          return <Navigate to={`${url}${this.props.params.pageHandle ? '' : window.location.search}`} replace />;
        }

        return (
          <div className="viewer wrapper">
            <Confirm
              show={queryConfirmationList.length > 0}
              message={'Do you want to run this query?'}
              onConfirm={(queryConfirmationData) => onQueryConfirmOrCancel(this, queryConfirmationData, true, 'view')}
              onCancel={() => onQueryConfirmOrCancel(this, queryConfirmationList[0], false, 'view')}
              queryConfirmationData={queryConfirmationList[0]}
              key={queryConfirmationList[0]?.queryName}
            />
            <DndProvider backend={HTML5Backend}>
              <ViewerNavigation.Header
                showHeader={!appDefinition.globalSettings?.hideHeader && isAppLoaded}
                appName={this.state.app?.name ?? null}
                changeDarkMode={this.changeDarkMode}
                darkMode={this.props.darkMode}
                pages={Object.entries(this.state.appDefinition?.pages) ?? []}
                currentPageId={this.state?.currentPageId ?? this.state.appDefinition?.homePageId}
                switchPage={this.switchPage}
              />
              <div className="sub-section">
                <div className="main">
                  <div className="canvas-container align-items-center">
                    <div className="areas d-flex flex-rows justify-content-center">
                      {appDefinition?.showViewerNavigation && (
                        <ViewerNavigation
                          isMobileDevice={this.props.currentLayout === 'mobile'}
                          canvasBackgroundColor={this.computeCanvasBackgroundColor()}
                          pages={Object.entries(this.state.appDefinition?.pages) ?? []}
                          currentPageId={this.state?.currentPageId ?? this.state.appDefinition?.homePageId}
                          switchPage={this.switchPage}
                          darkMode={this.props.darkMode}
                        />
                      )}
                      <div
                        className="canvas-area"
                        style={{
                          width: currentCanvasWidth,
                          maxWidth: canvasMaxWidth,
                          backgroundColor: this.computeCanvasBackgroundColor(),
                          margin: 0,
                          padding: 0,
                        }}
                      >
                        {defaultComponentStateComputed && (
                          <>
                            {isLoading ? (
                              <div className="mx-auto mt-5 w-50 p-5">
                                <center>
                                  <div className="spinner-border text-azure" role="status"></div>
                                </center>
                              </div>
                            ) : (
                              <Container
                                appDefinition={appDefinition}
                                appDefinitionChanged={() => false} // function not relevant in viewer
                                snapToGrid={true}
                                appLoading={isLoading}
                                darkMode={this.props.darkMode}
                                onEvent={(eventName, options) => onEvent(this, eventName, options, 'view')}
                                mode="view"
                                deviceWindowWidth={deviceWindowWidth}
<<<<<<< HEAD
                                currentLayout={currentLayout}
=======
                                currentState={this.state.currentState}
>>>>>>> c276b6fb
                                selectedComponent={this.state.selectedComponent}
                                onComponentClick={(id, component) => {
                                  this.setState({
                                    selectedComponent: { id, component },
                                  });
                                  onComponentClick(this, id, component, 'view');
                                }}
                                onComponentOptionChanged={(component, optionName, value) => {
                                  return onComponentOptionChanged(this, component, optionName, value);
                                }}
                                onComponentOptionsChanged={(component, options) =>
                                  onComponentOptionsChanged(this, component, options)
                                }
                                canvasWidth={this.getCanvasWidth()}
                                dataQueries={dataQueries}
                                currentPageId={this.state.currentPageId}
                              />
                            )}
                          </>
                        )}
                      </div>
                    </div>
                  </div>
                </div>
              </div>
            </DndProvider>
          </div>
        );
      }
    }
  }
}
const withStore = (Component) => (props) => {
  const currentState = useCurrentStateStore();

  return <Component {...props} currentState={currentState} setCurrentState={currentState?.actions?.setCurrentState} />;
};

<<<<<<< HEAD
export const Viewer = withTranslation()(withRouter(withStore(ViewerComponent)));
=======
const withStore = (Component) => (props) => {
  const { currentLayout } = useEditorStore(
    (state) => ({
      currentLayout: state?.currentLayout,
    }),
    shallow
  );
  return <Component {...props} currentLayout={currentLayout} />;
};

export const Viewer = withTranslation()(withStore(withRouter(ViewerComponent)));
>>>>>>> c276b6fb
<|MERGE_RESOLUTION|>--- conflicted
+++ resolved
@@ -33,12 +33,9 @@
 import { useEditorStore } from '@/_stores/editorStore';
 import { setCookie } from '@/_helpers/cookie';
 import { useDataQueriesStore } from '@/_stores/dataQueriesStore';
-<<<<<<< HEAD
 import { useCurrentStateStore } from '@/_stores/currentStateStore';
-=======
 import { shallow } from 'zustand/shallow';
 
->>>>>>> c276b6fb
 class ViewerComponent extends React.Component {
   constructor(props) {
     super(props);
@@ -133,7 +130,6 @@
     const currentPage = pages.find((page) => page.id === currentPageId);
 
     useDataQueriesStore.getState().actions.setDataQueries(data.data_queries);
-<<<<<<< HEAD
     this.props.setCurrentState({
       queries: queryState,
       components: {},
@@ -151,9 +147,7 @@
       },
       ...variables,
     });
-=======
     useEditorStore.getState().actions.toggleCurrentLayout(mobileLayoutHasWidgets ? 'mobile' : 'desktop');
->>>>>>> c276b6fb
     this.setState(
       {
         currentUser,
@@ -635,11 +629,6 @@
                                 onEvent={(eventName, options) => onEvent(this, eventName, options, 'view')}
                                 mode="view"
                                 deviceWindowWidth={deviceWindowWidth}
-<<<<<<< HEAD
-                                currentLayout={currentLayout}
-=======
-                                currentState={this.state.currentState}
->>>>>>> c276b6fb
                                 selectedComponent={this.state.selectedComponent}
                                 onComponentClick={(id, component) => {
                                   this.setState({
@@ -674,22 +663,21 @@
 }
 const withStore = (Component) => (props) => {
   const currentState = useCurrentStateStore();
-
-  return <Component {...props} currentState={currentState} setCurrentState={currentState?.actions?.setCurrentState} />;
-};
-
-<<<<<<< HEAD
-export const Viewer = withTranslation()(withRouter(withStore(ViewerComponent)));
-=======
-const withStore = (Component) => (props) => {
   const { currentLayout } = useEditorStore(
     (state) => ({
       currentLayout: state?.currentLayout,
     }),
     shallow
   );
-  return <Component {...props} currentLayout={currentLayout} />;
+
+  return (
+    <Component
+      {...props}
+      currentState={currentState}
+      setCurrentState={currentState?.actions?.setCurrentState}
+      currentLayout={currentLayout}
+    />
+  );
 };
 
-export const Viewer = withTranslation()(withStore(withRouter(ViewerComponent)));
->>>>>>> c276b6fb
+export const Viewer = withTranslation()(withStore(withRouter(ViewerComponent)));