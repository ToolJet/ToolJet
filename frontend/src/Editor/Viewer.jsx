import React from 'react';
import { appService, authenticationService, orgEnvironmentVariableService, organizationService } from '@/_services';
import { DndProvider } from 'react-dnd';
import { HTML5Backend } from 'react-dnd-html5-backend';
import { Container } from './Container';
import { Confirm } from './Viewer/Confirm';
import { ViewerNavigation } from './Viewer/ViewerNavigation';
import {
  onComponentOptionChanged,
  onComponentOptionsChanged,
  onComponentClick,
  onQueryConfirmOrCancel,
  onEvent,
  runQuery,
  computeComponentState,
} from '@/_helpers/appUtils';
import queryString from 'query-string';
import ViewerLogoIcon from './Icons/viewer-logo.svg';
import { DataSourceTypes } from './DataSourceManager/SourceComponents';
import {
  resolveReferences,
  safelyParseJSON,
  stripTrailingSlash,
  getSubpath,
  excludeWorkspaceIdFromURL,
} from '@/_helpers/utils';
import { withTranslation } from 'react-i18next';
import _ from 'lodash';
import { Navigate } from 'react-router-dom';
import Spinner from '@/_ui/Spinner';
import { toast } from 'react-hot-toast';
import { withRouter } from '@/_hoc/withRouter';
import { useEditorStore } from '@/_stores/editorStore';
import { setCookie } from '@/_helpers/cookie';
import { useDataQueriesStore } from '@/_stores/dataQueriesStore';
import { useCurrentStateStore } from '@/_stores/currentStateStore';
<<<<<<< HEAD
=======
import { shallow } from 'zustand/shallow';

>>>>>>> 3f75baa7
class ViewerComponent extends React.Component {
  constructor(props) {
    super(props);

    const deviceWindowWidth = window.screen.width - 5;
<<<<<<< HEAD
    const isMobileDevice = deviceWindowWidth < 600;
=======
>>>>>>> 3f75baa7

    const slug = this.props.params.slug;
    const appId = this.props.params.id;
    const versionId = this.props.params.versionId;

    this.subscription = null;

    this.state = {
      slug,
      appId,
      versionId,
      deviceWindowWidth,
      currentUser: null,
      isLoading: true,
      users: null,
      appDefinition: { pages: {} },
      queryConfirmationList: [],
      isAppLoaded: false,
      errorAppId: null,
      errorVersionId: null,
      errorDetails: null,
      pages: {},
    };
  }

  setStateForApp = (data) => {
    const copyDefinition = _.cloneDeep(data.definition);
    const pagesObj = copyDefinition.pages || {};

    const newDefinition = {
      ...copyDefinition,
      pages: pagesObj,
    };

    this.setState({
      app: data,
      isLoading: false,
      isAppLoaded: true,
      appDefinition: newDefinition || { components: {} },
    });
  };

  setStateForContainer = async (data) => {
    const currentUser = this.state.currentUser;
    let userVars = {};

    if (currentUser) {
      userVars = {
        email: currentUser.email,
        firstName: currentUser.first_name,
        lastName: currentUser.last_name,
        groups: authenticationService.currentSessionValue?.group_permissions.map((group) => group.group),
      };
    }

    let mobileLayoutHasWidgets = false;

    if (this.props.currentLayout === 'mobile') {
      const currentComponents = data.definition.pages[data.definition.homePageId].components;
      mobileLayoutHasWidgets =
        Object.keys(currentComponents).filter((componentId) => currentComponents[componentId]['layouts']['mobile'])
          .length > 0;
    }

    let queryState = {};
    data.data_queries.forEach((query) => {
      if (query.pluginId || query?.plugin?.id) {
        queryState[query.name] = {
          ...query.plugin.manifestFile.data.source.exposedVariables,
          ...this.props.currentState.queries[query.name],
        };
      } else {
        const dataSourceTypeDetail = DataSourceTypes.find((source) => source.kind === query.kind);
        queryState[query.name] = {
          ...dataSourceTypeDetail.exposedVariables,
          ...this.props.currentState.queries[query.name],
        };
      }
    });

    const variables = await this.fetchOrgEnvironmentVariables(data.slug, data.is_public);

    const pages = Object.entries(data.definition.pages).map(([pageId, page]) => ({ id: pageId, ...page }));
    const homePageId = data.definition.homePageId;
    const startingPageHandle = this.props?.params?.pageHandle;
    const currentPageId = pages.filter((page) => page.handle === startingPageHandle)[0]?.id ?? homePageId;
    const currentPage = pages.find((page) => page.id === currentPageId);

    useDataQueriesStore.getState().actions.setDataQueries(data.data_queries);
    this.props.setCurrentState({
      queries: queryState,
      components: {},
      globals: {
        currentUser: userVars, // currentUser is updated in setupViewer function as well
        theme: { name: this.props.darkMode ? 'dark' : 'light' },
        urlparams: JSON.parse(JSON.stringify(queryString.parse(this.props.location.search))),
      },
      variables: {},
      page: {
        id: currentPage.id,
        handle: currentPage.handle,
        name: currentPage.name,
        variables: {},
      },
      ...variables,
    });
<<<<<<< HEAD
=======
    useEditorStore.getState().actions.toggleCurrentLayout(mobileLayoutHasWidgets ? 'mobile' : 'desktop');
>>>>>>> 3f75baa7
    this.setState(
      {
        currentUser,
        currentSidebarTab: 2,
        canvasWidth:
          this.props.currentLayout === 'desktop'
            ? '100%'
            : mobileLayoutHasWidgets
            ? `${this.state.deviceWindowWidth}px`
            : '1292px',
        selectedComponent: null,
        dataQueries: data.data_queries,
        currentPageId: currentPage.id,
        pages: {},
      },
      () => {
        computeComponentState(this, data?.definition?.pages[currentPage.id]?.components).then(async () => {
          this.setState({ initialComputationOfStateDone: true });
          console.log('Default component state computed and set');
          this.runQueries(data.data_queries);
          // eslint-disable-next-line no-unsafe-optional-chaining
          const { events } = this.state.appDefinition?.pages[this.state.currentPageId];
          for (const event of events ?? []) {
            await this.handleEvent(event.eventId, event);
          }
        });
      }
    );
  };

  runQueries = (data_queries) => {
    data_queries.forEach((query) => {
      if (query.options.runOnPageLoad) {
        runQuery(this, query.id, query.name, undefined, 'view');
      }
    });
  };

  fetchOrgEnvironmentVariables = async (slug, isPublic) => {
    const variables = {
      client: {},
      server: {},
    };

    let variablesResult;
    if (!isPublic) {
      variablesResult = await orgEnvironmentVariableService.getVariables();
    } else {
      variablesResult = await orgEnvironmentVariableService.getVariablesFromPublicApp(slug);
    }

    variablesResult.variables.map((variable) => {
      variables[variable.variable_type][variable.variable_name] =
        variable.variable_type === 'server' ? 'HiddenEnvironmentVariable' : variable.value;
    });
    return variables;
  };

  loadApplicationBySlug = (slug) => {
    appService
      .getAppBySlug(slug)
      .then((data) => {
        this.setStateForApp(data);
        this.setStateForContainer(data);
        this.setWindowTitle(data.name);
      })
      .catch((error) => {
        this.setState({
          errorDetails: error,
          errorAppId: slug,
          errorVersionId: null,
          isLoading: false,
        });
      });
  };

  loadApplicationByVersion = (appId, versionId) => {
    appService
      .getAppByVersion(appId, versionId)
      .then((data) => {
        this.setStateForApp(data);
        this.setStateForContainer(data);
      })
      .catch((error) => {
        this.setState({
          errorDetails: error,
          errorAppId: appId,
          errorVersionId: versionId,
          isLoading: false,
        });
      });
  };

  switchOrganization = (orgId, appId, versionId) => {
    const path = `/applications/${appId}${versionId ? `/versions/${versionId}` : ''}`;
    const sub_path = window?.public_config?.SUB_PATH ? stripTrailingSlash(window?.public_config?.SUB_PATH) : '';

    organizationService.switchOrganization(orgId).then(
      () => {
        window.location.href = `${sub_path}${path}`;
      },
      () => {
        return (window.location.href = `${sub_path}/login/${orgId}?redirectTo=${path}`);
      }
    );
  };

  handleError = (errorDetails, appId, versionId) => {
    try {
      if (errorDetails?.data) {
        const statusCode = errorDetails.data?.statusCode;
        if (statusCode === 403) {
          const errorObj = safelyParseJSON(errorDetails.data?.message);
          const currentSessionValue = authenticationService.currentSessionValue;
          if (
            errorObj?.organizationId &&
            this.state.currentUser &&
            currentSessionValue.current_organization_id !== errorObj?.organizationId
          ) {
            this.switchOrganization(errorObj?.organizationId, appId, versionId);
            return;
          }
          return <Navigate replace to={'/'} />;
        } else if (statusCode === 401) {
          window.location = `${getSubpath() ?? ''}/login?redirectTo=${this.props.location.pathname}`;
        } else if (statusCode === 404) {
          toast.error(errorDetails?.error ?? 'App not found', {
            position: 'top-center',
          });
        }
        return <Navigate replace to={'/'} />;
      }
    } catch (err) {
      return <Navigate replace to={'/'} />;
    }
  };

  setupViewer() {
    const slug = this.props.params.slug;
    const appId = this.props.params.id;
    const versionId = this.props.params.versionId;

    this.subscription = authenticationService.currentSession.subscribe((currentSession) => {
      if (currentSession?.load_app) {
        if (currentSession?.group_permissions) {
          const currentUser = currentSession.current_user;
          const userVars = {
            email: currentUser.email,
            firstName: currentUser.first_name,
            lastName: currentUser.last_name,
            groups: currentSession?.group_permissions?.map((group) => group.group),
          };
          this.props.setCurrentState({
            globals: {
              ...this.props.currentState.globals,
              currentUser: userVars, // currentUser is updated in setStateForContainer function as well
            },
          });
          this.setState({
            currentUser,

            userVars,
          });
          slug ? this.loadApplicationBySlug(slug) : this.loadApplicationByVersion(appId, versionId);
        } else if (currentSession?.authentication_failed && !slug) {
          const loginPath = (window.public_config?.SUB_PATH || '/') + 'login';
          const pathname = getSubpath() ? window.location.pathname.replace(getSubpath(), '') : window.location.pathname;
          window.location.href = loginPath + `?redirectTo=${excludeWorkspaceIdFromURL(pathname)}`;
        } else {
          slug && this.loadApplicationBySlug(slug);
        }
      }
      this.setState({ isLoading: false });
    });
  }

  /**
   *
   * ThandleMessage event listener in the login component fir iframe communication.
   * It now checks if the received message has a type of 'redirectTo' and extracts the redirectPath value from the payload.
   * If the value is present, it sets a cookie named 'redirectPath' with the received value and a one-day expiration.
   * This allows for redirection to a specific path after the login process is completed.
   */
  handleMessage = (event) => {
    const { data } = event;

    if (data?.type === 'redirectTo') {
      const redirectCookie = data?.payload['redirectPath'];
      setCookie('redirectPath', redirectCookie, 1);
    }
  };

  componentDidMount() {
    this.setupViewer();
    const isMobileDevice = this.state.deviceWindowWidth < 600;
    useEditorStore.getState().actions.toggleCurrentLayout(isMobileDevice ? 'mobile' : 'desktop');
    window.addEventListener('message', this.handleMessage);
  }

  componentDidUpdate(prevProps) {
    if (this.props.params.slug && this.props.params.slug !== prevProps.params.slug) {
      this.setState({ isLoading: true });
      this.loadApplicationBySlug(this.props.params.slug);
    }

    if (this.state.initialComputationOfStateDone) this.handlePageSwitchingBasedOnURLparam();
  }

  handlePageSwitchingBasedOnURLparam() {
    const handleOnURL = this.props.params.pageHandle;
    const pageIdCorrespondingToHandleOnURL = handleOnURL
      ? this.findPageIdFromHandle(handleOnURL)
      : this.state.appDefinition.homePageId;
    const currentPageId = this.state.currentPageId;

    if (pageIdCorrespondingToHandleOnURL != this.state.currentPageId) {
      const targetPage = this.state.appDefinition.pages[pageIdCorrespondingToHandleOnURL];
      this.props.setCurrentState({
        globals: {
          ...this.props.currentState.globals,
          urlparams: JSON.parse(JSON.stringify(queryString.parse(this.props.location.search))),
        },
        page: {
          ...this.props.currentState.page,
          name: targetPage.name,
          handle: targetPage.handle,
          variables: this.state.pages?.[pageIdCorrespondingToHandleOnURL]?.variables ?? {},
          id: pageIdCorrespondingToHandleOnURL,
        },
      });
      this.setState(
        {
          pages: {
            ...this.state.pages,
            [currentPageId]: {
              ...this.state.pages?.[currentPageId],
              variables: {
                ...this.props.currentState?.page?.variables,
              },
            },
          },
          currentPageId: pageIdCorrespondingToHandleOnURL,
          handle: targetPage.handle,
          name: targetPage.name,
        },
        async () => {
          computeComponentState(this, this.state.appDefinition?.pages[this.state.currentPageId].components).then(
            async () => {
              // eslint-disable-next-line no-unsafe-optional-chaining
              const { events } = this.state.appDefinition?.pages[this.state.currentPageId];
              for (const event of events ?? []) {
                await this.handleEvent(event.eventId, event);
              }
            }
          );
        }
      );
    }
  }

  findPageIdFromHandle(handle) {
    return (
      Object.entries(this.state.appDefinition.pages).filter(([_id, page]) => page.handle === handle)?.[0]?.[0] ??
      this.state.appDefinition.homePageId
    );
  }

  getCanvasWidth = () => {
    const canvasBoundingRect = document.getElementsByClassName('canvas-area')[0]?.getBoundingClientRect();
    return canvasBoundingRect?.width;
  };

  setWindowTitle(name) {
    document.title = name ?? 'My App';
  }

  computeCanvasBackgroundColor = () => {
    const bgColor =
      (this.state.appDefinition.globalSettings?.backgroundFxQuery ||
        this.state.appDefinition.globalSettings?.canvasBackgroundColor) ??
      '#edeff5';
    const resolvedBackgroundColor = resolveReferences(bgColor, this.props.currentState);
    if (['#2f3c4c', '#edeff5'].includes(resolvedBackgroundColor)) {
      return this.props.darkMode ? '#2f3c4c' : '#edeff5';
    }
    return resolvedBackgroundColor;
  };

  changeDarkMode = (newMode) => {
    this.props.setCurrentState({
      globals: {
        ...this.props.currentState.globals,
        theme: { name: newMode ? 'dark' : 'light' },
      },
    });
    this.setState({
      showQuerySearchField: false,
    });
    this.props.switchDarkMode(newMode);
  };

  switchPage = (id, queryParams = []) => {
    document.getElementById('real-canvas').scrollIntoView();

    if (this.state.currentPageId === id) return;

    const { handle } = this.state.appDefinition.pages[id];

    const queryParamsString = queryParams.map(([key, value]) => `${key}=${value}`).join('&');

    if (this.state.slug) this.props.navigate(`/applications/${this.state.slug}/${handle}?${queryParamsString}`);
    else
      this.props.navigate(
        `/applications/${this.state.appId}/versions/${this.state.versionId}/${handle}?${queryParamsString}`
      );
  };

  handleEvent = (eventName, options) => onEvent(this, eventName, options, 'view');

  computeCanvasMaxWidth = () => {
    const { appDefinition } = this.state;
    let computedCanvasMaxWidth = 1292;

    if (appDefinition.globalSettings?.canvasMaxWidthType === 'px')
      computedCanvasMaxWidth =
        (+appDefinition.globalSettings?.canvasMaxWidth || 1292) - (appDefinition?.showViewerNavigation ? 200 : 0);
    else if (appDefinition.globalSettings?.canvasMaxWidthType === '%')
      computedCanvasMaxWidth = +appDefinition.globalSettings?.canvasMaxWidth + '%';

    return computedCanvasMaxWidth;
  };

  componentWillUnmount() {
    this.subscription && this.subscription.unsubscribe();
  }

  render() {
    const {
      appDefinition,
      isLoading,
      isAppLoaded,
      deviceWindowWidth,
      defaultComponentStateComputed,
      dataQueries,
      queryConfirmationList,
      errorAppId,
      errorVersionId,
      errorDetails,
      canvasWidth,
    } = this.state;

    const currentCanvasWidth = canvasWidth;

    const canvasMaxWidth = this.computeCanvasMaxWidth();

    if (this.state.app?.isLoading) {
      return (
        <div className="tooljet-logo-loader">
          <div>
            <div className="loader-logo">
              <ViewerLogoIcon />
            </div>
            <div className="loader-spinner">
              <Spinner />
            </div>
          </div>
        </div>
      );
    } else {
      const startingPageHandle = this.props?.params?.pageHandle;
      const homePageHandle = this.state.appDefinition?.pages?.[this.state.appDefinition?.homePageId]?.handle;
      if (!startingPageHandle && homePageHandle) {
        return (
          <Navigate to={`${homePageHandle}${this.props.params.pageHandle ? '' : window.location.search}`} replace />
        );
      }
      if (this.state.app?.is_maintenance_on) {
        return (
          <div className="maintenance_container">
            <div className="card">
              <div className="card-body" style={{ display: 'flex', alignItems: 'center', justifyContent: 'center' }}>
                <h3>{this.props.t('viewer', 'Sorry!. This app is under maintenance')}</h3>
              </div>
            </div>
          </div>
        );
      } else {
        if (errorDetails) {
          this.handleError(errorDetails, errorAppId, errorVersionId);
        }

        const pageArray = Object.values(this.state.appDefinition?.pages || {});
        //checking if page is hidden
        if (
          pageArray.find((page) => page.handle === this.props.params.pageHandle)?.hidden &&
          this.state.currentPageId !== this.state.appDefinition?.homePageId && //Prevent page crashing when home page is hidden
          this.state.appDefinition?.pages?.[this.state.appDefinition?.homePageId]
        ) {
          const homeHandle = this.state.appDefinition?.pages?.[this.state.appDefinition?.homePageId]?.handle;
          let url = `/applications/${this.state.appId}/versions/${this.state.versionId}/${homeHandle}`;
          if (this.state.slug) {
            url = `/applications/${this.state.slug}/${homeHandle}`;
          }
          return <Navigate to={url} replace />;
        }

        //checking if page exists
        if (
          !pageArray.find((page) => page.handle === this.props.params.pageHandle) &&
          this.state.appDefinition?.pages?.[this.state.appDefinition?.homePageId]
        ) {
          const homeHandle = this.state.appDefinition?.pages?.[this.state.appDefinition?.homePageId]?.handle;
          let url = `/applications/${this.state.appId}/versions/${this.state.versionId}/${homeHandle}`;
          if (this.state.slug) {
            url = `/applications/${this.state.slug}/${homeHandle}`;
          }
          return <Navigate to={`${url}${this.props.params.pageHandle ? '' : window.location.search}`} replace />;
        }

        return (
          <div className="viewer wrapper">
            <Confirm
              show={queryConfirmationList.length > 0}
              message={'Do you want to run this query?'}
              onConfirm={(queryConfirmationData) => onQueryConfirmOrCancel(this, queryConfirmationData, true, 'view')}
              onCancel={() => onQueryConfirmOrCancel(this, queryConfirmationList[0], false, 'view')}
              queryConfirmationData={queryConfirmationList[0]}
              key={queryConfirmationList[0]?.queryName}
            />
            <DndProvider backend={HTML5Backend}>
              <ViewerNavigation.Header
                showHeader={!appDefinition.globalSettings?.hideHeader && isAppLoaded}
                appName={this.state.app?.name ?? null}
                changeDarkMode={this.changeDarkMode}
                darkMode={this.props.darkMode}
                pages={Object.entries(this.state.appDefinition?.pages) ?? []}
                currentPageId={this.state?.currentPageId ?? this.state.appDefinition?.homePageId}
                switchPage={this.switchPage}
              />
              <div className="sub-section">
                <div className="main">
                  <div className="canvas-container align-items-center">
                    <div className="areas d-flex flex-rows justify-content-center">
                      {appDefinition?.showViewerNavigation && (
                        <ViewerNavigation
                          isMobileDevice={this.props.currentLayout === 'mobile'}
                          canvasBackgroundColor={this.computeCanvasBackgroundColor()}
                          pages={Object.entries(this.state.appDefinition?.pages) ?? []}
                          currentPageId={this.state?.currentPageId ?? this.state.appDefinition?.homePageId}
                          switchPage={this.switchPage}
                          darkMode={this.props.darkMode}
                        />
                      )}
                      <div
                        className="canvas-area"
                        style={{
                          width: currentCanvasWidth,
                          maxWidth: canvasMaxWidth,
                          backgroundColor: this.computeCanvasBackgroundColor(),
                          margin: 0,
                          padding: 0,
                        }}
                      >
                        {defaultComponentStateComputed && (
                          <>
                            {isLoading ? (
                              <div className="mx-auto mt-5 w-50 p-5">
                                <center>
                                  <div className="spinner-border text-azure" role="status"></div>
                                </center>
                              </div>
                            ) : (
                              <Container
                                appDefinition={appDefinition}
                                appDefinitionChanged={() => false} // function not relevant in viewer
                                snapToGrid={true}
                                appLoading={isLoading}
                                darkMode={this.props.darkMode}
                                onEvent={(eventName, options) => onEvent(this, eventName, options, 'view')}
                                mode="view"
                                deviceWindowWidth={deviceWindowWidth}
<<<<<<< HEAD
                                currentLayout={currentLayout}
=======
>>>>>>> 3f75baa7
                                selectedComponent={this.state.selectedComponent}
                                onComponentClick={(id, component) => {
                                  this.setState({
                                    selectedComponent: { id, component },
                                  });
                                  onComponentClick(this, id, component, 'view');
                                }}
                                onComponentOptionChanged={(component, optionName, value) => {
                                  return onComponentOptionChanged(this, component, optionName, value);
                                }}
                                onComponentOptionsChanged={(component, options) =>
                                  onComponentOptionsChanged(this, component, options)
                                }
                                canvasWidth={this.getCanvasWidth()}
                                dataQueries={dataQueries}
                                currentPageId={this.state.currentPageId}
                              />
                            )}
                          </>
                        )}
                      </div>
                    </div>
                  </div>
                </div>
              </div>
            </DndProvider>
          </div>
        );
      }
    }
  }
}
const withStore = (Component) => (props) => {
  const currentState = useCurrentStateStore();
<<<<<<< HEAD

  return <Component {...props} currentState={currentState} setCurrentState={currentState?.actions?.setCurrentState} />;
};

export const Viewer = withTranslation()(withRouter(withStore(ViewerComponent)));
=======
  const { currentLayout } = useEditorStore(
    (state) => ({
      currentLayout: state?.currentLayout,
    }),
    shallow
  );

  return (
    <Component
      {...props}
      currentState={currentState}
      setCurrentState={currentState?.actions?.setCurrentState}
      currentLayout={currentLayout}
    />
  );
};

export const Viewer = withTranslation()(withStore(withRouter(ViewerComponent)));
>>>>>>> 3f75baa7
<|MERGE_RESOLUTION|>--- conflicted
+++ resolved
@@ -34,20 +34,13 @@
 import { setCookie } from '@/_helpers/cookie';
 import { useDataQueriesStore } from '@/_stores/dataQueriesStore';
 import { useCurrentStateStore } from '@/_stores/currentStateStore';
-<<<<<<< HEAD
-=======
 import { shallow } from 'zustand/shallow';
 
->>>>>>> 3f75baa7
 class ViewerComponent extends React.Component {
   constructor(props) {
     super(props);
 
     const deviceWindowWidth = window.screen.width - 5;
-<<<<<<< HEAD
-    const isMobileDevice = deviceWindowWidth < 600;
-=======
->>>>>>> 3f75baa7
 
     const slug = this.props.params.slug;
     const appId = this.props.params.id;
@@ -154,10 +147,7 @@
       },
       ...variables,
     });
-<<<<<<< HEAD
-=======
     useEditorStore.getState().actions.toggleCurrentLayout(mobileLayoutHasWidgets ? 'mobile' : 'desktop');
->>>>>>> 3f75baa7
     this.setState(
       {
         currentUser,
@@ -639,10 +629,6 @@
                                 onEvent={(eventName, options) => onEvent(this, eventName, options, 'view')}
                                 mode="view"
                                 deviceWindowWidth={deviceWindowWidth}
-<<<<<<< HEAD
-                                currentLayout={currentLayout}
-=======
->>>>>>> 3f75baa7
                                 selectedComponent={this.state.selectedComponent}
                                 onComponentClick={(id, component) => {
                                   this.setState({
@@ -677,13 +663,6 @@
 }
 const withStore = (Component) => (props) => {
   const currentState = useCurrentStateStore();
-<<<<<<< HEAD
-
-  return <Component {...props} currentState={currentState} setCurrentState={currentState?.actions?.setCurrentState} />;
-};
-
-export const Viewer = withTranslation()(withRouter(withStore(ViewerComponent)));
-=======
   const { currentLayout } = useEditorStore(
     (state) => ({
       currentLayout: state?.currentLayout,
@@ -701,5 +680,4 @@
   );
 };
 
-export const Viewer = withTranslation()(withStore(withRouter(ViewerComponent)));
->>>>>>> 3f75baa7
+export const Viewer = withTranslation()(withStore(withRouter(ViewerComponent)));