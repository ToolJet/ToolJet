import React from 'react';
import cx from 'classnames';
import {
  authenticationService,
  orgEnvironmentVariableService,
  orgEnvironmentConstantService,
  dataqueryService,
  appService,
  appEnvironmentService,
} from '@/_services';
import { DndProvider } from 'react-dnd';
import { HTML5Backend } from 'react-dnd-html5-backend';
import { Container } from './Container';
import { Confirm } from './Viewer/Confirm';
import {
  onComponentOptionChanged,
  onComponentOptionsChanged,
  onComponentClick,
  onQueryConfirmOrCancel,
  onEvent,
  runQuery,
  computeComponentState,
  buildAppDefinition,
} from '@/_helpers/appUtils';
import queryString from 'query-string';
import ViewerLogoIcon from './Icons/viewer-logo.svg';
import { DataSourceTypes } from './DataSourceManager/SourceComponents';
import { resolveReferences, isQueryRunnable, setWindowTitle, pageTitles } from '@/_helpers/utils';
import { withTranslation } from 'react-i18next';
import _ from 'lodash';
import { Navigate } from 'react-router-dom';
import Spinner from '@/_ui/Spinner';
import { withRouter } from '@/_hoc/withRouter';
import { useEditorStore } from '@/_stores/editorStore';
import { setCookie } from '@/_helpers/cookie';
import { useDataQueriesStore } from '@/_stores/dataQueriesStore';
import { useCurrentStateStore } from '@/_stores/currentStateStore';
import { shallow } from 'zustand/shallow';
import { useAppDataActions, useAppDataStore } from '@/_stores/appDataStore';
import { getPreviewQueryParams, redirectToErrorPage } from '@/_helpers/routes';
import { ERROR_TYPES } from '@/_helpers/constants';
import { useAppVersionStore } from '@/_stores/appVersionStore';
import ViewerSidebarNavigation from './Viewer/ViewerSidebarNavigation';
import MobileHeader from './Viewer/MobileHeader';
import DesktopHeader from './Viewer/DesktopHeader';
import './Viewer/viewer.scss';
import useAppDarkMode from '@/_hooks/useAppDarkMode';
import TooljetBanner from './Viewer/TooljetBanner';

const maskedWorkspaceConstantStr = '**************';
class ViewerComponent extends React.Component {
  constructor(props) {
    super(props);

    const deviceWindowWidth = window.screen.width - 5;

    const slug = this.props.params.slug;
    this.subscription = null;
    this.props.setEditorOrViewer('viewer');
    this.canvasRef = React.createRef();
    this.state = {
      slug,
      deviceWindowWidth,
      currentUser: null,
      isLoading: true,
      users: null,
      appDefinition: { pages: {} },
      isAppLoaded: false,
      pages: {},
      homepage: null,
      isSidebarPinned: localStorage.getItem('isPagesSidebarPinned') === 'false' ? false : true,
      isSidebarHovered: false,
      canvasAreaWidth: null,
    };
  }

  getViewerRef() {
    return {
      appDefinition: this.state.appDefinition,
      queryConfirmationList: this.props.queryConfirmationList,
      updateQueryConfirmationList: this.updateQueryConfirmationList,
      navigate: this.props.navigate,
      switchPage: this.switchPage,
      currentPageId: this.state.currentPageId,
    };
  }

  setStateForApp = (data, byAppSlug = false) => {
    const appDefData = buildAppDefinition(data);
    if (byAppSlug) {
      appDefData.globalSettings = data.globalSettings;
      appDefData.homePageId = data.homePageId;
      appDefData.showViewerNavigation = data.showViewerNavigation;
    }
    const appMode = data.globalSettings?.appMode || data?.editing_version?.globalSettings?.appMode;
    useAppVersionStore.getState().actions.updateEditingVersion(data.editing_version);
    useAppVersionStore.getState().actions.updateReleasedVersionId(data.currentVersionId);
    useEditorStore.getState().actions.setAppMode(appMode);
    this.setState({
      app: data,
      isLoading: false,
      isAppLoaded: true,
      appDefinition: { ...appDefData },
      pages: appDefData.pages,
    });
<<<<<<< HEAD
=======

    useEditorStore.getState().actions.updateEditorState({
      appDefinition: appDefData,
    });
    useResolveStore.getState().actions.resetStore();
  };

  onViewerLoadUpdateEntityReferences = (pageId, loadType) => {
    const appDefData = useEditorStore.getState().appDefinition;
    const appJson = JSON.parse(JSON.stringify(appDefData));
    const currentPageId = pageId ?? this.state.currentPageId;
    const currentComponents = appJson.pages[currentPageId].components;
    let dataQueries = JSON.parse(JSON.stringify(useDataQueriesStore.getState().dataQueries));
    let allEvents = JSON.parse(JSON.stringify(useAppDataStore.getState().events));
    const globalSettings = appJson['globalSettings'];

    const entittyReferencesInGlobalSettings = findAllEntityReferences(globalSettings, [])?.filter(
      (entity) => entity && isValidUUID(entity)
    );

    const entityReferencesInComponentDefinitions = findAllEntityReferences(currentComponents, [])?.filter(
      (entity) => entity && isValidUUID(entity)
    );

    const entityReferencesInQueryOptions = findAllEntityReferences(dataQueries, [])?.filter(
      (entity) => entity && isValidUUID(entity)
    );

    const entityReferencesInEvents = findAllEntityReferences(allEvents, [])?.filter(
      (entity) => entity && isValidUUID(entity)
    );

    const manager = useResolveStore.getState().referenceMapper;

    if (Array.isArray(entittyReferencesInGlobalSettings) && entittyReferencesInGlobalSettings?.length > 0) {
      let newGlobalSettings = JSON.parse(JSON.stringify(globalSettings));
      entittyReferencesInGlobalSettings.forEach((entity) => {
        const entityrefExists = manager.has(entity);

        if (entityrefExists) {
          const value = manager.get(entity);
          newGlobalSettings = dfs(newGlobalSettings, entity, value);
        }
      });

      const newAppDefinition = {
        ...appJson,
        globalSettings: {
          ...appJson.globalSettings,
          newGlobalSettings,
        },
      };

      useEditorStore.getState().actions.setCanvasBackground({
        backgroundFxQuery: newGlobalSettings?.backgroundFxQuery,
        canvasBackgroundColor: newGlobalSettings?.canvasBackgroundColor,
      });

      useEditorStore.getState().actions.updateEditorState({
        isUpdatingEditorStateInProcess: false,
        appDefinition: newAppDefinition,
      });
    } else {
      // Setting the canvas background to the editor store
      useEditorStore.getState().actions.setCanvasBackground({
        backgroundFxQuery: globalSettings?.backgroundFxQuery,
        canvasBackgroundColor: globalSettings?.canvasBackgroundColor,
      });
    }

    if (Array.isArray(entityReferencesInComponentDefinitions) && entityReferencesInComponentDefinitions?.length > 0) {
      let newComponentDefinition = JSON.parse(JSON.stringify(currentComponents));

      entityReferencesInComponentDefinitions.forEach((entity) => {
        const entityrefExists = manager.has(entity);

        if (entityrefExists) {
          const value = manager.get(entity);

          newComponentDefinition = dfs(newComponentDefinition, entity, value);
        }
      });

      const appDefinition = useEditorStore.getState().appDefinition;
      const newAppDefinition = {
        ...appDefinition,
        pages: {
          ...appDefinition.pages,
          [currentPageId]: {
            ...appDefinition.pages[currentPageId],
            components: newComponentDefinition,
          },
        },
      };

      useEditorStore.getState().actions.updateEditorState({
        isUpdatingEditorStateInProcess: false,
        appDefinition: newAppDefinition,
      });

      this.setState({
        appDefinition: newAppDefinition,
      });
    }

    if (Array.isArray(entityReferencesInQueryOptions) && entityReferencesInQueryOptions?.length > 0) {
      let newQueryOptions = {};
      dataQueries?.forEach((query) => {
        newQueryOptions[query.id] = query.options;
        ``;
      });

      entityReferencesInQueryOptions.forEach((entity) => {
        const entityrefExists = manager.has(entity);

        if (entityrefExists) {
          const value = manager.get(entity);
          newQueryOptions = dfs(newQueryOptions, entity, value);
        }
      });

      dataQueries = dataQueries.map((query) => {
        const queryId = query.id;
        const dqOptions = newQueryOptions[queryId];

        return {
          ...query,
          options: dqOptions,
        };
      });

      useDataQueriesStore.getState().actions.setDataQueries(dataQueries, 'mappingUpdate');
    }

    if (Array.isArray(entityReferencesInEvents) && entityReferencesInEvents?.length > 0) {
      let newEvents = JSON.parse(JSON.stringify(allEvents));

      entityReferencesInEvents.forEach((entity) => {
        const entityrefExists = manager.has(entity);

        if (entityrefExists) {
          const value = manager.get(entity);
          newEvents = dfs(newEvents, entity, value);
        }
      });

      this.props.updateState({
        events: newEvents,
      });
    }

    computeComponentState(currentComponents).then(async () => {
      this.setState({ initialComputationOfStateDone: true, defaultComponentStateComputed: true });
      useCurrentStateStore.getState().actions.setEditorReady(true);

      if (loadType === 'appload') {
        this.runQueries(dataQueries);
      }

      const currentPageEvents = this.state.events.filter(
        (event) => event.target === 'page' && event.sourceId === this.state.currentPageId
      );

      await this.handleEvent('onPageLoad', currentPageEvents);
    });
>>>>>>> 1311b5ab
  };

  setStateForContainer = async (data, appVersionId) => {
    const appDefData = this.state.appDefinition;

    const currentUser = this.state.currentUser;
    let userVars = {};

    if (currentUser) {
      userVars = {
        email: currentUser.email,
        firstName: currentUser.first_name,
        lastName: currentUser.last_name,
        groups: authenticationService.currentSessionValue?.group_permissions.map((group) => group.group),
      };
    }

    let queryState = {};
    let dataQueries = [];

    if (appVersionId) {
      const { data_queries } = await dataqueryService.getAll(appVersionId);
      dataQueries = data_queries;
    } else {
      dataQueries = data.data_queries;
    }
    const queryConfirmationList = [];

    if (dataQueries.length > 0) {
      dataQueries.forEach((query) => {
        if (query?.options && query?.options?.requestConfirmation && query?.options?.runOnPageLoad) {
          queryConfirmationList.push({ queryId: query.id, queryName: query.name });
        }

        if (query.pluginId || query?.plugin?.id) {
          const exposedVariables =
            query.plugin?.manifestFile?.data?.source?.exposedVariables ||
            query.plugin?.manifest_file?.data?.source?.exposed_variables;

          queryState[query.name] = {
            ...exposedVariables,
            ...this.props.currentState.queries[query.name],
            id: query.id,
          };
        } else {
          const dataSourceTypeDetail = DataSourceTypes.find((source) => source.kind === query.kind);
          queryState[query.name] = {
            ...dataSourceTypeDetail.exposedVariables,
            ...this.props.currentState.queries[query.name],
            id: query.id,
          };
        }
      });
    }

    if (queryConfirmationList.length !== 0) {
      this.updateQueryConfirmationList(queryConfirmationList);
    }
    const variables = await this.fetchOrgEnvironmentVariables(data.slug, data.is_public);
    const constants = await this.fetchOrgEnvironmentConstants(data.slug, data.is_public);

    const pages = data.pages;
    const homePageId = appVersionId ? data.editing_version.homePageId : data?.homePageId;
    const startingPageHandle = this.props?.params?.pageHandle;
    const currentPageId = pages.filter((page) => page.handle === startingPageHandle)[0]?.id ?? homePageId;
    const currentPage = pages.find((page) => page.id === currentPageId);

    useDataQueriesStore.getState().actions.setDataQueries(dataQueries);
    this.props.setCurrentState({
      queries: queryState,
      components: {},
      globals: {
        currentUser: userVars, // currentUser is updated in setupViewer function as well
        theme: { name: this.props.darkMode ? 'dark' : 'light' },
        urlparams: JSON.parse(JSON.stringify(queryString.parse(this.props.location.search))),
        mode: {
          value: this.state.slug ? 'view' : 'preview',
        },
      },
      variables: {},
      page: {
        id: currentPage.id,
        handle: currentPage.handle,
        name: currentPage.name,
        variables: {},
      },
      ...variables,
      ...constants,
    });
    useEditorStore.getState().actions.toggleCurrentLayout(this.props?.currentLayout == 'mobile' ? 'mobile' : 'desktop');
    this.props.updateState({ events: data.events ?? [] });
    this.setState(
      {
        currentUser,
        currentSidebarTab: 2,
        canvasWidth:
          this.props.currentLayout === 'desktop'
            ? '100%'
            : this.props?.currentLayout === 'mobile'
            ? `${this.state.deviceWindowWidth}px`
            : '1292px',
        selectedComponent: null,
        dataQueries: dataQueries,
        currentPageId: currentPage.id,
        homepage: appDefData?.pages?.[this.state.appDefinition?.homePageId]?.handle,
        events: data.events ?? [],
      },
      () => {
        const components = appDefData?.pages[currentPageId]?.components || {};

        computeComponentState(components).then(async () => {
          this.setState({ initialComputationOfStateDone: true, defaultComponentStateComputed: true });
          this.runQueries(dataQueries);

          const currentPageEvents = this.state.events.filter(
            (event) => event.target === 'page' && event.sourceId === this.state.currentPageId
          );

          await this.handleEvent('onPageLoad', currentPageEvents);
        });
      }
    );
  };

  runQueries = (data_queries) => {
    data_queries.forEach((query) => {
      if (query.options.runOnPageLoad && isQueryRunnable(query)) {
        runQuery(this.getViewerRef(), query.id, query.name, undefined, 'view');
      }
    });
  };

  fetchOrgEnvironmentConstants = async (slug, isPublic) => {
    const orgConstants = {};

    let variablesResult;
    if (!isPublic) {
      const { constants } = await orgEnvironmentConstantService.getAll();
      variablesResult = constants;
    } else {
      const { constants } = await orgEnvironmentConstantService.getConstantsFromPublicApp(slug);

      variablesResult = constants;
    }

    if (variablesResult && Array.isArray(variablesResult)) {
      variablesResult.map((constant) => {
        const constantValue = constant.values.find((value) => value.environmentName === 'production')['value'];
        orgConstants[constant.name] = maskedWorkspaceConstantStr;
      });
      return {
        constants: orgConstants,
      };
    }

    return { constants: {} };
  };

  fetchOrgEnvironmentVariables = async (slug, isPublic) => {
    const variables = {
      client: {},
      server: {},
    };

    let variablesResult;
    if (!isPublic) {
      variablesResult = await orgEnvironmentVariableService.getVariables();
    } else {
      variablesResult = await orgEnvironmentVariableService.getVariablesFromPublicApp(slug);
    }

    variablesResult.variables.map((variable) => {
      variables[variable.variable_type][variable.variable_name] =
        variable.variable_type === 'server' ? 'HiddenEnvironmentVariable' : variable.value;
    });
    return variables;
  };

  fetchAppVersions = async (appId) => {
    const appVersions = await appEnvironmentService.getVersionsByEnvironment(appId);
    useAppVersionStore.getState().actions.setAppVersions(appVersions.appVersions);
  };

  loadApplicationBySlug = (slug, authentication_failed = false) => {
    appService
      .fetchAppBySlug(slug)
      .then((data) => {
        const isAppPublic = data?.is_public;
        const preview = !!queryString.parse(this.props?.location?.search)?.version;
        if (authentication_failed && !isAppPublic) {
          return redirectToErrorPage(ERROR_TYPES.URL_UNAVAILABLE, {});
        }
        this.setStateForApp(data, true);
        this.setStateForContainer(data);
        setWindowTitle({
          page: pageTitles.VIEWER,
          appName: data.name,
          preview,
        });
      })
      .catch((error) => {
        this.setState({
          isLoading: false,
        });
        if (error?.statusCode === 404) {
          /* User is not authenticated. but the app url is wrong */
          redirectToErrorPage(ERROR_TYPES.INVALID);
        } else if (error?.statusCode === 403) {
          redirectToErrorPage(ERROR_TYPES.RESTRICTED);
        } else if (error?.statusCode !== 401) {
          redirectToErrorPage(ERROR_TYPES.UNKNOWN);
        }
      });
  };

  loadApplicationByVersion = async (appId, versionId) => {
    await appService
      .fetchAppByVersion(appId, versionId)
      .then((data) => {
        setWindowTitle({
          page: pageTitles.VIEWER,
          appName: data.name,
          preview: true,
        });
        this.setStateForApp(data);
        this.setStateForContainer(data, versionId);
      })
      .catch(() => {
        this.setState({
          isLoading: false,
        });
      });
  };

  setAppDefinitionFromVersion = (data) => {
    this.setState({
      isLoading: true,
    });
    this.loadApplicationByVersion(this.props.id, data.editing_version.id);
  };

  updateQueryConfirmationList = (queryConfirmationList) =>
    useEditorStore.getState().actions.updateQueryConfirmationList(queryConfirmationList);

  setupViewer() {
    this.subscription = authenticationService.currentSession.subscribe((currentSession) => {
      const slug = this.props.params.slug;
      const appId = this.props.id;
      const versionId = this.props.versionId;

      if (currentSession?.load_app && slug) {
        if (currentSession?.group_permissions) {
          useAppDataStore.getState().actions.setAppId(appId);

          const currentUser = currentSession.current_user;
          const userVars = {
            email: currentUser.email,
            firstName: currentUser.first_name,
            lastName: currentUser.last_name,
            groups: currentSession?.group_permissions?.map((group) => group.group),
          };
          this.props.setCurrentState({
            globals: {
              ...this.props.currentState.globals,
              currentUser: userVars, // currentUser is updated in setStateForContainer function as well
            },
          });
          this.setState({
            currentUser,
            userVars,
            versionId,
          });
          this.fetchAppVersions(appId);
          versionId ? this.loadApplicationByVersion(appId, versionId) : this.loadApplicationBySlug(slug);
        } else if (currentSession?.authentication_failed) {
          this.loadApplicationBySlug(slug, true);
        }
      }
      this.setState({ isLoading: false });
    });
  }

  /**
   *
   * ThandleMessage event listener in the login component fir iframe communication.
   * It now checks if the received message has a type of 'redirectTo' and extracts the redirectPath value from the payload.
   * If the value is present, it sets a cookie named 'redirectPath' with the received value and a one-day expiration.
   * This allows for redirection to a specific path after the login process is completed.
   */
  handleMessage = (event) => {
    const { data } = event;

    if (data?.type === 'redirectTo') {
      const redirectCookie = data?.payload['redirectPath'];
      setCookie('redirectPath', redirectCookie, 1);
    }
  };

  componentDidMount() {
    this.setupViewer();
    const isMobileDevice = this.state.deviceWindowWidth < 600;
    useEditorStore.getState().actions.toggleCurrentLayout(isMobileDevice ? 'mobile' : 'desktop');
    window.addEventListener('message', this.handleMessage);
    window.addEventListener('resize', this.setCanvasAreaWidth);
    this.resizeObserver = new ResizeObserver((entries) => {
      for (let entry of entries) {
        const { width } = entry.contentRect;
        this.setState({ canvasAreaWidth: width });
      }
    });

    if (this.canvasRef.current) {
      this.resizeObserver.observe(this.canvasRef.current);
    }
  }

  componentDidUpdate(prevProps, prevState) {
    if (this.props.params.slug && this.props.params.slug !== prevProps.params.slug) {
      this.setState({ isLoading: true });
      this.loadApplicationBySlug(this.props.params.slug);
    }
    if (prevProps.currentLayout !== this.props.currentLayout) {
      if (this.props.id && useAppVersionStore.getState()?.editingVersion?.id) {
        this.loadApplicationByVersion(this.props.id, useAppVersionStore.getState().editingVersion.id);
      }
    }

    if (this.state.initialComputationOfStateDone) this.handlePageSwitchingBasedOnURLparam();
    if (this.state.homepage !== prevState.homepage && !this.state.isLoading) {
      <Navigate to={`${this.state.homepage}${this.props.params.pageHandle ? '' : window.location.search}`} replace />;
    }
  }

  handlePageSwitchingBasedOnURLparam() {
    const handleOnURL = this.props.params.pageHandle;

    const shouldShowPage = handleOnURL ? this.validatePageHandle(handleOnURL) : true;

    if (!shouldShowPage) return this.switchPage(this.state.appDefinition.homePageId);

    const pageIdCorrespondingToHandleOnURL =
      handleOnURL && shouldShowPage ? this.findPageIdFromHandle(handleOnURL) : this.state.appDefinition.homePageId;
    const currentPageId = this.state.currentPageId;

    if (pageIdCorrespondingToHandleOnURL != this.state.currentPageId) {
      const targetPage = this.state.appDefinition.pages[pageIdCorrespondingToHandleOnURL];
      this.props.setCurrentState({
        globals: {
          ...this.props.currentState.globals,
          urlparams: JSON.parse(JSON.stringify(queryString.parse(this.props.location.search))),
        },
        page: {
          ...this.props.currentState.page,
          name: targetPage.name,
          handle: targetPage.handle,
          variables: this.state.pages?.[pageIdCorrespondingToHandleOnURL]?.variables ?? {},
          id: pageIdCorrespondingToHandleOnURL,
        },
      });
      this.setState(
        {
          pages: {
            ...this.state.pages,
            [currentPageId]: {
              ...this.state.pages?.[currentPageId],
              variables: {
                ...this.props.currentState?.page?.variables,
              },
            },
          },
          currentPageId: pageIdCorrespondingToHandleOnURL,
          handle: targetPage.handle,
          name: targetPage.name,
        },
        async () => {
          computeComponentState(this.state.appDefinition?.pages[this.state.currentPageId].components).then(async () => {
            const currentPageEvents = this.state.events.filter(
              (event) => event.target === 'page' && event.sourceId === this.state.currentPageId
            );

            await this.handleEvent('onPageLoad', currentPageEvents);
          });
        }
      );
    }
  }

  validatePageHandle(handle) {
    const allPages = this.state.appDefinition.pages;
    return Object.values(allPages).some((page) => page.handle === handle && !page.disabled);
  }

  findPageIdFromHandle(handle) {
    return (
      Object.entries(this.state.appDefinition.pages).filter(([_id, page]) => page.handle === handle)?.[0]?.[0] ??
      this.state.appDefinition.homePageId
    );
  }

  getCanvasWidth = () => {
    const canvasBoundingRect = document.getElementsByClassName('canvas-area')[0]?.getBoundingClientRect();
    return canvasBoundingRect?.width;
  };

  setCanvasAreaWidth = () => {
    this.setState({ canvasAreaWidth: this.getCanvasWidth() });
  };

  computeCanvasBackgroundColor = () => {
    const bgColor =
      (this.state.appDefinition.globalSettings?.backgroundFxQuery ||
        this.state.appDefinition.globalSettings?.canvasBackgroundColor) ??
      '#2f3c4c';
    const resolvedBackgroundColor = resolveReferences(bgColor, this.props.currentState);
    if (['#2f3c4c', '#F2F2F5', '#edeff5'].includes(resolvedBackgroundColor)) {
      return this.props.darkMode ? '#2f3c4c' : '#F2F2F5';
    }
    return resolvedBackgroundColor;
  };

  changeDarkMode = (newMode) => {
    this.props.setCurrentState({
      globals: {
        ...this.props.currentState.globals,
        theme: { name: newMode ? 'dark' : 'light' },
      },
    });
    this.setState({
      showQuerySearchField: false,
    });
    this.props.switchDarkMode(newMode);
  };

  switchPage = (id, queryParams = []) => {
    document.getElementById('real-canvas').scrollIntoView();
    /* Keep default query params for preview */
    const defaultParams = getPreviewQueryParams();

    if (this.state.currentPageId === id) return;

    const { handle } = this.state.appDefinition.pages[id];

    const queryParamsString = queryParams.map(([key, value]) => `${key}=${value}`).join('&');

    const navigationParams = {
      env: defaultParams.env,
      version: defaultParams.version,
    };

    //! For basic plan, env is undefined so we need to remove it from the url
    const navigationParamsString = navigationParams.env
      ? `env=${navigationParams.env}`
      : '' + navigationParams.version
      ? `version=${navigationParams.version}`
      : '';

<<<<<<< HEAD
    this.props.navigate(
      `/applications/${this.state.slug}/${handle}?${!_.isEmpty(defaultParams) ? navigationParamsString : ''}${
        queryParamsString ? `${!_.isEmpty(defaultParams) ? '&' : ''}${queryParamsString}` : ''
      }`,
      {
        state: {
          isSwitchingPage: true,
        },
=======
    useEditorStore.getState().actions.updateEditorState({
      currentPageId: id,
    });

    const currentPageComponents = this.state.appDefinition?.pages[id]?.components;

    if (currentPageComponents && !_.isEmpty(currentPageComponents)) {
      const referenceManager = useResolveStore.getState().referenceMapper;
      const currentDataQueries = useDataQueriesStore.getState().dataQueries;
      const newComponents = Object.keys(currentPageComponents).map((componentId) => {
        const component = currentPageComponents[componentId];

        if (!referenceManager.get(componentId)) {
          return {
            id: componentId,
            name: component.component.name,
          };
        }
      });
      const newDataQueries = currentDataQueries.map((dq) => {
        if (!referenceManager.get(dq.id)) {
          return {
            id: dq.id,
            name: dq.name,
          };
        }
      });

      try {
        useResolveStore.getState().actions.addEntitiesToMap(newComponents);
        useResolveStore.getState().actions.addEntitiesToMap(newDataQueries);
      } catch (error) {
        console.error(error);
>>>>>>> 1311b5ab
      }
    );
  };

  toggleSidebarPinned = () => {
    this.setState({ isSidebarPinned: !this.state.isSidebarPinned });
    localStorage.setItem('isPagesSidebarPinned', JSON.stringify(!this.state.isSidebarPinned));
  };

  handleEvent = (eventName, events, options) => {
    return onEvent(this.getViewerRef(), eventName, events, options, 'view');
  };

  computeCanvasMaxWidth = () => {
    const { appDefinition } = this.state;
    let computedCanvasMaxWidth = 1292;

    if (appDefinition.globalSettings?.canvasMaxWidthType === 'px')
      computedCanvasMaxWidth =
        (+appDefinition.globalSettings?.canvasMaxWidth || 1292) - (appDefinition?.showViewerNavigation ? 200 : 0);
    else if (appDefinition.globalSettings?.canvasMaxWidthType === '%')
      computedCanvasMaxWidth = +appDefinition.globalSettings?.canvasMaxWidth + '%';

    return computedCanvasMaxWidth;
  };

  componentWillUnmount() {
    this.subscription && this.subscription.unsubscribe();
    this.resizeObserver.disconnect();
    window.removeEventListener('resize', this.setCanvasAreaWidth);
  }
  render() {
    const {
      appDefinition,
      isLoading,
      isAppLoaded,
      deviceWindowWidth,
      defaultComponentStateComputed,
      dataQueries,
      canvasWidth,
      isSidebarPinned,
      canvasAreaWidth,
    } = this.state;

    const currentCanvasWidth = canvasWidth;
    const queryConfirmationList = this.props?.queryConfirmationList ?? [];
    const canvasMaxWidth = this.computeCanvasMaxWidth();
    const pages =
      Object.entries(_.cloneDeep(appDefinition)?.pages)
        .map(([id, page]) => ({ id, ...page }))
        .sort((a, b) => a.index - b.index) || [];

    const isMobilePreviewMode = this.props.versionId && this.props.currentLayout === 'mobile';
    if (this.state.app?.isLoading) {
      return (
        <div className={cx('tooljet-logo-loader', { 'theme-dark': this.props.darkMode })}>
          <div>
            <div className="loader-logo">
              <ViewerLogoIcon />
            </div>
            <div className="loader-spinner">
              <Spinner />
            </div>
          </div>
        </div>
      );
    } else if (this.state.app?.is_maintenance_on) {
      return (
        <div className="maintenance_container">
          <div className="card">
            <div className="card-body" style={{ display: 'flex', alignItems: 'center', justifyContent: 'center' }}>
              <h3>{this.props.t('viewer', 'Sorry!. This app is under maintenance')}</h3>
            </div>
          </div>
        </div>
      );
    } else {
      return (
        <div
          className={cx('viewer wrapper', {
            'mobile-layout': this.props.currentLayout,
            'theme-dark dark-theme': this.props.darkMode,
          })}
        >
          <Confirm
            show={queryConfirmationList.length > 0}
            message={'Do you want to run this query?'}
            onConfirm={(queryConfirmationData) =>
              onQueryConfirmOrCancel(this.getViewerRef(), queryConfirmationData, true, 'view')
            }
            onCancel={() => onQueryConfirmOrCancel(this.getViewerRef(), queryConfirmationList[0], false, 'view')}
            queryConfirmationData={queryConfirmationList[0]}
            key={queryConfirmationList[0]?.queryName}
            darkMode={this.props.darkMode}
          />
          <DndProvider backend={HTML5Backend}>
            {this.props.currentLayout !== 'mobile' && (
              <DesktopHeader
                showHeader={!appDefinition.globalSettings?.hideHeader && isAppLoaded}
                isAppLoaded={isAppLoaded}
                appName={this.state.app?.name ?? null}
                changeDarkMode={this.changeDarkMode}
                darkMode={this.props.darkMode}
                pages={pages}
                currentPageId={this.state?.currentPageId ?? this.state.appDefinition?.homePageId}
                switchPage={this.switchPage}
                setAppDefinitionFromVersion={this.setAppDefinitionFromVersion}
                showViewerNavigation={appDefinition?.showViewerNavigation}
              />
            )}
            {/* Render following mobile header only when its in preview mode and not in launched app */}
            {this.props.currentLayout === 'mobile' && !isMobilePreviewMode && (
              <MobileHeader
                showHeader={!appDefinition.globalSettings?.hideHeader && isAppLoaded}
                appName={this.state.app?.name ?? null}
                changeDarkMode={this.changeDarkMode}
                darkMode={this.props.darkMode}
                pages={pages}
                currentPageId={this.state?.currentPageId ?? this.state.appDefinition?.homePageId}
                switchPage={this.switchPage}
                setAppDefinitionFromVersion={this.setAppDefinitionFromVersion}
                showViewerNavigation={appDefinition?.showViewerNavigation}
              />
            )}
            <div className="sub-section">
              <div className="main">
                <div
                  className="canvas-container align-items-center"
                  style={{
                    background: this.computeCanvasBackgroundColor() || (!this.props.darkMode ? '#EBEBEF' : '#2E3035'),
                  }}
                >
                  <div className="areas d-flex flex-rows">
                    {appDefinition?.showViewerNavigation && (
                      <ViewerSidebarNavigation
                        showHeader={!appDefinition.globalSettings?.hideHeader && isAppLoaded}
                        isMobileDevice={this.props.currentLayout === 'mobile'}
                        pages={pages}
                        currentPageId={this.state?.currentPageId ?? this.state.appDefinition?.homePageId}
                        switchPage={this.switchPage}
                        darkMode={this.props.darkMode}
                        isSidebarPinned={isSidebarPinned}
                        toggleSidebarPinned={this.toggleSidebarPinned}
                      />
                    )}
                    <div
                      className={cx('flex-grow-1 d-flex justify-content-center canvas-box', {
                        close: !isSidebarPinned,
                      })}
                      style={{
                        backgroundColor: isMobilePreviewMode ? '#ACB2B9' : 'unset',
                        marginLeft:
                          appDefinition?.showViewerNavigation && this.props.currentLayout !== 'mobile'
                            ? '210px'
                            : 'auto',
                      }}
                    >
                      <div
                        className="canvas-area"
                        ref={this.canvasRef}
                        style={{
                          width: isMobilePreviewMode ? '450px' : currentCanvasWidth,
                          maxWidth: isMobilePreviewMode ? '450px' : canvasMaxWidth,
                          backgroundColor: this.computeCanvasBackgroundColor(),
                          margin: 0,
                          padding: 0,
                        }}
                      >
                        {this.props.currentLayout === 'mobile' && isMobilePreviewMode && (
                          <MobileHeader
                            showHeader={!appDefinition.globalSettings?.hideHeader && isAppLoaded}
                            appName={this.state.app?.name ?? null}
                            changeDarkMode={this.changeDarkMode}
                            darkMode={this.props.darkMode}
                            pages={pages}
                            currentPageId={this.state?.currentPageId ?? this.state.appDefinition?.homePageId}
                            switchPage={this.switchPage}
                            setAppDefinitionFromVersion={this.setAppDefinitionFromVersion}
                            showViewerNavigation={appDefinition?.showViewerNavigation}
                          />
                        )}
                        {defaultComponentStateComputed && (
                          <>
                            {isLoading ? (
                              <div className="mx-auto mt-5 w-50 p-5">
                                <center>
                                  <div className="spinner-border text-azure" role="status"></div>
                                </center>
                              </div>
                            ) : (
                              <Container
                                appDefinition={appDefinition}
                                appDefinitionChanged={() => false} // function not relevant in viewer
                                snapToGrid={true}
                                appLoading={isLoading}
                                onEvent={this.handleEvent}
                                mode="view"
                                deviceWindowWidth={isMobilePreviewMode ? '450px' : deviceWindowWidth}
                                selectedComponent={this.state.selectedComponent}
                                onComponentClick={(id, component) => {
                                  this.setState({
                                    selectedComponent: { id, component },
                                  });
                                  onComponentClick(this, id, component, 'view');
                                }}
                                onComponentOptionChanged={(component, optionName, value) => {
                                  return onComponentOptionChanged(component, optionName, value);
                                }}
                                onComponentOptionsChanged={onComponentOptionsChanged}
                                widthOfCanvas={canvasAreaWidth}
                                dataQueries={dataQueries}
                                currentPageId={this.state.currentPageId}
                                darkMode={this.props.darkMode}
                              />
                            )}
                          </>
                        )}
                      </div>
                      {isAppLoaded && <TooljetBanner isDarkMode={this.props.darkMode} />}
                      {/* Following div is a hack to prevent showing mobile drawer navigation coming from left*/}
                      {isMobilePreviewMode && <div className="hide-drawer-transition" style={{ right: 0 }}></div>}
                      {isMobilePreviewMode && <div className="hide-drawer-transition" style={{ left: 0 }}></div>}
                    </div>
                  </div>
                </div>
              </div>
            </div>
          </DndProvider>
        </div>
      );
    }
  }
}
const withStore = (Component) => (props) => {
  const currentState = useCurrentStateStore();
  const { currentLayout, queryConfirmationList } = useEditorStore(
    (state) => ({
      currentLayout: state?.currentLayout,
      queryConfirmationList: state?.queryConfirmationList,
    }),
    shallow
  );
  const { updateState } = useAppDataActions();
<<<<<<< HEAD
=======

  const lastUpdatedRef = useResolveStore((state) => state.lastUpdatedRefs, shallow);

  async function batchUpdateComponents(componentIds) {
    if (componentIds.length === 0) return;

    let updatedComponentIds = [];

    for (let i = 0; i < componentIds.length; i += 10) {
      const batch = componentIds.slice(i, i + 10);
      batch.forEach((id) => {
        updatedComponentIds.push(id);
      });

      updateComponentsNeedsUpdateOnNextRender(batch);
      // Delay to allow UI to process
      await new Promise((resolve) => setTimeout(resolve, 0));
    }

    flushComponentsToRender(updatedComponentIds);
  }

  React.useEffect(() => {
    const currentComponentsDef = appDefinition?.pages?.[currentPageId]?.components || {};
    const currentComponents = Object.keys(currentComponentsDef);

    setTimeout(() => {
      if (currentComponents.length > 0) {
        batchUpdateComponents(currentComponents);
      }
    }, 400);
    // eslint-disable-next-line react-hooks/exhaustive-deps
  }, [currentPageId]);

  React.useEffect(() => {
    if (lastUpdatedRef.length > 0) {
      const currentComponents = appDefinition?.pages?.[currentPageId]?.components || {};
      const componentIdsWithReferences = findComponentsWithReferences(currentComponents, lastUpdatedRef);

      if (componentIdsWithReferences.length > 0) {
        setTimeout(() => {
          batchUpdateComponents(componentIdsWithReferences);
        }, 400);
      }
    }
    // eslint-disable-next-line react-hooks/exhaustive-deps
  }, [lastUpdatedRef]);

>>>>>>> 1311b5ab
  const { isAppDarkMode } = useAppDarkMode();
  return (
    <Component
      {...props}
      currentState={currentState}
      setCurrentState={currentState?.actions?.setCurrentState}
      currentLayout={currentLayout}
      updateState={updateState}
      queryConfirmationList={queryConfirmationList}
      darkMode={isAppDarkMode}
    />
  );
};

export const Viewer = withTranslation()(withStore(withRouter(ViewerComponent)));<|MERGE_RESOLUTION|>--- conflicted
+++ resolved
@@ -103,8 +103,6 @@
       appDefinition: { ...appDefData },
       pages: appDefData.pages,
     });
-<<<<<<< HEAD
-=======
 
     useEditorStore.getState().actions.updateEditorState({
       appDefinition: appDefData,
@@ -270,7 +268,6 @@
 
       await this.handleEvent('onPageLoad', currentPageEvents);
     });
->>>>>>> 1311b5ab
   };
 
   setStateForContainer = async (data, appVersionId) => {
@@ -727,16 +724,6 @@
       ? `version=${navigationParams.version}`
       : '';
 
-<<<<<<< HEAD
-    this.props.navigate(
-      `/applications/${this.state.slug}/${handle}?${!_.isEmpty(defaultParams) ? navigationParamsString : ''}${
-        queryParamsString ? `${!_.isEmpty(defaultParams) ? '&' : ''}${queryParamsString}` : ''
-      }`,
-      {
-        state: {
-          isSwitchingPage: true,
-        },
-=======
     useEditorStore.getState().actions.updateEditorState({
       currentPageId: id,
     });
@@ -770,9 +757,19 @@
         useResolveStore.getState().actions.addEntitiesToMap(newDataQueries);
       } catch (error) {
         console.error(error);
->>>>>>> 1311b5ab
       }
-    );
+    }
+
+    const toNavigate = `/applications/${this.state.slug}/${handle}?${
+      !_.isEmpty(defaultParams) ? navigationParamsString : ''
+    }${queryParamsString ? `${!_.isEmpty(defaultParams) ? '&' : ''}${queryParamsString}` : ''}`;
+
+    this.props.navigate(toNavigate, {
+      state: {
+        isSwitchingPage: true,
+      },
+    });
+    this.onViewerLoadUpdateEntityReferences(id, 'page-switch');
   };
 
   toggleSidebarPinned = () => {
@@ -781,7 +778,18 @@
   };
 
   handleEvent = (eventName, events, options) => {
-    return onEvent(this.getViewerRef(), eventName, events, options, 'view');
+    const latestEvents = useAppDataStore.getState().events;
+
+    const filteredEvents = latestEvents.filter((event) => {
+      const foundEvent = events.find((e) => e.id === event.id);
+      return foundEvent && foundEvent.name === eventName;
+    });
+
+    try {
+      return onEvent(this.getViewerRef(), eventName, filteredEvents, options, 'view');
+    } catch (error) {
+      console.error(error);
+    }
   };
 
   computeCanvasMaxWidth = () => {
@@ -1014,8 +1022,6 @@
     shallow
   );
   const { updateState } = useAppDataActions();
-<<<<<<< HEAD
-=======
 
   const lastUpdatedRef = useResolveStore((state) => state.lastUpdatedRefs, shallow);
 
@@ -1064,7 +1070,6 @@
     // eslint-disable-next-line react-hooks/exhaustive-deps
   }, [lastUpdatedRef]);
 
->>>>>>> 1311b5ab
   const { isAppDarkMode } = useAppDarkMode();
   return (
     <Component
