--- conflicted
+++ resolved
@@ -112,18 +112,6 @@
       };
     }
 
-<<<<<<< HEAD
-    let mobileLayoutHasWidgets = false;
-    const currentComponents = appDefData?.pages?.[appDefData?.homePageId]?.components;
-
-    if (this.props.currentLayout === 'mobile' && currentComponents) {
-      mobileLayoutHasWidgets =
-        Object.keys(currentComponents).filter((componentId) => currentComponents[componentId]['layouts']['mobile'])
-          .length > 0;
-    }
-
-=======
->>>>>>> 3a40f872
     let queryState = {};
     let dataQueries = [];
 
@@ -194,10 +182,7 @@
       ...variables,
       ...constants,
     });
-<<<<<<< HEAD
-=======
     useEditorStore.getState().actions.toggleCurrentLayout(this.props?.currentLayout == 'mobile' ? 'mobile' : 'desktop');
->>>>>>> 3a40f872
     this.props.updateState({ events: data.events ?? [] });
     this.setState(
       {
