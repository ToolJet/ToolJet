--- conflicted
+++ resolved
@@ -117,7 +117,7 @@
     appService.getAppBySlug(slug).then((data) => { 
       this.setStateForApp(data);
       this.setStateForContainer(data);
-      this.setState({ appLoading: false })
+      this.setState({ appLoading: false });
     })
   };
 
@@ -139,18 +139,11 @@
 
   componentDidUpdate(prevProps) {
     if (this.props.match.params.slug && this.props.match.params.slug !== prevProps.match.params.slug) {
-<<<<<<< HEAD
-      this.loadApplicationBySlug(this.props.match.params.slug)
+      this.setState({ appLoading: true });
+      this.loadApplicationBySlug(this.props.match.params.slug);
     }
   }
-  
-=======
-      this.setState({ appLoading: true });
-      this.loadApplicationBySlug(this.props.match.params.slug)
-    }
-  }
-
->>>>>>> 1b8c05d4
+
   render() {
     const { appDefinition, showQueryConfirmation, isLoading, currentLayout, deviceWindowWidth, scaleValue } =
       this.state;
