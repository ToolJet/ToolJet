--- conflicted
+++ resolved
@@ -495,15 +495,11 @@
           </button>
           <button
             className={`btn btn-primary ${isCreatingVersion ? 'btn-loading' : ''}`}
-<<<<<<< HEAD
+            data-cy="create-version-button"
             onClick={() => {
               posthog.capture('save_version'); //posthog event
               createVersion(versionName, createAppVersionFrom);
             }}
-=======
-            data-cy="create-version-button"
-            onClick={() => createVersion(versionName, createAppVersionFrom)}
->>>>>>> e60cdcc8
           >
             {t('editor.appVersionManager.createVersion', 'Create Version')}
           </button>
