import React, { useState, useEffect } from 'react';
import Modal from 'react-bootstrap/Modal';
import Button from 'react-bootstrap/Button';
import { useTranslation } from 'react-i18next';

export function Confirm({
  show,
  message,
  onConfirm,
  onCancel,
  queryConfirmationData,
  darkMode,
  confirmButtonText = '',
  cancelButtonText = '',
  callCancelFnOnConfirm = true,
}) {
  const [showModal, setShow] = useState(show);
  const { t } = useTranslation();

  useEffect(() => {
    setShow(show);
  }, [show]);

  const handleClose = () => {
    onCancel();
    setShow(false);
  };

  const handleConfirm = () => {
    if (callCancelFnOnConfirm) {
      onConfirm(queryConfirmationData);
      handleClose();
    } else {
      onConfirm(queryConfirmationData);
      setShow(false);
    }
  };

  return (
    <>
      <Modal
        show={showModal}
        onHide={handleClose}
        size="sm"
        centered={true}
        contentClassName={darkMode ? 'theme-dark' : ''}
      >
        <div className="modal-status bg-danger"></div>
        <Modal.Body data-cy={'modal-message'}>{message}</Modal.Body>
        <Modal.Footer>
<<<<<<< HEAD
          <Button variant="secondary" onClick={handleClose}>
            {cancelButtonText === '' ? t('globals.cancel', 'Cancel') : cancelButtonText}
          </Button>
          <Button variant="primary" onClick={handleConfirm}>
            {confirmButtonText === '' ? t('globals.yes', 'Yes') : confirmButtonText}
=======
          <Button variant="secondary" onClick={handleClose} data-cy={'modal-cancel-button'}>
            {t('globals.cancel', 'Cancel')}
          </Button>
          <Button variant="primary" onClick={handleConfirm} data-cy={'modal-confirm-button'}>
            {t('globals.yes', 'Yes')}
>>>>>>> e9cf2fa1
          </Button>
        </Modal.Footer>
      </Modal>
    </>
  );
}<|MERGE_RESOLUTION|>--- conflicted
+++ resolved
@@ -48,19 +48,11 @@
         <div className="modal-status bg-danger"></div>
         <Modal.Body data-cy={'modal-message'}>{message}</Modal.Body>
         <Modal.Footer>
-<<<<<<< HEAD
-          <Button variant="secondary" onClick={handleClose}>
+          <Button variant="secondary" onClick={handleClose} data-cy={'modal-cancel-button'}>
             {cancelButtonText === '' ? t('globals.cancel', 'Cancel') : cancelButtonText}
           </Button>
-          <Button variant="primary" onClick={handleConfirm}>
+          <Button variant="primary" onClick={handleConfirm} data-cy={'modal-confirm-button'}>
             {confirmButtonText === '' ? t('globals.yes', 'Yes') : confirmButtonText}
-=======
-          <Button variant="secondary" onClick={handleClose} data-cy={'modal-cancel-button'}>
-            {t('globals.cancel', 'Cancel')}
-          </Button>
-          <Button variant="primary" onClick={handleConfirm} data-cy={'modal-confirm-button'}>
-            {t('globals.yes', 'Yes')}
->>>>>>> e9cf2fa1
           </Button>
         </Modal.Footer>
       </Modal>
