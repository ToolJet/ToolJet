--- conflicted
+++ resolved
@@ -2,11 +2,9 @@
 import Modal from 'react-bootstrap/Modal';
 import { useTranslation } from 'react-i18next';
 
-<<<<<<< HEAD
-export function Confirm({ show, title, message, onConfirm, onCancel, queryConfirmationData, darkMode }) {
-=======
 export function Confirm({
   show,
+  title,
   message,
   onConfirm,
   onCancel,
@@ -17,7 +15,6 @@
   callCancelFnOnConfirm = true,
   queryCancelData = null,
 }) {
->>>>>>> 6826fdc8
   const [showModal, setShow] = useState(show);
   const { t } = useTranslation();
 
@@ -41,7 +38,6 @@
   };
 
   return (
-<<<<<<< HEAD
     <Modal
       show={showModal}
       animation={false}
@@ -74,34 +70,12 @@
       <Modal.Body data-cy={'modal-message'}>{message}</Modal.Body>
       <Modal.Footer className="mt-3">
         <button className="btn" onClick={handleClose} data-cy={'modal-cancel-button'}>
-          {t('globals.cancel', 'Cancel')}
+          {cancelButtonText === '' ? t('globals.cancel', 'Cancel') : cancelButtonText}
         </button>
         <button className="btn btn-danger" onClick={handleConfirm} data-cy={'modal-confirm-button'}>
-          {t('globals.yes', 'Yes')}
+          {confirmButtonText === '' ? t('globals.yes', 'Yes') : confirmButtonText}
         </button>
       </Modal.Footer>
     </Modal>
-=======
-    <>
-      <Modal
-        show={showModal}
-        onHide={handleClose}
-        size="sm"
-        centered={true}
-        contentClassName={darkMode ? 'theme-dark' : ''}
-      >
-        <div className="modal-status bg-danger"></div>
-        <Modal.Body data-cy={'modal-message'}>{message}</Modal.Body>
-        <Modal.Footer>
-          <Button variant="secondary" onClick={handleClose} data-cy={'modal-cancel-button'}>
-            {cancelButtonText === '' ? t('globals.cancel', 'Cancel') : cancelButtonText}
-          </Button>
-          <Button variant="primary" onClick={handleConfirm} data-cy={'modal-confirm-button'}>
-            {confirmButtonText === '' ? t('globals.yes', 'Yes') : confirmButtonText}
-          </Button>
-        </Modal.Footer>
-      </Modal>
-    </>
->>>>>>> 6826fdc8
   );
 }