import React from 'react';
import _ from 'lodash';
// eslint-disable-next-line import/no-unresolved
import { slide as Menu } from 'react-burger-menu';
import LogoIcon from '@assets/images/rocket.svg';
import { Link } from 'react-router-dom';
import { DarkModeToggle } from '@/_components/DarkModeToggle';
import AppLogo from '@/_components/AppLogo';
import Header from './Header';
import FolderList from '@/_ui/FolderList/FolderList';
import { useEditorStore } from '@/_stores/editorStore';
import { shallow } from 'zustand/shallow';

export const ViewerNavigation = ({ isMobileDevice, pages, currentPageId, switchPage, darkMode }) => {
  if (isMobileDevice) {
    return null;
  }
  return (
    <div
      className={`navigation-area`}
      style={{
        width: 200,
        // backgroundColor: canvasBackgroundColor,
      }}
    >
      <div className="page-handler-wrapper">
        {pages.map(([id, page]) =>
          page.hidden || page.disabled ? null : (
            <FolderList key={page.handle} onClick={() => switchPage(id)} selectedItem={id === currentPageId}>
              <span data-cy={`pages-name-${String(page.name).toLowerCase()}`} className="mx-3 text-wrap">
                {_.truncate(page.name, { length: 18 })}
              </span>
            </FolderList>
          )
        )}
      </div>
    </div>
  );
};

const MobileNavigationMenu = ({ pages, switchPage, currentPageId, darkMode, changeDarkMode }) => {
  const [hamburgerMenuOpen, setHamburgerMenuOpen] = React.useState(false);

  const handlepageSwitch = (pageId) => {
    setHamburgerMenuOpen(false);
    switchPage(pageId);
  };

  var styles = {
    bmBurgerButton: {
      position: 'fixed',
      width: '21px',
      height: '16px',
      right: 10,
      top: 15,
    },
    bmBurgerBars: {
      background: darkMode ? '#4C5155' : 'rgb(77, 114, 250)',
    },
    bmCrossButton: {
      display: 'none',
    },
    bmCross: {
      background: '#bdc3c7',
    },
    bmMenuWrap: {
      height: '100%',
      width: '100%',
      top: 0,
    },
    bmMenu: {
      background: darkMode ? '#202B37' : '#fff',
      padding: '0',
    },
    bmMorphShape: {
      fill: '#373a47',
    },
    bmItemList: {
      display: 'flex',
      flexDirection: 'column',
      alignItems: 'center',
    },
    bmItem: {
      display: 'inline-block',
    },
    bmOverlay: {
      background: 'rgba(0, 0, 0, 0.3)',
    },
  };

  return (
    <>
      <Menu
        isOpen={hamburgerMenuOpen}
        styles={styles}
        pageWrapId={'page-wrap'}
        outerContainerId={'outer-container'}
        onStateChange={(state) => setHamburgerMenuOpen(state.isOpen)}
        right
      >
        <Header className={'mobile-header'}>
          <div className="py-2 row w-100">
            <div onClick={() => setHamburgerMenuOpen(false)} className="col-1 mx-1">
              <svg width="20" height="21" viewBox="0 0 20 21" fill="none" xmlns="http://www.w3.org/2000/svg">
                <rect y="0.0507812" width="20" height="20" rx="4" fill="#F0F4FF"></rect>
                <path
                  fillRule="evenodd"
                  clipRule="evenodd"
                  d="M5.52851 5.57942C5.78886 5.31907 6.21097 5.31907 6.47132 5.57942L9.99992 9.10801L13.5285 5.57942C13.7889 5.31907 14.211 5.31907 14.4713 5.57942C14.7317 5.83977 14.7317 6.26188 14.4713 6.52223L10.9427 10.0508L14.4713 13.5794C14.7317 13.8398 14.7317 14.2619 14.4713 14.5222C14.211 14.7826 13.7889 14.7826 13.5285 14.5222L9.99992 10.9936L6.47132 14.5222C6.21097 14.7826 5.78886 14.7826 5.52851 14.5222C5.26816 14.2619 5.26816 13.8398 5.52851 13.5794L9.05711 10.0508L5.52851 6.52223C5.26816 6.26188 5.26816 5.83977 5.52851 5.57942Z"
                  fill="#3E63DD"
                ></path>
              </svg>
            </div>
            <div style={{ marginTop: '2px' }} className="col">
              <span>Menu</span>
            </div>
          </div>
        </Header>

        <div className="p-2 w-100">
          <div className={`pages-container ${darkMode && 'dark'}`}>
            {pages.map(([id, page]) =>
              page.hidden || page.disabled ? null : (
                <div
                  key={page.handle}
                  onClick={() => handlepageSwitch(id)}
                  className={`viewer-page-handler mb-2 cursor-pointer ${darkMode && 'dark'}`}
                >
                  <div className={`card mb-1  ${id === currentPageId ? 'active' : ''}`}>
                    <div className="card-body">
                      <span className="mx-3">{_.truncate(page.name, { length: 22 })}</span>
                    </div>
                  </div>
                </div>
              )
            )}
          </div>
        </div>
        <ViewerNavigation.Footer darkMode={darkMode} switchDarkMode={changeDarkMode} />
      </Menu>
    </>
  );
};

const ViewerHeader = ({ showHeader, appName, changeDarkMode, darkMode, pages, currentPageId, switchPage }) => {
  const { currentLayout } = useEditorStore(
    (state) => ({
      currentLayout: state?.currentLayout,
    }),
    shallow
  );
  if (!showHeader && currentLayout !== 'mobile') {
    return null;
  }

  return (
    <Header
      styles={{
        height: '48px',
      }}
    >
      {showHeader && (
        <>
          <h1 className="navbar-brand d-none-navbar-horizontal pe-0">
<<<<<<< HEAD
            <Link to="/" data-cy="viewer-page-logo">
              <AppLogo isLoadingFromHeader={false} />
=======
            <Link
              data-cy="viewer-page-logo"
              onClick={() => {
                window.location.href = '/';
              }}
            >
              <LogoIcon />
>>>>>>> 653f73a0
            </Link>
          </h1>
          {appName && <span>{appName}</span>}
        </>
      )}
      {currentLayout !== 'mobile' && <DarkModeToggle switchDarkMode={changeDarkMode} darkMode={darkMode} />}
      {currentLayout === 'mobile' && (
        <ViewerNavigation.BurgerMenu
          pages={pages}
          currentPageId={currentPageId}
          switchPage={switchPage}
          darkMode={darkMode}
          changeDarkMode={changeDarkMode}
        />
      )}
    </Header>
  );
};

const Footer = ({ darkMode, switchDarkMode }) => {
  return (
    <div className="viewer-footer fixed-bottom">
      <footer className="border-top">
        <div className={`d-flex align-items-center p-2 mx-3 position-absolute`}>
          <DarkModeToggle switchDarkMode={switchDarkMode} darkMode={darkMode} showText={true} />
        </div>
      </footer>
    </div>
  );
};

ViewerNavigation.BurgerMenu = MobileNavigationMenu;
ViewerNavigation.Header = ViewerHeader;
ViewerNavigation.Footer = Footer;<|MERGE_RESOLUTION|>--- conflicted
+++ resolved
@@ -162,18 +162,13 @@
       {showHeader && (
         <>
           <h1 className="navbar-brand d-none-navbar-horizontal pe-0">
-<<<<<<< HEAD
-            <Link to="/" data-cy="viewer-page-logo">
-              <AppLogo isLoadingFromHeader={false} />
-=======
             <Link
               data-cy="viewer-page-logo"
               onClick={() => {
                 window.location.href = '/';
               }}
             >
-              <LogoIcon />
->>>>>>> 653f73a0
+              <AppLogo isLoadingFromHeader={false} />
             </Link>
           </h1>
           {appName && <span>{appName}</span>}
