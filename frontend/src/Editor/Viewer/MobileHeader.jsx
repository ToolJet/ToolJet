import React, { useMemo } from 'react';
import _, { isEmpty } from 'lodash';
// eslint-disable-next-line import/no-unresolved
import { Link } from 'react-router-dom';
import { DarkModeToggle } from '@/_components/DarkModeToggle';
import Header from './Header';
import { shallow } from 'zustand/shallow';
import { redirectToDashboard } from '@/_helpers/routes';
import classNames from 'classnames';
import { useAppVersionStore } from '@/_stores/appVersionStore';
import PreviewSettings from './PreviewSettings';
import MobileNavigationMenu from './MobileNavigationMenu';
<<<<<<< HEAD
import AppLogo from '@/_components/AppLogo';
=======
import { useEditorStore } from '@/_stores/editorStore';
>>>>>>> 0fae5a09

const MobileHeader = ({
  showHeader,
  appName,
  changeDarkMode,
  darkMode,
  pages,
  currentPageId,
  switchPage,
  setAppDefinitionFromVersion,
  showViewerNavigation,
  handleAppEnvironmentChanged,
}) => {
  const { isVersionReleased, editingVersion } = useAppVersionStore(
    (state) => ({
      isVersionReleased: state.isVersionReleased,
      editingVersion: state?.editingVersion,
    }),
    shallow
  );
  const { showDarkModeToggle } = useEditorStore(
    (state) => ({
      showDarkModeToggle: state.appMode === 'auto',
    }),
    shallow
  );

  // Fetch the version parameter from the query string
  const searchParams = new URLSearchParams(window.location.search);
  const version = searchParams.get('version');

  const _renderAppNameAndLogo = () => (
    <div
      className={classNames('d-flex', 'align-items-center')}
      style={{ visibility: showHeader || isVersionReleased ? 'visible' : 'hidden' }}
    >
      <h1 className="navbar-brand d-none-navbar-horizontal pe-0">
        <Link
          data-cy="viewer-page-logo"
          onClick={() => {
            redirectToDashboard();
          }}
        >
          <AppLogo isLoadingFromHeader={false} />
        </Link>
      </h1>
      <div className="navbar-seperator" style={{ margin: '0px 1.375rem' }}></div>
      {appName && (
        <div className="d-flex align-items-center app-title">
          <span>{appName}</span>
        </div>
      )}
    </div>
  );

  const _renderMobileNavigationMenu = () => (
    <MobileNavigationMenu
      pages={pages}
      currentPageId={currentPageId}
      switchPage={switchPage}
      darkMode={darkMode}
      changeDarkMode={changeDarkMode}
      showHeader={showHeader}
      showDarkModeToggle={showDarkModeToggle}
    />
  );

  const _renderPreviewSettings = () => (
    <PreviewSettings
      isMobileLayout
      showHeader={showHeader}
      setAppDefinitionFromVersion={setAppDefinitionFromVersion}
      darkMode={darkMode}
      onAppEnvironmentChanged={handleAppEnvironmentChanged}
    />
  );

  const _renderDarkModeBtn = (args) => {
    if (!showDarkModeToggle) return null;
    const styles = args?.styles ?? {};
    return (
      <span
        className="released-version-no-header-dark-mode-icon"
        style={{ position: 'absolute', top: '7px', ...styles }}
      >
        <DarkModeToggle switchDarkMode={changeDarkMode} darkMode={darkMode} />
      </span>
    );
  };

  if (!showHeader && isVersionReleased) {
    return <>{showViewerNavigation ? _renderMobileNavigationMenu() : _renderDarkModeBtn()}</>;
  }

  if (!showHeader && !isVersionReleased) {
    return (
      <>
        <Header
          styles={{
            height: '46px',
            position: 'fixed',
            width: version ? '450px' : '100%',
            zIndex: '100',
          }}
          showNavbarClass={false}
        >
          {showViewerNavigation && _renderMobileNavigationMenu()}
          {!isEmpty(editingVersion) && _renderPreviewSettings()}
          {!showViewerNavigation && _renderDarkModeBtn()}
        </Header>
      </>
    );
  }

  return (
    <Header
      styles={{
        height: '46px',
      }}
    >
      <div className="d-flex">
        <span style={{}}>{_renderAppNameAndLogo()}</span>
        {showViewerNavigation && _renderMobileNavigationMenu()}
      </div>
      {!isVersionReleased && !isEmpty(editingVersion) && _renderPreviewSettings()}
      {!showViewerNavigation && _renderDarkModeBtn({ styles: { top: '2px' } })}
    </Header>
  );
};

export default MobileHeader;<|MERGE_RESOLUTION|>--- conflicted
+++ resolved
@@ -10,11 +10,8 @@
 import { useAppVersionStore } from '@/_stores/appVersionStore';
 import PreviewSettings from './PreviewSettings';
 import MobileNavigationMenu from './MobileNavigationMenu';
-<<<<<<< HEAD
 import AppLogo from '@/_components/AppLogo';
-=======
 import { useEditorStore } from '@/_stores/editorStore';
->>>>>>> 0fae5a09
 
 const MobileHeader = ({
   showHeader,
