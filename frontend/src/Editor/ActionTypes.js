export const ActionTypes = [
  {
    name: 'Show Alert',
    id: 'show-alert',
    options: [{ name: 'message', type: 'text', default: 'Message !' }],
  },
  {
    name: 'Run Query',
    id: 'run-query',
    options: [{ queryId: '' }],
  },
  {
    name: 'Open Webpage',
    id: 'open-webpage',
    options: [{ name: 'url', type: 'text', default: 'https://example.com' }],
  },
  {
    name: 'Go to app',
    id: 'go-to-app',
    options: [
      { name: 'app', type: 'text', default: '' },
      { name: 'queryParams', type: 'code', default: '[]' },
    ],
  },
  {
    name: 'Show Modal',
    id: 'show-modal',
    options: [{ name: 'modal', type: 'text', default: '' }],
  },
  {
    name: 'Close Modal',
    id: 'close-modal',
    options: [{ name: 'modal', type: 'text', default: '' }],
  },
  {
    name: 'Copy to clipboard',
    id: 'copy-to-clipboard',
    options: [{ name: 'copy-to-clipboard', type: 'text', default: '' }],
  },
  {
    name: 'Set local storage',
    id: 'set-localstorage-value',
    options: [
      { name: 'key', type: 'code', default: '' },
      { name: 'value', type: 'code', default: '' },
    ],
  },
  {
    name: 'Generate file',
    id: 'generate-file',
    options: [
      { name: 'fileType', type: 'text', default: '' },
      { name: 'fileName', type: 'text', default: '' },
      { name: 'data', type: 'code', default: '{{[]}}' },
    ],
  },
  {
<<<<<<< HEAD
    name: 'Set variable',
    id: 'set-custom-variable',
    options: [
      { name: 'key', type: 'code', default: '' },
      { name: 'value', type: 'code', default: '' },
    ],
  },
  {
    name: 'Unset variable',
    id: 'unset-custom-variable',
    options: [{ name: 'key', type: 'code', default: '' }],
  },
=======
    name: 'Set table page',
    id: 'set-table-page',
    options: [
      {
        name: 'table',
        type: 'text',
        default: '',
      },
      { name: 'pageIndex', type: 'text', default: '{{1}}' },
    ],
  },
>>>>>>> 0c682d99
];<|MERGE_RESOLUTION|>--- conflicted
+++ resolved
@@ -55,7 +55,18 @@
     ],
   },
   {
-<<<<<<< HEAD
+    name: 'Set table page',
+    id: 'set-table-page',
+    options: [
+      {
+        name: 'table',
+        type: 'text',
+        default: '',
+      },
+      { name: 'pageIndex', type: 'text', default: '{{1}}' },
+    ],
+  },
+  {
     name: 'Set variable',
     id: 'set-custom-variable',
     options: [
@@ -68,17 +79,4 @@
     id: 'unset-custom-variable',
     options: [{ name: 'key', type: 'code', default: '' }],
   },
-=======
-    name: 'Set table page',
-    id: 'set-table-page',
-    options: [
-      {
-        name: 'table',
-        type: 'text',
-        default: '',
-      },
-      { name: 'pageIndex', type: 'text', default: '{{1}}' },
-    ],
-  },
->>>>>>> 0c682d99
 ];