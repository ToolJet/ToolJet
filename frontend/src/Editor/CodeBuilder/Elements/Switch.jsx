--- conflicted
+++ resolved
@@ -3,11 +3,7 @@
 import React from 'react';
 import cx from 'classnames';
 
-<<<<<<< HEAD
-const Switch = ({ value, onChange, cyLabel, meta, paramName, isIcon }) => {
-=======
 const Switch = ({ value, onChange, meta, paramName, component }) => {
->>>>>>> 1311b5ab
   const options = meta?.options;
   const defaultValue =
     paramName == 'defaultValue' && (component == 'Checkbox' || component == 'ToggleSwitchV2') ? `{{${value}}}` : value;
