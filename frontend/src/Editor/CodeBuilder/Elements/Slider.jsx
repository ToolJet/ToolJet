import React, { useState, useEffect } from 'react';
import CustomInput from '@/_ui/CustomInput';
// eslint-disable-next-line import/no-unresolved
import * as Slider from '@radix-ui/react-slider';
import './Slider.scss';

function Slider1({ value, onChange, disabled }) {
  const [sliderValue, setSliderValue] = useState(value ? value : 33); // Initial value of the slider

  useEffect(() => {
    setSliderValue(value);
  }, [value]);

  const handleSliderChange = (value) => {
    setSliderValue(value);
    onChange(value);
  };

  // Throttle function to handle input changes
  const onInputChange = (e) => {
    let inputValue = parseInt(e.target.value, 10) || 0;
    inputValue = Math.min(inputValue, 100);
    setSliderValue(inputValue);
    onChange(inputValue);
  };

  return (
<<<<<<< HEAD
    <div className="d-flex flex-column" style={{ width: '142px' }}>
      <CustomInput disabled={disabled} value={sliderValue} staticText="% of the field" onInputChange={onInputChange} />
      <input type="range" min="0" max="100" disabled={disabled} value={sliderValue} onChange={handleSliderChange} />
=======
    <div className="d-flex flex-column " style={{ width: '142px', position: 'relative' }}>
      <CustomInput
        disabled={component.component.definition.styles.auto.value}
        value={sliderValue}
        staticText="% of the field"
        onInputChange={onInputChange}
      />

      <div style={{ position: 'absolute', top: '34px' }}>
        <Slider.Root
          className="SliderRoot"
          defaultValue={[33]}
          min={0}
          max={100}
          step={1}
          value={[sliderValue]}
          onValueChange={handleSliderChange}
          disabled={component.component.definition.styles.auto.value}
        >
          <Slider.Track className="SliderTrack">
            <Slider.Range className="SliderRange" />
          </Slider.Track>
          <Slider.Thumb className="SliderThumb" aria-label="Volume" />
        </Slider.Root>
      </div>
>>>>>>> 9a17340e
    </div>
  );
}

export default Slider1;<|MERGE_RESOLUTION|>--- conflicted
+++ resolved
@@ -25,18 +25,8 @@
   };
 
   return (
-<<<<<<< HEAD
-    <div className="d-flex flex-column" style={{ width: '142px' }}>
+    <div className="d-flex flex-column " style={{ width: '142px', position: 'relative' }}>
       <CustomInput disabled={disabled} value={sliderValue} staticText="% of the field" onInputChange={onInputChange} />
-      <input type="range" min="0" max="100" disabled={disabled} value={sliderValue} onChange={handleSliderChange} />
-=======
-    <div className="d-flex flex-column " style={{ width: '142px', position: 'relative' }}>
-      <CustomInput
-        disabled={component.component.definition.styles.auto.value}
-        value={sliderValue}
-        staticText="% of the field"
-        onInputChange={onInputChange}
-      />
 
       <div style={{ position: 'absolute', top: '34px' }}>
         <Slider.Root
@@ -47,7 +37,7 @@
           step={1}
           value={[sliderValue]}
           onValueChange={handleSliderChange}
-          disabled={component.component.definition.styles.auto.value}
+          disabled={disabled}
         >
           <Slider.Track className="SliderTrack">
             <Slider.Range className="SliderRange" />
@@ -55,7 +45,6 @@
           <Slider.Thumb className="SliderThumb" aria-label="Volume" />
         </Slider.Root>
       </div>
->>>>>>> 9a17340e
     </div>
   );
 }
