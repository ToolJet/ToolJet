--- conflicted
+++ resolved
@@ -16,9 +16,6 @@
     inputValue = Math.min(inputValue, 100);
     setSliderValue(inputValue);
     onChange(`{{${inputValue}}}`);
-<<<<<<< HEAD
-  };
-=======
   }, 300);
 
   useEffect(() => {
@@ -28,7 +25,6 @@
     };
   }, [onInputChange]);
 
->>>>>>> 30d39ab4
   return (
     <div className="d-flex flex-column" style={{ width: '142px' }}>
       <CustomInput disabled={disabled} value={sliderValue} staticText="% of the field" onInputChange={onInputChange} />
