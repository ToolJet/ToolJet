--- conflicted
+++ resolved
@@ -5,14 +5,14 @@
 import './Slider.scss';
 import { debounce } from 'lodash';
 
-function Slider1({ value, onChange, styleDefinition }) {
+function Slider1({ value, onChange, component }) {
   const [sliderValue, setSliderValue] = useState(value ? value : 33); // Initial value of the slider
 
-  const isDisbaled = styleDefinition?.auto?.value || false;
+  const isDisbaled = component?.component?.definition?.styles?.auto?.value || false;
   useEffect(() => {
     setSliderValue(value);
     // eslint-disable-next-line react-hooks/exhaustive-deps
-  }, [component.id]);
+  }, [component?.id]);
 
   const debouncedOnChange = debounce((value) => {
     onChange(value);
@@ -48,14 +48,10 @@
           step={1}
           value={[sliderValue]}
           onValueChange={handleSliderChange}
-<<<<<<< HEAD
           onValueCommit={(value) => {
             onChange(value);
           }}
-          disabled={component.component.definition.styles.auto.value}
-=======
           disabled={isDisbaled}
->>>>>>> 3b2c31fd
         >
           <Slider.Track className="SliderTrack">
             <Slider.Range className="SliderRange" />
