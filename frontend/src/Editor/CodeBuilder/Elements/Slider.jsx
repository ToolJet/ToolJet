--- conflicted
+++ resolved
@@ -7,13 +7,8 @@
 
 function Slider1({ value, onChange, component, styleDefinition }) {
   const [sliderValue, setSliderValue] = useState(value ? value : 33); // Initial value of the slider
-<<<<<<< HEAD
-
-  const isDisbaled = component?.component?.definition?.styles?.auto?.value || false;
-=======
   const isDisabled =
     styleDefinition?.auto?.value === '{{false}}' ? false : styleDefinition?.auto?.value === '{{true}}' ? true : false;
->>>>>>> 9519a1a8
   useEffect(() => {
     setSliderValue(value);
     // eslint-disable-next-line react-hooks/exhaustive-deps
@@ -38,11 +33,7 @@
   return (
     <div className="d-flex flex-column " style={{ width: '142px', marginBottom: '16px', position: 'relative' }}>
       <CustomInput
-<<<<<<< HEAD
-        disabled={isDisbaled}
-=======
         disabled={isDisabled}
->>>>>>> 9519a1a8
         value={sliderValue}
         staticText="% of the field"
         onInputChange={onInputChange}
@@ -60,11 +51,7 @@
           onValueCommit={(value) => {
             onChange(`{{${value}}}`);
           }}
-<<<<<<< HEAD
-          disabled={isDisbaled}
-=======
           disabled={isDisabled}
->>>>>>> 9519a1a8
         >
           <Slider.Track className="SliderTrack">
             <Slider.Range className="SliderRange" />
