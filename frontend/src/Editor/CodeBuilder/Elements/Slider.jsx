--- conflicted
+++ resolved
@@ -5,10 +5,9 @@
 import './Slider.scss';
 import { debounce } from 'lodash';
 
-function Slider1({ value, onChange, styleDefinition }) {
+function Slider1({ value, onChange, component }) {
   const [sliderValue, setSliderValue] = useState(value ? value : 33); // Initial value of the slider
 
-  const isDisbaled = styleDefinition?.auto?.value || false;
   useEffect(() => {
     setSliderValue(value);
     // eslint-disable-next-line react-hooks/exhaustive-deps
@@ -33,7 +32,7 @@
   return (
     <div className="d-flex flex-column " style={{ width: '142px', position: 'relative' }}>
       <CustomInput
-        disabled={isDisbaled}
+        disabled={component.component.definition.styles.auto.value}
         value={sliderValue}
         staticText="% of the field"
         onInputChange={onInputChange}
@@ -48,14 +47,10 @@
           step={1}
           value={[sliderValue]}
           onValueChange={handleSliderChange}
-<<<<<<< HEAD
-          disabled={isDisbaled}
-=======
           onValueCommit={(value) => {
             onChange(value);
           }}
           disabled={component.component.definition.styles.auto.value}
->>>>>>> 0dd8222f
         >
           <Slider.Track className="SliderTrack">
             <Slider.Range className="SliderRange" />
