--- conflicted
+++ resolved
@@ -1,11 +1,7 @@
 import React from 'react';
 import SolidIcon from '@/_ui/Icon/SolidIcons';
 
-<<<<<<< HEAD
-export const Visibility = ({ onVisibilityChange, styleDefinition, ...restProps }) => {
-=======
 export const Visibility = ({ onVisibilityChange, styleDefinition }) => {
->>>>>>> 9519a1a8
   const iconVisibility = styleDefinition?.iconVisibility?.value || false;
 
   return (
