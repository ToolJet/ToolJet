import React from 'react';
import SolidIcon from '@/_ui/Icon/SolidIcons';

export const Visibility = ({ value, onVisibilityChange, component }) => {
  return (
    <div
      className="cursor-pointer visibility-eye"
<<<<<<< HEAD
      style={{ top: component?.component?.definition?.styles?.iconVisibility?.value && '42%' }}
      onClick={(e) => {
        e.stopPropagation();
        onVisibilityChange(!component?.component?.definition?.styles?.iconVisibility?.value);
=======
      style={{ top: component.component.definition.styles.iconVisibility?.value && '42%' }}
      onClick={(e) => {
        e.stopPropagation();
        onVisibilityChange(!component.component.definition.styles?.iconVisibility?.value);
>>>>>>> 4c969422
      }}
    >
      <SolidIcon
        name={component.component.definition.styles?.iconVisibility?.value ? 'eye1' : 'eyedisable'}
        width="20"
        fill={'var(--slate8)'}
      />
    </div>
  );
};<|MERGE_RESOLUTION|>--- conflicted
+++ resolved
@@ -5,17 +5,10 @@
   return (
     <div
       className="cursor-pointer visibility-eye"
-<<<<<<< HEAD
       style={{ top: component?.component?.definition?.styles?.iconVisibility?.value && '42%' }}
       onClick={(e) => {
         e.stopPropagation();
         onVisibilityChange(!component?.component?.definition?.styles?.iconVisibility?.value);
-=======
-      style={{ top: component.component.definition.styles.iconVisibility?.value && '42%' }}
-      onClick={(e) => {
-        e.stopPropagation();
-        onVisibilityChange(!component.component.definition.styles?.iconVisibility?.value);
->>>>>>> 4c969422
       }}
     >
       <SolidIcon
