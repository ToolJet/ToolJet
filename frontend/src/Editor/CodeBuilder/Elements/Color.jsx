--- conflicted
+++ resolved
@@ -3,6 +3,8 @@
 import Popover from 'react-bootstrap/Popover';
 import classNames from 'classnames';
 import { computeColor } from '@/_helpers/utils';
+
+const SketchPicker = lazy(() => import('react-color').then((module) => ({ default: module.SketchPicker })));
 
 export const Color = ({
   value,
@@ -16,12 +18,6 @@
 }) => {
   value = component == 'Button' ? computeColor(styleDefinition, value, meta) : value;
 
-<<<<<<< HEAD
-const SketchPicker = lazy(() => import('react-color').then((module) => ({ default: module.SketchPicker })));
-
-export const Color = ({ value, onChange, pickerStyle = {}, cyLabel, asBoxShadowPopover = true, meta }) => {
-=======
->>>>>>> 9519a1a8
   const [showPicker, setShowPicker] = useState(false);
   const darkMode = localStorage.getItem('darkMode') === 'true';
   const colorPickerPosition = meta?.colorPickerPosition ?? '';
