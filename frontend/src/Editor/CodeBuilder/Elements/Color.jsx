--- conflicted
+++ resolved
@@ -4,11 +4,7 @@
 import Popover from 'react-bootstrap/Popover';
 import classNames from 'classnames';
 
-<<<<<<< HEAD
-export const Color = ({ value = '', onChange, pickerStyle = {}, cyLabel, asBoxShadowPopover = true }) => {
-=======
 export const Color = ({ value, onChange, pickerStyle = {}, cyLabel, asBoxShadowPopover = true, meta }) => {
->>>>>>> d22bbaad
   const [showPicker, setShowPicker] = useState(false);
   const darkMode = localStorage.getItem('darkMode') === 'true';
   const colorPickerPosition = meta?.colorPickerPosition ?? '';
