import _ from 'lodash';

function getResult(suggestionList, query) {
  const result = suggestionList.filter((key) => key.includes(query));

  const suggestions = result.filter((key) => {
    const hintsDelimiterCount = countDelimiter(key, '.');
    const queryDelimiterCount = countDelimiter(query, '.');
    const hintDepth = queryDelimiterCount + 1;

    if (
      hintDepth !== queryDelimiterCount &&
      (hintsDelimiterCount === hintDepth || hintsDelimiterCount === queryDelimiterCount)
    ) {
      return true;
    }
  });

  function countDelimiter(string, delimiter) {
    var stringsearch = delimiter;

    var str = string;
    var count = 0;
    for (var i = (count = 0); i < str.length; count += +(stringsearch === str[i++]));

    return count;
  }

  return suggestions;
}

export function getSuggestionKeys(refState, refSource) {
  const state = _.cloneDeep(refState);
  const queries = state['queries'];

  const actions = [
    'runQuery',
    'setVariable',
    'unSetVariable',
    'showAlert',
    'logout',
    'showModal',
    'closeModal',
    'setLocalStorage',
    'copyToClipboard',
    'goToApp',
    'generateFile',
<<<<<<< HEAD
    'setPageVariable',
    'unSetPageVariable',
=======
    'switchPage',
>>>>>>> 4757da2d
  ];

  // eslint-disable-next-line no-unused-vars
  _.forIn(queries, (query, key) => {
    if (!query.hasOwnProperty('run')) {
      query.run = true;
    }
  });

  const currentState = _.merge(state, { queries });
  const suggestionList = [];
  const map = new Map();

  const buildMap = (data, path = '') => {
    const keys = Object.keys(data);
    keys.forEach((key, index) => {
      const value = data[key];
      const _type = Object.prototype.toString.call(value).slice(8, -1);
      const prevType = map.get(path)?.type;

      let newPath = '';
      if (path === '') {
        newPath = key;
      } else if (prevType === 'Array') {
        newPath = `${path}[${index}]`;
      } else {
        newPath = `${path}.${key}`;
      }

      if (_type === 'Object') {
        map.set(newPath, { type: _type });
        buildMap(value, newPath);
      }
      if (_type === 'Array') {
        map.set(newPath, { type: _type });
        buildMap(value, newPath);
      } else {
        map.set(newPath, { type: _type });
      }
    });
  };

  buildMap(currentState, '');
  map.forEach((__, key) => {
    if (key.endsWith('run') && key.startsWith('queries')) {
      return suggestionList.push(`${key}()`);
    }
    return suggestionList.push(key);
  });

  if (refSource === 'Runjs') {
    actions.forEach((action) => {
      suggestionList.push(`actions.${action}()`);
    });
  }

  return suggestionList;
}

export function generateHints(word, suggestions, isEnvironmentVariable = false) {
  if (word === '') {
    return suggestions;
  }
  const hints = getResult(suggestions, word);

  return hints.filter((hint) => {
    if (isEnvironmentVariable) {
      return hint.startsWith('client') || hint.startsWith('server');
    } else {
      return !hint.startsWith('client') && !hint.startsWith('server');
    }
  });
}

export function computeCurrentWord(editor, _cursorPosition, ignoreBraces = false) {
  const cursor = editor.getCursor();
  const line = cursor.line;
  const value = editor.getLine(line);
  const sliced = value.slice(0, _cursorPosition);

  const delimiter = sliced.includes('{{') ? '{{' : sliced.includes('%%') ? '%%' : ' ';

  const splitter = ignoreBraces ? ' ' : delimiter;

  const split = sliced.split(splitter);
  const splittedWord = split.slice(-1).pop();

  // Check if the word still has spaces, to avoid replacing entire code
  const lastWord = splittedWord.split(' ').slice(-1).pop();

  return lastWord;
}

export function makeOverlay(style) {
  return {
    // eslint-disable-next-line no-unused-vars
    token: function (stream, state) {
      var ch;
      if (stream.match('{{')) {
        while ((ch = stream.next()) != null)
          if (ch === '}' && stream.next() === '}') {
            stream.eat('}');
            return style;
          }
      }
      // eslint-disable-next-line no-empty
      while (stream.next() != null && !stream.match('{{', false)) {}
      return null;
    },
  };
}

export function onBeforeChange(editor, change, ignoreBraces = false) {
  if (!ignoreBraces) {
    const cursor = editor.getCursor();
    const line = cursor.line;
    const ch = cursor.ch;
    const value = editor.getLine(line);
    const isLastCharacterBrace = value.slice(ch - 1, value.length) === '{';

    if (isLastCharacterBrace && change.origin === '+input' && change.text[0] === '{') {
      change.text[0] = '{}}';
      // editor.setCursor({ line: 0, ch: ch })
    }
  }

  return change;
}

function keystrokeChecker(editor) {
  const keyPromise = new Promise((resolve, reject) => {
    editor.on('keyup', function (editor, event) {
      if (event.key == 'Enter' || event.key == 'Backspace') {
        resolve(true);
      }
      reject(false);
    });
  });
  return keyPromise;
}

export function canShowHint(editor, ignoreBraces = false) {
  if (!editor.hasFocus()) return false;

  const cursor = editor.getCursor();
  const line = cursor.line;
  const ch = cursor.ch;
  const value = editor.getLine(line);

  if (ignoreBraces && value.length > 0) return true;

  return value.slice(ch, ch + 2) === '}}' || value.slice(ch, ch + 2) === '%%';
}

export function handleChange(editor, onChange, ignoreBraces = false, currentState, editorSource = undefined) {
  const suggestions = getSuggestionKeys(currentState, editorSource);
  let state = editor.state.matchHighlighter;
  editor.addOverlay((state.overlay = makeOverlay(state.options.style)));

  const cursor = editor.getCursor();
  const currentWord = computeCurrentWord(editor, cursor.ch, ignoreBraces);
  const isEnvironmentVariable = editor.getValue().startsWith('%%') ?? false;
  const hints = currentWord !== '' ? generateHints(currentWord, suggestions, isEnvironmentVariable) : [];
  const setCursorPosition = () => {
    const currentValue = editor.getValue();
    if (currentValue.slice(-4) === '{{}}' || currentValue.slice(-4) === '%%') {
      editor.setCursor({ line: 0, ch: currentValue.length - 2 });
    }
  };

  setCursorPosition();

  const options = {
    alignWithWord: false,
    completeSingle: false,
    hint: function () {
      return {
        from: { line: cursor.line, ch: cursor.ch - currentWord.length },
        to: cursor,
        list: hints,
      };
    },
  };
  if (canShowHint(editor, ignoreBraces)) {
    const keystrokeValue = keystrokeChecker(editor)
      .then((res) => {
        return res;
      })
      .catch((err) => {
        return err;
      });

    const keystrokeCaller = async () => {
      const returnValue = await keystrokeValue;
      if (!returnValue) editor.showHint(options);
    };
    keystrokeCaller();
  }
}<|MERGE_RESOLUTION|>--- conflicted
+++ resolved
@@ -45,12 +45,9 @@
     'copyToClipboard',
     'goToApp',
     'generateFile',
-<<<<<<< HEAD
     'setPageVariable',
     'unSetPageVariable',
-=======
     'switchPage',
->>>>>>> 4757da2d
   ];
 
   // eslint-disable-next-line no-unused-vars
