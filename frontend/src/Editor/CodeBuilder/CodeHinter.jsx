import React, { useEffect, useState, useRef, useContext } from 'react';
import { useSpring, config, animated } from 'react-spring';
import OverlayTrigger from 'react-bootstrap/OverlayTrigger';
import Tooltip from 'react-bootstrap/Tooltip';
import CodeMirror from '@uiw/react-codemirror';
import 'codemirror/mode/handlebars/handlebars';
import 'codemirror/mode/javascript/javascript';
import 'codemirror/mode/sql/sql';
import 'codemirror/addon/hint/show-hint';
import 'codemirror/addon/display/placeholder';
import 'codemirror/addon/search/match-highlighter';
import 'codemirror/addon/hint/show-hint.css';
import 'codemirror/theme/base16-light.css';
import 'codemirror/theme/duotone-light.css';
import 'codemirror/theme/monokai.css';
import { onBeforeChange, handleChange } from './utils';
import { resolveReferences, hasCircularDependency, handleCircularStructureToJSON } from '@/_helpers/utils';
import useHeight from '@/_hooks/use-height-transition';
import usePortal from '@/_hooks/use-portal';
import { Color } from './Elements/Color';
import { Json } from './Elements/Json';
import { Select } from './Elements/Select';
import { Toggle } from './Elements/Toggle';
import { AlignButtons } from './Elements/AlignButtons';
import { TypeMapping } from './TypeMapping';
import { Number } from './Elements/Number';
import { BoxShadow } from './Elements/BoxShadow';
import FxButton from './Elements/FxButton';
import { ToolTip } from '../Inspector/Elements/Components/ToolTip';
import { toast } from 'react-hot-toast';
import { EditorContext } from '@/Editor/Context/EditorContextWrapper';
import { camelCase } from 'lodash';
import { useTranslation } from 'react-i18next';
import cx from 'classnames';
import { Alert } from '@/_ui/Alert/Alert';
import { useCurrentState } from '@/_stores/currentStateStore';
import ClientServerSwitch from './Elements/ClientServerSwitch';
import { validateProperty } from '../component-properties-validation';
const HIDDEN_CODE_HINTER_LABELS = ['Table data', 'Column data'];

const AllElements = {
  Color,
  Json,
  Toggle,
  Select,
  AlignButtons,
  Number,
  BoxShadow,
  ClientServerSwitch,
};

export function CodeHinter({
  initialValue,
  onChange,
  mode,
  theme,
  lineNumbers,
  placeholder,
  ignoreBraces,
  enablePreview,
  height,
  minHeight,
  lineWrapping,
  componentName = null,
  usePortalEditor = true,
  className,
  width = '',
  paramName,
  paramLabel,
  type,
  fieldMeta,
  onFxPress,
  fxActive,
  component,
  popOverCallback,
  cyLabel = '',
  callgpt = () => null,
  isCopilotEnabled = false,
  currentState: _currentState,
  verticalLine = true,
  disabled = false,
}) {
  const darkMode = localStorage.getItem('darkMode') === 'true';
  const options = {
    lineNumbers: lineNumbers ?? false,
    lineWrapping: lineWrapping ?? true,
    singleLine: true,
    mode: mode || 'handlebars',
    tabSize: 2,
    theme: theme ? theme : darkMode ? 'monokai' : 'default',
    readOnly: disabled,
    disableInput: disabled,
    cursorBlinkRate: disabled ? -1 : 530,
    highlightSelectionMatches: true,
    placeholder,
  };
  const currentState = useCurrentState();

  const [realState, setRealState] = useState(currentState);
  const [currentValue, setCurrentValue] = useState('');

  const [prevCurrentValue, setPrevCurrentValue] = useState(null);
  const [resolvedValue, setResolvedValue] = useState(null);
  const [resolvingError, setResolvingError] = useState(null);

  const [isFocused, setFocused] = useState(false);
  const [heightRef, currentHeight] = useHeight();
  const isPreviewFocused = useRef(false);
  const wrapperRef = useRef(null);

  // Todo: Remove this when workspace variables are deprecated
  const isWorkspaceVariable =
    typeof currentValue === 'string' && (currentValue.includes('%%client') || currentValue.includes('%%server'));

  const slideInStyles = useSpring({
    config: { ...config.stiff },
    from: { opacity: 0, height: 0 },
    to: {
      opacity: isFocused ? 1 : 0,
      height: isFocused ? currentHeight + (isWorkspaceVariable ? 30 : 0) : 0,
    },
  });
  const { t } = useTranslation();

  const { variablesExposedForPreview } = useContext(EditorContext) || {};

  const prevCountRef = useRef(false);

  function getPropertyDefinition(paramName, component) {
    if (component?.properties?.hasOwnProperty(`${paramName}`)) {
      return component.properties?.[paramName];
    } else if (component?.styles?.hasOwnProperty(`${paramName}`)) {
      return component?.styles?.[paramName];
    } else if (component?.general?.hasOwnProperty(`${paramName}`)) {
      return component?.general?.[paramName];
    } else if (component?.generalStyles?.hasOwnProperty(`${paramName}`)) {
      return component?.generalStyles?.[paramName];
    } else {
      return {};
    }
  }

  const checkTypeErrorInRunTime = (preview) => {
    const propertyDefinition = getPropertyDefinition(paramName, component?.component);
    const resolvedProperty = Object.keys(component?.component?.definition || {}).reduce((accumulator, currentKey) => {
      if (
        component?.component?.definition?.[currentKey]?.hasOwnProperty(paramName) ||
        (paramName === 'tooltip' &&
          currentKey === 'general' &&
          !component?.component?.definition?.[currentKey]?.hasOwnProperty(paramName))
        //added second condition because initilly general is empty object and hence it was not going inside if statement and thus codehinter was always receiving undefined for initial render and thus showing error message in the preview
      ) {
        accumulator[`${paramName}`] = resolveReferences(preview, currentState);
      }
      return accumulator;
    }, {});
    const [_valid, errorMessages] = validateProperty(resolvedProperty, propertyDefinition, paramName);
    return [_valid, errorMessages];
  };

  const getPreviewAndErrorFromValue = (value) => {
    const customResolvables = getCustomResolvables();
    const [preview, error] = resolveReferences(value, realState, null, customResolvables, true, true);
    return [preview, error];
  };

  useEffect(() => {
    setCurrentValue(initialValue);
    const [preview, error] = getPreviewAndErrorFromValue(initialValue);
    const [_valid] = checkTypeErrorInRunTime(preview);
    if (!_valid || error) setResolvingError(true);
    return () => {
      setPrevCurrentValue(null);
      setResolvedValue(null);
      setResolvingError(null);
    };
    // eslint-disable-next-line react-hooks/exhaustive-deps
  }, []);

  useEffect(() => {
    if (_currentState) {
      setRealState(_currentState);
    } else {
      setRealState(currentState);
    }
    // eslint-disable-next-line react-hooks/exhaustive-deps
  }, [JSON.stringify({ currentState, _currentState })]);

  useEffect(() => {
    const handleClickOutside = (event) => {
      if (isOpen) {
        return;
      }
      if (wrapperRef.current && isFocused && !wrapperRef.current.contains(event.target) && prevCountRef.current) {
        isPreviewFocused.current = false;
        setFocused(false);
        prevCountRef.current = false;
      } else if (isFocused) {
        prevCountRef.current = true;
      } else if (!isFocused && prevCountRef.current) prevCountRef.current = false;
    };
    document.addEventListener('mousedown', handleClickOutside);
    return () => {
      document.removeEventListener('mousedown', handleClickOutside);
    };
  }, [wrapperRef, isFocused, isPreviewFocused, currentValue, prevCountRef, isOpen]);

  useEffect(() => {
    let globalPreviewCopy = null;
    let globalErrorCopy = null;
    if (enablePreview && isFocused && JSON.stringify(currentValue) !== JSON.stringify(prevCurrentValue)) {
      const [preview, error] = getPreviewAndErrorFromValue(currentValue);
      // checking type error if any in run time
      const [_valid, errorMessages] = checkTypeErrorInRunTime(preview);

      setPrevCurrentValue(currentValue);
      if (error || !_valid || typeof preview === 'function') {
        globalPreviewCopy = null;
        globalErrorCopy = error || errorMessages?.[errorMessages?.length - 1];
        setResolvingError(error || errorMessages?.[errorMessages?.length - 1]);
        setResolvedValue(null);
      } else {
        globalPreviewCopy = preview;
        globalErrorCopy = null;
        setResolvingError(null);
        setResolvedValue(preview);
      }
    }

    return () => {
      if (enablePreview && isFocused && JSON.stringify(currentValue) !== JSON.stringify(prevCurrentValue)) {
        setPrevCurrentValue(null);
        setResolvedValue(globalPreviewCopy);
        setResolvingError(globalErrorCopy);
      }
    };
  }, [JSON.stringify({ currentValue, realState, isFocused })]);
  // eslint-disable-next-line react-hooks/exhaustive-deps
  // }, [JSON.stringify({ currentValue, realState, isFocused })]);

  function valueChanged(editor, onChange, ignoreBraces) {
    if (editor.getValue()?.trim() !== currentValue) {
      handleChange(editor, onChange, ignoreBraces, realState, componentName, getCustomResolvables());
      setCurrentValue(editor.getValue()?.trim());
    }
  }

  const getPreviewContent = (content, type) => {
    try {
      switch (type) {
        case 'object':
          return JSON.stringify(content);
        case 'boolean':
          return content.toString();
        default:
          return content;
      }
    } catch (e) {
      return undefined;
    }
  };

  const focusPreview = () => (isPreviewFocused.current = true);
  const unFocusPreview = () => (isPreviewFocused.current = false);

  const copyToClipboard = (text) => {
    navigator.clipboard.writeText(text);
    toast.success('Copied to clipboard');
  };

  const getCustomResolvables = () => {
    if (variablesExposedForPreview?.hasOwnProperty(component?.id)) {
      if (component?.component?.component === 'Table' && fieldMeta?.name) {
        return {
          ...variablesExposedForPreview[component?.id],
          cellValue: variablesExposedForPreview[component?.id]?.rowData?.[fieldMeta?.name],
          rowData: { ...variablesExposedForPreview[component?.id]?.rowData },
        };
      }
      return variablesExposedForPreview[component.id];
    }
    return {};
  };

  const getPreview = () => {
    if (!enablePreview) return;
    const themeCls = darkMode ? 'bg-dark  py-1' : 'bg-light  py-1';
    const preview = resolvedValue;
    const error = resolvingError;

    if (resolvingError !== null && resolvedValue === null && error) {
      const err = String(error);
      const errorMessage = err.includes('.run()')
        ? `${err} in ${componentName ? componentName.split('::')[0] + "'s" : 'fx'} field`
        : err;
      return (
        <animated.div className={isOpen ? themeCls : null} style={{ ...slideInStyles, overflow: 'hidden' }}>
          <div ref={heightRef} className="dynamic-variable-preview bg-red-lt px-1 py-1">
            <div>
              <div className="heading my-1">
                <span>Error</span>
              </div>
              {errorMessage}
            </div>
          </div>
        </animated.div>
      );
    }

    let previewType = typeof preview;
    let previewContent = preview;

    if (hasCircularDependency(preview)) {
      previewContent = JSON.stringify(preview, handleCircularStructureToJSON());
      previewType = typeof previewContent;
    }
    const content = getPreviewContent(previewContent, previewType);
    return (
      <animated.div
        className={isOpen ? themeCls : null}
        style={{ ...slideInStyles, overflow: 'hidden' }}
        onMouseEnter={() => focusPreview()}
        onMouseLeave={() => unFocusPreview()}
      >
        <div ref={heightRef} className="dynamic-variable-preview bg-green-lt px-1 py-1">
          <div>
            <div className="d-flex my-1">
              <div className="flex-grow-1" style={{ fontWeight: 700, textTransform: 'capitalize' }}>
                {previewType}
              </div>
              {isFocused && (
                <div className="preview-icons position-relative">
                  <CodeHinter.PopupIcon callback={() => copyToClipboard(content)} icon="copy" tip="Copy to clipboard" />
                </div>
              )}
            </div>
            {content}
          </div>
        </div>
        {/* Todo: Remove this when workspace variables are deprecated */}
        {enablePreview && isWorkspaceVariable && (
          <CodeHinter.DepericatedAlertForWorkspaceVariable text={'Deprecating soon'} />
        )}
      </animated.div>
    );
  };
  enablePreview = enablePreview ?? true;

  const [isOpen, setIsOpen] = React.useState(false);

  const handleToggle = () => {
    const changeOpen = (newOpen) => {
      setIsOpen(newOpen);
      if (typeof popOverCallback === 'function') popOverCallback(newOpen);
    };

    if (!isOpen) {
      changeOpen(true);
    }

    return new Promise((resolve) => {
      const element = document.getElementsByClassName('portal-container');
      if (element) {
        const checkPortalExits = element[0]?.classList.contains(componentName);

        if (checkPortalExits === false) {
          const parent = element[0].parentNode;
          parent.removeChild(element[0]);
        }

        changeOpen(false);
        resolve();
      }
    }).then(() => {
      changeOpen(true);
      forceUpdate();
    });
  };
  const [, forceUpdate] = React.useReducer((x) => x + 1, 0);

  const defaultClassName =
    className === 'query-hinter' || className === 'custom-component' || undefined ? '' : 'code-hinter';

  const ElementToRender = AllElements[TypeMapping[type]];

  const [forceCodeBox, setForceCodeBox] = useState(fxActive);
  const codeShow = (type ?? 'code') === 'code' || forceCodeBox;
  cyLabel = paramLabel ? paramLabel.toLowerCase().trim().replace(/\s+/g, '-') : cyLabel;

  return (
    <div ref={wrapperRef} className={cx({ 'codeShow-active': codeShow })}>
      <div className={cx('d-flex align-items-center justify-content-between')}>
        {paramLabel === 'Type' && <div className="field-type-vertical-line"></div>}
        {paramLabel && !HIDDEN_CODE_HINTER_LABELS.includes(paramLabel) && (
          <div className={`field ${options.className}`} data-cy={`${cyLabel}-widget-parameter-label`}>
            <ToolTip
              label={t(`widget.commonProperties.${camelCase(paramLabel)}`, paramLabel)}
              meta={fieldMeta}
              labelClass={`tj-text-xsm color-slate12 ${codeShow ? 'mb-2' : 'mb-0'} ${
                darkMode && 'color-whitish-darkmode'
              }`}
            />
          </div>
        )}
        <div className={`${(type ?? 'code') === 'code' ? 'd-none' : ''} `}>
          <div
            style={{ width: width, marginBottom: codeShow ? '0.5rem' : '0px' }}
            className="d-flex align-items-center"
          >
            <div className="col-auto pt-0 fx-common">
              {paramLabel !== 'Type' && (
                <FxButton
                  active={codeShow}
                  onPress={() => {
                    if (codeShow) {
                      setForceCodeBox(false);
                      onFxPress(false);
                    } else {
                      setForceCodeBox(true);
                      onFxPress(true);
                    }
                  }}
                  dataCy={cyLabel}
                />
              )}
            </div>
            {!codeShow && (
              <ElementToRender
                value={resolveReferences(initialValue, realState)}
                onChange={(value) => {
                  if (value !== currentValue) {
                    onChange(value);
                    setCurrentValue(value);
                  }
                }}
                paramName={paramName}
                paramLabel={paramLabel}
                forceCodeBox={() => {
                  setForceCodeBox(true);
                  onFxPress(true);
                }}
                meta={fieldMeta}
                cyLabel={cyLabel}
              />
            )}
          </div>
        </div>
      </div>
      <div
        className={`row${height === '150px' || height === '300px' ? ' tablr-gutter-x-0' : ''} custom-row`}
        style={{ width: width, display: codeShow ? 'flex' : 'none' }}
      >
        <div className={`col code-hinter-col`}>
          <div className="d-flex">
            <div className={`${verticalLine && 'code-hinter-vertical-line'}`}></div>
            <div className="code-hinter-wrapper position-relative" style={{ width: '100%' }}>
              <div
                className={`${defaultClassName} ${className || 'codehinter-default-input'} ${
                  resolvingError && 'border-danger'
                }`}
                key={componentName}
                style={{
                  height: height || 'auto',
                  minHeight,
                  maxHeight: '320px',
                  overflow: 'auto',
                  fontSize: ' .875rem',
                }}
                data-cy={`${cyLabel}-input-field`}
              >
                {usePortalEditor && (
                  <CodeHinter.PopupIcon
                    callback={handleToggle}
                    icon="portal-open"
                    tip="Pop out code editor into a new window"
                    transformation={componentName === 'transformation'}
                  />
                )}
                <CodeHinter.Portal
                  isCopilotEnabled={isCopilotEnabled}
                  isOpen={isOpen}
                  callback={setIsOpen}
                  componentName={componentName}
                  key={componentName}
                  customComponent={getPreview}
                  forceUpdate={forceUpdate}
                  optionalProps={{ styles: { height: 300 }, cls: className }}
                  darkMode={darkMode}
                  selectors={{ className: 'preview-block-portal' }}
                  dragResizePortal={true}
                  callgpt={callgpt}
                >
                  <CodeMirror
                    value={typeof initialValue === 'string' ? initialValue : ''}
                    realState={realState}
                    scrollbarStyle={null}
                    height={'100%'}
                    onFocus={() => setFocused(true)}
                    onBlur={(editor, e) => {
<<<<<<< HEAD
                      //e.stopPropagation();
                      const value = editor.getValue()?.trimEnd();
=======
                      e?.stopPropagation();
                      const value = editor?.getValue()?.trimEnd();
>>>>>>> 83e3e3cf
                      onChange(value);
                      if (!isPreviewFocused?.current) {
                        setFocused(false);
                      }
                    }}
                    onChange={(editor) => valueChanged(editor, onChange, ignoreBraces)}
                    onBeforeChange={(editor, change) => onBeforeChange(editor, change, ignoreBraces)}
                    options={options}
                    viewportMargin={Infinity}
                  />
                </CodeHinter.Portal>
              </div>
              {enablePreview && !isOpen && getPreview()}
            </div>
          </div>
        </div>
      </div>
    </div>
  );
}

// eslint-disable-next-line no-unused-vars
function CodeHinterInputField() {
  return <></>;
}

const PopupIcon = ({ callback, icon, tip, transformation = false }) => {
  const size = transformation ? 20 : 12;

  return (
    <div className="d-flex justify-content-end w-100 position-absolute" style={{ top: 0 }}>
      <OverlayTrigger
        trigger={['hover', 'focus']}
        placement="top"
        delay={{ show: 800, hide: 100 }}
        overlay={<Tooltip id="button-tooltip">{tip}</Tooltip>}
      >
        <img
          className="svg-icon m-2 popup-btn"
          src={`assets/images/icons/${icon}.svg`}
          width={size}
          height={size}
          onClick={(e) => {
            e.stopPropagation();
            callback();
          }}
        />
      </OverlayTrigger>
    </div>
  );
};

const Portal = ({ children, ...restProps }) => {
  const renderPortal = usePortal({ children, ...restProps });

  return <React.Fragment>{renderPortal}</React.Fragment>;
};

const DepericatedAlertForWorkspaceVariable = ({ text }) => {
  return (
    <Alert
      svg="tj-info-warning"
      cls="codehinter workspace-variables-alert-banner p-1 mb-0"
      data-cy={``}
      imgHeight={18}
      imgWidth={18}
    >
      <div className="d-flex align-items-center">
        <div class="">{text}</div>
      </div>
    </Alert>
  );
};

CodeHinter.PopupIcon = PopupIcon;
CodeHinter.Portal = Portal;
CodeHinter.DepericatedAlertForWorkspaceVariable = DepericatedAlertForWorkspaceVariable;<|MERGE_RESOLUTION|>--- conflicted
+++ resolved
@@ -497,13 +497,8 @@
                     height={'100%'}
                     onFocus={() => setFocused(true)}
                     onBlur={(editor, e) => {
-<<<<<<< HEAD
                       //e.stopPropagation();
-                      const value = editor.getValue()?.trimEnd();
-=======
-                      e?.stopPropagation();
                       const value = editor?.getValue()?.trimEnd();
->>>>>>> 83e3e3cf
                       onChange(value);
                       if (!isPreviewFocused?.current) {
                         setFocused(false);
