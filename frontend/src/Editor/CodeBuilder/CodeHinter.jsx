import React, { useEffect, useState, useRef, useContext } from 'react';
import { useSpring, config, animated } from 'react-spring';
import OverlayTrigger from 'react-bootstrap/OverlayTrigger';
import Tooltip from 'react-bootstrap/Tooltip';
import CodeMirror from '@uiw/react-codemirror';
import 'codemirror/mode/handlebars/handlebars';
import 'codemirror/mode/javascript/javascript';
import 'codemirror/mode/sql/sql';
import 'codemirror/addon/hint/show-hint';
import 'codemirror/addon/display/placeholder';
import 'codemirror/addon/search/match-highlighter';
import 'codemirror/addon/hint/show-hint.css';
import 'codemirror/theme/base16-light.css';
import 'codemirror/theme/duotone-light.css';
import 'codemirror/theme/monokai.css';
import { onBeforeChange, handleChange } from './utils';
import { resolveReferences, hasCircularDependency, handleCircularStructureToJSON } from '@/_helpers/utils';
import useHeight from '@/_hooks/use-height-transition';
import usePortal from '@/_hooks/use-portal';
import { Color } from './Elements/Color';
import { Json } from './Elements/Json';
import { Select } from './Elements/Select';
import { Toggle } from './Elements/Toggle';
import { AlignButtons } from './Elements/AlignButtons';
import { TypeMapping } from './TypeMapping';
import { Number } from './Elements/Number';
import { BoxShadow } from './Elements/BoxShadow';
import FxButton from './Elements/FxButton';
import { ToolTip } from '../Inspector/Elements/Components/ToolTip';
import { toast } from 'react-hot-toast';
import { EditorContext } from '@/Editor/Context/EditorContextWrapper';
import { camelCase } from 'lodash';
import { useTranslation } from 'react-i18next';
import cx from 'classnames';
import { useCurrentState } from '@/_stores/currentStateStore';

const AllElements = {
  Color,
  Json,
  Toggle,
  Select,
  AlignButtons,
  Number,
  BoxShadow,
};

export function CodeHinter({
  initialValue,
  onChange,
  mode,
  theme,
  lineNumbers,
  placeholder,
  ignoreBraces,
  enablePreview,
  height,
  minHeight,
  lineWrapping,
  componentName = null,
  usePortalEditor = true,
  className,
  width = '',
  paramName,
  paramLabel,
  type,
  fieldMeta,
  onFxPress,
  fxActive,
  component,
  popOverCallback,
  cyLabel = '',
  callgpt = () => null,
  isCopilotEnabled = false,
  currentState: _currentState,
}) {
  const darkMode = localStorage.getItem('darkMode') === 'true';
  const options = {
    lineNumbers: lineNumbers ?? false,
    lineWrapping: lineWrapping ?? true,
    singleLine: true,
    mode: mode || 'handlebars',
    tabSize: 2,
    theme: theme ? theme : darkMode ? 'monokai' : 'default',
    readOnly: false,
    highlightSelectionMatches: true,
    placeholder,
  };
  const currentState = useCurrentState();
  const [realState, setRealState] = useState(currentState);
  const [currentValue, setCurrentValue] = useState(initialValue);
  const [isFocused, setFocused] = useState(false);
  const [heightRef, currentHeight] = useHeight();
  const isPreviewFocused = useRef(false);
  const wrapperRef = useRef(null);
  const slideInStyles = useSpring({
    config: { ...config.stiff },
    from: { opacity: 0, height: 0 },
    to: {
      opacity: isFocused ? 1 : 0,
      height: isFocused ? currentHeight : 0,
    },
  });
  const { t } = useTranslation();
  const { variablesExposedForPreview } = useContext(EditorContext);

  const prevCountRef = useRef(false);

  useEffect(() => {
    if (_currentState) {
      setRealState(_currentState);
    } else {
      setRealState(currentState);
    }
    // eslint-disable-next-line react-hooks/exhaustive-deps
  }, [currentState.components, _currentState]);

  useEffect(() => {
    const handleClickOutside = (event) => {
      if (isOpen) {
        return;
      }
      if (wrapperRef.current && isFocused && !wrapperRef.current.contains(event.target) && prevCountRef.current) {
        isPreviewFocused.current = false;
        setFocused(false);
        prevCountRef.current = false;
      } else if (isFocused) {
        prevCountRef.current = true;
      } else if (!isFocused && prevCountRef.current) prevCountRef.current = false;
    };
    document.addEventListener('mousedown', handleClickOutside);
    return () => {
      document.removeEventListener('mousedown', handleClickOutside);
    };
  }, [wrapperRef, isFocused, isPreviewFocused, currentValue, prevCountRef, isOpen]);

  function valueChanged(editor, onChange, ignoreBraces) {
    if (editor.getValue()?.trim() !== currentValue) {
      handleChange(editor, onChange, ignoreBraces, realState, componentName);
      setCurrentValue(editor.getValue()?.trim());
    }
  }

  const getPreviewContent = (content, type) => {
    try {
      switch (type) {
        case 'object':
          return JSON.stringify(content);
        case 'boolean':
          return content.toString();
        default:
          return content;
      }
    } catch (e) {
      return undefined;
    }
  };

  const focusPreview = () => (isPreviewFocused.current = true);
  const unFocusPreview = () => (isPreviewFocused.current = false);

  const copyToClipboard = (text) => {
    navigator.clipboard.writeText(text);
    toast.success('Copied to clipboard');
  };

  const getCustomResolvables = () => {
    if (variablesExposedForPreview.hasOwnProperty(component?.id)) {
      if (component?.component?.component === 'Table' && fieldMeta?.name) {
        return {
          ...variablesExposedForPreview[component?.id],
          cellValue: variablesExposedForPreview[component?.id]?.rowData?.[fieldMeta?.name],
          rowData: { ...variablesExposedForPreview[component?.id]?.rowData },
        };
      }
      return variablesExposedForPreview[component.id];
    } else if (!component) {
      return variablesExposedForPreview;
    }
    return {};
  };

  const getPreview = () => {
    if (!enablePreview) return;
    const customResolvables = getCustomResolvables();
    const [preview, error] = resolveReferences(currentValue, realState, null, customResolvables, true, true);
    const themeCls = darkMode ? 'bg-dark  py-1' : 'bg-light  py-1';

    if (error) {
      const err = String(error);
      const errorMessage = err.includes('.run()') ? `${err} in ${componentName.split('::')[0]}'s field` : err;
      return (
        <animated.div className={isOpen ? themeCls : null} style={{ ...slideInStyles, overflow: 'hidden' }}>
          <div ref={heightRef} className="dynamic-variable-preview bg-red-lt px-1 py-1">
            <div>
              <div className="heading my-1">
                <span>Error</span>
              </div>
              {errorMessage}
            </div>
          </div>
        </animated.div>
      );
    }

    let previewType = typeof preview;
    let previewContent = preview;

    if (hasCircularDependency(preview)) {
      previewContent = JSON.stringify(preview, handleCircularStructureToJSON());
      previewType = typeof previewContent;
    }
    const content = getPreviewContent(previewContent, previewType);

    return (
      <animated.div
        className={isOpen ? themeCls : null}
        style={{ ...slideInStyles, overflow: 'hidden' }}
        onMouseEnter={() => focusPreview()}
        onMouseLeave={() => unFocusPreview()}
      >
        <div ref={heightRef} className="dynamic-variable-preview bg-green-lt px-1 py-1">
          <div>
            <div className="d-flex my-1">
              <div className="flex-grow-1" style={{ fontWeight: 700, textTransform: 'capitalize' }}>
                {previewType}
              </div>
              {isFocused && (
                <div className="preview-icons position-relative">
                  <CodeHinter.PopupIcon callback={() => copyToClipboard(content)} icon="copy" tip="Copy to clipboard" />
                </div>
              )}
            </div>
            {content}
          </div>
        </div>
      </animated.div>
    );
  };
  enablePreview = enablePreview ?? true;

  const [isOpen, setIsOpen] = React.useState(false);

  const handleToggle = () => {
    const changeOpen = (newOpen) => {
      setIsOpen(newOpen);
      if (typeof popOverCallback === 'function') popOverCallback(newOpen);
    };

    if (!isOpen) {
      changeOpen(true);
    }

    return new Promise((resolve) => {
      const element = document.getElementsByClassName('portal-container');
      if (element) {
        const checkPortalExits = element[0]?.classList.contains(componentName);

        if (checkPortalExits === false) {
          const parent = element[0].parentNode;
          parent.removeChild(element[0]);
        }

        changeOpen(false);
        resolve();
      }
    }).then(() => {
      changeOpen(true);
      forceUpdate();
    });
  };
  const [, forceUpdate] = React.useReducer((x) => x + 1, 0);

  const defaultClassName =
    className === 'query-hinter' || className === 'custom-component' || undefined ? '' : 'code-hinter';

  const ElementToRender = AllElements[TypeMapping[type]];

  const [forceCodeBox, setForceCodeBox] = useState(fxActive);
  const codeShow = (type ?? 'code') === 'code' || forceCodeBox;
  cyLabel = paramLabel ? paramLabel.toLowerCase().trim().replace(/\s+/g, '-') : cyLabel;
  return (
    <div ref={wrapperRef} className={cx({ 'codeShow-active': codeShow })}>
      <div style={{ display: 'flex', justifyContent: 'space-between' }}>
        {paramLabel && (
          <div className={`mb-2 field ${options.className}`} data-cy={`${cyLabel}-widget-parameter-label`}>
            <ToolTip
              label={t(`widget.commonProperties.${camelCase(paramLabel)}`, paramLabel)}
              meta={fieldMeta}
              labelClass={`form-label ${darkMode && 'color-whitish-darkmode'}`}
            />
          </div>
        )}
        <div className={`col-auto ${(type ?? 'code') === 'code' ? 'd-none' : ''} `}>
          <div style={{ width: width, display: codeShow ? 'flex' : 'none', marginTop: '-1px' }}>
            <FxButton
              active={true}
              onPress={() => {
                setForceCodeBox(false);
                onFxPress(false);
              }}
              dataCy={cyLabel}
            />
          </div>
        </div>
      </div>
      <div
        className={`row${height === '150px' || height === '300px' ? ' tablr-gutter-x-0' : ''} custom-row`}
        style={{ width: width, display: codeShow ? 'flex' : 'none' }}
      >
        <div className={`col code-hinter-col`} style={{ marginBottom: '0.5rem' }}>
          <div
            className="code-hinter-wrapper position-relative"
            style={{ width: '100%', backgroundColor: darkMode && '#272822' }}
          >
            <div
              className={`${defaultClassName} ${className || 'codehinter-default-input'}`}
              key={componentName}
              style={{
                height: height || 'auto',
                minHeight,
                maxHeight: '320px',
                overflow: 'auto',
                fontSize: ' .875rem',
              }}
              data-cy={`${cyLabel}-input-field`}
            >
              {usePortalEditor && (
<<<<<<< HEAD
                <div className="codehinter-portal-icon">
                  <CodeHinter.PopupIcon
                    callback={handleToggle}
                    icon="portal-open"
                    tip="Pop out code editor into a new window"
                  />
                </div>
=======
                <CodeHinter.PopupIcon
                  callback={handleToggle}
                  icon="portal-open"
                  tip="Pop out code editor into a new window"
                  transformation={componentName === 'transformation'}
                />
>>>>>>> ebd42373
              )}
              <CodeHinter.Portal
                isCopilotEnabled={isCopilotEnabled}
                isOpen={isOpen}
                callback={setIsOpen}
                componentName={componentName}
                key={componentName}
                customComponent={getPreview}
                forceUpdate={forceUpdate}
                optionalProps={{ styles: { height: 300 }, cls: className }}
                darkMode={darkMode}
                selectors={{ className: 'preview-block-portal' }}
                dragResizePortal={true}
                callgpt={callgpt}
              >
                <CodeMirror
                  value={typeof initialValue === 'string' ? initialValue : ''}
                  realState={realState}
                  scrollbarStyle={null}
                  height={'100%'}
                  onFocus={() => setFocused(true)}
                  onBlur={(editor, e) => {
                    e.stopPropagation();
                    const value = editor.getValue()?.trimEnd();
                    onChange(value);
                    if (!isPreviewFocused.current) {
                      setFocused(false);
                    }
                  }}
                  onChange={(editor) => valueChanged(editor, onChange, ignoreBraces)}
                  onBeforeChange={(editor, change) => onBeforeChange(editor, change, ignoreBraces)}
                  options={options}
                  viewportMargin={Infinity}
                />
              </CodeHinter.Portal>
            </div>
            {enablePreview && !isOpen && getPreview()}
          </div>
        </div>
      </div>
      {!codeShow && (
        <div style={{ display: !codeShow ? 'block' : 'none' }}>
          <ElementToRender
            value={resolveReferences(initialValue, realState)}
            onChange={(value) => {
              if (value !== currentValue) {
                onChange(value);
                setCurrentValue(value);
              }
            }}
            paramName={paramName}
            paramLabel={paramLabel}
            forceCodeBox={() => {
              setForceCodeBox(true);
              onFxPress(true);
            }}
            meta={fieldMeta}
            cyLabel={cyLabel}
          />
        </div>
      )}
    </div>
  );
}

const PopupIcon = ({ callback, icon, tip, transformation = false }) => {
  const size = transformation ? 20 : 12;

  return (
    <div className="d-flex justify-content-end w-100 position-absolute" style={{ top: 0 }}>
      <OverlayTrigger
        trigger={['hover', 'focus']}
        placement="top"
        delay={{ show: 800, hide: 100 }}
        overlay={<Tooltip id="button-tooltip">{tip}</Tooltip>}
      >
        <img
          className="svg-icon m-2 popup-btn"
          src={`assets/images/icons/${icon}.svg`}
          width={size}
          height={size}
          onClick={(e) => {
            e.stopPropagation();
            callback();
          }}
        />
      </OverlayTrigger>
    </div>
  );
};

const Portal = ({ children, ...restProps }) => {
  const renderPortal = usePortal({ children, ...restProps });

  return <React.Fragment>{renderPortal}</React.Fragment>;
};

CodeHinter.PopupIcon = PopupIcon;
CodeHinter.Portal = Portal;<|MERGE_RESOLUTION|>--- conflicted
+++ resolved
@@ -325,22 +325,12 @@
               data-cy={`${cyLabel}-input-field`}
             >
               {usePortalEditor && (
-<<<<<<< HEAD
-                <div className="codehinter-portal-icon">
-                  <CodeHinter.PopupIcon
-                    callback={handleToggle}
-                    icon="portal-open"
-                    tip="Pop out code editor into a new window"
-                  />
-                </div>
-=======
                 <CodeHinter.PopupIcon
                   callback={handleToggle}
                   icon="portal-open"
                   tip="Pop out code editor into a new window"
                   transformation={componentName === 'transformation'}
                 />
->>>>>>> ebd42373
               )}
               <CodeHinter.Portal
                 isCopilotEnabled={isCopilotEnabled}
