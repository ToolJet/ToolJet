--- conflicted
+++ resolved
@@ -402,28 +402,6 @@
                 }}
                 data-cy={`${cyLabel}-input-field`}
               >
-<<<<<<< HEAD
-                <CodeMirror
-                  value={typeof initialValue === 'string' ? initialValue : ''}
-                  realState={realState}
-                  scrollbarStyle={null}
-                  height={'100%'}
-                  onFocus={() => setFocused(true)}
-                  onBlur={(editor, e) => {
-                    e?.stopPropagation();
-                    const value = editor.getValue()?.trimEnd();
-                    onChange(value);
-                    if (!isPreviewFocused.current) {
-                      setFocused(false);
-                    }
-                  }}
-                  onChange={(editor) => valueChanged(editor, onChange, ignoreBraces)}
-                  onBeforeChange={(editor, change) => onBeforeChange(editor, change, ignoreBraces)}
-                  options={options}
-                  viewportMargin={Infinity}
-                />
-              </CodeHinter.Portal>
-=======
                 {usePortalEditor && (
                   <CodeHinter.PopupIcon
                     callback={handleToggle}
@@ -468,7 +446,6 @@
                 </CodeHinter.Portal>
               </div>
               {enablePreview && !isOpen && getPreview()}
->>>>>>> 1d498211
             </div>
           </div>
         </div>
