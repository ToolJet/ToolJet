import React, { useEffect, useMemo, useState } from 'react';
import { useSpring, config, animated } from 'react-spring';
import OverlayTrigger from 'react-bootstrap/OverlayTrigger';
import Tooltip from 'react-bootstrap/Tooltip';
import CodeMirror from '@uiw/react-codemirror';
import 'codemirror/mode/handlebars/handlebars';
import 'codemirror/mode/javascript/javascript';
import 'codemirror/mode/sql/sql';
import 'codemirror/addon/hint/show-hint';
import 'codemirror/addon/display/placeholder';
import 'codemirror/addon/search/match-highlighter';
import 'codemirror/addon/hint/show-hint.css';
import 'codemirror/theme/base16-light.css';
import 'codemirror/theme/duotone-light.css';
import 'codemirror/theme/monokai.css';
import { getSuggestionKeys, onBeforeChange, handleChange } from './utils';
import { resolveReferences } from '@/_helpers/utils';
import useHeight from '@/_hooks/use-height-transition';
import usePortal from '@/_hooks/use-portal';
import { Color } from './Elements/Color';
import { Json } from './Elements/Json';
import { Select } from './Elements/Select';
import { Toggle } from './Elements/Toggle';
import { AlignButtons } from './Elements/AlignButtons';
import { TypeMapping } from './TypeMapping';
import { Number } from './Elements/Number';
import FxButton from './Elements/FxButton';

const AllElements = {
  Color,
  Json,
  Toggle,
  Select,
  AlignButtons,
  Number,
};

export function CodeHinter({
  initialValue,
  onChange,
  currentState,
  mode,
  theme,
  lineNumbers,
  placeholder,
  ignoreBraces,
  enablePreview,
  height,
  minHeight,
  lineWrapping,
  componentName = null,
  usePortalEditor = true,
  className,
  width = '100%',
  paramName,
  paramLabel,
  type,
  fieldMeta,
  onFxPress,
  fxActive,
}) {
  const darkMode = localStorage.getItem('darkMode') === 'true';
  const options = {
    lineNumbers: lineNumbers ?? false,
    lineWrapping: lineWrapping ?? true,
    singleLine: true,
    mode: mode || 'handlebars',
    tabSize: 2,
    theme: darkMode ? 'monokai' : 'default',
    readOnly: false,
    highlightSelectionMatches: true,
    placeholder,
  };

  const [realState, setRealState] = useState(currentState);
  const [currentValue, setCurrentValue] = useState(initialValue);
  const [isFocused, setFocused] = useState(false);
  const [heightRef, currentHeight] = useHeight();
  const slideInStyles = useSpring({
    config: { ...config.stiff },
    from: { opacity: 0, height: 0 },
    to: {
      opacity: isFocused ? 1 : 0,
      height: isFocused ? currentHeight : 0,
    },
  });
  useEffect(() => {
    setRealState(currentState);
    // eslint-disable-next-line react-hooks/exhaustive-deps
  }, [currentState.components]);

  let suggestions = useMemo(() => {
    return getSuggestionKeys(realState);
    // eslint-disable-next-line react-hooks/exhaustive-deps
  }, [realState.components, realState.queries]);

  function valueChanged(editor, onChange, suggestions, ignoreBraces) {
    handleChange(editor, onChange, suggestions, ignoreBraces);
    setCurrentValue(editor.getValue());
  }

  const getPreviewContent = (content, type) => {
    switch (type) {
      case 'object':
        return JSON.stringify(content);
      case 'boolean':
        return content.toString();
      default:
        return content;
    }
  };

  const getPreview = () => {
    const [preview, error] = resolveReferences(currentValue, realState, null, {}, true);
    const themeCls = darkMode ? 'bg-dark  py-1' : 'bg-light  py-1';

    if (error) {
      return (
        <animated.div className={isOpen ? themeCls : null} style={{ ...slideInStyles, overflow: 'hidden' }}>
          <div ref={heightRef} className="dynamic-variable-preview bg-red-lt px-1 py-1">
            <div>
              <div className="heading my-1">
                <span>Error</span>
              </div>
              {error.toString()}
            </div>
          </div>
        </animated.div>
      );
    }

    const previewType = typeof preview;
    const content = getPreviewContent(preview, previewType);

    return (
      <animated.div className={isOpen ? themeCls : null} style={{ ...slideInStyles, overflow: 'hidden' }}>
        <div ref={heightRef} className="dynamic-variable-preview bg-green-lt px-1 py-1">
          <div>
            <div className="heading my-1">
              <span>{previewType}</span>
            </div>
            {content}
          </div>
        </div>
      </animated.div>
    );
  };
  enablePreview = enablePreview ?? true;

  const [isOpen, setIsOpen] = React.useState(false);

  const handleToggle = () => {
    if (!isOpen) {
      setIsOpen(true);
    }

    return new Promise((resolve) => {
      const element = document.getElementsByClassName('portal-container');
      if (element) {
        const checkPortalExits = element[0]?.classList.contains(componentName);

        if (checkPortalExits === false) {
          const parent = element[0].parentNode;
          parent.removeChild(element[0]);
        }

        setIsOpen(false);
        resolve();
      }
    }).then(() => {
      setIsOpen(true);
      forceUpdate();
    });
  };
  const [, forceUpdate] = React.useReducer((x) => x + 1, 0);

  const defaultClassName = className === 'query-hinter' || undefined ? '' : 'code-hinter';

  const ElementToRender = AllElements[TypeMapping[type]];

  const [forceCodeBox, setForceCodeBox] = useState(fxActive);
  const codeShow = (type ?? 'code') === 'code' || forceCodeBox;

<<<<<<< HEAD
  return (
    <>
      <div className="row" style={{ width: '100%', display: codeShow ? 'flex' : 'none' }}>
        <div className={`col-${(type ?? 'code') === 'code' ? 12 : 10}`}>
          <div className="code-hinter-wrapper" style={{ width: '100%', backgroundColor: darkMode && '#272822' }}>
            <div
              className={`${defaultClassName} ${className || 'codehinter-default-input'}`}
=======
  return (type ?? 'code') === 'code' || forceCodeBox ? (
    <div className="row" style={{ width: width }}>
      <div className={`col-${(type ?? 'code') === 'code' ? 12 : 10}`}>
        <div className="code-hinter-wrapper" style={{ width: '100%' }}>
          <div
            className={`${defaultClassName} ${className || 'codehinter-default-input'}`}
            key={suggestions.length}
            style={{ height: height || 'auto', minHeight, maxHeight: '320px', overflow: 'auto' }}
          >
            {usePortalEditor && <CodeHinter.PopupIcon callback={handleToggle} />}
            <CodeHinter.Portal
              isOpen={isOpen}
              callback={setIsOpen}
              componentName={componentName}
>>>>>>> 60dba404
              key={suggestions.length}
              style={{
                height: height || 'auto',
                minHeight,
                maxHeight: '320px',
                overflow: 'auto',
                padding: '0.18rem 0.75rem',
                fontSize: ' .875rem',
              }}
            >
              {usePortalEditor && <CodeHinter.PopupIcon callback={handleToggle} />}
              <CodeHinter.Portal
                isOpen={isOpen}
                callback={setIsOpen}
                componentName={componentName}
                key={suggestions.length}
                customComponent={getPreview}
                forceUpdate={forceUpdate}
                optionalProps={{ styles: { height: 300 }, cls: className }}
                darkMode={darkMode}
                selectors={{ className: 'preview-block-portal' }}
              >
                <CodeMirror
                  value={typeof initialValue === 'string' ? initialValue : ''}
                  realState={realState}
                  scrollbarStyle={null}
                  height={height || 'auto'}
                  onFocus={() => setFocused(true)}
                  onBlur={(editor) => {
                    const value = editor.getValue();
                    onChange(value);
                    setFocused(false);
                  }}
                  onChange={(editor) => valueChanged(editor, onChange, suggestions, ignoreBraces)}
                  onBeforeChange={(editor, change) => onBeforeChange(editor, change, ignoreBraces)}
                  options={options}
                  viewportMargin={Infinity}
                />
              </CodeHinter.Portal>
            </div>
            {enablePreview && !isOpen && getPreview()}
          </div>
        </div>
        <div className={`col-2 ${(type ?? 'code') === 'code' ? 'd-none' : ''} pt-2`}>
          <FxButton
            active={true}
            onPress={() => {
              setForceCodeBox(false);
              onFxPress(false);
            }}
          />
        </div>
      </div>
      {!codeShow && (
        <div style={{ display: !codeShow ? 'block' : 'none' }}>
          <ElementToRender
            value={resolveReferences(initialValue, realState)}
            onChange={onChange}
            paramName={paramName}
            paramLabel={paramLabel}
            forceCodeBox={() => {
              setForceCodeBox(true);
              onFxPress(true);
            }}
            meta={fieldMeta}
          />
        </div>
      )}
    </>
  );
}

const PopupIcon = ({ callback }) => {
  return (
    <div className="d-flex justify-content-end" style={{ position: 'relative' }}>
      <OverlayTrigger
        trigger={['hover', 'focus']}
        placement="top"
        delay={{ show: 800, hide: 100 }}
        overlay={<Tooltip id="button-tooltip">{'Pop out code editor into a new window'}</Tooltip>}
      >
        <img
          className="svg-icon m-2 popup-btn"
          src="/assets/images/icons/portal-open.svg"
          width="12"
          height="12"
          onClick={(e) => {
            e.stopPropagation();
            callback();
          }}
        />
      </OverlayTrigger>
    </div>
  );
};

const Portal = ({ children, ...restProps }) => {
  const renderPortal = usePortal({ children, ...restProps });

  return <React.Fragment>{renderPortal}</React.Fragment>;
};

CodeHinter.PopupIcon = PopupIcon;
CodeHinter.Portal = Portal;<|MERGE_RESOLUTION|>--- conflicted
+++ resolved
@@ -181,30 +181,13 @@
   const [forceCodeBox, setForceCodeBox] = useState(fxActive);
   const codeShow = (type ?? 'code') === 'code' || forceCodeBox;
 
-<<<<<<< HEAD
   return (
     <>
-      <div className="row" style={{ width: '100%', display: codeShow ? 'flex' : 'none' }}>
+      <div className="row" style={{ width: width, display: codeShow ? 'flex' : 'none' }}>
         <div className={`col-${(type ?? 'code') === 'code' ? 12 : 10}`}>
           <div className="code-hinter-wrapper" style={{ width: '100%', backgroundColor: darkMode && '#272822' }}>
             <div
               className={`${defaultClassName} ${className || 'codehinter-default-input'}`}
-=======
-  return (type ?? 'code') === 'code' || forceCodeBox ? (
-    <div className="row" style={{ width: width }}>
-      <div className={`col-${(type ?? 'code') === 'code' ? 12 : 10}`}>
-        <div className="code-hinter-wrapper" style={{ width: '100%' }}>
-          <div
-            className={`${defaultClassName} ${className || 'codehinter-default-input'}`}
-            key={suggestions.length}
-            style={{ height: height || 'auto', minHeight, maxHeight: '320px', overflow: 'auto' }}
-          >
-            {usePortalEditor && <CodeHinter.PopupIcon callback={handleToggle} />}
-            <CodeHinter.Portal
-              isOpen={isOpen}
-              callback={setIsOpen}
-              componentName={componentName}
->>>>>>> 60dba404
               key={suggestions.length}
               style={{
                 height: height || 'auto',
