--- conflicted
+++ resolved
@@ -207,16 +207,11 @@
       // checking type error if any in run time
       const [_valid, errorMessages] = checkTypeErrorInRunTime(preview);
 
-<<<<<<< HEAD
-      if (error || typeof preview === 'function') {
-        setResolvingError(error);
-=======
       setPrevCurrentValue(currentValue);
-      if (error || !_valid) {
+      if (error || !_valid || typeof preview === 'function') {
         globalPreviewCopy = null;
         globalErrorCopy = error || errorMessages?.[errorMessages?.length - 1];
         setResolvingError(error || errorMessages?.[errorMessages?.length - 1]);
->>>>>>> 3f67b070
         setResolvedValue(null);
       } else {
         globalPreviewCopy = preview;
@@ -286,12 +281,8 @@
     const themeCls = darkMode ? 'bg-dark  py-1' : 'bg-light  py-1';
     const preview = resolvedValue;
     const error = resolvingError;
-<<<<<<< HEAD
-    if (error) {
-=======
 
     if (resolvingError !== null && resolvedValue === null && error) {
->>>>>>> 3f67b070
       const err = String(error);
       const errorMessage = err.includes('.run()')
         ? `${err} in ${componentName ? componentName.split('::')[0] + "'s" : 'fx'} field`
