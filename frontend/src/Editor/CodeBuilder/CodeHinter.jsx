--- conflicted
+++ resolved
@@ -35,10 +35,7 @@
 import { Alert } from '@/_ui/Alert/Alert';
 import { useCurrentState } from '@/_stores/currentStateStore';
 import ClientServerSwitch from './Elements/ClientServerSwitch';
-<<<<<<< HEAD
 import { validateProperty } from '../component-properties-validation';
-const HIDDEN_CODE_HINTER_LABELS = ['Table data', 'Column data'];
-=======
 import Switch from './Elements/Switch';
 import Checkbox from './Elements/Checkbox';
 import Slider from './Elements/Slider';
@@ -47,7 +44,6 @@
 import { Visibility } from './Elements/Visibility';
 
 const HIDDEN_CODE_HINTER_LABELS = ['Table data', 'Column data', 'Text Format', 'Text'];
->>>>>>> 851ecea7
 
 const AllElements = {
   Color,
