import React, { useEffect, useState, useRef, useContext } from 'react';
import { useSpring, config, animated } from 'react-spring';
import OverlayTrigger from 'react-bootstrap/OverlayTrigger';
import Tooltip from 'react-bootstrap/Tooltip';
import CodeMirror from '@uiw/react-codemirror';
import 'codemirror/mode/handlebars/handlebars';
import 'codemirror/mode/javascript/javascript';
import 'codemirror/mode/sql/sql';
import 'codemirror/addon/hint/show-hint';
import 'codemirror/addon/display/placeholder';
import 'codemirror/addon/search/match-highlighter';
import 'codemirror/addon/hint/show-hint.css';
import 'codemirror/theme/base16-light.css';
import 'codemirror/theme/duotone-light.css';
import 'codemirror/theme/monokai.css';
import { onBeforeChange, handleChange } from './utils';
import { resolveReferences, hasCircularDependency, handleCircularStructureToJSON } from '@/_helpers/utils';
import useHeight from '@/_hooks/use-height-transition';
import usePortal from '@/_hooks/use-portal';
import { Color } from './Elements/Color';
import { Json } from './Elements/Json';
import { Select } from './Elements/Select';
import { Toggle } from './Elements/Toggle';
import { AlignButtons } from './Elements/AlignButtons';
import { TypeMapping } from './TypeMapping';
import { Number } from './Elements/Number';
import { BoxShadow } from './Elements/BoxShadow';
import FxButton from './Elements/FxButton';
import { ToolTip } from '../Inspector/Elements/Components/ToolTip';
import { toast } from 'react-hot-toast';
import { EditorContext } from '@/Editor/Context/EditorContextWrapper';
import { camelCase } from 'lodash';
import { useTranslation } from 'react-i18next';
import cx from 'classnames';
import { Alert } from '@/_ui/Alert/Alert';
import { useCurrentState } from '@/_stores/currentStateStore';
import ClientServerSwitch from './Elements/ClientServerSwitch';
import Switch from './Elements/Switch';
import Checkbox from './Elements/Checkbox';
import Slider from './Elements/Slider';
import { Input } from './Elements/Input';
<<<<<<< HEAD
=======
import { Icon } from './Elements/Icon';
import { Visibility } from './Elements/Visibility';
>>>>>>> 9109d5a9

const HIDDEN_CODE_HINTER_LABELS = ['Table data', 'Column data', 'Text Format', 'Text'];

const AllElements = {
  Color,
  Json,
  Toggle,
  Select,
  AlignButtons,
  Number,
  BoxShadow,
  ClientServerSwitch,
  Slider,
  Switch,
  Input,
  Checkbox,
<<<<<<< HEAD
=======
  Icon,
  Visibility,
>>>>>>> 9109d5a9
};

export function CodeHinter({
  initialValue,
  onChange,
  onVisibilityChange,
  mode,
  theme,
  lineNumbers,
  placeholder,
  ignoreBraces,
  enablePreview,
  height,
  minHeight,
  lineWrapping,
  componentName = null,
  usePortalEditor = true,
  className,
  width = '',
  paramName,
  paramLabel,
  type,
  fieldMeta,
  onFxPress,
  fxActive,
  component,
  popOverCallback,
  cyLabel = '',
  callgpt = () => null,
  isCopilotEnabled = false,
  currentState: _currentState,
  verticalLine = true,
  isIcon = false,
<<<<<<< HEAD
  inspectorTab,
=======
  paramUpdated,
>>>>>>> 9109d5a9
}) {
  const darkMode = localStorage.getItem('darkMode') === 'true';
  const options = {
    lineNumbers: lineNumbers ?? false,
    lineWrapping: lineWrapping ?? true,
    singleLine: true,
    mode: mode || 'handlebars',
    tabSize: 2,
    theme: theme ? theme : darkMode ? 'monokai' : 'default',
    readOnly: false,
    highlightSelectionMatches: true,
    placeholder,
  };
  const currentState = useCurrentState();
  const [realState, setRealState] = useState(currentState);
  const [currentValue, setCurrentValue] = useState('');

  const [prevCurrentValue, setPrevCurrentValue] = useState(null);
  const [resolvedValue, setResolvedValue] = useState(null);
  const [resolvingError, setResolvingError] = useState(null);

  const [isFocused, setFocused] = useState(false);
  const [heightRef, currentHeight] = useHeight();
  const isPreviewFocused = useRef(false);
  const [isPropertyHovered, setPropertyHovered] = useState(false);
  const wrapperRef = useRef(null);

  // Todo: Remove this when workspace variables are deprecated
  const isWorkspaceVariable =
    typeof currentValue === 'string' && (currentValue.includes('%%client') || currentValue.includes('%%server'));

  const slideInStyles = useSpring({
    config: { ...config.stiff },
    from: { opacity: 0, height: 0 },
    to: {
      opacity: isFocused ? 1 : 0,
      height: isFocused ? currentHeight + (isWorkspaceVariable ? 30 : 0) : 0,
    },
  });
  const { t } = useTranslation();
  const { variablesExposedForPreview } = useContext(EditorContext);
  const prevCountRef = useRef(false);

  useEffect(() => {
    setCurrentValue(initialValue);

    return () => {
      setPrevCurrentValue(null);
      setResolvedValue(null);
      setResolvingError(null);
    };
    // eslint-disable-next-line react-hooks/exhaustive-deps
  }, []);

  useEffect(() => {
    if (_currentState) {
      setRealState(_currentState);
    } else {
      setRealState(currentState);
    }
    // eslint-disable-next-line react-hooks/exhaustive-deps
  }, [JSON.stringify({ currentState, _currentState })]);

  useEffect(() => {
    const handleClickOutside = (event) => {
      if (isOpen) {
        return;
      }
      if (wrapperRef.current && isFocused && !wrapperRef.current.contains(event.target) && prevCountRef.current) {
        isPreviewFocused.current = false;
        setFocused(false);
        prevCountRef.current = false;
      } else if (isFocused) {
        prevCountRef.current = true;
      } else if (!isFocused && prevCountRef.current) prevCountRef.current = false;
    };
    document.addEventListener('mousedown', handleClickOutside);
    return () => {
      document.removeEventListener('mousedown', handleClickOutside);
    };
  }, [wrapperRef, isFocused, isPreviewFocused, currentValue, prevCountRef, isOpen]);

  useEffect(() => {
    if (enablePreview && isFocused && JSON.stringify(currentValue) !== JSON.stringify(prevCurrentValue)) {
      const customResolvables = getCustomResolvables();
      const [preview, error] = resolveReferences(currentValue, realState, null, customResolvables, true, true);
      setPrevCurrentValue(currentValue);

      if (error) {
        setResolvingError(error);
        setResolvedValue(null);
      } else {
        setResolvingError(null);
        setResolvedValue(preview);
      }
    }
    // eslint-disable-next-line react-hooks/exhaustive-deps
  }, [JSON.stringify({ currentValue, realState, isFocused })]);

  function valueChanged(editor, onChange, ignoreBraces) {
    if (editor.getValue()?.trim() !== currentValue) {
      handleChange(editor, onChange, ignoreBraces, realState, componentName);
      setCurrentValue(editor.getValue()?.trim());
    }
  }

  const getPreviewContent = (content, type) => {
    try {
      switch (type) {
        case 'object':
          return JSON.stringify(content);
        case 'boolean':
          return content.toString();
        default:
          return content;
      }
    } catch (e) {
      return undefined;
    }
  };

  const focusPreview = () => (isPreviewFocused.current = true);
  const unFocusPreview = () => (isPreviewFocused.current = false);

  const copyToClipboard = (text) => {
    navigator.clipboard.writeText(text);
    toast.success('Copied to clipboard');
  };

  const getCustomResolvables = () => {
    if (variablesExposedForPreview.hasOwnProperty(component?.id)) {
      if (component?.component?.component === 'Table' && fieldMeta?.name) {
        return {
          ...variablesExposedForPreview[component?.id],
          cellValue: variablesExposedForPreview[component?.id]?.rowData?.[fieldMeta?.name],
          rowData: { ...variablesExposedForPreview[component?.id]?.rowData },
        };
      }
      return variablesExposedForPreview[component.id];
    }
    return {};
  };

  const getPreview = () => {
    if (!enablePreview) return;
    // const customResolvables = getCustomResolvables();
    // const [preview, error] = resolveReferences(currentValue, realState, null, customResolvables, true, true);

    const themeCls = darkMode ? 'bg-dark  py-1' : 'bg-light  py-1';
    const preview = resolvedValue;
    const error = resolvingError;

    if (error) {
      const err = String(error);
      const errorMessage = err.includes('.run()')
        ? `${err} in ${componentName ? componentName.split('::')[0] + "'s" : 'fx'} field`
        : err;
      return (
        <animated.div className={isOpen ? themeCls : null} style={{ ...slideInStyles, overflow: 'hidden' }}>
          <div ref={heightRef} className="dynamic-variable-preview bg-red-lt px-1 py-1">
            <div>
              <div className="heading my-1">
                <span>Error</span>
              </div>
              {errorMessage}
            </div>
          </div>
        </animated.div>
      );
    }

    let previewType = typeof preview;
    let previewContent = preview;

    if (hasCircularDependency(preview)) {
      previewContent = JSON.stringify(preview, handleCircularStructureToJSON());
      previewType = typeof previewContent;
    }
    const content = getPreviewContent(previewContent, previewType);

    return (
      <animated.div
        className={isOpen ? themeCls : null}
        style={{ ...slideInStyles, overflow: 'hidden' }}
        onMouseEnter={() => focusPreview()}
        onMouseLeave={() => unFocusPreview()}
      >
        <div ref={heightRef} className="dynamic-variable-preview bg-green-lt px-1 py-1">
          <div>
            <div className="d-flex my-1">
              <div className="flex-grow-1" style={{ fontWeight: 700, textTransform: 'capitalize' }}>
                {previewType}
              </div>
              {isFocused && (
                <div className="preview-icons position-relative">
                  <CodeHinter.PopupIcon callback={() => copyToClipboard(content)} icon="copy" tip="Copy to clipboard" />
                </div>
              )}
            </div>
            {content}
          </div>
        </div>
        {/* Todo: Remove this when workspace variables are deprecated */}
        {enablePreview && isWorkspaceVariable && (
          <CodeHinter.DepericatedAlertForWorkspaceVariable text={'Deprecating soon'} />
        )}
      </animated.div>
    );
  };
  enablePreview = enablePreview ?? true;

  const [isOpen, setIsOpen] = React.useState(false);

  const handleToggle = () => {
    const changeOpen = (newOpen) => {
      setIsOpen(newOpen);
      if (typeof popOverCallback === 'function') popOverCallback(newOpen);
    };

    if (!isOpen) {
      changeOpen(true);
    }

    return new Promise((resolve) => {
      const element = document.getElementsByClassName('portal-container');
      if (element) {
        const checkPortalExits = element[0]?.classList.contains(componentName);

        if (checkPortalExits === false) {
          const parent = element[0].parentNode;
          parent.removeChild(element[0]);
        }

        changeOpen(false);
        resolve();
      }
    }).then(() => {
      changeOpen(true);
      forceUpdate();
    });
  };
  const [, forceUpdate] = React.useReducer((x) => x + 1, 0);

  const defaultClassName =
    className === 'query-hinter' || className === 'custom-component' || undefined ? '' : 'code-hinter';

  const ElementToRender = AllElements[TypeMapping[type]];

  const [forceCodeBox, setForceCodeBox] = useState(fxActive);
  const codeShow = (type ?? 'code') === 'code' || forceCodeBox;
  cyLabel = paramLabel ? paramLabel.toLowerCase().trim().replace(/\s+/g, '-') : cyLabel;

  const fxBtn = (
    <div className="col-auto pt-0 fx-common">
      {paramLabel !== 'Type' && (
        <FxButton
          active={codeShow}
          onPress={() => {
            if (codeShow) {
              setForceCodeBox(false);
              onFxPress(false);
            } else {
              setForceCodeBox(true);
              onFxPress(true);
            }
          }}
          dataCy={cyLabel}
        />
      )}
    </div>
  );

  const _renderFxBtn = () => {
    if (inspectorTab === 'styles') {
      return isPropertyHovered || codeShow ? fxBtn : null;
    } else {
      return fxBtn;
    }
  };

  const getExclusiveElementProps = () => {
    if (component.component.component === 'TextInput') {
      return {
        disabled: component?.component?.definition?.styles?.auto?.value,
      };
    }
    if (component.component.component === 'DropDown') {
      return {
        disabled: component?.component?.definition?.styles?.autoWidth?.value,
      };
    }
  };

  return (
    <div
      ref={wrapperRef}
      className={cx({ 'codeShow-active': codeShow })}
      onMouseEnter={() => setPropertyHovered(true)}
      onMouseLeave={() => setPropertyHovered(false)}
    >
      <div className={cx('d-flex align-items-center justify-content-between', { 'w-full': fieldMeta?.fullWidth })}>
        {paramLabel === 'Type' && <div className="field-type-vertical-line"></div>}
        {paramLabel && !HIDDEN_CODE_HINTER_LABELS.includes(paramLabel) && (
          <div className={`field ${options.className}`} data-cy={`${cyLabel}-widget-parameter-label`}>
            <ToolTip
              label={t(`widget.commonProperties.${camelCase(paramLabel)}`, paramLabel)}
              meta={fieldMeta}
              labelClass={`tj-text-xsm color-slate12 ${codeShow ? 'mb-2' : 'mb-0'} ${
                darkMode && 'color-whitish-darkmode'
              }`}
            />
          </div>
        )}
        <div className={cx(`${(type ?? 'code') === 'code' ? 'd-none' : ''}`, { 'w-full': fieldMeta?.fullWidth })}>
          <div
            style={{ width: width, marginBottom: codeShow ? '0.5rem' : '0px' }}
            className={cx('d-flex align-items-center', { 'w-full': fieldMeta?.fullWidth })}
          >
            {!fieldMeta?.isFxNotRequired && _renderFxBtn()}
            {!codeShow && (
              <ElementToRender
                value={resolveReferences(initialValue, realState)}
                onChange={(value) => {
                  if (value !== currentValue) {
                    onChange(value);
                    setCurrentValue(value);
                  }
                }}
                onVisibilityChange={(value) => {
                  if (value !== currentValue) {
                    onVisibilityChange(value);
                    setCurrentValue(value);
                  }
                }}
                paramName={paramName}
                paramLabel={paramLabel}
                forceCodeBox={() => {
                  setForceCodeBox(true);
                  onFxPress(true);
                }}
                meta={fieldMeta}
                cyLabel={cyLabel}
                isIcon={isIcon}
                component={component}
<<<<<<< HEAD
                {...getExclusiveElementProps()}
=======
>>>>>>> 9109d5a9
              />
            )}
          </div>
        </div>
      </div>
      <div
        className={`row${height === '150px' || height === '300px' ? ' tablr-gutter-x-0' : ''} custom-row`}
        style={{ width: width, display: codeShow ? 'flex' : 'none' }}
      >
        <div className={`col code-hinter-col`}>
          <div className="d-flex">
            {/* <div className={`${verticalLine && 'code-hinter-vertical-line'}`}></div> */}
            <div className="code-hinter-wrapper position-relative" style={{ width: '100%' }}>
              <div
                className={`${defaultClassName} ${className || 'codehinter-default-input'}`}
                key={componentName}
                style={{
                  height: height || 'auto',
                  minHeight,
                  maxHeight: '320px',
                  overflow: 'auto',
                  fontSize: ' .875rem',
                }}
                data-cy={`${cyLabel}-input-field`}
              >
                {usePortalEditor && (
                  <CodeHinter.PopupIcon
                    callback={handleToggle}
                    icon="portal-open"
                    tip="Pop out code editor into a new window"
                    transformation={componentName === 'transformation'}
                  />
                )}
                <CodeHinter.Portal
                  isCopilotEnabled={isCopilotEnabled}
                  isOpen={isOpen}
                  callback={setIsOpen}
                  componentName={componentName}
                  key={componentName}
                  customComponent={getPreview}
                  forceUpdate={forceUpdate}
                  optionalProps={{ styles: { height: 300 }, cls: className }}
                  darkMode={darkMode}
                  selectors={{ className: 'preview-block-portal' }}
                  dragResizePortal={true}
                  callgpt={callgpt}
                >
                  <CodeMirror
                    value={typeof initialValue === 'string' ? initialValue : ''}
                    realState={realState}
                    scrollbarStyle={null}
                    height={'100%'}
                    onFocus={() => setFocused(true)}
                    onBlur={(editor, e) => {
                      e.stopPropagation();
                      const value = editor.getValue()?.trimEnd();
                      onChange(value);
                      if (!isPreviewFocused.current) {
                        setFocused(false);
                      }
                    }}
                    onChange={(editor) => valueChanged(editor, onChange, ignoreBraces)}
                    onBeforeChange={(editor, change) => onBeforeChange(editor, change, ignoreBraces)}
                    options={options}
                    viewportMargin={Infinity}
                  />
                </CodeHinter.Portal>
              </div>
              {enablePreview && !isOpen && getPreview()}
            </div>
          </div>
        </div>
      </div>
    </div>
  );
}

function CodeHinterInputField() {
  return <></>;
}

const PopupIcon = ({ callback, icon, tip, transformation = false }) => {
  const size = transformation ? 20 : 12;

  return (
    <div className="d-flex justify-content-end w-100 position-absolute" style={{ top: 0 }}>
      <OverlayTrigger
        trigger={['hover', 'focus']}
        placement="top"
        delay={{ show: 800, hide: 100 }}
        overlay={<Tooltip id="button-tooltip">{tip}</Tooltip>}
      >
        <img
          className="svg-icon m-2 popup-btn"
          src={`assets/images/icons/${icon}.svg`}
          width={size}
          height={size}
          onClick={(e) => {
            e.stopPropagation();
            callback();
          }}
        />
      </OverlayTrigger>
    </div>
  );
};

const Portal = ({ children, ...restProps }) => {
  const renderPortal = usePortal({ children, ...restProps });

  return <React.Fragment>{renderPortal}</React.Fragment>;
};

const DepericatedAlertForWorkspaceVariable = ({ text }) => {
  return (
    <Alert
      svg="tj-info-warning"
      cls="codehinter workspace-variables-alert-banner p-1 mb-0"
      data-cy={``}
      imgHeight={18}
      imgWidth={18}
    >
      <div className="d-flex align-items-center">
        <div class="">{text}</div>
      </div>
    </Alert>
  );
};

CodeHinter.PopupIcon = PopupIcon;
CodeHinter.Portal = Portal;
CodeHinter.DepericatedAlertForWorkspaceVariable = DepericatedAlertForWorkspaceVariable;<|MERGE_RESOLUTION|>--- conflicted
+++ resolved
@@ -39,11 +39,8 @@
 import Checkbox from './Elements/Checkbox';
 import Slider from './Elements/Slider';
 import { Input } from './Elements/Input';
-<<<<<<< HEAD
-=======
 import { Icon } from './Elements/Icon';
 import { Visibility } from './Elements/Visibility';
->>>>>>> 9109d5a9
 
 const HIDDEN_CODE_HINTER_LABELS = ['Table data', 'Column data', 'Text Format', 'Text'];
 
@@ -60,11 +57,8 @@
   Switch,
   Input,
   Checkbox,
-<<<<<<< HEAD
-=======
   Icon,
   Visibility,
->>>>>>> 9109d5a9
 };
 
 export function CodeHinter({
@@ -98,11 +92,7 @@
   currentState: _currentState,
   verticalLine = true,
   isIcon = false,
-<<<<<<< HEAD
   inspectorTab,
-=======
-  paramUpdated,
->>>>>>> 9109d5a9
 }) {
   const darkMode = localStorage.getItem('darkMode') === 'true';
   const options = {
@@ -447,10 +437,7 @@
                 cyLabel={cyLabel}
                 isIcon={isIcon}
                 component={component}
-<<<<<<< HEAD
                 {...getExclusiveElementProps()}
-=======
->>>>>>> 9109d5a9
               />
             )}
           </div>
