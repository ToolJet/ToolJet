import React, { useEffect, useState, useRef, useContext } from 'react';
import { useSpring, config, animated } from 'react-spring';
import OverlayTrigger from 'react-bootstrap/OverlayTrigger';
import Tooltip from 'react-bootstrap/Tooltip';
import CodeMirror from '@uiw/react-codemirror';
import 'codemirror/mode/handlebars/handlebars';
import 'codemirror/mode/javascript/javascript';
import 'codemirror/mode/sql/sql';
import 'codemirror/addon/hint/show-hint';
import 'codemirror/addon/display/placeholder';
import 'codemirror/addon/search/match-highlighter';
import 'codemirror/addon/hint/show-hint.css';
import 'codemirror/theme/base16-light.css';
import 'codemirror/theme/duotone-light.css';
import 'codemirror/theme/monokai.css';
import { onBeforeChange, handleChange } from './utils';
import { resolveReferences, hasCircularDependency, handleCircularStructureToJSON } from '@/_helpers/utils';
import useHeight from '@/_hooks/use-height-transition';
import usePortal from '@/_hooks/use-portal';
import { Color } from './Elements/Color';
import { Json } from './Elements/Json';
import { Select } from './Elements/Select';
import { Toggle } from './Elements/Toggle';
import { AlignButtons } from './Elements/AlignButtons';
import { TypeMapping } from './TypeMapping';
import { Number } from './Elements/Number';
import { BoxShadow } from './Elements/BoxShadow';
import FxButton from './Elements/FxButton';
import { ToolTip } from '../Inspector/Elements/Components/ToolTip';
import { toast } from 'react-hot-toast';
import { EditorContext } from '@/Editor/Context/EditorContextWrapper';
import { camelCase } from 'lodash';
import { useTranslation } from 'react-i18next';
import cx from 'classnames';
import { Alert } from '@/_ui/Alert/Alert';
import { useCurrentState } from '@/_stores/currentStateStore';
import ClientServerSwitch from './Elements/ClientServerSwitch';
import { CodeHinterContext } from './CodeHinterContext';
import Switch from './Elements/Switch';
import Checkbox from './Elements/Checkbox';
import Slider from './Elements/Slider';
import { Input } from './Elements/Input';
import { Icon } from './Elements/Icon';
import { Visibility } from './Elements/Visibility';
import { NumberInput } from './Elements/NumberInput';
import { validateProperty } from '../component-properties-validation';

const HIDDEN_CODE_HINTER_LABELS = ['Table data', 'Column data', 'Text Format', 'TextComponentTextInput'];

const AllElements = {
  Color,
  Json,
  Toggle,
  Select,
  AlignButtons,
  Number,
  BoxShadow,
  ClientServerSwitch,
  Slider,
  Switch,
  Input,
  Checkbox,
  Icon,
  Visibility,
  NumberInput,
};

export function CodeHinter({
  initialValue,
  onChange,
  onVisibilityChange,
  mode,
  theme,
  lineNumbers,
  placeholder,
  ignoreBraces,
  enablePreview,
  height,
  minHeight,
  lineWrapping,
  componentName = null,
  usePortalEditor = true,
  className,
  width = '',
  paramName,
  paramLabel,
  type,
  fieldMeta,
  onFxPress,
  fxActive,
  component,
  popOverCallback,
  cyLabel = '',
  callgpt = () => null,
  isCopilotEnabled = false,
  currentState: _currentState,
  isIcon = false,
  inspectorTab,
  staticText,
}) {
  const context = useContext(CodeHinterContext);

  const darkMode = localStorage.getItem('darkMode') === 'true';
  const options = {
    lineNumbers: lineNumbers ?? false,
    lineWrapping: lineWrapping ?? true,
    singleLine: true,
    mode: mode || 'handlebars',
    tabSize: 2,
    theme: theme ? theme : darkMode ? 'monokai' : 'default',
    readOnly: false,
    highlightSelectionMatches: true,
    placeholder,
  };
  const currentState = useCurrentState();
  const [realState, setRealState] = useState({ ...currentState, ..._currentState, ...context });

  const [currentValue, setCurrentValue] = useState('');

  const [prevCurrentValue, setPrevCurrentValue] = useState(null);
  const [resolvedValue, setResolvedValue] = useState(null);
  const [resolvingError, setResolvingError] = useState(null);

  const [isFocused, setFocused] = useState(false);
  const [heightRef, currentHeight] = useHeight();
  const isPreviewFocused = useRef(false);
  const [isPropertyHovered, setPropertyHovered] = useState(false);
  const wrapperRef = useRef(null);

  // Todo: Remove this when workspace variables are deprecated
  const isWorkspaceVariable =
    typeof currentValue === 'string' && (currentValue.includes('%%client') || currentValue.includes('%%server'));

  const slideInStyles = useSpring({
    config: { ...config.stiff },
    from: { opacity: 0, height: 0 },
    to: {
      opacity: isFocused ? 1 : 0,
      height: isFocused ? currentHeight + (isWorkspaceVariable ? 30 : 0) : 0,
    },
  });
  const { t } = useTranslation();
  const { variablesExposedForPreview } = useContext(EditorContext);
  const prevCountRef = useRef(false);

  function getPropertyDefinition(paramName, component) {
    if (component?.properties?.hasOwnProperty(`${paramName}`)) {
      return component.properties?.[paramName];
    } else if (component?.styles?.hasOwnProperty(`${paramName}`)) {
      return component?.styles?.[paramName];
    } else if (component?.general?.hasOwnProperty(`${paramName}`)) {
      return component?.general?.[paramName];
    } else if (component?.generalStyles?.hasOwnProperty(`${paramName}`)) {
      return component?.generalStyles?.[paramName];
    } else {
      return {};
    }
  }

  const checkTypeErrorInRunTime = (preview) => {
    const propertyDefinition = getPropertyDefinition(paramName, component?.component);
    const resolvedProperty = Object.keys(component?.component?.definition || {}).reduce((accumulator, currentKey) => {
      if (
        component?.component?.definition?.[currentKey]?.hasOwnProperty(paramName) ||
        (paramName === 'tooltip' &&
          currentKey === 'general' &&
          !component?.component?.definition?.[currentKey]?.hasOwnProperty(paramName))
        //added second condition because initilly general is empty object and hence it was not going inside if statement and thus codehinter was always receiving undefined for initial render and thus showing error message in the preview
      ) {
        accumulator[`${paramName}`] = resolveReferences(preview, currentState);
      }
      return accumulator;
    }, {});
    const [_valid, errorMessages] = validateProperty(resolvedProperty, propertyDefinition, paramName);
    return [_valid, errorMessages];
  };

  const getPreviewAndErrorFromValue = (value) => {
    const customResolvables = getCustomResolvables();
    const [preview, error] = resolveReferences(value, realState, null, customResolvables, true, true);
    return [preview, error];
  };

  useEffect(() => {
    setCurrentValue(initialValue);
    const [preview, error] = getPreviewAndErrorFromValue(initialValue);
    const [_valid] = checkTypeErrorInRunTime(preview);
    if (!_valid || error) setResolvingError(true);
    return () => {
      setPrevCurrentValue(null);
      setResolvedValue(null);
      setResolvingError(null);
    };
    // eslint-disable-next-line react-hooks/exhaustive-deps
  }, []);

  useEffect(() => {
    const newState = { ...currentState, ..._currentState, ...context };
    setRealState(newState);
    // eslint-disable-next-line react-hooks/exhaustive-deps
  }, [JSON.stringify([currentState.components, _currentState, context])]);

  useEffect(() => {
    const handleClickOutside = (event) => {
      if (isOpen) {
        return;
      }
      if (wrapperRef.current && isFocused && !wrapperRef.current.contains(event.target) && prevCountRef.current) {
        isPreviewFocused.current = false;
        setFocused(false);
        prevCountRef.current = false;
      } else if (isFocused) {
        prevCountRef.current = true;
      } else if (!isFocused && prevCountRef.current) prevCountRef.current = false;
    };
    document.addEventListener('mousedown', handleClickOutside);
    return () => {
      document.removeEventListener('mousedown', handleClickOutside);
    };
  }, [wrapperRef, isFocused, isPreviewFocused, currentValue, prevCountRef, isOpen]);

  const updatePreview = () => {
    let globalPreviewCopy = null;
    let globalErrorCopy = null;
    const [preview, error] = getPreviewAndErrorFromValue(currentValue);
    setPrevCurrentValue(currentValue);

    const [_valid, errorMessages] = checkTypeErrorInRunTime(preview);

    setPrevCurrentValue(currentValue);
    if (error || !_valid || typeof preview === 'function') {
      globalPreviewCopy = null;
      globalErrorCopy = error || errorMessages?.[errorMessages?.length - 1];
      setResolvingError(error || errorMessages?.[errorMessages?.length - 1]);
      setResolvedValue(null);
    } else {
      globalPreviewCopy = preview;
      globalErrorCopy = null;
      setResolvingError(null);
      setResolvedValue(preview);
    }

    return [globalPreviewCopy, globalErrorCopy];
  };

  useEffect(() => {
    let [globalPreviewCopy, globalErrorCopy] = enablePreview ? updatePreview() : [null, null];

    return () => {
      if (enablePreview) {
        setPrevCurrentValue(null);
        setResolvedValue(globalPreviewCopy);
        setResolvingError(globalErrorCopy);
      }
    };
  }, [JSON.stringify({ currentValue, realState, isFocused, context })]);
  // eslint-disable-next-line react-hooks/exhaustive-deps
  // }, [JSON.stringify({ currentValue, realState, isFocused, context })]);

  function valueChanged(editor, onChange, ignoreBraces) {
    if (editor.getValue()?.trim() !== currentValue) {
      handleChange(editor, onChange, ignoreBraces, realState, componentName, getCustomResolvables());
      setCurrentValue(editor.getValue()?.trim());
    }
  }

  const getPreviewContent = (content, type) => {
    try {
      switch (type) {
        case 'object':
          return JSON.stringify(content);
        case 'boolean':
          return content.toString();
        default:
          return content;
      }
    } catch (e) {
      return undefined;
    }
  };

  const focusPreview = () => (isPreviewFocused.current = true);
  const unFocusPreview = () => (isPreviewFocused.current = false);

  const copyToClipboard = (text) => {
    navigator.clipboard.writeText(text);
    toast.success('Copied to clipboard');
  };

  const getCustomResolvables = () => {
    if (variablesExposedForPreview.hasOwnProperty(component?.id)) {
      if (component?.component?.component === 'Table' && fieldMeta?.name) {
        return {
          ...variablesExposedForPreview[component?.id],
          cellValue: variablesExposedForPreview[component?.id]?.rowData?.[fieldMeta?.name],
          rowData: { ...variablesExposedForPreview[component?.id]?.rowData },
        };
      }
      return variablesExposedForPreview[component.id];
    }
    return {};
  };

  const getPreview = () => {
    if (!enablePreview) return;
    const themeCls = darkMode ? 'bg-dark  py-1' : 'bg-light  py-1';
    const preview = resolvedValue;
    const error = resolvingError;

    if (resolvingError !== null && resolvedValue === null && error) {
      const err = String(error);
      const errorMessage = err.includes('.run()')
        ? `${err} in ${componentName ? componentName.split('::')[0] + "'s" : 'fx'} field`
        : err;
      return (
        <animated.div className={isOpen ? themeCls : null} style={{ ...slideInStyles, overflow: 'hidden' }}>
          <div ref={heightRef} className="dynamic-variable-preview bg-red-lt px-1 py-1">
            <div>
              <div className="heading my-1">
                <span>Error</span>
              </div>
              {errorMessage}
            </div>
          </div>
        </animated.div>
      );
    }

    let previewType = typeof preview;
    let previewContent = preview;

    if (hasCircularDependency(preview)) {
      previewContent = JSON.stringify(preview, handleCircularStructureToJSON());
      previewType = typeof previewContent;
    }
    const content = getPreviewContent(previewContent, previewType);
    return (
      <animated.div
        className={isOpen ? themeCls : null}
        style={{ ...slideInStyles, overflow: 'hidden' }}
        onMouseEnter={() => focusPreview()}
        onMouseLeave={() => unFocusPreview()}
      >
        <div ref={heightRef} className="dynamic-variable-preview bg-green-lt px-1 py-1">
          <div>
            <div className="d-flex my-1">
              <div className="flex-grow-1" style={{ fontWeight: 700, textTransform: 'capitalize' }}>
                {previewType}
              </div>
              {isFocused && (
                <div className="preview-icons position-relative">
                  <CodeHinter.PopupIcon callback={() => copyToClipboard(content)} icon="copy" tip="Copy to clipboard" />
                </div>
              )}
            </div>
            {content}
          </div>
        </div>
        {/* Todo: Remove this when workspace variables are deprecated */}
        {enablePreview && isWorkspaceVariable && (
          <CodeHinter.DepericatedAlertForWorkspaceVariable text={'Deprecating soon'} />
        )}
      </animated.div>
    );
  };
  enablePreview = enablePreview ?? true;

  const [isOpen, setIsOpen] = React.useState(false);

  const handleToggle = () => {
    const changeOpen = (newOpen) => {
      setIsOpen(newOpen);
      if (typeof popOverCallback === 'function') popOverCallback(newOpen);
    };

    if (!isOpen) {
      changeOpen(true);
    }

    return new Promise((resolve) => {
      const element = document.getElementsByClassName('portal-container');
      if (element) {
        const checkPortalExits = element[0]?.classList.contains(componentName);

        if (checkPortalExits === false) {
          const parent = element[0].parentNode;
          parent.removeChild(element[0]);
        }

        changeOpen(false);
        resolve();
      }
    }).then(() => {
      changeOpen(true);
      forceUpdate();
    });
  };
  const [, forceUpdate] = React.useReducer((x) => x + 1, 0);

  const defaultClassName =
    className === 'query-hinter' || className === 'custom-component' || undefined ? '' : 'code-hinter';

  const ElementToRender = AllElements[TypeMapping[type]];
  const [forceCodeBox, setForceCodeBox] = useState(fxActive);
  const codeShow = (type ?? 'code') === 'code' || forceCodeBox;
  cyLabel = paramLabel ? paramLabel.toLowerCase().trim().replace(/\s+/g, '-') : cyLabel;

  const fxBtn = () => (
    <div className="col-auto pt-0 fx-common">
      {!['Type', 'selectRowOnCellEdit', 'Select row on cell edit', ' ', 'Padding', 'Width'].includes(paramLabel) && ( //add some key if these extends
        <FxButton
          active={codeShow}
          onPress={() => {
            if (codeShow) {
              setForceCodeBox(false);
              onFxPress(false);
            } else {
              setForceCodeBox(true);
              onFxPress(true);
            }
          }}
          dataCy={cyLabel}
        />
      )}
    </div>
  );

  const _renderFxBtn = () => {
    if (inspectorTab === 'styles') {
      return isPropertyHovered || codeShow ? fxBtn() : null;
    } else {
      return fxBtn();
    }
  };
<<<<<<< HEAD

  const getExclusiveElementProps = () => {
    if (
      component.component.component === 'TextInput' ||
      component.component.component === 'PasswordInput' ||
      component.component.component === 'NumberInput'
    ) {
      return {
        disabled: component?.component?.definition?.styles?.auto?.value,
      };
    }
    if (component.component.component === 'DropDown') {
      return {
        disabled: component?.component?.definition?.styles?.labelAutoWidth?.value,
      };
    }
  };

=======
>>>>>>> 84767385
  const onFocusHandler = () => {
    setFocused(true);
    updatePreview();
  };

  return (
    <div
      ref={wrapperRef}
      className={cx({ 'codeShow-active': codeShow, 'd-flex': paramLabel == 'Tooltip' })}
      onMouseEnter={() => setPropertyHovered(true)}
      onMouseLeave={() => setPropertyHovered(false)}
    >
      <div
        className={cx('d-flex justify-content-between', { 'w-full': fieldMeta?.fullWidth })}
        style={{
          marginRight: paramLabel == 'Tooltip' && '40px',
          alignItems: paramLabel == 'Tooltip' ? 'flex-start' : 'center',
        }}
      >
        {paramLabel && !HIDDEN_CODE_HINTER_LABELS.includes(paramLabel) && (
          <div className={`field ${options.className}`} data-cy={`${cyLabel}-widget-parameter-label`}>
            <ToolTip
              label={t(`widget.commonProperties.${camelCase(paramLabel)}`, paramLabel)}
              meta={fieldMeta}
              labelClass={`tj-text-xsm color-slate12 ${codeShow ? 'label-hinter-margin' : 'mb-0'} ${
                darkMode && 'color-whitish-darkmode'
              }`}
            />
          </div>
        )}
        <div className={cx(`${(type ?? 'code') === 'code' ? 'd-none' : ''}`, { 'w-full': fieldMeta?.fullWidth })}>
          <div
            style={{ width: width, marginBottom: codeShow ? '0.5rem' : '0px' }}
            className={cx('d-flex align-items-center', { 'w-full': fieldMeta?.fullWidth })}
          >
            {!fieldMeta?.isFxNotRequired && _renderFxBtn()}
            {!codeShow && (
              <ElementToRender
                value={resolveReferences(initialValue, realState)}
                onChange={(value) => {
                  if (value !== currentValue) {
                    onChange(value);
                    setCurrentValue(value);
                  }
                }}
                onVisibilityChange={(value) => {
                  if (value !== currentValue) {
                    onVisibilityChange(value);
                    setCurrentValue(value);
                  }
                }}
                paramName={paramName}
                paramLabel={paramLabel}
                forceCodeBox={() => {
                  setForceCodeBox(true);
                  onFxPress(true);
                }}
                meta={fieldMeta}
                cyLabel={cyLabel}
                isIcon={isIcon}
                staticText={staticText}
                component={component}
              />
            )}
          </div>
        </div>
      </div>
      <div
        className={`row${height === '150px' || height === '300px' ? ' tablr-gutter-x-0' : ''} custom-row`}
        style={{ width: paramLabel == 'Tooltip' ? '100%' : width, display: codeShow ? 'flex' : 'none' }}
      >
        <div className={`col code-hinter-col`}>
          <div className="d-flex">
            <div className="code-hinter-wrapper position-relative" style={{ width: '100%' }}>
              <div
                className={`${defaultClassName} ${className || 'codehinter-default-input'} ${
                  paramName && resolvingError && 'border-danger'
                }`}
                key={componentName}
                style={{
                  height: height || 'auto',
                  minHeight,
                  maxHeight: '320px',
                  overflow: 'auto',
                  fontSize: ' .875rem',
                  maxWidth: paramLabel == 'Tooltip' && '190px',
                }}
                data-cy={`${cyLabel}-input-field`}
              >
                {usePortalEditor && (
                  <CodeHinter.PopupIcon
                    callback={handleToggle}
                    icon="portal-open"
                    tip="Pop out code editor into a new window"
                    transformation={componentName === 'transformation'}
                  />
                )}
                <CodeHinter.Portal
                  isCopilotEnabled={isCopilotEnabled}
                  isOpen={isOpen}
                  callback={setIsOpen}
                  componentName={componentName}
                  key={componentName}
                  customComponent={getPreview}
                  forceUpdate={forceUpdate}
                  optionalProps={{ styles: { height: 300 }, cls: className }}
                  darkMode={darkMode}
                  selectors={{ className: 'preview-block-portal' }}
                  dragResizePortal={true}
                  callgpt={callgpt}
                >
                  <CodeMirror
                    value={typeof initialValue === 'string' ? initialValue : ''}
                    realState={realState}
                    scrollbarStyle={null}
                    height={'100%'}
                    onFocus={onFocusHandler}
                    onBlur={(editor, e) => {
                      e?.stopPropagation();
                      const value = editor?.getValue()?.trimEnd();
                      onChange(value);
                      if (!isPreviewFocused?.current) {
                        setFocused(false);
                      }
                    }}
                    onChange={(editor) => valueChanged(editor, onChange, ignoreBraces)}
                    onBeforeChange={(editor, change) => onBeforeChange(editor, change, ignoreBraces)}
                    options={options}
                    viewportMargin={Infinity}
                  />
                </CodeHinter.Portal>
              </div>
              {enablePreview && !isOpen && getPreview()}
            </div>
          </div>
        </div>
      </div>
    </div>
  );
}

const PopupIcon = ({ callback, icon, tip, transformation = false }) => {
  const size = transformation ? 20 : 12;

  return (
    <div className="d-flex justify-content-end w-100 position-absolute" style={{ top: 0 }}>
      <OverlayTrigger
        trigger={['hover', 'focus']}
        placement="top"
        delay={{ show: 800, hide: 100 }}
        overlay={<Tooltip id="button-tooltip">{tip}</Tooltip>}
      >
        <img
          className="svg-icon m-2 popup-btn"
          src={`assets/images/icons/${icon}.svg`}
          width={size}
          height={size}
          onClick={(e) => {
            e.stopPropagation();
            callback();
          }}
        />
      </OverlayTrigger>
    </div>
  );
};

const Portal = ({ children, ...restProps }) => {
  const renderPortal = usePortal({ children, ...restProps });

  return <React.Fragment>{renderPortal}</React.Fragment>;
};

const DepericatedAlertForWorkspaceVariable = ({ text }) => {
  return (
    <Alert
      svg="tj-info-warning"
      cls="codehinter workspace-variables-alert-banner p-1 mb-0"
      data-cy={``}
      imgHeight={18}
      imgWidth={18}
    >
      <div className="d-flex align-items-center">
        <div class="">{text}</div>
      </div>
    </Alert>
  );
};

CodeHinter.PopupIcon = PopupIcon;
CodeHinter.Portal = Portal;
CodeHinter.DepericatedAlertForWorkspaceVariable = DepericatedAlertForWorkspaceVariable;<|MERGE_RESOLUTION|>--- conflicted
+++ resolved
@@ -432,27 +432,7 @@
       return fxBtn();
     }
   };
-<<<<<<< HEAD
-
-  const getExclusiveElementProps = () => {
-    if (
-      component.component.component === 'TextInput' ||
-      component.component.component === 'PasswordInput' ||
-      component.component.component === 'NumberInput'
-    ) {
-      return {
-        disabled: component?.component?.definition?.styles?.auto?.value,
-      };
-    }
-    if (component.component.component === 'DropDown') {
-      return {
-        disabled: component?.component?.definition?.styles?.labelAutoWidth?.value,
-      };
-    }
-  };
-
-=======
->>>>>>> 84767385
+
   const onFocusHandler = () => {
     setFocused(true);
     updatePreview();
