--- conflicted
+++ resolved
@@ -422,8 +422,9 @@
             className="d-flex align-items-center"
           >
             <div className="col-auto pt-0 fx-common">
-<<<<<<< HEAD
-              {!['Type', 'selectRowOnCellEdit', 'Select row on cell edit'].includes(paramLabel) && (
+              {!['Type', 'selectRowOnCellEdit', 'Select row on cell edit', ' ', 'Padding', 'Width'].includes(
+                paramLabel
+              ) && (
                 <FxButton
                   active={codeShow}
                   onPress={() => {
@@ -438,26 +439,6 @@
                   dataCy={cyLabel}
                 />
               )}
-=======
-              {paramLabel !== 'Type' &&
-                paramLabel !== ' ' &&
-                paramLabel !== 'Padding' &&
-                paramLabel !== 'Width' && ( //add some key if these extends
-                  <FxButton
-                    active={codeShow}
-                    onPress={() => {
-                      if (codeShow) {
-                        setForceCodeBox(false);
-                        onFxPress(false);
-                      } else {
-                        setForceCodeBox(true);
-                        onFxPress(true);
-                      }
-                    }}
-                    dataCy={cyLabel}
-                  />
-                )}
->>>>>>> c1c3f856
             </div>
             {!codeShow && (
               <ElementToRender
