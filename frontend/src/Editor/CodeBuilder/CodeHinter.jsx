--- conflicted
+++ resolved
@@ -160,13 +160,10 @@
   }, [wrapperRef, isFocused, isPreviewFocused, currentValue, prevCountRef, isOpen]);
 
   useEffect(() => {
-<<<<<<< HEAD
     let globalPreviewCopy = null;
     let globalErrorCopy = null;
-    if (JSON.stringify(currentValue) !== JSON.stringify(prevCurrentValue)) {
-=======
+    // if (JSON.stringify(currentValue) !== JSON.stringify(prevCurrentValue)) {
     if (enablePreview && isFocused && JSON.stringify(currentValue) !== JSON.stringify(prevCurrentValue)) {
->>>>>>> 5c4d3958
       const customResolvables = getCustomResolvables();
       const [preview, error] = resolveReferences(currentValue, realState, null, customResolvables, true, true);
 
@@ -192,18 +189,15 @@
         setResolvedValue(preview);
       }
     }
-<<<<<<< HEAD
 
     return () => {
       setPrevCurrentValue(null);
       setResolvedValue(globalPreviewCopy);
       setResolvingError(globalErrorCopy);
     };
-  }, [JSON.stringify({ currentValue, realState })]);
-=======
-    // eslint-disable-next-line react-hooks/exhaustive-deps
   }, [JSON.stringify({ currentValue, realState, isFocused })]);
->>>>>>> 5c4d3958
+  // eslint-disable-next-line react-hooks/exhaustive-deps
+  // }, [JSON.stringify({ currentValue, realState, isFocused })]);
 
   function valueChanged(editor, onChange, ignoreBraces) {
     if (editor.getValue()?.trim() !== currentValue) {
