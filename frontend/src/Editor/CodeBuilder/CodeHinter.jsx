import React, { useEffect, useState, useRef, useContext } from 'react';
import { useSpring, config, animated } from 'react-spring';
import OverlayTrigger from 'react-bootstrap/OverlayTrigger';
import Tooltip from 'react-bootstrap/Tooltip';
import CodeMirror from '@uiw/react-codemirror';
import 'codemirror/mode/handlebars/handlebars';
import 'codemirror/mode/javascript/javascript';
import 'codemirror/mode/sql/sql';
import 'codemirror/addon/hint/show-hint';
import 'codemirror/addon/display/placeholder';
import 'codemirror/addon/search/match-highlighter';
import 'codemirror/addon/hint/show-hint.css';
import 'codemirror/theme/base16-light.css';
import 'codemirror/theme/duotone-light.css';
import 'codemirror/theme/monokai.css';
import { onBeforeChange, handleChange } from './utils';
import { resolveReferences, hasCircularDependency, handleCircularStructureToJSON } from '@/_helpers/utils';
import useHeight from '@/_hooks/use-height-transition';
import usePortal from '@/_hooks/use-portal';
import { Color } from './Elements/Color';
import { Json } from './Elements/Json';
import { Select } from './Elements/Select';
import { Toggle } from './Elements/Toggle';
import { AlignButtons } from './Elements/AlignButtons';
import { TypeMapping } from './TypeMapping';
import { Number } from './Elements/Number';
import { BoxShadow } from './Elements/BoxShadow';
import FxButton from './Elements/FxButton';
import { ToolTip } from '../Inspector/Elements/Components/ToolTip';
import { toast } from 'react-hot-toast';
import { EditorContext } from '@/Editor/Context/EditorContextWrapper';
import { camelCase } from 'lodash';
import { useTranslation } from 'react-i18next';
import cx from 'classnames';
import { Alert } from '@/_ui/Alert/Alert';
import { useCurrentState } from '@/_stores/currentStateStore';
import ClientServerSwitch from './Elements/ClientServerSwitch';
<<<<<<< HEAD
import Switch from './Elements/Switch';
import Checkbox from './Elements/Checkbox';
import Slider from './Elements/Slider';
import { Input } from './Elements/Input';
import { Icon } from './Elements/Icon';
import { Visibility } from './Elements/Visibility';

const HIDDEN_CODE_HINTER_LABELS = ['Table data', 'Column data', 'Text Format', 'Text'];
=======
import { validateProperty } from '../component-properties-validation';
const HIDDEN_CODE_HINTER_LABELS = ['Table data', 'Column data'];
>>>>>>> 291a955f

const AllElements = {
  Color,
  Json,
  Toggle,
  Select,
  AlignButtons,
  Number,
  BoxShadow,
  ClientServerSwitch,
  Slider,
  Switch,
  Input,
  Checkbox,
  Icon,
  Visibility,
};

export function CodeHinter({
  initialValue,
  onChange,
  onVisibilityChange,
  mode,
  theme,
  lineNumbers,
  placeholder,
  ignoreBraces,
  enablePreview,
  height,
  minHeight,
  lineWrapping,
  componentName = null,
  usePortalEditor = true,
  className,
  width = '',
  paramName,
  paramLabel,
  type,
  fieldMeta,
  onFxPress,
  fxActive,
  component,
  popOverCallback,
  cyLabel = '',
  callgpt = () => null,
  isCopilotEnabled = false,
  currentState: _currentState,
  verticalLine = true,
  isIcon = false,
  inspectorTab,
}) {
  const darkMode = localStorage.getItem('darkMode') === 'true';
  const options = {
    lineNumbers: lineNumbers ?? false,
    lineWrapping: lineWrapping ?? true,
    singleLine: true,
    mode: mode || 'handlebars',
    tabSize: 2,
    theme: theme ? theme : darkMode ? 'monokai' : 'default',
    readOnly: false,
    highlightSelectionMatches: true,
    placeholder,
  };
  const currentState = useCurrentState();
  const [realState, setRealState] = useState(currentState);
  const [currentValue, setCurrentValue] = useState('');

  const [prevCurrentValue, setPrevCurrentValue] = useState(null);
  const [resolvedValue, setResolvedValue] = useState(null);
  const [resolvingError, setResolvingError] = useState(null);

  const [isFocused, setFocused] = useState(false);
  const [heightRef, currentHeight] = useHeight();
  const isPreviewFocused = useRef(false);
  const [isPropertyHovered, setPropertyHovered] = useState(false);
  const wrapperRef = useRef(null);

  // Todo: Remove this when workspace variables are deprecated
  const isWorkspaceVariable =
    typeof currentValue === 'string' && (currentValue.includes('%%client') || currentValue.includes('%%server'));

  const slideInStyles = useSpring({
    config: { ...config.stiff },
    from: { opacity: 0, height: 0 },
    to: {
      opacity: isFocused ? 1 : 0,
      height: isFocused ? currentHeight + (isWorkspaceVariable ? 30 : 0) : 0,
    },
  });
  const { t } = useTranslation();
  const { variablesExposedForPreview } = useContext(EditorContext);
  const prevCountRef = useRef(false);

  function getPropertyDefinition(paramName, component) {
    if (component?.properties?.hasOwnProperty(`${paramName}`)) {
      return component.properties?.[paramName];
    } else if (component?.styles?.hasOwnProperty(`${paramName}`)) {
      return component?.styles?.[paramName];
    } else if (component?.general?.hasOwnProperty(`${paramName}`)) {
      return component?.general?.[paramName];
    } else if (component?.generalStyles?.hasOwnProperty(`${paramName}`)) {
      return component?.generalStyles?.[paramName];
    } else {
      return {};
    }
  }

  const checkTypeErrorInRunTime = (preview) => {
    const propertyDefinition = getPropertyDefinition(paramName, component?.component);
    const resolvedProperty = Object.keys(component?.component?.definition || {}).reduce((accumulator, currentKey) => {
      if (
        component?.component?.definition?.[currentKey]?.hasOwnProperty(paramName) ||
        (paramName === 'tooltip' &&
          currentKey === 'general' &&
          !component?.component?.definition?.[currentKey]?.hasOwnProperty(paramName))
        //added second condition because initilly general is empty object and hence it was not going inside if statement and thus codehinter was always receiving undefined for initial render and thus showing error message in the preview
      ) {
        accumulator[`${paramName}`] = resolveReferences(preview, currentState);
      }
      return accumulator;
    }, {});
    const [_valid, errorMessages] = validateProperty(resolvedProperty, propertyDefinition, paramName);
    return [_valid, errorMessages];
  };

  const getPreviewAndErrorFromValue = (value) => {
    const customResolvables = getCustomResolvables();
    const [preview, error] = resolveReferences(value, realState, null, customResolvables, true, true);
    return [preview, error];
  };

  useEffect(() => {
    setCurrentValue(initialValue);
    const [preview, error] = getPreviewAndErrorFromValue(initialValue);
    const [_valid] = checkTypeErrorInRunTime(preview);
    if (!_valid || error) setResolvingError(true);
    return () => {
      setPrevCurrentValue(null);
      setResolvedValue(null);
      setResolvingError(null);
    };
    // eslint-disable-next-line react-hooks/exhaustive-deps
  }, []);

  useEffect(() => {
    if (_currentState) {
      setRealState(_currentState);
    } else {
      setRealState(currentState);
    }
    // eslint-disable-next-line react-hooks/exhaustive-deps
  }, [JSON.stringify({ currentState, _currentState })]);

  useEffect(() => {
    const handleClickOutside = (event) => {
      if (isOpen) {
        return;
      }
      if (wrapperRef.current && isFocused && !wrapperRef.current.contains(event.target) && prevCountRef.current) {
        isPreviewFocused.current = false;
        setFocused(false);
        prevCountRef.current = false;
      } else if (isFocused) {
        prevCountRef.current = true;
      } else if (!isFocused && prevCountRef.current) prevCountRef.current = false;
    };
    document.addEventListener('mousedown', handleClickOutside);
    return () => {
      document.removeEventListener('mousedown', handleClickOutside);
    };
  }, [wrapperRef, isFocused, isPreviewFocused, currentValue, prevCountRef, isOpen]);

  useEffect(() => {
    let globalPreviewCopy = null;
    let globalErrorCopy = null;
    if (enablePreview && isFocused && JSON.stringify(currentValue) !== JSON.stringify(prevCurrentValue)) {
      const [preview, error] = getPreviewAndErrorFromValue(currentValue);
      // checking type error if any in run time
      const [_valid, errorMessages] = checkTypeErrorInRunTime(preview);

      setPrevCurrentValue(currentValue);
      if (error || !_valid || typeof preview === 'function') {
        globalPreviewCopy = null;
        globalErrorCopy = error || errorMessages?.[errorMessages?.length - 1];
        setResolvingError(error || errorMessages?.[errorMessages?.length - 1]);
        setResolvedValue(null);
      } else {
        globalPreviewCopy = preview;
        globalErrorCopy = null;
        setResolvingError(null);
        setResolvedValue(preview);
      }
    }

    return () => {
      if (enablePreview && isFocused && JSON.stringify(currentValue) !== JSON.stringify(prevCurrentValue)) {
        setPrevCurrentValue(null);
        setResolvedValue(globalPreviewCopy);
        setResolvingError(globalErrorCopy);
      }
    };
  }, [JSON.stringify({ currentValue, realState, isFocused })]);
  // eslint-disable-next-line react-hooks/exhaustive-deps
  // }, [JSON.stringify({ currentValue, realState, isFocused })]);

  function valueChanged(editor, onChange, ignoreBraces) {
    if (editor.getValue()?.trim() !== currentValue) {
      handleChange(editor, onChange, ignoreBraces, realState, componentName, getCustomResolvables());
      setCurrentValue(editor.getValue()?.trim());
    }
  }

  const getPreviewContent = (content, type) => {
    try {
      switch (type) {
        case 'object':
          return JSON.stringify(content);
        case 'boolean':
          return content.toString();
        default:
          return content;
      }
    } catch (e) {
      return undefined;
    }
  };

  const focusPreview = () => (isPreviewFocused.current = true);
  const unFocusPreview = () => (isPreviewFocused.current = false);

  const copyToClipboard = (text) => {
    navigator.clipboard.writeText(text);
    toast.success('Copied to clipboard');
  };

  const getCustomResolvables = () => {
    if (variablesExposedForPreview.hasOwnProperty(component?.id)) {
      if (component?.component?.component === 'Table' && fieldMeta?.name) {
        return {
          ...variablesExposedForPreview[component?.id],
          cellValue: variablesExposedForPreview[component?.id]?.rowData?.[fieldMeta?.name],
          rowData: { ...variablesExposedForPreview[component?.id]?.rowData },
        };
      }
      return variablesExposedForPreview[component.id];
    }
    return {};
  };

  const getPreview = () => {
    if (!enablePreview) return;
    const themeCls = darkMode ? 'bg-dark  py-1' : 'bg-light  py-1';
    const preview = resolvedValue;
    const error = resolvingError;

    if (resolvingError !== null && resolvedValue === null && error) {
      const err = String(error);
      const errorMessage = err.includes('.run()')
        ? `${err} in ${componentName ? componentName.split('::')[0] + "'s" : 'fx'} field`
        : err;
      return (
        <animated.div className={isOpen ? themeCls : null} style={{ ...slideInStyles, overflow: 'hidden' }}>
          <div ref={heightRef} className="dynamic-variable-preview bg-red-lt px-1 py-1">
            <div>
              <div className="heading my-1">
                <span>Error</span>
              </div>
              {errorMessage}
            </div>
          </div>
        </animated.div>
      );
    }

    let previewType = typeof preview;
    let previewContent = preview;

    if (hasCircularDependency(preview)) {
      previewContent = JSON.stringify(preview, handleCircularStructureToJSON());
      previewType = typeof previewContent;
    }
    const content = getPreviewContent(previewContent, previewType);
    return (
      <animated.div
        className={isOpen ? themeCls : null}
        style={{ ...slideInStyles, overflow: 'hidden' }}
        onMouseEnter={() => focusPreview()}
        onMouseLeave={() => unFocusPreview()}
      >
        <div ref={heightRef} className="dynamic-variable-preview bg-green-lt px-1 py-1">
          <div>
            <div className="d-flex my-1">
              <div className="flex-grow-1" style={{ fontWeight: 700, textTransform: 'capitalize' }}>
                {previewType}
              </div>
              {isFocused && (
                <div className="preview-icons position-relative">
                  <CodeHinter.PopupIcon callback={() => copyToClipboard(content)} icon="copy" tip="Copy to clipboard" />
                </div>
              )}
            </div>
            {content}
          </div>
        </div>
        {/* Todo: Remove this when workspace variables are deprecated */}
        {enablePreview && isWorkspaceVariable && (
          <CodeHinter.DepericatedAlertForWorkspaceVariable text={'Deprecating soon'} />
        )}
      </animated.div>
    );
  };
  enablePreview = enablePreview ?? true;

  const [isOpen, setIsOpen] = React.useState(false);

  const handleToggle = () => {
    const changeOpen = (newOpen) => {
      setIsOpen(newOpen);
      if (typeof popOverCallback === 'function') popOverCallback(newOpen);
    };

    if (!isOpen) {
      changeOpen(true);
    }

    return new Promise((resolve) => {
      const element = document.getElementsByClassName('portal-container');
      if (element) {
        const checkPortalExits = element[0]?.classList.contains(componentName);

        if (checkPortalExits === false) {
          const parent = element[0].parentNode;
          parent.removeChild(element[0]);
        }

        changeOpen(false);
        resolve();
      }
    }).then(() => {
      changeOpen(true);
      forceUpdate();
    });
  };
  const [, forceUpdate] = React.useReducer((x) => x + 1, 0);

  const defaultClassName =
    className === 'query-hinter' || className === 'custom-component' || undefined ? '' : 'code-hinter';

  const ElementToRender = AllElements[TypeMapping[type]];

  const [forceCodeBox, setForceCodeBox] = useState(fxActive);
  const codeShow = (type ?? 'code') === 'code' || forceCodeBox;
  cyLabel = paramLabel ? paramLabel.toLowerCase().trim().replace(/\s+/g, '-') : cyLabel;

  const fxBtn = (
    <div className="col-auto pt-0 fx-common">
      {paramLabel !== 'Type' && (
        <FxButton
          active={codeShow}
          onPress={() => {
            if (codeShow) {
              setForceCodeBox(false);
              onFxPress(false);
            } else {
              setForceCodeBox(true);
              onFxPress(true);
            }
          }}
          dataCy={cyLabel}
        />
      )}
    </div>
  );

  const _renderFxBtn = () => {
    if (inspectorTab === 'styles') {
      return isPropertyHovered || codeShow ? fxBtn : null;
    } else {
      return fxBtn;
    }
  };

  return (
    <div
      ref={wrapperRef}
      className={cx({ 'codeShow-active': codeShow })}
      onMouseEnter={() => setPropertyHovered(true)}
      onMouseLeave={() => setPropertyHovered(false)}
    >
      <div className={cx('d-flex align-items-center justify-content-between', { 'w-full': fieldMeta?.fullWidth })}>
        {paramLabel === 'Type' && <div className="field-type-vertical-line"></div>}
        {paramLabel && !HIDDEN_CODE_HINTER_LABELS.includes(paramLabel) && (
          <div className={`field ${options.className}`} data-cy={`${cyLabel}-widget-parameter-label`}>
            <ToolTip
              label={t(`widget.commonProperties.${camelCase(paramLabel)}`, paramLabel)}
              meta={fieldMeta}
              labelClass={`tj-text-xsm color-slate12 ${codeShow ? 'mb-2' : 'mb-0'} ${
                darkMode && 'color-whitish-darkmode'
              }`}
            />
          </div>
        )}
        <div className={cx(`${(type ?? 'code') === 'code' ? 'd-none' : ''}`, { 'w-full': fieldMeta?.fullWidth })}>
          <div
            style={{ width: width, marginBottom: codeShow ? '0.5rem' : '0px' }}
            className={cx('d-flex align-items-center', { 'w-full': fieldMeta?.fullWidth })}
          >
            {!fieldMeta?.isFxNotRequired && _renderFxBtn()}
            {!codeShow && (
              <ElementToRender
                value={resolveReferences(initialValue, realState)}
                onChange={(value) => {
                  if (value !== currentValue) {
                    onChange(value);
                    setCurrentValue(value);
                  }
                }}
                onVisibilityChange={(value) => {
                  if (value !== currentValue) {
                    onVisibilityChange(value);
                    setCurrentValue(value);
                  }
                }}
                paramName={paramName}
                paramLabel={paramLabel}
                forceCodeBox={() => {
                  setForceCodeBox(true);
                  onFxPress(true);
                }}
                meta={fieldMeta}
                cyLabel={cyLabel}
                isIcon={isIcon}
                component={component}
              />
            )}
          </div>
        </div>
      </div>
      <div
        className={`row${height === '150px' || height === '300px' ? ' tablr-gutter-x-0' : ''} custom-row`}
        style={{ width: width, display: codeShow ? 'flex' : 'none' }}
      >
        <div className={`col code-hinter-col`}>
          <div className="d-flex">
            {/* <div className={`${verticalLine && 'code-hinter-vertical-line'}`}></div> */}
            <div className="code-hinter-wrapper position-relative" style={{ width: '100%' }}>
              <div
                className={`${defaultClassName} ${className || 'codehinter-default-input'} ${
                  resolvingError && 'border-danger'
                }`}
                key={componentName}
                style={{
                  height: height || 'auto',
                  minHeight,
                  maxHeight: '320px',
                  overflow: 'auto',
                  fontSize: ' .875rem',
                }}
                data-cy={`${cyLabel}-input-field`}
              >
                {usePortalEditor && (
                  <CodeHinter.PopupIcon
                    callback={handleToggle}
                    icon="portal-open"
                    tip="Pop out code editor into a new window"
                    transformation={componentName === 'transformation'}
                  />
                )}
                <CodeHinter.Portal
                  isCopilotEnabled={isCopilotEnabled}
                  isOpen={isOpen}
                  callback={setIsOpen}
                  componentName={componentName}
                  key={componentName}
                  customComponent={getPreview}
                  forceUpdate={forceUpdate}
                  optionalProps={{ styles: { height: 300 }, cls: className }}
                  darkMode={darkMode}
                  selectors={{ className: 'preview-block-portal' }}
                  dragResizePortal={true}
                  callgpt={callgpt}
                >
                  <CodeMirror
                    value={typeof initialValue === 'string' ? initialValue : ''}
                    realState={realState}
                    scrollbarStyle={null}
                    height={'100%'}
                    onFocus={() => setFocused(true)}
                    onBlur={(editor, e) => {
                      e?.stopPropagation();
                      const value = editor?.getValue()?.trimEnd();
                      onChange(value);
                      if (!isPreviewFocused?.current) {
                        setFocused(false);
                      }
                    }}
                    onChange={(editor) => valueChanged(editor, onChange, ignoreBraces)}
                    onBeforeChange={(editor, change) => onBeforeChange(editor, change, ignoreBraces)}
                    options={options}
                    viewportMargin={Infinity}
                  />
                </CodeHinter.Portal>
              </div>
              {enablePreview && !isOpen && getPreview()}
            </div>
          </div>
        </div>
      </div>
    </div>
  );
}

// eslint-disable-next-line no-unused-vars
function CodeHinterInputField() {
  return <></>;
}

const PopupIcon = ({ callback, icon, tip, transformation = false }) => {
  const size = transformation ? 20 : 12;

  return (
    <div className="d-flex justify-content-end w-100 position-absolute" style={{ top: 0 }}>
      <OverlayTrigger
        trigger={['hover', 'focus']}
        placement="top"
        delay={{ show: 800, hide: 100 }}
        overlay={<Tooltip id="button-tooltip">{tip}</Tooltip>}
      >
        <img
          className="svg-icon m-2 popup-btn"
          src={`assets/images/icons/${icon}.svg`}
          width={size}
          height={size}
          onClick={(e) => {
            e.stopPropagation();
            callback();
          }}
        />
      </OverlayTrigger>
    </div>
  );
};

const Portal = ({ children, ...restProps }) => {
  const renderPortal = usePortal({ children, ...restProps });

  return <React.Fragment>{renderPortal}</React.Fragment>;
};

const DepericatedAlertForWorkspaceVariable = ({ text }) => {
  return (
    <Alert
      svg="tj-info-warning"
      cls="codehinter workspace-variables-alert-banner p-1 mb-0"
      data-cy={``}
      imgHeight={18}
      imgWidth={18}
    >
      <div className="d-flex align-items-center">
        <div class="">{text}</div>
      </div>
    </Alert>
  );
};

CodeHinter.PopupIcon = PopupIcon;
CodeHinter.Portal = Portal;
CodeHinter.DepericatedAlertForWorkspaceVariable = DepericatedAlertForWorkspaceVariable;<|MERGE_RESOLUTION|>--- conflicted
+++ resolved
@@ -35,19 +35,15 @@
 import { Alert } from '@/_ui/Alert/Alert';
 import { useCurrentState } from '@/_stores/currentStateStore';
 import ClientServerSwitch from './Elements/ClientServerSwitch';
-<<<<<<< HEAD
 import Switch from './Elements/Switch';
 import Checkbox from './Elements/Checkbox';
 import Slider from './Elements/Slider';
 import { Input } from './Elements/Input';
 import { Icon } from './Elements/Icon';
 import { Visibility } from './Elements/Visibility';
-
-const HIDDEN_CODE_HINTER_LABELS = ['Table data', 'Column data', 'Text Format', 'Text'];
-=======
 import { validateProperty } from '../component-properties-validation';
+
 const HIDDEN_CODE_HINTER_LABELS = ['Table data', 'Column data'];
->>>>>>> 291a955f
 
 const AllElements = {
   Color,
