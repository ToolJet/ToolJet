import React, { useEffect, useState, useRef, useContext } from 'react';
import { useSpring, config, animated } from 'react-spring';
import OverlayTrigger from 'react-bootstrap/OverlayTrigger';
import Tooltip from 'react-bootstrap/Tooltip';
import CodeMirror from '@uiw/react-codemirror';
import 'codemirror/mode/handlebars/handlebars';
import 'codemirror/mode/javascript/javascript';
import 'codemirror/mode/sql/sql';
import 'codemirror/addon/hint/show-hint';
import 'codemirror/addon/display/placeholder';
import 'codemirror/addon/search/match-highlighter';
import 'codemirror/addon/hint/show-hint.css';
import 'codemirror/theme/base16-light.css';
import 'codemirror/theme/duotone-light.css';
import 'codemirror/theme/monokai.css';
import { onBeforeChange, handleChange } from './utils';
import { resolveReferences, hasCircularDependency, handleCircularStructureToJSON } from '@/_helpers/utils';
import useHeight from '@/_hooks/use-height-transition';
import usePortal from '@/_hooks/use-portal';
import { Color } from './Elements/Color';
import { Json } from './Elements/Json';
import { Select } from './Elements/Select';
import { Toggle } from './Elements/Toggle';
import { AlignButtons } from './Elements/AlignButtons';
import { TypeMapping } from './TypeMapping';
import { Number } from './Elements/Number';
import { BoxShadow } from './Elements/BoxShadow';
import FxButton from './Elements/FxButton';
import { ToolTip } from '../Inspector/Elements/Components/ToolTip';
import { toast } from 'react-hot-toast';
import { EditorContext } from '@/Editor/Context/EditorContextWrapper';
import { camelCase } from 'lodash';
import { useTranslation } from 'react-i18next';
import cx from 'classnames';
import { Alert } from '@/_ui/Alert/Alert';
import { useCurrentState } from '@/_stores/currentStateStore';
import ClientServerSwitch from './Elements/ClientServerSwitch';
import { CodeHinterContext } from './CodeHinterContext';
import Switch from './Elements/Switch';
import Checkbox from './Elements/Checkbox';
import Slider from './Elements/Slider';
import { Input } from './Elements/Input';
import { Icon } from './Elements/Icon';
import { Visibility } from './Elements/Visibility';
import { NumberInput } from './Elements/NumberInput';
import { validateProperty } from '../component-properties-validation';

const HIDDEN_CODE_HINTER_LABELS = ['Table data', 'Column data', 'Text Format', 'TextComponentTextInput'];

const AllElements = {
  Color,
  Json,
  Toggle,
  Select,
  AlignButtons,
  Number,
  BoxShadow,
  ClientServerSwitch,
  Slider,
  Switch,
  Input,
  Checkbox,
  Icon,
  Visibility,
  NumberInput,
};

export function CodeHinter({
  initialValue,
  onChange,
  onVisibilityChange,
  mode,
  theme,
  lineNumbers,
  placeholder,
  ignoreBraces,
  enablePreview,
  height,
  minHeight,
  lineWrapping,
  componentName = null,
  usePortalEditor = true,
  className,
  width = '',
  paramName,
  paramLabel,
  type,
  fieldMeta,
  onFxPress,
  fxActive,
  component,
  popOverCallback,
  cyLabel = '',
  callgpt = () => null,
  isCopilotEnabled = false,
  currentState: _currentState,
<<<<<<< HEAD
  verticalLine = true,
  disabled = false,
=======
  isIcon = false,
  inspectorTab,
  staticText,
>>>>>>> 37e81c9e
}) {
  const context = useContext(CodeHinterContext);

  const darkMode = localStorage.getItem('darkMode') === 'true';
  const options = {
    lineNumbers: lineNumbers ?? false,
    lineWrapping: lineWrapping ?? true,
    singleLine: true,
    mode: mode || 'handlebars',
    tabSize: 2,
    theme: theme ? theme : darkMode ? 'monokai' : 'default',
    readOnly: disabled,
    disableInput: disabled,
    cursorBlinkRate: disabled ? -1 : 530,
    highlightSelectionMatches: true,
    placeholder,
  };
  const currentState = useCurrentState();
<<<<<<< HEAD

  const [realState, setRealState] = useState(currentState);
=======
  const [realState, setRealState] = useState({ ...currentState, ..._currentState, ...context });

>>>>>>> 37e81c9e
  const [currentValue, setCurrentValue] = useState('');

  const [prevCurrentValue, setPrevCurrentValue] = useState(null);
  const [resolvedValue, setResolvedValue] = useState(null);
  const [resolvingError, setResolvingError] = useState(null);

  const [isFocused, setFocused] = useState(false);
  const [heightRef, currentHeight] = useHeight();
  const isPreviewFocused = useRef(false);
  const [isPropertyHovered, setPropertyHovered] = useState(false);
  const wrapperRef = useRef(null);

  // Todo: Remove this when workspace variables are deprecated
  const isWorkspaceVariable =
    typeof currentValue === 'string' && (currentValue.includes('%%client') || currentValue.includes('%%server'));

  const slideInStyles = useSpring({
    config: { ...config.stiff },
    from: { opacity: 0, height: 0 },
    to: {
      opacity: isFocused ? 1 : 0,
      height: isFocused ? currentHeight + (isWorkspaceVariable ? 30 : 0) : 0,
    },
  });
  const { t } = useTranslation();

  const { variablesExposedForPreview } = useContext(EditorContext) || {};

  const prevCountRef = useRef(false);

  function getPropertyDefinition(paramName, component) {
    if (component?.properties?.hasOwnProperty(`${paramName}`)) {
      return component.properties?.[paramName];
    } else if (component?.styles?.hasOwnProperty(`${paramName}`)) {
      return component?.styles?.[paramName];
    } else if (component?.general?.hasOwnProperty(`${paramName}`)) {
      return component?.general?.[paramName];
    } else if (component?.generalStyles?.hasOwnProperty(`${paramName}`)) {
      return component?.generalStyles?.[paramName];
    } else {
      return {};
    }
  }

  const checkTypeErrorInRunTime = (preview) => {
    const propertyDefinition = getPropertyDefinition(paramName, component?.component);
    const resolvedProperty = Object.keys(component?.component?.definition || {}).reduce((accumulator, currentKey) => {
      if (
        component?.component?.definition?.[currentKey]?.hasOwnProperty(paramName) ||
        (paramName === 'tooltip' &&
          currentKey === 'general' &&
          !component?.component?.definition?.[currentKey]?.hasOwnProperty(paramName))
        //added second condition because initilly general is empty object and hence it was not going inside if statement and thus codehinter was always receiving undefined for initial render and thus showing error message in the preview
      ) {
        accumulator[`${paramName}`] = resolveReferences(preview, currentState);
      }
      return accumulator;
    }, {});
    const [_valid, errorMessages] = validateProperty(resolvedProperty, propertyDefinition, paramName);
    return [_valid, errorMessages];
  };

  const getPreviewAndErrorFromValue = (value) => {
    const customResolvables = getCustomResolvables();
    const [preview, error] = resolveReferences(value, realState, null, customResolvables, true, true);
    return [preview, error];
  };

  useEffect(() => {
    setCurrentValue(initialValue);
    const [preview, error] = getPreviewAndErrorFromValue(initialValue);
    const [_valid] = checkTypeErrorInRunTime(preview);
    if (!_valid || error) setResolvingError(true);
    return () => {
      setPrevCurrentValue(null);
      setResolvedValue(null);
      setResolvingError(null);
    };
    // eslint-disable-next-line react-hooks/exhaustive-deps
  }, []);

  useEffect(() => {
    const newState = { ...currentState, ..._currentState, ...context };
    setRealState(newState);
    // eslint-disable-next-line react-hooks/exhaustive-deps
  }, [JSON.stringify([currentState.components, _currentState, context])]);

  useEffect(() => {
    const handleClickOutside = (event) => {
      if (isOpen) {
        return;
      }
      if (wrapperRef.current && isFocused && !wrapperRef.current.contains(event.target) && prevCountRef.current) {
        isPreviewFocused.current = false;
        setFocused(false);
        prevCountRef.current = false;
      } else if (isFocused) {
        prevCountRef.current = true;
      } else if (!isFocused && prevCountRef.current) prevCountRef.current = false;
    };
    document.addEventListener('mousedown', handleClickOutside);
    return () => {
      document.removeEventListener('mousedown', handleClickOutside);
    };
  }, [wrapperRef, isFocused, isPreviewFocused, currentValue, prevCountRef, isOpen]);

  const updatePreview = () => {
    let globalPreviewCopy = null;
    let globalErrorCopy = null;
    const [preview, error] = getPreviewAndErrorFromValue(currentValue);
    setPrevCurrentValue(currentValue);

    const [_valid, errorMessages] = checkTypeErrorInRunTime(preview);

    setPrevCurrentValue(currentValue);
    if (error || !_valid || typeof preview === 'function') {
      globalPreviewCopy = null;
      globalErrorCopy = error || errorMessages?.[errorMessages?.length - 1];
      setResolvingError(error || errorMessages?.[errorMessages?.length - 1]);
      setResolvedValue(null);
    } else {
      globalPreviewCopy = preview;
      globalErrorCopy = null;
      setResolvingError(null);
      setResolvedValue(preview);
    }

    return [globalPreviewCopy, globalErrorCopy];
  };

  useEffect(() => {
    let [globalPreviewCopy, globalErrorCopy] = enablePreview ? updatePreview() : [null, null];

    return () => {
      if (enablePreview) {
        setPrevCurrentValue(null);
        setResolvedValue(globalPreviewCopy);
        setResolvingError(globalErrorCopy);
      }
    };
  }, [JSON.stringify({ currentValue, realState, isFocused, context })]);
  // eslint-disable-next-line react-hooks/exhaustive-deps
  // }, [JSON.stringify({ currentValue, realState, isFocused, context })]);

  function valueChanged(editor, onChange, ignoreBraces) {
    if (editor.getValue()?.trim() !== currentValue) {
      handleChange(editor, onChange, ignoreBraces, realState, componentName, getCustomResolvables());
      setCurrentValue(editor.getValue()?.trim());
    }
  }

  const getPreviewContent = (content, type) => {
    try {
      switch (type) {
        case 'object':
          return JSON.stringify(content);
        case 'boolean':
          return content.toString();
        default:
          return content;
      }
    } catch (e) {
      return undefined;
    }
  };

  const focusPreview = () => (isPreviewFocused.current = true);
  const unFocusPreview = () => (isPreviewFocused.current = false);

  const copyToClipboard = (text) => {
    navigator.clipboard.writeText(text);
    toast.success('Copied to clipboard');
  };

  const getCustomResolvables = () => {
    if (variablesExposedForPreview?.hasOwnProperty(component?.id)) {
      if (component?.component?.component === 'Table' && fieldMeta?.name) {
        return {
          ...variablesExposedForPreview[component?.id],
          cellValue: variablesExposedForPreview[component?.id]?.rowData?.[fieldMeta?.name],
          rowData: { ...variablesExposedForPreview[component?.id]?.rowData },
        };
      }
      return variablesExposedForPreview[component.id];
    }
    return {};
  };

  const getPreview = () => {
    if (!enablePreview) return;
    const themeCls = darkMode ? 'bg-dark  py-1' : 'bg-light  py-1';
    const preview = resolvedValue;
    const error = resolvingError;

    if (resolvingError !== null && resolvedValue === null && error) {
      const err = String(error);
      const errorMessage = err.includes('.run()')
        ? `${err} in ${componentName ? componentName.split('::')[0] + "'s" : 'fx'} field`
        : err;
      return (
        <animated.div className={isOpen ? themeCls : null} style={{ ...slideInStyles, overflow: 'hidden' }}>
          <div ref={heightRef} className="dynamic-variable-preview bg-red-lt px-1 py-1">
            <div>
              <div className="heading my-1">
                <span>Error</span>
              </div>
              {errorMessage}
            </div>
          </div>
        </animated.div>
      );
    }

    let previewType = typeof preview;
    let previewContent = preview;

    if (hasCircularDependency(preview)) {
      previewContent = JSON.stringify(preview, handleCircularStructureToJSON());
      previewType = typeof previewContent;
    }
    const content = getPreviewContent(previewContent, previewType);
    return (
      <animated.div
        className={isOpen ? themeCls : null}
        style={{ ...slideInStyles, overflow: 'hidden' }}
        onMouseEnter={() => focusPreview()}
        onMouseLeave={() => unFocusPreview()}
      >
        <div ref={heightRef} className="dynamic-variable-preview bg-green-lt px-1 py-1">
          <div>
            <div className="d-flex my-1">
              <div className="flex-grow-1" style={{ fontWeight: 700, textTransform: 'capitalize' }}>
                {previewType}
              </div>
              {isFocused && (
                <div className="preview-icons position-relative">
                  <CodeHinter.PopupIcon callback={() => copyToClipboard(content)} icon="copy" tip="Copy to clipboard" />
                </div>
              )}
            </div>
            {content}
          </div>
        </div>
        {/* Todo: Remove this when workspace variables are deprecated */}
        {enablePreview && isWorkspaceVariable && (
          <CodeHinter.DepericatedAlertForWorkspaceVariable text={'Deprecating soon'} />
        )}
      </animated.div>
    );
  };
  enablePreview = enablePreview ?? true;

  const [isOpen, setIsOpen] = React.useState(false);

  const handleToggle = () => {
    const changeOpen = (newOpen) => {
      setIsOpen(newOpen);
      if (typeof popOverCallback === 'function') popOverCallback(newOpen);
    };

    if (!isOpen) {
      changeOpen(true);
    }

    return new Promise((resolve) => {
      const element = document.getElementsByClassName('portal-container');
      if (element) {
        const checkPortalExits = element[0]?.classList.contains(componentName);

        if (checkPortalExits === false) {
          const parent = element[0].parentNode;
          parent.removeChild(element[0]);
        }

        changeOpen(false);
        resolve();
      }
    }).then(() => {
      changeOpen(true);
      forceUpdate();
    });
  };
  const [, forceUpdate] = React.useReducer((x) => x + 1, 0);

  const defaultClassName =
    className === 'query-hinter' || className === 'custom-component' || undefined ? '' : 'code-hinter';

  const ElementToRender = AllElements[TypeMapping[type]];
  const [forceCodeBox, setForceCodeBox] = useState(fxActive);
  const codeShow = (type ?? 'code') === 'code' || forceCodeBox;
  cyLabel = paramLabel ? paramLabel.toLowerCase().trim().replace(/\s+/g, '-') : cyLabel;

  const fxBtn = () => (
    <div className="col-auto pt-0 fx-common">
      {!['Type', 'selectRowOnCellEdit', 'Select row on cell edit', ' ', 'Padding', 'Width'].includes(paramLabel) && ( //add some key if these extends
        <FxButton
          active={codeShow}
          onPress={() => {
            if (codeShow) {
              setForceCodeBox(false);
              onFxPress(false);
            } else {
              setForceCodeBox(true);
              onFxPress(true);
            }
          }}
          dataCy={cyLabel}
        />
      )}
    </div>
  );

  const _renderFxBtn = () => {
    if (inspectorTab === 'styles') {
      return isPropertyHovered || codeShow ? fxBtn() : null;
    } else {
      return fxBtn();
    }
  };

  const onFocusHandler = () => {
    setFocused(true);
    updatePreview();
  };

  return (
    <div
      ref={wrapperRef}
      className={cx({ 'codeShow-active': codeShow, 'd-flex': paramLabel == 'Tooltip' })}
      onMouseEnter={() => setPropertyHovered(true)}
      onMouseLeave={() => setPropertyHovered(false)}
    >
      <div
        className={cx('d-flex justify-content-between', { 'w-full': fieldMeta?.fullWidth })}
        style={{
          marginRight: paramLabel == 'Tooltip' && '40px',
          alignItems: paramLabel == 'Tooltip' ? 'flex-start' : 'center',
        }}
      >
        {paramLabel && !HIDDEN_CODE_HINTER_LABELS.includes(paramLabel) && (
          <div className={`field ${options.className}`} data-cy={`${cyLabel}-widget-parameter-label`}>
            <ToolTip
              label={t(`widget.commonProperties.${camelCase(paramLabel)}`, paramLabel)}
              meta={fieldMeta}
              labelClass={`tj-text-xsm color-slate12 ${codeShow ? 'label-hinter-margin' : 'mb-0'} ${
                darkMode && 'color-whitish-darkmode'
              }`}
            />
          </div>
        )}
        <div className={cx(`${(type ?? 'code') === 'code' ? 'd-none' : ''}`, { 'w-full': fieldMeta?.fullWidth })}>
          <div
            style={{ width: width, marginBottom: codeShow ? '0.5rem' : '0px' }}
            className={cx('d-flex align-items-center', { 'w-full': fieldMeta?.fullWidth })}
          >
            {!fieldMeta?.isFxNotRequired && _renderFxBtn()}
            {!codeShow && (
              <ElementToRender
                value={resolveReferences(initialValue, realState)}
                onChange={(value) => {
                  if (value !== currentValue) {
                    onChange(value);
                    setCurrentValue(value);
                  }
                }}
                onVisibilityChange={(value) => {
                  if (value !== currentValue) {
                    onVisibilityChange(value);
                    setCurrentValue(value);
                  }
                }}
                paramName={paramName}
                paramLabel={paramLabel}
                forceCodeBox={() => {
                  setForceCodeBox(true);
                  onFxPress(true);
                }}
                meta={fieldMeta}
                cyLabel={cyLabel}
                isIcon={isIcon}
                staticText={staticText}
                component={component}
              />
            )}
          </div>
        </div>
      </div>
      <div
        className={`row${height === '150px' || height === '300px' ? ' tablr-gutter-x-0' : ''} custom-row`}
        style={{ width: paramLabel == 'Tooltip' ? '100%' : width, display: codeShow ? 'flex' : 'none' }}
      >
        <div className={`col code-hinter-col`}>
          <div className="d-flex">
            <div className="code-hinter-wrapper position-relative" style={{ width: '100%' }}>
              <div
                className={`${defaultClassName} ${className || 'codehinter-default-input'} ${
                  paramName && resolvingError && 'border-danger'
                }`}
                key={componentName}
                style={{
                  height: height || 'auto',
                  minHeight,
                  maxHeight: '320px',
                  overflow: 'auto',
                  fontSize: ' .875rem',
                  maxWidth: paramLabel == 'Tooltip' && '190px',
                }}
                data-cy={`${cyLabel}-input-field`}
              >
                {usePortalEditor && (
                  <CodeHinter.PopupIcon
                    callback={handleToggle}
                    icon="portal-open"
                    tip="Pop out code editor into a new window"
                    transformation={componentName === 'transformation'}
                  />
                )}
                <CodeHinter.Portal
                  isCopilotEnabled={isCopilotEnabled}
                  isOpen={isOpen}
                  callback={setIsOpen}
                  componentName={componentName}
                  key={componentName}
                  customComponent={getPreview}
                  forceUpdate={forceUpdate}
                  optionalProps={{ styles: { height: 300 }, cls: className }}
                  darkMode={darkMode}
                  selectors={{ className: 'preview-block-portal' }}
                  dragResizePortal={true}
                  callgpt={callgpt}
                >
                  <CodeMirror
                    value={typeof initialValue === 'string' ? initialValue : ''}
                    realState={realState}
                    scrollbarStyle={null}
                    height={'100%'}
                    onFocus={onFocusHandler}
                    onBlur={(editor, e) => {
                      //e.stopPropagation();
                      const value = editor?.getValue()?.trimEnd();
                      onChange(value);
                      if (!isPreviewFocused?.current) {
                        setFocused(false);
                      }
                    }}
                    onChange={(editor) => valueChanged(editor, onChange, ignoreBraces)}
                    onBeforeChange={(editor, change) => onBeforeChange(editor, change, ignoreBraces)}
                    options={options}
                    viewportMargin={Infinity}
                  />
                </CodeHinter.Portal>
              </div>
              {enablePreview && !isOpen && getPreview()}
            </div>
          </div>
        </div>
      </div>
    </div>
  );
}

const PopupIcon = ({ callback, icon, tip, transformation = false }) => {
  const size = transformation ? 20 : 12;

  return (
    <div className="d-flex justify-content-end w-100 position-absolute" style={{ top: 0 }}>
      <OverlayTrigger
        trigger={['hover', 'focus']}
        placement="top"
        delay={{ show: 800, hide: 100 }}
        overlay={<Tooltip id="button-tooltip">{tip}</Tooltip>}
      >
        <img
          className="svg-icon m-2 popup-btn"
          src={`assets/images/icons/${icon}.svg`}
          width={size}
          height={size}
          onClick={(e) => {
            e.stopPropagation();
            callback();
          }}
        />
      </OverlayTrigger>
    </div>
  );
};

const Portal = ({ children, ...restProps }) => {
  const renderPortal = usePortal({ children, ...restProps });

  return <React.Fragment>{renderPortal}</React.Fragment>;
};

const DepericatedAlertForWorkspaceVariable = ({ text }) => {
  return (
    <Alert
      svg="tj-info-warning"
      cls="codehinter workspace-variables-alert-banner p-1 mb-0"
      data-cy={``}
      imgHeight={18}
      imgWidth={18}
    >
      <div className="d-flex align-items-center">
        <div class="">{text}</div>
      </div>
    </Alert>
  );
};

CodeHinter.PopupIcon = PopupIcon;
CodeHinter.Portal = Portal;
CodeHinter.DepericatedAlertForWorkspaceVariable = DepericatedAlertForWorkspaceVariable;<|MERGE_RESOLUTION|>--- conflicted
+++ resolved
@@ -94,14 +94,11 @@
   callgpt = () => null,
   isCopilotEnabled = false,
   currentState: _currentState,
-<<<<<<< HEAD
   verticalLine = true,
   disabled = false,
-=======
   isIcon = false,
   inspectorTab,
   staticText,
->>>>>>> 37e81c9e
 }) {
   const context = useContext(CodeHinterContext);
 
@@ -120,13 +117,8 @@
     placeholder,
   };
   const currentState = useCurrentState();
-<<<<<<< HEAD
-
-  const [realState, setRealState] = useState(currentState);
-=======
   const [realState, setRealState] = useState({ ...currentState, ..._currentState, ...context });
 
->>>>>>> 37e81c9e
   const [currentValue, setCurrentValue] = useState('');
 
   const [prevCurrentValue, setPrevCurrentValue] = useState(null);
