--- conflicted
+++ resolved
@@ -432,7 +432,6 @@
       return fxBtn();
     }
   };
-<<<<<<< HEAD
 
   const getExclusiveElementProps = () => {
     if (component.component.component === 'TextInput') {
@@ -445,11 +444,11 @@
         disabled: component?.component?.definition?.styles?.labelAutoWidth?.value,
       };
     }
-=======
+  };
+
   const onFocusHandler = () => {
     setFocused(true);
     updatePreview();
->>>>>>> c13610df
   };
 
   return (
