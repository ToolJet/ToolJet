import React, { useEffect, useState, useRef, useContext } from 'react';
import { useSpring, config, animated } from 'react-spring';
import OverlayTrigger from 'react-bootstrap/OverlayTrigger';
import Tooltip from 'react-bootstrap/Tooltip';
import CodeMirror from '@uiw/react-codemirror';
import 'codemirror/mode/handlebars/handlebars';
import 'codemirror/mode/javascript/javascript';
import 'codemirror/mode/sql/sql';
import 'codemirror/addon/hint/show-hint';
import 'codemirror/addon/display/placeholder';
import 'codemirror/addon/search/match-highlighter';
import 'codemirror/addon/hint/show-hint.css';
import 'codemirror/theme/base16-light.css';
import 'codemirror/theme/duotone-light.css';
import 'codemirror/theme/monokai.css';
import { onBeforeChange, handleChange } from './utils';
import { resolveReferences, hasCircularDependency, handleCircularStructureToJSON } from '@/_helpers/utils';
import useHeight from '@/_hooks/use-height-transition';
import usePortal from '@/_hooks/use-portal';
import { Color } from './Elements/Color';
import { Json } from './Elements/Json';
import { Select } from './Elements/Select';
import { Toggle } from './Elements/Toggle';
import { AlignButtons } from './Elements/AlignButtons';
import { TypeMapping } from './TypeMapping';
import { Number } from './Elements/Number';
import { BoxShadow } from './Elements/BoxShadow';
import FxButton from './Elements/FxButton';
import { ToolTip } from '../Inspector/Elements/Components/ToolTip';
import { toast } from 'react-hot-toast';
import { EditorContext } from '@/Editor/Context/EditorContextWrapper';
import { camelCase } from 'lodash';
import { useTranslation } from 'react-i18next';
import cx from 'classnames';
import { Alert } from '@/_ui/Alert/Alert';
import { useCurrentState } from '@/_stores/currentStateStore';
import ClientServerSwitch from './Elements/ClientServerSwitch';

const HIDDEN_CODE_HINTER_LABELS = ['Table data', 'Column data'];

const AllElements = {
  Color,
  Json,
  Toggle,
  Select,
  AlignButtons,
  Number,
  BoxShadow,
  ClientServerSwitch,
};

export function CodeHinter({
  initialValue,
  onChange,
  mode,
  theme,
  lineNumbers,
  placeholder,
  ignoreBraces,
  enablePreview,
  height,
  minHeight,
  lineWrapping,
  componentName = null,
  usePortalEditor = true,
  className,
  width = '',
  paramName,
  paramLabel,
  type,
  fieldMeta,
  onFxPress,
  fxActive,
  component,
  popOverCallback,
  cyLabel = '',
  callgpt = () => null,
  isCopilotEnabled = false,
  currentState: _currentState,
  verticalLine = true,
}) {
  const darkMode = localStorage.getItem('darkMode') === 'true';
  const options = {
    lineNumbers: lineNumbers ?? false,
    lineWrapping: lineWrapping ?? true,
    singleLine: true,
    mode: mode || 'handlebars',
    tabSize: 2,
    theme: theme ? theme : darkMode ? 'monokai' : 'default',
    readOnly: false,
    highlightSelectionMatches: true,
    placeholder,
  };
  const currentState = useCurrentState();
  const [realState, setRealState] = useState(currentState);
  const [currentValue, setCurrentValue] = useState('');

  const [prevCurrentValue, setPrevCurrentValue] = useState(null);
  const [resolvedValue, setResolvedValue] = useState(null);
  const [resolvingError, setResolvingError] = useState(null);

  const [isFocused, setFocused] = useState(false);
  const [heightRef, currentHeight] = useHeight();
  const isPreviewFocused = useRef(false);
  const wrapperRef = useRef(null);

  // Todo: Remove this when workspace variables are deprecated
  const isWorkspaceVariable =
    typeof currentValue === 'string' && (currentValue.includes('%%client') || currentValue.includes('%%server'));

  const slideInStyles = useSpring({
    config: { ...config.stiff },
    from: { opacity: 0, height: 0 },
    to: {
      opacity: isFocused ? 1 : 0,
      height: isFocused ? currentHeight + (isWorkspaceVariable ? 30 : 0) : 0,
    },
  });
  const { t } = useTranslation();
  const { variablesExposedForPreview } = useContext(EditorContext);
  const prevCountRef = useRef(false);

  useEffect(() => {
    setCurrentValue(initialValue);

    return () => {
      setPrevCurrentValue(null);
      setResolvedValue(null);
      setResolvingError(null);
    };
    // eslint-disable-next-line react-hooks/exhaustive-deps
  }, []);

  useEffect(() => {
    if (_currentState) {
      setRealState(_currentState);
    } else {
      setRealState(currentState);
    }
    // eslint-disable-next-line react-hooks/exhaustive-deps
  }, [JSON.stringify({ currentState, _currentState })]);

  useEffect(() => {
    const handleClickOutside = (event) => {
      if (isOpen) {
        return;
      }
      if (wrapperRef.current && isFocused && !wrapperRef.current.contains(event.target) && prevCountRef.current) {
        isPreviewFocused.current = false;
        setFocused(false);
        prevCountRef.current = false;
      } else if (isFocused) {
        prevCountRef.current = true;
      } else if (!isFocused && prevCountRef.current) prevCountRef.current = false;
    };
    document.addEventListener('mousedown', handleClickOutside);
    return () => {
      document.removeEventListener('mousedown', handleClickOutside);
    };
  }, [wrapperRef, isFocused, isPreviewFocused, currentValue, prevCountRef, isOpen]);

  useEffect(() => {
    if (enablePreview && isFocused && JSON.stringify(currentValue) !== JSON.stringify(prevCurrentValue)) {
      const customResolvables = getCustomResolvables();
      const [preview, error] = resolveReferences(currentValue, realState, null, customResolvables, true, true);
      setPrevCurrentValue(currentValue);

      if (error) {
        setResolvingError(error);
        setResolvedValue(null);
      } else {
        setResolvingError(null);
        setResolvedValue(preview);
      }
    }
<<<<<<< HEAD

    return () => {
      setPrevCurrentValue(null);
      setResolvedValue(null);
      setResolvingError(null);
    };
    // eslint-disable-next-line react-hooks/exhaustive-deps
  }, [JSON.stringify({ currentValue, realState })]);
=======
    // eslint-disable-next-line react-hooks/exhaustive-deps
  }, [JSON.stringify({ currentValue, realState, isFocused })]);
>>>>>>> 5c4d3958

  function valueChanged(editor, onChange, ignoreBraces) {
    if (editor.getValue()?.trim() !== currentValue) {
      handleChange(editor, onChange, ignoreBraces, realState, componentName, getCustomResolvables());
      setCurrentValue(editor.getValue()?.trim());
    }
  }

  const getPreviewContent = (content, type) => {
    try {
      switch (type) {
        case 'object':
          return JSON.stringify(content);
        case 'boolean':
          return content.toString();
        default:
          return content;
      }
    } catch (e) {
      return undefined;
    }
  };

  const focusPreview = () => (isPreviewFocused.current = true);
  const unFocusPreview = () => (isPreviewFocused.current = false);

  const copyToClipboard = (text) => {
    navigator.clipboard.writeText(text);
    toast.success('Copied to clipboard');
  };

  const getCustomResolvables = () => {
    if (variablesExposedForPreview.hasOwnProperty(component?.id)) {
      if (component?.component?.component === 'Table' && fieldMeta?.name) {
        return {
          ...variablesExposedForPreview[component?.id],
          cellValue: variablesExposedForPreview[component?.id]?.rowData?.[fieldMeta?.name],
          rowData: { ...variablesExposedForPreview[component?.id]?.rowData },
        };
      }
      return variablesExposedForPreview[component.id];
    }
    return {};
  };

  const getPreview = () => {
    if (!enablePreview) return;
    // const customResolvables = getCustomResolvables();
    // const [preview, error] = resolveReferences(currentValue, realState, null, customResolvables, true, true);

    const themeCls = darkMode ? 'bg-dark  py-1' : 'bg-light  py-1';
    const preview = resolvedValue;
    const error = resolvingError;

    if (error) {
      const err = String(error);
      const errorMessage = err.includes('.run()')
        ? `${err} in ${componentName ? componentName.split('::')[0] + "'s" : 'fx'} field`
        : err;
      return (
        <animated.div className={isOpen ? themeCls : null} style={{ ...slideInStyles, overflow: 'hidden' }}>
          <div ref={heightRef} className="dynamic-variable-preview bg-red-lt px-1 py-1">
            <div>
              <div className="heading my-1">
                <span>Error</span>
              </div>
              {errorMessage}
            </div>
          </div>
        </animated.div>
      );
    }

    let previewType = typeof preview;
    let previewContent = preview;

    if (hasCircularDependency(preview)) {
      previewContent = JSON.stringify(preview, handleCircularStructureToJSON());
      previewType = typeof previewContent;
    }
    const content = getPreviewContent(previewContent, previewType);

    return (
      <animated.div
        className={isOpen ? themeCls : null}
        style={{ ...slideInStyles, overflow: 'hidden' }}
        onMouseEnter={() => focusPreview()}
        onMouseLeave={() => unFocusPreview()}
      >
        <div ref={heightRef} className="dynamic-variable-preview bg-green-lt px-1 py-1">
          <div>
            <div className="d-flex my-1">
              <div className="flex-grow-1" style={{ fontWeight: 700, textTransform: 'capitalize' }}>
                {previewType}
              </div>
              {isFocused && (
                <div className="preview-icons position-relative">
                  <CodeHinter.PopupIcon callback={() => copyToClipboard(content)} icon="copy" tip="Copy to clipboard" />
                </div>
              )}
            </div>
            {content}
          </div>
        </div>
        {/* Todo: Remove this when workspace variables are deprecated */}
        {enablePreview && isWorkspaceVariable && (
          <CodeHinter.DepericatedAlertForWorkspaceVariable text={'Deprecating soon'} />
        )}
      </animated.div>
    );
  };
  enablePreview = enablePreview ?? true;

  const [isOpen, setIsOpen] = React.useState(false);

  const handleToggle = () => {
    const changeOpen = (newOpen) => {
      setIsOpen(newOpen);
      if (typeof popOverCallback === 'function') popOverCallback(newOpen);
    };

    if (!isOpen) {
      changeOpen(true);
    }

    return new Promise((resolve) => {
      const element = document.getElementsByClassName('portal-container');
      if (element) {
        const checkPortalExits = element[0]?.classList.contains(componentName);

        if (checkPortalExits === false) {
          const parent = element[0].parentNode;
          parent.removeChild(element[0]);
        }

        changeOpen(false);
        resolve();
      }
    }).then(() => {
      changeOpen(true);
      forceUpdate();
    });
  };
  const [, forceUpdate] = React.useReducer((x) => x + 1, 0);

  const defaultClassName =
    className === 'query-hinter' || className === 'custom-component' || undefined ? '' : 'code-hinter';

  const ElementToRender = AllElements[TypeMapping[type]];

  const [forceCodeBox, setForceCodeBox] = useState(fxActive);
  const codeShow = (type ?? 'code') === 'code' || forceCodeBox;
  cyLabel = paramLabel ? paramLabel.toLowerCase().trim().replace(/\s+/g, '-') : cyLabel;

  return (
    <div ref={wrapperRef} className={cx({ 'codeShow-active': codeShow })}>
      <div className={cx('d-flex align-items-center justify-content-between')}>
        {paramLabel === 'Type' && <div className="field-type-vertical-line"></div>}
        {paramLabel && !HIDDEN_CODE_HINTER_LABELS.includes(paramLabel) && (
          <div className={`field ${options.className}`} data-cy={`${cyLabel}-widget-parameter-label`}>
            <ToolTip
              label={t(`widget.commonProperties.${camelCase(paramLabel)}`, paramLabel)}
              meta={fieldMeta}
              labelClass={`tj-text-xsm color-slate12 ${codeShow ? 'mb-2' : 'mb-0'} ${
                darkMode && 'color-whitish-darkmode'
              }`}
            />
          </div>
        )}
        <div className={`${(type ?? 'code') === 'code' ? 'd-none' : ''} `}>
          <div
            style={{ width: width, marginBottom: codeShow ? '0.5rem' : '0px' }}
            className="d-flex align-items-center"
          >
            <div className="col-auto pt-0 fx-common">
              {paramLabel !== 'Type' && (
                <FxButton
                  active={codeShow}
                  onPress={() => {
                    if (codeShow) {
                      setForceCodeBox(false);
                      onFxPress(false);
                    } else {
                      setForceCodeBox(true);
                      onFxPress(true);
                    }
                  }}
                  dataCy={cyLabel}
                />
              )}
            </div>
            {!codeShow && (
              <ElementToRender
                value={resolveReferences(initialValue, realState)}
                onChange={(value) => {
                  if (value !== currentValue) {
                    onChange(value);
                    setCurrentValue(value);
                  }
                }}
                paramName={paramName}
                paramLabel={paramLabel}
                forceCodeBox={() => {
                  setForceCodeBox(true);
                  onFxPress(true);
                }}
                meta={fieldMeta}
                cyLabel={cyLabel}
              />
            )}
          </div>
        </div>
      </div>
      <div
        className={`row${height === '150px' || height === '300px' ? ' tablr-gutter-x-0' : ''} custom-row`}
        style={{ width: width, display: codeShow ? 'flex' : 'none' }}
      >
        <div className={`col code-hinter-col`}>
          <div className="d-flex">
            <div className={`${verticalLine && 'code-hinter-vertical-line'}`}></div>
            <div className="code-hinter-wrapper position-relative" style={{ width: '100%' }}>
              <div
                className={`${defaultClassName} ${className || 'codehinter-default-input'}`}
                key={componentName}
                style={{
                  height: height || 'auto',
                  minHeight,
                  maxHeight: '320px',
                  overflow: 'auto',
                  fontSize: ' .875rem',
                }}
                data-cy={`${cyLabel}-input-field`}
              >
                {usePortalEditor && (
                  <CodeHinter.PopupIcon
                    callback={handleToggle}
                    icon="portal-open"
                    tip="Pop out code editor into a new window"
                    transformation={componentName === 'transformation'}
                  />
                )}
                <CodeHinter.Portal
                  isCopilotEnabled={isCopilotEnabled}
                  isOpen={isOpen}
                  callback={setIsOpen}
                  componentName={componentName}
                  key={componentName}
                  customComponent={getPreview}
                  forceUpdate={forceUpdate}
                  optionalProps={{ styles: { height: 300 }, cls: className }}
                  darkMode={darkMode}
                  selectors={{ className: 'preview-block-portal' }}
                  dragResizePortal={true}
                  callgpt={callgpt}
                >
                  <CodeMirror
                    value={typeof initialValue === 'string' ? initialValue : ''}
                    realState={realState}
                    scrollbarStyle={null}
                    height={'100%'}
                    onFocus={() => setFocused(true)}
                    onBlur={(editor, e) => {
                      e.stopPropagation();
                      const value = editor.getValue()?.trimEnd();
                      onChange(value);
                      if (!isPreviewFocused.current) {
                        setFocused(false);
                      }
                    }}
                    onChange={(editor) => valueChanged(editor, onChange, ignoreBraces)}
                    onBeforeChange={(editor, change) => onBeforeChange(editor, change, ignoreBraces)}
                    options={options}
                    viewportMargin={Infinity}
                  />
                </CodeHinter.Portal>
              </div>
              {enablePreview && !isOpen && getPreview()}
            </div>
          </div>
        </div>
      </div>
    </div>
  );
}

function CodeHinterInputField() {
  return <></>;
}

const PopupIcon = ({ callback, icon, tip, transformation = false }) => {
  const size = transformation ? 20 : 12;

  return (
    <div className="d-flex justify-content-end w-100 position-absolute" style={{ top: 0 }}>
      <OverlayTrigger
        trigger={['hover', 'focus']}
        placement="top"
        delay={{ show: 800, hide: 100 }}
        overlay={<Tooltip id="button-tooltip">{tip}</Tooltip>}
      >
        <img
          className="svg-icon m-2 popup-btn"
          src={`assets/images/icons/${icon}.svg`}
          width={size}
          height={size}
          onClick={(e) => {
            e.stopPropagation();
            callback();
          }}
        />
      </OverlayTrigger>
    </div>
  );
};

const Portal = ({ children, ...restProps }) => {
  const renderPortal = usePortal({ children, ...restProps });

  return <React.Fragment>{renderPortal}</React.Fragment>;
};

const DepericatedAlertForWorkspaceVariable = ({ text }) => {
  return (
    <Alert
      svg="tj-info-warning"
      cls="codehinter workspace-variables-alert-banner p-1 mb-0"
      data-cy={``}
      imgHeight={18}
      imgWidth={18}
    >
      <div className="d-flex align-items-center">
        <div class="">{text}</div>
      </div>
    </Alert>
  );
};

CodeHinter.PopupIcon = PopupIcon;
CodeHinter.Portal = Portal;
CodeHinter.DepericatedAlertForWorkspaceVariable = DepericatedAlertForWorkspaceVariable;<|MERGE_RESOLUTION|>--- conflicted
+++ resolved
@@ -173,19 +173,8 @@
         setResolvedValue(preview);
       }
     }
-<<<<<<< HEAD
-
-    return () => {
-      setPrevCurrentValue(null);
-      setResolvedValue(null);
-      setResolvingError(null);
-    };
-    // eslint-disable-next-line react-hooks/exhaustive-deps
-  }, [JSON.stringify({ currentValue, realState })]);
-=======
     // eslint-disable-next-line react-hooks/exhaustive-deps
   }, [JSON.stringify({ currentValue, realState, isFocused })]);
->>>>>>> 5c4d3958
 
   function valueChanged(editor, onChange, ignoreBraces) {
     if (editor.getValue()?.trim() !== currentValue) {
