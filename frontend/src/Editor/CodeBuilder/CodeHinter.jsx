--- conflicted
+++ resolved
@@ -183,16 +183,11 @@
 
   return (
     <>
-<<<<<<< HEAD
       <div
         className={`${(height === '150px' || height === '300px') && 'tablr-gutter-x-0'} row`}
         style={{ width: width, display: codeShow ? 'flex' : 'none' }}
       >
-        <div className={`col-${(type ?? 'code') === 'code' ? 12 : 10}`} style={{ marginBottom: '16px' }}>
-=======
-      <div className="row" style={{ width: width, display: codeShow ? 'flex' : 'none' }}>
         <div className={`col`} style={{ marginBottom: '16px' }}>
->>>>>>> 7b20e9a2
           <div className="code-hinter-wrapper" style={{ width: '100%', backgroundColor: darkMode && '#272822' }}>
             <div
               className={`${defaultClassName} ${className || 'codehinter-default-input'}`}
