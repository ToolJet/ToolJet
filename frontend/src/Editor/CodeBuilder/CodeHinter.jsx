--- conflicted
+++ resolved
@@ -66,11 +66,8 @@
   onFxPress,
   fxActive,
   component,
-<<<<<<< HEAD
   popOverCallback,
-=======
   cyLabel = '',
->>>>>>> 2ac288ab
 }) {
   const darkMode = localStorage.getItem('darkMode') === 'true';
   const options = {
