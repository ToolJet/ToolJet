--- conflicted
+++ resolved
@@ -396,25 +396,26 @@
   const [forceCodeBox, setForceCodeBox] = useState(fxActive);
   const codeShow = (type ?? 'code') === 'code' || forceCodeBox;
   cyLabel = paramLabel ? paramLabel.toLowerCase().trim().replace(/\s+/g, '-') : cyLabel;
-<<<<<<< HEAD
 
   const fxBtn = (
     <div className="col-auto pt-0 fx-common">
-      {paramLabel !== 'Type' && (
-        <FxButton
-          active={codeShow}
-          onPress={() => {
-            if (codeShow) {
-              setForceCodeBox(false);
-              onFxPress(false);
-            } else {
-              setForceCodeBox(true);
-              onFxPress(true);
-            }
-          }}
-          dataCy={cyLabel}
-        />
-      )}
+      {paramLabel !== 'Type' &&
+        paramLabel !== ' ' &&
+        paramLabel !== 'Padding' && ( //add some key if these extends
+          <FxButton
+            active={codeShow}
+            onPress={() => {
+              if (codeShow) {
+                setForceCodeBox(false);
+                onFxPress(false);
+              } else {
+                setForceCodeBox(true);
+                onFxPress(true);
+              }
+            }}
+            dataCy={cyLabel}
+          />
+        )}
     </div>
   );
 
@@ -429,23 +430,17 @@
   return (
     <div
       ref={wrapperRef}
-      className={cx({ 'codeShow-active': codeShow })}
+      className={cx({ 'codeShow-active': codeShow, 'd-flex': paramLabel == 'Tooltip' })}
       onMouseEnter={() => setPropertyHovered(true)}
       onMouseLeave={() => setPropertyHovered(false)}
     >
-      <div className={cx('d-flex align-items-center justify-content-between', { 'w-full': fieldMeta?.fullWidth })}>
-        {paramLabel === 'Type' && <div className="field-type-vertical-line"></div>}
-=======
-  return (
-    <div ref={wrapperRef} className={cx({ 'codeShow-active': codeShow, 'd-flex': paramLabel == 'Tooltip' })}>
       <div
-        className={cx('d-flex justify-content-between')}
+        className={cx('d-flex justify-content-between', { 'w-full': fieldMeta?.fullWidth })}
         style={{
           marginRight: paramLabel == 'Tooltip' && '40px',
           alignItems: paramLabel == 'Tooltip' ? 'flex-start' : 'center',
         }}
       >
->>>>>>> 5ef13be7
         {paramLabel && !HIDDEN_CODE_HINTER_LABELS.includes(paramLabel) && (
           <div className={`field ${options.className}`} data-cy={`${cyLabel}-widget-parameter-label`}>
             <ToolTip
@@ -463,29 +458,7 @@
             style={{ width: width, marginBottom: codeShow ? '0.5rem' : '0px' }}
             className={cx('d-flex align-items-center', { 'w-full': fieldMeta?.fullWidth })}
           >
-<<<<<<< HEAD
-            {!fieldMeta?.isFxNotRequired && _renderFxBtn()}
-=======
-            <div className="col-auto pt-0 fx-common">
-              {paramLabel !== 'Type' &&
-                paramLabel !== ' ' &&
-                paramLabel !== 'Padding' && ( //add some key if these extends
-                  <FxButton
-                    active={codeShow}
-                    onPress={() => {
-                      if (codeShow) {
-                        setForceCodeBox(false);
-                        onFxPress(false);
-                      } else {
-                        setForceCodeBox(true);
-                        onFxPress(true);
-                      }
-                    }}
-                    dataCy={cyLabel}
-                  />
-                )}
-            </div>
->>>>>>> 5ef13be7
+            <div className="col-auto pt-0 fx-common">{!fieldMeta?.isFxNotRequired && _renderFxBtn()}</div>
             {!codeShow && (
               <ElementToRender
                 value={resolveReferences(initialValue, realState)}
@@ -590,11 +563,6 @@
   );
 }
 
-// eslint-disable-next-line no-unused-vars
-function CodeHinterInputField() {
-  return <></>;
-}
-
 const PopupIcon = ({ callback, icon, tip, transformation = false }) => {
   const size = transformation ? 20 : 12;
 
