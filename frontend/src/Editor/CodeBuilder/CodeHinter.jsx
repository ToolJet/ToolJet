import React, { useEffect, useState, useRef, useContext } from 'react';
import { useSpring, config, animated } from 'react-spring';
import OverlayTrigger from 'react-bootstrap/OverlayTrigger';
import Tooltip from 'react-bootstrap/Tooltip';
import CodeMirror from '@uiw/react-codemirror';
import 'codemirror/mode/handlebars/handlebars';
import 'codemirror/mode/javascript/javascript';
import 'codemirror/mode/sql/sql';
import 'codemirror/addon/hint/show-hint';
import 'codemirror/addon/display/placeholder';
import 'codemirror/addon/search/match-highlighter';
import 'codemirror/addon/hint/show-hint.css';
import 'codemirror/theme/base16-light.css';
import 'codemirror/theme/duotone-light.css';
import 'codemirror/theme/monokai.css';
import { onBeforeChange, handleChange } from './utils';
import { resolveReferences, hasCircularDependency, handleCircularStructureToJSON } from '@/_helpers/utils';
import useHeight from '@/_hooks/use-height-transition';
import usePortal from '@/_hooks/use-portal';
import { Color } from './Elements/Color';
import { Json } from './Elements/Json';
import { Select } from './Elements/Select';
import { Toggle } from './Elements/Toggle';
import { AlignButtons } from './Elements/AlignButtons';
import { TypeMapping } from './TypeMapping';
import { Number } from './Elements/Number';
import { BoxShadow } from './Elements/BoxShadow';
import FxButton from './Elements/FxButton';
import { ToolTip } from '../Inspector/Elements/Components/ToolTip';
import { toast } from 'react-hot-toast';
import { EditorContext } from '@/Editor/Context/EditorContextWrapper';
import { camelCase } from 'lodash';
import { useTranslation } from 'react-i18next';
import cx from 'classnames';
import { Alert } from '@/_ui/Alert/Alert';
import { useCurrentState } from '@/_stores/currentStateStore';
import ClientServerSwitch from './Elements/ClientServerSwitch';
import Switch from './Elements/Switch';
import Checkbox from './Elements/Checkbox';
import Slider from './Elements/Slider';
import { Input } from './Elements/Input';
import { Icon } from './Elements/Icon';
import { Visibility } from './Elements/Visibility';
<<<<<<< HEAD
import { NumberInput } from './Elements/NumberInput';
import { validateProperty } from '../component-properties-validation';

const HIDDEN_CODE_HINTER_LABELS = ['Table data', 'Column data', 'Text Format', 'TextComponentTextInput'];
=======
import { validateProperty } from '../component-properties-validation';

const HIDDEN_CODE_HINTER_LABELS = ['Table data', 'Column data'];
>>>>>>> c1c3f856

const AllElements = {
  Color,
  Json,
  Toggle,
  Select,
  AlignButtons,
  Number,
  BoxShadow,
  ClientServerSwitch,
  Slider,
  Switch,
  Input,
  Checkbox,
  Icon,
  Visibility,
<<<<<<< HEAD
  NumberInput,
=======
>>>>>>> c1c3f856
};

export function CodeHinter({
  initialValue,
  onChange,
  onVisibilityChange,
  mode,
  theme,
  lineNumbers,
  placeholder,
  ignoreBraces,
  enablePreview,
  height,
  minHeight,
  lineWrapping,
  componentName = null,
  usePortalEditor = true,
  className,
  width = '',
  paramName,
  paramLabel,
  type,
  fieldMeta,
  onFxPress,
  fxActive,
  component,
  popOverCallback,
  cyLabel = '',
  callgpt = () => null,
  isCopilotEnabled = false,
  currentState: _currentState,
  isIcon = false,
<<<<<<< HEAD
  inspectorTab,
=======
  paramUpdated,
>>>>>>> c1c3f856
  staticText,
}) {
  const darkMode = localStorage.getItem('darkMode') === 'true';
  const options = {
    lineNumbers: lineNumbers ?? false,
    lineWrapping: lineWrapping ?? true,
    singleLine: true,
    mode: mode || 'handlebars',
    tabSize: 2,
    theme: theme ? theme : darkMode ? 'monokai' : 'default',
    readOnly: false,
    highlightSelectionMatches: true,
    placeholder,
  };
  const currentState = useCurrentState();
  const [realState, setRealState] = useState(currentState);
  const [currentValue, setCurrentValue] = useState('');

  const [prevCurrentValue, setPrevCurrentValue] = useState(null);
  const [resolvedValue, setResolvedValue] = useState(null);
  const [resolvingError, setResolvingError] = useState(null);

  const [isFocused, setFocused] = useState(false);
  const [heightRef, currentHeight] = useHeight();
  const isPreviewFocused = useRef(false);
  const [isPropertyHovered, setPropertyHovered] = useState(false);
  const wrapperRef = useRef(null);

  // Todo: Remove this when workspace variables are deprecated
  const isWorkspaceVariable =
    typeof currentValue === 'string' && (currentValue.includes('%%client') || currentValue.includes('%%server'));

  const slideInStyles = useSpring({
    config: { ...config.stiff },
    from: { opacity: 0, height: 0 },
    to: {
      opacity: isFocused ? 1 : 0,
      height: isFocused ? currentHeight + (isWorkspaceVariable ? 30 : 0) : 0,
    },
  });
  const { t } = useTranslation();
  const { variablesExposedForPreview } = useContext(EditorContext);
  const prevCountRef = useRef(false);

  function getPropertyDefinition(paramName, component) {
    if (component?.properties?.hasOwnProperty(`${paramName}`)) {
      return component.properties?.[paramName];
    } else if (component?.styles?.hasOwnProperty(`${paramName}`)) {
      return component?.styles?.[paramName];
    } else if (component?.general?.hasOwnProperty(`${paramName}`)) {
      return component?.general?.[paramName];
    } else if (component?.generalStyles?.hasOwnProperty(`${paramName}`)) {
      return component?.generalStyles?.[paramName];
    } else {
      return {};
    }
  }

  const checkTypeErrorInRunTime = (preview) => {
    const propertyDefinition = getPropertyDefinition(paramName, component?.component);
    const resolvedProperty = Object.keys(component?.component?.definition || {}).reduce((accumulator, currentKey) => {
      if (
        component?.component?.definition?.[currentKey]?.hasOwnProperty(paramName) ||
        (paramName === 'tooltip' &&
          currentKey === 'general' &&
          !component?.component?.definition?.[currentKey]?.hasOwnProperty(paramName))
        //added second condition because initilly general is empty object and hence it was not going inside if statement and thus codehinter was always receiving undefined for initial render and thus showing error message in the preview
      ) {
        accumulator[`${paramName}`] = resolveReferences(preview, currentState);
      }
      return accumulator;
    }, {});
    const [_valid, errorMessages] = validateProperty(resolvedProperty, propertyDefinition, paramName);
    return [_valid, errorMessages];
  };

  const getPreviewAndErrorFromValue = (value) => {
    const customResolvables = getCustomResolvables();
    const [preview, error] = resolveReferences(value, realState, null, customResolvables, true, true);
    return [preview, error];
  };

  useEffect(() => {
    setCurrentValue(initialValue);
    const [preview, error] = getPreviewAndErrorFromValue(initialValue);
    const [_valid] = checkTypeErrorInRunTime(preview);
    if (!_valid || error) setResolvingError(true);
    return () => {
      setPrevCurrentValue(null);
      setResolvedValue(null);
      setResolvingError(null);
    };
    // eslint-disable-next-line react-hooks/exhaustive-deps
  }, []);

  useEffect(() => {
    if (_currentState) {
      setRealState(_currentState);
    } else {
      setRealState(currentState);
    }
    // eslint-disable-next-line react-hooks/exhaustive-deps
  }, [JSON.stringify({ currentState, _currentState })]);

  useEffect(() => {
    const handleClickOutside = (event) => {
      if (isOpen) {
        return;
      }
      if (wrapperRef.current && isFocused && !wrapperRef.current.contains(event.target) && prevCountRef.current) {
        isPreviewFocused.current = false;
        setFocused(false);
        prevCountRef.current = false;
      } else if (isFocused) {
        prevCountRef.current = true;
      } else if (!isFocused && prevCountRef.current) prevCountRef.current = false;
    };
    document.addEventListener('mousedown', handleClickOutside);
    return () => {
      document.removeEventListener('mousedown', handleClickOutside);
    };
  }, [wrapperRef, isFocused, isPreviewFocused, currentValue, prevCountRef, isOpen]);

  useEffect(() => {
    let globalPreviewCopy = null;
    let globalErrorCopy = null;
    if (enablePreview && isFocused && JSON.stringify(currentValue) !== JSON.stringify(prevCurrentValue)) {
      const [preview, error] = getPreviewAndErrorFromValue(currentValue);
      // checking type error if any in run time
      const [_valid, errorMessages] = checkTypeErrorInRunTime(preview);

      setPrevCurrentValue(currentValue);
      if (error || !_valid || typeof preview === 'function') {
        globalPreviewCopy = null;
        globalErrorCopy = error || errorMessages?.[errorMessages?.length - 1];
        setResolvingError(error || errorMessages?.[errorMessages?.length - 1]);
        setResolvedValue(null);
      } else {
        globalPreviewCopy = preview;
        globalErrorCopy = null;
        setResolvingError(null);
        setResolvedValue(preview);
      }
    }

    return () => {
      if (enablePreview && isFocused && JSON.stringify(currentValue) !== JSON.stringify(prevCurrentValue)) {
        setPrevCurrentValue(null);
        setResolvedValue(globalPreviewCopy);
        setResolvingError(globalErrorCopy);
      }
    };
  }, [JSON.stringify({ currentValue, realState, isFocused })]);
  // eslint-disable-next-line react-hooks/exhaustive-deps
  // }, [JSON.stringify({ currentValue, realState, isFocused })]);

  function valueChanged(editor, onChange, ignoreBraces) {
    if (editor.getValue()?.trim() !== currentValue) {
      handleChange(editor, onChange, ignoreBraces, realState, componentName, getCustomResolvables());
      setCurrentValue(editor.getValue()?.trim());
    }
  }

  const getPreviewContent = (content, type) => {
    try {
      switch (type) {
        case 'object':
          return JSON.stringify(content);
        case 'boolean':
          return content.toString();
        default:
          return content;
      }
    } catch (e) {
      return undefined;
    }
  };

  const focusPreview = () => (isPreviewFocused.current = true);
  const unFocusPreview = () => (isPreviewFocused.current = false);

  const copyToClipboard = (text) => {
    navigator.clipboard.writeText(text);
    toast.success('Copied to clipboard');
  };

  const getCustomResolvables = () => {
    if (variablesExposedForPreview.hasOwnProperty(component?.id)) {
      if (component?.component?.component === 'Table' && fieldMeta?.name) {
        return {
          ...variablesExposedForPreview[component?.id],
          cellValue: variablesExposedForPreview[component?.id]?.rowData?.[fieldMeta?.name],
          rowData: { ...variablesExposedForPreview[component?.id]?.rowData },
        };
      }
      return variablesExposedForPreview[component.id];
    }
    return {};
  };

  const getPreview = () => {
    if (!enablePreview) return;
    const themeCls = darkMode ? 'bg-dark  py-1' : 'bg-light  py-1';
    const preview = resolvedValue;
    const error = resolvingError;

    if (resolvingError !== null && resolvedValue === null && error) {
      const err = String(error);
      const errorMessage = err.includes('.run()')
        ? `${err} in ${componentName ? componentName.split('::')[0] + "'s" : 'fx'} field`
        : err;
      return (
        <animated.div className={isOpen ? themeCls : null} style={{ ...slideInStyles, overflow: 'hidden' }}>
          <div ref={heightRef} className="dynamic-variable-preview bg-red-lt px-1 py-1">
            <div>
              <div className="heading my-1">
                <span>Error</span>
              </div>
              {errorMessage}
            </div>
          </div>
        </animated.div>
      );
    }

    let previewType = typeof preview;
    let previewContent = preview;

    if (hasCircularDependency(preview)) {
      previewContent = JSON.stringify(preview, handleCircularStructureToJSON());
      previewType = typeof previewContent;
    }
    const content = getPreviewContent(previewContent, previewType);
    return (
      <animated.div
        className={isOpen ? themeCls : null}
        style={{ ...slideInStyles, overflow: 'hidden' }}
        onMouseEnter={() => focusPreview()}
        onMouseLeave={() => unFocusPreview()}
      >
        <div ref={heightRef} className="dynamic-variable-preview bg-green-lt px-1 py-1">
          <div>
            <div className="d-flex my-1">
              <div className="flex-grow-1" style={{ fontWeight: 700, textTransform: 'capitalize' }}>
                {previewType}
              </div>
              {isFocused && (
                <div className="preview-icons position-relative">
                  <CodeHinter.PopupIcon callback={() => copyToClipboard(content)} icon="copy" tip="Copy to clipboard" />
                </div>
              )}
            </div>
            {content}
          </div>
        </div>
        {/* Todo: Remove this when workspace variables are deprecated */}
        {enablePreview && isWorkspaceVariable && (
          <CodeHinter.DepericatedAlertForWorkspaceVariable text={'Deprecating soon'} />
        )}
      </animated.div>
    );
  };
  enablePreview = enablePreview ?? true;

  const [isOpen, setIsOpen] = React.useState(false);

  const handleToggle = () => {
    const changeOpen = (newOpen) => {
      setIsOpen(newOpen);
      if (typeof popOverCallback === 'function') popOverCallback(newOpen);
    };

    if (!isOpen) {
      changeOpen(true);
    }

    return new Promise((resolve) => {
      const element = document.getElementsByClassName('portal-container');
      if (element) {
        const checkPortalExits = element[0]?.classList.contains(componentName);

        if (checkPortalExits === false) {
          const parent = element[0].parentNode;
          parent.removeChild(element[0]);
        }

        changeOpen(false);
        resolve();
      }
    }).then(() => {
      changeOpen(true);
      forceUpdate();
    });
  };
  const [, forceUpdate] = React.useReducer((x) => x + 1, 0);

  const defaultClassName =
    className === 'query-hinter' || className === 'custom-component' || undefined ? '' : 'code-hinter';

  const ElementToRender = AllElements[TypeMapping[type]];
  const [forceCodeBox, setForceCodeBox] = useState(fxActive);
  const codeShow = (type ?? 'code') === 'code' || forceCodeBox;
  cyLabel = paramLabel ? paramLabel.toLowerCase().trim().replace(/\s+/g, '-') : cyLabel;
<<<<<<< HEAD

  const fxBtn = () => (
    <div className="col-auto pt-0 fx-common">
      {paramLabel !== 'Type' &&
        paramLabel !== ' ' &&
        paramLabel !== 'Padding' && ( //add some key if these extends
          <FxButton
            active={codeShow}
            onPress={() => {
              if (codeShow) {
                setForceCodeBox(false);
                onFxPress(false);
              } else {
                setForceCodeBox(true);
                onFxPress(true);
              }
            }}
            dataCy={cyLabel}
          />
        )}
    </div>
  );

  const _renderFxBtn = () => {
    if (inspectorTab === 'styles') {
      return isPropertyHovered || codeShow ? fxBtn() : null;
    } else {
      return fxBtn();
    }
  };

  return (
    <div
      ref={wrapperRef}
      className={cx({ 'codeShow-active': codeShow, 'd-flex': paramLabel == 'Tooltip' })}
      onMouseEnter={() => setPropertyHovered(true)}
      onMouseLeave={() => setPropertyHovered(false)}
    >
      <div
        className={cx('d-flex justify-content-between', { 'w-full': fieldMeta?.fullWidth })}
=======
  return (
    <div ref={wrapperRef} className={cx({ 'codeShow-active': codeShow, 'd-flex': paramLabel == 'Tooltip' })}>
      <div
        className={cx('d-flex justify-content-between')}
>>>>>>> c1c3f856
        style={{
          marginRight: paramLabel == 'Tooltip' && '40px',
          alignItems: paramLabel == 'Tooltip' ? 'flex-start' : 'center',
        }}
      >
        {paramLabel && !HIDDEN_CODE_HINTER_LABELS.includes(paramLabel) && (
          <div className={`field ${options.className}`} data-cy={`${cyLabel}-widget-parameter-label`}>
            <ToolTip
              label={t(`widget.commonProperties.${camelCase(paramLabel)}`, paramLabel)}
              meta={fieldMeta}
              labelClass={`tj-text-xsm color-slate12 ${codeShow ? 'label-hinter-margin' : 'mb-0'} ${
                darkMode && 'color-whitish-darkmode'
              }`}
              // bold={!AllElements.hasOwnProperty(TypeMapping[type]) ? true : false}
            />
          </div>
        )}
        <div className={cx(`${(type ?? 'code') === 'code' ? 'd-none' : ''}`, { 'w-full': fieldMeta?.fullWidth })}>
          <div
            style={{ width: width, marginBottom: codeShow ? '0.5rem' : '0px' }}
            className={cx('d-flex align-items-center', { 'w-full': fieldMeta?.fullWidth })}
          >
<<<<<<< HEAD
            {!fieldMeta?.isFxNotRequired && _renderFxBtn()}
=======
            <div className="col-auto pt-0 fx-common">
              {paramLabel !== 'Type' &&
                paramLabel !== ' ' &&
                paramLabel !== 'Padding' &&
                paramLabel !== 'Width' && ( //add some key if these extends
                  <FxButton
                    active={codeShow}
                    onPress={() => {
                      if (codeShow) {
                        setForceCodeBox(false);
                        onFxPress(false);
                      } else {
                        setForceCodeBox(true);
                        onFxPress(true);
                      }
                    }}
                    dataCy={cyLabel}
                  />
                )}
            </div>
>>>>>>> c1c3f856
            {!codeShow && (
              <ElementToRender
                value={resolveReferences(initialValue, realState)}
                onChange={(value) => {
                  if (value !== currentValue) {
                    onChange(value);
                    setCurrentValue(value);
                  }
                }}
                onVisibilityChange={(value) => {
                  if (value !== currentValue) {
                    onVisibilityChange(value);
                    setCurrentValue(value);
                  }
                }}
                paramName={paramName}
                paramLabel={paramLabel}
                forceCodeBox={() => {
                  setForceCodeBox(true);
                  onFxPress(true);
                }}
                meta={fieldMeta}
                cyLabel={cyLabel}
                isIcon={isIcon}
                staticText={staticText}
                component={component}
              />
            )}
          </div>
        </div>
      </div>
      <div
        className={`row${height === '150px' || height === '300px' ? ' tablr-gutter-x-0' : ''} custom-row`}
        style={{ width: paramLabel == 'Tooltip' ? '100%' : width, display: codeShow ? 'flex' : 'none' }}
      >
        <div className={`col code-hinter-col`}>
          <div className="d-flex">
            <div className="code-hinter-wrapper position-relative" style={{ width: '100%' }}>
              <div
                className={`${defaultClassName} ${className || 'codehinter-default-input'} ${
                  paramName && resolvingError && 'border-danger'
                }`}
                key={componentName}
                style={{
                  height: height || 'auto',
                  minHeight,
                  maxHeight: '320px',
                  overflow: 'auto',
                  fontSize: ' .875rem',
                  maxWidth: paramLabel == 'Tooltip' && '190px',
                }}
                data-cy={`${cyLabel}-input-field`}
              >
                {usePortalEditor && (
                  <CodeHinter.PopupIcon
                    callback={handleToggle}
                    icon="portal-open"
                    tip="Pop out code editor into a new window"
                    transformation={componentName === 'transformation'}
                  />
                )}
                <CodeHinter.Portal
                  isCopilotEnabled={isCopilotEnabled}
                  isOpen={isOpen}
                  callback={setIsOpen}
                  componentName={componentName}
                  key={componentName}
                  customComponent={getPreview}
                  forceUpdate={forceUpdate}
                  optionalProps={{ styles: { height: 300 }, cls: className }}
                  darkMode={darkMode}
                  selectors={{ className: 'preview-block-portal' }}
                  dragResizePortal={true}
                  callgpt={callgpt}
                >
                  <CodeMirror
                    value={typeof initialValue === 'string' ? initialValue : ''}
                    realState={realState}
                    scrollbarStyle={null}
                    height={'100%'}
                    onFocus={() => setFocused(true)}
                    onBlur={(editor, e) => {
                      e?.stopPropagation();
                      const value = editor?.getValue()?.trimEnd();
                      onChange(value);
                      if (!isPreviewFocused?.current) {
                        setFocused(false);
                      }
                    }}
                    onChange={(editor) => valueChanged(editor, onChange, ignoreBraces)}
                    onBeforeChange={(editor, change) => onBeforeChange(editor, change, ignoreBraces)}
                    options={options}
                    viewportMargin={Infinity}
                  />
                </CodeHinter.Portal>
              </div>
              {enablePreview && !isOpen && getPreview()}
            </div>
          </div>
        </div>
      </div>
    </div>
  );
}

const PopupIcon = ({ callback, icon, tip, transformation = false }) => {
  const size = transformation ? 20 : 12;

  return (
    <div className="d-flex justify-content-end w-100 position-absolute" style={{ top: 0 }}>
      <OverlayTrigger
        trigger={['hover', 'focus']}
        placement="top"
        delay={{ show: 800, hide: 100 }}
        overlay={<Tooltip id="button-tooltip">{tip}</Tooltip>}
      >
        <img
          className="svg-icon m-2 popup-btn"
          src={`assets/images/icons/${icon}.svg`}
          width={size}
          height={size}
          onClick={(e) => {
            e.stopPropagation();
            callback();
          }}
        />
      </OverlayTrigger>
    </div>
  );
};

const Portal = ({ children, ...restProps }) => {
  const renderPortal = usePortal({ children, ...restProps });

  return <React.Fragment>{renderPortal}</React.Fragment>;
};

const DepericatedAlertForWorkspaceVariable = ({ text }) => {
  return (
    <Alert
      svg="tj-info-warning"
      cls="codehinter workspace-variables-alert-banner p-1 mb-0"
      data-cy={``}
      imgHeight={18}
      imgWidth={18}
    >
      <div className="d-flex align-items-center">
        <div class="">{text}</div>
      </div>
    </Alert>
  );
};

CodeHinter.PopupIcon = PopupIcon;
CodeHinter.Portal = Portal;
CodeHinter.DepericatedAlertForWorkspaceVariable = DepericatedAlertForWorkspaceVariable;<|MERGE_RESOLUTION|>--- conflicted
+++ resolved
@@ -41,16 +41,10 @@
 import { Input } from './Elements/Input';
 import { Icon } from './Elements/Icon';
 import { Visibility } from './Elements/Visibility';
-<<<<<<< HEAD
 import { NumberInput } from './Elements/NumberInput';
 import { validateProperty } from '../component-properties-validation';
 
 const HIDDEN_CODE_HINTER_LABELS = ['Table data', 'Column data', 'Text Format', 'TextComponentTextInput'];
-=======
-import { validateProperty } from '../component-properties-validation';
-
-const HIDDEN_CODE_HINTER_LABELS = ['Table data', 'Column data'];
->>>>>>> c1c3f856
 
 const AllElements = {
   Color,
@@ -67,10 +61,7 @@
   Checkbox,
   Icon,
   Visibility,
-<<<<<<< HEAD
   NumberInput,
-=======
->>>>>>> c1c3f856
 };
 
 export function CodeHinter({
@@ -103,11 +94,7 @@
   isCopilotEnabled = false,
   currentState: _currentState,
   isIcon = false,
-<<<<<<< HEAD
   inspectorTab,
-=======
-  paramUpdated,
->>>>>>> c1c3f856
   staticText,
 }) {
   const darkMode = localStorage.getItem('darkMode') === 'true';
@@ -411,7 +398,6 @@
   const [forceCodeBox, setForceCodeBox] = useState(fxActive);
   const codeShow = (type ?? 'code') === 'code' || forceCodeBox;
   cyLabel = paramLabel ? paramLabel.toLowerCase().trim().replace(/\s+/g, '-') : cyLabel;
-<<<<<<< HEAD
 
   const fxBtn = () => (
     <div className="col-auto pt-0 fx-common">
@@ -452,12 +438,6 @@
     >
       <div
         className={cx('d-flex justify-content-between', { 'w-full': fieldMeta?.fullWidth })}
-=======
-  return (
-    <div ref={wrapperRef} className={cx({ 'codeShow-active': codeShow, 'd-flex': paramLabel == 'Tooltip' })}>
-      <div
-        className={cx('d-flex justify-content-between')}
->>>>>>> c1c3f856
         style={{
           marginRight: paramLabel == 'Tooltip' && '40px',
           alignItems: paramLabel == 'Tooltip' ? 'flex-start' : 'center',
@@ -480,30 +460,7 @@
             style={{ width: width, marginBottom: codeShow ? '0.5rem' : '0px' }}
             className={cx('d-flex align-items-center', { 'w-full': fieldMeta?.fullWidth })}
           >
-<<<<<<< HEAD
             {!fieldMeta?.isFxNotRequired && _renderFxBtn()}
-=======
-            <div className="col-auto pt-0 fx-common">
-              {paramLabel !== 'Type' &&
-                paramLabel !== ' ' &&
-                paramLabel !== 'Padding' &&
-                paramLabel !== 'Width' && ( //add some key if these extends
-                  <FxButton
-                    active={codeShow}
-                    onPress={() => {
-                      if (codeShow) {
-                        setForceCodeBox(false);
-                        onFxPress(false);
-                      } else {
-                        setForceCodeBox(true);
-                        onFxPress(true);
-                      }
-                    }}
-                    dataCy={cyLabel}
-                  />
-                )}
-            </div>
->>>>>>> c1c3f856
             {!codeShow && (
               <ElementToRender
                 value={resolveReferences(initialValue, realState)}
