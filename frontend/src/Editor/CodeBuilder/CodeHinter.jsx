import React, { useEffect, useState, useRef, useContext } from 'react';
import { useSpring, config, animated } from 'react-spring';
import OverlayTrigger from 'react-bootstrap/OverlayTrigger';
import Tooltip from 'react-bootstrap/Tooltip';
import CodeMirror from '@uiw/react-codemirror';
import 'codemirror/mode/handlebars/handlebars';
import 'codemirror/mode/javascript/javascript';
import 'codemirror/mode/sql/sql';
import 'codemirror/addon/hint/show-hint';
import 'codemirror/addon/display/placeholder';
import 'codemirror/addon/search/match-highlighter';
import 'codemirror/addon/hint/show-hint.css';
import 'codemirror/theme/base16-light.css';
import 'codemirror/theme/duotone-light.css';
import 'codemirror/theme/monokai.css';
import { onBeforeChange, handleChange } from './utils';
import { resolveReferences, hasCircularDependency, handleCircularStructureToJSON } from '@/_helpers/utils';
import useHeight from '@/_hooks/use-height-transition';
import usePortal from '@/_hooks/use-portal';
import { Color } from './Elements/Color';
import { Json } from './Elements/Json';
import { Select } from './Elements/Select';
import { Toggle } from './Elements/Toggle';
import { AlignButtons } from './Elements/AlignButtons';
import { TypeMapping } from './TypeMapping';
import { Number } from './Elements/Number';
import { BoxShadow } from './Elements/BoxShadow';
import FxButton from './Elements/FxButton';
import { ToolTip } from '../Inspector/Elements/Components/ToolTip';
import { toast } from 'react-hot-toast';
import { EditorContext } from '@/Editor/Context/EditorContextWrapper';
import { camelCase } from 'lodash';
import { useTranslation } from 'react-i18next';
import cx from 'classnames';
import { Alert } from '@/_ui/Alert/Alert';
import { useCurrentState } from '@/_stores/currentStateStore';
import ClientServerSwitch from './Elements/ClientServerSwitch';
import Switch from './Elements/Switch';
import Checkbox from './Elements/Checkbox';
import Slider from './Elements/Slider';
import { Input } from './Elements/Input';
import { Icon } from './Elements/Icon';
import { Visibility } from './Elements/Visibility';
import { validateProperty } from '../component-properties-validation';

const HIDDEN_CODE_HINTER_LABELS = ['Table data', 'Column data'];

const AllElements = {
  Color,
  Json,
  Toggle,
  Select,
  AlignButtons,
  Number,
  BoxShadow,
  ClientServerSwitch,
  Slider,
  Switch,
  Input,
  Checkbox,
  Icon,
  Visibility,
};

export function CodeHinter({
  initialValue,
  onChange,
  onVisibilityChange,
  mode,
  theme,
  lineNumbers,
  placeholder,
  ignoreBraces,
  enablePreview,
  height,
  minHeight,
  lineWrapping,
  componentName = null,
  usePortalEditor = true,
  className,
  width = '',
  paramName,
  paramLabel,
  type,
  fieldMeta,
  onFxPress,
  fxActive,
  component,
  popOverCallback,
  cyLabel = '',
  callgpt = () => null,
  isCopilotEnabled = false,
  currentState: _currentState,
  isIcon = false,
  paramUpdated,
  staticText,
}) {
  const darkMode = localStorage.getItem('darkMode') === 'true';
  const options = {
    lineNumbers: lineNumbers ?? false,
    lineWrapping: lineWrapping ?? true,
    singleLine: true,
    mode: mode || 'handlebars',
    tabSize: 2,
    theme: theme ? theme : darkMode ? 'monokai' : 'default',
    readOnly: false,
    highlightSelectionMatches: true,
    placeholder,
  };
  const currentState = useCurrentState();
  const [realState, setRealState] = useState(currentState);
  const [currentValue, setCurrentValue] = useState('');

  const [prevCurrentValue, setPrevCurrentValue] = useState(null);
  const [resolvedValue, setResolvedValue] = useState(null);
  const [resolvingError, setResolvingError] = useState(null);

  const [isFocused, setFocused] = useState(false);
  const [heightRef, currentHeight] = useHeight();
  const isPreviewFocused = useRef(false);
  const wrapperRef = useRef(null);

  // Todo: Remove this when workspace variables are deprecated
  const isWorkspaceVariable =
    typeof currentValue === 'string' && (currentValue.includes('%%client') || currentValue.includes('%%server'));

  const slideInStyles = useSpring({
    config: { ...config.stiff },
    from: { opacity: 0, height: 0 },
    to: {
      opacity: isFocused ? 1 : 0,
      height: isFocused ? currentHeight + (isWorkspaceVariable ? 30 : 0) : 0,
    },
  });
  const { t } = useTranslation();
  const { variablesExposedForPreview } = useContext(EditorContext);
  const prevCountRef = useRef(false);

  function getPropertyDefinition(paramName, component) {
    if (component?.properties?.hasOwnProperty(`${paramName}`)) {
      return component.properties?.[paramName];
    } else if (component?.styles?.hasOwnProperty(`${paramName}`)) {
      return component?.styles?.[paramName];
    } else if (component?.general?.hasOwnProperty(`${paramName}`)) {
      return component?.general?.[paramName];
    } else if (component?.generalStyles?.hasOwnProperty(`${paramName}`)) {
      return component?.generalStyles?.[paramName];
    } else {
      return {};
    }
  }

  const checkTypeErrorInRunTime = (preview) => {
    const propertyDefinition = getPropertyDefinition(paramName, component?.component);
    const resolvedProperty = Object.keys(component?.component?.definition || {}).reduce((accumulator, currentKey) => {
      if (
        component?.component?.definition?.[currentKey]?.hasOwnProperty(paramName) ||
        (paramName === 'tooltip' &&
          currentKey === 'general' &&
          !component?.component?.definition?.[currentKey]?.hasOwnProperty(paramName))
        //added second condition because initilly general is empty object and hence it was not going inside if statement and thus codehinter was always receiving undefined for initial render and thus showing error message in the preview
      ) {
        accumulator[`${paramName}`] = resolveReferences(preview, currentState);
      }
      return accumulator;
    }, {});
    const [_valid, errorMessages] = validateProperty(resolvedProperty, propertyDefinition, paramName);
    return [_valid, errorMessages];
  };

  const getPreviewAndErrorFromValue = (value) => {
    const customResolvables = getCustomResolvables();
    const [preview, error] = resolveReferences(value, realState, null, customResolvables, true, true);
    return [preview, error];
  };

  useEffect(() => {
    setCurrentValue(initialValue);
    const [preview, error] = getPreviewAndErrorFromValue(initialValue);
    const [_valid] = checkTypeErrorInRunTime(preview);
    if (!_valid || error) setResolvingError(true);
    return () => {
      setPrevCurrentValue(null);
      setResolvedValue(null);
      setResolvingError(null);
    };
    // eslint-disable-next-line react-hooks/exhaustive-deps
  }, []);

  useEffect(() => {
    if (_currentState) {
      setRealState(_currentState);
    } else {
      setRealState(currentState);
    }
    // eslint-disable-next-line react-hooks/exhaustive-deps
  }, [JSON.stringify({ currentState, _currentState })]);

  useEffect(() => {
    const handleClickOutside = (event) => {
      if (isOpen) {
        return;
      }
      if (wrapperRef.current && isFocused && !wrapperRef.current.contains(event.target) && prevCountRef.current) {
        isPreviewFocused.current = false;
        setFocused(false);
        prevCountRef.current = false;
      } else if (isFocused) {
        prevCountRef.current = true;
      } else if (!isFocused && prevCountRef.current) prevCountRef.current = false;
    };
    document.addEventListener('mousedown', handleClickOutside);
    return () => {
      document.removeEventListener('mousedown', handleClickOutside);
    };
  }, [wrapperRef, isFocused, isPreviewFocused, currentValue, prevCountRef, isOpen]);

  useEffect(() => {
    let globalPreviewCopy = null;
    let globalErrorCopy = null;
    if (enablePreview && isFocused && JSON.stringify(currentValue) !== JSON.stringify(prevCurrentValue)) {
      const [preview, error] = getPreviewAndErrorFromValue(currentValue);
      // checking type error if any in run time
      const [_valid, errorMessages] = checkTypeErrorInRunTime(preview);

      setPrevCurrentValue(currentValue);
      if (error || !_valid || typeof preview === 'function') {
        globalPreviewCopy = null;
        globalErrorCopy = error || errorMessages?.[errorMessages?.length - 1];
        setResolvingError(error || errorMessages?.[errorMessages?.length - 1]);
        setResolvedValue(null);
      } else {
        globalPreviewCopy = preview;
        globalErrorCopy = null;
        setResolvingError(null);
        setResolvedValue(preview);
      }
    }

    return () => {
      if (enablePreview && isFocused && JSON.stringify(currentValue) !== JSON.stringify(prevCurrentValue)) {
        setPrevCurrentValue(null);
        setResolvedValue(globalPreviewCopy);
        setResolvingError(globalErrorCopy);
      }
    };
  }, [JSON.stringify({ currentValue, realState, isFocused })]);
  // eslint-disable-next-line react-hooks/exhaustive-deps
  // }, [JSON.stringify({ currentValue, realState, isFocused })]);

  function valueChanged(editor, onChange, ignoreBraces) {
    if (editor.getValue()?.trim() !== currentValue) {
      handleChange(editor, onChange, ignoreBraces, realState, componentName, getCustomResolvables());
      setCurrentValue(editor.getValue()?.trim());
    }
  }

  const getPreviewContent = (content, type) => {
    try {
      switch (type) {
        case 'object':
          return JSON.stringify(content);
        case 'boolean':
          return content.toString();
        default:
          return content;
      }
    } catch (e) {
      return undefined;
    }
  };

  const focusPreview = () => (isPreviewFocused.current = true);
  const unFocusPreview = () => (isPreviewFocused.current = false);

  const copyToClipboard = (text) => {
    navigator.clipboard.writeText(text);
    toast.success('Copied to clipboard');
  };

  const getCustomResolvables = () => {
    if (variablesExposedForPreview.hasOwnProperty(component?.id)) {
      if (component?.component?.component === 'Table' && fieldMeta?.name) {
        return {
          ...variablesExposedForPreview[component?.id],
          cellValue: variablesExposedForPreview[component?.id]?.rowData?.[fieldMeta?.name],
          rowData: { ...variablesExposedForPreview[component?.id]?.rowData },
        };
      }
      return variablesExposedForPreview[component.id];
    }
    return {};
  };

  const getPreview = () => {
    if (!enablePreview) return;
    const themeCls = darkMode ? 'bg-dark  py-1' : 'bg-light  py-1';
    const preview = resolvedValue;
    const error = resolvingError;

    if (resolvingError !== null && resolvedValue === null && error) {
      const err = String(error);
      const errorMessage = err.includes('.run()')
        ? `${err} in ${componentName ? componentName.split('::')[0] + "'s" : 'fx'} field`
        : err;
      return (
        <animated.div className={isOpen ? themeCls : null} style={{ ...slideInStyles, overflow: 'hidden' }}>
          <div ref={heightRef} className="dynamic-variable-preview bg-red-lt px-1 py-1">
            <div>
              <div className="heading my-1">
                <span>Error</span>
              </div>
              {errorMessage}
            </div>
          </div>
        </animated.div>
      );
    }

    let previewType = typeof preview;
    let previewContent = preview;

    if (hasCircularDependency(preview)) {
      previewContent = JSON.stringify(preview, handleCircularStructureToJSON());
      previewType = typeof previewContent;
    }
    const content = getPreviewContent(previewContent, previewType);
    return (
      <animated.div
        className={isOpen ? themeCls : null}
        style={{ ...slideInStyles, overflow: 'hidden' }}
        onMouseEnter={() => focusPreview()}
        onMouseLeave={() => unFocusPreview()}
      >
        <div ref={heightRef} className="dynamic-variable-preview bg-green-lt px-1 py-1">
          <div>
            <div className="d-flex my-1">
              <div className="flex-grow-1" style={{ fontWeight: 700, textTransform: 'capitalize' }}>
                {previewType}
              </div>
              {isFocused && (
                <div className="preview-icons position-relative">
                  <CodeHinter.PopupIcon callback={() => copyToClipboard(content)} icon="copy" tip="Copy to clipboard" />
                </div>
              )}
            </div>
            {content}
          </div>
        </div>
        {/* Todo: Remove this when workspace variables are deprecated */}
        {enablePreview && isWorkspaceVariable && (
          <CodeHinter.DepericatedAlertForWorkspaceVariable text={'Deprecating soon'} />
        )}
      </animated.div>
    );
  };
  enablePreview = enablePreview ?? true;

  const [isOpen, setIsOpen] = React.useState(false);

  const handleToggle = () => {
    const changeOpen = (newOpen) => {
      setIsOpen(newOpen);
      if (typeof popOverCallback === 'function') popOverCallback(newOpen);
    };

    if (!isOpen) {
      changeOpen(true);
    }

    return new Promise((resolve) => {
      const element = document.getElementsByClassName('portal-container');
      if (element) {
        const checkPortalExits = element[0]?.classList.contains(componentName);

        if (checkPortalExits === false) {
          const parent = element[0].parentNode;
          parent.removeChild(element[0]);
        }

        changeOpen(false);
        resolve();
      }
    }).then(() => {
      changeOpen(true);
      forceUpdate();
    });
  };
  const [, forceUpdate] = React.useReducer((x) => x + 1, 0);

  const defaultClassName =
    className === 'query-hinter' || className === 'custom-component' || undefined ? '' : 'code-hinter';

  const ElementToRender = AllElements[TypeMapping[type]];
  const [forceCodeBox, setForceCodeBox] = useState(fxActive);
  const codeShow = (type ?? 'code') === 'code' || forceCodeBox;
  cyLabel = paramLabel ? paramLabel.toLowerCase().trim().replace(/\s+/g, '-') : cyLabel;
  return (
<<<<<<< HEAD
    <div ref={wrapperRef} className={cx({ 'codeShow-active': codeShow })}>
      <div className={cx('d-flex align-items-center justify-content-between')}>
=======
    <div ref={wrapperRef} className={cx({ 'codeShow-active': codeShow, 'd-flex': paramLabel == 'Tooltip' })}>
      <div
        className={cx('d-flex justify-content-between')}
        style={{
          marginRight: paramLabel == 'Tooltip' && '40px',
          alignItems: paramLabel == 'Tooltip' ? 'flex-start' : 'center',
        }}
      >
>>>>>>> f040e80d
        {paramLabel && !HIDDEN_CODE_HINTER_LABELS.includes(paramLabel) && (
          <div className={`field ${options.className}`} data-cy={`${cyLabel}-widget-parameter-label`}>
            <ToolTip
              label={t(`widget.commonProperties.${camelCase(paramLabel)}`, paramLabel)}
              meta={fieldMeta}
              labelClass={`tj-text-xsm color-slate12 ${codeShow ? 'label-hinter-margin' : 'mb-0'} ${
                darkMode && 'color-whitish-darkmode'
              }`}
              // bold={!AllElements.hasOwnProperty(TypeMapping[type]) ? true : false}
            />
          </div>
        )}
        <div className={`${(type ?? 'code') === 'code' ? 'd-none' : ''} `}>
          <div
            style={{ width: width, marginBottom: codeShow ? '0.5rem' : '0px' }}
            className="d-flex align-items-center"
          >
            <div className="col-auto pt-0 fx-common">
              {paramLabel !== 'Type' &&
                paramLabel !== ' ' &&
                paramLabel !== 'Padding' && ( //add some key if these extends
                  <FxButton
                    active={codeShow}
                    onPress={() => {
                      if (codeShow) {
                        setForceCodeBox(false);
                        onFxPress(false);
                      } else {
                        setForceCodeBox(true);
                        onFxPress(true);
                      }
                    }}
                    dataCy={cyLabel}
                  />
                )}
            </div>
            {!codeShow && (
              <ElementToRender
                value={resolveReferences(initialValue, realState)}
                onChange={(value) => {
                  if (value !== currentValue) {
                    onChange(value);
                    setCurrentValue(value);
                  }
                }}
                onVisibilityChange={(value) => {
                  if (value !== currentValue) {
                    onVisibilityChange(value);
                    setCurrentValue(value);
                  }
                }}
                paramName={paramName}
                paramLabel={paramLabel}
                forceCodeBox={() => {
                  setForceCodeBox(true);
                  onFxPress(true);
                }}
                meta={fieldMeta}
                cyLabel={cyLabel}
                isIcon={isIcon}
                staticText={staticText}
                component={component}
              />
            )}
          </div>
        </div>
      </div>
      <div
        className={`row${height === '150px' || height === '300px' ? ' tablr-gutter-x-0' : ''} custom-row`}
        style={{ width: paramLabel == 'Tooltip' ? '100%' : width, display: codeShow ? 'flex' : 'none' }}
      >
        <div className={`col code-hinter-col`}>
          <div className="d-flex">
            <div className="code-hinter-wrapper position-relative" style={{ width: '100%' }}>
              <div
                className={`${defaultClassName} ${className || 'codehinter-default-input'} ${
                  resolvingError && 'border-danger'
                }`}
                key={componentName}
                style={{
                  height: height || 'auto',
                  minHeight,
                  maxHeight: '320px',
                  overflow: 'auto',
                  fontSize: ' .875rem',
                }}
                data-cy={`${cyLabel}-input-field`}
              >
                {usePortalEditor && (
                  <CodeHinter.PopupIcon
                    callback={handleToggle}
                    icon="portal-open"
                    tip="Pop out code editor into a new window"
                    transformation={componentName === 'transformation'}
                  />
                )}
                <CodeHinter.Portal
                  isCopilotEnabled={isCopilotEnabled}
                  isOpen={isOpen}
                  callback={setIsOpen}
                  componentName={componentName}
                  key={componentName}
                  customComponent={getPreview}
                  forceUpdate={forceUpdate}
                  optionalProps={{ styles: { height: 300 }, cls: className }}
                  darkMode={darkMode}
                  selectors={{ className: 'preview-block-portal' }}
                  dragResizePortal={true}
                  callgpt={callgpt}
                >
                  <CodeMirror
                    value={typeof initialValue === 'string' ? initialValue : ''}
                    realState={realState}
                    scrollbarStyle={null}
                    height={'100%'}
                    onFocus={() => setFocused(true)}
                    onBlur={(editor, e) => {
                      e?.stopPropagation();
                      const value = editor?.getValue()?.trimEnd();
                      onChange(value);
                      if (!isPreviewFocused?.current) {
                        setFocused(false);
                      }
                    }}
                    onChange={(editor) => valueChanged(editor, onChange, ignoreBraces)}
                    onBeforeChange={(editor, change) => onBeforeChange(editor, change, ignoreBraces)}
                    options={options}
                    viewportMargin={Infinity}
                  />
                </CodeHinter.Portal>
              </div>
              {enablePreview && !isOpen && getPreview()}
            </div>
          </div>
        </div>
      </div>
    </div>
  );
}

// eslint-disable-next-line no-unused-vars
function CodeHinterInputField() {
  return <></>;
}

const PopupIcon = ({ callback, icon, tip, transformation = false }) => {
  const size = transformation ? 20 : 12;

  return (
    <div className="d-flex justify-content-end w-100 position-absolute" style={{ top: 0 }}>
      <OverlayTrigger
        trigger={['hover', 'focus']}
        placement="top"
        delay={{ show: 800, hide: 100 }}
        overlay={<Tooltip id="button-tooltip">{tip}</Tooltip>}
      >
        <img
          className="svg-icon m-2 popup-btn"
          src={`assets/images/icons/${icon}.svg`}
          width={size}
          height={size}
          onClick={(e) => {
            e.stopPropagation();
            callback();
          }}
        />
      </OverlayTrigger>
    </div>
  );
};

const Portal = ({ children, ...restProps }) => {
  const renderPortal = usePortal({ children, ...restProps });

  return <React.Fragment>{renderPortal}</React.Fragment>;
};

const DepericatedAlertForWorkspaceVariable = ({ text }) => {
  return (
    <Alert
      svg="tj-info-warning"
      cls="codehinter workspace-variables-alert-banner p-1 mb-0"
      data-cy={``}
      imgHeight={18}
      imgWidth={18}
    >
      <div className="d-flex align-items-center">
        <div class="">{text}</div>
      </div>
    </Alert>
  );
};

CodeHinter.PopupIcon = PopupIcon;
CodeHinter.Portal = Portal;
CodeHinter.DepericatedAlertForWorkspaceVariable = DepericatedAlertForWorkspaceVariable;<|MERGE_RESOLUTION|>--- conflicted
+++ resolved
@@ -396,10 +396,6 @@
   const codeShow = (type ?? 'code') === 'code' || forceCodeBox;
   cyLabel = paramLabel ? paramLabel.toLowerCase().trim().replace(/\s+/g, '-') : cyLabel;
   return (
-<<<<<<< HEAD
-    <div ref={wrapperRef} className={cx({ 'codeShow-active': codeShow })}>
-      <div className={cx('d-flex align-items-center justify-content-between')}>
-=======
     <div ref={wrapperRef} className={cx({ 'codeShow-active': codeShow, 'd-flex': paramLabel == 'Tooltip' })}>
       <div
         className={cx('d-flex justify-content-between')}
@@ -408,7 +404,6 @@
           alignItems: paramLabel == 'Tooltip' ? 'flex-start' : 'center',
         }}
       >
->>>>>>> f040e80d
         {paramLabel && !HIDDEN_CODE_HINTER_LABELS.includes(paramLabel) && (
           <div className={`field ${options.className}`} data-cy={`${cyLabel}-widget-parameter-label`}>
             <ToolTip
