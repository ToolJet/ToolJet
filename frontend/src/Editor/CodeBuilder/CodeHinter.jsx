--- conflicted
+++ resolved
@@ -1,8 +1,4 @@
-<<<<<<< HEAD
-import React, { useEffect, useMemo, useState, useRef, useContext } from 'react';
-=======
-import React, { useEffect, useState, useRef } from 'react';
->>>>>>> 0af0ea90
+import React, { useEffect, useState, useRef, useContext } from 'react';
 import { useSpring, config, animated } from 'react-spring';
 import OverlayTrigger from 'react-bootstrap/OverlayTrigger';
 import Tooltip from 'react-bootstrap/Tooltip';
@@ -67,12 +63,8 @@
   fieldMeta,
   onFxPress,
   fxActive,
-<<<<<<< HEAD
-  hideSuggestion = false,
+  // hideSuggestion = false,
   component,
-=======
-  // hideSuggestion = false,
->>>>>>> 0af0ea90
 }) {
   const darkMode = localStorage.getItem('darkMode') === 'true';
   const options = {
