import React, { useState, useRef, useCallback, useEffect } from 'react';
import { useEventListener } from '@/_hooks/use-event-listener';
import { Tooltip } from 'react-tooltip';
import { QueryDataPane } from './QueryDataPane';
import QueryManager from '../QueryManager/QueryManager';
import useWindowResize from '@/_hooks/useWindowResize';
import { useQueryPanelActions, useQueryPanelStore, useQueryPanelExpanded } from '@/_stores/queryPanelStore';
import { useDataQueriesStore, useDataQueries } from '@/_stores/dataQueriesStore';
<<<<<<< HEAD
import { cloneDeep, isEmpty, isEqual } from 'lodash';
=======
import Maximize from '@/_ui/Icon/solidIcons/Maximize';
import { isEmpty, isEqual } from 'lodash';
import { ButtonSolid } from '@/_ui/AppButton/AppButton';
>>>>>>> b7ec13db
import cx from 'classnames';
import { deepClone } from '@/_helpers/utilities/utils.helpers';

const QueryPanel = ({
  dataQueriesChanged,
  fetchDataQueries,
  darkMode,
  allComponents,
  appId,
  appDefinition,
  editorRef,
  onQueryPaneDragging,
  handleQueryPaneExpanding,
}) => {
  const { updateQueryPanelHeight, toggleQueryPanel } = useQueryPanelActions();
  const dataQueries = useDataQueries();
  const queryManagerPreferences = useRef(
    JSON.parse(localStorage.getItem('queryManagerPreferences')) ?? {
      current: {
        isExpanded: true,
        queryPanelHeight: 100,
      },
    }
  );
  const isExpanded = useQueryPanelExpanded();
  const queryPaneRef = useRef(null);
  const [isDragging, setDragging] = useState(false);
  const [height, setHeight] = useState(
    queryManagerPreferences.current?.queryPanelHeight > 95
      ? 50
      : queryManagerPreferences.current?.queryPanelHeight ?? 70
  );
  const [isTopOfQueryPanel, setTopOfQueryPanel] = useState(false);
  const [windowSize, isWindowResizing] = useWindowResize();

  useEffect(() => {
    const queryPanelStoreListner = useQueryPanelStore.subscribe(({ selectedQuery }, prevState) => {
      if (isEmpty(prevState?.selectedQuery) || isEmpty(selectedQuery)) {
        return;
      }

      if (prevState?.selectedQuery?.id !== selectedQuery.id) {
        return;
      }
      //removing updated_at since this value changes whenever the data is updated in the BE
      const formattedQuery = deepClone(selectedQuery);
      delete formattedQuery.updated_at;

      const formattedPrevQuery = deepClone(prevState?.selectedQuery || {});
      delete formattedPrevQuery.updated_at;

      if (!isEqual(formattedQuery, formattedPrevQuery)) {
        useDataQueriesStore.getState().actions.saveData(selectedQuery);
      }
    });

    return queryPanelStoreListner;
  }, []);

  useEffect(() => {
    handleQueryPaneExpanding(isExpanded);
    // eslint-disable-next-line react-hooks/exhaustive-deps
  }, [isExpanded]);

  useEffect(() => {
    onQueryPaneDragging(isDragging);
    // eslint-disable-next-line react-hooks/exhaustive-deps
  }, [isDragging]);

  useEffect(() => {
    updateQueryPanelHeight(queryPaneRef?.current?.offsetHeight);
    if (isWindowResizing) {
      onQueryPaneDragging(true);
    } else {
      onQueryPaneDragging(false);
    }
    // eslint-disable-next-line react-hooks/exhaustive-deps
  }, [windowSize.height, isExpanded, isWindowResizing]);

  const onMouseUp = () => {
    setDragging(false);

    /* Updated queryPanelHeight here instead of using a useEffect on height to avoid continuous rerendering during window dragging which causes screen to act sluggish */
    updateQueryPanelHeight(queryPaneRef?.current?.offsetHeight);
  };

  const onMouseDown = () => {
    isTopOfQueryPanel && setDragging(true);
  };

  const onMouseMove = (e) => {
    if (queryPaneRef.current) {
      const componentTop = Math.round(queryPaneRef.current.getBoundingClientRect().top);
      const clientY = e.clientY;

      if ((clientY >= componentTop) & (clientY <= componentTop + 5)) {
        setTopOfQueryPanel(true);
      } else if (isTopOfQueryPanel) {
        setTopOfQueryPanel(false);
      }

      if (isDragging) {
        let height = (clientY / window.innerHeight) * 100,
          maxLimitReached = false;

        if (height > 94) {
          height = 30;
          maxLimitReached = true;
        }
        if (height < 4.5) height = 4.5;
        queryManagerPreferences.current = {
          ...queryManagerPreferences.current,
          queryPanelHeight: height,
          isExpanded: !maxLimitReached,
        };
        localStorage.setItem('queryManagerPreferences', JSON.stringify(queryManagerPreferences.current));
        toggleQueryPanel();
        setHeight(height);
      }
    }
  };

  useEventListener('mousemove', onMouseMove);
  useEventListener('mouseup', onMouseUp);

  const toggleQueryEditor = useCallback(() => {
    queryManagerPreferences.current = { ...queryManagerPreferences.current, isExpanded: !isExpanded };
    localStorage.setItem('queryManagerPreferences', JSON.stringify(queryManagerPreferences.current));
    if (isExpanded) {
      updateQueryPanelHeight(95);
    } else {
      updateQueryPanelHeight(queryPaneRef?.current?.offsetHeight);
    }
    toggleQueryPanel();
    // eslint-disable-next-line react-hooks/exhaustive-deps
  }, [isExpanded]);

  const updateDataQueries = useCallback(() => {
    dataQueriesChanged();
    // eslint-disable-next-line react-hooks/exhaustive-deps
  }, []);

  return (
    <div className={cx({ 'dark-theme theme-dark': darkMode })}>
      <div
        className={`query-pane ${isExpanded ? 'expanded' : 'collapsed'}`}
        style={{
          height: 40,
          display: 'flex',
          justifyContent: 'space-between',
          alignItems: 'center',
          zIndex: 1,
        }}
      >
        <div style={{ width: '288px', padding: '5px 12px' }} className="d-flex justify-content align-items-center">
          <button
            className="mb-0 font-weight-500 text-dark select-none query-manager-toggle-button"
            onClick={toggleQueryEditor}
          >
            {isExpanded ? 'Collapse' : 'Expand'}
          </button>
          <div className="vr" />
          <button
            onClick={toggleQueryEditor}
            className="mb-0 font-weight-500 text-dark select-none query-manager-toggle-button"
          >
            Queries
          </button>
        </div>
      </div>
      <div
        ref={queryPaneRef}
        onMouseDown={onMouseDown}
        className="query-pane"
        id="query-manager"
        style={{
          height: `calc(100% - ${isExpanded ? height : 100}%)`,
          cursor: isDragging || isTopOfQueryPanel ? 'row-resize' : 'default',
          ...(!isExpanded && {
            border: 'none',
          }),
        }}
      >
        <div className="row main-row">
          <QueryDataPane
            fetchDataQueries={fetchDataQueries}
            darkMode={darkMode}
            editorRef={editorRef}
            appId={appId}
            toggleQueryEditor={toggleQueryEditor}
          />
          <div className="query-definition-pane-wrapper">
            <div className="query-definition-pane">
              <QueryManager
                toggleQueryEditor={toggleQueryEditor}
                dataQueries={dataQueries}
                dataQueriesChanged={updateDataQueries}
                appId={appId}
                darkMode={darkMode}
                allComponents={allComponents}
                appDefinition={appDefinition}
                editorRef={editorRef}
              />
            </div>
          </div>
        </div>
      </div>
      <Tooltip id="tooltip-for-query-panel-footer-btn" className="tooltip" />
    </div>
  );
};

export default QueryPanel;<|MERGE_RESOLUTION|>--- conflicted
+++ resolved
@@ -6,13 +6,7 @@
 import useWindowResize from '@/_hooks/useWindowResize';
 import { useQueryPanelActions, useQueryPanelStore, useQueryPanelExpanded } from '@/_stores/queryPanelStore';
 import { useDataQueriesStore, useDataQueries } from '@/_stores/dataQueriesStore';
-<<<<<<< HEAD
-import { cloneDeep, isEmpty, isEqual } from 'lodash';
-=======
-import Maximize from '@/_ui/Icon/solidIcons/Maximize';
 import { isEmpty, isEqual } from 'lodash';
-import { ButtonSolid } from '@/_ui/AppButton/AppButton';
->>>>>>> b7ec13db
 import cx from 'classnames';
 import { deepClone } from '@/_helpers/utilities/utils.helpers';
 
