--- conflicted
+++ resolved
@@ -8,10 +8,6 @@
 import { useQueryPanelActions, useUnsavedChanges, useSelectedQuery } from '@/_stores/queryPanelStore';
 import { useDataQueries } from '@/_stores/dataQueriesStore';
 
-<<<<<<< HEAD
-export const QueryPanel = ({ dataQueriesChanged, fetchDataQueries, darkMode, editorRef, children }) => {
-  const { setSelectedQuery, updateQueryPanelHeight, setUnSavedChanges } = useQueryPanelActions();
-=======
 const QueryPanel = ({
   dataQueriesChanged,
   fetchDataQueries,
@@ -24,10 +20,8 @@
   appDefinition,
   dataSourceModalHandler,
   editorRef,
-  isVersionReleased,
 }) => {
   const { setSelectedQuery, updateQueryPanelHeight, setUnSavedChanges, setSelectedDataSource } = useQueryPanelActions();
->>>>>>> e7bb22e6
   const isUnsavedQueriesAvailable = useUnsavedChanges();
   const selectedQuery = useSelectedQuery();
   const dataQueries = useDataQueries();
@@ -267,7 +261,6 @@
                   createDraftQuery={createDraftQuery}
                   isUnsavedQueriesAvailable={isUnsavedQueriesAvailable}
                   updateDraftQueryName={updateDraftQueryName}
-                  isVersionReleased={isVersionReleased}
                 />
               </div>
             </div>
