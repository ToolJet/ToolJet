import React, { useState, useRef, useCallback, useEffect } from 'react';
import { useEventListener } from '@/_hooks/use-event-listener';
import { Tooltip } from 'react-tooltip';
import { QueryDataPane } from './QueryDataPane';
import { Confirm } from '../Viewer/Confirm';
import QueryManager from '../QueryManager/QueryManager';

import useWindowResize from '@/_hooks/useWindowResize';
import { useQueryPanelActions, useUnsavedChanges, useSelectedQuery } from '@/_stores/queryPanelStore';
import { useDataQueries } from '@/_stores/dataQueriesStore';

const QueryPanel = ({
  dataQueriesChanged,
  fetchDataQueries,
  darkMode,
  apps,
  allComponents,
  appId,
  appDefinition,
  dataSourceModalHandler,
  editorRef,
  onQueryPaneDragging,
  handleQueryPaneExpanding,
}) => {
  const { setSelectedQuery, updateQueryPanelHeight, setUnSavedChanges, setSelectedDataSource } = useQueryPanelActions();
  const isUnsavedQueriesAvailable = useUnsavedChanges();
  const selectedQuery = useSelectedQuery();
  const dataQueries = useDataQueries();
  const queryManagerPreferences = useRef(JSON.parse(localStorage.getItem('queryManagerPreferences')) ?? {});
  const queryPaneRef = useRef(null);
  const [isExpanded, setExpanded] = useState(queryManagerPreferences.current?.isExpanded ?? true);
  const [isDragging, setDragging] = useState(false);
  const [height, setHeight] = useState(
    queryManagerPreferences.current?.queryPanelHeight > 95
      ? 30
      : queryManagerPreferences.current?.queryPanelHeight ?? 70
  );
  const [isTopOfQueryPanel, setTopOfQueryPanel] = useState(false);
  const [showSaveConfirmation, setSaveConfirmation] = useState(false);
  const [queryCancelData, setCancelData] = useState({});
  const [draftQuery, setDraftQuery] = useState(null);
  const [editingQuery, setEditingQuery] = useState(dataQueries.length > 0);
  const [windowSize, isWindowResizing] = useWindowResize();

  useEffect(() => {
    if (!editingQuery && selectedQuery !== null && selectedQuery?.id !== 'draftQuery') {
      setEditingQuery(true);
    }
    // eslint-disable-next-line react-hooks/exhaustive-deps
  }, [selectedQuery?.id, editingQuery]);

  useEffect(() => {
    handleQueryPaneExpanding(isExpanded);
  }, [isExpanded]);

  useEffect(() => {
    setEditingQuery(dataQueries.length > 0);
  }, [dataQueries.length]);

  useEffect(() => {
    onQueryPaneDragging(isDragging);
  }, [isDragging]);

  useEffect(() => {
    updateQueryPanelHeight(queryPaneRef?.current?.offsetHeight);
    if (isWindowResizing) {
      onQueryPaneDragging(true);
    } else {
      onQueryPaneDragging(false);
    }
  }, [windowSize.height, isExpanded, isWindowResizing]);

  const createDraftQuery = useCallback((queryDetails, source) => {
    setSelectedQuery(queryDetails.id, queryDetails);
    setDraftQuery(queryDetails);
    setSelectedDataSource(source);
    setEditingQuery(false);
    // eslint-disable-next-line react-hooks/exhaustive-deps
  }, []);

  const onMouseUp = () => {
    setDragging(false);

    /* Updated queryPanelHeight here instead of using a useEffect on height to avoid continuous rerendering during window dragging which causes screen to act sluggish */
    updateQueryPanelHeight(queryPaneRef?.current?.offsetHeight);
  };

  const onMouseDown = () => {
    isTopOfQueryPanel && setDragging(true);
  };

  const onMouseMove = (e) => {
    if (queryPaneRef.current) {
      const componentTop = Math.round(queryPaneRef.current.getBoundingClientRect().top);
      const clientY = e.clientY;

      if ((clientY >= componentTop) & (clientY <= componentTop + 5)) {
        setTopOfQueryPanel(true);
      } else if (isTopOfQueryPanel) {
        setTopOfQueryPanel(false);
      }

      if (isDragging) {
        let height = (clientY / window.innerHeight) * 100,
          maxLimitReached = false;

        if (height > 95) {
          height = 30;
          maxLimitReached = true;
        }
        if (height < 4.5) height = 4.5;
        queryManagerPreferences.current = {
          ...queryManagerPreferences.current,
          queryPanelHeight: height,
          isExpanded: !maxLimitReached,
        };
        localStorage.setItem('queryManagerPreferences', JSON.stringify(queryManagerPreferences.current));
        setExpanded(!maxLimitReached);
        setHeight(height);
      }
    }
  };

  useEventListener('mousemove', onMouseMove);
  useEventListener('mouseup', onMouseUp);

  const handleAddNewQuery = useCallback(() => {
    const stateToBeUpdated = {
      selectedDataSource: null,
      selectedQuery: null,
      editingQuery: false,
      isSourceSelected: false,
      draftQuery: null,
    };

    if (isUnsavedQueriesAvailable) {
      setSaveConfirmation(true);
      setCancelData(stateToBeUpdated);
    } else {
      setSelectedDataSource(null);
      setSelectedQuery(null);
      setDraftQuery(null);
      setEditingQuery(false);
    }
    // eslint-disable-next-line react-hooks/exhaustive-deps
  }, [isUnsavedQueriesAvailable]);

  const toggleQueryEditor = useCallback(() => {
    queryManagerPreferences.current = { ...queryManagerPreferences.current, isExpanded: !isExpanded };
    localStorage.setItem('queryManagerPreferences', JSON.stringify(queryManagerPreferences.current));
    if (isExpanded) {
      updateQueryPanelHeight(95);
    } else {
      updateQueryPanelHeight(queryPaneRef?.current?.offsetHeight);
    }
    setExpanded(!isExpanded);
    // eslint-disable-next-line react-hooks/exhaustive-deps
  }, [isExpanded]);

  const updateDataQueries = useCallback(() => {
    setEditingQuery(true);
    setDraftQuery(null);
    dataQueriesChanged();
    // eslint-disable-next-line react-hooks/exhaustive-deps
  }, []);

  const updateDraftQueryName = useCallback(
    (newName) => {
      setDraftQuery((query) => ({ ...query, name: newName }));
      setSelectedQuery(draftQuery.id, { ...draftQuery, name: newName });
    },
    // eslint-disable-next-line react-hooks/exhaustive-deps
    [draftQuery]
  );

  return (
    <>
      <Confirm
        show={showSaveConfirmation}
        message={`Query ${selectedQuery?.name} has unsaved changes. Are you sure you want to discard changes ?`}
        onConfirm={() => {
          setSaveConfirmation(false);
          setDraftQuery(null);
          setSelectedQuery(queryCancelData?.selectedQuery?.id ?? null);
          setSelectedDataSource(queryCancelData?.selectedDataSource ?? null);
          setUnSavedChanges(false);
          if (queryCancelData.hasOwnProperty('editingQuery')) {
            setEditingQuery(queryCancelData.editingQuery);
          }
        }}
        onCancel={() => {
          setSaveConfirmation(false);
        }}
        confirmButtonText="Discard changes"
        cancelButtonText="Continue editing"
        callCancelFnOnConfirm={false}
        darkMode={darkMode}
      />
      <div
        className="query-pane"
        style={{
          height: 40,
          background: '#fff',
          padding: '8px 16px',
          display: 'flex',
          justifyContent: 'space-between',
          alignItems: 'center',
        }}
      >
        <h5 className="mb-0 font-weight-500 cursor-pointer" onClick={toggleQueryEditor}>
          QUERIES
        </h5>
        <span
          onClick={toggleQueryEditor}
          className="cursor-pointer m-1  d-flex"
          data-tooltip-id="tooltip-for-show-query-editor"
          data-tooltip-content="Show query editor"
        >
          {isExpanded ? (
            <svg width="16" height="16" viewBox="0 0 16 16" fill="none" xmlns="http://www.w3.org/2000/svg">
              <path
                d="M8.00013 6.18288C7.94457 6.18288 7.88624 6.17177 7.82513 6.14954C7.76402 6.12732 7.70569 6.08843 7.65013 6.03288L5.3668 3.74954C5.2668 3.64954 5.2168 3.52732 5.2168 3.38288C5.2168 3.23843 5.2668 3.11621 5.3668 3.01621C5.4668 2.91621 5.58346 2.86621 5.7168 2.86621C5.85013 2.86621 5.9668 2.91621 6.0668 3.01621L8.00013 4.94954L9.93346 3.01621C10.0335 2.91621 10.1529 2.86621 10.2918 2.86621C10.4307 2.86621 10.5501 2.91621 10.6501 3.01621C10.7501 3.11621 10.8001 3.23566 10.8001 3.37454C10.8001 3.51343 10.7501 3.63288 10.6501 3.73288L8.35013 6.03288C8.29457 6.08843 8.23902 6.12732 8.18346 6.14954C8.12791 6.17177 8.0668 6.18288 8.00013 6.18288ZM5.3668 12.9662C5.2668 12.8662 5.2168 12.7468 5.2168 12.6079C5.2168 12.469 5.2668 12.3495 5.3668 12.2495L7.65013 9.96621C7.70569 9.91065 7.76402 9.87177 7.82513 9.84954C7.88624 9.82732 7.94457 9.81621 8.00013 9.81621C8.0668 9.81621 8.12791 9.82732 8.18346 9.84954C8.23902 9.87177 8.29457 9.91065 8.35013 9.96621L10.6501 12.2662C10.7501 12.3662 10.8001 12.4829 10.8001 12.6162C10.8001 12.7495 10.7501 12.8662 10.6501 12.9662C10.5501 13.0662 10.4279 13.1162 10.2835 13.1162C10.139 13.1162 10.0168 13.0662 9.9168 12.9662L8.00013 11.0495L6.08346 12.9662C5.98346 13.0662 5.86402 13.1162 5.72513 13.1162C5.58624 13.1162 5.4668 13.0662 5.3668 12.9662Z"
                fill="#121212"
              />
            </svg>
          ) : (
            <svg width="16" height="16" viewBox="0 0 16 16" fill="none" xmlns="http://www.w3.org/2000/svg">
              <path
                d="M5.3668 5.43327C5.2668 5.33327 5.2168 5.21105 5.2168 5.0666C5.2168 4.92216 5.2668 4.79994 5.3668 4.69994L7.65013 2.4166C7.70569 2.36105 7.76124 2.32216 7.8168 2.29993C7.87235 2.27771 7.93346 2.2666 8.00013 2.2666C8.05569 2.2666 8.11402 2.27771 8.17513 2.29993C8.23624 2.32216 8.29457 2.36105 8.35013 2.4166L10.6335 4.69994C10.7335 4.79994 10.7835 4.92216 10.7835 5.0666C10.7835 5.21105 10.7335 5.33327 10.6335 5.43327C10.5335 5.53327 10.4112 5.58327 10.2668 5.58327C10.1224 5.58327 10.0001 5.53327 9.90013 5.43327L8.00013 3.53327L6.10013 5.43327C6.00013 5.53327 5.87791 5.58327 5.73346 5.58327C5.58902 5.58327 5.4668 5.53327 5.3668 5.43327V5.43327ZM8.00013 13.7999C7.94457 13.7999 7.88624 13.7888 7.82513 13.7666C7.76402 13.7444 7.70569 13.7055 7.65013 13.6499L5.3668 11.3666C5.2668 11.2666 5.2168 11.1444 5.2168 10.9999C5.2168 10.8555 5.2668 10.7333 5.3668 10.6333C5.4668 10.5333 5.58902 10.4833 5.73346 10.4833C5.87791 10.4833 6.00013 10.5333 6.10013 10.6333L8.00013 12.5333L9.90013 10.6333C10.0001 10.5333 10.1224 10.4833 10.2668 10.4833C10.4112 10.4833 10.5335 10.5333 10.6335 10.6333C10.7335 10.7333 10.7835 10.8555 10.7835 10.9999C10.7835 11.1444 10.7335 11.2666 10.6335 11.3666L8.35013 13.6499C8.29457 13.7055 8.23902 13.7444 8.18346 13.7666C8.12791 13.7888 8.0668 13.7999 8.00013 13.7999V13.7999Z"
                fill="#576574"
              />
            </svg>
          )}
        </span>
      </div>
      <div
        ref={queryPaneRef}
        onMouseDown={onMouseDown}
        className="query-pane"
        style={{
          height: `calc(100% - ${isExpanded ? height : 100}%)`,
          cursor: isDragging || isTopOfQueryPanel ? 'row-resize' : 'default',
        }}
      >
        <div className="row main-row">
          <QueryDataPane
            showSaveConfirmation={showSaveConfirmation}
            setSaveConfirmation={setSaveConfirmation}
            setCancelData={setCancelData}
            draftQuery={draftQuery}
            handleAddNewQuery={handleAddNewQuery}
            setDraftQuery={setDraftQuery}
            fetchDataQueries={fetchDataQueries}
            darkMode={darkMode}
            editorRef={editorRef}
          />
          <div className="query-definition-pane-wrapper">
            <div className="query-definition-pane">
              <div>
                <QueryManager
                  addNewQueryAndDeselectSelectedQuery={handleAddNewQuery}
                  toggleQueryEditor={toggleQueryEditor}
                  dataQueries={dataQueries}
                  mode={editingQuery ? 'edit' : 'create'}
                  dataQueriesChanged={updateDataQueries}
                  appId={appId}
<<<<<<< HEAD
                  editingVersionId={editingVersionId}
=======
                  currentState={currentState}
>>>>>>> bf0ee7b4
                  darkMode={darkMode}
                  apps={apps}
                  allComponents={allComponents}
                  dataSourceModalHandler={dataSourceModalHandler}
                  appDefinition={appDefinition}
                  editorRef={editorRef}
                  createDraftQuery={createDraftQuery}
                  isUnsavedQueriesAvailable={isUnsavedQueriesAvailable}
                  updateDraftQueryName={updateDraftQueryName}
                />
              </div>
            </div>
          </div>
        </div>
      </div>
      <Tooltip id="tooltip-for-show-query-editor" className="tooltip" />
    </>
  );
};

export default QueryPanel;<|MERGE_RESOLUTION|>--- conflicted
+++ resolved
@@ -264,11 +264,6 @@
                   mode={editingQuery ? 'edit' : 'create'}
                   dataQueriesChanged={updateDataQueries}
                   appId={appId}
-<<<<<<< HEAD
-                  editingVersionId={editingVersionId}
-=======
-                  currentState={currentState}
->>>>>>> bf0ee7b4
                   darkMode={darkMode}
                   apps={apps}
                   allComponents={allComponents}
