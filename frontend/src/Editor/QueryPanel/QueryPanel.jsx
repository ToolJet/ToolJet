import React, { useState, useRef, useCallback, useEffect } from 'react';
import { useEventListener } from '@/_hooks/use-event-listener';
import { Tooltip } from 'react-tooltip';
import { QueryDataPane } from './QueryDataPane';
import { Confirm } from '../Viewer/Confirm';
import QueryManager from '../QueryManager/QueryManager';

import { useQueryPanelActions, useUnsavedChanges, useSelectedQuery } from '@/_stores/queryPanelStore';
import { useDataQueries } from '@/_stores/dataQueriesStore';

const QueryPanel = ({
  dataQueriesChanged,
  fetchDataQueries,
  darkMode,
  currentState,
  apps,
  allComponents,
  appId,
  editingVersionId,
  appDefinition,
  dataSourceModalHandler,
  editorRef,
  isVersionReleased,
}) => {
  const { setSelectedQuery, updateQueryPanelHeight, setUnSavedChanges, setSelectedDataSource } = useQueryPanelActions();
  const isUnsavedQueriesAvailable = useUnsavedChanges();
  const selectedQuery = useSelectedQuery();
  const dataQueries = useDataQueries();
  const queryManagerPreferences = useRef(JSON.parse(localStorage.getItem('queryManagerPreferences')) ?? {});
  const queryPaneRef = useRef(null);
  const [isExpanded, setExpanded] = useState(queryManagerPreferences.current?.isExpanded ?? true);
  const [isDragging, setDragging] = useState(false);
  const [height, setHeight] = useState(
    queryManagerPreferences.current?.queryPanelHeight > 95
      ? 30
      : queryManagerPreferences.current?.queryPanelHeight ?? 70
  );
  const [isTopOfQueryPanel, setTopOfQueryPanel] = useState(false);
  const [showSaveConfirmation, setSaveConfirmation] = useState(false);
  const [queryCancelData, setCancelData] = useState({});
  const [draftQuery, setDraftQuery] = useState(null);
  const [editingQuery, setEditingQuery] = useState(dataQueries.length > 0);

  useEffect(() => {
    if (!editingQuery && selectedQuery !== null && selectedQuery?.id !== 'draftQuery') {
      setEditingQuery(true);
    }
    // eslint-disable-next-line react-hooks/exhaustive-deps
  }, [selectedQuery?.id, editingQuery]);

  useEffect(() => {
    setEditingQuery(dataQueries.length > 0);
  }, [dataQueries.length]);

  useEffect(() => {
    if (!isDragging && isExpanded) {
      updateQueryPanelHeight(height);
    }
    // eslint-disable-next-line react-hooks/exhaustive-deps
  }, [isDragging]);

  const createDraftQuery = useCallback((queryDetails, source) => {
    setSelectedQuery(queryDetails.id, queryDetails);
    setDraftQuery(queryDetails);
    setSelectedDataSource(source);
    setEditingQuery(false);
    // eslint-disable-next-line react-hooks/exhaustive-deps
  }, []);

  const onMouseUp = () => {
    setDragging(false);
  };

  const onMouseDown = () => {
    isTopOfQueryPanel && setDragging(true);
  };

  const onMouseMove = (e) => {
    if (queryPaneRef.current) {
      const componentTop = Math.round(queryPaneRef.current.getBoundingClientRect().top);
      const clientY = e.clientY;

      if ((clientY >= componentTop) & (clientY <= componentTop + 5)) {
        setTopOfQueryPanel(true);
      } else if (isTopOfQueryPanel) {
        setTopOfQueryPanel(false);
      }

      if (isDragging) {
        let height = (clientY / window.innerHeight) * 100,
          maxLimitReached = false;

        if (height > 95) {
          height = 30;
          maxLimitReached = true;
        }
        if (height < 4.5) height = 4.5;
        queryManagerPreferences.current = {
          ...queryManagerPreferences.current,
          queryPanelHeight: height,
          isExpanded: !maxLimitReached,
        };
        localStorage.setItem('queryManagerPreferences', JSON.stringify(queryManagerPreferences.current));
        setExpanded(!maxLimitReached);
        setHeight(height);
      }
    }
  };

  useEventListener('mousemove', onMouseMove);
  useEventListener('mouseup', onMouseUp);

  const handleAddNewQuery = useCallback(() => {
    const stateToBeUpdated = {
      selectedDataSource: null,
      selectedQuery: null,
      editingQuery: false,
      isSourceSelected: false,
      draftQuery: null,
    };

    if (isUnsavedQueriesAvailable) {
      setSaveConfirmation(true);
      setCancelData(stateToBeUpdated);
    } else {
      setSelectedDataSource(null);
      setSelectedQuery(null);
      setDraftQuery(null);
      setEditingQuery(false);
    }
    // eslint-disable-next-line react-hooks/exhaustive-deps
  }, [isUnsavedQueriesAvailable]);

  const toggleQueryEditor = useCallback(() => {
    queryManagerPreferences.current = { ...queryManagerPreferences.current, isExpanded: !isExpanded };
    localStorage.setItem('queryManagerPreferences', JSON.stringify(queryManagerPreferences.current));
    if (isExpanded) {
      updateQueryPanelHeight(95);
    } else {
      updateQueryPanelHeight(height);
    }
    setExpanded(!isExpanded);
    // eslint-disable-next-line react-hooks/exhaustive-deps
  }, [isExpanded]);

  const updateDataQueries = useCallback(() => {
    setEditingQuery(true);
    setDraftQuery(null);
    dataQueriesChanged();
    // eslint-disable-next-line react-hooks/exhaustive-deps
  }, []);

  const updateDraftQueryName = useCallback(
    (newName) => {
      setDraftQuery((query) => ({ ...query, name: newName }));
      setSelectedQuery(draftQuery.id, { ...draftQuery, name: newName });
    },
    // eslint-disable-next-line react-hooks/exhaustive-deps
    [draftQuery]
  );

  return (
    <>
      <Confirm
        show={showSaveConfirmation}
        message={`Query ${selectedQuery?.name} has unsaved changes. Are you sure you want to discard changes ?`}
        onConfirm={() => {
          setSaveConfirmation(false);
          setDraftQuery(null);
<<<<<<< HEAD
          setSelectedQuery(queryCancelData?.selectedQuery?.id ?? null);
=======
          setSelectedQuery(data?.selectedQuery?.id ?? null);
          setSelectedDataSource(data?.selectedDataSource ?? null);
>>>>>>> c9f6b907
          setUnSavedChanges(false);
          if (queryCancelData.hasOwnProperty('editingQuery')) {
            setEditingQuery(queryCancelData.editingQuery);
          }
        }}
        onCancel={() => {
          setSaveConfirmation(false);
        }}
        confirmButtonText="Discard changes"
        cancelButtonText="Continue editing"
        callCancelFnOnConfirm={false}
        darkMode={darkMode}
      />
      <div
        className="query-pane"
        style={{
          height: 40,
          background: '#fff',
          padding: '8px 16px',
          display: 'flex',
          justifyContent: 'space-between',
          alignItems: 'center',
        }}
      >
        <h5 className="mb-0 font-weight-500 cursor-pointer" onClick={toggleQueryEditor}>
          QUERIES
        </h5>
        <span
          onClick={toggleQueryEditor}
          className="cursor-pointer m-1  d-flex"
          data-tooltip-id="tooltip-for-show-query-editor"
          data-tooltip-content="Show query editor"
        >
          {isExpanded ? (
            <svg width="16" height="16" viewBox="0 0 16 16" fill="none" xmlns="http://www.w3.org/2000/svg">
              <path
                d="M8.00013 6.18288C7.94457 6.18288 7.88624 6.17177 7.82513 6.14954C7.76402 6.12732 7.70569 6.08843 7.65013 6.03288L5.3668 3.74954C5.2668 3.64954 5.2168 3.52732 5.2168 3.38288C5.2168 3.23843 5.2668 3.11621 5.3668 3.01621C5.4668 2.91621 5.58346 2.86621 5.7168 2.86621C5.85013 2.86621 5.9668 2.91621 6.0668 3.01621L8.00013 4.94954L9.93346 3.01621C10.0335 2.91621 10.1529 2.86621 10.2918 2.86621C10.4307 2.86621 10.5501 2.91621 10.6501 3.01621C10.7501 3.11621 10.8001 3.23566 10.8001 3.37454C10.8001 3.51343 10.7501 3.63288 10.6501 3.73288L8.35013 6.03288C8.29457 6.08843 8.23902 6.12732 8.18346 6.14954C8.12791 6.17177 8.0668 6.18288 8.00013 6.18288ZM5.3668 12.9662C5.2668 12.8662 5.2168 12.7468 5.2168 12.6079C5.2168 12.469 5.2668 12.3495 5.3668 12.2495L7.65013 9.96621C7.70569 9.91065 7.76402 9.87177 7.82513 9.84954C7.88624 9.82732 7.94457 9.81621 8.00013 9.81621C8.0668 9.81621 8.12791 9.82732 8.18346 9.84954C8.23902 9.87177 8.29457 9.91065 8.35013 9.96621L10.6501 12.2662C10.7501 12.3662 10.8001 12.4829 10.8001 12.6162C10.8001 12.7495 10.7501 12.8662 10.6501 12.9662C10.5501 13.0662 10.4279 13.1162 10.2835 13.1162C10.139 13.1162 10.0168 13.0662 9.9168 12.9662L8.00013 11.0495L6.08346 12.9662C5.98346 13.0662 5.86402 13.1162 5.72513 13.1162C5.58624 13.1162 5.4668 13.0662 5.3668 12.9662Z"
                fill="#121212"
              />
            </svg>
          ) : (
            <svg width="16" height="16" viewBox="0 0 16 16" fill="none" xmlns="http://www.w3.org/2000/svg">
              <path
                d="M5.3668 5.43327C5.2668 5.33327 5.2168 5.21105 5.2168 5.0666C5.2168 4.92216 5.2668 4.79994 5.3668 4.69994L7.65013 2.4166C7.70569 2.36105 7.76124 2.32216 7.8168 2.29993C7.87235 2.27771 7.93346 2.2666 8.00013 2.2666C8.05569 2.2666 8.11402 2.27771 8.17513 2.29993C8.23624 2.32216 8.29457 2.36105 8.35013 2.4166L10.6335 4.69994C10.7335 4.79994 10.7835 4.92216 10.7835 5.0666C10.7835 5.21105 10.7335 5.33327 10.6335 5.43327C10.5335 5.53327 10.4112 5.58327 10.2668 5.58327C10.1224 5.58327 10.0001 5.53327 9.90013 5.43327L8.00013 3.53327L6.10013 5.43327C6.00013 5.53327 5.87791 5.58327 5.73346 5.58327C5.58902 5.58327 5.4668 5.53327 5.3668 5.43327V5.43327ZM8.00013 13.7999C7.94457 13.7999 7.88624 13.7888 7.82513 13.7666C7.76402 13.7444 7.70569 13.7055 7.65013 13.6499L5.3668 11.3666C5.2668 11.2666 5.2168 11.1444 5.2168 10.9999C5.2168 10.8555 5.2668 10.7333 5.3668 10.6333C5.4668 10.5333 5.58902 10.4833 5.73346 10.4833C5.87791 10.4833 6.00013 10.5333 6.10013 10.6333L8.00013 12.5333L9.90013 10.6333C10.0001 10.5333 10.1224 10.4833 10.2668 10.4833C10.4112 10.4833 10.5335 10.5333 10.6335 10.6333C10.7335 10.7333 10.7835 10.8555 10.7835 10.9999C10.7835 11.1444 10.7335 11.2666 10.6335 11.3666L8.35013 13.6499C8.29457 13.7055 8.23902 13.7444 8.18346 13.7666C8.12791 13.7888 8.0668 13.7999 8.00013 13.7999V13.7999Z"
                fill="#576574"
              />
            </svg>
          )}
        </span>
      </div>
      <div
        ref={queryPaneRef}
        onMouseDown={onMouseDown}
        className="query-pane"
        style={{
          height: `calc(100% - ${isExpanded ? height : 100}%)`,
          cursor: isDragging || isTopOfQueryPanel ? 'row-resize' : 'default',
        }}
      >
        <div className="row main-row">
          <QueryDataPane
            showSaveConfirmation={showSaveConfirmation}
            setSaveConfirmation={setSaveConfirmation}
            setCancelData={setCancelData}
            draftQuery={draftQuery}
            handleAddNewQuery={handleAddNewQuery}
            setDraftQuery={setDraftQuery}
            fetchDataQueries={fetchDataQueries}
            darkMode={darkMode}
            editorRef={editorRef}
          />
          <div className="query-definition-pane-wrapper">
            <div className="query-definition-pane">
              <div>
                <QueryManager
                  addNewQueryAndDeselectSelectedQuery={handleAddNewQuery}
                  toggleQueryEditor={toggleQueryEditor}
                  dataQueries={dataQueries}
                  mode={editingQuery ? 'edit' : 'create'}
                  dataQueriesChanged={updateDataQueries}
                  appId={appId}
                  editingVersionId={editingVersionId}
                  currentState={currentState}
                  darkMode={darkMode}
                  apps={apps}
                  allComponents={allComponents}
                  dataSourceModalHandler={dataSourceModalHandler}
                  appDefinition={appDefinition}
                  editorRef={editorRef}
                  createDraftQuery={createDraftQuery}
                  isUnsavedQueriesAvailable={isUnsavedQueriesAvailable}
                  updateDraftQueryName={updateDraftQueryName}
                  isVersionReleased={isVersionReleased}
                />
              </div>
            </div>
          </div>
        </div>
      </div>
      <Tooltip id="tooltip-for-show-query-editor" className="tooltip" />
    </>
  );
};

export default QueryPanel;<|MERGE_RESOLUTION|>--- conflicted
+++ resolved
@@ -167,12 +167,8 @@
         onConfirm={() => {
           setSaveConfirmation(false);
           setDraftQuery(null);
-<<<<<<< HEAD
           setSelectedQuery(queryCancelData?.selectedQuery?.id ?? null);
-=======
-          setSelectedQuery(data?.selectedQuery?.id ?? null);
-          setSelectedDataSource(data?.selectedDataSource ?? null);
->>>>>>> c9f6b907
+          setSelectedDataSource(queryCancelData?.selectedDataSource ?? null);
           setUnSavedChanges(false);
           if (queryCancelData.hasOwnProperty('editingQuery')) {
             setEditingQuery(queryCancelData.editingQuery);
