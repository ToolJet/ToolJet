--- conflicted
+++ resolved
@@ -5,17 +5,12 @@
 import QueryManager from '../QueryManager/QueryManager';
 
 import useWindowResize from '@/_hooks/useWindowResize';
-<<<<<<< HEAD
-import { useQueryPanelActions, useUnsavedChanges, useSelectedQuery } from '@/_stores/queryPanelStore';
-import { useDataQueries } from '@/_stores/dataQueriesStore';
-import { posthog } from 'posthog-js';
-=======
 import { useQueryPanelStore, useQueryPanelActions } from '@/_stores/queryPanelStore';
 import { useDataQueriesStore, useDataQueries } from '@/_stores/dataQueriesStore';
 import Maximize from '@/_ui/Icon/solidIcons/Maximize';
 import { cloneDeep, isEmpty, isEqual } from 'lodash';
 import { ButtonSolid } from '@/_ui/AppButton/AppButton';
->>>>>>> 62f69330
+import { posthog } from 'posthog-js';
 
 const QueryPanel = ({
   dataQueriesChanged,
@@ -134,32 +129,6 @@
   useEventListener('mousemove', onMouseMove);
   useEventListener('mouseup', onMouseUp);
 
-<<<<<<< HEAD
-  const handleAddNewQuery = useCallback(() => {
-    /* posthog event [click_create_query] */
-    posthog.capture('click_create_query', { appId });
-    const stateToBeUpdated = {
-      selectedDataSource: null,
-      selectedQuery: null,
-      editingQuery: false,
-      isSourceSelected: false,
-      draftQuery: null,
-    };
-
-    if (isUnsavedQueriesAvailable) {
-      setSaveConfirmation(true);
-      setCancelData(stateToBeUpdated);
-    } else {
-      setSelectedDataSource(null);
-      setSelectedQuery(null);
-      setDraftQuery(null);
-      setEditingQuery(false);
-    }
-    // eslint-disable-next-line react-hooks/exhaustive-deps
-  }, [isUnsavedQueriesAvailable]);
-
-=======
->>>>>>> 62f69330
   const toggleQueryEditor = useCallback(() => {
     queryManagerPreferences.current = { ...queryManagerPreferences.current, isExpanded: !isExpanded };
     localStorage.setItem('queryManagerPreferences', JSON.stringify(queryManagerPreferences.current));
