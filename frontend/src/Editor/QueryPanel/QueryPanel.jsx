--- conflicted
+++ resolved
@@ -13,11 +13,8 @@
   darkMode,
   editorRef,
   children,
-<<<<<<< HEAD
   onQueryPaneDragging,
-=======
   isVersionReleased,
->>>>>>> b2a9b773
 }) => {
   const { setSelectedQuery, updateQueryPanelHeight, setUnSavedChanges } = useQueryPanelActions();
   const isUnsavedQueriesAvailable = useUnsavedChanges();
