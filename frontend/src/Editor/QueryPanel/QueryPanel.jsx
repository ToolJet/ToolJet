--- conflicted
+++ resolved
@@ -21,11 +21,7 @@
   appDefinition,
   dataSourceModalHandler,
   editorRef,
-<<<<<<< HEAD
-  children,
   onQueryPaneDragging,
-=======
->>>>>>> e7bb22e6
   isVersionReleased,
 }) => {
   const { setSelectedQuery, updateQueryPanelHeight, setUnSavedChanges, setSelectedDataSource } = useQueryPanelActions();
@@ -63,15 +59,11 @@
     onQueryPaneDragging(isDragging);
   }, [isDragging]);
 
-<<<<<<< HEAD
   useEffect(() => {
     updateQueryPanelHeight(queryPaneRef?.current?.offsetHeight);
   }, [windowSize.height, isExpanded]);
 
-  const createDraftQuery = useCallback((queryDetails, source = null) => {
-=======
   const createDraftQuery = useCallback((queryDetails, source) => {
->>>>>>> e7bb22e6
     setSelectedQuery(queryDetails.id, queryDetails);
     setDraftQuery(queryDetails);
     setSelectedDataSource(source);
