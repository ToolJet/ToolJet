--- conflicted
+++ resolved
@@ -113,11 +113,7 @@
                   setDraftQuery={setDraftQuery}
                   fetchDataQueries={fetchDataQueries}
                   darkMode={darkMode}
-<<<<<<< HEAD
-=======
                   editorRef={editorRef}
-                  isVersionReleased={isVersionReleased}
->>>>>>> e7bb22e6
                 />
               ) : (
                 ''
