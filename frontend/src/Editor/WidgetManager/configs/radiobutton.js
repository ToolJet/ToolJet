--- conflicted
+++ resolved
@@ -1,10 +1,6 @@
 export const radiobuttonConfig = {
-<<<<<<< HEAD
   name: 'Radio-button-legacy',
-=======
-  name: 'RadioButton',
->>>>>>> 3169d38d
-  displayName: 'Radio Button',
+  displayName: 'Radio Button (Legacy)',
   description: 'Select one from multiple choices',
   component: 'RadioButton',
   defaultSize: {
