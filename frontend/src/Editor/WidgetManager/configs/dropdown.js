export const dropdownConfig = {
  name: 'DropdownLegacy',
<<<<<<< HEAD
  displayName: 'Dropdown',
=======
  displayName: 'Dropdown (Legacy)',
>>>>>>> 3169d38d
  description: 'Single item selector',
  defaultSize: {
    width: 8,
    height: 30,
  },
  component: 'DropDown',
  others: {
    showOnDesktop: { type: 'toggle', displayName: 'Show on desktop' },
    showOnMobile: { type: 'toggle', displayName: 'Show on mobile' },
  },
  validation: {
    customRule: { type: 'code', displayName: 'Custom validation' },
  },
  properties: {
    label: {
      type: 'code',
      displayName: 'Label',
      validation: {
        schema: { type: 'string' },
        defaultValue: 'Select',
      },
    },
    placeholder: {
      type: 'code',
      displayName: 'Placeholder',

      validation: {
        schema: { type: 'string' },
        defaultValue: 'Select an option',
      },
    },
    advanced: {
      type: 'toggle',
      displayName: 'Advanced',
      validation: {
        schema: { type: 'boolean' },
        defaultValue: false,
      },
    },
    value: {
      type: 'code',
      displayName: 'Default value',
      conditionallyRender: {
        key: 'advanced',
        value: false,
      },
      validation: {
        schema: {
          type: 'union',
          schemas: [{ type: 'string' }, { type: 'number' }, { type: 'boolean' }],
        },
        defaultValue: 2,
      },
    },
    values: {
      type: 'code',
      displayName: 'Option values',
      conditionallyRender: {
        key: 'advanced',
        value: false,
      },
      validation: {
        schema: {
          type: 'array',
          element: { type: 'union', schemas: [{ type: 'string' }, { type: 'number' }, { type: 'boolean' }] },
        },
        defaultValue: "['one', 'two', 'three']",
      },
    },
    display_values: {
      type: 'code',
      displayName: 'Option labels',
      conditionallyRender: {
        key: 'advanced',
        value: false,
      },
      validation: {
        schema: {
          type: 'array',
          element: { type: 'union', schemas: [{ type: 'string' }, { type: 'number' }, { type: 'boolean' }] },
        },
        defaultValue: "['one', 'two', 'three']",
      },
    },

    schema: {
      type: 'code',
      displayName: 'Schema',
      conditionallyRender: {
        key: 'advanced',
        value: true,
      },
    },
    loadingState: {
      type: 'toggle',
      displayName: 'Options loading state',
      validation: {
        schema: { type: 'boolean' },
        defaultValue: false,
      },
    },
  },
  events: {
    onSelect: { displayName: 'On select' },
    onSearchTextChanged: { displayName: 'On search text changed' },
  },
  styles: {
    borderRadius: {
      type: 'code',
      displayName: 'Border radius',
      validation: {
        schema: {
          type: 'union',
          schemas: [{ type: 'number' }, { type: 'string' }],
        },
        defaultValue: 4,
      },
    },
    visibility: {
      type: 'toggle',
      displayName: 'Visibility',
      validation: {
        schema: { type: 'boolean' },
      },
      defaultValue: true,
    },
    selectedTextColor: {
      type: 'color',
      displayName: 'Selected text color',
      validation: {
        schema: {
          type: 'string',
        },
        defaultValue: '#000000',
      },
    },
    disabledState: {
      type: 'toggle',
      displayName: 'Disable',
      validation: {
        schema: {
          type: 'boolean',
        },
        defaultValue: false,
      },
    },
    justifyContent: {
      type: 'alignButtons',
      displayName: 'Align Text',
      validation: {
        schema: {
          type: 'string',
        },
        defaultValue: 'left',
      },
    },
  },
  exposedVariables: {
    value: 2,
    searchText: '',
    label: 'Select',
    optionLabels: ['one', 'two', 'three'],
    selectedOptionLabel: 'two',
  },
  actions: [
    {
      handle: 'selectOption',
      displayName: 'Select option',
      params: [{ handle: 'select', displayName: 'Select' }],
    },
  ],
  definition: {
    others: {
      showOnDesktop: { value: '{{true}}' },
      showOnMobile: { value: '{{false}}' },
    },
    validation: {
      customRule: { value: null },
    },
    properties: {
      advanced: { value: `{{false}}` },
      schema: {
        value:
          "{{[\t{label: 'One',value: 1,disable: false,visible: true,default: true},{label: 'Two',value: 2,disable: false,visible: true},{label: 'Three',value: 3,disable: false,visible: true}\t]}}",
      },

      label: { value: 'Select' },
      value: { value: '{{2}}' },
      values: { value: '{{[1,2,3]}}' },
      display_values: { value: '{{["one", "two", "three"]}}' },
      loadingState: { value: '{{false}}' },
      placeholder: { value: 'Select an option' },
    },
    events: [],
    styles: {
      borderRadius: { value: '4' },
      visibility: { value: '{{true}}' },
      disabledState: { value: '{{false}}' },
      justifyContent: { value: 'left' },
    },
  },
};<|MERGE_RESOLUTION|>--- conflicted
+++ resolved
@@ -1,10 +1,6 @@
 export const dropdownConfig = {
   name: 'DropdownLegacy',
-<<<<<<< HEAD
-  displayName: 'Dropdown',
-=======
   displayName: 'Dropdown (Legacy)',
->>>>>>> 3169d38d
   description: 'Single item selector',
   defaultSize: {
     width: 8,
