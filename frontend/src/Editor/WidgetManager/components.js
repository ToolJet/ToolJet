import { widgets } from './widgetConfig';

const universalProps = {
  properties: {},
  general: {
    tooltip: { type: 'code', displayName: 'Tooltip', validation: { schema: { type: 'string' } } },
  },
  others: {},
  events: {},
  styles: {},
<<<<<<< HEAD
  validate: true,
=======
  generalStyles: {
    boxShadow: { type: 'boxShadow', displayName: 'Box Shadow' },
  },
>>>>>>> 24cda4d5
  definition: {
    others: {},
    events: [],
    styles: {},
  },
};

const combineProperties = (widget, universal, isArray = false) => {
  return {
    ...universal,
    ...widget,
    properties: { ...universal.properties, ...widget.properties },
    general: { ...universal.general, ...widget.general },
    others: { ...universal.others, ...widget.others },
    events: isArray ? [...universal.events, ...widget.events] : { ...universal.events, ...widget.events },
    styles: { ...universal.styles, ...widget.styles },
    generalStyles: { ...universal.generalStyles, ...widget.generalStyles },
    exposedVariables: { ...universal.exposedVariables, ...widget.exposedVariables },
  };
};

export const componentTypes = widgets.map((widget) => {
  return {
    ...combineProperties(widget, universalProps),
    definition: combineProperties(widget.definition, universalProps.definition, true),
  };
});<|MERGE_RESOLUTION|>--- conflicted
+++ resolved
@@ -8,13 +8,10 @@
   others: {},
   events: {},
   styles: {},
-<<<<<<< HEAD
   validate: true,
-=======
   generalStyles: {
     boxShadow: { type: 'boxShadow', displayName: 'Box Shadow' },
   },
->>>>>>> 24cda4d5
   definition: {
     others: {},
     events: [],
