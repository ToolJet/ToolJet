--- conflicted
+++ resolved
@@ -1755,11 +1755,7 @@
         errTextColor: { value: '#D72D39' },
         borderRadius: { value: '{{6}}' },
         backgroundColor: { value: '#fff' },
-<<<<<<< HEAD
-        iconColor: { value: '#CCD1D5' },
-=======
         iconColor: { value: '#CFD3D859' },
->>>>>>> 5f88094d
         direction: { value: 'left' },
         width: { value: '{{33}}' },
         alignment: { value: 'side' },
@@ -2048,11 +2044,7 @@
         textColor: { value: '#1B1F24' },
         color: { value: '#1B1F24' },
 
-<<<<<<< HEAD
-        iconColor: { value: '#CCD1D5' },
-=======
         iconColor: { value: '#CFD3D859' },
->>>>>>> 5f88094d
         direction: { value: 'left' },
         width: { value: '{{33}}' },
         alignment: { value: 'side' },
@@ -2335,11 +2327,7 @@
         accentColor: { value: '#4368E3' },
         errTextColor: { value: '#D72D39' },
         textColor: { value: '#1B1F24' },
-<<<<<<< HEAD
-        iconColor: { value: '#CCD1D5' },
-=======
         iconColor: { value: '#CFD3D859' },
->>>>>>> 5f88094d
         direction: { value: 'left' },
         width: { value: '{{33}}' },
         alignment: { value: 'side' },
