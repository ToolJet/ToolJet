--- conflicted
+++ resolved
@@ -2318,16 +2318,6 @@
       },
     },
   },
-<<<<<<< HEAD
-  {
-    name: 'KanbanBoard',
-    displayName: 'Kanban Board',
-    description: 'Kanban Board',
-    component: 'KanbanBoard',
-    defaultSize: {
-      width: 40,
-      height: 490,
-=======
 
   {
     name: 'Steps',
@@ -2342,39 +2332,11 @@
     defaultSize: {
       width: 22,
       height: 38,
->>>>>>> f9860363
-    },
-    others: {
-      showOnDesktop: { type: 'toggle', displayName: 'Show on desktop' },
-      showOnMobile: { type: 'toggle', displayName: 'Show on mobile' },
-    },
-<<<<<<< HEAD
-    properties: {
-      columns: { type: 'code', displayName: 'Columns' },
-      cardData: { type: 'code', displayName: 'Card Data' },
-      enableAddCard: { type: 'toggle', displayName: 'Enable Add Card' },
-    },
-    events: {
-      onCardAdded: { displayName: 'Card added' },
-      onCardRemoved: { displayName: 'Card removed' },
-      onCardMoved: { displayName: 'Card moved' },
-      onCardSelected: { displayName: 'Card selected' },
-      onCardUpdated: { displayName: 'Card updated' },
-    },
-    styles: {
-      disabledState: { type: 'toggle', displayName: 'Disable' },
-      visibility: { type: 'toggle', displayName: 'Visibility' },
-      width: { type: 'number', displayName: 'Width' },
-      minWidth: { type: 'number', displayName: 'Min Width' },
-      accentColor: { type: 'color', displayName: 'Accent color' },
-    },
-    exposedVariables: {
-      columns: {},
-      lastAddedCard: {},
-      lastRemovedCard: {},
-      lastCardMovement: {},
-      lastUpdatedCard: {},
-=======
+    },
+    others: {
+      showOnDesktop: { type: 'toggle', displayName: 'Show on desktop' },
+      showOnMobile: { type: 'toggle', displayName: 'Show on mobile' },
+    },
     events: {
       onSelect: { displayName: 'On select' },
     },
@@ -2400,15 +2362,73 @@
     },
     exposedVariables: {
       currentStepId: '3',
->>>>>>> f9860363
-    },
-    definition: {
-      others: {
-        showOnDesktop: { value: '{{true}}' },
-        showOnMobile: { value: '{{false}}' },
-      },
-      properties: {
-<<<<<<< HEAD
+    },
+    definition: {
+      others: {
+        showOnDesktop: { value: '{{true}}' },
+        showOnMobile: { value: '{{false}}' },
+      },
+      properties: {
+        steps: {
+          value: `{{ [{ name: 'step 1', tooltip: 'some tooltip', id: 1},{ name: 'step 2', tooltip: 'some tooltip', id: 2},{ name: 'step 3', tooltip: 'some tooltip', id: 3},{ name: 'step 4', tooltip: 'some tooltip', id: 4},{ name: 'step 5', tooltip: 'some tooltip', id: 5}]}}`,
+        },
+        currentStep: { value: '{{3}}' },
+        stepsSelectable: { value: true },
+      },
+      events: [],
+      styles: {
+        visibility: { value: '{{true}}' },
+        theme: { value: 'titles' },
+        color: { value: '#4d72fa' },
+        textColor: { value: '#3e525b' },
+      },
+    },
+  },
+  {
+    name: 'KanbanBoard',
+    displayName: 'Kanban Board',
+    description: 'Kanban Board',
+    component: 'KanbanBoard',
+    defaultSize: {
+      width: 40,
+      height: 490,
+    },
+    others: {
+      showOnDesktop: { type: 'toggle', displayName: 'Show on desktop' },
+      showOnMobile: { type: 'toggle', displayName: 'Show on mobile' },
+    },
+    properties: {
+      columns: { type: 'code', displayName: 'Columns' },
+      cardData: { type: 'code', displayName: 'Card Data' },
+      enableAddCard: { type: 'toggle', displayName: 'Enable Add Card' },
+    },
+    events: {
+      onCardAdded: { displayName: 'Card added' },
+      onCardRemoved: { displayName: 'Card removed' },
+      onCardMoved: { displayName: 'Card moved' },
+      onCardSelected: { displayName: 'Card selected' },
+      onCardUpdated: { displayName: 'Card updated' },
+    },
+    styles: {
+      disabledState: { type: 'toggle', displayName: 'Disable' },
+      visibility: { type: 'toggle', displayName: 'Visibility' },
+      width: { type: 'number', displayName: 'Width' },
+      minWidth: { type: 'number', displayName: 'Min Width' },
+      accentColor: { type: 'color', displayName: 'Accent color' },
+    },
+    exposedVariables: {
+      columns: {},
+      lastAddedCard: {},
+      lastRemovedCard: {},
+      lastCardMovement: {},
+      lastUpdatedCard: {},
+    },
+    definition: {
+      others: {
+        showOnDesktop: { value: '{{true}}' },
+        showOnMobile: { value: '{{false}}' },
+      },
+      properties: {
         columns: {
           value: '{{[{ "id": "1", "title": "to do" },{ "id": "2", "title": "in progress" }]}}',
         },
@@ -2419,27 +2439,14 @@
         enableAddCard: {
           value: `{{true}}`,
         },
-=======
-        steps: {
-          value: `{{ [{ name: 'step 1', tooltip: 'some tooltip', id: 1},{ name: 'step 2', tooltip: 'some tooltip', id: 2},{ name: 'step 3', tooltip: 'some tooltip', id: 3},{ name: 'step 4', tooltip: 'some tooltip', id: 4},{ name: 'step 5', tooltip: 'some tooltip', id: 5}]}}`,
-        },
-        currentStep: { value: '{{3}}' },
-        stepsSelectable: { value: true },
->>>>>>> f9860363
-      },
-      events: [],
-      styles: {
-        visibility: { value: '{{true}}' },
-<<<<<<< HEAD
+      },
+      events: [],
+      styles: {
+        visibility: { value: '{{true}}' },
         disabledState: { value: '{{false}}' },
         width: { value: '{{}}' },
         minWidth: { value: '{{}}' },
         textColor: { value: '#4d72fa' },
-=======
-        theme: { value: 'titles' },
-        color: { value: '#4d72fa' },
-        textColor: { value: '#3e525b' },
->>>>>>> f9860363
       },
     },
   },
