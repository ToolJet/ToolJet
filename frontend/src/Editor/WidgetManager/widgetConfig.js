export const widgets = [
  {
    name: 'Table',
    displayName: 'Table',
    description: 'Display paginated tabular data',
    component: 'Table',
    properties: {
      title: {
        type: 'string',
        displayName: 'Title',
        validation: {
          schema: { type: 'string' },
        },
      },
      data: {
        type: 'code',
        displayName: 'Table data',
        validation: {
          schema: {
            type: 'array',
            element: { type: 'object' },
            optional: true,
          },
        },
      },
      loadingState: {
        type: 'toggle',
        displayName: 'Loading state',
        validation: {
          schema: { type: 'boolean' },
        },
      },
      columns: {
        type: 'array',
        displayName: 'Table Columns',
        // validation: {
        //   schema: {
        //     type: 'array',
        //     element: {
        //       type: 'union',
        //       schemas: [
        //         {
        //           type: 'object',
        //           object: {
        //             columnType: { type: 'string' },
        //             name: { type: 'string' },
        //             textWrap: { type: 'string' },
        //             key: { type: 'union', schemas: [{ type: 'string' }, { type: 'number' }] },
        //             textColor: { type: 'string' },
        //             regex: { type: 'string' },
        //             minLength: { type: 'union', schemas: [{ type: 'string' }, { type: 'number' }] },
        //             maxLength: { type: 'union', schemas: [{ type: 'string' }, { type: 'number' }] },
        //             customRule: { type: 'string' },
        //           },
        //         },
        //         {
        //           type: 'object',
        //           object: {
        //             columnType: { type: 'string' },
        //             name: { type: 'string' },
        //             key: { type: 'union', schemas: [{ type: 'string' }, { type: 'number' }] },
        //           },
        //           isEditable: { type: 'boolean' },
        //         },
        //         {
        //           type: 'object',
        //           object: {
        //             columnType: { type: 'string' },
        //             name: { type: 'string' },
        //             activeColor: { type: 'string' },
        //             isEditable: { type: 'boolean' },
        //           },
        //         },
        //         {
        //           type: 'object',
        //           object: {
        //             columnType: { type: 'string' },
        //             name: { type: 'string' },
        //             key: { type: 'union', schemas: [{ type: 'string' }, { type: 'number' }] },
        //             values: {
        //               type: 'union',
        //               schemas: [
        //                 { type: 'array', element: { type: 'string' } },
        //                 { type: 'array', element: { type: 'number' } },
        //               ],
        //             },
        //             labels: {
        //               type: 'union',
        //               schemas: [
        //                 { type: 'array', element: { type: 'string' } },
        //                 { type: 'array', element: { type: 'number' } },
        //               ],
        //             },
        //           },
        //           isEditable: { type: 'boolean' },
        //         },
        //         {
        //           type: 'object',
        //           object: {
        //             columnType: { type: 'string' },
        //             name: { type: 'string' },
        //             key: { type: 'union', schemas: [{ type: 'string' }, { type: 'number' }] },
        //             values: {
        //               type: 'union',
        //               schemas: [
        //                 { type: 'array', element: { type: 'string' } },
        //                 { type: 'array', element: { type: 'number' } },
        //               ],
        //             },
        //             labels: {
        //               type: 'union',
        //               schemas: [
        //                 { type: 'array', element: { type: 'string' } },
        //                 { type: 'array', element: { type: 'number' } },
        //               ],
        //             },
        //           },
        //           isEditable: { type: 'boolean' },
        //         },
        //         {
        //           type: 'object',
        //           object: {
        //             columnType: { type: 'string' },
        //             name: { type: 'string' },
        //             key: { type: 'union', schemas: [{ type: 'string' }, { type: 'number' }] },
        //             dateFormat: { type: 'string' },
        //             parseDateFormat: { type: 'string' },
        //             isTimeChecked: { type: 'boolean' },
        //             isEditable: { type: 'boolean' },
        //           },
        //         },
        //       ],
        //     },
        //   },
        // },
      },
      useDynamicColumn: {
        type: 'toggle',
        displayName: 'Use dynamic column',
        validation: {
          schema: { type: 'boolean' },
        },
      },
      columnData: {
        type: 'code',
        displayName: 'Column data',
      },
      rowsPerPage: {
        type: 'code',
        displayName: 'Number of rows per page',
        validation: {
          schema: { type: 'union', schemas: [{ type: 'string' }, { type: 'number' }] },
        },
      },

      enableNextButton: {
        type: 'toggle',
        displayName: 'Enable next page button',
        validation: {
          schema: { type: 'boolean' },
        },
      },
      enabledSort: {
        type: 'toggle',
        displayName: 'Enable column sorting',
        validation: {
          schema: { type: 'boolean' },
        },
      },
      hideColumnSelectorButton: {
        type: 'toggle',
        displayName: 'Hide column selector button',
        validation: {
          schema: { type: 'boolean' },
        },
      },
      enablePrevButton: {
        type: 'toggle',
        displayName: 'Enable previous page button',
        validation: {
          schema: { type: 'boolean' },
        },
      },
      totalRecords: {
        type: 'code',
        displayName: 'Total records server side',
        validation: {
          schema: { type: 'union', schemas: [{ type: 'string' }, { type: 'number' }] },
        },
      },
      // clientSidePagination: {
      //   type: 'toggle',
      //   displayName: 'Enable pagination',
      //   validation: {
      //     schema: { type: 'boolean' },
      //   },
      // },
      enablePagination: {
        type: 'toggle',
        displayName: 'Enable pagination',
        validation: {
          schema: { type: 'boolean' },
        },
      },
      serverSidePagination: {
        type: 'clientServerSwitch',
        displayName: 'Type',
        validation: {
          schema: { type: 'boolean' },
        },
        options: [
          { displayName: 'Client side', value: 'clientSide' },
          { displayName: 'Server side', value: 'serverSide' },
        ],
        // defaultValue: 'clientSide',
      },
      serverSideSearch: {
        type: 'clientServerSwitch',
        displayName: 'Type',
        options: [
          { displayName: 'Client side', value: 'clientSide' },
          { displayName: 'Server side', value: 'serverSide' },
        ],
        // defaultValue: 'clientSide',
        validation: {
          schema: { type: 'boolean' },
        },
      },
      serverSideSort: {
        type: 'clientServerSwitch',
        displayName: 'Type',
        validation: {
          schema: { type: 'boolean' },
        },
        options: [
          { displayName: 'Client side', value: 'clientSide' },
          { displayName: 'Server side', value: 'serverSide' },
        ],
        // defaultValue: 'clientSide',
      },
      serverSideFilter: {
        type: 'clientServerSwitch',
        displayName: 'Type',
        validation: {
          schema: { type: 'boolean' },
        },
        options: [
          { displayName: 'Client side', value: 'clientSide' },
          { displayName: 'Server side', value: 'serverSide' },
        ],
        defaultValue: 'clientSide',
      },
      actionButtonBackgroundColor: {
        type: 'color',
        displayName: 'Background color',
        validation: {
          schema: { type: 'string' },
        },
      },
      actionButtonTextColor: {
        type: 'color',
        displayName: 'Text color',
        validation: {
          schema: { type: 'string' },
        },
      },
      displaySearchBox: {
        type: 'toggle',
        displayName: 'Show search',
        validation: {
          schema: { type: 'boolean' },
        },
      },
      showDownloadButton: {
        type: 'toggle',
        displayName: 'Show download button',
        validation: {
          schema: { type: 'boolean' },
        },
      },
      showFilterButton: {
        type: 'toggle',
        displayName: 'Enable filtering',
        validation: {
          schema: { type: 'boolean' },
        },
      },
      showBulkUpdateActions: {
        type: 'toggle',
        displayName: 'Show update buttons',
        validation: {
          schema: { type: 'boolean' },
        },
      },
      allowSelection: {
        type: 'toggle',
        displayName: 'Allow selection',
        validation: {
          schema: { type: 'boolean' },
        },
      },
      showBulkSelector: {
        type: 'toggle',
        displayName: 'Bulk selection',
        validation: {
          schema: { type: 'boolean' },
        },
      },
      highlightSelectedRow: {
        type: 'toggle',
        displayName: 'Highlight selected row',
        validation: {
          schema: { type: 'boolean' },
        },
      },
      defaultSelectedRow: {
        type: 'code',
        displayName: 'Default selected row',
        validation: {
          schema: {
            type: 'object',
          },
        },
      },

      showAddNewRowButton: {
        type: 'toggle',
        displayName: 'Show add new row button',
        validation: {
          schema: { type: 'boolean' },
        },
      },
      selectRowOnCellEdit: {
        type: 'toggle',
        displayName: 'Select row on cell edit',
        validation: {
          schema: { type: 'boolean' },
        },
      },
    },
    others: {
      showOnDesktop: { type: 'toggle', displayName: 'Show on desktop ' },
      showOnMobile: { type: 'toggle', displayName: 'Show on mobile' },
    },
    defaultSize: {
      width: 28.86,
      height: 456,
    },
    events: {
      onRowHovered: { displayName: 'Row hovered' },
      onRowClicked: { displayName: 'Row clicked' },
      onBulkUpdate: { displayName: 'Save changes' },
      onPageChanged: { displayName: 'Page changed' },
      onSearch: { displayName: 'Search' },
      onCancelChanges: { displayName: 'Cancel changes' },
      onSort: { displayName: 'Sort applied' },
      onCellValueChanged: { displayName: 'Cell value changed' },
      onFilterChanged: { displayName: 'Filter changed' },
      onNewRowsAdded: { displayName: 'Add new rows' },
    },
    styles: {
      textColor: {
        type: 'color',
        displayName: 'Text Color',
        validation: {
          schema: { type: 'string' },
        },
      },
      actionButtonRadius: {
        type: 'code',
        displayName: 'Action button radius',
        validation: {
          schema: { type: 'union', schemas: [{ type: 'string' }, { type: 'boolean' }] },
        },
      },
      tableType: {
        type: 'select',
        displayName: 'Table type',
        options: [
          { name: 'Bordered', value: 'table-bordered' },
          { name: 'Regular', value: 'table-classic' },
          { name: 'Striped', value: 'table-striped' },
        ],
        validation: {
          schema: { type: 'string' },
        },
      },
      cellSize: {
        type: 'select',
        displayName: 'Cell size',
        options: [
          { name: 'Condensed', value: 'condensed' },
          { name: 'Regular', value: 'regular' },
        ],
        validation: {
          schema: { type: 'string' },
        },
      },
      borderRadius: {
        type: 'code',
        displayName: 'Border radius',
        validation: {
          schema: { type: 'union', schemas: [{ type: 'string' }, { type: 'number' }] },
        },
      },
      visibility: {
        type: 'toggle',
        displayName: 'Visibility',
        validation: {
          schema: { type: 'boolean' },
        },
      },
      disabledState: {
        type: 'toggle',
        displayName: 'Disable',
        validation: {
          schema: { type: 'boolean' },
        },
      },
    },
    exposedVariables: {
      selectedRow: {},
      changeSet: {},
      dataUpdates: [],
      pageIndex: 1,
      searchText: '',
      selectedRows: [],
      filters: [],
    },
    actions: [
      {
        handle: 'setPage',
        displayName: 'Set page',
        params: [
          {
            handle: 'page',
            displayName: 'Page',
            defaultValue: '{{1}}',
          },
        ],
      },
      {
        handle: 'selectRow',
        displayName: 'Select row',
        params: [
          { handle: 'key', displayName: 'Key' },
          { handle: 'value', displayName: 'Value' },
        ],
      },
      {
        handle: 'deselectRow',
        displayName: 'Deselect row',
      },
      {
        handle: 'discardChanges',
        displayName: 'Discard Changes',
      },
      {
        handle: 'discardNewlyAddedRows',
        displayName: 'Discard newly added rows',
      },
      {
        displayName: 'Download table data',
        handle: 'downloadTableData',
        params: [
          {
            handle: 'type',
            displayName: 'Type',
            options: [
              { name: 'Download as Excel', value: 'xlsx' },
              { name: 'Download as CSV', value: 'csv' },
              { name: 'Download as PDF', value: 'pdf' },
            ],
            defaultValue: `{{Download as Excel}}`,
            type: 'select',
          },
        ],
      },
      {
        handle: 'selectAllRows',
        displayName: 'Select all rows',
      },
      {
        handle: 'deselectAllRows',
        displayName: 'Deselect all rows',
      },
      {
        handle: 'setFilters',
        displayName: 'Set filters',
        params: [{ handle: 'parameters', displayName: 'Parameters' }],
      },
      {
        handle: 'clearFilters',
        displayName: 'Clear filters',
      },
    ],
    definition: {
      others: {
        showOnDesktop: { value: '{{true}}' },
        showOnMobile: { value: '{{false}}' },
      },
      properties: {
        title: { value: 'Table' },
        visible: { value: '{{true}}' },
        loadingState: { value: '{{false}}' },
        data: {
          value:
            "{{ [ \n\t\t{ id: 1, name: 'Sarah', email: 'sarah@example.com'}, \n\t\t{ id: 2, name: 'Lisa', email: 'lisa@example.com'}, \n\t\t{ id: 3, name: 'Sam', email: 'sam@example.com'}, \n\t\t{ id: 4, name: 'Jon', email: 'jon@example.com'} \n] }}",
        },
        useDynamicColumn: { value: '{{false}}' },
        columnData: {
          value:
            "{{[{name: 'email', key: 'email', id: '1'}, {name: 'Full name', key: 'name', id: '2', isEditable: true}]}}",
        },
        rowsPerPage: { value: '{{10}}' },
        serverSidePagination: { value: '{{false}}' },
        enableNextButton: { value: '{{true}}' },
        enablePrevButton: { value: '{{true}}' },
        totalRecords: { value: '' },
        enablePagination: { value: '{{true}}' },
        serverSideSort: { value: '{{false}}' },
        serverSideFilter: { value: '{{false}}' },
        displaySearchBox: { value: '{{true}}' },
        showDownloadButton: { value: '{{true}}' },
        showFilterButton: { value: '{{true}}' },
        autogenerateColumns: { value: true, generateNestedColumns: true },
        columns: {
          value: [
            {
              name: 'id',
              id: 'e3ecbf7fa52c4d7210a93edb8f43776267a489bad52bd108be9588f790126737',
              autogenerated: true,
              fxActiveFields: [],
            },
            {
              name: 'name',
              id: '5d2a3744a006388aadd012fcc15cc0dbcb5f9130e0fbb64c558561c97118754a',
              autogenerated: true,
              fxActiveFields: [],
            },
            {
              name: 'email',
              id: 'afc9a5091750a1bd4760e38760de3b4be11a43452ae8ae07ce2eebc569fe9a7f',
              autogenerated: true,
              fxActiveFields: [],
            },
          ],
        },
        showBulkUpdateActions: { value: '{{true}}' },
        showBulkSelector: { value: '{{false}}' },
        highlightSelectedRow: { value: '{{false}}' },
        columnSizes: { value: '{{({})}}' },
        actions: { value: [] },
        enabledSort: { value: '{{true}}' },
        hideColumnSelectorButton: { value: '{{false}}' },
        defaultSelectedRow: { value: '{{{"id":1}}}' },
        showAddNewRowButton: { value: '{{true}}' },
        allowSelection: { value: '{{true}}' },
      },
      events: [],
      styles: {
        textColor: { value: '#000' },
        actionButtonRadius: { value: '0' },
        visibility: { value: '{{true}}' },
        disabledState: { value: '{{false}}' },
        cellSize: { value: 'regular' },
        borderRadius: { value: '4' },
        tableType: { value: 'table-classic' },
      },
    },
  },
  {
    name: 'Button',
    displayName: 'Button',
    description: 'Trigger actions: queries, alerts, set variables etc.',
    component: 'Button',
    defaultSize: {
      width: 3,
      height: 30,
    },
    others: {
      showOnDesktop: { type: 'toggle', displayName: 'Show on desktop' },
      showOnMobile: { type: 'toggle', displayName: 'Show on mobile' },
    },
    properties: {
      text: {
        type: 'code',
        displayName: 'Button text',
        validation: {
          schema: { type: 'string' },
        },
      },
      loadingState: {
        type: 'toggle',
        displayName: 'Loading state',
        validation: {
          schema: { type: 'boolean' },
        },
      },
    },
    events: {
      onClick: { displayName: 'On click' },
      onHover: { displayName: 'On hover' },
    },
    styles: {
      backgroundColor: {
        type: 'color',
        displayName: 'Background color',
        validation: {
          schema: { type: 'string' },
          defaultValue: false,
        },
      },
      textColor: {
        type: 'color',
        displayName: 'Text color',
        validation: {
          schema: { type: 'string' },
          defaultValue: false,
        },
      },
      loaderColor: {
        type: 'color',
        displayName: 'Loader color',
        validation: {
          schema: { type: 'string' },
          defaultValue: false,
        },
      },
      visibility: {
        type: 'toggle',
        displayName: 'Visibility',
        validation: {
          schema: { type: 'boolean' },
          defaultValue: false,
        },
      },
      disabledState: {
        type: 'toggle',
        displayName: 'Disable',
        validation: {
          schema: { type: 'boolean' },
          defaultValue: false,
        },
      },
      borderRadius: {
        type: 'number',
        displayName: 'Border radius',
        validation: {
          schema: { type: 'number' },
          defaultValue: false,
        },
      },
      borderColor: {
        type: 'color',
        displayName: 'Border color',
        validation: {
          schema: { type: 'string' },
          defaultValue: false,
        },
      },
    },
    exposedVariables: {
      buttonText: 'Button',
    },
    actions: [
      {
        handle: 'click',
        displayName: 'Click',
      },
      {
        handle: 'setText',
        displayName: 'Set Text',
        params: [{ handle: 'text', displayName: 'Text', defaultValue: 'New Text' }],
      },
      {
        handle: 'disable',
        displayName: 'Disable',
        params: [{ handle: 'disable', displayName: 'Value', defaultValue: `{{false}}`, type: 'toggle' }],
      },
      {
        handle: 'visibility',
        displayName: 'Visibility',
        params: [{ handle: 'visible', displayName: 'Value', defaultValue: `{{false}}`, type: 'toggle' }],
      },
      {
        handle: 'loading',
        displayName: 'Loading',
        params: [{ handle: 'loading', displayName: 'Value', defaultValue: `{{false}}`, type: 'toggle' }],
      },
    ],
    definition: {
      others: {
        showOnDesktop: { value: '{{true}}' },
        showOnMobile: { value: '{{false}}' },
      },
      properties: {
        text: { value: `Button` },
        loadingState: { value: `{{false}}` },
      },
      events: [],
      styles: {
        backgroundColor: { value: '#375FCF' },
        textColor: { value: '#fff' },
        loaderColor: { value: '#fff' },
        visibility: { value: '{{true}}' },
        borderRadius: { value: '{{4}}' },
        borderColor: { value: '#375FCF' },
        disabledState: { value: '{{false}}' },
      },
    },
  },
  {
    name: 'Chart',
    displayName: 'Chart',
    description: 'Visualize data',
    component: 'Chart',
    defaultSize: {
      width: 20,
      height: 400,
    },
    others: {
      showOnDesktop: { type: 'toggle', displayName: 'Show on desktop' },
      showOnMobile: { type: 'toggle', displayName: 'Show on mobile' },
    },
    properties: {
      title: {
        type: 'code',
        displayName: 'Title',
        validation: {
          schema: {
            type: 'string',
          },
        },
      },
      data: {
        type: 'json',
        displayName: 'Data',
        validation: {
          schema: { type: 'union', schemas: [{ type: 'string' }, { type: 'array' }] },
        },
      },
      loadingState: {
        type: 'toggle',
        displayName: 'Loading state',
        validation: {
          schema: { type: 'boolean' },
        },
      },
      markerColor: {
        type: 'color',
        displayName: 'Marker color',
        validation: {
          schema: {
            type: 'string',
          },
        },
      },
      showAxes: {
        type: 'toggle',
        displayName: 'Show axes',
        validation: {
          schema: {
            type: 'boolean',
          },
        },
      },
      showGridLines: {
        type: 'toggle',
        displayName: 'Show grid lines',
        validation: {
          schema: {
            type: 'boolean',
          },
        },
      },
      type: {
        type: 'select',
        displayName: 'Chart type',
        options: [
          { name: 'Line', value: 'line' },
          { name: 'Bar', value: 'bar' },
          { name: 'Pie', value: 'pie' },
        ],
        validation: {
          schema: {
            type: 'union',
            schemas: [{ type: 'string' }, { type: 'boolean' }, { type: 'number' }],
          },
        },
      },
      jsonDescription: {
        type: 'json',
        displayName: 'Json Description',
        validation: {
          schema: {
            type: 'string',
          },
        },
      },
      plotFromJson: {
        type: 'toggle',
        displayName: 'Use Plotly JSON schema',
        validation: {
          schema: {
            type: 'boolean',
          },
        },
      },
      barmode: {
        type: 'select',
        displayName: 'Bar mode',
        options: [
          { name: 'Stack', value: 'stack' },
          { name: 'Group', value: 'group' },
          { name: 'Overlay', value: 'overlay' },
          { name: 'Relative', value: 'relative' },
        ],
        validation: {
          schema: {
            schemas: { type: 'string' },
          },
        },
      },
    },
    actions: [
      {
        handle: 'clearClickedPoint',
        displayName: 'Clear clicked point',
      },
    ],
    events: {
      onClick: { displayName: 'On data point click' },
      onDoubleClick: { displayName: 'On double click' },
    },
    styles: {
      backgroundColor: {
        type: 'color',
        displayName: 'Background color',
        validation: { schema: { type: 'string' } },
      },
      padding: {
        type: 'code',
        displayName: 'Padding',
        validation: {
          schema: {
            type: 'union',
            schemas: [{ type: 'number' }, { type: 'string' }],
          },
        },
      },
      borderRadius: {
        type: 'number',
        displayName: 'Border radius',
        validation: {
          schema: { type: 'number' },
          defaultValue: false,
        },
      },
      visibility: {
        type: 'toggle',
        displayName: 'Visibility',
        validation: {
          schema: {
            type: 'boolean',
          },
        },
      },
      disabledState: {
        type: 'toggle',
        displayName: 'Disable',
        validation: {
          schema: {
            type: 'boolean',
          },
        },
      },
    },
    exposedVariables: {
      show: null,
      chartTitle: undefined,
      xAxisTitle: undefined,
      yAxisTitle: undefined,
      clickedDataPoint: {},
    },
    definition: {
      others: {
        showOnDesktop: { value: '{{true}}' },
        showOnMobile: { value: '{{false}}' },
      },
      properties: {
        title: { value: 'This title can be changed' },
        markerColor: { value: '#CDE1F8' },
        showAxes: { value: '{{true}}' },
        showGridLines: { value: '{{true}}' },
        plotFromJson: { value: '{{false}}' },
        loadingState: { value: `{{false}}` },
        barmode: { value: `group` },
        jsonDescription: {
          value: `{
            "data": [
                {
                    "x": [
                        "Jan",
                        "Feb",
                        "Mar"
                    ],
                    "y": [
                        100,
                        80,
                        40
                    ],
                    "type": "bar"
                }
            ]
        }`,
        },
        type: { value: `line` },
        data: {
          value: `[
  { "x": "Jan", "y": 100},
  { "x": "Feb", "y": 80},
  { "x": "Mar", "y": 40}
]`,
        },
      },
      events: [],
      styles: {
        backgroundColor: { value: '#fff' },
        padding: { value: '50' },
        borderRadius: { value: '{{4}}' },
        visibility: { value: '{{true}}' },
        disabledState: { value: '{{false}}' },
      },
    },
  },
  {
    name: 'Modal',
    displayName: 'Modal',
    description: 'Show pop-up windows',
    component: 'Modal',
    defaultSize: {
      width: 10,
      height: 34,
    },
    others: {
      showOnDesktop: { type: 'toggle', displayName: 'Show on desktop' },
      showOnMobile: { type: 'toggle', displayName: 'Show on mobile' },
    },
    properties: {
      title: {
        type: 'code',
        displayName: 'Title',
        validation: {
          schema: { type: 'string' },
        },
      },
      loadingState: {
        type: 'toggle',
        displayName: 'Loading state',
        validation: {
          schema: { type: 'boolean' },
        },
      },
      useDefaultButton: {
        type: 'toggle',
        displayName: 'Use default trigger button',
        validation: {
          schema: {
            type: 'boolean',
          },
        },
      },
      triggerButtonLabel: {
        type: 'code',
        displayName: 'Trigger button label',
        validation: {
          schema: {
            type: 'string',
          },
        },
      },
      hideTitleBar: { type: 'toggle', displayName: 'Hide title bar' },
      hideCloseButton: { type: 'toggle', displayName: 'Hide close button' },
      hideOnEsc: { type: 'toggle', displayName: 'Close on escape key' },
      closeOnClickingOutside: { type: 'toggle', displayName: 'Close on clicking outside' },

      size: {
        type: 'select',
        displayName: 'Modal size',
        options: [
          { name: 'small', value: 'sm' },
          { name: 'medium', value: 'lg' },
          { name: 'large', value: 'xl' },
        ],
        validation: {
          schema: { type: 'string' },
        },
      },
      modalHeight: {
        type: 'code',
        displayName: 'Modal height',
        validation: {
          schema: { type: 'string' },
        },
      },
    },
    events: {
      onOpen: { displayName: 'On open' },
      onClose: { displayName: 'On close' },
    },
    styles: {
      headerBackgroundColor: {
        type: 'color',
        displayName: 'Header background color',
        validation: {
          schema: { type: 'string' },
        },
      },
      headerTextColor: {
        type: 'color',
        displayName: 'Header title color',
        validation: {
          schema: { type: 'string' },
        },
      },
      bodyBackgroundColor: {
        type: 'color',
        displayName: 'Body background color',
        validation: {
          schema: { type: 'string' },
        },
      },
      disabledState: {
        type: 'toggle',
        displayName: 'Disable',
        validation: {
          schema: { type: 'boolean' },
        },
      },
      visibility: {
        type: 'toggle',
        displayName: 'Visibility',
        validation: {
          schema: { type: 'boolean' },
          defaultValue: true,
        },
      },
      triggerButtonBackgroundColor: {
        type: 'color',
        displayName: 'Trigger button background color',
        validation: {
          schema: { type: 'string' },
          defaultValue: false,
        },
      },
      triggerButtonTextColor: {
        type: 'color',
        displayName: 'Trigger button text color',
        validation: {
          schema: { type: 'string' },
          defaultValue: false,
        },
      },
    },
    exposedVariables: {
      show: false,
    },
    actions: [
      {
        handle: 'open',
        displayName: 'Open',
      },
      {
        handle: 'close',
        displayName: 'Close',
      },
    ],
    definition: {
      others: {
        showOnDesktop: { value: '{{true}}' },
        showOnMobile: { value: '{{false}}' },
      },
      properties: {
        title: { value: 'This title can be changed' },
        loadingState: { value: `{{false}}` },
        useDefaultButton: { value: `{{true}}` },
        triggerButtonLabel: { value: `Launch Modal` },
        size: { value: 'lg' },
        hideTitleBar: { value: '{{false}}' },
        hideCloseButton: { value: '{{false}}' },
        hideOnEsc: { value: '{{true}}' },
        closeOnClickingOutside: { value: '{{false}}' },
        modalHeight: { value: '400px' },
      },
      events: [],
      styles: {
        headerBackgroundColor: { value: '#ffffffff' },
        headerTextColor: { value: '#000000' },
        bodyBackgroundColor: { value: '#ffffffff' },
        disabledState: { value: '{{false}}' },
        visibility: { value: '{{true}}' },
        triggerButtonBackgroundColor: { value: '#4D72FA' },
        triggerButtonTextColor: { value: '#ffffffff' },
      },
    },
  },
  {
    name: 'Form',
    displayName: 'Form',
    description: 'Wrapper for multiple components',
    defaultSize: {
      width: 13,
      height: 330,
    },
    defaultChildren: [
      {
        componentName: 'Text',
        layout: {
          top: 40,
          left: 10,
          height: 30,
          width: 17,
        },
        properties: ['text'],
        styles: [
          'textSize',
          'fontWeight',
          'fontStyle',
          'textColor',
          'isScrollRequired',
          'lineHeight',
          'textIndent',
          'textAlign',
          'verticalAlignment',
          'decoration',
          'transformation',
          'letterSpacing',
          'wordSpacing',
          'fontVariant',
          'backgroundColor',
          'borderColor',
          'borderRadius',
          'boxShadow',
          'padding',
        ],
        defaultValue: {
          text: 'User Details',
          fontWeight: 'bold',
          textSize: 18,
          textColor: '#000',
          backgroundColor: '#fff00000',
          textAlign: 'left',
          decoration: 'none',
          transformation: 'none',
          fontStyle: 'normal',
          lineHeight: 1.5,
          textIndent: '-1',
          letterSpacing: '0',
          wordSpacing: '0',
          fontVariant: 'normal',
          verticalAlignment: 'top',
          padding: 'default',
          boxShadow: '0px 0px 0px 0px #00000090',
          borderRadius: '0',
          isScrollRequired: 'enabled',
        },
      },
      {
        componentName: 'Text',
        layout: {
          top: 90,
          left: 10,
          height: 30,
        },
        properties: ['text'],
        styles: [
          'textSize',
          'fontWeight',
          'fontStyle',
          'textColor',
          'isScrollRequired',
          'lineHeight',
          'textIndent',
          'textAlign',
          'verticalAlignment',
          'decoration',
          'transformation',
          'letterSpacing',
          'wordSpacing',
          'fontVariant',
          'backgroundColor',
          'borderColor',
          'borderRadius',
          'boxShadow',
          'padding',
        ],
        defaultValue: {
          text: 'Name',
          fontWeight: 'normal',
          textSize: 14,
          textColor: '#000',
          backgroundColor: '#fff00000',
          textAlign: 'left',
          decoration: 'none',
          transformation: 'none',
          fontStyle: 'normal',
          lineHeight: 1.5,
          textIndent: '0',
          letterSpacing: '0',
          wordSpacing: '0',
          fontVariant: 'normal',
          verticalAlignment: 'top',
          padding: 'default',
          boxShadow: '0px 0px 0px 0px #00000090',
          borderRadius: '0',
          isScrollRequired: 'enabled',
        },
      },
      {
        componentName: 'Text',
        layout: {
          top: 160,
          left: 10,
          height: 30,
        },
        properties: ['text'],
        styles: [
          'textSize',
          'fontWeight',
          'fontStyle',
          'textColor',
          'isScrollRequired',
          'lineHeight',
          'textIndent',
          'textAlign',
          'verticalAlignment',
          'decoration',
          'transformation',
          'letterSpacing',
          'wordSpacing',
          'fontVariant',
          'backgroundColor',
          'borderColor',
          'borderRadius',
          'boxShadow',
          'padding',
        ],
        defaultValue: {
          text: 'Age',
          fontWeight: 'normal',
          textSize: 14,
          textColor: '#000',
          backgroundColor: '#fff00000',
          textAlign: 'left',
          decoration: 'none',
          transformation: 'none',
          fontStyle: 'normal',
          lineHeight: 1.5,
          textIndent: '0',
          letterSpacing: '0',
          wordSpacing: '0',
          fontVariant: 'normal',
          verticalAlignment: 'top',
          padding: 'default',
          boxShadow: '0px 0px 0px 0px #00000090',
          borderRadius: '0',
          isScrollRequired: 'enabled',
        },
      },
      {
        componentName: 'TextInput',
        layout: {
          top: 120,
          left: 10,
          height: 30,
          width: 25,
        },
        properties: ['placeholder', 'label'],
        defaultValue: {
          placeholder: 'Enter your name',
          label: '',
        },
      },
      {
        componentName: 'NumberInput',
        layout: {
          top: 190,
          left: 10,
          height: 30,
          width: 25,
        },
        properties: ['value', 'label'],
        defaultValue: {
          value: 24,
          label: '',
        },
      },
      {
        componentName: 'Button',
        layout: {
          top: 240,
          left: 10,
          height: 30,
          width: 10,
        },
        properties: ['text'],
        defaultValue: {
          text: 'Submit',
        },
      },
    ],
    component: 'Form',
    others: {
      showOnDesktop: { type: 'toggle', displayName: 'Show on desktop' },
      showOnMobile: { type: 'toggle', displayName: 'Show on mobile' },
    },
    properties: {
      buttonToSubmit: {
        type: 'select',
        displayName: 'Button to submit form',
        options: [{ name: 'None', value: 'none' }],
        validation: {
          schema: { type: 'string' },
        },
        conditionallyRender: {
          key: 'advanced',
          value: false,
        },
      },
      loadingState: {
        type: 'toggle',
        displayName: 'Loading state',
        validation: {
          schema: { type: 'boolean' },
        },
      },
      advanced: {
        type: 'toggle',
        displayName: ' Use custom schema',
      },
      JSONSchema: {
        type: 'code',
        displayName: 'JSON Schema',
        conditionallyRender: {
          key: 'advanced',
          value: true,
        },
      },
    },
    events: {
      onSubmit: { displayName: 'On submit' },
      onInvalid: { displayName: 'On invalid' },
    },
    styles: {
      backgroundColor: {
        type: 'color',
        displayName: 'Background color',
        validation: {
          schema: { type: 'string' },
        },
      },
      borderRadius: {
        type: 'code',
        displayName: 'Border radius',
        validation: {
          schema: {
            type: 'union',
            schemas: [{ type: 'string' }, { type: 'number' }],
          },
        },
      },
      borderColor: {
        type: 'color',
        displayName: 'Border color',
        validation: {
          schema: { type: 'string' },
        },
      },
      visibility: {
        type: 'toggle',
        displayName: 'Visibility',
        validation: {
          schema: { type: 'boolean' },
        },
      },
      disabledState: {
        type: 'toggle',
        displayName: 'Disable',
        validation: {
          schema: { type: 'boolean' },
        },
      },
    },
    exposedVariables: {
      data: {},
      isValid: true,
    },
    actions: [
      {
        handle: 'submitForm',
        displayName: 'Submit Form',
      },
      {
        handle: 'resetForm',
        displayName: 'Reset Form',
      },
    ],
    definition: {
      others: {
        showOnDesktop: { value: '{{true}}' },
        showOnMobile: { value: '{{false}}' },
      },
      properties: {
        loadingState: { value: '{{false}}' },
        advanced: { value: '{{false}}' },
        JSONSchema: {
          value:
            "{{ {title: 'User registration form', properties: {firstname: {type: 'textinput',value: 'Maria',label:'First name', validation:{maxLength:6}, styles: {backgroundColor: '#f6f5ff',textColor: 'black'},},lastname:{type: 'textinput',value: 'Doe', label:'Last name', styles: {backgroundColor: '#f6f5ff',textColor: 'black'},},age:{type:'number'},}, submitButton: {value: 'Submit', styles: {backgroundColor: '#3a433b',borderColor:'#595959'}}} }}",
        },
      },
      events: [],
      styles: {
        backgroundColor: { value: '#fff' },
        borderRadius: { value: '0' },
        borderColor: { value: '#fff' },
        visibility: { value: '{{true}}' },
        disabledState: { value: '{{false}}' },
      },
    },
  },
  {
    name: 'TextInput',
    displayName: 'Text Input',
    description: 'User text input field',
    component: 'TextInput',
    defaultSize: {
      width: 10,
      height: 40,
    },
    others: {
      showOnDesktop: { type: 'toggle', displayName: 'Show on desktop' },
      showOnMobile: { type: 'toggle', displayName: 'Show on mobile' },
    },
    properties: {
      label: {
        type: 'code',
        displayName: 'Label',
        validation: { schema: { type: 'string' } },
      },
      placeholder: {
        type: 'code',
        displayName: 'Placeholder',
        validation: {
          schema: { type: 'string' },
        },
      },
      value: {
        type: 'code',
        displayName: 'Default value',
        validation: {
          schema: {
            type: 'string',
          },
        },
      },
      loadingState: {
        type: 'toggle',
        displayName: 'Loading state',
        validation: { schema: { type: 'boolean' } },
        section: 'additionalActions',
      },
      visibility: {
        type: 'toggle',
        displayName: 'Visibility',
        validation: { schema: { type: 'boolean' } },
        section: 'additionalActions',
      },
      disabledState: {
        type: 'toggle',
        displayName: 'Disable',
        validation: { schema: { type: 'boolean' } },
        section: 'additionalActions',
      },
      tooltip: {
        type: 'code',
        displayName: 'Tooltip',
        validation: { schema: { type: 'string' } },
        section: 'additionalActions',
        placeholder: 'Enter tooltip text',
      },
    },
    validation: {
<<<<<<< HEAD
=======
      mandatory: { type: 'toggle', displayName: 'Make this field mandatory' },
>>>>>>> 983f3912
      regex: { type: 'code', displayName: 'Regex', placeholder: '^[a-zA-Z0-9_ -]{3,16}$' },
      minLength: { type: 'code', displayName: 'Min length', placeholder: 'Enter min length' },
      maxLength: { type: 'code', displayName: 'Max length', placeholder: 'Enter max length' },
      customRule: {
        type: 'code',
        displayName: 'Custom validation',
        placeholder: `{{components.text2.text=='yes'&&'valid'}}`,
      },
<<<<<<< HEAD
      mandatory: { type: 'toggle', displayName: 'Make this field mandatory' },
=======
>>>>>>> 983f3912
    },
    events: {
      onChange: { displayName: 'On change' },
      onEnterPressed: { displayName: 'On enter pressed' },
      onFocus: { displayName: 'On focus' },
      onBlur: { displayName: 'On blur' },
    },
    styles: {
      color: {
        type: 'color',
        displayName: 'Text',
        validation: { schema: { type: 'string' } },
        accordian: 'label',
<<<<<<< HEAD
      },
      alignment: {
        type: 'switch',
        displayName: 'Alignment',
        validation: { schema: { type: 'string' } },
        options: [
          { displayName: 'Side', value: 'side' },
          { displayName: 'Top', value: 'top' },
        ],
        accordian: 'label',
      },
      direction: {
        type: 'switch',
        displayName: '',
        validation: { schema: { type: 'string' } },
        showLabel: false,
        isIcon: true,
        options: [
          { displayName: 'alignleftinspector', value: 'left' },
          { displayName: 'alignrightinspector', value: 'right' },
        ],
        accordian: 'label',
      },
      width: {
        type: 'slider',
        displayName: 'Width',
        validation: { schema: { type: 'number' } },
        accordian: 'label',
        conditionallyRender: {
          key: 'alignment',
          value: 'side',
        },
      },
      auto: {
        type: 'checkbox',
        displayName: 'auto',
        showLabel: false,
        validation: { schema: { type: 'boolean' } },
        accordian: 'label',
        conditionallyRender: {
          key: 'alignment',
          value: 'side',
        },
      },
=======
      },
      alignment: {
        type: 'switch',
        displayName: 'Alignment',
        validation: { schema: { type: 'string' } },
        options: [
          { displayName: 'Side', value: 'side' },
          { displayName: 'Top', value: 'top' },
        ],
        accordian: 'label',
      },
      direction: {
        type: 'switch',
        displayName: '',
        validation: { schema: { type: 'string' } },
        showLabel: false,
        isIcon: true,
        options: [
          { displayName: 'alignleftinspector', value: 'left', iconName: 'alignleftinspector' },
          { displayName: 'alignrightinspector', value: 'right', iconName: 'alignrightinspector' },
        ],
        accordian: 'label',
      },
      width: {
        type: 'slider',
        displayName: 'Width',
        accordian: 'label',
        conditionallyRender: {
          key: 'alignment',
          value: 'side',
        },
      },
      auto: {
        type: 'checkbox',
        displayName: 'auto',
        showLabel: false,
        validation: { schema: { type: 'boolean' } },
        accordian: 'label',
        conditionallyRender: {
          key: 'alignment',
          value: 'side',
        },
      },
>>>>>>> 983f3912

      backgroundColor: {
        type: 'color',
        displayName: 'Background',
        validation: { schema: { type: 'string' } },
        accordian: 'field',
      },

      borderColor: {
        type: 'color',
        displayName: 'Border',
        validation: { schema: { type: 'string' } },
        accordian: 'field',
      },
      accentColor: {
        type: 'color',
        displayName: 'Accent',
        validation: { schema: { type: 'string' } },
        accordian: 'field',
      },
      textColor: {
        type: 'color',
        displayName: 'Text',
        validation: { schema: { type: 'string' } },
        accordian: 'field',
<<<<<<< HEAD
      },
      textColor: {
        type: 'color',
        displayName: 'Text Color',
        validation: { schema: { type: 'string' } },
        accordian: 'field',
=======
>>>>>>> 983f3912
      },
      errTextColor: {
        type: 'color',
        displayName: 'Error text',
        validation: { schema: { type: 'string' } },
        accordian: 'field',
      },
      icon: {
        type: 'icon',
        displayName: 'Icon',
        validation: { schema: { type: 'string' } },
        accordian: 'field',
        visibility: false,
      },
      iconColor: {
        type: 'color',
        displayName: 'Icon color',
        validation: { schema: { type: 'string' } },
        accordian: 'field',
        visibility: false,
<<<<<<< HEAD
      },
      borderRadius: {
        type: 'input',
=======
        showLabel: false,
      },
      borderRadius: {
        type: 'numberInput',
>>>>>>> 983f3912
        displayName: 'Border radius',
        validation: { schema: { type: 'union', schemas: [{ type: 'string' }, { type: 'number' }] } },
        accordian: 'field',
      },
      boxShadow: {
        type: 'boxShadow',
        displayName: 'Box Shadow',
        validation: { schema: { type: 'union', schemas: [{ type: 'string' }, { type: 'number' }] } },
        accordian: 'field',
      },
      padding: {
        type: 'switch',
        displayName: 'Padding',
        validation: { schema: { type: 'union', schemas: [{ type: 'string' }, { type: 'number' }] } },
        options: [
          { displayName: 'Default', value: 'default' },
          { displayName: 'None', value: 'none' },
        ],
        accordian: 'container',
      },
    },
    exposedVariables: {
      value: '',
      isMandatory: false,
      isVisible: true,
      isDisabled: false,
      isLoading: false,
    },
    actions: [
      {
        handle: 'setText',
        displayName: 'Set text',
        params: [{ handle: 'text', displayName: 'text', defaultValue: 'New text' }],
      },
      {
        handle: 'clear',
        displayName: 'Clear',
      },
      {
        handle: 'setFocus',
        displayName: 'Set focus',
      },
      {
        handle: 'setBlur',
        displayName: 'Set blur',
      },
      {
        handle: 'disable',
        displayName: 'Disable(deprecated)',
        params: [{ handle: 'disable', displayName: 'Value', defaultValue: '{{false}}', type: 'toggle' }],
      },
      {
        handle: 'visibility',
        displayName: 'Visibility(deprecated)',
        params: [{ handle: 'visibility', displayName: 'Value', defaultValue: '{{false}}', type: 'toggle' }],
      },
      {
        handle: 'setVisibility',
<<<<<<< HEAD
        displayName: 'setVisibility',
=======
        displayName: 'Set visibility',
>>>>>>> 983f3912
        params: [{ handle: 'disable', displayName: 'Value', defaultValue: '{{false}}', type: 'toggle' }],
      },
      {
        handle: 'setDisable',
<<<<<<< HEAD
        displayName: 'setDisable',
=======
        displayName: 'Set disable',
>>>>>>> 983f3912
        params: [{ handle: 'disable', displayName: 'Value', defaultValue: '{{false}}', type: 'toggle' }],
      },
      {
        handle: 'setLoading',
<<<<<<< HEAD
        displayName: 'setLoading',
=======
        displayName: 'Set loading',
>>>>>>> 983f3912
        params: [{ handle: 'loading', displayName: 'Value', defaultValue: '{{false}}', type: 'toggle' }],
      },
    ],
    definition: {
      validation: {
        mandatory: { value: '{{false}}' },
        regex: { value: '' },
        minLength: { value: null },
        maxLength: { value: null },
        customRule: { value: null },
      },

      others: {
        showOnDesktop: { value: '{{true}}' },
        showOnMobile: { value: '{{false}}' },
      },
      properties: {
<<<<<<< HEAD
        value: { value: 'Hello World👋' },
=======
        value: { value: '' },
>>>>>>> 983f3912
        label: { value: 'Label' },
        placeholder: { value: 'Enter your input' },
        visibility: { value: '{{true}}' },
        disabledState: { value: '{{false}}' },
        loadingState: { value: '{{false}}' },
        tooltip: { value: '' },
      },
      events: [],
      styles: {
        textColor: { value: '#11181C' },
<<<<<<< HEAD
        borderColor: { value: '#D7DBDF' },
=======
        borderColor: { value: '#6A727C47' },
        accentColor: { value: '#4368E3' },
>>>>>>> 983f3912
        errTextColor: { value: '#DB4324' },
        borderRadius: { value: '{{6}}' },
        backgroundColor: { value: '#fff' },
        iconColor: { value: '#C1C8CD' },
        direction: { value: 'left' },
        width: { value: '{{33}}' },
        alignment: { value: 'side' },
        color: { value: '#11181C' },
        auto: { value: '{{true}}' },
        padding: { value: 'default' },
        boxShadow: { value: '0px 0px 0px 0px #00000040' },
        icon: { value: 'IconHome2' },
        iconVisibility: { value: false },
      },
    },
  },
  {
    name: 'NumberInput',
    displayName: 'Number Input',
    description: 'Numeric input field',
    component: 'NumberInput',
    defaultSize: {
      width: 10,
      height: 40,
    },
    others: {
      showOnDesktop: { type: 'toggle', displayName: 'Show on desktop' },
      showOnMobile: { type: 'toggle', displayName: 'Show on mobile' },
    },
    properties: {
      label: {
        type: 'code',
        displayName: 'Label',
        validation: { schema: { type: 'string' } },
      },
      value: {
        type: 'code',
        displayName: 'Default value',
        validation: {
          schema: { type: 'union', schemas: [{ type: 'string' }, { type: 'number' }] },
        },
      },
      placeholder: {
        type: 'code',
        displayName: 'Placeholder',
        validation: {
          schema: { type: 'string' },
        },
      },
      decimalPlaces: {
        type: 'code',
        displayName: 'Decimal places',
        validation: {
          schema: { type: 'number' },
        },
      },
      loadingState: {
        type: 'toggle',
        displayName: 'Loading state',
        validation: { schema: { type: 'boolean' } },
        section: 'additionalActions',
      },
      visibility: {
        type: 'toggle',
        displayName: 'Visibility',
        validation: { schema: { type: 'boolean' } },
        section: 'additionalActions',
      },
      disabledState: {
        type: 'toggle',
        displayName: 'Disable',
        validation: { schema: { type: 'boolean' } },
        section: 'additionalActions',
      },
      tooltip: {
        type: 'code',
        displayName: 'Tooltip',
        validation: { schema: { type: 'string' } },
        section: 'additionalActions',
        placeholder: 'Enter tooltip text',
      },
    },
    events: {
      onChange: { displayName: 'On change' },
      onFocus: { displayName: 'On focus' },
      onBlur: { displayName: 'On blur' },
      onEnterPressed: { displayName: 'On enter pressed' },
    },
    styles: {
      color: {
        type: 'color',
<<<<<<< HEAD
        displayName: 'Text color',
=======
        displayName: 'Text',
>>>>>>> 983f3912
        validation: { schema: { type: 'string' } },
        accordian: 'label',
      },
      alignment: {
        type: 'switch',
        displayName: 'Alignment',
        validation: { schema: { type: 'string' } },
        options: [
          { displayName: 'Side', value: 'side' },
          { displayName: 'Top', value: 'top' },
        ],
        accordian: 'label',
      },
      direction: {
        type: 'switch',
        displayName: '',
        validation: { schema: { type: 'string' } },
        showLabel: false,
        isIcon: true,
        options: [
<<<<<<< HEAD
          { displayName: 'alignleftinspector', value: 'left' },
          { displayName: 'alignrightinspector', value: 'right' },
=======
          { displayName: 'alignleftinspector', value: 'left', iconName: 'alignleftinspector' },
          { displayName: 'alignrightinspector', value: 'right', iconName: 'alignrightinspector' },
>>>>>>> 983f3912
        ],
        accordian: 'label',
      },
      width: {
        type: 'slider',
        displayName: 'Width',
<<<<<<< HEAD
        validation: { schema: { type: 'number' } },
=======
>>>>>>> 983f3912
        accordian: 'label',
        conditionallyRender: {
          key: 'alignment',
          value: 'side',
        },
      },
      auto: {
        type: 'checkbox',
        displayName: 'auto',
        showLabel: false,
        validation: { schema: { type: 'boolean' } },
        accordian: 'label',
        conditionallyRender: {
          key: 'alignment',
          value: 'side',
        },
      },

      backgroundColor: {
        type: 'color',
<<<<<<< HEAD
        displayName: 'Background color',
=======
        displayName: 'Background',
>>>>>>> 983f3912
        validation: { schema: { type: 'string' } },
        accordian: 'field',
      },

      borderColor: {
        type: 'color',
<<<<<<< HEAD
        displayName: 'Border color',
=======
        displayName: 'Border',
        validation: { schema: { type: 'string' } },
        accordian: 'field',
      },
      accentColor: {
        type: 'color',
        displayName: 'Accent',
>>>>>>> 983f3912
        validation: { schema: { type: 'string' } },
        accordian: 'field',
      },
      textColor: {
        type: 'color',
        displayName: 'Text',
        validation: { schema: { type: 'string' } },
        accordian: 'field',
      },
      errTextColor: {
        type: 'color',
        displayName: 'Error text',
        validation: { schema: { type: 'string' } },
        accordian: 'field',
      },
      icon: {
        type: 'icon',
        displayName: 'Icon',
        validation: { schema: { type: 'string' } },
        accordian: 'field',
<<<<<<< HEAD
      },
      errTextColor: {
        type: 'color',
        displayName: 'Error text color',
        validation: { schema: { type: 'string' } },
        accordian: 'field',
      },
      icon: {
        type: 'icon',
        displayName: 'Icon',
        validation: { schema: { type: 'string' } },
        accordian: 'field',
=======
>>>>>>> 983f3912
        visibility: false,
      },
      iconColor: {
        type: 'color',
        displayName: 'Icon color',
        validation: { schema: { type: 'string' } },
        accordian: 'field',
        visibility: false,
<<<<<<< HEAD
      },
      borderRadius: {
        type: 'input',
=======
        showLabel: false,
      },
      borderRadius: {
        type: 'numberInput',
>>>>>>> 983f3912
        displayName: 'Border radius',
        validation: { schema: { type: 'union', schemas: [{ type: 'string' }, { type: 'number' }] } },
        accordian: 'field',
      },
      boxShadow: {
        type: 'boxShadow',
        displayName: 'Box Shadow',
        validation: { schema: { type: 'union', schemas: [{ type: 'string' }, { type: 'number' }] } },
        accordian: 'field',
      },
      padding: {
        type: 'switch',
        displayName: 'Padding',
        validation: { schema: { type: 'union', schemas: [{ type: 'string' }, { type: 'number' }] } },
        options: [
          { displayName: 'Default', value: 'default' },
          { displayName: 'None', value: 'none' },
        ],
        accordian: 'container',
      },
    },
    actions: [
      {
        handle: 'setText',
        displayName: 'Set text',
        params: [{ handle: 'text', displayName: 'text', defaultValue: '100' }],
      },
      {
        handle: 'clear',
        displayName: 'Clear',
      },
      {
        handle: 'setFocus',
        displayName: 'Set focus',
      },
      {
        handle: 'setBlur',
        displayName: 'Set blur',
      },
      {
        handle: 'setVisibility',
<<<<<<< HEAD
        displayName: 'setVisibility',
=======
        displayName: 'Set visibility',
>>>>>>> 983f3912
        params: [{ handle: 'disable', displayName: 'Value', defaultValue: '{{false}}', type: 'toggle' }],
      },
      {
        handle: 'setDisable',
<<<<<<< HEAD
        displayName: 'setDisable',
=======
        displayName: 'Set disable',
>>>>>>> 983f3912
        params: [{ handle: 'disable', displayName: 'Value', defaultValue: '{{false}}', type: 'toggle' }],
      },
      {
        handle: 'setLoading',
<<<<<<< HEAD
        displayName: 'setLoading',
=======
        displayName: 'Set loading',
>>>>>>> 983f3912
        params: [{ handle: 'loading', displayName: 'Value', defaultValue: '{{false}}', type: 'toggle' }],
      },
    ],
    exposedVariables: {
      value: 99,
      isMandatory: false,
      isVisible: true,
      isDisabled: false,
      isLoading: false,
    },
    validation: {
<<<<<<< HEAD
=======
      mandatory: { type: 'toggle', displayName: 'Make this field mandatory' },
>>>>>>> 983f3912
      regex: { type: 'code', displayName: 'Regex', placeholder: '^d+$' },
      minValue: { type: 'code', displayName: 'Min value', placeholder: 'Enter min value' },
      maxValue: { type: 'code', displayName: 'Max value', placeholder: 'Enter max value' },
      customRule: {
        type: 'code',
        displayName: 'Custom validation',
        placeholder: `{{components.text2.text=='yes'&&'valid'}}`,
      },
<<<<<<< HEAD
      mandatory: { type: 'toggle', displayName: 'Make this field mandatory' },
=======
>>>>>>> 983f3912
    },
    definition: {
      others: {
        showOnDesktop: { value: '{{true}}' },
        showOnMobile: { value: '{{false}}' },
      },
      validation: {
        mandatory: { value: '{{false}}' },
        regex: { value: '' },
        minValue: { value: '' },
        maxValue: { value: '' },
        customRule: { value: null },
      },
      properties: {
<<<<<<< HEAD
        value: { value: '99' },
=======
        value: { value: '' },
>>>>>>> 983f3912
        label: { value: 'Label' },
        maxValue: { value: '' },
        minValue: { value: '' },
        placeholder: { value: '0' },
        decimalPlaces: { value: '{{2}}' },
        tooltip: { value: '' },
        visibility: { value: '{{true}}' },
        loadingState: { value: '{{false}}' },
        disabledState: { value: '{{false}}' },
      },
      events: [],
      styles: {
        borderRadius: { value: '{{6}}' },
        backgroundColor: { value: '#fff' },
<<<<<<< HEAD
        borderColor: { value: '#D7DBDF' },
=======
        borderColor: { value: '#6A727C47' },
        accentColor: { value: '#4368E3' },
>>>>>>> 983f3912
        errTextColor: { value: '#DB4324' },
        textColor: { value: '#232e3c' },
        iconColor: { value: '#C1C8CD' },
        direction: { value: 'left' },
        width: { value: '{{33}}' },
        alignment: { value: 'side' },
        color: { value: '#11181C' },
        auto: { value: '{{true}}' },
        padding: { value: 'default' },
        boxShadow: { value: '0px 0px 0px 0px #00000040' },
        icon: { value: 'IconHome2' },
        iconVisibility: { value: false },
      },
    },
  },
  {
    name: 'PasswordInput',
    displayName: 'Password Input',
    description: 'Secure text input',
    component: 'PasswordInput',
    defaultSize: {
      width: 10,
      height: 40,
    },
    others: {
      showOnDesktop: { type: 'toggle', displayName: 'Show on desktop' },
      showOnMobile: { type: 'toggle', displayName: 'Show on mobile' },
    },
    properties: {
      label: {
        type: 'code',
        displayName: 'Label',
        validation: { schema: { type: 'string' } },
      },
      placeholder: {
        type: 'code',
        displayName: 'Placeholder',
        validation: {
          schema: { type: 'string' },
        },
      },
      value: {
        type: 'code',
        displayName: 'Default value',
        validation: {
          schema: {
            type: 'string',
          },
        },
      },
      loadingState: {
        type: 'toggle',
        displayName: 'Loading state',
        validation: { schema: { type: 'boolean' } },
        section: 'additionalActions',
      },
      visibility: {
        type: 'toggle',
        displayName: 'Visibility',
        validation: { schema: { type: 'boolean' } },
        section: 'additionalActions',
      },
      disabledState: {
        type: 'toggle',
        displayName: 'Disable',
        validation: { schema: { type: 'boolean' } },
        section: 'additionalActions',
      },
      tooltip: {
        type: 'code',
        displayName: 'Tooltip',
        validation: { schema: { type: 'string' } },
        section: 'additionalActions',
        placeholder: 'Enter tooltip text',
      },
    },
    validation: {
<<<<<<< HEAD
=======
      mandatory: { type: 'toggle', displayName: 'Make this field mandatory' },
>>>>>>> 983f3912
      regex: {
        type: 'code',
        displayName: 'Regex',
        placeholder: '^(?=.*[a-z])(?=.*[A-Z])(?=.*d)[a-zA-Zd]{8,}$',
      },
      minLength: { type: 'code', displayName: 'Min length', placeholder: 'Enter min length' },
      maxLength: { type: 'code', displayName: 'Max length', placeholder: 'Enter max length' },
      customRule: {
        type: 'code',
        displayName: 'Custom validation',
        placeholder: `{{components.text2.text=='yes'&&'valid'}}`,
      },
<<<<<<< HEAD
      mandatory: { type: 'toggle', displayName: 'Make this field mandatory' },
=======
>>>>>>> 983f3912
    },
    events: {
      onChange: { displayName: 'On change' },
      onFocus: { displayName: 'On focus' },
      onBlur: { displayName: 'On blur' },
      onEnterPressed: { displayName: 'On enter pressed' },
    },
    styles: {
      color: {
        type: 'color',
<<<<<<< HEAD
        displayName: 'Text color',
        validation: { schema: { type: 'string' } },
        accordian: 'label',
      },
      alignment: {
        type: 'switch',
        displayName: 'Alignment',
        validation: { schema: { type: 'string' } },
        options: [
          { displayName: 'Side', value: 'side' },
          { displayName: 'Top', value: 'top' },
        ],
        accordian: 'label',
      },
      direction: {
        type: 'switch',
        displayName: '',
        validation: { schema: { type: 'string' } },
        showLabel: false,
        isIcon: true,
        options: [
          { displayName: 'alignleftinspector', value: 'left' },
          { displayName: 'alignrightinspector', value: 'right' },
        ],
        accordian: 'label',
      },
      width: {
        type: 'slider',
        displayName: 'Width',
        validation: { schema: { type: 'number' } },
        accordian: 'label',
        conditionallyRender: {
          key: 'alignment',
          value: 'side',
        },
      },
      auto: {
        type: 'checkbox',
        displayName: 'auto',
        showLabel: false,
        validation: { schema: { type: 'boolean' } },
=======
        displayName: 'Text',
        validation: { schema: { type: 'string' } },
        accordian: 'label',
      },
      alignment: {
        type: 'switch',
        displayName: 'Alignment',
        validation: { schema: { type: 'string' } },
        options: [
          { displayName: 'Side', value: 'side' },
          { displayName: 'Top', value: 'top' },
        ],
        accordian: 'label',
      },
      direction: {
        type: 'switch',
        displayName: '',
        validation: { schema: { type: 'string' } },
        showLabel: false,
        isIcon: true,
        options: [
          { displayName: 'alignleftinspector', value: 'left', iconName: 'alignleftinspector' },
          { displayName: 'alignrightinspector', value: 'right', iconName: 'alignrightinspector' },
        ],
        accordian: 'label',
      },
      width: {
        type: 'slider',
        displayName: 'Width',
>>>>>>> 983f3912
        accordian: 'label',
        conditionallyRender: {
          key: 'alignment',
          value: 'side',
        },
<<<<<<< HEAD
      },

      backgroundColor: {
        type: 'color',
        displayName: 'Background color',
        validation: { schema: { type: 'string' } },
        accordian: 'field',
      },

      borderColor: {
        type: 'color',
        displayName: 'Border color',
        validation: { schema: { type: 'string' } },
        accordian: 'field',
      },
      textColor: {
        type: 'color',
        displayName: 'Text Color',
        validation: { schema: { type: 'string' } },
        accordian: 'field',
      },
      errTextColor: {
        type: 'color',
        displayName: 'Error text color',
        validation: { schema: { type: 'string' } },
        accordian: 'field',
      },
      icon: {
        type: 'icon',
        displayName: 'Icon',
        validation: { schema: { type: 'string' } },
        accordian: 'field',
        visibility: false,
      },
      iconColor: {
        type: 'color',
        displayName: 'Icon color',
        validation: { schema: { type: 'string' } },
        accordian: 'field',
        visibility: false,
      },
      borderRadius: {
        type: 'input',
        displayName: 'Border radius',
        validation: { schema: { type: 'union', schemas: [{ type: 'string' }, { type: 'number' }] } },
        accordian: 'field',
      },
      boxShadow: {
        type: 'boxShadow',
        displayName: 'Box Shadow',
=======
      },
      auto: {
        type: 'checkbox',
        displayName: 'auto',
        showLabel: false,
        validation: { schema: { type: 'boolean' } },
        accordian: 'label',
        conditionallyRender: {
          key: 'alignment',
          value: 'side',
        },
      },

      backgroundColor: {
        type: 'color',
        displayName: 'Background',
        validation: { schema: { type: 'string' } },
        accordian: 'field',
      },
      accentColor: {
        type: 'color',
        displayName: 'Accent',
        validation: { schema: { type: 'string' } },
        accordian: 'field',
      },
      borderColor: {
        type: 'color',
        displayName: 'Border',
        validation: { schema: { type: 'string' } },
        accordian: 'field',
      },
      textColor: {
        type: 'color',
        displayName: 'Text',
        validation: { schema: { type: 'string' } },
        accordian: 'field',
      },
      errTextColor: {
        type: 'color',
        displayName: 'Error text',
        validation: { schema: { type: 'string' } },
        accordian: 'field',
      },
      icon: {
        type: 'icon',
        displayName: 'Icon',
        validation: { schema: { type: 'string' } },
        accordian: 'field',
        visibility: false,
      },
      iconColor: {
        type: 'color',
        displayName: 'Icon color',
        validation: { schema: { type: 'string' } },
        accordian: 'field',
        visibility: false,
        showLabel: false,
      },
      borderRadius: {
        type: 'numberInput',
        displayName: 'Border radius',
        validation: { schema: { type: 'union', schemas: [{ type: 'string' }, { type: 'number' }] } },
        accordian: 'field',
      },
      boxShadow: {
        type: 'boxShadow',
        displayName: 'Box shadow',
>>>>>>> 983f3912
        validation: { schema: { type: 'union', schemas: [{ type: 'string' }, { type: 'number' }] } },
        accordian: 'field',
      },

      padding: {
        type: 'switch',
        displayName: 'Padding',
        validation: { schema: { type: 'union', schemas: [{ type: 'string' }, { type: 'number' }] } },
        options: [
          { displayName: 'Default', value: 'default' },
          { displayName: 'None', value: 'none' },
        ],
        accordian: 'container',
      },
    },
    exposedVariables: {
      value: '',
      mandatory: { value: '{{false}}' },
      isVisible: true,
      isDisabled: false,
      isLoading: false,
    },
    actions: [
      {
        handle: 'setText',
        displayName: 'Set text',
        params: [{ handle: 'text', displayName: 'text', defaultValue: 'New Text' }],
      },
      {
        handle: 'clear',
        displayName: 'Clear',
      },
      {
        handle: 'setFocus',
        displayName: 'Set focus',
      },
      {
        handle: 'setBlur',
        displayName: 'Set blur',
      },
      {
        handle: 'setVisibility',
<<<<<<< HEAD
        displayName: 'setVisibility',
=======
        displayName: 'Set visibility',
>>>>>>> 983f3912
        params: [{ handle: 'disable', displayName: 'Value', defaultValue: '{{false}}', type: 'toggle' }],
      },
      {
        handle: 'setDisable',
<<<<<<< HEAD
        displayName: 'setDisable',
=======
        displayName: 'Set disable',
>>>>>>> 983f3912
        params: [{ handle: 'disable', displayName: 'Value', defaultValue: '{{false}}', type: 'toggle' }],
      },
      {
        handle: 'setLoading',
<<<<<<< HEAD
        displayName: 'setLoading',
=======
        displayName: 'Set loading',
>>>>>>> 983f3912
        params: [{ handle: 'loading', displayName: 'Value', defaultValue: '{{false}}', type: 'toggle' }],
      },
    ],
    definition: {
      others: {
        showOnDesktop: { value: '{{true}}' },
        showOnMobile: { value: '{{false}}' },
      },
      properties: {
        placeholder: { value: 'Password' },
        visibility: { value: '{{true}}' },
        disabledState: { value: '{{false}}' },
        loadingState: { value: '{{false}}' },
        tooltip: { value: '' },
        label: { value: 'Label' },
<<<<<<< HEAD
        value: { value: 'Hello world' },
=======
        value: { value: '' },
>>>>>>> 983f3912
      },
      validation: {
        mandatory: { value: false },
        regex: { value: '' },
        minLength: { value: null },
        maxLength: { value: null },
        customRule: { value: null },
      },
      events: [],
      styles: {
        borderRadius: { value: '{{6}}' },
        backgroundColor: { value: '#fff' },
<<<<<<< HEAD
        borderColor: { value: '#D7DBDF' },
=======
        borderColor: { value: '#6A727C47' },
        accentColor: { value: '#4368E3' },
>>>>>>> 983f3912
        errTextColor: { value: '#DB4324' },
        textColor: { value: '#11181C' },
        iconColor: { value: '#C1C8CD' },
        direction: { value: 'left' },
        width: { value: '{{33}}' },
        alignment: { value: 'side' },
        color: { value: '#11181C' },
        auto: { value: '{{true}}' },
        padding: { value: 'default' },
        boxShadow: { value: '0px 0px 0px 0px #00000040' },
        icon: { value: 'IconLock' },
        iconVisibility: { value: true },
      },
    },
  },
  {
    name: 'Datepicker',
    displayName: 'Date Picker',
    description: 'Choose date and time',
    component: 'Datepicker',
    defaultSize: {
      width: 5,
      height: 30,
    },
    validation: {
      customRule: { type: 'code', displayName: 'Custom validation' },
    },
    others: {
      showOnDesktop: { type: 'toggle', displayName: 'Show on desktop' },
      showOnMobile: { type: 'toggle', displayName: 'Show on mobile' },
    },
    properties: {
      defaultValue: {
        type: 'code',
        displayName: 'Default value',
        validation: {
          schema: { type: 'string' },
        },
      },
      format: {
        type: 'code',
        displayName: 'Format',
        validation: {
          schema: { type: 'string' },
        },
      },
      enableTime: {
        type: 'toggle',
        displayName: 'Enable time selection?',
        validation: {
          schema: { type: 'boolean' },
          defaultValue: false,
        },
      },
      enableDate: {
        type: 'toggle',
        displayName: 'Enable date selection?',
        validation: {
          schema: { type: 'boolean' },
          defaultValue: true,
        },
      },
      disabledDates: {
        type: 'code',
        displayName: 'Disabled dates',
        validation: {
          schema: { type: 'array', element: { type: 'string' } },
        },
      },
    },
    events: {
      onSelect: { displayName: 'On select' },
    },
    styles: {
      visibility: {
        type: 'toggle',
        displayName: 'Visibility',
        validation: {
          schema: { type: 'boolean' },
        },
      },
      disabledState: {
        type: 'toggle',
        displayName: 'Disable',
        validation: {
          schema: { type: 'boolean' },
        },
      },
      borderRadius: {
        type: 'code',
        displayName: 'Border radius',
        validation: {
          schema: { type: 'union', schemas: [{ type: 'string' }, { type: 'number' }] },
        },
      },
    },
    exposedVariables: {
      value: '',
    },
    definition: {
      others: {
        showOnDesktop: { value: '{{true}}' },
        showOnMobile: { value: '{{false}}' },
      },
      validation: {
        customRule: { value: null },
      },
      properties: {
        defaultValue: { value: '01/01/2022' },
        format: { value: 'DD/MM/YYYY' },
        enableTime: { value: '{{false}}' },
        enableDate: { value: '{{true}}' },
        disabledDates: { value: '{{[]}}' },
      },
      events: [],
      styles: {
        visibility: { value: '{{true}}' },
        disabledState: { value: '{{false}}' },
        borderRadius: { value: '{{4}}' },
      },
    },
  },
  {
    name: 'Checkbox',
    displayName: 'Checkbox',
    description: 'Single checkbox toggle',
    component: 'Checkbox',
    defaultSize: {
      width: 5,
      height: 20,
    },
    others: {
      showOnDesktop: { type: 'toggle', displayName: 'Show on desktop' },
      showOnMobile: { type: 'toggle', displayName: 'Show on mobile' },
    },
    properties: {
      label: {
        type: 'code',
        displayName: 'Label',
        validation: {
          schema: { type: 'string' },
        },
      },
      defaultValue: {
        type: 'switch',
        displayName: 'Default state',
        validation: { schema: { type: 'boolean' } },
        options: [
          { displayName: 'On', value: '{{true}}' },
          { displayName: 'Off', value: '{{false}}' },
        ],
        accordian: 'label',
      },
      loadingState: {
        type: 'toggle',
        displayName: 'Loading state',
        validation: { schema: { type: 'boolean' } },
        section: 'additionalActions',
      },
      visibility: {
        type: 'toggle',
        displayName: 'Visibility',
        validation: { schema: { type: 'boolean' } },
        section: 'additionalActions',
      },
      disabledState: {
        type: 'toggle',
        displayName: 'Disable',
        validation: { schema: { type: 'boolean' } },
        section: 'additionalActions',
      },
      tooltip: {
        type: 'code',
        displayName: 'Tooltip',
        validation: { schema: { type: 'string' } },
        section: 'additionalActions',
        placeholder: 'Enter tooltip text',
      },
    },
    validation: {
      mandatory: { type: 'toggle', displayName: 'Make this field mandatory' },
      customRule: {
        type: 'code',
        displayName: 'Custom validation',
        placeholder: `{{components.text2.text=='yes'&&'valid'}}`,
      },
    },
    events: {
      onChange: { displayName: 'On Change' },
      onCheck: { displayName: 'On check (Deprecated)' },
      onUnCheck: { displayName: 'On uncheck (Deprecated)' },
    },
    styles: {
      textColor: {
        type: 'color',
        displayName: 'Text Color',
        validation: {
          schema: { type: 'string' },
        },
        accordian: 'label',
      },
      borderColor: {
        type: 'color',
        displayName: 'Border color',
        validation: {
          schema: { type: 'string' },
        },
        accordian: 'switch',
      },
      checkboxColor: {
        type: 'color',
        displayName: 'Checked color',
        validation: {
          schema: { type: 'string' },
        },
        accordian: 'switch',
      },
      uncheckedColor: {
        type: 'color',
        displayName: 'Unchecked color',
        validation: {
          schema: { type: 'string' },
        },
        accordian: 'switch',
      },
      handleColor: {
        type: 'color',
        displayName: 'Handle color',
        validation: {
          schema: { type: 'string' },
        },
        accordian: 'switch',
      },
      alignment: {
        type: 'switch',
        displayName: 'alignment',
        validation: { schema: { type: 'string' } },
        options: [
          { displayName: 'Left', value: 'left' },
          { displayName: 'Right', value: 'right' },
        ],
        accordian: 'label',
      },
      padding: {
        type: 'switch',
        displayName: 'Padding',
        validation: { schema: { type: 'string' } },
        options: [
          { displayName: 'Default', value: 'default' },
          { displayName: 'None', value: 'none' },
        ],
        accordian: 'container',
      },
    },
    exposedVariables: {
      value: false,
      label: 'Label',
      isMandatory: false,
      isVisible: true,
      isDisabled: false,
      isLoading: false,
    },
    actions: [
      {
        handle: 'toggle',
        displayName: 'toggle',
      },
      {
        handle: 'setVisibility',
        displayName: 'setVisibility',
        params: [{ handle: 'disable', displayName: 'Value', defaultValue: '{{false}}', type: 'toggle' }],
      },
      {
        handle: 'setDisable',
        displayName: 'setDisable',
        params: [{ handle: 'disable', displayName: 'Value', defaultValue: '{{false}}', type: 'toggle' }],
      },
      {
        handle: 'setLoading',
        displayName: 'setLoading',
        params: [{ handle: 'loading', displayName: 'Value', defaultValue: '{{false}}', type: 'toggle' }],
      },
      {
        handle: 'setChecked',
        displayName: 'Set checked (Deprecated)',
        params: [{ handle: 'status', displayName: 'status' }],
      },
    ],
    definition: {
      others: {
        showOnDesktop: { value: '{{true}}' },
        showOnMobile: { value: '{{false}}' },
      },
      properties: {
        label: { value: 'Label' },
        defaultValue: { value: '{{false}}' },
        visibility: { value: '{{true}}' },
        disabledState: { value: '{{false}}' },
        loadingState: { value: '{{false}}' },
        tooltip: { value: '' },
      },
      events: [],
      styles: {
        disabledState: { value: '{{false}}' },
        textColor: { value: '#11181C' },
        checkboxColor: { value: '#3E63DD' },
        uncheckedColor: { value: '#D7DBDF' },
        padding: { value: 'default' },
        borderColor: { value: '#D7DBDF' },
        handleColor: { value: '#FFFFFF' },
        alignment: { value: 'left' },
      },
      validation: {
        mandatory: { value: false },
        customRule: { value: null },
      },
    },
  },
  {
    name: 'Radio-button',
    displayName: 'Radio Button',
    description: 'Select one from multiple choices',
    component: 'RadioButton',
    defaultSize: {
      width: 6,
      height: 60,
    },
    others: {
      showOnDesktop: { type: 'toggle', displayName: 'Show on desktop' },
      showOnMobile: { type: 'toggle', displayName: 'Show on mobile' },
    },
    properties: {
      label: {
        type: 'code',
        displayName: 'Label',
        validation: {
          schema: { type: 'string' },
        },
      },
      value: {
        type: 'code',
        displayName: 'Default value',
        validation: {
          schema: { type: 'union', schemas: [{ type: 'string' }, { type: 'number' }, { type: 'boolean' }] },
        },
      },
      values: {
        type: 'code',
        displayName: 'Option values',
        validation: {
          schema: {
            type: 'array',
            element: { type: 'union', schemas: [{ type: 'string' }, { type: 'number' }, { type: 'boolean' }] },
          },
        },
      },
      display_values: {
        type: 'code',
        displayName: 'Option labels',
        validation: {
          schema: { type: 'array', element: { type: 'union', schemas: [{ type: 'string' }, { type: 'number' }] } },
        },
      },
    },
    events: {
      onSelectionChange: { displayName: 'On select' },
    },
    styles: {
      textColor: {
        type: 'color',
        displayName: 'Text color',
        validation: {
          schema: { type: 'string' },
        },
      },
      activeColor: {
        type: 'color',
        displayName: 'Active color',
        validation: {
          schema: { type: 'string' },
        },
      },
      visibility: {
        type: 'toggle',
        displayName: 'Visibility',
        validation: {
          schema: { type: 'boolean' },
        },
      },
      disabledState: {
        type: 'toggle',
        displayName: 'Disable',
        validation: {
          schema: { type: 'boolean' },
        },
      },
    },
    actions: [
      {
        handle: 'selectOption',
        displayName: 'Select Option',
        params: [
          {
            handle: 'option',
            displayName: 'Option',
          },
        ],
      },
    ],
    exposedVariables: {},
    definition: {
      others: {
        showOnDesktop: { value: '{{true}}' },
        showOnMobile: { value: '{{false}}' },
      },
      properties: {
        label: { value: 'Select' },
        value: { value: '{{true}}' },
        values: { value: '{{[true,false]}}' },
        display_values: { value: '{{["yes", "no"]}}' },
        visible: { value: '{{true}}' },
      },
      events: [],
      styles: {
        textColor: { value: '' },
        activeColor: { value: '' },
        visibility: { value: '{{true}}' },
        disabledState: { value: '{{false}}' },
      },
    },
  },
  {
    name: 'ToggleSwitch',
    displayName: 'Toggle Switch',
    description: 'User-controlled on-off switch',
    component: 'ToggleSwitch',
    defaultSize: {
      width: 5,
      height: 20,
    },
    others: {
      showOnDesktop: { type: 'toggle', displayName: 'Show on desktop' },
      showOnMobile: { type: 'toggle', displayName: 'Show on mobile' },
    },

    validation: {
      mandatory: { type: 'toggle', displayName: 'Make this field mandatory' },
      customRule: {
        type: 'code',
        displayName: 'Custom validation',
        placeholder: `{{components.text2.text=='yes'&&'valid'}}`,
      },
    },

    properties: {
      label: {
        type: 'code',
        displayName: 'Label',
        validation: {
          schema: { type: 'string' },
        },
      },

      defaultValue: {
        type: 'switch',
        displayName: 'Default state',
        validation: { schema: { type: 'boolean' } },
        options: [
          { displayName: 'On', value: '{{true}}' },
          { displayName: 'Off', value: '{{false}}' },
        ],
        accordian: 'label',
      },
      loadingState: {
        type: 'toggle',
        displayName: 'Loading state',
        validation: { schema: { type: 'boolean' } },
        section: 'additionalActions',
      },
      visibility: {
        type: 'toggle',
        displayName: 'Visibility',
        validation: { schema: { type: 'boolean' } },
        section: 'additionalActions',
      },
      disabledState: {
        type: 'toggle',
        displayName: 'Disable',
        validation: { schema: { type: 'boolean' } },
        section: 'additionalActions',
      },
      tooltip: {
        type: 'code',
        displayName: 'Tooltip',
        validation: { schema: { type: 'string' } },
        section: 'additionalActions',
        placeholder: 'Enter tooltip text',
      },
    },
    events: {
      onChange: { displayName: 'On change' },
    },
    styles: {
      textColor: {
        type: 'color',
        displayName: 'Text Color',
        validation: {
          schema: { type: 'string' },
        },
        accordian: 'label',
      },
      borderColor: {
        type: 'color',
        displayName: 'Border color',
        validation: {
          schema: { type: 'string' },
        },
        accordian: 'switch',
      },
      toggleSwitchColor: {
        type: 'color',
        displayName: 'Checked color',
        validation: {
          schema: { type: 'string' },
        },
        accordian: 'switch',
      },
      uncheckedColor: {
        type: 'color',
        displayName: 'Unchecked color',
        validation: {
          schema: { type: 'string' },
        },
        accordian: 'switch',
      },
      handleColor: {
        type: 'color',
        displayName: 'Handle color',
        validation: {
          schema: { type: 'string' },
        },
        accordian: 'switch',
      },
      alignment: {
        type: 'switch',
        displayName: 'alignment',
        validation: { schema: { type: 'string' } },
        options: [
          { displayName: 'Left', value: 'left' },
          { displayName: 'Right', value: 'right' },
        ],
        accordian: 'label',
      },
      padding: {
        type: 'switch',
        displayName: 'Padding',
        validation: { schema: { type: 'string' } },
        options: [
          { displayName: 'Default', value: 'default' },
          { displayName: 'None', value: 'none' },
        ],
        accordian: 'container',
      },
    },
    exposedVariables: {
      value: false,
      label: 'Label',
      isMandatory: false,
      isVisible: true,
      isDisabled: false,
      isLoading: false,
    },
    actions: [
      {
        handle: 'toggle',
        displayName: 'toggle',
      },
      {
        handle: 'setVisibility',
        displayName: 'setVisibility',
        params: [{ handle: 'disable', displayName: 'Value', defaultValue: '{{false}}', type: 'toggle' }],
      },
      {
        handle: 'setDisable',
        displayName: 'setDisable',
        params: [{ handle: 'disable', displayName: 'Value', defaultValue: '{{false}}', type: 'toggle' }],
      },
      {
        handle: 'setLoading',
        displayName: 'setLoading',
        params: [{ handle: 'loading', displayName: 'Value', defaultValue: '{{false}}', type: 'toggle' }],
      },
    ],
    definition: {
      others: {
        showOnDesktop: { value: '{{true}}' },
        showOnMobile: { value: '{{false}}' },
      },
      validation: {
        mandatory: { value: false },
        customRule: { value: null },
      },
      properties: {
        label: { value: 'Label' },
        defaultValue: { value: '{{false}}' },
        visibility: { value: '{{true}}' },
        disabledState: { value: '{{false}}' },
        loadingState: { value: '{{false}}' },
        tooltip: { value: '' },
      },
      events: [],
      styles: {
        textColor: { value: '#11181C' },
        toggleSwitchColor: { value: '#3E63DD' }, //keeping same key for backward comopatibility
        uncheckedColor: { value: '#D7DBDF' },
        padding: { value: 'default' },
        borderColor: { value: '#D7DBDF' },
        handleColor: { value: '#FFFFFF' },
        alignment: { value: 'right' },
      },
    },
  },
  {
    name: 'Textarea',
    displayName: 'Text Area',
    description: 'Multi-line text input',
    component: 'TextArea',
    defaultSize: {
      width: 6,
      height: 100,
    },
    others: {
      showOnDesktop: { type: 'toggle', displayName: 'Show on desktop' },
      showOnMobile: { type: 'toggle', displayName: 'Show on mobile' },
    },
    properties: {
      value: {
        type: 'code',
        displayName: 'Default value',
        validation: {
          schema: { type: 'string' },
        },
      },
      placeholder: {
        type: 'code',
        displayName: 'Placeholder',
        validation: {
          schema: { type: 'string' },
        },
      },
    },
    events: {},
    styles: {
      visibility: {
        type: 'toggle',
        displayName: 'Visibility',
        validation: {
          schema: { type: 'boolean' },
        },
      },
      disabledState: {
        type: 'toggle',
        displayName: 'Disable',
        validation: {
          schema: { type: 'boolean' },
        },
      },
      borderRadius: {
        type: 'code',
        displayName: 'Border radius',
        validation: {
          schema: { type: 'union', schemas: [{ type: 'string' }, { type: 'number' }] },
        },
      },
    },
    exposedVariables: {
      value:
        'ToolJet is an open-source low-code platform for building and deploying internal tools with minimal engineering efforts 🚀',
    },
    actions: [
      {
        handle: 'setText',
        displayName: 'Set Text',
        params: [{ handle: 'text', displayName: 'text', defaultValue: 'New Text' }],
      },
      {
        handle: 'clear',
        displayName: 'Clear',
      },
    ],
    definition: {
      others: {
        showOnDesktop: { value: '{{true}}' },
        showOnMobile: { value: '{{false}}' },
      },
      properties: {
        value: {
          value:
            'ToolJet is an open-source low-code platform for building and deploying internal tools with minimal engineering efforts 🚀',
        },
        placeholder: { value: 'Placeholder text' },
      },
      events: [],
      styles: {
        visibility: { value: '{{true}}' },
        disabledState: { value: '{{false}}' },
        borderRadius: { value: '{{4}}' },
      },
    },
  },
  {
    name: 'DateRangePicker',
    displayName: 'Range Picker',
    description: 'Choose date ranges',
    component: 'DaterangePicker',
    defaultSize: {
      width: 10,
      height: 30,
    },
    others: {
      showOnDesktop: { type: 'toggle', displayName: 'Show on desktop' },
      showOnMobile: { type: 'toggle', displayName: 'Show on mobile' },
    },
    properties: {
      defaultStartDate: {
        type: 'code',
        displayName: 'Default start date',
        validation: {
          schema: {
            type: 'string',
          },
        },
      },
      defaultEndDate: {
        type: 'code',
        displayName: 'Default end date',
        validation: {
          schema: {
            type: 'string',
          },
        },
      },
      format: {
        type: 'code',
        displayName: 'Format',
        validation: {
          schema: {
            type: 'string',
          },
        },
      },
    },
    events: {
      onSelect: { displayName: 'On select' },
    },
    styles: {
      borderRadius: {
        type: 'code',
        displayName: 'Border radius',
        validation: {
          schema: {
            type: 'union',
            schemas: [{ type: 'number' }, { type: 'string' }],
          },
        },
      },
      visibility: {
        type: 'toggle',
        displayName: 'Visibility',
        validation: {
          schema: {
            type: 'boolean',
          },
        },
      },
      disabledState: {
        type: 'toggle',
        displayName: 'Disable',
        validation: {
          schema: {
            type: 'boolean',
          },
        },
      },
    },
    exposedVariables: {
      endDate: {},
      startDate: {},
    },
    definition: {
      others: {
        showOnDesktop: { value: '{{true}}' },
        showOnMobile: { value: '{{false}}' },
      },
      properties: {
        defaultStartDate: { value: '01/04/2022' },
        defaultEndDate: { value: '10/04/2022' },

        format: { value: 'DD/MM/YYYY' },
      },
      events: [],
      styles: {
        borderRadius: { value: '4' },
        visibility: { value: '{{true}}' },
        disabledState: { value: '{{false}}' },
      },
    },
  },
  {
    name: 'Text',
    displayName: 'Text',
    description: 'Display text or HTML',
    component: 'Text',
    others: {
      showOnDesktop: { type: 'toggle', displayName: 'Show on desktop' },
      showOnMobile: { type: 'toggle', displayName: 'Show on mobile' },
    },
    properties: {
      textFormat: {
        type: 'switch',
        displayName: 'Text Format',
        options: [
          { displayName: 'Plain text', value: 'plainText' },
          { displayName: 'Markdown', value: 'markdown' },
          { displayName: 'HTML', value: 'html' },
        ],
        isFxNotRequired: true,
        defaultValue: { value: 'plainText' },
        fullWidth: true,
      },
      text: {
        type: 'code',
        displayName: 'TextComponentTextInput', // Keeping this name unique so that we can filter it in Codehinter
        validation: {
          schema: { type: 'union', schemas: [{ type: 'string' }, { type: 'number' }] },
        },
      },
      loadingState: {
        type: 'toggle',
        displayName: 'Show loading state',
        validation: {
          schema: { type: 'boolean' },
        },
        section: 'additionalActions',
      },
      visibility: {
        type: 'toggle',
        displayName: 'Visibility',
        validation: {
          schema: { type: 'boolean' },
        },
        section: 'additionalActions',
      },
      disabledState: {
        type: 'toggle',
        displayName: 'Disable',
        validation: {
          schema: { type: 'boolean' },
        },
        section: 'additionalActions',
      },
      tooltip: {
        type: 'code',
        displayName: 'Tooltip',
        validation: { schema: { type: 'string' } },
        section: 'additionalActions',
        placeholder: 'Enter tooltip text',
      },
    },
    defaultSize: {
      width: 6,
      height: 40,
    },
    events: {
      onClick: { displayName: 'On click' },
      onHover: { displayName: 'On hover' },
    },
    styles: {
      textSize: {
        type: 'numberInput',
        displayName: 'Size',
        validation: {
          schema: [{ type: 'string' }, { type: 'number' }],
        },
        accordian: 'Text',
      },
      fontWeight: {
        type: 'select',
        displayName: 'Weight',
        options: [
          { name: 'normal', value: 'normal' },
          { name: 'bold', value: 'bold' },
          { name: 'lighter', value: 'lighter' },
          { name: 'bolder', value: 'bolder' },
        ],
        accordian: 'Text',
      },
      fontStyle: {
        type: 'switch',
        displayName: 'Style',
        options: [
          { displayName: 'Normal', value: 'normal', iconName: 'minus' },
          { displayName: 'Oblique', value: 'oblique', iconName: 'oblique' },
          { displayName: 'Italic', value: 'italic', iconName: 'italic' },
        ],
        isIcon: true,
        accordian: 'Text',
      },
      textColor: {
        type: 'color',
        displayName: 'Color',
        validation: {
          schema: { type: 'string' },
        },
        accordian: 'Text',
      },
      isScrollRequired: {
        type: 'switch',
        displayName: 'Scroll',
        options: [
          { displayName: 'Enable', value: 'enabled' },
          { displayName: 'Disable', value: 'disabled' },
        ],
        accordian: 'Text',
      },
      lineHeight: { type: 'numberInput', displayName: 'Line height', accordian: 'Text' },
      textIndent: { type: 'numberInput', displayName: 'Text indent', accordian: 'Text' },
      textAlign: {
        type: 'alignButtons',
        displayName: 'Alignment',
        validation: {
          schema: { type: 'string' },
        },
        accordian: 'Text',
      },
      verticalAlignment: {
        type: 'switch',
        displayName: '',
        validation: { schema: { type: 'string' } },
        showLabel: false,
        isIcon: true,
        options: [
          { displayName: 'alignverticallytop', value: 'top', iconName: 'alignverticallytop' },
          { displayName: 'alignverticallycenter', value: 'center', iconName: 'alignverticallycenter' },
          { displayName: 'alignverticallybottom', value: 'bottom', iconName: 'alignverticallybottom' },
        ],
        accordian: 'Text',
      },
      decoration: {
        type: 'switch',
        displayName: 'Decoration',
        isIcon: true,
        options: [
          { displayName: 'none', value: 'none', iconName: 'minus' },
          { displayName: 'underline', value: 'underline', iconName: 'underline' },
          { displayName: 'overline', value: 'overline', iconName: 'overline' },
          { displayName: 'line-through', value: 'line-through', iconName: 'linethrough' },
        ],
        accordian: 'Text',
      },
      transformation: {
        type: 'switch',
        displayName: 'Transformation',
        isIcon: true,
        options: [
          { displayName: 'none', value: 'none', iconName: 'minus' },
          { displayName: 'uppercase', value: 'uppercase', iconName: 'uppercase' },
          { displayName: 'lowercase', value: 'lowercase', iconName: 'lowercase' },
          { displayName: 'capitalize', value: 'capitalize', iconName: 'capitalize' },
        ],
        accordian: 'Text',
      },
      letterSpacing: { type: 'numberInput', displayName: 'Letter spacing', accordian: 'Text' },
      wordSpacing: { type: 'numberInput', displayName: 'Word spacing', accordian: 'Text' },
      fontVariant: {
        type: 'select',
        displayName: 'Font variant',
        options: [
          { name: 'normal', value: 'normal' },
          { name: 'small-caps', value: 'small-caps' },
          { name: 'initial', value: 'initial' },
          { name: 'inherit', value: 'inherit' },
        ],
        accordian: 'Text',
      },

      backgroundColor: {
        type: 'color',
        displayName: 'Background',
        validation: {
          schema: { type: 'string' },
        },
        accordian: 'Container',
        colorPickerPosition: 'top',
      },
      borderColor: {
        type: 'color',
        displayName: 'Border',
        validation: {
          schema: { type: 'string' },
        },
        accordian: 'Container',
        colorPickerPosition: 'top',
      },
      borderRadius: {
        type: 'numberInput',
        displayName: 'Border radius',
        validation: { schema: { type: 'union', schemas: [{ type: 'string' }, { type: 'number' }] } },
        accordian: 'Container',
      },
      boxShadow: {
        type: 'boxShadow',
        displayName: 'Box shadow',
        validation: { schema: { type: 'union', schemas: [{ type: 'string' }, { type: 'number' }] } },
        accordian: 'Container',
      },
      padding: {
        type: 'switch',
        displayName: 'Padding',
        validation: { schema: { type: 'string' } },
        options: [
          { displayName: 'Default', value: 'default' },
          { displayName: 'None', value: 'none' },
        ],
        accordian: 'Container',
      },
    },
    exposedVariables: {
      text: 'Hello, there!',
    },
    actions: [
      {
        handle: 'setText',
        displayName: 'Set text',
        params: [{ handle: 'text', displayName: 'Text', defaultValue: 'New text' }],
      },
      {
        handle: 'setVisibility',
        displayName: 'Set visibility',
        params: [{ handle: 'setVisibility', displayName: 'Value', defaultValue: `{{true}}`, type: 'toggle' }],
      },
      {
        handle: 'clear',
        displayName: 'Clear',
      },
      {
        handle: 'setLoading',
        displayName: 'Set loading',
        params: [{ handle: 'setLoading', displayName: 'Value', defaultValue: `{{false}}`, type: 'toggle' }],
      },
      {
        handle: 'setDisable',
        displayName: 'Set disable',
        params: [{ handle: 'setDisable', displayName: 'Value', defaultValue: `{{false}}`, type: 'toggle' }],
      },
    ],
    definition: {
      others: {
        showOnDesktop: { value: '{{true}}' },
        showOnMobile: { value: '{{false}}' },
      },
      properties: {
        textFormat: { value: 'html' },
        text: { value: `Hello {{globals?.currentUser?.firstName}}👋` },
        loadingState: { value: `{{false}}` },
        disabledState: { value: '{{false}}' },
        visibility: { value: '{{true}}' },
      },
      events: [],
      styles: {
        backgroundColor: { value: '#fff00000' },
        textColor: { value: '#000000' },
        textSize: { value: 14 },
        textAlign: { value: 'left' },
        fontWeight: { value: 'normal' },
        decoration: { value: 'none' },
        transformation: { value: 'none' },
        fontStyle: { value: 'normal' },
        lineHeight: { value: 1.5 },
        textIndent: { value: 0 },
        letterSpacing: { value: 0 },
        wordSpacing: { value: 0 },
        fontVariant: { value: 'normal' },
        verticalAlignment: { value: 'center' },
        padding: { value: 'default' },
        boxShadow: { value: '0px 0px 0px 0px #00000090' },
        borderColor: { value: '' },
        borderRadius: { value: 6 },
        isScrollRequired: { value: 'enabled' },
      },
    },
  },
  {
    name: 'Image',
    displayName: 'Image',
    description: 'Show image files',
    defaultSize: {
      width: 3,
      height: 100,
    },
    component: 'Image',
    others: {
      showOnDesktop: { type: 'toggle', displayName: 'Show on desktop' },
      showOnMobile: { type: 'toggle', displayName: 'Show on mobile' },
    },
    properties: {
      source: {
        type: 'code',
        displayName: 'URL',
        validation: {
          schema: { type: 'string' },
        },
      },
      loadingState: {
        type: 'toggle',
        displayName: 'Loading state',
        validation: {
          schema: { type: 'boolean' },
        },
      },
      alternativeText: {
        type: 'code',
        displayName: 'Alternative text',
        validation: {
          schema: { type: 'string' },
        },
      },
      zoomButtons: {
        type: 'toggle',
        displayName: 'Zoom button',
        validation: {
          schema: { type: 'boolean' },
        },
      },
      rotateButton: {
        type: 'toggle',
        displayName: 'Rotate button',
        validation: {
          schema: { type: 'boolean' },
        },
      },
    },
    events: {
      onClick: { displayName: 'On click' },
    },
    styles: {
      borderType: {
        type: 'select',
        displayName: 'Border type',
        options: [
          { name: 'None', value: 'none' },
          { name: 'Rounded', value: 'rounded' },
          { name: 'Circle', value: 'rounded-circle' },
          { name: 'Thumbnail', value: 'img-thumbnail' },
        ],
        validation: {
          schema: { type: 'string' },
        },
      },
      backgroundColor: {
        type: 'color',
        displayName: 'Background color',
        validation: {
          schema: { type: 'string' },
        },
      },
      padding: {
        type: 'code',
        displayName: 'Padding',
        validation: {
          schema: { type: 'union', schemas: [{ type: 'string' }, { type: 'number' }] },
        },
      },
      visibility: {
        type: 'toggle',
        displayName: 'Visibility',
        validation: {
          schema: { type: 'boolean' },
        },
      },
      disabledState: {
        type: 'toggle',
        displayName: 'Disable',
        validation: {
          schema: { type: 'boolean' },
        },
      },
      imageFit: {
        type: 'select',
        displayName: 'Image fit',
        options: [
          { name: 'fill', value: 'fill' },
          { name: 'contain', value: 'contain' },
          { name: 'cover', value: 'cover' },
          { name: 'scale-down', value: 'scale-down' },
        ],
        validation: {
          schema: { type: 'string' },
        },
      },
    },
    exposedVariables: {},
    definition: {
      others: {
        showOnDesktop: { value: '{{true}}' },
        showOnMobile: { value: '{{false}}' },
      },
      properties: {
        source: { value: 'https://www.svgrepo.com/show/34217/image.svg' },
        visible: { value: '{{true}}' },
        loadingState: { value: '{{false}}' },
        alternativeText: { value: '' },
        zoomButtons: { value: '{{false}}' },
        rotateButton: { value: '{{false}}' },
      },
      events: [],
      styles: {
        borderType: { value: 'none' },
        padding: { value: '0' },
        visibility: { value: '{{true}}' },
        disabledState: { value: '{{false}}' },
        imageFit: { value: 'contain' },
        backgroundColor: { value: '' },
      },
    },
  },
  {
    name: 'Container',
    displayName: 'Container',
    description: 'Group components',
    defaultSize: {
      width: 5,
      height: 200,
    },
    component: 'Container',
    others: {
      showOnDesktop: { type: 'toggle', displayName: 'Show on desktop' },
      showOnMobile: { type: 'toggle', displayName: 'Show on mobile' },
    },
    properties: {
      loadingState: {
        type: 'toggle',
        displayName: 'Loading state',
        validation: {
          schema: { type: 'boolean' },
        },
      },
    },
    events: {},
    styles: {
      backgroundColor: {
        type: 'color',
        displayName: 'Background color',
        validation: {
          schema: { type: 'string' },
        },
      },
      borderRadius: {
        type: 'code',
        displayName: 'Border radius',
        validation: {
          schema: {
            type: 'union',
            schemas: [{ type: 'string' }, { type: 'number' }],
          },
        },
      },
      borderColor: {
        type: 'color',
        displayName: 'Border color',
        validation: {
          schema: { type: 'string' },
        },
      },
      visibility: {
        type: 'toggle',
        displayName: 'Visibility',
        validation: {
          schema: { type: 'boolean' },
        },
      },
      disabledState: {
        type: 'toggle',
        displayName: 'Disable',
        validation: {
          schema: { type: 'boolean' },
        },
      },
    },
    exposedVariables: {},
    definition: {
      others: {
        showOnDesktop: { value: '{{true}}' },
        showOnMobile: { value: '{{false}}' },
      },
      properties: {
        visible: { value: '{{true}}' },
        loadingState: { value: `{{false}}` },
      },
      events: [],
      styles: {
        backgroundColor: { value: '#fff' },
        borderRadius: { value: '4' },
        borderColor: { value: '#fff' },
        visibility: { value: '{{true}}' },
        disabledState: { value: '{{false}}' },
      },
    },
  },
  {
    name: 'Dropdown',
    displayName: 'Dropdown',
    description: 'Single item selector',
    defaultSize: {
      width: 8,
      height: 30,
    },
    component: 'DropDown',
    others: {
      showOnDesktop: { type: 'toggle', displayName: 'Show on desktop' },
      showOnMobile: { type: 'toggle', displayName: 'Show on mobile' },
    },
    validation: {
      customRule: { type: 'code', displayName: 'Custom validation' },
    },
    properties: {
      label: {
        type: 'code',
        displayName: 'Label',
        validation: {
          schema: { type: 'string' },
        },
      },
      placeholder: {
        type: 'code',
        displayName: 'Placeholder',
        validation: {
          validation: {
            schema: { type: 'string' },
          },
        },
      },
      advanced: {
        type: 'toggle',
        displayName: 'Advanced',
        validation: {
          schema: { type: 'boolean' },
        },
      },
      value: {
        type: 'code',
        displayName: 'Default value',
        conditionallyRender: {
          key: 'advanced',
          value: false,
        },
        validation: {
          schema: {
            type: 'union',
            schemas: [{ type: 'string' }, { type: 'number' }, { type: 'boolean' }],
          },
        },
      },
      values: {
        type: 'code',
        displayName: 'Option values',
        conditionallyRender: {
          key: 'advanced',
          value: false,
        },
        validation: {
          schema: {
            type: 'array',
            element: { type: 'union', schemas: [{ type: 'string' }, { type: 'number' }, { type: 'boolean' }] },
          },
        },
      },
      display_values: {
        type: 'code',
        displayName: 'Option labels',
        conditionallyRender: {
          key: 'advanced',
          value: false,
        },
        validation: {
          schema: {
            type: 'array',
            element: { type: 'union', schemas: [{ type: 'string' }, { type: 'number' }, { type: 'boolean' }] },
          },
        },
      },

      schema: {
        type: 'code',
        displayName: 'Schema',
        conditionallyRender: {
          key: 'advanced',
          value: true,
        },
      },
      loadingState: {
        type: 'toggle',
        displayName: 'Options loading state',
        validation: {
          schema: { type: 'boolean' },
        },
      },
    },
    events: {
      onSelect: { displayName: 'On select' },
      onSearchTextChanged: { displayName: 'On search text changed' },
    },
    styles: {
      borderRadius: {
        type: 'code',
        displayName: 'Border radius',
        validation: {
          schema: {
            type: 'union',
            schemas: [{ type: 'number' }, { type: 'string' }],
          },
        },
      },
      visibility: {
        type: 'toggle',
        displayName: 'Visibility',
        validation: {
          schema: { type: 'boolean' },
        },
      },
      selectedTextColor: {
        type: 'color',
        displayName: 'Selected text color',
        validation: {
          schema: {
            type: 'string',
          },
        },
      },
      disabledState: {
        type: 'toggle',
        displayName: 'Disable',
        validation: {
          schema: {
            type: 'boolean',
          },
        },
      },
      justifyContent: {
        type: 'alignButtons',
        displayName: 'Align Text',
        validation: {
          schema: {
            type: 'string',
          },
        },
      },
    },
    exposedVariables: {
      value: 2,
      searchText: '',
      label: 'Select',
      optionLabels: ['one', 'two', 'three'],
      selectedOptionLabel: 'two',
    },
    actions: [
      {
        handle: 'selectOption',
        displayName: 'Select option',
        params: [{ handle: 'select', displayName: 'Select' }],
      },
    ],
    definition: {
      others: {
        showOnDesktop: { value: '{{true}}' },
        showOnMobile: { value: '{{false}}' },
      },
      validation: {
        customRule: { value: null },
      },
      properties: {
        advanced: { value: `{{false}}` },
        schema: {
          value:
            "{{[\t{label: 'One',value: 1,disable: false,visible: true,default: true},{label: 'Two',value: 2,disable: false,visible: true},{label: 'Three',value: 3,disable: false,visible: true}\t]}}",
        },

        label: { value: 'Select' },
        value: { value: '{{2}}' },
        values: { value: '{{[1,2,3]}}' },
        display_values: { value: '{{["one", "two", "three"]}}' },
        loadingState: { value: '{{false}}' },
        placeholder: { value: 'Select an option' },
      },
      events: [],
      styles: {
        borderRadius: { value: '4' },
        visibility: { value: '{{true}}' },
        disabledState: { value: '{{false}}' },
        justifyContent: { value: 'left' },
      },
    },
  },
  {
    name: 'Multiselect',
    displayName: 'Multiselect',
    description: 'Multiple item selector',
    defaultSize: {
      width: 12,
      height: 30,
    },
    component: 'Multiselect',
    others: {
      showOnDesktop: { type: 'toggle', displayName: 'Show on desktop' },
      showOnMobile: { type: 'toggle', displayName: 'Show on mobile' },
    },
    actions: [
      {
        handle: 'selectOption',
        displayName: 'Select Option',
        params: [
          {
            handle: 'option',
            displayName: 'Option',
          },
        ],
      },
      {
        handle: 'deselectOption',
        displayName: 'Deselect Option',
        params: [
          {
            handle: 'option',
            displayName: 'Option',
          },
        ],
      },
      {
        handle: 'clearSelections',
        displayName: 'Clear selections',
      },
    ],
    properties: {
      label: {
        type: 'code',
        displayName: 'Label',
        validation: {
          schema: { type: 'string' },
        },
      },
      value: {
        type: 'code',
        displayName: 'Default value',
        validation: {
          schema: { type: 'array', element: { type: 'union', schemas: [{ type: 'string' }, { type: 'number' }] } },
        },
      },
      values: {
        type: 'code',
        displayName: 'Option values',
        validation: {
          schema: { type: 'array', element: { type: 'union', schemas: [{ type: 'string' }, { type: 'number' }] } },
        },
      },
      display_values: {
        type: 'code',
        displayName: 'Option labels',
        validation: {
          schema: { type: 'array', element: { type: 'string' } },
        },
      },
      showAllOption: {
        type: 'toggle',
        displayName: 'Enable select All option',
        validation: {
          schema: { type: 'boolean' },
        },
      },
    },
    events: {
      onSelect: { displayName: 'On select' },
      onSearchTextChanged: { displayName: 'On search text changed' },
    },
    styles: {
      borderRadius: {
        type: 'code',
        displayName: 'Border radius',
        validation: {
          schema: { type: 'union', schemas: [{ type: 'string' }, { type: 'number' }] },
        },
      },
      visibility: {
        type: 'toggle',
        displayName: 'Visibility',
        validation: {
          schema: { type: 'boolean' },
        },
      },
      disabledState: {
        type: 'toggle',
        displayName: 'Disable',
        validation: {
          schema: { type: 'boolean' },
        },
      },
    },
    exposedVariables: {
      values: {},
      searchText: '',
    },
    definition: {
      others: {
        showOnDesktop: { value: '{{true}}' },
        showOnMobile: { value: '{{false}}' },
      },
      properties: {
        label: { value: 'Select' },
        value: { value: '{{[2,3]}}' },
        values: { value: '{{[1,2,3]}}' },
        display_values: { value: '{{["one", "two", "three"]}}' },
        visible: { value: '{{true}}' },
        showAllOption: { value: '{{false}}' },
      },
      events: [],
      styles: {
        borderRadius: { value: '4' },
        visibility: { value: '{{true}}' },
        disabledState: { value: '{{false}}' },
      },
    },
  },
  {
    name: 'RichTextEditor',
    displayName: 'Text Editor',
    description: 'Rich text editor',
    component: 'RichTextEditor',
    defaultSize: {
      width: 16,
      height: 210,
    },
    others: {
      showOnDesktop: { type: 'toggle', displayName: 'Show on desktop' },
      showOnMobile: { type: 'toggle', displayName: 'Show on mobile' },
    },
    properties: {
      placeholder: {
        type: 'code',
        displayName: 'Placeholder',
        validation: {
          schema: { type: 'string' },
        },
      },
      defaultValue: {
        type: 'code',
        displayName: 'Default value',
        validation: {
          schema: { type: 'string' },
        },
      },
    },
    events: {},
    styles: {
      visibility: {
        type: 'toggle',
        displayName: 'Visibility',
        validation: {
          schema: {
            type: 'boolean',
          },
        },
      },
      disabledState: {
        type: 'toggle',
        displayName: 'Disable',
        validation: {
          schema: {
            type: 'boolean',
          },
        },
      },
    },
    exposedVariables: {
      value: '',
    },
    definition: {
      others: {
        showOnDesktop: { value: '{{true}}' },
        showOnMobile: { value: '{{false}}' },
      },
      properties: {
        placeholder: { value: 'Placeholder text' },
        defaultValue: { value: '' },
      },
      events: [],
      styles: {
        visibility: { value: '{{true}}' },
        disabledState: { value: '{{false}}' },
      },
    },
  },
  {
    name: 'Map',
    displayName: 'Map',
    description: 'Display map locations',
    component: 'Map',
    defaultSize: {
      width: 16,
      height: 420,
    },
    others: {
      showOnDesktop: { type: 'toggle', displayName: 'Show on desktop' },
      showOnMobile: { type: 'toggle', displayName: 'Show on mobile' },
    },
    properties: {
      initialLocation: {
        type: 'code',
        displayName: 'Initial location',
        tip: 'This location will be the initial center of the map',
        options: {
          mode: 'javascript',
          theme: 'duotone-light',
          className: 'map-location-input pr-2',
        },
        validation: {
          schema: {
            type: 'union',
            schemas: [{ type: 'array', element: { type: 'object' } }, { type: 'object' }],
          },
        },
      },
      defaultMarkers: {
        type: 'code',
        displayName: 'Default markers',
        options: {
          mode: 'javascript',
          theme: 'duotone-light',
          className: 'map-location-input pr-2',
        },
        validation: {
          schema: {
            type: 'union',
            schemas: [{ type: 'array', element: { type: 'object' } }, { type: 'object' }],
          },
        },
      },
      polygonPoints: {
        type: 'code',
        displayName: 'Polygon points',
        options: {
          mode: 'javascript',
          theme: 'duotone-light',
          className: 'map-location-input pr-2',
        },
        validation: {
          schema: {
            type: 'union',
            schemas: [{ type: 'array', element: { type: 'object' } }, { type: 'object' }],
          },
        },
      },
      addNewMarkers: {
        type: 'toggle',
        displayName: 'Add new markers',
        validation: {
          schema: {
            type: 'boolean',
          },
        },
      },
      canSearch: {
        type: 'toggle',
        displayName: 'Search for places',
        validation: {
          schema: {
            type: 'boolean',
          },
        },
      },
    },
    events: {
      onBoundsChange: { displayName: 'On bounds change' },
      onCreateMarker: { displayName: 'On create marker' },
      onMarkerClick: { displayName: 'On marker click' },
      onPolygonClick: { displayName: 'On polygon click' },
    },
    actions: [
      {
        handle: 'setLocation',
        displayName: 'Set Location',
        params: [
          { handle: 'lat', displayName: 'Latitude' },
          { handle: 'lng', displayName: 'Longitude' },
        ],
      },
    ],
    styles: {
      visibility: {
        type: 'toggle',
        displayName: 'Visibility',
        validation: {
          schema: {
            type: 'boolean',
          },
        },
      },
      disabledState: {
        type: 'toggle',
        displayName: 'Disable',
        validation: {
          schema: {
            type: 'boolean',
          },
        },
      },
    },
    exposedVariables: {
      center: {},
    },
    definition: {
      others: {
        showOnDesktop: { value: '{{true}}' },
        showOnMobile: { value: '{{false}}' },
      },
      properties: {
        initialLocation: {
          value: `{{ {"lat": 40.7128, "lng": -73.935242} }}`,
        },
        defaultMarkers: {
          value: `{{ [{"lat": 40.7128, "lng": -73.935242}] }}`,
        },
        polygonPoints: {
          value: `{{[\n\t\t{"lat": 40.7032, "lng": -73.975242},\n\t\t{"lat": 40.7532, "lng": -73.943242},\n\t\t{"lat": 40.7032, "lng": -73.916242}\n]}}`,
        },
        canSearch: {
          value: `{{true}}`,
        },
        addNewMarkers: { value: `{{true}}` },
      },
      events: [],
      styles: {
        visibility: { value: '{{true}}' },
        disabledState: { value: '{{false}}' },
      },
    },
  },
  {
    name: 'QrScanner',
    displayName: 'QR Scanner',
    description: 'Scan QR codes and hold its data',
    component: 'QrScanner',
    defaultSize: {
      width: 10,
      height: 300,
    },
    others: {
      showOnDesktop: { type: 'toggle', displayName: 'Show on desktop' },
      showOnMobile: { type: 'toggle', displayName: 'Show on mobile' },
    },
    properties: {},
    events: {
      onDetect: { displayName: 'On detect' },
    },
    styles: {
      visibility: {
        type: 'toggle',
        displayName: 'Visibility',
        validation: {
          schema: { type: 'boolean' },
        },
      },
      disabledState: {
        type: 'toggle',
        displayName: 'Disable',
        validation: {
          schema: { type: 'boolean' },
        },
      },
    },
    exposedVariables: {
      lastDetectedValue: '',
    },
    definition: {
      others: {
        showOnDesktop: { value: '{{true}}' },
        showOnMobile: { value: '{{true}}' },
      },
      properties: {},
      events: [],
      styles: {
        visibility: { value: '{{true}}' },
        disabledState: { value: '{{false}}' },
      },
    },
  },
  {
    name: 'StarRating',
    displayName: 'Rating',
    description: 'Star rating',
    component: 'StarRating',
    defaultSize: {
      width: 10,
      height: 30,
    },
    others: {
      showOnDesktop: { type: 'toggle', displayName: 'Show on desktop' },
      showOnMobile: { type: 'toggle', displayName: 'Show on mobile' },
    },
    properties: {
      label: {
        type: 'code',
        displayName: 'Label',
        validation: {
          schema: { type: 'string' },
        },
      },
      maxRating: {
        type: 'code',
        displayName: 'Number of stars',
        validation: {
          schema: { type: 'union', schemas: [{ type: 'string' }, { type: 'number' }] },
        },
      },
      defaultSelected: {
        type: 'code',
        displayName: 'Default no of selected stars',
        validation: {
          schema: { type: 'union', schemas: [{ type: 'string' }, { type: 'number' }] },
        },
      },
      allowHalfStar: {
        type: 'toggle',
        displayName: 'Enable half star',
        validation: {
          schema: { type: 'boolean' },
        },
      },
      tooltips: {
        type: 'code',
        displayName: 'Tooltips',
        validation: {
          schema: { type: 'array', element: { type: 'union', schemas: [{ type: 'string' }, { type: 'number' }] } },
        },
      },
    },
    events: {
      onChange: { displayName: 'On Change' },
    },
    styles: {
      textColor: {
        type: 'color',
        displayName: 'Star color',
        validation: {
          schema: { type: 'string' },
        },
      },
      labelColor: {
        type: 'color',
        displayName: 'Label color',
        validation: {
          schema: { type: 'string' },
        },
      },
      visibility: {
        type: 'toggle',
        displayName: 'Visibility',
        validation: {
          schema: { type: 'boolean' },
        },
      },
      disabledState: {
        type: 'toggle',
        displayName: 'Disable',
        validation: {
          schema: { type: 'boolean' },
        },
      },
    },
    exposedVariables: {
      value: 0,
    },
    definition: {
      others: {
        showOnDesktop: { value: '{{true}}' },
        showOnMobile: { value: '{{false}}' },
      },
      properties: {
        label: { value: 'Select your rating' },
        maxRating: { value: '5' },
        defaultSelected: { value: '5' },
        allowHalfStar: { value: '{{false}}' },
        visible: { value: '{{true}}' },
        tooltips: { value: '{{[]}}' },
      },
      events: [],
      styles: {
        textColor: { value: '#ffb400' },
        labelColor: { value: '' },
        visibility: { value: '{{true}}' },
        disabledState: { value: '{{false}}' },
      },
    },
  },
  {
    name: 'Divider',
    displayName: 'Divider',
    description: 'Separator between components',
    component: 'Divider',
    defaultSize: {
      width: 10,
      height: 10,
    },
    others: {
      showOnDesktop: { type: 'toggle', displayName: 'Show on desktop' },
      showOnMobile: { type: 'toggle', displayName: 'Show on mobile' },
    },
    properties: {},
    events: {},
    styles: {
      dividerColor: {
        type: 'color',
        displayName: 'Divider color',
        validation: {
          schema: { type: 'string' },
        },
      },
      visibility: {
        type: 'toggle',
        displayName: 'Visibility',
        validation: {
          schema: { type: 'boolean' },
        },
      },
    },
    exposedVariables: {
      value: {},
    },
    definition: {
      others: {
        showOnDesktop: { value: '{{true}}' },
        showOnMobile: { value: '{{false}}' },
      },
      properties: {},
      events: [],
      styles: {
        visibility: { value: '{{true}}' },
        dividerColor: { value: '' },
      },
    },
  },
  {
    name: 'FilePicker',
    displayName: 'File Picker',
    description: 'File Picker',
    component: 'FilePicker',
    defaultSize: {
      width: 15,
      height: 100,
    },
    others: {
      showOnDesktop: { type: 'toggle', displayName: 'Show on desktop' },
      showOnMobile: { type: 'toggle', displayName: 'Show on mobile' },
    },
    actions: [
      {
        handle: 'clearFiles',
        displayName: 'Clear Files',
      },
    ],
    properties: {
      instructionText: {
        type: 'code',
        displayName: 'Instruction text',
        validation: {
          schema: { type: 'string' },
        },
      },
      enableDropzone: {
        type: 'code',
        displayName: 'Use drop zone',
        validation: {
          schema: { type: 'boolean' },
        },
      },
      enablePicker: {
        type: 'code',
        displayName: 'Use file picker',
        validation: {
          schema: { type: 'boolean' },
        },
      },
      enableMultiple: {
        type: 'code',
        displayName: 'Pick multiple files',
        validation: {
          schema: { type: 'boolean' },
        },
      },
      maxFileCount: {
        type: 'code',
        displayName: 'Max file count',
        validation: {
          schema: {
            type: 'union',
            schemas: [{ type: 'string' }, { type: 'number' }],
          },
        },
      },
      fileType: {
        type: 'code',
        displayName: 'Accept file types',
        validation: {
          schema: {
            type: 'string',
          },
        },
      },
      maxSize: {
        type: 'code',
        displayName: 'Max size limit (Bytes)',
        validation: {
          schema: {
            type: 'union',
            schemas: [{ type: 'string' }, { type: 'number' }],
          },
        },
      },
      minSize: {
        type: 'code',
        displayName: 'Min size limit (Bytes)',
        validation: {
          schema: {
            type: 'union',
            schemas: [{ type: 'string' }, { type: 'number' }],
          },
        },
      },
      parseContent: {
        type: 'toggle',
        displayName: 'Parse content',
        validation: {
          schema: {
            type: 'boolean',
          },
        },
      },
      parseFileType: {
        type: 'select',
        displayName: 'File type',
        options: [
          { name: 'Autodetect from extension', value: 'auto-detect' },
          { name: 'CSV', value: 'csv' },
          { name: 'Microsoft Excel - xls', value: 'vnd.ms-excel' },
          {
            name: 'Microsoft Excel - xlsx',
            value: 'vnd.openxmlformats-officedocument.spreadsheetml.sheet',
          },
        ],
        validation: {
          schema: {
            type: 'string',
          },
        },
      },
    },
    events: {
      onFileSelected: { displayName: 'On File Selected' },
      onFileLoaded: { displayName: 'On File Loaded' },
      onFileDeselected: { displayName: 'On File Deselected' },
    },
    styles: {
      visibility: {
        type: 'toggle',
        displayName: 'Visibility',
        validation: {
          schema: {
            type: 'boolean',
          },
        },
      },
      disabledState: {
        type: 'toggle',
        displayName: 'Disable',
        validation: {
          schema: {
            type: 'boolean',
          },
        },
      },
      borderRadius: {
        type: 'code',
        displayName: 'Border radius',
        validation: {
          schema: {
            type: 'union',
            schemas: [{ type: 'string' }, { type: 'number' }],
          },
        },
      },
    },
    exposedVariables: {
      file: [{ name: '', content: '', dataURL: '', type: '', parsedData: '' }],
      isParsing: false,
    },
    definition: {
      others: {
        showOnDesktop: { value: '{{true}}' },
        showOnMobile: { value: '{{false}}' },
      },
      properties: {
        instructionText: { value: 'Drag and drop files here or click to select files' },
        enableDropzone: { value: '{{true}}' },
        enablePicker: { value: '{{true}}' },
        maxFileCount: { value: '{{2}}' },
        enableMultiple: { value: '{{false}}' },
        fileType: { value: '{{"image/*"}}' },
        maxSize: { value: '{{1048576}}' },
        minSize: { value: '{{50}}' },
        parseContent: { value: '{{false}}' },
        parseFileType: { value: 'auto-detect' },
      },
      events: [],
      styles: {
        visibility: { value: '{{true}}' },
        disabledState: { value: '{{false}}' },
        borderRadius: { value: '{{4}}' },
      },
    },
  },
  {
    name: 'Calendar',
    displayName: 'Calendar',
    description: 'Display calendar events',
    component: 'Calendar',
    defaultSize: {
      width: 30,
      height: 600,
    },
    others: {
      showOnDesktop: { type: 'toggle', displayName: 'Show on desktop' },
      showOnMobile: { type: 'toggle', displayName: 'Show on mobile' },
    },
    properties: {
      dateFormat: { type: 'code', displayName: 'Date format' },
      defaultDate: { type: 'code', displayName: 'Default date' },
      events: { type: 'code', displayName: 'Events' },
      resources: { type: 'code', displayName: 'Resources' },
      defaultView: { type: 'code', displayName: 'Default view' },
      startTime: {
        type: 'code',
        displayName: 'Start time on week and day view',
      },
      endTime: { type: 'code', displayName: 'End time on week and day view' },
      displayToolbar: { type: 'toggle', displayName: 'Show toolbar' },
      displayViewSwitcher: {
        type: 'toggle',
        displayName: 'Show view switcher',
      },
      highlightToday: { type: 'toggle', displayName: 'Highlight today' },
      showPopOverOnEventClick: {
        type: 'toggle',
        displayName: 'Show popover when event is clicked',
      },
    },
    events: {
      onCalendarEventSelect: { displayName: 'On Event Select' },
      onCalendarSlotSelect: { displayName: 'On Slot Select' },
      onCalendarNavigate: { displayName: 'On Date Navigate' },
      onCalendarViewChange: { displayName: 'On View Change' },
    },
    styles: {
      visibility: { type: 'toggle', displayName: 'Visibility' },
      cellSizeInViewsClassifiedByResource: {
        type: 'select',
        displayName: 'Cell size in views classified by resource',
        options: [
          { name: 'Compact', value: 'compact' },
          { name: 'Spacious', value: 'spacious' },
        ],
      },
      weekDateFormat: {
        type: 'code',
        displayName: 'Header date format on week view',
      },
    },
    exposedVariables: {
      selectedEvent: {},
      selectedSlots: {},
      currentView: 'month',
      currentDate: undefined,
    },
    definition: {
      others: {
        showOnDesktop: { value: '{{true}}' },
        showOnMobile: { value: '{{false}}' },
      },
      properties: {
        dateFormat: {
          value: 'MM-DD-YYYY HH:mm:ss A Z',
        },
        defaultDate: {
          value: '{{moment().format("MM-DD-YYYY HH:mm:ss A Z")}}',
        },
        events: {
          value:
            "{{[\n\t\t{\n\t\t\t title: 'Sample event',\n\t\t\t start: `${moment().startOf('day').format('MM-DD-YYYY HH:mm:ss A Z')}`,\n\t\t\t end: `${moment().endOf('day').format('MM-DD-YYYY HH:mm:ss A Z')}`,\n\t\t\t allDay: false,\n\t\t\t color: '#4D72DA'\n\t\t}\n]}}",
        },
        resources: {
          value: '{{[]}}',
        },
        defaultView: {
          value: "{{'month'}}",
        },
        startTime: {
          value: "{{moment().startOf('day').format('MM-DD-YYYY HH:mm:ss A Z')}}",
        },
        endTime: {
          value: "{{moment().endOf('day').format('MM-DD-YYYY HH:mm:ss A Z')}}",
        },
        displayToolbar: {
          value: true,
        },
        displayViewSwitcher: {
          value: true,
        },
        highlightToday: {
          value: true,
        },
        showPopOverOnEventClick: {
          value: false,
        },
      },
      events: [],
      styles: {
        visibility: { value: '{{true}}' },
        cellSizeInViewsClassifiedByResource: { value: 'spacious' },
        weekDateFormat: { value: 'DD MMM' },
      },
    },
  },
  {
    name: 'Iframe',
    displayName: 'Iframe',
    description: 'Embed external content',
    defaultSize: {
      width: 10,
      height: 310,
    },
    component: 'IFrame',
    others: {
      showOnDesktop: { type: 'toggle', displayName: 'Show on desktop' },
      showOnMobile: { type: 'toggle', displayName: 'Show on mobile' },
    },
    properties: {
      source: {
        type: 'code',
        displayName: 'URL',
        validation: {
          schema: { type: 'string' },
        },
      },
    },
    events: {},
    styles: {
      visibility: {
        type: 'toggle',
        displayName: 'Visibility',
        validation: {
          schema: { type: 'boolean' },
        },
      },
      disabledState: {
        type: 'toggle',
        displayName: 'Disable',
        validation: {
          schema: { type: 'boolean' },
        },
      },
    },
    exposedVariables: {},
    definition: {
      others: {
        showOnDesktop: { value: '{{true}}' },
        showOnMobile: { value: '{{false}}' },
      },
      properties: {
        source: { value: 'https://tooljet.io/' },
        visible: { value: '{{true}}' },
      },
      events: [],
      styles: {
        visibility: { value: '{{true}}' },
        disabledState: { value: '{{false}}' },
      },
    },
  },
  {
    name: 'CodeEditor',
    displayName: 'Code Editor',
    description: 'Edit source code',
    component: 'CodeEditor',
    defaultSize: {
      width: 15,
      height: 120,
    },
    others: {
      showOnDesktop: { type: 'toggle', displayName: 'Show on desktop' },
      showOnMobile: { type: 'toggle', displayName: 'Show on mobile' },
    },
    properties: {
      enableLineNumber: {
        type: 'code',
        displayName: 'Show line number',
        validation: {
          schema: { type: 'boolean' },
        },
      },
      mode: {
        type: 'code',
        displayName: 'Mode',
        validation: {
          schema: { type: 'string' },
        },
      },
      placeholder: {
        type: 'code',
        displayName: 'Placeholder',
        validation: {
          schema: { type: 'string' },
        },
      },
    },
    events: {},
    styles: {
      visibility: {
        type: 'toggle',
        displayName: 'Visibility',
        validation: {
          schema: { type: 'boolean' },
        },
      },
      disabledState: {
        type: 'toggle',
        displayName: 'Disable',
        validation: {
          schema: { type: 'boolean' },
        },
      },
      borderRadius: {
        type: 'code',
        displayName: 'Border radius',
        validation: {
          schema: { type: 'union', schemas: [{ type: 'string' }, { type: 'number' }] },
        },
      },
    },
    exposedVariables: {
      value: '',
    },
    definition: {
      others: {
        showOnDesktop: { value: '{{true}}' },
        showOnMobile: { value: '{{false}}' },
      },
      properties: {
        enableLineNumber: { value: '{{true}}' },
        mode: { value: 'javascript' },
        placeholder: { value: '' },
      },
      events: [],
      styles: {
        visibility: { value: '{{true}}' },
        disabledState: { value: '{{false}}' },
        borderRadius: { value: '{{4}}' },
      },
    },
  },
  {
    name: 'Tabs',
    displayName: 'Tabs',
    description: 'Organize content in tabs',
    defaultSize: {
      width: 30,
      height: 300,
    },
    defaultChildren: [
      {
        componentName: 'Image',
        layout: {
          top: 60,
          left: 37,
          height: 100,
        },
        tab: 0,
        properties: ['source'],
        defaultValue: {
          source: 'https://uploads-ssl.webflow.com/6266634263b9179f76b2236e/62666392f32677b5cb2fb84b_logo.svg',
        },
      },
      {
        componentName: 'Text',
        layout: {
          top: 100,
          left: 17,
          height: 50,
          width: 34,
        },
        tab: 1,
        properties: ['text'],
        defaultValue: {
          text: 'Open-source low-code framework to build & deploy internal tools within minutes.',
        },
      },
      {
        componentName: 'Table',
        layout: {
          top: 0,
          left: 1,
          width: 42,
          height: 250,
        },
        tab: 2,
      },
    ],
    component: 'Tabs',
    others: {
      showOnDesktop: { type: 'toggle', displayName: 'Show on desktop' },
      showOnMobile: { type: 'toggle', displayName: 'Show on mobile' },
    },
    properties: {
      tabs: {
        type: 'code',
        displayName: 'Tabs',
        validation: {
          schema: {
            type: 'array',
            element: {
              type: 'object',
              object: {
                id: {
                  type: 'union',
                  schemas: [{ type: 'string' }, { type: 'number' }],
                },
              },
            },
          },
        },
      },
      defaultTab: {
        type: 'code',
        displayName: 'Default tab',
        validation: {
          schema: {
            type: 'union',
            schemas: [{ type: 'string' }, { type: 'number' }],
          },
        },
      },
      hideTabs: {
        type: 'toggle',
        displayName: 'Hide tabs',
        validation: {
          schema: {
            type: 'boolean',
          },
        },
      },
      renderOnlyActiveTab: {
        type: 'toggle',
        displayName: 'Render only active tab',
        validation: {
          schema: {
            type: 'boolean',
          },
        },
      },
    },
    events: { onTabSwitch: { displayName: 'On tab switch' } },
    styles: {
      highlightColor: {
        type: 'color',
        displayName: 'Highlight color',
        validation: {
          schema: { type: 'string' },
        },
      },
      visibility: {
        type: 'toggle',
        displayName: 'Visibility',
        validation: {
          schema: {
            type: 'boolean',
          },
        },
      },
      disabledState: {
        type: 'toggle',
        displayName: 'Disable',
        validation: {
          schema: {
            type: 'boolean',
          },
        },
      },
      tabWidth: {
        type: 'select',
        displayName: 'Tab width',
        options: [
          { name: 'Auto', value: 'auto' },
          { name: 'Equally split', value: 'split' },
        ],
      },
    },
    actions: [
      {
        handle: 'setTab',
        displayName: 'Set current tab',
        params: [
          {
            handle: 'id',
            displayName: 'Id',
          },
        ],
      },
    ],
    exposedVariables: { currentTab: '' },
    definition: {
      others: {
        showOnDesktop: { value: '{{true}}' },
        showOnMobile: { value: '{{false}}' },
      },
      properties: {
        tabs: {
          value:
            "{{[ \n\t\t{ title: 'Home', id: '0' }, \n\t\t{ title: 'Profile', id: '1' }, \n\t\t{ title: 'Settings', id: '2' } \n ]}}",
        },
        defaultTab: { value: '0' },
        hideTabs: { value: false },
        renderOnlyActiveTab: { value: true },
      },
      events: [],
      styles: {
        highlightColor: { value: '' },
        visibility: { value: '{{true}}' },
        disabledState: { value: '{{false}}' },
        tabWidth: { value: 'auto' },
      },
    },
  },
  {
    name: 'Timer',
    displayName: 'Timer',
    description: 'Countdown or stopwatch',
    component: 'Timer',
    defaultSize: {
      width: 11,
      height: 128,
    },
    others: {
      showOnDesktop: { type: 'toggle', displayName: 'Show on desktop' },
      showOnMobile: { type: 'toggle', displayName: 'Show on mobile' },
    },
    properties: {
      value: {
        type: 'code',
        displayName: 'Default value',
        validation: {
          schema: { type: 'string' },
        },
      },
      type: {
        type: 'select',
        displayName: 'Timer type',
        options: [
          { name: 'Count up', value: 'countUp' },
          { name: 'Count down', value: 'countDown' },
        ],
        validation: {
          schema: { type: 'string' },
        },
      },
    },
    validation: {},
    events: {
      onStart: { displayName: 'On Start' },
      onResume: { displayName: 'On Resume' },
      onPause: { displayName: 'On Pause' },
      onCountDownFinish: { displayName: 'On Count Down Finish' },
      onReset: { displayName: 'On Reset' },
    },
    styles: {
      visibility: {
        type: 'toggle',
        displayName: 'Visibility',
        validation: {
          schema: { type: 'boolean' },
        },
      },
      disabledState: {
        type: 'toggle',
        displayName: 'Disable',
        validation: {
          schema: { type: 'boolean' },
        },
      },
    },
    exposedVariables: {
      value: '',
    },
    definition: {
      validation: {},
      others: {
        showOnDesktop: { value: '{{true}}' },
        showOnMobile: { value: '{{false}}' },
      },
      properties: {
        value: {
          value: '00:00:00:000',
        },
        type: {
          value: 'countUp',
        },
      },
      defaults: [
        {
          type: 'countUp',
          value: '00:00:00:000',
          paramName: 'value',
        },
        {
          type: 'countDown',
          value: '00:00:10:000',
          paramName: 'value',
        },
      ],
      events: [],
      styles: {
        visibility: { value: '{{true}}' },
        disabledState: { value: '{{false}}' },
      },
    },
  },
  {
    name: 'Listview',
    displayName: 'List View',
    description: 'List multiple items',
    defaultSize: {
      width: 20,
      height: 300,
    },
    defaultChildren: [
      {
        componentName: 'Image',
        layout: {
          top: 15,
          left: 6.976744186046512,
          height: 100,
        },
        properties: ['source'],
        accessorKey: 'imageURL',
      },
      {
        componentName: 'Text',
        layout: {
          top: 50,
          left: 27,
          height: 30,
        },
        properties: ['text'],
        accessorKey: 'text',
      },
      {
        componentName: 'Button',
        layout: {
          top: 50,
          left: 60,
          height: 30,
        },
        incrementWidth: 2,
        properties: ['text'],
        accessorKey: 'buttonText',
      },
    ],
    component: 'Listview',
    others: {
      showOnDesktop: { type: 'toggle', displayName: 'Show on desktop' },
      showOnMobile: { type: 'toggle', displayName: 'Show on mobile' },
    },
    properties: {
      data: {
        type: 'code',
        displayName: 'List data',
        validation: {
          schema: { type: 'array', element: { type: 'object' } },
        },
      },
      mode: {
        type: 'select',
        displayName: 'Mode',
        options: [
          { name: 'list', value: 'list' },
          { name: 'grid', value: 'grid' },
        ],
        validation: {
          schema: { type: 'string' },
        },
      },
      columns: {
        type: 'number',
        displayName: 'Columns',
        validation: {
          schema: { type: 'number' },
        },
        conditionallyRender: {
          key: 'mode',
          value: 'grid',
        },
      },
      rowHeight: {
        type: 'code',
        displayName: 'Row height',
        validation: {
          schema: { type: 'union', schemas: [{ type: 'string' }, { type: 'number' }] },
        },
      },
      showBorder: {
        type: 'code',
        displayName: 'Show bottom border',
        validation: {
          schema: { type: 'boolean' },
        },
        conditionallyRender: {
          key: 'mode',
          value: 'list',
        },
      },
      enablePagination: {
        type: 'toggle',
        displayName: 'Enable pagination',
        validation: {
          schema: { type: 'boolean' },
        },
      },
      rowsPerPage: {
        type: 'code',
        displayName: 'Rows per page',
        validation: {
          schema: { type: 'number' },
        },
      },
    },
    events: {
      onRowClicked: { displayName: 'Row clicked (Deprecated)' },
      onRecordClicked: { displayName: 'Record clicked' },
    },
    styles: {
      backgroundColor: {
        type: 'color',
        displayName: 'Background color',
        validation: {
          schema: { type: 'string' },
        },
      },
      borderColor: {
        type: 'color',
        displayName: 'Border color',
        validation: {
          schema: { type: 'string' },
        },
      },
      visibility: {
        type: 'toggle',
        displayName: 'Visibility',
        validation: {
          schema: { type: 'boolean' },
        },
      },
      disabledState: {
        type: 'toggle',
        displayName: 'Disable',
        validation: {
          schema: { type: 'boolean' },
        },
      },
      borderRadius: {
        type: 'number',
        displayName: 'Border radius',
        validation: {
          schema: { type: 'union', schemas: [{ type: 'string' }, { type: 'number' }] },
        },
      },
    },
    exposedVariables: {
      data: [{}],
    },
    definition: {
      others: {
        showOnDesktop: { value: '{{true}}' },
        showOnMobile: { value: '{{false}}' },
      },
      properties: {
        data: {
          value: `{{[
  { imageURL: 'https://www.svgrepo.com/show/34217/image.svg', text: 'Sample text 1', buttonText: 'Button 1' },
    { imageURL: 'https://www.svgrepo.com/show/34217/image.svg', text: 'Sample text 1', buttonText: 'Button 2' },
    { imageURL: 'https://www.svgrepo.com/show/34217/image.svg', text: 'Sample text 1', buttonText: 'Button 3' },
  ]}}`,
        },
        mode: { value: 'list' },
        columns: { value: '{{3}}' },
        rowHeight: {
          value: '100',
        },
        visible: { value: '{{true}}' },
        showBorder: { value: '{{true}}' },
        rowsPerPage: { value: '{{10}}' },
        enablePagination: { value: '{{false}}' },
      },
      events: [],
      styles: {
        backgroundColor: { value: '#fff' },
        borderColor: { value: '#dadcde' },
        visibility: { value: '{{true}}' },
        disabledState: { value: '{{false}}' },
        borderRadius: { value: '{{4}}' },
      },
    },
  },
  {
    name: 'Tags',
    displayName: 'Tags',
    description: 'Display tag labels',
    component: 'Tags',
    defaultSize: {
      width: 8,
      height: 30,
    },
    others: {
      showOnDesktop: { type: 'toggle', displayName: 'Show on desktop' },
      showOnMobile: { type: 'toggle', displayName: 'Show on mobile' },
    },
    properties: {
      data: {
        type: 'code',
        displayName: 'Tags',
        validation: {
          schema: {
            type: 'array',
            element: {
              type: 'object',
              object: { title: { type: 'string' }, color: { type: 'string' }, textColor: { type: 'string' } },
            },
          },
        },
      },
    },
    events: {},
    styles: {
      visibility: {
        type: 'toggle',
        displayName: 'Visibility',
        validation: {
          schema: { type: 'boolean' },
        },
      },
    },
    exposedVariables: {},
    definition: {
      others: {
        showOnDesktop: { value: '{{true}}' },
        showOnMobile: { value: '{{false}}' },
      },
      properties: {
        data: {
          value:
            "{{ [ \n\t\t{ title: 'success', color: '#2fb344', textColor: '#fff' }, \n\t\t{ title: 'info', color: '#206bc4', textColor: '#fff'  }, \n\t\t{ title: 'warning', color: '#f59f00', textColor: '#fff'  }, \n\t\t{ title: 'danger', color: '#d63939', textColor: '#fff' } ] }}",
        },
      },
      events: [],
      styles: {
        visibility: { value: '{{true}}' },
      },
    },
  },
  {
    name: 'Pagination',
    displayName: 'Pagination',
    description: 'Navigate pages',
    component: 'Pagination',
    defaultSize: {
      width: 10,
      height: 30,
    },
    others: {
      showOnDesktop: { type: 'toggle', displayName: 'Show on desktop' },
      showOnMobile: { type: 'toggle', displayName: 'Show on mobile' },
    },
    properties: {
      numberOfPages: {
        type: 'code',
        displayName: 'Number of pages',
        validation: {
          schema: { type: 'number' },
        },
      },
      defaultPageIndex: {
        type: 'code',
        displayName: 'Default page index',
        validation: {
          schema: { type: 'number' },
        },
      },
    },
    validation: {},
    events: {
      onPageChange: { displayName: 'On Page Change' },
    },
    styles: {
      visibility: {
        type: 'toggle',
        displayName: 'Visibility',
        validation: {
          schema: { type: 'boolean' },
        },
      },
      disabledState: {
        type: 'toggle',
        displayName: 'Disable',
        validation: {
          schema: { type: 'boolean' },
        },
      },
    },
    exposedVariables: {
      totalPages: null,
      currentPageIndex: null,
    },
    definition: {
      validation: {},
      others: {
        showOnDesktop: { value: '{{true}}' },
        showOnMobile: { value: '{{false}}' },
      },
      properties: {
        numberOfPages: {
          value: '{{5}}',
        },
        defaultPageIndex: {
          value: '{{1}}',
        },
      },
      events: [],
      styles: {
        visibility: { value: '{{true}}' },
        disabledState: { value: '{{false}}' },
      },
    },
  },
  {
    name: 'CircularProgressBar',
    displayName: 'Circular Progressbar',
    description: 'Show circular progress',
    component: 'CircularProgressBar',
    defaultSize: {
      width: 7,
      height: 50,
    },
    others: {
      showOnDesktop: { type: 'toggle', displayName: 'Show on desktop' },
      showOnMobile: { type: 'toggle', displayName: 'Show on mobile' },
    },
    properties: {
      text: {
        type: 'code',
        displayName: 'Text',
        validation: {
          schema: { type: 'string' },
        },
      },
      progress: {
        type: 'code',
        displayName: 'Progress',
        validation: {
          schema: { type: 'union', schemas: [{ type: 'string' }, { type: 'number' }] },
        },
      },
    },
    events: {},
    styles: {
      color: {
        type: 'color',
        displayName: 'Color',
        validation: {
          schema: { type: 'string' },
        },
      },
      textColor: {
        type: 'color',
        displayName: 'Text Color',
        validation: {
          schema: { type: 'string' },
        },
      },
      textSize: {
        type: 'code',
        displayName: 'Text size',
        validation: {
          schema: { type: 'union', schemas: [{ type: 'string' }, { type: 'number' }] },
        },
      },
      strokeWidth: {
        type: 'code',
        displayName: 'Stroke width',
        validation: {
          schema: { type: 'union', schemas: [{ type: 'string' }, { type: 'number' }] },
        },
      },
      counterClockwise: {
        type: 'code',
        displayName: 'Counter clockwise',
        validation: {
          schema: { type: 'boolean' },
        },
      },
      circleRatio: {
        type: 'code',
        displayName: 'Circle ratio',
        validation: {
          schema: { type: 'union', schemas: [{ type: 'string' }, { type: 'number' }] },
        },
      },
      visibility: {
        type: 'toggle',
        displayName: 'Visibility',
        validation: {
          schema: { type: 'boolean' },
        },
      },
    },
    exposedVariables: {},
    definition: {
      others: {
        showOnDesktop: { value: '{{true}}' },
        showOnMobile: { value: '{{false}}' },
      },
      properties: {
        text: {
          value: '',
        },
        progress: {
          value: '{{50}}',
        },
      },
      events: [],
      styles: {
        color: { value: '' },
        textColor: { value: '' },
        textSize: { value: '{{16}}' },
        strokeWidth: { value: '{{8}}' },
        counterClockwise: { value: '{{false}}' },
        circleRatio: { value: '{{1}}' },
        visibility: { value: '{{true}}' },
      },
    },
  },
  {
    name: 'Spinner',
    displayName: 'Spinner',
    description: 'Indicate loading state',
    component: 'Spinner',
    defaultSize: {
      width: 4,
      height: 30,
    },
    others: {
      showOnDesktop: { type: 'toggle', displayName: 'Show on desktop' },
      showOnMobile: { type: 'toggle', displayName: 'Show on mobile' },
    },
    properties: {},
    events: {},
    styles: {
      visibility: {
        type: 'toggle',
        displayName: 'Visibility',
        validation: {
          schema: { type: 'boolean' },
        },
      },
      colour: {
        type: 'color',
        displayName: 'Colour',
        validation: {
          schema: { type: 'string' },
        },
      },
      size: {
        type: 'select',
        displayName: 'Size',
        options: [
          { name: 'small', value: 'sm' },
          { name: 'large', value: 'lg' },
        ],
        validation: {
          schema: { type: 'string' },
        },
      },
    },
    exposedVariables: {},
    definition: {
      others: {
        showOnDesktop: { value: '{{true}}' },
        showOnMobile: { value: '{{false}}' },
      },
      properties: {},
      events: [],
      styles: {
        visibility: { value: '{{true}}' },
        size: { value: 'sm' },
        colour: { value: '#0565ff' },
      },
    },
  },
  {
    name: 'Statistics',
    displayName: 'Statistics',
    description: 'Show key metrics',
    component: 'Statistics',
    defaultSize: {
      width: 9.2,
      height: 152,
    },
    others: {
      showOnDesktop: { type: 'toggle', displayName: 'Show on desktop' },
      showOnMobile: { type: 'toggle', displayName: 'Show on mobile' },
    },
    properties: {
      primaryValueLabel: {
        type: 'code',
        displayName: 'Primary value label',
        validation: { schema: { type: 'string' } },
      },
      primaryValue: { type: 'code', displayName: 'Primary value', validation: { schema: { type: 'string' } } },
      hideSecondary: {
        type: 'toggle',
        displayName: 'Hide secondary value',
        validation: { schema: { type: 'boolean' } },
      },
      secondaryValueLabel: {
        type: 'code',
        displayName: 'Secondary value label',
        validation: { schema: { type: 'string' } },
      },
      secondaryValue: { type: 'code', displayName: 'Secondary value', validation: { schema: { type: 'string' } } },
      secondarySignDisplay: {
        type: 'code',
        displayName: 'Secondary sign display',

        validation: { schema: { type: 'string' } },
      },
      loadingState: { type: 'toggle', displayName: 'Loading state', validation: { schema: { type: 'boolean' } } },
    },
    events: {},
    styles: {
      primaryLabelColour: {
        type: 'color',
        displayName: 'Primary label colour',
        validation: { schema: { type: 'string' } },
      },
      primaryTextColour: {
        type: 'color',
        displayName: 'Primary text  colour',
        validation: { schema: { type: 'string' } },
      },
      secondaryLabelColour: {
        type: 'color',
        displayName: 'Secondary label colour',
        validation: { schema: { type: 'string' } },
      },
      secondaryTextColour: {
        type: 'color',
        displayName: 'Secondary text colour',
        validation: { schema: { type: 'string' } },
      },
      visibility: {
        type: 'toggle',
        displayName: 'Visibility',
        validation: { schema: { type: 'boolean' } },
      },
    },
    definition: {
      others: {
        showOnDesktop: { value: '{{true}}' },
        showOnMobile: { value: '{{false}}' },
      },
      properties: {
        primaryValueLabel: { value: 'This months earnings' },
        primaryValue: { value: '682.3' },
        secondaryValueLabel: { value: 'Last month' },
        secondaryValue: { value: '2.85' },
        secondarySignDisplay: { value: 'positive' },
        loadingState: { value: `{{false}}` },
      },
      events: [],
      styles: {
        primaryLabelColour: { value: '#8092AB' },
        primaryTextColour: { value: '#000000' },
        secondaryLabelColour: { value: '#8092AB' },
        secondaryTextColour: { value: '#36AF8B' },
        visibility: { value: '{{true}}' },
      },
    },
  },
  {
    name: 'RangeSlider',
    displayName: 'Range Slider',
    description: 'Adjust value range',
    component: 'RangeSlider',
    defaultSize: {
      width: 9,
      height: 30,
    },
    others: {
      showOnDesktop: { type: 'toggle', displayName: 'Show on desktop' },
      showOnMobile: { type: 'toggle', displayName: 'Show on mobile' },
    },
    properties: {
      min: {
        type: 'number',
        displayName: 'Min',
        validation: {
          schema: { type: 'number' },
        },
      },
      max: {
        type: 'number',
        displayName: 'Max',
        validation: {
          schema: { type: 'number' },
        },
      },
      value: {
        type: 'code',
        displayName: 'Value',
        validation: {
          schema: { type: 'union', schemas: [{ type: 'string' }, { type: 'number' }] },
        },
      },
      enableTwoHandle: {
        type: 'toggle',
        displayName: 'Two handles',
        validation: {
          schema: { type: 'boolean' },
        },
      },
    },
    events: {
      onChange: { displayName: 'On change' },
    },
    styles: {
      lineColor: {
        type: 'color',
        displayName: 'Line color',
        validation: {
          schema: { type: 'string' },
        },
      },
      handleColor: {
        type: 'color',
        displayName: 'Handle color',
        validation: {
          schema: { type: 'string' },
        },
      },
      trackColor: {
        type: 'color',
        displayName: 'Track color',
        validation: {
          schema: { type: 'string' },
        },
      },
      visibility: {
        type: 'code',
        displayName: 'Visibility',
        validation: {
          schema: { type: 'boolean' },
        },
      },
    },
    exposedVariables: {
      value: null,
    },
    definition: {
      others: {
        showOnDesktop: { value: true },
        showOnMobile: { value: false },
      },
      properties: {
        min: {
          value: '{{0}}',
        },
        max: {
          value: '{{100}}',
        },
        value: {
          value: '{{50}}',
        },
        enableTwoHandle: { value: false },
      },
      events: [],
      styles: {
        lineColor: { value: '' },
        handleColor: { value: '' },
        trackColor: { value: '' },
        visibility: { value: '{{true}}' },
      },
    },
  },
  {
    name: 'Timeline',
    displayName: 'Timeline',
    description: 'Show event timeline',
    component: 'Timeline',
    properties: {
      data: {
        type: 'code',
        displayName: 'Timeline data',
        validation: {
          schema: { type: 'array', element: { type: 'object' } },
        },
      },
      hideDate: {
        type: 'toggle',
        displayName: 'Hide date',
        validation: {
          schema: { type: 'boolean' },
        },
      },
    },
    defaultSize: {
      width: 20,
      height: 270,
    },
    others: {
      showOnDesktop: { type: 'toggle', displayName: 'Show on desktop' },
      showOnMobile: { type: 'toggle', displayName: 'Show on mobile' },
    },
    events: {},
    styles: {
      visibility: {
        type: 'toggle',
        displayName: 'Visibility',
        validation: { schema: { type: 'boolean' } },
      },
    },
    exposedVariables: {
      value: {},
    },
    definition: {
      others: {
        showOnDesktop: { value: '{{true}}' },
        showOnMobile: { value: '{{false}}' },
      },
      properties: {
        data: {
          value:
            "{{ [ \n\t\t{ title: 'Product Launched', subTitle: 'First version of our product released to public', date: '20/10/2021', iconBackgroundColor: '#4d72fa'},\n\t\t { title: 'First Signup', subTitle: 'Congratulations! We got our first signup', date: '22/10/2021', iconBackgroundColor: '#4d72fa'}, \n\t\t { title: 'First Payment', subTitle: 'Hurray! We got our first payment', date: '01/11/2021', iconBackgroundColor: '#4d72fa'} \n] }}",
        },
        hideDate: { value: '{{false}}' },
      },
      events: [],
      styles: {
        visibility: { value: '{{true}}' },
      },
    },
  },
  {
    name: 'SvgImage',
    displayName: 'Svg Image',
    description: 'Display SVG graphics',
    component: 'SvgImage',
    properties: {
      data: {
        type: 'code',
        displayName: 'Svg  data',
        validation: {
          schema: { type: 'string' },
        },
      },
    },
    defaultSize: {
      width: 4,
      height: 50,
    },
    others: {
      showOnDesktop: { type: 'toggle', displayName: 'Show on desktop' },
      showOnMobile: { type: 'toggle', displayName: 'Show on mobile' },
    },
    events: {},
    styles: {
      visibility: {
        type: 'toggle',
        displayName: 'Visibility',
        validation: {
          schema: { type: 'boolean' },
        },
      },
    },
    exposedVariables: {
      value: {},
    },
    definition: {
      others: {
        showOnDesktop: { value: '{{true}}' },
        showOnMobile: { value: '{{false}}' },
      },
      properties: {
        data: {
          value:
            '<svg xmlns="http://www.w3.org/2000/svg" class="icon" width="24" height="24" viewBox="0 0 24 24" stroke-width="2" stroke="currentColor" fill="none" stroke-linecap="round" stroke-linejoin="round"><path stroke="none" d="M0 0h24v24H0z" fill="none"/><rect x="4" y="4" width="6" height="6" rx="1" /><rect x="4" y="14" width="6" height="6" rx="1" /><rect x="14" y="14" width="6" height="6" rx="1" /><line x1="14" y1="7" x2="20" y2="7" /><line x1="17" y1="4" x2="17" y2="10" /></svg>',
        },
      },
      events: [],
      styles: {
        visibility: { value: '{{true}}' },
      },
    },
  },
  {
    name: 'Html',
    displayName: 'HTML Viewer',
    description: 'View HTML content',
    component: 'Html',
    defaultSize: {
      width: 10,
      height: 310,
    },
    properties: {
      rawHtml: {
        type: 'code',
        displayName: 'Raw HTML',
        validation: {
          schema: { type: 'string' },
        },
      },
    },
    others: {
      showOnDesktop: { type: 'toggle', displayName: 'Show on desktop' },
      showOnMobile: { type: 'toggle', displayName: 'Show on mobile' },
    },
    events: {},
    styles: {
      visibility: {
        type: 'toggle',
        displayName: 'Visibility',
        validation: {
          schema: { type: 'boolean' },
        },
      },
    },
    exposedVariables: {},
    definition: {
      others: {
        showOnDesktop: { value: '{{true}}' },
        showOnMobile: { value: '{{false}}' },
      },
      properties: {
        rawHtml: {
          value: `<body><main><section class="hero" style="height:306px;display: flex;
          justify-content: center;padding:0 1px;align-items: center;text-align:center">You can build your custom HTML-CSS template here</section></main></body>`,
        },
      },
      events: [],
      styles: {
        visibility: { value: '{{true}}' },
      },
    },
  },
  {
    name: 'VerticalDivider',
    displayName: 'Vertical Divider',
    description: 'Vertical line separator',
    component: 'VerticalDivider',
    defaultSize: {
      width: 2,
      height: 100,
    },
    others: {
      showOnDesktop: { type: 'toggle', displayName: 'Show on desktop' },
      showOnMobile: { type: 'toggle', displayName: 'Show on mobile' },
    },
    properties: {},
    events: {},
    styles: {
      dividerColor: {
        type: 'color',
        displayName: 'Divider color',
        validation: {
          schema: { type: 'string' },
        },
      },
      visibility: {
        type: 'toggle',
        displayName: 'Visibility',
        validation: {
          schema: { type: 'boolean' },
        },
      },
    },
    exposedVariables: {
      value: {},
    },
    definition: {
      others: {
        showOnDesktop: { value: '{{true}}' },
        showOnMobile: { value: '{{false}}' },
      },
      properties: {},
      events: [],
      styles: {
        visibility: { value: '{{true}}' },
        dividerColor: { value: '#000000' },
      },
    },
  },
  {
    name: 'CustomComponent',
    displayName: 'Custom Component',
    description: 'Create React components',
    component: 'CustomComponent',
    properties: {
      data: { type: 'code', displayName: 'Data', validation: { schema: { type: 'object' } } },
      code: { type: 'code', displayName: 'Code' },
    },
    defaultSize: {
      width: 20,
      height: 140,
    },
    others: {
      showOnDesktop: { type: 'toggle', displayName: 'Show on desktop' },
      showOnMobile: { type: 'toggle', displayName: 'Show on mobile' },
    },
    events: {},
    styles: {
      visibility: {
        type: 'toggle',
        displayName: 'Visibility',
        validation: { schema: { type: 'boolean' } },
      },
    },
    exposedVariables: {
      data: { value: `{{{ title: 'Hi! There', buttonText: 'Update Title'}}}` },
    },
    definition: {
      others: {
        showOnDesktop: { value: '{{true}}' },
        showOnMobile: { value: '{{false}}' },
      },
      properties: {
        visible: { value: '{{true}}' },
        data: {
          value: `{{{ title: 'Hi! There', buttonText: 'Update Title'}}}`,
        },
        code: {
          value: `import React from 'https://cdn.skypack.dev/react';
import ReactDOM from 'https://cdn.skypack.dev/react-dom';
import { Button, Container } from 'https://cdn.skypack.dev/@material-ui/core';
const MyCustomComponent = ({data, updateData, runQuery}) => (
  <Container>
      <h1>{data.title}</h1>
      <Button
        color="primary"
        variant="outlined"
        onClick={() => {updateData({title: 'Hello World!!'})}}
      >
        {data.buttonText}
      </Button>
    </Container>
);
const ConnectedComponent = Tooljet.connectComponent(MyCustomComponent);
ReactDOM.render(<ConnectedComponent />, document.body);`,
          skipResolve: true,
        },
      },
      events: [],
      styles: {
        visibility: { value: '{{true}}' },
      },
    },
  },
  {
    name: 'ButtonGroup',
    displayName: 'Button Group',
    description: 'Group of buttons',
    component: 'ButtonGroup',
    properties: {
      label: {
        type: 'code',
        displayName: 'label',
        validation: {
          schema: { type: 'string' },
        },
      },
      values: {
        type: 'code',
        displayName: 'values',
        validation: {
          schema: {
            type: 'union',
            schemas: [{ type: 'array', element: { type: 'union', schemas: [{ type: 'string' }, { type: 'number' }] } }],
          },
        },
      },
      labels: {
        type: 'code',
        displayName: 'Labels',
        validation: {
          schema: {
            type: 'union',
            schemas: [{ type: 'array', element: { type: 'union', schemas: [{ type: 'string' }, { type: 'number' }] } }],
          },
        },
      },
      defaultSelected: {
        type: 'code',
        displayName: 'Default selected',
        validation: {
          schema: {
            type: 'union',
            schemas: [{ type: 'array', element: { type: 'union', schemas: [{ type: 'string' }, { type: 'number' }] } }],
          },
        },
      },
      multiSelection: {
        type: 'toggle',
        displayName: 'Enable multiple selection',

        validation: {
          schema: { type: 'boolean' },
        },
      },
    },
    defaultSize: {
      width: 12,
      height: 80,
    },
    others: {
      showOnDesktop: { type: 'toggle', displayName: 'Show on desktop' },
      showOnMobile: { type: 'toggle', displayName: 'Show on mobile' },
    },
    events: {
      onClick: { displayName: 'On click' },
    },
    styles: {
      backgroundColor: {
        type: 'color',
        displayName: 'Background color',
        validation: {
          schema: { type: 'string' },
        },
      },
      textColor: {
        type: 'color',
        displayName: 'Text color',
        validation: {
          schema: { type: 'string' },
        },
      },
      visibility: {
        type: 'toggle',
        displayName: 'Visibility',
        validation: {
          schema: { type: 'boolean' },
        },
      },
      disabledState: {
        type: 'toggle',
        displayName: 'Disable',
        validation: {
          schema: { type: 'boolean' },
        },
      },
      borderRadius: {
        type: 'number',
        displayName: 'Border radius',
        validation: {
          schema: { type: 'number' },
          defaultValue: false,
        },
      },
      selectedTextColor: {
        type: 'color',
        displayName: 'Selected text colour',
        validation: {
          schema: { type: 'string' },
        },
      },
      selectedBackgroundColor: {
        type: 'color',
        displayName: 'Selected background color',
        validation: {
          schema: { type: 'string' },
        },
      },
    },
    exposedVariables: {
      selected: [1],
    },
    definition: {
      others: {
        showOnDesktop: { value: '{{true}}' },
        showOnMobile: { value: '{{false}}' },
      },
      properties: {
        label: { value: `Button group` },
        defaultSelected: { value: '{{[1]}}' },
        values: { value: '{{[1,2,3]}}' },
        labels: { value: '{{[]}}' },
        multiSelection: { value: '{{false}}' },
      },
      events: [],
      styles: {
        backgroundColor: { value: '' },
        textColor: { value: '' },
        visibility: { value: '{{true}}' },
        borderRadius: { value: '{{4}}' },
        disabledState: { value: '{{false}}' },
        selectedTextColor: { value: '' },
        selectedBackgroundColor: { value: '' },
      },
    },
  },
  {
    name: 'PDF',
    displayName: 'PDF',
    description: 'Embed PDF documents',
    component: 'PDF',
    properties: {
      url: { type: 'code', displayName: 'File URL', validation: { schema: { type: 'string' } } },
      scale: { type: 'toggle', displayName: 'Scale page to width', validation: { schema: { type: 'boolean' } } },
      pageControls: { type: 'toggle', displayName: 'Show page controls', validation: { schema: { type: 'boolean' } } },
      showDownloadOption: {
        type: 'toggle',
        displayName: 'Show the download',
        validation: { schema: { type: 'boolean' } },
      },
    },
    defaultSize: {
      width: 20,
      height: 640,
    },
    others: {
      showOnDesktop: { type: 'toggle', displayName: 'Show on desktop' },
      showOnMobile: { type: 'toggle', displayName: 'Show on mobile' },
    },
    events: {},
    styles: {
      visibility: {
        type: 'toggle',
        displayName: 'Visibility',
        validation: { schema: { type: 'boolean' } },
      },
    },
    exposedVariables: {},
    definition: {
      others: {
        showOnDesktop: { value: '{{true}}' },
        showOnMobile: { value: '{{false}}' },
      },
      properties: {
        url: {
          value:
            'https://upload.wikimedia.org/wikipedia/commons/e/ee/Guideline_No._GD-Ed-2214_Marman_Clamp_Systems_Design_Guidelines.pdf',
        },
        scale: {
          value: '{{true}}',
        },
        pageControls: {
          value: `{{true}}`,
        },
        showDownloadOption: {
          value: `{{true}}`,
        },
      },
      events: [],
      styles: {
        visibility: { value: '{{true}}' },
      },
    },
  },

  {
    name: 'Steps',
    displayName: 'Steps',
    description: 'Step-by-step navigation aid',
    component: 'Steps',
    properties: {
      steps: {
        type: 'code',
        displayName: 'Steps',
        validation: {
          schema: {
            type: 'array',
            element: { type: 'object', object: { id: { type: 'number' } } },
          },
        },
      },
      currentStep: {
        type: 'code',
        displayName: 'Current step',
        validation: {
          schema: { type: 'number' },
        },
      },
      stepsSelectable: {
        type: 'toggle',
        displayName: 'Steps selectable',
        validation: {
          schema: { type: 'boolean' },
        },
      },
    },
    defaultSize: {
      width: 22,
      height: 38,
    },
    others: {
      showOnDesktop: { type: 'toggle', displayName: 'Show on desktop' },
      showOnMobile: { type: 'toggle', displayName: 'Show on mobile' },
    },
    events: {
      onSelect: { displayName: 'On select' },
    },
    styles: {
      color: {
        type: 'color',
        displayName: 'Color',
        validation: {
          schema: { type: 'string' },
        },
      },
      textColor: {
        type: 'color',
        displayName: 'Text color',
        validation: {
          schema: { type: 'string' },
        },
      },
      theme: {
        type: 'select',
        displayName: 'Theme',
        options: [
          { name: 'titles', value: 'titles' },
          { name: 'numbers', value: 'numbers' },
          { name: 'plain', value: 'plain' },
        ],
        validation: {
          schema: { type: 'string' },
        },
      },
      visibility: {
        type: 'toggle',
        displayName: 'Visibility',
        validation: {
          schema: { type: 'boolean' },
        },
      },
    },
    exposedVariables: {
      currentStepId: '3',
    },
    definition: {
      others: {
        showOnDesktop: { value: '{{true}}' },
        showOnMobile: { value: '{{false}}' },
      },
      properties: {
        steps: {
          value: `{{ [{ name: 'step 1', tooltip: 'some tooltip', id: 1},{ name: 'step 2', tooltip: 'some tooltip', id: 2},{ name: 'step 3', tooltip: 'some tooltip', id: 3},{ name: 'step 4', tooltip: 'some tooltip', id: 4},{ name: 'step 5', tooltip: 'some tooltip', id: 5}]}}`,
        },
        currentStep: { value: '{{3}}' },
        stepsSelectable: { value: true },
      },
      events: [],
      styles: {
        visibility: { value: '{{true}}' },
        theme: { value: 'titles' },
        color: { value: '' },
        textColor: { value: '' },
      },
    },
  },
  {
    name: 'KanbanBoard',
    displayName: 'Kanban Board',
    description: 'Task management board',
    component: 'KanbanBoard',
    defaultSize: {
      width: 40,
      height: 490,
    },
    others: {
      showOnDesktop: { type: 'toggle', displayName: 'Show on desktop' },
      showOnMobile: { type: 'toggle', displayName: 'Show on mobile' },
    },
    properties: {
      columns: { type: 'code', displayName: 'Columns' },
      cardData: { type: 'code', displayName: 'Card Data' },
      enableAddCard: { type: 'toggle', displayName: 'Enable Add Card' },
    },
    events: {
      onCardAdded: { displayName: 'Card added' },
      onCardRemoved: { displayName: 'Card removed' },
      onCardMoved: { displayName: 'Card moved' },
      onCardSelected: { displayName: 'Card selected' },
      onCardUpdated: { displayName: 'Card updated' },
    },
    styles: {
      disabledState: { type: 'toggle', displayName: 'Disable' },
      visibility: { type: 'toggle', displayName: 'Visibility' },
      width: { type: 'number', displayName: 'Width' },
      minWidth: { type: 'number', displayName: 'Min Width' },
      accentColor: { type: 'color', displayName: 'Accent color' },
    },
    exposedVariables: {
      columns: {},
      lastAddedCard: {},
      lastRemovedCard: {},
      lastCardMovement: {},
      lastUpdatedCard: {},
    },
    definition: {
      others: {
        showOnDesktop: { value: '{{true}}' },
        showOnMobile: { value: '{{false}}' },
      },
      properties: {
        columns: {
          value: '{{[{ "id": "1", "title": "to do" },{ "id": "2", "title": "in progress" }]}}',
        },
        cardData: {
          value:
            '{{[{ id: "01", title: "one", columnId: "1" },{ id: "02", title: "two", columnId: "1" },{ id: "03", title: "three", columnId: "2" }]}}',
        },
        enableAddCard: {
          value: `{{true}}`,
        },
      },
      events: [],
      styles: {
        visibility: { value: '{{true}}' },
        disabledState: { value: '{{false}}' },
        width: { value: '{{400}}' },
        minWidth: { value: '{{200}}' },
        textColor: { value: '' },
      },
    },
  },
  {
    name: 'Kanban',
    displayName: 'Kanban',
    description: 'Task management board',
    component: 'Kanban',
    defaultSize: {
      width: 40,
      height: 490,
    },
    defaultChildren: [
      {
        componentName: 'Text',
        layout: {
          top: 20,
          left: 4,
          height: 30,
        },
        properties: ['text'],
        accessorKey: 'text',
        styles: ['fontWeight', 'textSize', 'textColor'],
        defaultValue: {
          text: '{{cardData.title}}',
          fontWeight: 'bold',
          textSize: 16,
          textColor: '#000',
        },
      },
      {
        componentName: 'Text',
        layout: {
          top: 50,
          left: 4,
          height: 30,
        },
        properties: ['text'],
        accessorKey: 'text',
        styles: ['textSize', 'textColor'],
        defaultValue: {
          text: '{{cardData.description}}',
          textSize: 14,
          textColor: '#000',
        },
      },
    ],
    others: {
      showOnDesktop: { type: 'toggle', displayName: 'Show on desktop' },
      showOnMobile: { type: 'toggle', displayName: 'Show on mobile' },
    },
    properties: {
      columnData: { type: 'code', displayName: 'Column data' },
      cardData: { type: 'code', displayName: 'Card data' },
      cardWidth: {
        type: 'code',
        displayName: 'Card width',
        validation: {
          schema: { type: 'number' },
        },
      },
      cardHeight: {
        type: 'code',
        displayName: 'Card height',
        validation: {
          schema: { type: 'number' },
        },
      },
      enableAddCard: { type: 'toggle', displayName: 'Enable add card' },
      showDeleteButton: { type: 'toggle', displayName: 'Show delete button' },
    },
    events: {
      onUpdate: { displayName: 'On update' },
      onAddCardClick: { displayName: 'On add card click' },
      onCardRemoved: { displayName: 'Card removed' },
      onCardAdded: { displayName: 'Card added' },
      onCardMoved: { displayName: 'Card moved' },
      onCardSelected: { displayName: 'Card selected' },
    },
    styles: {
      disabledState: { type: 'toggle', displayName: 'Disable' },
      visibility: { type: 'toggle', displayName: 'Visibility' },
      accentColor: { type: 'color', displayName: 'Accent color' },
    },
    actions: [
      {
        handle: 'addCard',
        displayName: 'Add Card',
        params: [
          {
            handle: 'cardDetails',
            displayName: 'Card Details',
            defaultValue: `{{{ id: "c11", title: "Title 11", description: "Description 11", columnId: "r3" }}}`,
          },
        ],
      },
      {
        handle: 'deleteCard',
        displayName: 'Delete Card',
        params: [
          { handle: 'id', displayName: 'Card Id', defaultValue: `{{components.kanban1?.lastSelectedCard?.id}}` },
        ],
      },
      {
        handle: 'moveCard',
        displayName: 'Move Card',
        params: [
          { handle: 'cardId', displayName: 'Card Id', defaultValue: `{{components.kanban1?.lastSelectedCard?.id}}` },
          { handle: 'columnId', displayName: 'Destination Column Id', defaultValue: '' },
        ],
      },
      {
        handle: 'updateCardData',
        displayName: 'Update Card Data',
        params: [
          { handle: 'id', displayName: 'Card Id', defaultValue: `{{components.kanban1?.lastSelectedCard?.id}}` },
          {
            handle: 'value',
            displayName: 'Value',
            defaultValue: `{{{...components.kanban1?.lastSelectedCard, title: 'New Title'}}}`,
          },
        ],
      },
    ],
    exposedVariables: {
      updatedCardData: {},
      lastAddedCard: {},
      lastRemovedCard: {},
      lastCardMovement: {},
      lastSelectedCard: {},
      lastUpdatedCard: {},
      lastCardUpdate: [],
    },
    definition: {
      others: {
        showOnDesktop: { value: '{{true}}' },
        showOnMobile: { value: '{{false}}' },
      },
      properties: {
        columnData: {
          value:
            '{{[{ "id": "r1", "title": "To Do" },{ "id": "r2", "title": "In Progress" },{ "id": "r3", "title": "Done" }]}}',
        },
        cardData: {
          value:
            '{{[{ id: "c1", title: "Title 1", description: "Description 1", columnId: "r1" },{ id: "c2", title: "Title 2", description: "Description 2", columnId: "r1" },{ id: "c3", title: "Title 3", description: "Description 3",columnId: "r2" },{ id: "c4", title: "Title 4", description: "Description 4",columnId: "r3" },{ id: "c5", title: "Title 5", description: "Description 5",columnId: "r3" }, { id: "c6", title: "Title 6", description: "Description 6", columnId: "r1" },{ id: "c7", title: "Title 7", description: "Description 7", columnId: "r1" },{ id: "c8", title: "Title 8", description: "Description 8",columnId: "r2" },{ id: "c9", title: "Title 9", description: "Description 9",columnId: "r3" },{ id: "c10", title: "Title 10", description: "Description 10",columnId: "r3" }]}}',
        },
        cardWidth: {
          value: '{{302}}',
        },
        cardHeight: {
          value: '{{100}}',
        },
        enableAddCard: {
          value: `{{true}}`,
        },
        showDeleteButton: {
          value: `{{true}}`,
        },
      },
      events: [],
      styles: {
        visibility: { value: '{{true}}' },
        disabledState: { value: '{{false}}' },
        accentColor: { value: '#4d72fa' },
      },
    },
  },
  {
    name: 'ColorPicker',
    displayName: 'Color Picker',
    description: 'Choose colors from a palette',
    component: 'ColorPicker',
    properties: {
      defaultColor: { type: 'color', displayName: 'Default color' },
    },
    defaultSize: {
      width: 9,
      height: 40,
    },
    actions: [
      {
        displayName: 'Set Color',
        handle: 'setColor',
        params: [{ handle: 'color', displayName: 'color', defaultValue: '#ffffff', type: 'color' }],
      },
    ],
    others: {
      showOnDesktop: { type: 'toggle', displayName: 'Show on desktop' },
      showOnMobile: { type: 'toggle', displayName: 'Show on mobile' },
    },
    events: {
      onChange: { displayName: 'On change' },
    },
    styles: {
      visibility: { type: 'toggle', displayName: 'Visibility' },
    },
    exposedVariables: {
      selectedColorHex: '#000000',
      selectedColorRGB: 'rgb(0,0,0)',
      selectedColorRGBA: 'rgba(0, 0, 0, 1)',
    },
    definition: {
      others: {
        showOnDesktop: { value: '{{true}}' },
        showOnMobile: { value: '{{false}}' },
      },
      properties: {
        defaultColor: {
          value: '#000000',
        },
      },
      events: [],
      styles: {
        visibility: { value: '{{true}}' },
      },
    },
  },
  {
    name: 'TreeSelect',
    displayName: 'Tree Select',
    description: 'Hierarchical item selector',
    defaultSize: {
      width: 12,
      height: 200,
    },
    component: 'TreeSelect',
    others: {
      showOnDesktop: { type: 'toggle', displayName: 'Show on desktop' },
      showOnMobile: { type: 'toggle', displayName: 'Show on mobile' },
    },
    properties: {
      label: { type: 'code', displayName: 'Title' },
      data: { type: 'code', displayName: 'Structure' },
      checkedData: { type: 'code', displayName: 'Checked values' },
      expandedData: { type: 'code', displayName: 'Expanded values' },
    },
    events: {
      onChange: { displayName: 'On change' },
      onCheck: { displayName: 'On check' },
      onUnCheck: { displayName: 'On uncheck' },
    },
    styles: {
      textColor: { type: 'color', displayName: 'Text Color' },
      checkboxColor: { type: 'color', displayName: 'Checkbox color' },
      visibility: { type: 'toggle', displayName: 'Visibility' },
      disabledState: { type: 'toggle', displayName: 'Disable' },
    },
    exposedVariables: {
      checked: ['asia', 'china', 'beijing', 'shanghai', 'japan', 'india', 'delhi', 'mumbai', 'bengaluru'],
      expanded: ['asia'],
      checkedPathArray: [
        ['asia'],
        ['asia', 'china'],
        ['asia', 'china', 'beijing'],
        ['asia', 'china', 'shanghai'],
        ['asia', 'japan'],
        ['asia', 'india'],
        ['asia', 'india', 'delhi'],
        ['asia', 'india', 'mumbai'],
        ['asia', 'india', 'bengaluru'],
      ],
      checkedPathStrings: [
        'asia',
        'asia-china',
        'asia-china-beijing',
        'asia-china-shanghai',
        'asia-japan',
        'asia-india',
        'asia-india-delhi',
        'asia-india-mumbai',
        'asia-india-bengaluru',
      ],
    },
    definition: {
      others: {
        showOnDesktop: { value: '{{true}}' },
        showOnMobile: { value: '{{false}}' },
      },
      properties: {
        label: { value: 'Countries' },
        data: {
          value:
            '{{[{"label":"Asia","value":"asia","children":[{"label":"China","value":"china","children":[{"label":"Beijing","value":"beijing"},{"label":"Shanghai","value":"shanghai"}]},{"label":"Japan","value":"japan"},{"label":"India","value":"india","children":[{"label":"Delhi","value":"delhi"},{"label":"Mumbai","value":"mumbai"},{"label":"Bengaluru","value":"bengaluru"}]}]},{"label":"Europe","value":"europe","children":[{"label":"France","value":"france"},{"label":"Spain","value":"spain"},{"label":"England","value":"england"}]},{"label":"Africa","value":"africa"}]}}',
        },
        checkedData: { value: '{{["asia"]}}' },
        expandedData: { value: '{{["asia"]}}' },
      },
      events: [],
      styles: {
        textColor: { value: '' },
        checkboxColor: { value: '' },
        visibility: { value: '{{true}}' },
        disabledState: { value: '{{false}}' },
      },
    },
  },
  {
    name: 'Link',
    displayName: 'Link',
    description: 'Add link to the text',
    defaultSize: {
      width: 6,
      height: 30,
    },
    component: 'Link',
    others: {
      showOnDesktop: { type: 'toggle', displayName: 'Show on desktop' },
      showOnMobile: { type: 'toggle', displayName: 'Show on mobile' },
    },
    properties: {
      linkTarget: {
        type: 'code',
        displayName: 'Link target',
        validation: {
          schema: { type: 'string' },
        },
      },
      linkText: {
        type: 'code',
        displayName: 'Link text',
        validation: {
          schema: { type: 'string' },
        },
      },
      targetType: {
        type: 'select',
        displayName: 'Target type',
        options: [
          { name: 'New Tab', value: 'new' },
          { name: 'Same Tab', value: 'same' },
        ],
        validation: {
          schema: { type: 'string' },
        },
      },
    },
    events: {
      onClick: { displayName: 'On click' },
      onHover: { displayName: 'On hover' },
    },
    styles: {
      textColor: {
        type: 'color',
        displayName: 'Text color',
        validation: {
          schema: { type: 'string' },
        },
      },
      textSize: {
        type: 'number',
        displayName: 'Text size',
        validation: {
          schema: { type: 'number' },
        },
      },
      underline: {
        type: 'select',
        displayName: 'Underline',
        options: [
          { name: 'Never', value: 'no-underline' },
          { name: 'On Hover', value: 'on-hover' },
          { name: 'Always', value: 'underline' },
        ],
        validation: {
          schema: { type: 'string' },
        },
      },
      visibility: {
        type: 'toggle',
        displayName: 'Visibility',
        validation: {
          schema: { type: 'boolean' },
        },
      },
    },
    exposedVariables: {},
    actions: [
      {
        handle: 'click',
        displayName: 'Click',
      },
    ],
    definition: {
      others: {
        showOnDesktop: { value: '{{true}}' },
        showOnMobile: { value: '{{false}}' },
      },
      properties: {
        linkTarget: { value: 'https://dev.to/' },
        linkText: { value: 'Click here' },
        targetType: { value: 'new' },
      },
      events: [],
      styles: {
        textColor: { value: '#375FCF' },
        textSize: { value: 14 },
        underline: { value: 'on-hover' },
        visibility: { value: '{{true}}' },
      },
    },
  },
  {
    name: 'Icon',
    displayName: 'Icon',
    description: 'Icon',
    defaultSize: {
      width: 5,
      height: 48,
    },
    component: 'Icon',
    others: {
      showOnDesktop: { type: 'toggle', displayName: 'Show on desktop' },
      showOnMobile: { type: 'toggle', displayName: 'Show on mobile' },
    },
    properties: {
      icon: {
        type: 'iconPicker',
        displayName: 'Icon',
        validation: {
          schema: { type: 'string' },
        },
      },
    },
    events: {
      onClick: { displayName: 'On click' },
      onHover: { displayName: 'On hover' },
    },
    styles: {
      iconColor: {
        type: 'color',
        displayName: 'Icon color',
        validation: {
          schema: { type: 'string' },
        },
      },
      visibility: {
        type: 'toggle',
        displayName: 'Visibility',
        validation: {
          schema: { type: 'boolean' },
        },
      },
    },
    exposedVariables: {},
    actions: [
      {
        handle: 'click',
        displayName: 'Click',
      },
      {
        displayName: 'Set Visibility',
        handle: 'setVisibility',
        params: [{ handle: 'value', displayName: 'Value', defaultValue: '{{true}}', type: 'toggle' }],
      },
    ],
    definition: {
      others: {
        showOnDesktop: { value: '{{true}}' },
        showOnMobile: { value: '{{false}}' },
      },
      properties: {
        icon: { value: 'IconHome2' },
      },
      events: [],
      styles: {
        iconColor: { value: '#000' },
        visibility: { value: '{{true}}' },
      },
    },
  },
  {
    name: 'BoundedBox',
    displayName: 'Bounded Box',
    description: 'An infinitely customizable image annotation widget',
    component: 'BoundedBox',
    defaultSize: {
      width: 30,
      height: 420,
    },
    others: {
      showOnDesktop: { type: 'toggle', displayName: 'Show on desktop' },
      showOnMobile: { type: 'toggle', displayName: 'Show on mobile' },
    },
    properties: {
      imageUrl: {
        type: 'code',
        displayName: 'Image URL',
        validation: {
          schema: { type: 'string' },
        },
      },

      defaultValue: {
        type: 'code',
        displayName: 'Default value',
        validation: {
          schema: { type: 'union', schemas: [{ type: 'string' }, { type: 'array', element: { type: 'object' } }] },
        },
      },
      selector: {
        type: 'select',
        displayName: 'Selector',
        options: [
          { name: 'Rectangle', value: 'RECTANGLE' },
          { name: 'Point', value: 'POINT' },
        ],
        validation: {
          schema: { type: 'string' },
        },
      },
      labels: {
        type: 'code',
        displayName: 'List of labels',
        validation: {
          schema: { type: 'array' },
          element: { type: 'union', schemas: [{ type: 'string' }, { type: 'number' }] },
        },
      },
    },
    events: {
      onChange: { displayName: 'On change' },
    },
    styles: {
      visibility: {
        type: 'toggle',
        displayName: 'Visibility',
        validation: {
          schema: { type: 'boolean' },
          defaultValue: false,
        },
      },
      disabledState: {
        type: 'toggle',
        displayName: 'Disable',
        validation: {
          schema: { type: 'boolean' },
          defaultValue: false,
        },
      },
    },
    exposedVariables: {
      annotations: [
        {
          type: 'RECTANGLE',
          x: 41,
          y: 62,
          width: 40,
          height: 24,
          text: 'Car',
          id: 'ce103db2-b2a6-46f5-a4f0-5f4eaa6f3663',
        },
        {
          type: 'RECTANGLE',
          x: 41,
          y: 12,
          width: 40,
          height: 24,
          text: 'Tree',
          id: 'b1a7315e-2b15-4bc8-a1c6-a042dab44f27',
        },
      ],
    },
    actions: [],
    definition: {
      others: {
        showOnDesktop: { value: '{{true}}' },
        showOnMobile: { value: '{{false}}' },
      },
      properties: {
        defaultValue: {
          value:
            "{{[\t{type: 'RECTANGLE',width: 40,height:24, x:41,y:62,text:'Car'},{type: 'RECTANGLE',width: 40,height:24, x:41,y:12,text:'Tree'}\t]}}",
        },
        imageUrl: {
          value: `https://burst.shopifycdn.com/photos/three-cars-are-parked-on-stone-paved-street.jpg?width=746&format=pjpg&exif=1&iptc=1`,
        },
        selector: { value: `RECTANGLE` },
        labels: { value: `{{['Tree', 'Car', 'Stree light']}}` },
      },
      events: [],
      styles: {
        visibility: { value: '{{true}}' },

        disabledState: { value: '{{false}}' },
      },
    },
  },
];<|MERGE_RESOLUTION|>--- conflicted
+++ resolved
@@ -1491,10 +1491,7 @@
       },
     },
     validation: {
-<<<<<<< HEAD
-=======
       mandatory: { type: 'toggle', displayName: 'Make this field mandatory' },
->>>>>>> 983f3912
       regex: { type: 'code', displayName: 'Regex', placeholder: '^[a-zA-Z0-9_ -]{3,16}$' },
       minLength: { type: 'code', displayName: 'Min length', placeholder: 'Enter min length' },
       maxLength: { type: 'code', displayName: 'Max length', placeholder: 'Enter max length' },
@@ -1503,10 +1500,6 @@
         displayName: 'Custom validation',
         placeholder: `{{components.text2.text=='yes'&&'valid'}}`,
       },
-<<<<<<< HEAD
-      mandatory: { type: 'toggle', displayName: 'Make this field mandatory' },
-=======
->>>>>>> 983f3912
     },
     events: {
       onChange: { displayName: 'On change' },
@@ -1520,52 +1513,6 @@
         displayName: 'Text',
         validation: { schema: { type: 'string' } },
         accordian: 'label',
-<<<<<<< HEAD
-      },
-      alignment: {
-        type: 'switch',
-        displayName: 'Alignment',
-        validation: { schema: { type: 'string' } },
-        options: [
-          { displayName: 'Side', value: 'side' },
-          { displayName: 'Top', value: 'top' },
-        ],
-        accordian: 'label',
-      },
-      direction: {
-        type: 'switch',
-        displayName: '',
-        validation: { schema: { type: 'string' } },
-        showLabel: false,
-        isIcon: true,
-        options: [
-          { displayName: 'alignleftinspector', value: 'left' },
-          { displayName: 'alignrightinspector', value: 'right' },
-        ],
-        accordian: 'label',
-      },
-      width: {
-        type: 'slider',
-        displayName: 'Width',
-        validation: { schema: { type: 'number' } },
-        accordian: 'label',
-        conditionallyRender: {
-          key: 'alignment',
-          value: 'side',
-        },
-      },
-      auto: {
-        type: 'checkbox',
-        displayName: 'auto',
-        showLabel: false,
-        validation: { schema: { type: 'boolean' } },
-        accordian: 'label',
-        conditionallyRender: {
-          key: 'alignment',
-          value: 'side',
-        },
-      },
-=======
       },
       alignment: {
         type: 'switch',
@@ -1609,7 +1556,6 @@
           value: 'side',
         },
       },
->>>>>>> 983f3912
 
       backgroundColor: {
         type: 'color',
@@ -1635,15 +1581,6 @@
         displayName: 'Text',
         validation: { schema: { type: 'string' } },
         accordian: 'field',
-<<<<<<< HEAD
-      },
-      textColor: {
-        type: 'color',
-        displayName: 'Text Color',
-        validation: { schema: { type: 'string' } },
-        accordian: 'field',
-=======
->>>>>>> 983f3912
       },
       errTextColor: {
         type: 'color',
@@ -1664,16 +1601,10 @@
         validation: { schema: { type: 'string' } },
         accordian: 'field',
         visibility: false,
-<<<<<<< HEAD
-      },
-      borderRadius: {
-        type: 'input',
-=======
         showLabel: false,
       },
       borderRadius: {
         type: 'numberInput',
->>>>>>> 983f3912
         displayName: 'Border radius',
         validation: { schema: { type: 'union', schemas: [{ type: 'string' }, { type: 'number' }] } },
         accordian: 'field',
@@ -1732,29 +1663,17 @@
       },
       {
         handle: 'setVisibility',
-<<<<<<< HEAD
-        displayName: 'setVisibility',
-=======
         displayName: 'Set visibility',
->>>>>>> 983f3912
         params: [{ handle: 'disable', displayName: 'Value', defaultValue: '{{false}}', type: 'toggle' }],
       },
       {
         handle: 'setDisable',
-<<<<<<< HEAD
-        displayName: 'setDisable',
-=======
         displayName: 'Set disable',
->>>>>>> 983f3912
         params: [{ handle: 'disable', displayName: 'Value', defaultValue: '{{false}}', type: 'toggle' }],
       },
       {
         handle: 'setLoading',
-<<<<<<< HEAD
-        displayName: 'setLoading',
-=======
         displayName: 'Set loading',
->>>>>>> 983f3912
         params: [{ handle: 'loading', displayName: 'Value', defaultValue: '{{false}}', type: 'toggle' }],
       },
     ],
@@ -1772,11 +1691,7 @@
         showOnMobile: { value: '{{false}}' },
       },
       properties: {
-<<<<<<< HEAD
-        value: { value: 'Hello World👋' },
-=======
         value: { value: '' },
->>>>>>> 983f3912
         label: { value: 'Label' },
         placeholder: { value: 'Enter your input' },
         visibility: { value: '{{true}}' },
@@ -1787,12 +1702,8 @@
       events: [],
       styles: {
         textColor: { value: '#11181C' },
-<<<<<<< HEAD
-        borderColor: { value: '#D7DBDF' },
-=======
         borderColor: { value: '#6A727C47' },
         accentColor: { value: '#4368E3' },
->>>>>>> 983f3912
         errTextColor: { value: '#DB4324' },
         borderRadius: { value: '{{6}}' },
         backgroundColor: { value: '#fff' },
@@ -1884,11 +1795,7 @@
     styles: {
       color: {
         type: 'color',
-<<<<<<< HEAD
-        displayName: 'Text color',
-=======
         displayName: 'Text',
->>>>>>> 983f3912
         validation: { schema: { type: 'string' } },
         accordian: 'label',
       },
@@ -1909,23 +1816,14 @@
         showLabel: false,
         isIcon: true,
         options: [
-<<<<<<< HEAD
-          { displayName: 'alignleftinspector', value: 'left' },
-          { displayName: 'alignrightinspector', value: 'right' },
-=======
           { displayName: 'alignleftinspector', value: 'left', iconName: 'alignleftinspector' },
           { displayName: 'alignrightinspector', value: 'right', iconName: 'alignrightinspector' },
->>>>>>> 983f3912
         ],
         accordian: 'label',
       },
       width: {
         type: 'slider',
         displayName: 'Width',
-<<<<<<< HEAD
-        validation: { schema: { type: 'number' } },
-=======
->>>>>>> 983f3912
         accordian: 'label',
         conditionallyRender: {
           key: 'alignment',
@@ -1946,20 +1844,13 @@
 
       backgroundColor: {
         type: 'color',
-<<<<<<< HEAD
-        displayName: 'Background color',
-=======
         displayName: 'Background',
->>>>>>> 983f3912
         validation: { schema: { type: 'string' } },
         accordian: 'field',
       },
 
       borderColor: {
         type: 'color',
-<<<<<<< HEAD
-        displayName: 'Border color',
-=======
         displayName: 'Border',
         validation: { schema: { type: 'string' } },
         accordian: 'field',
@@ -1967,7 +1858,6 @@
       accentColor: {
         type: 'color',
         displayName: 'Accent',
->>>>>>> 983f3912
         validation: { schema: { type: 'string' } },
         accordian: 'field',
       },
@@ -1988,21 +1878,6 @@
         displayName: 'Icon',
         validation: { schema: { type: 'string' } },
         accordian: 'field',
-<<<<<<< HEAD
-      },
-      errTextColor: {
-        type: 'color',
-        displayName: 'Error text color',
-        validation: { schema: { type: 'string' } },
-        accordian: 'field',
-      },
-      icon: {
-        type: 'icon',
-        displayName: 'Icon',
-        validation: { schema: { type: 'string' } },
-        accordian: 'field',
-=======
->>>>>>> 983f3912
         visibility: false,
       },
       iconColor: {
@@ -2011,16 +1886,10 @@
         validation: { schema: { type: 'string' } },
         accordian: 'field',
         visibility: false,
-<<<<<<< HEAD
-      },
-      borderRadius: {
-        type: 'input',
-=======
         showLabel: false,
       },
       borderRadius: {
         type: 'numberInput',
->>>>>>> 983f3912
         displayName: 'Border radius',
         validation: { schema: { type: 'union', schemas: [{ type: 'string' }, { type: 'number' }] } },
         accordian: 'field',
@@ -2062,29 +1931,17 @@
       },
       {
         handle: 'setVisibility',
-<<<<<<< HEAD
-        displayName: 'setVisibility',
-=======
         displayName: 'Set visibility',
->>>>>>> 983f3912
         params: [{ handle: 'disable', displayName: 'Value', defaultValue: '{{false}}', type: 'toggle' }],
       },
       {
         handle: 'setDisable',
-<<<<<<< HEAD
-        displayName: 'setDisable',
-=======
         displayName: 'Set disable',
->>>>>>> 983f3912
         params: [{ handle: 'disable', displayName: 'Value', defaultValue: '{{false}}', type: 'toggle' }],
       },
       {
         handle: 'setLoading',
-<<<<<<< HEAD
-        displayName: 'setLoading',
-=======
         displayName: 'Set loading',
->>>>>>> 983f3912
         params: [{ handle: 'loading', displayName: 'Value', defaultValue: '{{false}}', type: 'toggle' }],
       },
     ],
@@ -2096,10 +1953,7 @@
       isLoading: false,
     },
     validation: {
-<<<<<<< HEAD
-=======
       mandatory: { type: 'toggle', displayName: 'Make this field mandatory' },
->>>>>>> 983f3912
       regex: { type: 'code', displayName: 'Regex', placeholder: '^d+$' },
       minValue: { type: 'code', displayName: 'Min value', placeholder: 'Enter min value' },
       maxValue: { type: 'code', displayName: 'Max value', placeholder: 'Enter max value' },
@@ -2108,10 +1962,6 @@
         displayName: 'Custom validation',
         placeholder: `{{components.text2.text=='yes'&&'valid'}}`,
       },
-<<<<<<< HEAD
-      mandatory: { type: 'toggle', displayName: 'Make this field mandatory' },
-=======
->>>>>>> 983f3912
     },
     definition: {
       others: {
@@ -2126,11 +1976,7 @@
         customRule: { value: null },
       },
       properties: {
-<<<<<<< HEAD
-        value: { value: '99' },
-=======
         value: { value: '' },
->>>>>>> 983f3912
         label: { value: 'Label' },
         maxValue: { value: '' },
         minValue: { value: '' },
@@ -2145,12 +1991,8 @@
       styles: {
         borderRadius: { value: '{{6}}' },
         backgroundColor: { value: '#fff' },
-<<<<<<< HEAD
-        borderColor: { value: '#D7DBDF' },
-=======
         borderColor: { value: '#6A727C47' },
         accentColor: { value: '#4368E3' },
->>>>>>> 983f3912
         errTextColor: { value: '#DB4324' },
         textColor: { value: '#232e3c' },
         iconColor: { value: '#C1C8CD' },
@@ -2228,10 +2070,7 @@
       },
     },
     validation: {
-<<<<<<< HEAD
-=======
       mandatory: { type: 'toggle', displayName: 'Make this field mandatory' },
->>>>>>> 983f3912
       regex: {
         type: 'code',
         displayName: 'Regex',
@@ -2244,10 +2083,6 @@
         displayName: 'Custom validation',
         placeholder: `{{components.text2.text=='yes'&&'valid'}}`,
       },
-<<<<<<< HEAD
-      mandatory: { type: 'toggle', displayName: 'Make this field mandatory' },
-=======
->>>>>>> 983f3912
     },
     events: {
       onChange: { displayName: 'On change' },
@@ -2258,49 +2093,6 @@
     styles: {
       color: {
         type: 'color',
-<<<<<<< HEAD
-        displayName: 'Text color',
-        validation: { schema: { type: 'string' } },
-        accordian: 'label',
-      },
-      alignment: {
-        type: 'switch',
-        displayName: 'Alignment',
-        validation: { schema: { type: 'string' } },
-        options: [
-          { displayName: 'Side', value: 'side' },
-          { displayName: 'Top', value: 'top' },
-        ],
-        accordian: 'label',
-      },
-      direction: {
-        type: 'switch',
-        displayName: '',
-        validation: { schema: { type: 'string' } },
-        showLabel: false,
-        isIcon: true,
-        options: [
-          { displayName: 'alignleftinspector', value: 'left' },
-          { displayName: 'alignrightinspector', value: 'right' },
-        ],
-        accordian: 'label',
-      },
-      width: {
-        type: 'slider',
-        displayName: 'Width',
-        validation: { schema: { type: 'number' } },
-        accordian: 'label',
-        conditionallyRender: {
-          key: 'alignment',
-          value: 'side',
-        },
-      },
-      auto: {
-        type: 'checkbox',
-        displayName: 'auto',
-        showLabel: false,
-        validation: { schema: { type: 'boolean' } },
-=======
         displayName: 'Text',
         validation: { schema: { type: 'string' } },
         accordian: 'label',
@@ -2330,64 +2122,11 @@
       width: {
         type: 'slider',
         displayName: 'Width',
->>>>>>> 983f3912
         accordian: 'label',
         conditionallyRender: {
           key: 'alignment',
           value: 'side',
         },
-<<<<<<< HEAD
-      },
-
-      backgroundColor: {
-        type: 'color',
-        displayName: 'Background color',
-        validation: { schema: { type: 'string' } },
-        accordian: 'field',
-      },
-
-      borderColor: {
-        type: 'color',
-        displayName: 'Border color',
-        validation: { schema: { type: 'string' } },
-        accordian: 'field',
-      },
-      textColor: {
-        type: 'color',
-        displayName: 'Text Color',
-        validation: { schema: { type: 'string' } },
-        accordian: 'field',
-      },
-      errTextColor: {
-        type: 'color',
-        displayName: 'Error text color',
-        validation: { schema: { type: 'string' } },
-        accordian: 'field',
-      },
-      icon: {
-        type: 'icon',
-        displayName: 'Icon',
-        validation: { schema: { type: 'string' } },
-        accordian: 'field',
-        visibility: false,
-      },
-      iconColor: {
-        type: 'color',
-        displayName: 'Icon color',
-        validation: { schema: { type: 'string' } },
-        accordian: 'field',
-        visibility: false,
-      },
-      borderRadius: {
-        type: 'input',
-        displayName: 'Border radius',
-        validation: { schema: { type: 'union', schemas: [{ type: 'string' }, { type: 'number' }] } },
-        accordian: 'field',
-      },
-      boxShadow: {
-        type: 'boxShadow',
-        displayName: 'Box Shadow',
-=======
       },
       auto: {
         type: 'checkbox',
@@ -2455,7 +2194,6 @@
       boxShadow: {
         type: 'boxShadow',
         displayName: 'Box shadow',
->>>>>>> 983f3912
         validation: { schema: { type: 'union', schemas: [{ type: 'string' }, { type: 'number' }] } },
         accordian: 'field',
       },
@@ -2498,29 +2236,17 @@
       },
       {
         handle: 'setVisibility',
-<<<<<<< HEAD
-        displayName: 'setVisibility',
-=======
         displayName: 'Set visibility',
->>>>>>> 983f3912
         params: [{ handle: 'disable', displayName: 'Value', defaultValue: '{{false}}', type: 'toggle' }],
       },
       {
         handle: 'setDisable',
-<<<<<<< HEAD
-        displayName: 'setDisable',
-=======
         displayName: 'Set disable',
->>>>>>> 983f3912
         params: [{ handle: 'disable', displayName: 'Value', defaultValue: '{{false}}', type: 'toggle' }],
       },
       {
         handle: 'setLoading',
-<<<<<<< HEAD
-        displayName: 'setLoading',
-=======
         displayName: 'Set loading',
->>>>>>> 983f3912
         params: [{ handle: 'loading', displayName: 'Value', defaultValue: '{{false}}', type: 'toggle' }],
       },
     ],
@@ -2536,11 +2262,7 @@
         loadingState: { value: '{{false}}' },
         tooltip: { value: '' },
         label: { value: 'Label' },
-<<<<<<< HEAD
-        value: { value: 'Hello world' },
-=======
         value: { value: '' },
->>>>>>> 983f3912
       },
       validation: {
         mandatory: { value: false },
@@ -2553,12 +2275,8 @@
       styles: {
         borderRadius: { value: '{{6}}' },
         backgroundColor: { value: '#fff' },
-<<<<<<< HEAD
-        borderColor: { value: '#D7DBDF' },
-=======
         borderColor: { value: '#6A727C47' },
         accentColor: { value: '#4368E3' },
->>>>>>> 983f3912
         errTextColor: { value: '#DB4324' },
         textColor: { value: '#11181C' },
         iconColor: { value: '#C1C8CD' },
