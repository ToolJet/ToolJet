--- conflicted
+++ resolved
@@ -1589,10 +1589,6 @@
     },
     events: [],
     styles: {
-<<<<<<< HEAD
-      textSize: { type: 'number', displayName: 'Text Size' },
-      textColor: { type: 'color', displayName: 'Text Color' },
-      textAlign: { type: 'alignButtons', displayName: 'Align Text' },
       fontWeight: {
         type: 'select',
         displayName: 'Font Weight',
@@ -1637,10 +1633,7 @@
       textIndent: { type: 'number', displayName: 'Text Indent' },
       letterSpacing: { type: 'number', displayName: 'Letter Spacing' },
       wordSpacing: { type: 'number', displayName: 'Word Spacing' },
-      visibility: { type: 'toggle', displayName: 'Visibility' },
-      disabledState: { type: 'toggle', displayName: 'Disable' },
       fontVariant: { type: 'toggle', displayName: 'Font Variant' },
-=======
       textSize: {
         type: 'number',
         displayName: 'Text Size',
@@ -1677,7 +1670,6 @@
           schema: { type: 'boolean' },
         },
       },
->>>>>>> 6ea62151
     },
     exposedVariables: {},
     actions: [
