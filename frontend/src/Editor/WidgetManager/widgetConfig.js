--- conflicted
+++ resolved
@@ -5789,8 +5789,6 @@
     },
   },
   {
-<<<<<<< HEAD
-=======
     name: 'Form',
     displayName: 'Form',
     description: 'Wrapper for multiple components',
@@ -6002,7 +6000,6 @@
     },
   },
   {
->>>>>>> 3f67b070
     name: 'BoundedBox',
     displayName: 'Bounded Box',
     description: 'An infinitely customizable image annotation widget',
