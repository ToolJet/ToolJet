export const widgets = [
  {
    name: 'Table',
    displayName: 'Table',
    description: 'Display paginated tabular data',
    component: 'Table',
    properties: {
      title: {
        type: 'string',
        displayName: 'Title',
        validation: {
          schema: { type: 'string' },
        },
      },
      data: {
        type: 'code',
        displayName: 'Table data',
        validation: {
          schema: {
            type: 'array',
            element: { type: 'object' },
            optional: true,
          },
        },
      },
      loadingState: {
        type: 'toggle',
        displayName: 'Loading state',
        validation: {
          schema: { type: 'boolean' },
        },
      },
      columns: {
        type: 'array',
        displayName: 'Table Columns',
        // validation: {
        //   schema: {
        //     type: 'array',
        //     element: {
        //       type: 'union',
        //       schemas: [
        //         {
        //           type: 'object',
        //           object: {
        //             columnType: { type: 'string' },
        //             name: { type: 'string' },
        //             textWrap: { type: 'string' },
        //             key: { type: 'union', schemas: [{ type: 'string' }, { type: 'number' }] },
        //             textColor: { type: 'string' },
        //             regex: { type: 'string' },
        //             minLength: { type: 'union', schemas: [{ type: 'string' }, { type: 'number' }] },
        //             maxLength: { type: 'union', schemas: [{ type: 'string' }, { type: 'number' }] },
        //             customRule: { type: 'string' },
        //           },
        //         },
        //         {
        //           type: 'object',
        //           object: {
        //             columnType: { type: 'string' },
        //             name: { type: 'string' },
        //             key: { type: 'union', schemas: [{ type: 'string' }, { type: 'number' }] },
        //           },
        //           isEditable: { type: 'boolean' },
        //         },
        //         {
        //           type: 'object',
        //           object: {
        //             columnType: { type: 'string' },
        //             name: { type: 'string' },
        //             activeColor: { type: 'string' },
        //             isEditable: { type: 'boolean' },
        //           },
        //         },
        //         {
        //           type: 'object',
        //           object: {
        //             columnType: { type: 'string' },
        //             name: { type: 'string' },
        //             key: { type: 'union', schemas: [{ type: 'string' }, { type: 'number' }] },
        //             values: {
        //               type: 'union',
        //               schemas: [
        //                 { type: 'array', element: { type: 'string' } },
        //                 { type: 'array', element: { type: 'number' } },
        //               ],
        //             },
        //             labels: {
        //               type: 'union',
        //               schemas: [
        //                 { type: 'array', element: { type: 'string' } },
        //                 { type: 'array', element: { type: 'number' } },
        //               ],
        //             },
        //           },
        //           isEditable: { type: 'boolean' },
        //         },
        //         {
        //           type: 'object',
        //           object: {
        //             columnType: { type: 'string' },
        //             name: { type: 'string' },
        //             key: { type: 'union', schemas: [{ type: 'string' }, { type: 'number' }] },
        //             values: {
        //               type: 'union',
        //               schemas: [
        //                 { type: 'array', element: { type: 'string' } },
        //                 { type: 'array', element: { type: 'number' } },
        //               ],
        //             },
        //             labels: {
        //               type: 'union',
        //               schemas: [
        //                 { type: 'array', element: { type: 'string' } },
        //                 { type: 'array', element: { type: 'number' } },
        //               ],
        //             },
        //           },
        //           isEditable: { type: 'boolean' },
        //         },
        //         {
        //           type: 'object',
        //           object: {
        //             columnType: { type: 'string' },
        //             name: { type: 'string' },
        //             key: { type: 'union', schemas: [{ type: 'string' }, { type: 'number' }] },
        //             dateFormat: { type: 'string' },
        //             parseDateFormat: { type: 'string' },
        //             isTimeChecked: { type: 'boolean' },
        //             isEditable: { type: 'boolean' },
        //           },
        //         },
        //       ],
        //     },
        //   },
        // },
      },
      useDynamicColumn: {
        type: 'toggle',
        displayName: 'Use dynamic column',
        validation: {
          schema: { type: 'boolean' },
        },
      },
      columnData: {
        type: 'code',
        displayName: 'Column data',
      },
      rowsPerPage: {
        type: 'code',
        displayName: 'Number of rows per page',
        validation: {
          schema: { type: 'union', schemas: [{ type: 'string' }, { type: 'number' }] },
        },
      },

      enableNextButton: {
        type: 'toggle',
        displayName: 'Enable next page button',
        validation: {
          schema: { type: 'boolean' },
        },
      },
      enabledSort: {
        type: 'toggle',
        displayName: 'Enable column sorting',
        validation: {
          schema: { type: 'boolean' },
        },
      },
      hideColumnSelectorButton: {
        type: 'toggle',
        displayName: 'Hide column selector button',
        validation: {
          schema: { type: 'boolean' },
        },
      },
      enablePrevButton: {
        type: 'toggle',
        displayName: 'Enable previous page button',
        validation: {
          schema: { type: 'boolean' },
        },
      },
      totalRecords: {
        type: 'code',
        displayName: 'Total records server side',
        validation: {
          schema: { type: 'union', schemas: [{ type: 'string' }, { type: 'number' }] },
        },
      },
      // clientSidePagination: {
      //   type: 'toggle',
      //   displayName: 'Enable pagination',
      //   validation: {
      //     schema: { type: 'boolean' },
      //   },
      // },
      enablePagination: {
        type: 'toggle',
        displayName: 'Enable pagination',
        validation: {
          schema: { type: 'boolean' },
        },
      },
      serverSidePagination: {
        type: 'clientServerSwitch',
        displayName: 'Type',
        validation: {
          schema: { type: 'boolean' },
        },
        options: [
          { displayName: 'Client side', value: 'clientSide' },
          { displayName: 'Server side', value: 'serverSide' },
        ],
        // defaultValue: 'clientSide',
      },
      serverSideSearch: {
        type: 'clientServerSwitch',
        displayName: 'Type',
        options: [
          { displayName: 'Client side', value: 'clientSide' },
          { displayName: 'Server side', value: 'serverSide' },
        ],
        // defaultValue: 'clientSide',
        validation: {
          schema: { type: 'boolean' },
        },
      },
      serverSideSort: {
        type: 'clientServerSwitch',
        displayName: 'Type',
        validation: {
          schema: { type: 'boolean' },
        },
        options: [
          { displayName: 'Client side', value: 'clientSide' },
          { displayName: 'Server side', value: 'serverSide' },
        ],
        // defaultValue: 'clientSide',
      },
      serverSideFilter: {
        type: 'clientServerSwitch',
        displayName: 'Type',
        validation: {
          schema: { type: 'boolean' },
        },
        options: [
          { displayName: 'Client side', value: 'clientSide' },
          { displayName: 'Server side', value: 'serverSide' },
        ],
        defaultValue: 'clientSide',
      },
      actionButtonBackgroundColor: {
        type: 'color',
        displayName: 'Background color',
        validation: {
          schema: { type: 'string' },
        },
      },
      actionButtonTextColor: {
        type: 'color',
        displayName: 'Text color',
        validation: {
          schema: { type: 'string' },
        },
      },
      displaySearchBox: {
        type: 'toggle',
        displayName: 'Show search',
        validation: {
          schema: { type: 'boolean' },
        },
      },
      showDownloadButton: {
        type: 'toggle',
        displayName: 'Show download button',
        validation: {
          schema: { type: 'boolean' },
        },
      },
      showFilterButton: {
        type: 'toggle',
        displayName: 'Enable filtering',
        validation: {
          schema: { type: 'boolean' },
        },
      },
      showBulkUpdateActions: {
        type: 'toggle',
        displayName: 'Show update buttons',
        validation: {
          schema: { type: 'boolean' },
        },
      },
      allowSelection: {
        type: 'toggle',
        displayName: 'Allow selection',
        validation: {
          schema: { type: 'boolean' },
        },
      },
      showBulkSelector: {
        type: 'toggle',
        displayName: 'Bulk selection',
        validation: {
          schema: { type: 'boolean' },
        },
      },
      highlightSelectedRow: {
        type: 'toggle',
        displayName: 'Highlight selected row',
        validation: {
          schema: { type: 'boolean' },
        },
      },
      defaultSelectedRow: {
        type: 'code',
        displayName: 'Default selected row',
        validation: {
          schema: {
            type: 'object',
          },
        },
      },

      showAddNewRowButton: {
        type: 'toggle',
        displayName: 'Show add new row button',
        validation: {
          schema: { type: 'boolean' },
        },
      },
    },
    others: {
      showOnDesktop: { type: 'toggle', displayName: 'Show on desktop ' },
      showOnMobile: { type: 'toggle', displayName: 'Show on mobile' },
    },
    defaultSize: {
      width: 28.86,
      height: 456,
    },
    events: {
      onRowHovered: { displayName: 'Row hovered' },
      onRowClicked: { displayName: 'Row clicked' },
      onBulkUpdate: { displayName: 'Save changes' },
      onPageChanged: { displayName: 'Page changed' },
      onSearch: { displayName: 'Search' },
      onCancelChanges: { displayName: 'Cancel changes' },
      onSort: { displayName: 'Sort applied' },
      onCellValueChanged: { displayName: 'Cell value changed' },
      onFilterChanged: { displayName: 'Filter changed' },
      onNewRowsAdded: { displayName: 'Add new rows' },
    },
    styles: {
      textColor: {
        type: 'color',
        displayName: 'Text Color',
        validation: {
          schema: { type: 'string' },
        },
      },
      actionButtonRadius: {
        type: 'code',
        displayName: 'Action button radius',
        validation: {
          schema: { type: 'union', schemas: [{ type: 'string' }, { type: 'boolean' }] },
        },
      },
      tableType: {
        type: 'select',
        displayName: 'Table type',
        options: [
          { name: 'Bordered', value: 'table-bordered' },
          { name: 'Regular', value: 'table-classic' },
          { name: 'Striped', value: 'table-striped' },
        ],
        validation: {
          schema: { type: 'string' },
        },
      },
      cellSize: {
        type: 'select',
        displayName: 'Cell size',
        options: [
          { name: 'Condensed', value: 'condensed' },
          { name: 'Regular', value: 'regular' },
        ],
        validation: {
          schema: { type: 'string' },
        },
      },
      borderRadius: {
        type: 'code',
        displayName: 'Border radius',
        validation: {
          schema: { type: 'union', schemas: [{ type: 'string' }, { type: 'number' }] },
        },
      },
      visibility: {
        type: 'toggle',
        displayName: 'Visibility',
        validation: {
          schema: { type: 'boolean' },
        },
      },
      disabledState: {
        type: 'toggle',
        displayName: 'Disable',
        validation: {
          schema: { type: 'boolean' },
        },
      },
    },
    exposedVariables: {
      selectedRow: {},
      changeSet: {},
      dataUpdates: [],
      pageIndex: 1,
      searchText: '',
      selectedRows: [],
      filters: [],
    },
    actions: [
      {
        handle: 'setPage',
        displayName: 'Set page',
        params: [
          {
            handle: 'page',
            displayName: 'Page',
            defaultValue: '{{1}}',
          },
        ],
      },
      {
        handle: 'selectRow',
        displayName: 'Select row',
        params: [
          { handle: 'key', displayName: 'Key' },
          { handle: 'value', displayName: 'Value' },
        ],
      },
      {
        handle: 'deselectRow',
        displayName: 'Deselect row',
      },
      {
        handle: 'discardChanges',
        displayName: 'Discard Changes',
      },
      {
        handle: 'discardNewlyAddedRows',
        displayName: 'Discard newly added rows',
      },
      {
        displayName: 'Download table data',
        handle: 'downloadTableData',
        params: [
          {
            handle: 'type',
            displayName: 'Type',
            options: [
              { name: 'Download as Excel', value: 'xlsx' },
              { name: 'Download as CSV', value: 'csv' },
              { name: 'Download as PDF', value: 'pdf' },
            ],
            defaultValue: `{{Download as Excel}}`,
            type: 'select',
          },
        ],
      },
    ],
    definition: {
      others: {
        showOnDesktop: { value: '{{true}}' },
        showOnMobile: { value: '{{false}}' },
      },
      properties: {
        title: { value: 'Table' },
        visible: { value: '{{true}}' },
        loadingState: { value: '{{false}}' },
        data: {
          value:
            "{{ [ \n\t\t{ id: 1, name: 'Sarah', email: 'sarah@example.com'}, \n\t\t{ id: 2, name: 'Lisa', email: 'lisa@example.com'}, \n\t\t{ id: 3, name: 'Sam', email: 'sam@example.com'}, \n\t\t{ id: 4, name: 'Jon', email: 'jon@example.com'} \n] }}",
        },
        useDynamicColumn: { value: '{{false}}' },
        columnData: {
          value: "{{[{name: 'email', key: 'email'}, {name: 'Full name', key: 'name', isEditable: true}]}}",
        },
        rowsPerPage: { value: '{{10}}' },
        serverSidePagination: { value: '{{false}}' },
        enableNextButton: { value: '{{true}}' },
        enablePrevButton: { value: '{{true}}' },
        totalRecords: { value: '' },
        enablePagination: { value: '{{true}}' },
        serverSideSort: { value: '{{false}}' },
        serverSideFilter: { value: '{{false}}' },
        displaySearchBox: { value: '{{true}}' },
        showDownloadButton: { value: '{{true}}' },
        showFilterButton: { value: '{{true}}' },
        autogenerateColumns: { value: true, generateNestedColumns: true },
        columns: {
          value: [
            {
              name: 'id',
              id: 'e3ecbf7fa52c4d7210a93edb8f43776267a489bad52bd108be9588f790126737',
              autogenerated: true,
            },
            {
              name: 'name',
              id: '5d2a3744a006388aadd012fcc15cc0dbcb5f9130e0fbb64c558561c97118754a',
              autogenerated: true,
            },
            {
              name: 'email',
              id: 'afc9a5091750a1bd4760e38760de3b4be11a43452ae8ae07ce2eebc569fe9a7f',
              autogenerated: true,
            },
          ],
        },
        showBulkUpdateActions: { value: '{{true}}' },
        showBulkSelector: { value: '{{false}}' },
        highlightSelectedRow: { value: '{{false}}' },
        columnSizes: { value: '{{({})}}' },
        actions: { value: [] },
        enabledSort: { value: '{{true}}' },
        hideColumnSelectorButton: { value: '{{false}}' },
        defaultSelectedRow: { value: '{{{"id":1}}}' },
        showAddNewRowButton: { value: '{{true}}' },
        allowSelection: { value: '{{true}}' },
      },
      events: [],
      styles: {
        textColor: { value: '#000' },
        actionButtonRadius: { value: '0' },
        visibility: { value: '{{true}}' },
        disabledState: { value: '{{false}}' },
        cellSize: { value: 'regular' },
        borderRadius: { value: '4' },
        tableType: { value: 'table-classic' },
      },
    },
  },
  {
    name: 'Button',
    displayName: 'Button',
    description: 'Trigger actions: queries, alerts, set variables etc.',
    component: 'Button',
    defaultSize: {
      width: 3,
      height: 30,
    },
    others: {
      showOnDesktop: { type: 'toggle', displayName: 'Show on desktop' },
      showOnMobile: { type: 'toggle', displayName: 'Show on mobile' },
    },
    properties: {
      text: {
        type: 'code',
        displayName: 'Button text',
        validation: {
          schema: { type: 'string' },
        },
      },
      loadingState: {
        type: 'toggle',
        displayName: 'Loading state',
        validation: {
          schema: { type: 'boolean' },
        },
      },
    },
    events: {
      onClick: { displayName: 'On click' },
      onHover: { displayName: 'On hover' },
    },
    styles: {
      backgroundColor: {
        type: 'color',
        displayName: 'Background color',
        validation: {
          schema: { type: 'string' },
          defaultValue: false,
        },
      },
      textColor: {
        type: 'color',
        displayName: 'Text color',
        validation: {
          schema: { type: 'string' },
          defaultValue: false,
        },
      },
      loaderColor: {
        type: 'color',
        displayName: 'Loader color',
        validation: {
          schema: { type: 'string' },
          defaultValue: false,
        },
      },
      visibility: {
        type: 'toggle',
        displayName: 'Visibility',
        validation: {
          schema: { type: 'boolean' },
          defaultValue: false,
        },
      },
      disabledState: {
        type: 'toggle',
        displayName: 'Disable',
        validation: {
          schema: { type: 'boolean' },
          defaultValue: false,
        },
      },
      borderRadius: {
        type: 'number',
        displayName: 'Border radius',
        validation: {
          schema: { type: 'number' },
          defaultValue: false,
        },
      },
      borderColor: {
        type: 'color',
        displayName: 'Border color',
        validation: {
          schema: { type: 'string' },
          defaultValue: false,
        },
      },
    },
    exposedVariables: {
      buttonText: 'Button',
    },
    actions: [
      {
        handle: 'click',
        displayName: 'Click',
      },
      {
        handle: 'setText',
        displayName: 'Set Text',
        params: [{ handle: 'text', displayName: 'Text', defaultValue: 'New Text' }],
      },
      {
        handle: 'disable',
        displayName: 'Disable',
        params: [{ handle: 'disable', displayName: 'Value', defaultValue: `{{false}}`, type: 'toggle' }],
      },
      {
        handle: 'visibility',
        displayName: 'Visibility',
        params: [{ handle: 'visible', displayName: 'Value', defaultValue: `{{false}}`, type: 'toggle' }],
      },
      {
        handle: 'loading',
        displayName: 'Loading',
        params: [{ handle: 'loading', displayName: 'Value', defaultValue: `{{false}}`, type: 'toggle' }],
      },
    ],
    definition: {
      others: {
        showOnDesktop: { value: '{{true}}' },
        showOnMobile: { value: '{{false}}' },
      },
      properties: {
        text: { value: `Button` },
        loadingState: { value: `{{false}}` },
      },
      events: [],
      styles: {
        backgroundColor: { value: '#375FCF' },
        textColor: { value: '#fff' },
        loaderColor: { value: '#fff' },
        visibility: { value: '{{true}}' },
        borderRadius: { value: '{{4}}' },
        borderColor: { value: '#375FCF' },
        disabledState: { value: '{{false}}' },
      },
    },
  },
  {
    name: 'Chart',
    displayName: 'Chart',
    description: 'Visualize data',
    component: 'Chart',
    defaultSize: {
      width: 20,
      height: 400,
    },
    others: {
      showOnDesktop: { type: 'toggle', displayName: 'Show on desktop' },
      showOnMobile: { type: 'toggle', displayName: 'Show on mobile' },
    },
    properties: {
      title: {
        type: 'code',
        displayName: 'Title',
        validation: {
          schema: {
            type: 'string',
          },
        },
      },
      data: {
        type: 'json',
        displayName: 'Data',
        validation: {
          schema: { type: 'union', schemas: [{ type: 'string' }, { type: 'array' }] },
        },
      },
      loadingState: {
        type: 'toggle',
        displayName: 'Loading state',
        validation: {
          schema: { type: 'boolean' },
        },
      },
      markerColor: {
        type: 'color',
        displayName: 'Marker color',
        validation: {
          schema: {
            type: 'string',
          },
        },
      },
      showAxes: {
        type: 'toggle',
        displayName: 'Show axes',
        validation: {
          schema: {
            type: 'boolean',
          },
        },
      },
      showGridLines: {
        type: 'toggle',
        displayName: 'Show grid lines',
        validation: {
          schema: {
            type: 'boolean',
          },
        },
      },
      type: {
        type: 'select',
        displayName: 'Chart type',
        options: [
          { name: 'Line', value: 'line' },
          { name: 'Bar', value: 'bar' },
          { name: 'Pie', value: 'pie' },
        ],
        validation: {
          schema: {
            type: 'union',
            schemas: [{ type: 'string' }, { type: 'boolean' }, { type: 'number' }],
          },
        },
      },
      jsonDescription: {
        type: 'json',
        displayName: 'Json Description',
        validation: {
          schema: {
            type: 'string',
          },
        },
      },
      plotFromJson: {
        type: 'toggle',
        displayName: 'Use Plotly JSON schema',
        validation: {
          schema: {
            type: 'boolean',
          },
        },
      },
      barmode: {
        type: 'select',
        displayName: 'Bar mode',
        options: [
          { name: 'Stack', value: 'stack' },
          { name: 'Group', value: 'group' },
          { name: 'Overlay', value: 'overlay' },
          { name: 'Relative', value: 'relative' },
        ],
        validation: {
          schema: {
            schemas: { type: 'string' },
          },
        },
      },
    },
    events: {},
    styles: {
      padding: {
        type: 'code',
        displayName: 'Padding',
        validation: {
          schema: {
            type: 'union',
            schemas: [{ type: 'number' }, { type: 'string' }],
          },
        },
      },
      visibility: {
        type: 'toggle',
        displayName: 'Visibility',
        validation: {
          schema: {
            type: 'boolean',
          },
        },
      },
      disabledState: {
        type: 'toggle',
        displayName: 'Disable',
        validation: {
          schema: {
            type: 'boolean',
          },
        },
      },
    },
    exposedVariables: {
      show: null,
    },
    definition: {
      others: {
        showOnDesktop: { value: '{{true}}' },
        showOnMobile: { value: '{{false}}' },
      },
      properties: {
        title: { value: 'This title can be changed' },
        markerColor: { value: '#CDE1F8' },
        showAxes: { value: '{{true}}' },
        showGridLines: { value: '{{true}}' },
        plotFromJson: { value: '{{false}}' },
        loadingState: { value: `{{false}}` },
        barmode: { value: `group` },
        jsonDescription: {
          value: `{
            "data": [
                {
                    "x": [
                        "Jan",
                        "Feb",
                        "Mar"
                    ],
                    "y": [
                        100,
                        80,
                        40
                    ],
                    "type": "bar"
                }
            ]
        }`,
        },
        type: { value: `line` },
        data: {
          value: `[
  { "x": "Jan", "y": 100},
  { "x": "Feb", "y": 80},
  { "x": "Mar", "y": 40}
]`,
        },
      },
      events: [],
      styles: {
        padding: { value: '50' },
        visibility: { value: '{{true}}' },
        disabledState: { value: '{{false}}' },
      },
    },
  },
  {
    name: 'Modal',
    displayName: 'Modal',
    description: 'Show pop-up windows',
    component: 'Modal',
    defaultSize: {
      width: 10,
      height: 34,
    },
    others: {
      showOnDesktop: { type: 'toggle', displayName: 'Show on desktop' },
      showOnMobile: { type: 'toggle', displayName: 'Show on mobile' },
    },
    properties: {
      title: {
        type: 'code',
        displayName: 'Title',
        validation: {
          schema: { type: 'string' },
        },
      },
      loadingState: {
        type: 'toggle',
        displayName: 'Loading state',
        validation: {
          schema: { type: 'boolean' },
        },
      },
      useDefaultButton: {
        type: 'toggle',
        displayName: 'Use default trigger button',
        validation: {
          schema: {
            type: 'boolean',
          },
        },
      },
      triggerButtonLabel: {
        type: 'code',
        displayName: 'Trigger button label',
        validation: {
          schema: {
            type: 'string',
          },
        },
      },
      hideTitleBar: { type: 'toggle', displayName: 'Hide title bar' },
      hideCloseButton: { type: 'toggle', displayName: 'Hide close button' },
      hideOnEsc: { type: 'toggle', displayName: 'Close on escape key' },
      closeOnClickingOutside: { type: 'toggle', displayName: 'Close on clicking outside' },

      size: {
        type: 'select',
        displayName: 'Modal size',
        options: [
          { name: 'small', value: 'sm' },
          { name: 'medium', value: 'lg' },
          { name: 'large', value: 'xl' },
        ],
        validation: {
          schema: { type: 'string' },
        },
      },
      modalHeight: {
        type: 'code',
        displayName: 'Modal height',
        validation: {
          schema: { type: 'string' },
        },
      },
    },
    events: {
      onOpen: { displayName: 'On open' },
      onClose: { displayName: 'On close' },
    },
    styles: {
      headerBackgroundColor: {
        type: 'color',
        displayName: 'Header background color',
        validation: {
          schema: { type: 'string' },
        },
      },
      headerTextColor: {
        type: 'color',
        displayName: 'Header title color',
        validation: {
          schema: { type: 'string' },
        },
      },
      bodyBackgroundColor: {
        type: 'color',
        displayName: 'Body background color',
        validation: {
          schema: { type: 'string' },
        },
      },
      disabledState: {
        type: 'toggle',
        displayName: 'Disable',
        validation: {
          schema: { type: 'boolean' },
        },
      },
      visibility: {
        type: 'toggle',
        displayName: 'Visibility',
        validation: {
          schema: { type: 'boolean' },
          defaultValue: true,
        },
      },
      triggerButtonBackgroundColor: {
        type: 'color',
        displayName: 'Trigger button background color',
        validation: {
          schema: { type: 'string' },
          defaultValue: false,
        },
      },
      triggerButtonTextColor: {
        type: 'color',
        displayName: 'Trigger button text color',
        validation: {
          schema: { type: 'string' },
          defaultValue: false,
        },
      },
    },
    exposedVariables: {
      show: false,
    },
    actions: [
      {
        handle: 'open',
        displayName: 'Open',
      },
      {
        handle: 'close',
        displayName: 'Close',
      },
    ],
    definition: {
      others: {
        showOnDesktop: { value: '{{true}}' },
        showOnMobile: { value: '{{false}}' },
      },
      properties: {
        title: { value: 'This title can be changed' },
        loadingState: { value: `{{false}}` },
        useDefaultButton: { value: `{{true}}` },
        triggerButtonLabel: { value: `Launch Modal` },
        size: { value: 'lg' },
        hideTitleBar: { value: '{{false}}' },
        hideCloseButton: { value: '{{false}}' },
        hideOnEsc: { value: '{{true}}' },
        closeOnClickingOutside: { value: '{{false}}' },
        modalHeight: { value: '400px' },
      },
      events: [],
      styles: {
        headerBackgroundColor: { value: '#ffffffff' },
        headerTextColor: { value: '#000000' },
        bodyBackgroundColor: { value: '#ffffffff' },
        disabledState: { value: '{{false}}' },
        visibility: { value: '{{true}}' },
        triggerButtonBackgroundColor: { value: '#4D72FA' },
        triggerButtonTextColor: { value: '#ffffffff' },
      },
    },
  },
  {
    name: 'Form',
    displayName: 'Form',
    description: 'Wrapper for multiple components',
    defaultSize: {
      width: 13,
      height: 330,
    },
    defaultChildren: [
      {
        componentName: 'Text',
        layout: {
          top: 40,
          left: 10,
          height: 30,
          width: 17,
        },
        properties: ['text'],
        styles: [
          'textSize',
          'fontWeight',
          'fontStyle',
          'textColor',
          'isScrollRequired',
          'lineHeight',
          'textIndent',
          'textAlign',
          'verticalAlignment',
          'decoration',
          'transformation',
          'letterSpacing',
          'wordSpacing',
          'fontVariant',
          'backgroundColor',
          'borderColor',
          'borderRadius',
          'boxShadow',
          'padding',
        ],
        defaultValue: {
          text: 'User Details',
          fontWeight: 'bold',
          textSize: 18,
          textColor: '#000',
          backgroundColor: '#fff00000',
          textAlign: 'left',
          decoration: 'none',
          transformation: 'none',
          fontStyle: 'normal',
          lineHeight: 1.5,
          textIndent: '0',
          letterSpacing: '0',
          wordSpacing: '0',
          fontVariant: 'normal',
          verticalAlignment: 'top',
          padding: 'default',
          boxShadow: '0px 0px 0px 0px #00000090',
          borderColor: '#f2f2f5',
          borderRadius: '0',
          isScrollRequired: 'enabled',
        },
      },
      {
        componentName: 'Text',
        layout: {
          top: 90,
          left: 10,
          height: 30,
        },
        properties: ['text'],
        styles: [
          'textSize',
          'fontWeight',
          'fontStyle',
          'textColor',
          'isScrollRequired',
          'lineHeight',
          'textIndent',
          'textAlign',
          'verticalAlignment',
          'decoration',
          'transformation',
          'letterSpacing',
          'wordSpacing',
          'fontVariant',
          'backgroundColor',
          'borderColor',
          'borderRadius',
          'boxShadow',
          'padding',
        ],
        defaultValue: {
          text: 'Name',
          fontWeight: 'normal',
          textSize: 14,
          textColor: '#000',
          backgroundColor: '#fff00000',
          textAlign: 'left',
          decoration: 'none',
          transformation: 'none',
          fontStyle: 'normal',
          lineHeight: 1.5,
          textIndent: '0',
          letterSpacing: '0',
          wordSpacing: '0',
          fontVariant: 'normal',
          verticalAlignment: 'top',
          padding: 'default',
          boxShadow: '0px 0px 0px 0px #00000090',
          borderColor: '#f2f2f5',
          borderRadius: '0',
          isScrollRequired: 'enabled',
        },
      },
      {
        componentName: 'Text',
        layout: {
          top: 160,
          left: 10,
          height: 30,
        },
        properties: ['text'],
        styles: [
          'textSize',
          'fontWeight',
          'fontStyle',
          'textColor',
          'isScrollRequired',
          'lineHeight',
          'textIndent',
          'textAlign',
          'verticalAlignment',
          'decoration',
          'transformation',
          'letterSpacing',
          'wordSpacing',
          'fontVariant',
          'backgroundColor',
          'borderColor',
          'borderRadius',
          'boxShadow',
          'padding',
        ],
        defaultValue: {
          text: 'Age',
          fontWeight: 'normal',
          textSize: 14,
          textColor: '#000',
          backgroundColor: '#fff00000',
          textAlign: 'left',
          decoration: 'none',
          transformation: 'none',
          fontStyle: 'normal',
          lineHeight: 1.5,
          textIndent: '0',
          letterSpacing: '0',
          wordSpacing: '0',
          fontVariant: 'normal',
          verticalAlignment: 'top',
          padding: 'default',
          boxShadow: '0px 0px 0px 0px #00000090',
          borderColor: '#f2f2f5',
          borderRadius: '0',
          isScrollRequired: 'enabled',
        },
      },
      {
        componentName: 'TextInput',
        layout: {
          top: 120,
          left: 10,
          height: 30,
          width: 25,
        },
        properties: ['placeholder', 'label'],
        defaultValue: {
          placeholder: 'Enter your name',
          label: '',
        },
      },
      {
        componentName: 'NumberInput',
        layout: {
          top: 190,
          left: 10,
          height: 30,
          width: 25,
        },
        properties: ['value', 'label'],
        defaultValue: {
          value: 24,
          label: '',
        },
      },
      {
        componentName: 'Button',
        layout: {
          top: 240,
          left: 10,
          height: 30,
          width: 10,
        },
        properties: ['text'],
        defaultValue: {
          text: 'Submit',
        },
      },
    ],
    component: 'Form',
    others: {
      showOnDesktop: { type: 'toggle', displayName: 'Show on desktop' },
      showOnMobile: { type: 'toggle', displayName: 'Show on mobile' },
    },
    properties: {
      buttonToSubmit: {
        type: 'select',
        displayName: 'Button To Submit Form',
        options: [{ name: 'None', value: 'none' }],
        validation: {
          schema: { type: 'string' },
        },
        conditionallyRender: {
          key: 'advanced',
          value: false,
        },
      },
      loadingState: {
        type: 'toggle',
        displayName: 'Loading state',
        validation: {
          schema: { type: 'boolean' },
        },
      },
      advanced: {
        type: 'toggle',
        displayName: ' Use custom schema',
      },
      JSONSchema: {
        type: 'code',
        displayName: 'JSON Schema',
        conditionallyRender: {
          key: 'advanced',
          value: true,
        },
      },
    },
    events: {
      onSubmit: { displayName: 'On submit' },
      onInvalid: { displayName: 'On invalid' },
    },
    styles: {
      backgroundColor: {
        type: 'color',
        displayName: 'Background color',
        validation: {
          schema: { type: 'string' },
        },
      },
      borderRadius: {
        type: 'code',
        displayName: 'Border Radius',
        validation: {
          schema: {
            type: 'union',
            schemas: [{ type: 'string' }, { type: 'number' }],
          },
        },
      },
      borderColor: {
        type: 'color',
        displayName: 'Border color',
        validation: {
          schema: { type: 'string' },
        },
      },
      visibility: {
        type: 'toggle',
        displayName: 'Visibility',
        validation: {
          schema: { type: 'boolean' },
        },
      },
      disabledState: {
        type: 'toggle',
        displayName: 'Disable',
        validation: {
          schema: { type: 'boolean' },
        },
      },
    },
    exposedVariables: {
      data: {},
      isValid: true,
    },
    actions: [
      {
        handle: 'submitForm',
        displayName: 'Submit Form',
      },
      {
        handle: 'resetForm',
        displayName: 'Reset Form',
      },
    ],
    definition: {
      others: {
        showOnDesktop: { value: '{{true}}' },
        showOnMobile: { value: '{{false}}' },
      },
      properties: {
        loadingState: { value: '{{false}}' },
        advanced: { value: '{{false}}' },
        JSONSchema: {
          value:
            "{{ {title: 'User registration form', properties: {firstname: {type: 'textinput',value: 'Maria',label:'First name', validation:{maxLength:6}, styles: {backgroundColor: '#f6f5ff',textColor: 'black'},},lastname:{type: 'textinput',value: 'Doe', label:'Last name', styles: {backgroundColor: '#f6f5ff',textColor: 'black'},},age:{type:'number'},}, submitButton: {value: 'Submit', styles: {backgroundColor: '#3a433b',borderColor:'#595959'}}} }}",
        },
      },
      events: [],
      styles: {
        backgroundColor: { value: '#fff' },
        borderRadius: { value: '0' },
        borderColor: { value: '#fff' },
        visibility: { value: '{{true}}' },
        disabledState: { value: '{{false}}' },
      },
    },
  },
  {
    name: 'TextInput',
    displayName: 'Text Input',
    description: 'User text input field',
    component: 'TextInput',
    defaultSize: {
      width: 10,
      height: 40,
    },
    others: {
      showOnDesktop: { type: 'toggle', displayName: 'Show on desktop' },
      showOnMobile: { type: 'toggle', displayName: 'Show on mobile' },
    },
    properties: {
      label: {
        type: 'code',
        displayName: 'Label',
        validation: { schema: { type: 'string' } },
      },
      placeholder: {
        type: 'code',
        displayName: 'Placeholder',
        validation: {
          schema: { type: 'string' },
        },
      },
      value: {
        type: 'code',
        displayName: 'Default value',
        validation: {
          schema: {
            type: 'string',
          },
        },
      },
      loadingState: {
        type: 'toggle',
        displayName: 'Loading state',
        validation: { schema: { type: 'boolean' } },
        section: 'additionalActions',
      },
      visibility: {
        type: 'toggle',
        displayName: 'Visibility',
        validation: { schema: { type: 'boolean' } },
        section: 'additionalActions',
      },
      disabledState: {
        type: 'toggle',
        displayName: 'Disable',
        validation: { schema: { type: 'boolean' } },
        section: 'additionalActions',
      },
      tooltip: {
        type: 'code',
        displayName: 'Tooltip',
        validation: { schema: { type: 'string' } },
        section: 'additionalActions',
        placeholder: 'Enter tooltip text',
      },
    },
    validation: {
      regex: { type: 'code', displayName: 'Regex', placeholder: '^[a-zA-Z0-9_ -]{3,16}$' },
      minLength: { type: 'code', displayName: 'Min length', placeholder: 'Enter min length' },
      maxLength: { type: 'code', displayName: 'Max length', placeholder: 'Enter max length' },
      customRule: {
        type: 'code',
        displayName: 'Custom validation',
        placeholder: `{{components.text2.text=='yes'&&'valid'}}`,
      },
      mandatory: { type: 'toggle', displayName: 'Make this field mandatory' },
    },
    events: {
      onChange: { displayName: 'On change' },
      onEnterPressed: { displayName: 'On Enter Pressed' },
      onFocus: { displayName: 'On focus' },
      onBlur: { displayName: 'On blur' },
    },
    styles: {
      color: {
        type: 'color',
<<<<<<< HEAD
        displayName: 'Color',
=======
        displayName: 'Text',
>>>>>>> b01417b0
        validation: { schema: { type: 'string' } },
        accordian: 'label',
      },
      alignment: {
        type: 'switch',
        displayName: 'Alignment',
        validation: { schema: { type: 'string' } },
        options: [
          { displayName: 'Side', value: 'side' },
          { displayName: 'Top', value: 'top' },
        ],
        accordian: 'label',
      },
      direction: {
        type: 'switch',
        displayName: '',
        validation: { schema: { type: 'string' } },
        showLabel: false,
        isIcon: true,
        options: [
          { displayName: 'alignleftinspector', value: 'alignleftinspector', iconName: 'alignleftinspector' },
          { displayName: 'alignrightinspector', value: 'alignrightinspector', iconName: 'alignrightinspector' },
        ],
        accordian: 'label',
      },
      width: {
        type: 'slider',
        displayName: 'Width',
        validation: { schema: { type: 'number' } },
        accordian: 'label',
        conditionallyRender: {
          key: 'alignment',
          value: 'side',
        },
      },
      auto: {
        type: 'checkbox',
        displayName: 'auto',
        showLabel: false,
        validation: { schema: { type: 'boolean' } },
        accordian: 'label',
        conditionallyRender: {
          key: 'alignment',
          value: 'side',
        },
      },

      backgroundColor: {
        type: 'color',
        displayName: 'Background',
        validation: { schema: { type: 'string' } },
        accordian: 'field',
      },

      borderColor: {
        type: 'color',
        displayName: 'Border',
        validation: { schema: { type: 'string' } },
        accordian: 'field',
      },
      textColor: {
        type: 'color',
        displayName: 'Text',
        validation: { schema: { type: 'string' } },
        accordian: 'field',
      },
      errTextColor: {
        type: 'color',
        displayName: 'Error text',
        validation: { schema: { type: 'string' } },
        accordian: 'field',
      },
      icon: {
        type: 'icon',
        displayName: 'Icon',
        validation: { schema: { type: 'string' } },
        accordian: 'field',
        visibility: false,
      },
      iconColor: {
        type: 'color',
        displayName: 'Icon color',
        validation: { schema: { type: 'string' } },
        accordian: 'field',
        visibility: false,
        showLabel: false,
      },
      borderRadius: {
        type: 'input',
        displayName: 'Border radius',
        validation: { schema: { type: 'union', schemas: [{ type: 'string' }, { type: 'number' }] } },
        accordian: 'field',
      },
      boxShadow: {
        type: 'boxShadow',
        displayName: 'Box Shadow',
        validation: { schema: { type: 'union', schemas: [{ type: 'string' }, { type: 'number' }] } },
        accordian: 'field',
      },
      padding: {
        type: 'switch',
        displayName: 'Padding',
        validation: { schema: { type: 'union', schemas: [{ type: 'string' }, { type: 'number' }] } },
        options: [
          { displayName: 'Default', value: 'default' },
          { displayName: 'None', value: 'none' },
        ],
        accordian: 'container',
      },
    },
    exposedVariables: {
      value: '',
      isMandatory: false,
      isVisible: true,
      isDisabled: false,
      isLoading: false,
    },
    actions: [
      {
        handle: 'setText',
        displayName: 'Set text',
        params: [{ handle: 'text', displayName: 'text', defaultValue: 'New Text' }],
      },
      {
        handle: 'clear',
        displayName: 'Clear',
      },
      {
        handle: 'setFocus',
        displayName: 'Set focus',
      },
      {
        handle: 'setBlur',
        displayName: 'Set blur',
      },
      {
        handle: 'disable',
        displayName: 'Disable(deprecated)',
        params: [{ handle: 'disable', displayName: 'Value', defaultValue: '{{false}}', type: 'toggle' }],
      },
      {
        handle: 'visibility',
        displayName: 'Visibility(deprecated)',
        params: [{ handle: 'visibility', displayName: 'Value', defaultValue: '{{false}}', type: 'toggle' }],
      },
      {
        handle: 'setVisibility',
        displayName: 'setVisibility',
        params: [{ handle: 'disable', displayName: 'Value', defaultValue: '{{false}}', type: 'toggle' }],
      },
      {
        handle: 'setDisable',
        displayName: 'setDisable',
        params: [{ handle: 'disable', displayName: 'Value', defaultValue: '{{false}}', type: 'toggle' }],
      },
      {
        handle: 'setLoading',
        displayName: 'setLoading',
        params: [{ handle: 'loading', displayName: 'Value', defaultValue: '{{false}}', type: 'toggle' }],
      },
    ],
    definition: {
      validation: {
        mandatory: { value: '{{false}}' },
        regex: { value: '' },
        minLength: { value: null },
        maxLength: { value: null },
        customRule: { value: null },
      },

      others: {
        showOnDesktop: { value: '{{true}}' },
        showOnMobile: { value: '{{false}}' },
      },
      properties: {
        value: { value: 'Hello World👋' },
        label: { value: 'Label' },
        placeholder: { value: 'Enter your input' },
        visibility: { value: '{{true}}' },
        disabledState: { value: '{{false}}' },
        loadingState: { value: '{{false}}' },
        tooltip: { value: '' },
      },
      events: [],
      styles: {
        textColor: { value: '#11181C' },
        borderColor: { value: '#D7DBDF' },
        errTextColor: { value: '#DB4324' },
        borderRadius: { value: '{{6}}' },
        backgroundColor: { value: '#fff' },
        iconColor: { value: '#C1C8CD' },
        direction: { value: 'left' },
        width: { value: '{{33}}' },
        alignment: { value: 'side' },
        color: { value: '#11181C' },
        auto: { value: '{{true}}' },
        padding: { value: 'default' },
        boxShadow: { value: '0px 0px 0px 0px #00000040' },
        icon: { value: 'IconHome2' },
        iconVisibility: { value: false },
      },
    },
  },
  {
    name: 'NumberInput',
    displayName: 'Number Input',
    description: 'Numeric input field',
    component: 'NumberInput',
    defaultSize: {
      width: 10,
      height: 40,
    },
    others: {
      showOnDesktop: { type: 'toggle', displayName: 'Show on desktop' },
      showOnMobile: { type: 'toggle', displayName: 'Show on mobile' },
    },
    properties: {
      label: {
        type: 'code',
        displayName: 'Label',
        validation: { schema: { type: 'string' } },
      },
      value: {
        type: 'code',
        displayName: 'Default value',
        validation: {
          schema: { type: 'union', schemas: [{ type: 'string' }, { type: 'number' }] },
        },
      },
      placeholder: {
        type: 'code',
        displayName: 'Placeholder',
        validation: {
          schema: { type: 'string' },
        },
      },
      decimalPlaces: {
        type: 'code',
        displayName: 'Decimal places',
        validation: {
          schema: { type: 'number' },
        },
      },
      loadingState: {
        type: 'toggle',
        displayName: 'Loading state',
        validation: { schema: { type: 'boolean' } },
        section: 'additionalActions',
      },
      visibility: {
        type: 'toggle',
        displayName: 'Visibility',
        validation: { schema: { type: 'boolean' } },
        section: 'additionalActions',
      },
      disabledState: {
        type: 'toggle',
        displayName: 'Disable',
        validation: { schema: { type: 'boolean' } },
        section: 'additionalActions',
      },
      tooltip: {
        type: 'code',
        displayName: 'Tooltip',
        validation: { schema: { type: 'string' } },
        section: 'additionalActions',
        placeholder: 'Enter tooltip text',
      },
    },
    events: {
      onChange: { displayName: 'On change' },
      onFocus: { displayName: 'On focus' },
      onBlur: { displayName: 'On blur' },
      onEnterPressed: { displayName: 'On enter pressed' },
    },
    styles: {
      color: {
        type: 'color',
        displayName: 'Text',
        validation: { schema: { type: 'string' } },
        accordian: 'label',
      },
      alignment: {
        type: 'switch',
        displayName: 'Alignment',
        validation: { schema: { type: 'string' } },
        options: [
          { displayName: 'Side', value: 'side' },
          { displayName: 'Top', value: 'top' },
        ],
        accordian: 'label',
      },
      direction: {
        type: 'switch',
        displayName: '',
        validation: { schema: { type: 'string' } },
        showLabel: false,
        isIcon: true,
        options: [
          { displayName: 'alignleftinspector', value: 'left' },
          { displayName: 'alignrightinspector', value: 'right' },
        ],
        accordian: 'label',
      },
      width: {
        type: 'slider',
        displayName: 'Width',
        validation: { schema: { type: 'number' } },
        accordian: 'label',
        conditionallyRender: {
          key: 'alignment',
          value: 'side',
        },
      },
      auto: {
        type: 'checkbox',
        displayName: 'auto',
        showLabel: false,
        validation: { schema: { type: 'boolean' } },
        accordian: 'label',
        conditionallyRender: {
          key: 'alignment',
          value: 'side',
        },
      },

      backgroundColor: {
        type: 'color',
        displayName: 'Background',
        validation: { schema: { type: 'string' } },
        accordian: 'field',
      },

      borderColor: {
        type: 'color',
        displayName: 'Border',
        validation: { schema: { type: 'string' } },
        accordian: 'field',
      },
      textColor: {
        type: 'color',
        displayName: 'Text',
        validation: { schema: { type: 'string' } },
        accordian: 'field',
      },
      errTextColor: {
        type: 'color',
        displayName: 'Error text',
        validation: { schema: { type: 'string' } },
        accordian: 'field',
      },
      icon: {
        type: 'icon',
        displayName: 'Icon',
        validation: { schema: { type: 'string' } },
        accordian: 'field',
        visibility: false,
      },
      iconColor: {
        type: 'color',
        displayName: 'Icon color',
        validation: { schema: { type: 'string' } },
        accordian: 'field',
        visibility: false,
        showLabel: false,
      },
      borderRadius: {
        type: 'input',
        displayName: 'Border radius',
        validation: { schema: { type: 'union', schemas: [{ type: 'string' }, { type: 'number' }] } },
        accordian: 'field',
      },
      boxShadow: {
        type: 'boxShadow',
        displayName: 'Box Shadow',
        validation: { schema: { type: 'union', schemas: [{ type: 'string' }, { type: 'number' }] } },
        accordian: 'field',
      },
      padding: {
        type: 'switch',
        displayName: 'Padding',
        validation: { schema: { type: 'union', schemas: [{ type: 'string' }, { type: 'number' }] } },
        options: [
          { displayName: 'Default', value: 'default' },
          { displayName: 'None', value: 'none' },
        ],
        accordian: 'container',
      },
    },
    actions: [
      {
        handle: 'setText',
        displayName: 'Set text',
        params: [{ handle: 'text', displayName: 'text', defaultValue: '100' }],
      },
      {
        handle: 'clear',
        displayName: 'Clear',
      },
      {
        handle: 'setFocus',
        displayName: 'Set focus',
      },
      {
        handle: 'setBlur',
        displayName: 'Set blur',
      },
      {
        handle: 'setVisibility',
        displayName: 'setVisibility',
        params: [{ handle: 'disable', displayName: 'Value', defaultValue: '{{false}}', type: 'toggle' }],
      },
      {
        handle: 'setDisable',
        displayName: 'setDisable',
        params: [{ handle: 'disable', displayName: 'Value', defaultValue: '{{false}}', type: 'toggle' }],
      },
      {
        handle: 'setLoading',
        displayName: 'setLoading',
        params: [{ handle: 'loading', displayName: 'Value', defaultValue: '{{false}}', type: 'toggle' }],
      },
    ],
    exposedVariables: {
      value: 99,
      isMandatory: false,
      isVisible: true,
      isDisabled: false,
      isLoading: false,
    },
    validation: {
      regex: { type: 'code', displayName: 'Regex', placeholder: '^d+$' },
      minValue: { type: 'code', displayName: 'Min value', placeholder: 'Enter min value' },
      maxValue: { type: 'code', displayName: 'Max value', placeholder: 'Enter max value' },
      customRule: {
        type: 'code',
        displayName: 'Custom validation',
        placeholder: `{{components.text2.text=='yes'&&'valid'}}`,
      },
      mandatory: { type: 'toggle', displayName: 'Make this field mandatory' },
    },
    definition: {
      others: {
        showOnDesktop: { value: '{{true}}' },
        showOnMobile: { value: '{{false}}' },
      },
      validation: {
        mandatory: { value: '{{false}}' },
        regex: { value: '' },
        minValue: { value: '' },
        maxValue: { value: '' },
        customRule: { value: null },
      },
      properties: {
        value: { value: '99' },
        label: { value: 'Label' },
        maxValue: { value: '' },
        minValue: { value: '' },
        placeholder: { value: '0' },
        decimalPlaces: { value: '{{2}}' },
        tooltip: { value: '' },
        visibility: { value: '{{true}}' },
        loadingState: { value: '{{false}}' },
        disabledState: { value: '{{false}}' },
      },
      events: [],
      styles: {
        borderRadius: { value: '{{6}}' },
        backgroundColor: { value: '#fff' },
        borderColor: { value: '#D7DBDF' },
        errTextColor: { value: '#DB4324' },
        textColor: { value: '#232e3c' },
        iconColor: { value: '#C1C8CD' },
        direction: { value: 'left' },
        width: { value: '{{33}}' },
        alignment: { value: 'side' },
        color: { value: '#11181C' },
        auto: { value: '{{true}}' },
        padding: { value: 'default' },
        boxShadow: { value: '0px 0px 0px 0px #00000040' },
        icon: { value: 'IconHome2' },
        iconVisibility: { value: false },
      },
    },
  },
  {
    name: 'PasswordInput',
    displayName: 'Password Input',
    description: 'Secure text input',
    component: 'PasswordInput',
    defaultSize: {
      width: 10,
      height: 40,
    },
    others: {
      showOnDesktop: { type: 'toggle', displayName: 'Show on desktop' },
      showOnMobile: { type: 'toggle', displayName: 'Show on mobile' },
    },
    properties: {
      label: {
        type: 'code',
        displayName: 'Label',
        validation: { schema: { type: 'string' } },
      },
      placeholder: {
        type: 'code',
        displayName: 'Placeholder',
        validation: {
          schema: { type: 'string' },
        },
      },
      value: {
        type: 'code',
        displayName: 'Default value',
        validation: {
          schema: {
            type: 'string',
          },
        },
      },
      loadingState: {
        type: 'toggle',
        displayName: 'Loading state',
        validation: { schema: { type: 'boolean' } },
        section: 'additionalActions',
      },
      visibility: {
        type: 'toggle',
        displayName: 'Visibility',
        validation: { schema: { type: 'boolean' } },
        section: 'additionalActions',
      },
      disabledState: {
        type: 'toggle',
        displayName: 'Disable',
        validation: { schema: { type: 'boolean' } },
        section: 'additionalActions',
      },
      tooltip: {
        type: 'code',
        displayName: 'Tooltip',
        validation: { schema: { type: 'string' } },
        section: 'additionalActions',
        placeholder: 'Enter tooltip text',
      },
    },
    validation: {
      regex: {
        type: 'code',
        displayName: 'Regex',
        placeholder: '^(?=.*[a-z])(?=.*[A-Z])(?=.*d)[a-zA-Zd]{8,}$',
      },
      minLength: { type: 'code', displayName: 'Min length', placeholder: 'Enter min length' },
      maxLength: { type: 'code', displayName: 'Max length', placeholder: 'Enter max length' },
      customRule: {
        type: 'code',
        displayName: 'Custom validation',
        placeholder: `{{components.text2.text=='yes'&&'valid'}}`,
      },
      mandatory: { type: 'toggle', displayName: 'Make this field mandatory' },
    },
    events: {
      onChange: { displayName: 'On change' },
      onFocus: { displayName: 'On focus' },
      onBlur: { displayName: 'On blur' },
      onEnterPressed: { displayName: 'On enter pressed' },
    },
    styles: {
      color: {
        type: 'color',
        displayName: 'Text',
        validation: { schema: { type: 'string' } },
        accordian: 'label',
      },
      alignment: {
        type: 'switch',
        displayName: 'Alignment',
        validation: { schema: { type: 'string' } },
        options: [
          { displayName: 'Side', value: 'side' },
          { displayName: 'Top', value: 'top' },
        ],
        accordian: 'label',
      },
      direction: {
        type: 'switch',
        displayName: '',
        validation: { schema: { type: 'string' } },
        showLabel: false,
        isIcon: true,
        options: [
          { displayName: 'alignleftinspector', value: 'left' },
          { displayName: 'alignrightinspector', value: 'right' },
        ],
        accordian: 'label',
      },
      width: {
        type: 'slider',
        displayName: 'Width',
        validation: { schema: { type: 'number' } },
        accordian: 'label',
        conditionallyRender: {
          key: 'alignment',
          value: 'side',
        },
      },
      auto: {
        type: 'checkbox',
        displayName: 'auto',
        showLabel: false,
        validation: { schema: { type: 'boolean' } },
        accordian: 'label',
        conditionallyRender: {
          key: 'alignment',
          value: 'side',
        },
      },

      backgroundColor: {
        type: 'color',
        displayName: 'Background',
        validation: { schema: { type: 'string' } },
        accordian: 'field',
      },

      borderColor: {
        type: 'color',
        displayName: 'Border',
        validation: { schema: { type: 'string' } },
        accordian: 'field',
      },
      textColor: {
        type: 'color',
        displayName: 'Text',
        validation: { schema: { type: 'string' } },
        accordian: 'field',
      },
      errTextColor: {
        type: 'color',
        displayName: 'Error text',
        validation: { schema: { type: 'string' } },
        accordian: 'field',
      },
      icon: {
        type: 'icon',
        displayName: 'Icon',
        validation: { schema: { type: 'string' } },
        accordian: 'field',
        visibility: false,
      },
      iconColor: {
        type: 'color',
        displayName: 'Icon color',
        validation: { schema: { type: 'string' } },
        accordian: 'field',
        visibility: false,
        showLabel: false,
      },
      borderRadius: {
        type: 'input',
        displayName: 'Border radius',
        validation: { schema: { type: 'union', schemas: [{ type: 'string' }, { type: 'number' }] } },
        accordian: 'field',
      },
      boxShadow: {
        type: 'boxShadow',
        displayName: 'Box Shadow',
        validation: { schema: { type: 'union', schemas: [{ type: 'string' }, { type: 'number' }] } },
        accordian: 'field',
      },

      padding: {
        type: 'switch',
        displayName: 'Padding',
        validation: { schema: { type: 'union', schemas: [{ type: 'string' }, { type: 'number' }] } },
        options: [
          { displayName: 'Default', value: 'default' },
          { displayName: 'None', value: 'none' },
        ],
        accordian: 'container',
      },
    },
    exposedVariables: {
      value: '',
      mandatory: { value: '{{false}}' },
      isVisible: true,
      isDisabled: false,
      isLoading: false,
    },
    actions: [
      {
        handle: 'setText',
        displayName: 'Set text',
        params: [{ handle: 'text', displayName: 'text', defaultValue: 'New Text' }],
      },
      {
        handle: 'clear',
        displayName: 'Clear',
      },
      {
        handle: 'setFocus',
        displayName: 'Set focus',
      },
      {
        handle: 'setBlur',
        displayName: 'Set blur',
      },
      {
        handle: 'setVisibility',
        displayName: 'setVisibility',
        params: [{ handle: 'disable', displayName: 'Value', defaultValue: '{{false}}', type: 'toggle' }],
      },
      {
        handle: 'setDisable',
        displayName: 'setDisable',
        params: [{ handle: 'disable', displayName: 'Value', defaultValue: '{{false}}', type: 'toggle' }],
      },
      {
        handle: 'setLoading',
        displayName: 'setLoading',
        params: [{ handle: 'loading', displayName: 'Value', defaultValue: '{{false}}', type: 'toggle' }],
      },
    ],
    definition: {
      others: {
        showOnDesktop: { value: '{{true}}' },
        showOnMobile: { value: '{{false}}' },
      },
      properties: {
        placeholder: { value: 'Password' },
        visibility: { value: '{{true}}' },
        disabledState: { value: '{{false}}' },
        loadingState: { value: '{{false}}' },
        tooltip: { value: '' },
        label: { value: 'Label' },
        value: { value: 'Hello world' },
      },
      validation: {
        mandatory: { value: false },
        regex: { value: '' },
        minLength: { value: null },
        maxLength: { value: null },
        customRule: { value: null },
      },
      events: [],
      styles: {
        borderRadius: { value: '{{6}}' },
        backgroundColor: { value: '#fff' },
        borderColor: { value: '#D7DBDF' },
        errTextColor: { value: '#DB4324' },
        textColor: { value: '#11181C' },
        iconColor: { value: '#C1C8CD' },
        direction: { value: 'left' },
        width: { value: '{{33}}' },
        alignment: { value: 'side' },
        color: { value: '#11181C' },
        auto: { value: '{{true}}' },
        padding: { value: 'default' },
        boxShadow: { value: '0px 0px 0px 0px #00000040' },
        icon: { value: 'IconLock' },
        iconVisibility: { value: true },
      },
    },
  },
  {
    name: 'Datepicker',
    displayName: 'Date Picker',
    description: 'Choose date and time',
    component: 'Datepicker',
    defaultSize: {
      width: 5,
      height: 30,
    },
    validation: {
      customRule: { type: 'code', displayName: 'Custom validation' },
    },
    others: {
      showOnDesktop: { type: 'toggle', displayName: 'Show on desktop' },
      showOnMobile: { type: 'toggle', displayName: 'Show on mobile' },
    },
    properties: {
      defaultValue: {
        type: 'code',
        displayName: 'Default value',
        validation: {
          schema: { type: 'string' },
        },
      },
      format: {
        type: 'code',
        displayName: 'Format',
        validation: {
          schema: { type: 'string' },
        },
      },
      enableTime: {
        type: 'toggle',
        displayName: 'Enable time selection?',
        validation: {
          schema: { type: 'boolean' },
          defaultValue: false,
        },
      },
      enableDate: {
        type: 'toggle',
        displayName: 'Enable date selection?',
        validation: {
          schema: { type: 'boolean' },
          defaultValue: true,
        },
      },
      disabledDates: {
        type: 'code',
        displayName: 'Disabled dates',
        validation: {
          schema: { type: 'array', element: { type: 'string' } },
        },
      },
    },
    events: {
      onSelect: { displayName: 'On select' },
    },
    styles: {
      visibility: {
        type: 'toggle',
        displayName: 'Visibility',
        validation: {
          schema: { type: 'boolean' },
        },
      },
      disabledState: {
        type: 'toggle',
        displayName: 'Disable',
        validation: {
          schema: { type: 'boolean' },
        },
      },
      borderRadius: {
        type: 'code',
        displayName: 'Border radius',
        validation: {
          schema: { type: 'union', schemas: [{ type: 'string' }, { type: 'number' }] },
        },
      },
    },
    exposedVariables: {
      value: '',
    },
    definition: {
      others: {
        showOnDesktop: { value: '{{true}}' },
        showOnMobile: { value: '{{false}}' },
      },
      validation: {
        customRule: { value: null },
      },
      properties: {
        defaultValue: { value: '01/01/2022' },
        format: { value: 'DD/MM/YYYY' },
        enableTime: { value: '{{false}}' },
        enableDate: { value: '{{true}}' },
        disabledDates: { value: '{{[]}}' },
      },
      events: [],
      styles: {
        visibility: { value: '{{true}}' },
        disabledState: { value: '{{false}}' },
        borderRadius: { value: '{{4}}' },
      },
    },
  },
  {
    name: 'Checkbox',
    displayName: 'Checkbox',
    description: 'Single checkbox toggle',
    component: 'Checkbox',
    defaultSize: {
      width: 5,
      height: 30,
    },
    actions: [
      {
        handle: 'setChecked',
        displayName: 'Set checked',
        params: [{ handle: 'status', displayName: 'status' }],
      },
    ],
    others: {
      showOnDesktop: { type: 'toggle', displayName: 'Show on desktop' },
      showOnMobile: { type: 'toggle', displayName: 'Show on mobile' },
    },
    properties: {
      label: {
        type: 'code',
        displayName: 'Label',
        validation: {
          schema: { type: 'string' },
        },
      },
      defaultValue: {
        type: 'toggle',
        displayName: 'Default Status',
        validation: {
          schema: { type: 'boolean' },
        },
      },
    },
    events: {
      onCheck: { displayName: 'On check' },
      onUnCheck: { displayName: 'On uncheck' },
    },
    styles: {
      textColor: {
        type: 'color',
        displayName: 'Text Color',
        validation: {
          schema: { type: 'string' },
        },
      },
      checkboxColor: {
        type: 'color',
        displayName: 'Checkbox Color',
        validation: {
          schema: { type: 'string' },
        },
      },
      visibility: {
        type: 'toggle',
        displayName: 'Visibility',
        validation: {
          schema: { type: 'boolean' },
        },
      },
      disabledState: {
        type: 'toggle',
        displayName: 'Disable',
        validation: {
          schema: { type: 'boolean' },
        },
      },
    },
    exposedVariables: {
      value: false,
    },
    definition: {
      others: {
        showOnDesktop: { value: '{{true}}' },
        showOnMobile: { value: '{{false}}' },
      },
      properties: {
        label: { value: 'Checkbox label' },
        defaultValue: { value: '{{false}}' },
      },
      events: [],
      styles: {
        textColor: { value: '' },
        checkboxColor: { value: '' },
        visibility: { value: '{{true}}' },
        disabledState: { value: '{{false}}' },
      },
    },
  },
  {
    name: 'Radio-button',
    displayName: 'Radio Button',
    description: 'Select one from multiple choices',
    component: 'RadioButton',
    defaultSize: {
      width: 6,
      height: 60,
    },
    others: {
      showOnDesktop: { type: 'toggle', displayName: 'Show on desktop' },
      showOnMobile: { type: 'toggle', displayName: 'Show on mobile' },
    },
    properties: {
      label: {
        type: 'code',
        displayName: 'Label',
        validation: {
          schema: { type: 'string' },
        },
      },
      value: {
        type: 'code',
        displayName: 'Default value',
        validation: {
          schema: { type: 'union', schemas: [{ type: 'string' }, { type: 'number' }, { type: 'boolean' }] },
        },
      },
      values: {
        type: 'code',
        displayName: 'Option values',
        validation: {
          schema: {
            type: 'array',
            element: { type: 'union', schemas: [{ type: 'string' }, { type: 'number' }, { type: 'boolean' }] },
          },
        },
      },
      display_values: {
        type: 'code',
        displayName: 'Option labels',
        validation: {
          schema: { type: 'array', element: { type: 'union', schemas: [{ type: 'string' }, { type: 'number' }] } },
        },
      },
    },
    events: {
      onSelectionChange: { displayName: 'On select' },
    },
    styles: {
      textColor: {
        type: 'color',
        displayName: 'Text color',
        validation: {
          schema: { type: 'string' },
        },
      },
      activeColor: {
        type: 'color',
        displayName: 'Active color',
        validation: {
          schema: { type: 'string' },
        },
      },
      visibility: {
        type: 'toggle',
        displayName: 'Visibility',
        validation: {
          schema: { type: 'boolean' },
        },
      },
      disabledState: {
        type: 'toggle',
        displayName: 'Disable',
        validation: {
          schema: { type: 'boolean' },
        },
      },
    },
    actions: [
      {
        handle: 'selectOption',
        displayName: 'Select Option',
        params: [
          {
            handle: 'option',
            displayName: 'Option',
          },
        ],
      },
    ],
    exposedVariables: {},
    definition: {
      others: {
        showOnDesktop: { value: '{{true}}' },
        showOnMobile: { value: '{{false}}' },
      },
      properties: {
        label: { value: 'Select' },
        value: { value: '{{true}}' },
        values: { value: '{{[true,false]}}' },
        display_values: { value: '{{["yes", "no"]}}' },
        visible: { value: '{{true}}' },
      },
      events: [],
      styles: {
        textColor: { value: '' },
        activeColor: { value: '' },
        visibility: { value: '{{true}}' },
        disabledState: { value: '{{false}}' },
      },
    },
  },
  {
    name: 'ToggleSwitch',
    displayName: 'Toggle Switch',
    description: 'User-controlled on-off switch',
    component: 'ToggleSwitch',
    defaultSize: {
      width: 6,
      height: 30,
    },
    others: {
      showOnDesktop: { type: 'toggle', displayName: 'Show on desktop' },
      showOnMobile: { type: 'toggle', displayName: 'Show on mobile' },
    },
    properties: {
      label: {
        type: 'code',
        displayName: 'Label',
        validation: {
          schema: { type: 'string' },
        },
      },
      defaultValue: {
        type: 'toggle',
        displayName: 'Default Status',
        validation: {
          schema: { type: 'boolean' },
        },
      },
    },
    events: {
      onChange: { displayName: 'On change' },
    },
    styles: {
      textColor: {
        type: 'color',
        displayName: 'Text Color',
        validation: {
          schema: { type: 'string' },
        },
      },
      toggleSwitchColor: {
        type: 'color',
        displayName: 'Toggle Switch Color',
        validation: {
          schema: { type: 'string' },
        },
      },
      visibility: {
        type: 'toggle',
        displayName: 'Visibility',
        validation: {
          schema: { type: 'boolean' },
        },
      },
      disabledState: {
        type: 'toggle',
        displayName: 'Disable',
        validation: {
          schema: { type: 'boolean' },
        },
      },
    },
    exposedVariables: {
      value: false,
    },
    definition: {
      others: {
        showOnDesktop: { value: '{{true}}' },
        showOnMobile: { value: '{{false}}' },
      },
      properties: {
        label: { value: 'Toggle label' },
        defaultValue: { value: '{{false}}' },
      },
      events: [],
      styles: {
        textColor: { value: '' },
        toggleSwitchColor: { value: '' },
        visibility: { value: '{{true}}' },
        disabledState: { value: '{{false}}' },
      },
    },
  },
  {
    name: 'Textarea',
    displayName: 'Text Area',
    description: 'Multi-line text input',
    component: 'TextArea',
    defaultSize: {
      width: 6,
      height: 100,
    },
    others: {
      showOnDesktop: { type: 'toggle', displayName: 'Show on desktop' },
      showOnMobile: { type: 'toggle', displayName: 'Show on mobile' },
    },
    properties: {
      value: {
        type: 'code',
        displayName: 'Default value',
        validation: {
          schema: { type: 'string' },
        },
      },
      placeholder: {
        type: 'code',
        displayName: 'Placeholder',
        validation: {
          schema: { type: 'string' },
        },
      },
    },
    events: {},
    styles: {
      visibility: {
        type: 'toggle',
        displayName: 'Visibility',
        validation: {
          schema: { type: 'boolean' },
        },
      },
      disabledState: {
        type: 'toggle',
        displayName: 'Disable',
        validation: {
          schema: { type: 'boolean' },
        },
      },
      borderRadius: {
        type: 'code',
        displayName: 'Border radius',
        validation: {
          schema: { type: 'union', schemas: [{ type: 'string' }, { type: 'number' }] },
        },
      },
    },
    exposedVariables: {
      value:
        'ToolJet is an open-source low-code platform for building and deploying internal tools with minimal engineering efforts 🚀',
    },
    actions: [
      {
        handle: 'setText',
        displayName: 'Set Text',
        params: [{ handle: 'text', displayName: 'text', defaultValue: 'New Text' }],
      },
      {
        handle: 'clear',
        displayName: 'Clear',
      },
    ],
    definition: {
      others: {
        showOnDesktop: { value: '{{true}}' },
        showOnMobile: { value: '{{false}}' },
      },
      properties: {
        value: {
          value:
            'ToolJet is an open-source low-code platform for building and deploying internal tools with minimal engineering efforts 🚀',
        },
        placeholder: { value: 'Placeholder text' },
      },
      events: [],
      styles: {
        visibility: { value: '{{true}}' },
        disabledState: { value: '{{false}}' },
        borderRadius: { value: '{{4}}' },
      },
    },
  },
  {
    name: 'DateRangePicker',
    displayName: 'Range Picker',
    description: 'Choose date ranges',
    component: 'DaterangePicker',
    defaultSize: {
      width: 10,
      height: 30,
    },
    others: {
      showOnDesktop: { type: 'toggle', displayName: 'Show on desktop' },
      showOnMobile: { type: 'toggle', displayName: 'Show on mobile' },
    },
    properties: {
      defaultStartDate: {
        type: 'code',
        displayName: 'Default start date',
        validation: {
          schema: {
            type: 'string',
          },
        },
      },
      defaultEndDate: {
        type: 'code',
        displayName: 'Default end date',
        validation: {
          schema: {
            type: 'string',
          },
        },
      },
      format: {
        type: 'code',
        displayName: 'Format',
        validation: {
          schema: {
            type: 'string',
          },
        },
      },
    },
    events: {
      onSelect: { displayName: 'On select' },
    },
    styles: {
      borderRadius: {
        type: 'code',
        displayName: 'Border radius',
        validation: {
          schema: {
            type: 'union',
            schemas: [{ type: 'number' }, { type: 'string' }],
          },
        },
      },
      visibility: {
        type: 'toggle',
        displayName: 'Visibility',
        validation: {
          schema: {
            type: 'boolean',
          },
        },
      },
      disabledState: {
        type: 'toggle',
        displayName: 'Disable',
        validation: {
          schema: {
            type: 'boolean',
          },
        },
      },
    },
    exposedVariables: {
      endDate: {},
      startDate: {},
    },
    definition: {
      others: {
        showOnDesktop: { value: '{{true}}' },
        showOnMobile: { value: '{{false}}' },
      },
      properties: {
        defaultStartDate: { value: '01/04/2022' },
        defaultEndDate: { value: '10/04/2022' },

        format: { value: 'DD/MM/YYYY' },
      },
      events: [],
      styles: {
        borderRadius: { value: '4' },
        visibility: { value: '{{true}}' },
        disabledState: { value: '{{false}}' },
      },
    },
  },
  {
    name: 'Text',
    displayName: 'Text',
    description: 'Display text or HTML',
    component: 'Text',
    others: {
      showOnDesktop: { type: 'toggle', displayName: 'Show on desktop' },
      showOnMobile: { type: 'toggle', displayName: 'Show on mobile' },
    },
    properties: {
      textFormat: {
        type: 'switch',
        displayName: 'Text Format',
        options: [
          { displayName: 'Plain text', value: 'plainText' },
          { displayName: 'Markdown', value: 'markdown' },
          { displayName: 'HTML', value: 'html' },
        ],
        isFxNotRequired: true,
        defaultValue: { value: 'plainText' },
        fullWidth: true,
      },
      text: {
        type: 'code',
        displayName: 'TextComponentTextInput', // Keeping this name unique so that we can filter it in Codehinter
        validation: {
          schema: { type: 'union', schemas: [{ type: 'string' }, { type: 'number' }] },
        },
      },
      loadingState: {
        type: 'toggle',
        displayName: 'Show loading state',
        validation: {
          schema: { type: 'boolean' },
        },
        section: 'additionalActions',
      },
      visibility: {
        type: 'toggle',
        displayName: 'Visibility',
        validation: {
          schema: { type: 'boolean' },
        },
        section: 'additionalActions',
      },
      disabledState: {
        type: 'toggle',
        displayName: 'Disable',
        validation: {
          schema: { type: 'boolean' },
        },
        section: 'additionalActions',
      },
      tooltip: {
        type: 'code',
        displayName: 'Tooltip',
        validation: { schema: { type: 'string' } },
        section: 'additionalActions',
        placeholder: 'Enter tooltip text',
      },
    },
    defaultSize: {
      width: 6,
      height: 40,
    },
    events: {
      onClick: { displayName: 'On click' },
      onHover: { displayName: 'On hover' },
    },
    styles: {
      textSize: {
        type: 'numberInput',
        displayName: 'Size',
        validation: {
          schema: [{ type: 'string' }, { type: 'number' }],
        },
        accordian: 'Text',
      },
      fontWeight: {
        type: 'select',
        displayName: 'Weight',
        options: [
          { name: 'normal', value: 'normal' },
          { name: 'bold', value: 'bold' },
          { name: 'lighter', value: 'lighter' },
          { name: 'bolder', value: 'bolder' },
        ],
        accordian: 'Text',
      },
      fontStyle: {
        type: 'switch',
        displayName: 'Style',
        options: [
          { displayName: 'Normal', value: 'normal', iconName: 'minus' },
          { displayName: 'Oblique', value: 'oblique', iconName: 'oblique' },
          { displayName: 'Italic', value: 'italic', iconName: 'italic' },
        ],
        isIcon: true,
        accordian: 'Text',
      },
      textColor: {
        type: 'color',
        displayName: 'Color',
        validation: {
          schema: { type: 'string' },
        },
        accordian: 'Text',
      },
      isScrollRequired: {
        type: 'switch',
        displayName: 'Scroll',
        options: [
          { displayName: 'Enable', value: 'enabled' },
          { displayName: 'Disable', value: 'disabled' },
        ],
        accordian: 'Text',
      },
      lineHeight: { type: 'numberInput', displayName: 'Line Height', accordian: 'Text' },
      textIndent: { type: 'numberInput', displayName: 'Text Indent', accordian: 'Text' },
      textAlign: {
        type: 'alignButtons',
        displayName: 'Alignment',
        validation: {
          schema: { type: 'string' },
        },
        accordian: 'Text',
      },
      verticalAlignment: {
        type: 'switch',
        displayName: '',
        validation: { schema: { type: 'string' } },
        showLabel: false,
        isIcon: true,
        options: [
          { displayName: 'alignverticallytop', value: 'top', iconName: 'alignverticallytop' },
          { displayName: 'alignverticallycenter', value: 'center', iconName: 'alignverticallycenter' },
          { displayName: 'alignverticallybottom', value: 'bottom', iconName: 'alignverticallybottom' },
        ],
        accordian: 'Text',
      },
      decoration: {
        type: 'switch',
        displayName: 'Decoration',
        isIcon: true,
        options: [
          { displayName: 'none', value: 'none', iconName: 'minus' },
          { displayName: 'underline', value: 'underline', iconName: 'underline' },
          { displayName: 'overline', value: 'overline', iconName: 'overline' },
          { displayName: 'line-through', value: 'line-through', iconName: 'linethrough' },
        ],
        accordian: 'Text',
      },
      transformation: {
        type: 'switch',
        displayName: 'Transformation',
        isIcon: true,
        options: [
          { displayName: 'none', value: 'none', iconName: 'minus' },
          { displayName: 'uppercase', value: 'uppercase', iconName: 'uppercase' },
          { displayName: 'lowercase', value: 'lowercase', iconName: 'lowercase' },
          { displayName: 'capitalize', value: 'capitalize', iconName: 'capitalize' },
        ],
        accordian: 'Text',
      },
      letterSpacing: { type: 'numberInput', displayName: 'Letter Spacing', accordian: 'Text' },
      wordSpacing: { type: 'numberInput', displayName: 'Word Spacing', accordian: 'Text' },
      fontVariant: {
        type: 'select',
        displayName: 'Font variant',
        options: [
          { name: 'normal', value: 'normal' },
          { name: 'small-caps', value: 'small-caps' },
          { name: 'initial', value: 'initial' },
          { name: 'inherit', value: 'inherit' },
        ],
        accordian: 'Text',
      },

      backgroundColor: {
        type: 'color',
<<<<<<< HEAD
        displayName: 'Background',
=======
        displayName: 'Background color',
>>>>>>> b01417b0
        validation: {
          schema: { type: 'string' },
        },
        accordian: 'Container',
      },
      borderColor: {
        type: 'color',
        displayName: 'Border',
        validation: {
          schema: { type: 'string' },
        },
        accordian: 'Container',
      },
      borderRadius: {
        type: 'numberInput',
        displayName: 'Border radius',
        validation: { schema: { type: 'union', schemas: [{ type: 'string' }, { type: 'number' }] } },
        accordian: 'Container',
      },
      boxShadow: {
        type: 'boxShadow',
        displayName: 'Box shadow',
        validation: { schema: { type: 'union', schemas: [{ type: 'string' }, { type: 'number' }] } },
        accordian: 'Container',
      },
      padding: {
        type: 'switch',
        displayName: 'Padding',
        validation: { schema: { type: 'string' } },
        options: [
          { displayName: 'Default', value: 'default' },
          { displayName: 'None', value: 'none' },
        ],
        accordian: 'Container',
      },
    },
    exposedVariables: {
      text: 'Hello, there!',
    },
    actions: [
      {
        handle: 'setText',
        displayName: 'Set Text',
        params: [{ handle: 'text', displayName: 'Text', defaultValue: 'New text' }],
      },
      {
        handle: 'setVisibility',
        displayName: 'Set Visibility',
        params: [{ handle: 'setVisibility', displayName: 'Value', defaultValue: `{{true}}`, type: 'toggle' }],
      },
      {
        handle: 'clear',
        displayName: 'Clear',
      },
      {
        handle: 'setLoadingState',
        displayName: 'Set loading state',
        params: [{ handle: 'setLoadingState', displayName: 'Value', defaultValue: `{{false}}`, type: 'toggle' }],
      },
      {
        handle: 'setDisabled',
        displayName: 'Set disabled',
        params: [{ handle: 'setDisabled', displayName: 'Value', defaultValue: `{{false}}`, type: 'toggle' }],
      },
    ],
    definition: {
      others: {
        showOnDesktop: { value: '{{true}}' },
        showOnMobile: { value: '{{false}}' },
      },
      properties: {
        textFormat: { value: 'plainText' },
        text: { value: 'Hello World👋' },
        loadingState: { value: `{{false}}` },
        disabledState: { value: '{{false}}' },
        visibility: { value: '{{true}}' },
      },
      events: [],
      styles: {
        backgroundColor: { value: '#fff00000' },
        textColor: { value: '#000000' },
        textSize: { value: 14 },
        textAlign: { value: 'left' },
        fontWeight: { value: 'normal' },
        decoration: { value: 'none' },
        transformation: { value: 'none' },
        fontStyle: { value: 'normal' },
        lineHeight: { value: 1.5 },
        textIndent: { value: 0 },
        letterSpacing: { value: 0 },
        wordSpacing: { value: 0 },
        fontVariant: { value: 'normal' },
        verticalAlignment: { value: 'top' },
        padding: { value: 'default' },
        boxShadow: { value: '0px 0px 0px 0px #00000090' },
        borderColor: { value: '#f2f2f5' },
        borderRadius: { value: 0 },
        isScrollRequired: { value: 'enabled' },
      },
    },
  },
  {
    name: 'Image',
    displayName: 'Image',
    description: 'Show image files',
    defaultSize: {
      width: 3,
      height: 100,
    },
    component: 'Image',
    others: {
      showOnDesktop: { type: 'toggle', displayName: 'Show on desktop' },
      showOnMobile: { type: 'toggle', displayName: 'Show on mobile' },
    },
    properties: {
      source: {
        type: 'code',
        displayName: 'URL',
        validation: {
          schema: { type: 'string' },
        },
      },
      loadingState: {
        type: 'toggle',
        displayName: 'Loading state',
        validation: {
          schema: { type: 'boolean' },
        },
      },
      alternativeText: {
        type: 'code',
        displayName: 'Alternative text',
        validation: {
          schema: { type: 'string' },
        },
      },
      zoomButtons: {
        type: 'toggle',
        displayName: 'Zoom button',
        validation: {
          schema: { type: 'boolean' },
        },
      },
      rotateButton: {
        type: 'toggle',
        displayName: 'Rotate button',
        validation: {
          schema: { type: 'boolean' },
        },
      },
    },
    events: {
      onClick: { displayName: 'On click' },
    },
    styles: {
      borderType: {
        type: 'select',
        displayName: 'Border type',
        options: [
          { name: 'None', value: 'none' },
          { name: 'Rounded', value: 'rounded' },
          { name: 'Circle', value: 'rounded-circle' },
          { name: 'Thumbnail', value: 'img-thumbnail' },
        ],
        validation: {
          schema: { type: 'string' },
        },
      },
      backgroundColor: {
        type: 'color',
        displayName: 'Background color',
        validation: {
          schema: { type: 'string' },
        },
      },
      padding: {
        type: 'code',
        displayName: 'Padding',
        validation: {
          schema: { type: 'union', schemas: [{ type: 'string' }, { type: 'number' }] },
        },
      },
      visibility: {
        type: 'toggle',
        displayName: 'Visibility',
        validation: {
          schema: { type: 'boolean' },
        },
      },
      disabledState: {
        type: 'toggle',
        displayName: 'Disable',
        validation: {
          schema: { type: 'boolean' },
        },
      },
      imageFit: {
        type: 'select',
        displayName: 'Image fit',
        options: [
          { name: 'fill', value: 'fill' },
          { name: 'contain', value: 'contain' },
          { name: 'cover', value: 'cover' },
          { name: 'scale-down', value: 'scale-down' },
        ],
        validation: {
          schema: { type: 'string' },
        },
      },
    },
    exposedVariables: {},
    definition: {
      others: {
        showOnDesktop: { value: '{{true}}' },
        showOnMobile: { value: '{{false}}' },
      },
      properties: {
        source: { value: 'https://www.svgrepo.com/show/34217/image.svg' },
        visible: { value: '{{true}}' },
        loadingState: { value: '{{false}}' },
        alternativeText: { value: '' },
        zoomButtons: { value: '{{false}}' },
        rotateButton: { value: '{{false}}' },
      },
      events: [],
      styles: {
        borderType: { value: 'none' },
        padding: { value: '0' },
        visibility: { value: '{{true}}' },
        disabledState: { value: '{{false}}' },
        imageFit: { value: 'contain' },
        backgroundColor: { value: '' },
      },
    },
  },
  {
    name: 'Container',
    displayName: 'Container',
    description: 'Group components',
    defaultSize: {
      width: 5,
      height: 200,
    },
    component: 'Container',
    others: {
      showOnDesktop: { type: 'toggle', displayName: 'Show on desktop' },
      showOnMobile: { type: 'toggle', displayName: 'Show on mobile' },
    },
    properties: {
      loadingState: {
        type: 'toggle',
        displayName: 'Loading state',
        validation: {
          schema: { type: 'boolean' },
        },
      },
    },
    events: {},
    styles: {
      backgroundColor: {
        type: 'color',
        displayName: 'Background color',
        validation: {
          schema: { type: 'string' },
        },
      },
      borderRadius: {
        type: 'code',
        displayName: 'Border radius',
        validation: {
          schema: {
            type: 'union',
            schemas: [{ type: 'string' }, { type: 'number' }],
          },
        },
      },
      borderColor: {
        type: 'color',
        displayName: 'Border color',
        validation: {
          schema: { type: 'string' },
        },
      },
      visibility: {
        type: 'toggle',
        displayName: 'Visibility',
        validation: {
          schema: { type: 'boolean' },
        },
      },
      disabledState: {
        type: 'toggle',
        displayName: 'Disable',
        validation: {
          schema: { type: 'boolean' },
        },
      },
    },
    exposedVariables: {},
    definition: {
      others: {
        showOnDesktop: { value: '{{true}}' },
        showOnMobile: { value: '{{false}}' },
      },
      properties: {
        visible: { value: '{{true}}' },
        loadingState: { value: `{{false}}` },
      },
      events: [],
      styles: {
        backgroundColor: { value: '#fff' },
        borderRadius: { value: '4' },
        borderColor: { value: '#fff' },
        visibility: { value: '{{true}}' },
        disabledState: { value: '{{false}}' },
      },
    },
  },
  {
    name: 'Dropdown',
    displayName: 'Dropdown',
    description: 'Single item selector',
    defaultSize: {
      width: 8,
      height: 30,
    },
    component: 'DropDown',
    others: {
      showOnDesktop: { type: 'toggle', displayName: 'Show on desktop' },
      showOnMobile: { type: 'toggle', displayName: 'Show on mobile' },
    },
    validation: {
      customRule: { type: 'code', displayName: 'Custom validation' },
    },
    properties: {
      label: {
        type: 'code',
        displayName: 'Label',
        validation: {
          schema: { type: 'string' },
        },
      },
      placeholder: {
        type: 'code',
        displayName: 'Placeholder',
        validation: {
          validation: {
            schema: { type: 'string' },
          },
        },
      },
      advanced: {
        type: 'toggle',
        displayName: 'Advanced',
        validation: {
          schema: { type: 'boolean' },
        },
      },
      value: {
        type: 'code',
        displayName: 'Default value',
        conditionallyRender: {
          key: 'advanced',
          value: false,
        },
        validation: {
          schema: {
            type: 'union',
            schemas: [{ type: 'string' }, { type: 'number' }, { type: 'boolean' }],
          },
        },
      },
      values: {
        type: 'code',
        displayName: 'Option values',
        conditionallyRender: {
          key: 'advanced',
          value: false,
        },
        validation: {
          schema: {
            type: 'array',
            element: { type: 'union', schemas: [{ type: 'string' }, { type: 'number' }, { type: 'boolean' }] },
          },
        },
      },
      display_values: {
        type: 'code',
        displayName: 'Option labels',
        conditionallyRender: {
          key: 'advanced',
          value: false,
        },
        validation: {
          schema: {
            type: 'array',
            element: { type: 'union', schemas: [{ type: 'string' }, { type: 'number' }, { type: 'boolean' }] },
          },
        },
      },

      schema: {
        type: 'code',
        displayName: 'Schema',
        conditionallyRender: {
          key: 'advanced',
          value: true,
        },
      },
      loadingState: {
        type: 'toggle',
        displayName: 'Options loading state',
        validation: {
          schema: { type: 'boolean' },
        },
      },
    },
    events: {
      onSelect: { displayName: 'On select' },
      onSearchTextChanged: { displayName: 'On search text changed' },
    },
    styles: {
      borderRadius: {
        type: 'code',
        displayName: 'Border radius',
        validation: {
          schema: {
            type: 'union',
            schemas: [{ type: 'number' }, { type: 'string' }],
          },
        },
      },
      visibility: {
        type: 'toggle',
        displayName: 'Visibility',
        validation: {
          schema: { type: 'boolean' },
        },
      },
      selectedTextColor: {
        type: 'color',
        displayName: 'Selected Text Color',
        validation: {
          schema: {
            type: 'string',
          },
        },
      },
      disabledState: {
        type: 'toggle',
        displayName: 'Disable',
        validation: {
          schema: {
            type: 'boolean',
          },
        },
      },
      justifyContent: {
        type: 'alignButtons',
        displayName: 'Align Text',
        validation: {
          schema: {
            type: 'string',
          },
        },
      },
    },
    exposedVariables: {
      value: 2,
      searchText: '',
      label: 'Select',
      optionLabels: ['one', 'two', 'three'],
      selectedOptionLabel: 'two',
    },
    actions: [
      {
        handle: 'selectOption',
        displayName: 'Select option',
        params: [{ handle: 'select', displayName: 'Select' }],
      },
    ],
    definition: {
      others: {
        showOnDesktop: { value: '{{true}}' },
        showOnMobile: { value: '{{false}}' },
      },
      validation: {
        customRule: { value: null },
      },
      properties: {
        advanced: { value: `{{false}}` },
        schema: {
          value:
            "{{[\t{label: 'One',value: 1,disable: false,visible: true,default: true},{label: 'Two',value: 2,disable: false,visible: true},{label: 'Three',value: 3,disable: false,visible: true}\t]}}",
        },

        label: { value: 'Select' },
        value: { value: '{{2}}' },
        values: { value: '{{[1,2,3]}}' },
        display_values: { value: '{{["one", "two", "three"]}}' },
        loadingState: { value: '{{false}}' },
        placeholder: { value: 'Select an option' },
      },
      events: [],
      styles: {
        borderRadius: { value: '4' },
        visibility: { value: '{{true}}' },
        disabledState: { value: '{{false}}' },
        justifyContent: { value: 'left' },
      },
    },
  },
  {
    name: 'Multiselect',
    displayName: 'Multiselect',
    description: 'Multiple item selector',
    defaultSize: {
      width: 12,
      height: 30,
    },
    component: 'Multiselect',
    others: {
      showOnDesktop: { type: 'toggle', displayName: 'Show on desktop' },
      showOnMobile: { type: 'toggle', displayName: 'Show on mobile' },
    },
    actions: [
      {
        handle: 'selectOption',
        displayName: 'Select Option',
        params: [
          {
            handle: 'option',
            displayName: 'Option',
          },
        ],
      },
      {
        handle: 'deselectOption',
        displayName: 'Deselect Option',
        params: [
          {
            handle: 'option',
            displayName: 'Option',
          },
        ],
      },
      {
        handle: 'clearSelections',
        displayName: 'Clear selections',
      },
    ],
    properties: {
      label: {
        type: 'code',
        displayName: 'Label',
        validation: {
          schema: { type: 'string' },
        },
      },
      value: {
        type: 'code',
        displayName: 'Default value',
        validation: {
          schema: { type: 'array', element: { type: 'union', schemas: [{ type: 'string' }, { type: 'number' }] } },
        },
      },
      values: {
        type: 'code',
        displayName: 'Option values',
        validation: {
          schema: { type: 'array', element: { type: 'union', schemas: [{ type: 'string' }, { type: 'number' }] } },
        },
      },
      display_values: {
        type: 'code',
        displayName: 'Option labels',
        validation: {
          schema: { type: 'array', element: { type: 'string' } },
        },
      },
      showAllOption: {
        type: 'toggle',
        displayName: 'Enable select All option',
        validation: {
          schema: { type: 'boolean' },
        },
      },
    },
    events: {
      onSelect: { displayName: 'On select' },
      onSearchTextChanged: { displayName: 'On search text changed' },
    },
    styles: {
      borderRadius: {
        type: 'code',
        displayName: 'Border radius',
        validation: {
          schema: { type: 'union', schemas: [{ type: 'string' }, { type: 'number' }] },
        },
      },
      visibility: {
        type: 'toggle',
        displayName: 'Visibility',
        validation: {
          schema: { type: 'boolean' },
        },
      },
      disabledState: {
        type: 'toggle',
        displayName: 'Disable',
        validation: {
          schema: { type: 'boolean' },
        },
      },
    },
    exposedVariables: {
      values: {},
      searchText: '',
    },
    definition: {
      others: {
        showOnDesktop: { value: '{{true}}' },
        showOnMobile: { value: '{{false}}' },
      },
      properties: {
        label: { value: 'Select' },
        value: { value: '{{[2,3]}}' },
        values: { value: '{{[1,2,3]}}' },
        display_values: { value: '{{["one", "two", "three"]}}' },
        visible: { value: '{{true}}' },
        showAllOption: { value: '{{false}}' },
      },
      events: [],
      styles: {
        borderRadius: { value: '4' },
        visibility: { value: '{{true}}' },
        disabledState: { value: '{{false}}' },
      },
    },
  },
  {
    name: 'RichTextEditor',
    displayName: 'Text Editor',
    description: 'Rich text editor',
    component: 'RichTextEditor',
    defaultSize: {
      width: 16,
      height: 210,
    },
    others: {
      showOnDesktop: { type: 'toggle', displayName: 'Show on desktop' },
      showOnMobile: { type: 'toggle', displayName: 'Show on mobile' },
    },
    properties: {
      placeholder: {
        type: 'code',
        displayName: 'Placeholder',
        validation: {
          schema: { type: 'string' },
        },
      },
      defaultValue: {
        type: 'code',
        displayName: 'Default value',
        validation: {
          schema: { type: 'string' },
        },
      },
    },
    events: {},
    styles: {
      visibility: {
        type: 'toggle',
        displayName: 'Visibility',
        validation: {
          schema: {
            type: 'boolean',
          },
        },
      },
      disabledState: {
        type: 'toggle',
        displayName: 'Disable',
        validation: {
          schema: {
            type: 'boolean',
          },
        },
      },
    },
    exposedVariables: {
      value: '',
    },
    definition: {
      others: {
        showOnDesktop: { value: '{{true}}' },
        showOnMobile: { value: '{{false}}' },
      },
      properties: {
        placeholder: { value: 'Placeholder text' },
        defaultValue: { value: '' },
      },
      events: [],
      styles: {
        visibility: { value: '{{true}}' },
        disabledState: { value: '{{false}}' },
      },
    },
  },
  {
    name: 'Map',
    displayName: 'Map',
    description: 'Display map locations',
    component: 'Map',
    defaultSize: {
      width: 16,
      height: 420,
    },
    others: {
      showOnDesktop: { type: 'toggle', displayName: 'Show on desktop' },
      showOnMobile: { type: 'toggle', displayName: 'Show on mobile' },
    },
    properties: {
      initialLocation: {
        type: 'code',
        displayName: 'Initial location',
        tip: 'This location will be the initial center of the map',
        options: {
          mode: 'javascript',
          theme: 'duotone-light',
          className: 'map-location-input pr-2',
        },
        validation: {
          schema: {
            type: 'union',
            schemas: [{ type: 'array', element: { type: 'object' } }, { type: 'object' }],
          },
        },
      },
      defaultMarkers: {
        type: 'code',
        displayName: 'Default markers',
        options: {
          mode: 'javascript',
          theme: 'duotone-light',
          className: 'map-location-input pr-2',
        },
        validation: {
          schema: {
            type: 'union',
            schemas: [{ type: 'array', element: { type: 'object' } }, { type: 'object' }],
          },
        },
      },
      polygonPoints: {
        type: 'code',
        displayName: 'Polygon points',
        options: {
          mode: 'javascript',
          theme: 'duotone-light',
          className: 'map-location-input pr-2',
        },
        validation: {
          schema: {
            type: 'union',
            schemas: [{ type: 'array', element: { type: 'object' } }, { type: 'object' }],
          },
        },
      },
      addNewMarkers: {
        type: 'toggle',
        displayName: 'Add new markers',
        validation: {
          schema: {
            type: 'boolean',
          },
        },
      },
      canSearch: {
        type: 'toggle',
        displayName: 'Search for places',
        validation: {
          schema: {
            type: 'boolean',
          },
        },
      },
    },
    events: {
      onBoundsChange: { displayName: 'On bounds change' },
      onCreateMarker: { displayName: 'On create marker' },
      onMarkerClick: { displayName: 'On marker click' },
      onPolygonClick: { displayName: 'On polygon click' },
    },
    actions: [
      {
        handle: 'setLocation',
        displayName: 'Set Location',
        params: [
          { handle: 'lat', displayName: 'Latitude' },
          { handle: 'lng', displayName: 'Longitude' },
        ],
      },
    ],
    styles: {
      visibility: {
        type: 'toggle',
        displayName: 'Visibility',
        validation: {
          schema: {
            type: 'boolean',
          },
        },
      },
      disabledState: {
        type: 'toggle',
        displayName: 'Disable',
        validation: {
          schema: {
            type: 'boolean',
          },
        },
      },
    },
    exposedVariables: {
      center: {},
    },
    definition: {
      others: {
        showOnDesktop: { value: '{{true}}' },
        showOnMobile: { value: '{{false}}' },
      },
      properties: {
        initialLocation: {
          value: `{{ {"lat": 40.7128, "lng": -73.935242} }}`,
        },
        defaultMarkers: {
          value: `{{ [{"lat": 40.7128, "lng": -73.935242}] }}`,
        },
        polygonPoints: {
          value: `{{[\n\t\t{"lat": 40.7032, "lng": -73.975242},\n\t\t{"lat": 40.7532, "lng": -73.943242},\n\t\t{"lat": 40.7032, "lng": -73.916242}\n]}}`,
        },
        canSearch: {
          value: `{{true}}`,
        },
        addNewMarkers: { value: `{{true}}` },
      },
      events: [],
      styles: {
        visibility: { value: '{{true}}' },
        disabledState: { value: '{{false}}' },
      },
    },
  },
  {
    name: 'QrScanner',
    displayName: 'QR Scanner',
    description: 'Scan QR codes and hold its data',
    component: 'QrScanner',
    defaultSize: {
      width: 10,
      height: 300,
    },
    others: {
      showOnDesktop: { type: 'toggle', displayName: 'Show on desktop' },
      showOnMobile: { type: 'toggle', displayName: 'Show on mobile' },
    },
    properties: {},
    events: {
      onDetect: { displayName: 'On detect' },
    },
    styles: {
      visibility: {
        type: 'toggle',
        displayName: 'Visibility',
        validation: {
          schema: { type: 'boolean' },
        },
      },
      disabledState: {
        type: 'toggle',
        displayName: 'Disable',
        validation: {
          schema: { type: 'boolean' },
        },
      },
    },
    exposedVariables: {
      lastDetectedValue: '',
    },
    definition: {
      others: {
        showOnDesktop: { value: '{{true}}' },
        showOnMobile: { value: '{{true}}' },
      },
      properties: {},
      events: [],
      styles: {
        visibility: { value: '{{true}}' },
        disabledState: { value: '{{false}}' },
      },
    },
  },
  {
    name: 'StarRating',
    displayName: 'Rating',
    description: 'Star rating',
    component: 'StarRating',
    defaultSize: {
      width: 10,
      height: 30,
    },
    others: {
      showOnDesktop: { type: 'toggle', displayName: 'Show on desktop' },
      showOnMobile: { type: 'toggle', displayName: 'Show on mobile' },
    },
    properties: {
      label: {
        type: 'code',
        displayName: 'Label',
        validation: {
          schema: { type: 'string' },
        },
      },
      maxRating: {
        type: 'code',
        displayName: 'Number of stars',
        validation: {
          schema: { type: 'union', schemas: [{ type: 'string' }, { type: 'number' }] },
        },
      },
      defaultSelected: {
        type: 'code',
        displayName: 'Default no of selected stars',
        validation: {
          schema: { type: 'union', schemas: [{ type: 'string' }, { type: 'number' }] },
        },
      },
      allowHalfStar: {
        type: 'toggle',
        displayName: 'Enable half star',
        validation: {
          schema: { type: 'boolean' },
        },
      },
      tooltips: {
        type: 'code',
        displayName: 'Tooltips',
        validation: {
          schema: { type: 'array', element: { type: 'union', schemas: [{ type: 'string' }, { type: 'number' }] } },
        },
      },
    },
    events: {
      onChange: { displayName: 'On Change' },
    },
    styles: {
      textColor: {
        type: 'color',
        displayName: 'Star color',
        validation: {
          schema: { type: 'string' },
        },
      },
      labelColor: {
        type: 'color',
        displayName: 'Label color',
        validation: {
          schema: { type: 'string' },
        },
      },
      visibility: {
        type: 'toggle',
        displayName: 'Visibility',
        validation: {
          schema: { type: 'boolean' },
        },
      },
      disabledState: {
        type: 'toggle',
        displayName: 'Disable',
        validation: {
          schema: { type: 'boolean' },
        },
      },
    },
    exposedVariables: {
      value: 0,
    },
    definition: {
      others: {
        showOnDesktop: { value: '{{true}}' },
        showOnMobile: { value: '{{false}}' },
      },
      properties: {
        label: { value: 'Select your rating' },
        maxRating: { value: '5' },
        defaultSelected: { value: '5' },
        allowHalfStar: { value: '{{false}}' },
        visible: { value: '{{true}}' },
        tooltips: { value: '{{[]}}' },
      },
      events: [],
      styles: {
        textColor: { value: '#ffb400' },
        labelColor: { value: '' },
        visibility: { value: '{{true}}' },
        disabledState: { value: '{{false}}' },
      },
    },
  },
  {
    name: 'Divider',
    displayName: 'Divider',
    description: 'Separator between components',
    component: 'Divider',
    defaultSize: {
      width: 10,
      height: 10,
    },
    others: {
      showOnDesktop: { type: 'toggle', displayName: 'Show on desktop' },
      showOnMobile: { type: 'toggle', displayName: 'Show on mobile' },
    },
    properties: {},
    events: {},
    styles: {
      dividerColor: {
        type: 'color',
        displayName: 'Divider color',
        validation: {
          schema: { type: 'string' },
        },
      },
      visibility: {
        type: 'toggle',
        displayName: 'Visibility',
        validation: {
          schema: { type: 'boolean' },
        },
      },
    },
    exposedVariables: {
      value: {},
    },
    definition: {
      others: {
        showOnDesktop: { value: '{{true}}' },
        showOnMobile: { value: '{{false}}' },
      },
      properties: {},
      events: [],
      styles: {
        visibility: { value: '{{true}}' },
        dividerColor: { value: '' },
      },
    },
  },
  {
    name: 'FilePicker',
    displayName: 'File Picker',
    description: 'File Picker',
    component: 'FilePicker',
    defaultSize: {
      width: 15,
      height: 100,
    },
    others: {
      showOnDesktop: { type: 'toggle', displayName: 'Show on desktop' },
      showOnMobile: { type: 'toggle', displayName: 'Show on mobile' },
    },
    actions: [
      {
        handle: 'clearFiles',
        displayName: 'Clear Files',
      },
    ],
    properties: {
      instructionText: {
        type: 'code',
        displayName: 'Instruction text',
        validation: {
          schema: { type: 'string' },
        },
      },
      enableDropzone: {
        type: 'code',
        displayName: 'Use drop zone',
        validation: {
          schema: { type: 'boolean' },
        },
      },
      enablePicker: {
        type: 'code',
        displayName: 'Use file picker',
        validation: {
          schema: { type: 'boolean' },
        },
      },
      enableMultiple: {
        type: 'code',
        displayName: 'Pick multiple files',
        validation: {
          schema: { type: 'boolean' },
        },
      },
      maxFileCount: {
        type: 'code',
        displayName: 'Max file count',
        validation: {
          schema: {
            type: 'union',
            schemas: [{ type: 'string' }, { type: 'number' }],
          },
        },
      },
      fileType: {
        type: 'code',
        displayName: 'Accept file types',
        validation: {
          schema: {
            type: 'string',
          },
        },
      },
      maxSize: {
        type: 'code',
        displayName: 'Max size limit (Bytes)',
        validation: {
          schema: {
            type: 'union',
            schemas: [{ type: 'string' }, { type: 'number' }],
          },
        },
      },
      minSize: {
        type: 'code',
        displayName: 'Min size limit (Bytes)',
        validation: {
          schema: {
            type: 'union',
            schemas: [{ type: 'string' }, { type: 'number' }],
          },
        },
      },
      parseContent: {
        type: 'toggle',
        displayName: 'Parse content',
        validation: {
          schema: {
            type: 'boolean',
          },
        },
      },
      parseFileType: {
        type: 'select',
        displayName: 'File type',
        options: [
          { name: 'Autodetect from extension', value: 'auto-detect' },
          { name: 'CSV', value: 'csv' },
          { name: 'Microsoft Excel - xls', value: 'vnd.ms-excel' },
          {
            name: 'Microsoft Excel - xlsx',
            value: 'vnd.openxmlformats-officedocument.spreadsheetml.sheet',
          },
        ],
        validation: {
          schema: {
            type: 'string',
          },
        },
      },
    },
    events: {
      onFileSelected: { displayName: 'On File Selected' },
      onFileLoaded: { displayName: 'On File Loaded' },
      onFileDeselected: { displayName: 'On File Deselected' },
    },
    styles: {
      visibility: {
        type: 'toggle',
        displayName: 'Visibility',
        validation: {
          schema: {
            type: 'boolean',
          },
        },
      },
      disabledState: {
        type: 'toggle',
        displayName: 'Disable',
        validation: {
          schema: {
            type: 'boolean',
          },
        },
      },
      borderRadius: {
        type: 'code',
        displayName: 'Border radius',
        validation: {
          schema: {
            type: 'union',
            schemas: [{ type: 'string' }, { type: 'number' }],
          },
        },
      },
    },
    exposedVariables: {
      file: [{ name: '', content: '', dataURL: '', type: '', parsedData: '' }],
      isParsing: false,
    },
    definition: {
      others: {
        showOnDesktop: { value: '{{true}}' },
        showOnMobile: { value: '{{false}}' },
      },
      properties: {
        instructionText: { value: 'Drag and drop files here or click to select files' },
        enableDropzone: { value: '{{true}}' },
        enablePicker: { value: '{{true}}' },
        maxFileCount: { value: '{{2}}' },
        enableMultiple: { value: '{{false}}' },
        fileType: { value: '{{"image/*"}}' },
        maxSize: { value: '{{1048576}}' },
        minSize: { value: '{{50}}' },
        parseContent: { value: '{{false}}' },
        parseFileType: { value: 'auto-detect' },
      },
      events: [],
      styles: {
        visibility: { value: '{{true}}' },
        disabledState: { value: '{{false}}' },
        borderRadius: { value: '{{4}}' },
      },
    },
  },
  {
    name: 'Calendar',
    displayName: 'Calendar',
    description: 'Display calendar events',
    component: 'Calendar',
    defaultSize: {
      width: 30,
      height: 600,
    },
    others: {
      showOnDesktop: { type: 'toggle', displayName: 'Show on desktop' },
      showOnMobile: { type: 'toggle', displayName: 'Show on mobile' },
    },
    properties: {
      dateFormat: { type: 'code', displayName: 'Date format' },
      defaultDate: { type: 'code', displayName: 'Default date' },
      events: { type: 'code', displayName: 'Events' },
      resources: { type: 'code', displayName: 'Resources' },
      defaultView: { type: 'code', displayName: 'Default view' },
      startTime: {
        type: 'code',
        displayName: 'Start time on week and day view',
      },
      endTime: { type: 'code', displayName: 'End time on week and day view' },
      displayToolbar: { type: 'toggle', displayName: 'Show toolbar' },
      displayViewSwitcher: {
        type: 'toggle',
        displayName: 'Show view switcher',
      },
      highlightToday: { type: 'toggle', displayName: 'Highlight today' },
      showPopOverOnEventClick: {
        type: 'toggle',
        displayName: 'Show popover when event is clicked',
      },
    },
    events: {
      onCalendarEventSelect: { displayName: 'On Event Select' },
      onCalendarSlotSelect: { displayName: 'On Slot Select' },
      onCalendarNavigate: { displayName: 'On Date Navigate' },
      onCalendarViewChange: { displayName: 'On View Change' },
    },
    styles: {
      visibility: { type: 'toggle', displayName: 'Visibility' },
      cellSizeInViewsClassifiedByResource: {
        type: 'select',
        displayName: 'Cell size in views classified by resource',
        options: [
          { name: 'Compact', value: 'compact' },
          { name: 'Spacious', value: 'spacious' },
        ],
      },
      weekDateFormat: {
        type: 'code',
        displayName: 'Header date format on week view',
      },
    },
    exposedVariables: {
      selectedEvent: {},
      selectedSlots: {},
      currentView: 'month',
      currentDate: undefined,
    },
    definition: {
      others: {
        showOnDesktop: { value: '{{true}}' },
        showOnMobile: { value: '{{false}}' },
      },
      properties: {
        dateFormat: {
          value: 'MM-DD-YYYY HH:mm:ss A Z',
        },
        defaultDate: {
          value: '{{moment().format("MM-DD-YYYY HH:mm:ss A Z")}}',
        },
        events: {
          value:
            "{{[\n\t\t{\n\t\t\t title: 'Sample event',\n\t\t\t start: `${moment().startOf('day').format('MM-DD-YYYY HH:mm:ss A Z')}`,\n\t\t\t end: `${moment().endOf('day').format('MM-DD-YYYY HH:mm:ss A Z')}`,\n\t\t\t allDay: false,\n\t\t\t color: '#4D72DA'\n\t\t}\n]}}",
        },
        resources: {
          value: '{{[]}}',
        },
        defaultView: {
          value: "{{'month'}}",
        },
        startTime: {
          value: "{{moment().startOf('day').format('MM-DD-YYYY HH:mm:ss A Z')}}",
        },
        endTime: {
          value: "{{moment().endOf('day').format('MM-DD-YYYY HH:mm:ss A Z')}}",
        },
        displayToolbar: {
          value: true,
        },
        displayViewSwitcher: {
          value: true,
        },
        highlightToday: {
          value: true,
        },
        showPopOverOnEventClick: {
          value: false,
        },
      },
      events: [],
      styles: {
        visibility: { value: '{{true}}' },
        cellSizeInViewsClassifiedByResource: { value: 'spacious' },
        weekDateFormat: { value: 'DD MMM' },
      },
    },
  },
  {
    name: 'Iframe',
    displayName: 'Iframe',
    description: 'Embed external content',
    defaultSize: {
      width: 10,
      height: 310,
    },
    component: 'IFrame',
    others: {
      showOnDesktop: { type: 'toggle', displayName: 'Show on desktop' },
      showOnMobile: { type: 'toggle', displayName: 'Show on mobile' },
    },
    properties: {
      source: {
        type: 'code',
        displayName: 'URL',
        validation: {
          schema: { type: 'string' },
        },
      },
    },
    events: {},
    styles: {
      visibility: {
        type: 'toggle',
        displayName: 'Visibility',
        validation: {
          schema: { type: 'boolean' },
        },
      },
      disabledState: {
        type: 'toggle',
        displayName: 'Disable',
        validation: {
          schema: { type: 'boolean' },
        },
      },
    },
    exposedVariables: {},
    definition: {
      others: {
        showOnDesktop: { value: '{{true}}' },
        showOnMobile: { value: '{{false}}' },
      },
      properties: {
        source: { value: 'https://tooljet.io/' },
        visible: { value: '{{true}}' },
      },
      events: [],
      styles: {
        visibility: { value: '{{true}}' },
        disabledState: { value: '{{false}}' },
      },
    },
  },
  {
    name: 'CodeEditor',
    displayName: 'Code Editor',
    description: 'Edit source code',
    component: 'CodeEditor',
    defaultSize: {
      width: 15,
      height: 120,
    },
    others: {
      showOnDesktop: { type: 'toggle', displayName: 'Show on desktop' },
      showOnMobile: { type: 'toggle', displayName: 'Show on mobile' },
    },
    properties: {
      enableLineNumber: {
        type: 'code',
        displayName: 'Show Line Number',
        validation: {
          schema: { type: 'boolean' },
        },
      },
      mode: {
        type: 'code',
        displayName: 'Mode',
        validation: {
          schema: { type: 'string' },
        },
      },
      placeholder: {
        type: 'code',
        displayName: 'Placeholder',
        validation: {
          schema: { type: 'string' },
        },
      },
    },
    events: {},
    styles: {
      visibility: {
        type: 'toggle',
        displayName: 'Visibility',
        validation: {
          schema: { type: 'boolean' },
        },
      },
      disabledState: {
        type: 'toggle',
        displayName: 'Disable',
        validation: {
          schema: { type: 'boolean' },
        },
      },
      borderRadius: {
        type: 'code',
        displayName: 'Border radius',
        validation: {
          schema: { type: 'union', schemas: [{ type: 'string' }, { type: 'number' }] },
        },
      },
    },
    exposedVariables: {
      value: '',
    },
    definition: {
      others: {
        showOnDesktop: { value: '{{true}}' },
        showOnMobile: { value: '{{false}}' },
      },
      properties: {
        enableLineNumber: { value: '{{true}}' },
        mode: { value: 'javascript' },
        placeholder: { value: '' },
      },
      events: [],
      styles: {
        visibility: { value: '{{true}}' },
        disabledState: { value: '{{false}}' },
        borderRadius: { value: '{{4}}' },
      },
    },
  },
  {
    name: 'Tabs',
    displayName: 'Tabs',
    description: 'Organize content in tabs',
    defaultSize: {
      width: 30,
      height: 300,
    },
    defaultChildren: [
      {
        componentName: 'Image',
        layout: {
          top: 60,
          left: 37,
          height: 100,
        },
        tab: 0,
        properties: ['source'],
        defaultValue: {
          source: 'https://uploads-ssl.webflow.com/6266634263b9179f76b2236e/62666392f32677b5cb2fb84b_logo.svg',
        },
      },
      {
        componentName: 'Text',
        layout: {
          top: 100,
          left: 17,
          height: 50,
          width: 34,
        },
        tab: 1,
        properties: ['text'],
        defaultValue: {
          text: 'Open-source low-code framework to build & deploy internal tools within minutes.',
        },
      },
      {
        componentName: 'Table',
        layout: {
          top: 0,
          left: 1,
          width: 42,
          height: 250,
        },
        tab: 2,
      },
    ],
    component: 'Tabs',
    others: {
      showOnDesktop: { type: 'toggle', displayName: 'Show on desktop' },
      showOnMobile: { type: 'toggle', displayName: 'Show on mobile' },
    },
    properties: {
      tabs: {
        type: 'code',
        displayName: 'Tabs',
        validation: {
          schema: {
            type: 'array',
            element: {
              type: 'object',
              object: {
                id: {
                  type: 'union',
                  schemas: [{ type: 'string' }, { type: 'number' }],
                },
              },
            },
          },
        },
      },
      defaultTab: {
        type: 'code',
        displayName: 'Default tab',
        validation: {
          schema: {
            type: 'union',
            schemas: [{ type: 'string' }, { type: 'number' }],
          },
        },
      },
      hideTabs: {
        type: 'toggle',
        displayName: 'Hide tabs',
        validation: {
          schema: {
            type: 'boolean',
          },
        },
      },
      renderOnlyActiveTab: {
        type: 'toggle',
        displayName: 'Render only active tab',
        validation: {
          schema: {
            type: 'boolean',
          },
        },
      },
    },
    events: { onTabSwitch: { displayName: 'On tab switch' } },
    styles: {
      highlightColor: {
        type: 'color',
        displayName: 'Highlight color',
        validation: {
          schema: { type: 'string' },
        },
      },
      visibility: {
        type: 'toggle',
        displayName: 'Visibility',
        validation: {
          schema: {
            type: 'boolean',
          },
        },
      },
      disabledState: {
        type: 'toggle',
        displayName: 'Disable',
        validation: {
          schema: {
            type: 'boolean',
          },
        },
      },
      tabWidth: {
        type: 'select',
        displayName: 'Tab width',
        options: [
          { name: 'Auto', value: 'auto' },
          { name: 'Equally split', value: 'split' },
        ],
      },
    },
    actions: [
      {
        handle: 'setTab',
        displayName: 'Set current tab',
        params: [
          {
            handle: 'id',
            displayName: 'Id',
          },
        ],
      },
    ],
    exposedVariables: { currentTab: '' },
    definition: {
      others: {
        showOnDesktop: { value: '{{true}}' },
        showOnMobile: { value: '{{false}}' },
      },
      properties: {
        tabs: {
          value:
            "{{[ \n\t\t{ title: 'Home', id: '0' }, \n\t\t{ title: 'Profile', id: '1' }, \n\t\t{ title: 'Settings', id: '2' } \n ]}}",
        },
        defaultTab: { value: '0' },
        hideTabs: { value: false },
        renderOnlyActiveTab: { value: true },
      },
      events: [],
      styles: {
        highlightColor: { value: '' },
        visibility: { value: '{{true}}' },
        disabledState: { value: '{{false}}' },
        tabWidth: { value: 'auto' },
      },
    },
  },
  {
    name: 'Timer',
    displayName: 'Timer',
    description: 'Countdown or stopwatch',
    component: 'Timer',
    defaultSize: {
      width: 11,
      height: 128,
    },
    others: {
      showOnDesktop: { type: 'toggle', displayName: 'Show on desktop' },
      showOnMobile: { type: 'toggle', displayName: 'Show on mobile' },
    },
    properties: {
      value: {
        type: 'code',
        displayName: 'Default value',
        validation: {
          schema: { type: 'string' },
        },
      },
      type: {
        type: 'select',
        displayName: 'Timer type',
        options: [
          { name: 'Count up', value: 'countUp' },
          { name: 'Count down', value: 'countDown' },
        ],
        validation: {
          schema: { type: 'string' },
        },
      },
    },
    validation: {},
    events: {
      onStart: { displayName: 'On Start' },
      onResume: { displayName: 'On Resume' },
      onPause: { displayName: 'On Pause' },
      onCountDownFinish: { displayName: 'On Count Down Finish' },
      onReset: { displayName: 'On Reset' },
    },
    styles: {
      visibility: {
        type: 'toggle',
        displayName: 'Visibility',
        validation: {
          schema: { type: 'boolean' },
        },
      },
      disabledState: {
        type: 'toggle',
        displayName: 'Disable',
        validation: {
          schema: { type: 'boolean' },
        },
      },
    },
    exposedVariables: {
      value: '',
    },
    definition: {
      validation: {},
      others: {
        showOnDesktop: { value: '{{true}}' },
        showOnMobile: { value: '{{false}}' },
      },
      properties: {
        value: {
          value: '00:00:00:000',
        },
        type: {
          value: 'countUp',
        },
      },
      defaults: [
        {
          type: 'countUp',
          value: '00:00:00:000',
          paramName: 'value',
        },
        {
          type: 'countDown',
          value: '00:00:10:000',
          paramName: 'value',
        },
      ],
      events: [],
      styles: {
        visibility: { value: '{{true}}' },
        disabledState: { value: '{{false}}' },
      },
    },
  },
  {
    name: 'Listview',
    displayName: 'List View',
    description: 'List multiple items',
    defaultSize: {
      width: 20,
      height: 300,
    },
    defaultChildren: [
      {
        componentName: 'Image',
        layout: {
          top: 15,
          left: 6.976744186046512,
          height: 100,
        },
        properties: ['source'],
        accessorKey: 'imageURL',
      },
      {
        componentName: 'Text',
        layout: {
          top: 50,
          left: 27,
          height: 30,
        },
        properties: ['text'],
        accessorKey: 'text',
      },
      {
        componentName: 'Button',
        layout: {
          top: 50,
          left: 60,
          height: 30,
        },
        incrementWidth: 2,
        properties: ['text'],
        accessorKey: 'buttonText',
      },
    ],
    component: 'Listview',
    others: {
      showOnDesktop: { type: 'toggle', displayName: 'Show on desktop' },
      showOnMobile: { type: 'toggle', displayName: 'Show on mobile' },
    },
    properties: {
      data: {
        type: 'code',
        displayName: 'List data',
        validation: {
          schema: { type: 'array', element: { type: 'object' } },
        },
      },
      mode: {
        type: 'select',
        displayName: 'Mode',
        options: [
          { name: 'list', value: 'list' },
          { name: 'grid', value: 'grid' },
        ],
        validation: {
          schema: { type: 'string' },
        },
      },
      columns: {
        type: 'number',
        displayName: 'Columns',
        validation: {
          schema: { type: 'number' },
        },
        conditionallyRender: {
          key: 'mode',
          value: 'grid',
        },
      },
      rowHeight: {
        type: 'code',
        displayName: 'Row height',
        validation: {
          schema: { type: 'union', schemas: [{ type: 'string' }, { type: 'number' }] },
        },
      },
      showBorder: {
        type: 'code',
        displayName: 'Show bottom border',
        validation: {
          schema: { type: 'boolean' },
        },
        conditionallyRender: {
          key: 'mode',
          value: 'list',
        },
      },
      enablePagination: {
        type: 'toggle',
        displayName: 'Enable pagination',
        validation: {
          schema: { type: 'boolean' },
        },
      },
      rowsPerPage: {
        type: 'code',
        displayName: 'Rows per page',
        validation: {
          schema: { type: 'number' },
        },
      },
    },
    events: {
      onRowClicked: { displayName: 'Row clicked (Deprecated)' },
      onRecordClicked: { displayName: 'Record clicked' },
    },
    styles: {
      backgroundColor: {
        type: 'color',
        displayName: 'Background color',
        validation: {
          schema: { type: 'string' },
        },
      },
      borderColor: {
        type: 'color',
        displayName: 'Border color',
        validation: {
          schema: { type: 'string' },
        },
      },
      visibility: {
        type: 'toggle',
        displayName: 'Visibility',
        validation: {
          schema: { type: 'boolean' },
        },
      },
      disabledState: {
        type: 'toggle',
        displayName: 'Disable',
        validation: {
          schema: { type: 'boolean' },
        },
      },
      borderRadius: {
        type: 'number',
        displayName: 'Border radius',
        validation: {
          schema: { type: 'union', schemas: [{ type: 'string' }, { type: 'number' }] },
        },
      },
    },
    exposedVariables: {
      data: [{}],
    },
    definition: {
      others: {
        showOnDesktop: { value: '{{true}}' },
        showOnMobile: { value: '{{false}}' },
      },
      properties: {
        data: {
          value: `{{[
  { imageURL: 'https://www.svgrepo.com/show/34217/image.svg', text: 'Sample text 1', buttonText: 'Button 1' },
    { imageURL: 'https://www.svgrepo.com/show/34217/image.svg', text: 'Sample text 1', buttonText: 'Button 2' },
    { imageURL: 'https://www.svgrepo.com/show/34217/image.svg', text: 'Sample text 1', buttonText: 'Button 3' },
  ]}}`,
        },
        mode: { value: 'list' },
        columns: { value: '{{3}}' },
        rowHeight: {
          value: '100',
        },
        visible: { value: '{{true}}' },
        showBorder: { value: '{{true}}' },
        rowsPerPage: { value: '{{10}}' },
        enablePagination: { value: '{{false}}' },
      },
      events: [],
      styles: {
        backgroundColor: { value: '#fff' },
        borderColor: { value: '#dadcde' },
        visibility: { value: '{{true}}' },
        disabledState: { value: '{{false}}' },
        borderRadius: { value: '{{4}}' },
      },
    },
  },
  {
    name: 'Tags',
    displayName: 'Tags',
    description: 'Display tag labels',
    component: 'Tags',
    defaultSize: {
      width: 8,
      height: 30,
    },
    others: {
      showOnDesktop: { type: 'toggle', displayName: 'Show on desktop' },
      showOnMobile: { type: 'toggle', displayName: 'Show on mobile' },
    },
    properties: {
      data: {
        type: 'code',
        displayName: 'Tags',
        validation: {
          schema: {
            type: 'array',
            element: {
              type: 'object',
              object: { title: { type: 'string' }, color: { type: 'string' }, textColor: { type: 'string' } },
            },
          },
        },
      },
    },
    events: {},
    styles: {
      visibility: {
        type: 'toggle',
        displayName: 'Visibility',
        validation: {
          schema: { type: 'boolean' },
        },
      },
    },
    exposedVariables: {},
    definition: {
      others: {
        showOnDesktop: { value: '{{true}}' },
        showOnMobile: { value: '{{false}}' },
      },
      properties: {
        data: {
          value:
            "{{ [ \n\t\t{ title: 'success', color: '#2fb344', textColor: '#fff' }, \n\t\t{ title: 'info', color: '#206bc4', textColor: '#fff'  }, \n\t\t{ title: 'warning', color: '#f59f00', textColor: '#fff'  }, \n\t\t{ title: 'danger', color: '#d63939', textColor: '#fff' } ] }}",
        },
      },
      events: [],
      styles: {
        visibility: { value: '{{true}}' },
      },
    },
  },
  {
    name: 'Pagination',
    displayName: 'Pagination',
    description: 'Navigate pages',
    component: 'Pagination',
    defaultSize: {
      width: 10,
      height: 30,
    },
    others: {
      showOnDesktop: { type: 'toggle', displayName: 'Show on desktop' },
      showOnMobile: { type: 'toggle', displayName: 'Show on mobile' },
    },
    properties: {
      numberOfPages: {
        type: 'code',
        displayName: 'Number of pages',
        validation: {
          schema: { type: 'number' },
        },
      },
      defaultPageIndex: {
        type: 'code',
        displayName: 'Default page index',
        validation: {
          schema: { type: 'number' },
        },
      },
    },
    validation: {},
    events: {
      onPageChange: { displayName: 'On Page Change' },
    },
    styles: {
      visibility: {
        type: 'toggle',
        displayName: 'Visibility',
        validation: {
          schema: { type: 'boolean' },
        },
      },
      disabledState: {
        type: 'toggle',
        displayName: 'Disable',
        validation: {
          schema: { type: 'boolean' },
        },
      },
    },
    exposedVariables: {
      totalPages: null,
      currentPageIndex: null,
    },
    definition: {
      validation: {},
      others: {
        showOnDesktop: { value: '{{true}}' },
        showOnMobile: { value: '{{false}}' },
      },
      properties: {
        numberOfPages: {
          value: '{{5}}',
        },
        defaultPageIndex: {
          value: '{{1}}',
        },
      },
      events: [],
      styles: {
        visibility: { value: '{{true}}' },
        disabledState: { value: '{{false}}' },
      },
    },
  },
  {
    name: 'CircularProgressBar',
    displayName: 'Circular Progressbar',
    description: 'Show circular progress',
    component: 'CircularProgressBar',
    defaultSize: {
      width: 7,
      height: 50,
    },
    others: {
      showOnDesktop: { type: 'toggle', displayName: 'Show on desktop' },
      showOnMobile: { type: 'toggle', displayName: 'Show on mobile' },
    },
    properties: {
      text: {
        type: 'code',
        displayName: 'Text',
        validation: {
          schema: { type: 'string' },
        },
      },
      progress: {
        type: 'code',
        displayName: 'Progress',
        validation: {
          schema: { type: 'union', schemas: [{ type: 'string' }, { type: 'number' }] },
        },
      },
    },
    events: {},
    styles: {
      color: {
        type: 'color',
        displayName: 'Color',
        validation: {
          schema: { type: 'string' },
        },
      },
      textColor: {
        type: 'color',
        displayName: 'Text Color',
        validation: {
          schema: { type: 'string' },
        },
      },
      textSize: {
        type: 'code',
        displayName: 'Text size',
        validation: {
          schema: { type: 'union', schemas: [{ type: 'string' }, { type: 'number' }] },
        },
      },
      strokeWidth: {
        type: 'code',
        displayName: 'Stroke width',
        validation: {
          schema: { type: 'union', schemas: [{ type: 'string' }, { type: 'number' }] },
        },
      },
      counterClockwise: {
        type: 'code',
        displayName: 'Counter clockwise',
        validation: {
          schema: { type: 'boolean' },
        },
      },
      circleRatio: {
        type: 'code',
        displayName: 'Circle ratio',
        validation: {
          schema: { type: 'union', schemas: [{ type: 'string' }, { type: 'number' }] },
        },
      },
      visibility: {
        type: 'toggle',
        displayName: 'Visibility',
        validation: {
          schema: { type: 'boolean' },
        },
      },
    },
    exposedVariables: {},
    definition: {
      others: {
        showOnDesktop: { value: '{{true}}' },
        showOnMobile: { value: '{{false}}' },
      },
      properties: {
        text: {
          value: '',
        },
        progress: {
          value: '{{50}}',
        },
      },
      events: [],
      styles: {
        color: { value: '' },
        textColor: { value: '' },
        textSize: { value: '{{16}}' },
        strokeWidth: { value: '{{8}}' },
        counterClockwise: { value: '{{false}}' },
        circleRatio: { value: '{{1}}' },
        visibility: { value: '{{true}}' },
      },
    },
  },
  {
    name: 'Spinner',
    displayName: 'Spinner',
    description: 'Indicate loading state',
    component: 'Spinner',
    defaultSize: {
      width: 4,
      height: 30,
    },
    others: {
      showOnDesktop: { type: 'toggle', displayName: 'Show on desktop' },
      showOnMobile: { type: 'toggle', displayName: 'Show on mobile' },
    },
    properties: {},
    events: {},
    styles: {
      visibility: {
        type: 'toggle',
        displayName: 'Visibility',
        validation: {
          schema: { type: 'boolean' },
        },
      },
      colour: {
        type: 'color',
        displayName: 'Colour',
        validation: {
          schema: { type: 'string' },
        },
      },
      size: {
        type: 'select',
        displayName: 'Size',
        options: [
          { name: 'small', value: 'sm' },
          { name: 'large', value: 'lg' },
        ],
        validation: {
          schema: { type: 'string' },
        },
      },
    },
    exposedVariables: {},
    definition: {
      others: {
        showOnDesktop: { value: '{{true}}' },
        showOnMobile: { value: '{{false}}' },
      },
      properties: {},
      events: [],
      styles: {
        visibility: { value: '{{true}}' },
        size: { value: 'sm' },
        colour: { value: '#0565ff' },
      },
    },
  },
  {
    name: 'Statistics',
    displayName: 'Statistics',
    description: 'Show key metrics',
    component: 'Statistics',
    defaultSize: {
      width: 9.2,
      height: 152,
    },
    others: {
      showOnDesktop: { type: 'toggle', displayName: 'Show on desktop' },
      showOnMobile: { type: 'toggle', displayName: 'Show on mobile' },
    },
    properties: {
      primaryValueLabel: {
        type: 'code',
        displayName: 'Primary value label',
        validation: { schema: { type: 'string' } },
      },
      primaryValue: { type: 'code', displayName: 'Primary value', validation: { schema: { type: 'string' } } },
      hideSecondary: {
        type: 'toggle',
        displayName: 'Hide secondary value',
        validation: { schema: { type: 'boolean' } },
      },
      secondaryValueLabel: {
        type: 'code',
        displayName: 'Secondary value label',
        validation: { schema: { type: 'string' } },
      },
      secondaryValue: { type: 'code', displayName: 'Secondary value', validation: { schema: { type: 'string' } } },
      secondarySignDisplay: {
        type: 'code',
        displayName: 'Secondary sign display',

        validation: { schema: { type: 'string' } },
      },
      loadingState: { type: 'toggle', displayName: 'Loading state', validation: { schema: { type: 'boolean' } } },
    },
    events: {},
    styles: {
      primaryLabelColour: {
        type: 'color',
        displayName: 'Primary label colour',
        validation: { schema: { type: 'string' } },
      },
      primaryTextColour: {
        type: 'color',
        displayName: 'Primary text  colour',
        validation: { schema: { type: 'string' } },
      },
      secondaryLabelColour: {
        type: 'color',
        displayName: 'Secondary label colour',
        validation: { schema: { type: 'string' } },
      },
      secondaryTextColour: {
        type: 'color',
        displayName: 'Secondary text colour',
        validation: { schema: { type: 'string' } },
      },
      visibility: {
        type: 'toggle',
        displayName: 'Visibility',
        validation: { schema: { type: 'boolean' } },
      },
    },
    definition: {
      others: {
        showOnDesktop: { value: '{{true}}' },
        showOnMobile: { value: '{{false}}' },
      },
      properties: {
        primaryValueLabel: { value: 'This months earnings' },
        primaryValue: { value: '682.3' },
        secondaryValueLabel: { value: 'Last month' },
        secondaryValue: { value: '2.85' },
        secondarySignDisplay: { value: 'positive' },
        loadingState: { value: `{{false}}` },
      },
      events: [],
      styles: {
        primaryLabelColour: { value: '#8092AB' },
        primaryTextColour: { value: '#000000' },
        secondaryLabelColour: { value: '#8092AB' },
        secondaryTextColour: { value: '#36AF8B' },
        visibility: { value: '{{true}}' },
      },
    },
  },
  {
    name: 'RangeSlider',
    displayName: 'Range Slider',
    description: 'Adjust value range',
    component: 'RangeSlider',
    defaultSize: {
      width: 9,
      height: 30,
    },
    others: {
      showOnDesktop: { type: 'toggle', displayName: 'Show on desktop' },
      showOnMobile: { type: 'toggle', displayName: 'Show on mobile' },
    },
    properties: {
      min: {
        type: 'number',
        displayName: 'Min',
        validation: {
          schema: { type: 'number' },
        },
      },
      max: {
        type: 'number',
        displayName: 'Max',
        validation: {
          schema: { type: 'number' },
        },
      },
      value: {
        type: 'code',
        displayName: 'Value',
        validation: {
          schema: { type: 'union', schemas: [{ type: 'string' }, { type: 'number' }] },
        },
      },
      enableTwoHandle: {
        type: 'toggle',
        displayName: 'Two handles',
        validation: {
          schema: { type: 'boolean' },
        },
      },
    },
    events: {
      onChange: { displayName: 'On change' },
    },
    styles: {
      lineColor: {
        type: 'color',
        displayName: 'Line color',
        validation: {
          schema: { type: 'string' },
        },
      },
      handleColor: {
        type: 'color',
        displayName: 'Handle color',
        validation: {
          schema: { type: 'string' },
        },
      },
      trackColor: {
        type: 'color',
        displayName: 'Track color',
        validation: {
          schema: { type: 'string' },
        },
      },
      visibility: {
        type: 'code',
        displayName: 'Visibility',
        validation: {
          schema: { type: 'boolean' },
        },
      },
    },
    exposedVariables: {
      value: null,
    },
    definition: {
      others: {
        showOnDesktop: { value: true },
        showOnMobile: { value: false },
      },
      properties: {
        min: {
          value: '{{0}}',
        },
        max: {
          value: '{{100}}',
        },
        value: {
          value: '{{50}}',
        },
        enableTwoHandle: { value: false },
      },
      events: [],
      styles: {
        lineColor: { value: '' },
        handleColor: { value: '' },
        trackColor: { value: '' },
        visibility: { value: '{{true}}' },
      },
    },
  },
  {
    name: 'Timeline',
    displayName: 'Timeline',
    description: 'Show event timeline',
    component: 'Timeline',
    properties: {
      data: {
        type: 'code',
        displayName: 'Timeline data',
        validation: {
          schema: { type: 'array', element: { type: 'object' } },
        },
      },
      hideDate: {
        type: 'toggle',
        displayName: 'Hide date',
        validation: {
          schema: { type: 'boolean' },
        },
      },
    },
    defaultSize: {
      width: 20,
      height: 270,
    },
    others: {
      showOnDesktop: { type: 'toggle', displayName: 'Show on desktop' },
      showOnMobile: { type: 'toggle', displayName: 'Show on mobile' },
    },
    events: {},
    styles: {
      visibility: {
        type: 'toggle',
        displayName: 'Visibility',
        validation: { schema: { type: 'boolean' } },
      },
    },
    exposedVariables: {
      value: {},
    },
    definition: {
      others: {
        showOnDesktop: { value: '{{true}}' },
        showOnMobile: { value: '{{false}}' },
      },
      properties: {
        data: {
          value:
            "{{ [ \n\t\t{ title: 'Product Launched', subTitle: 'First version of our product released to public', date: '20/10/2021', iconBackgroundColor: '#4d72fa'},\n\t\t { title: 'First Signup', subTitle: 'Congratulations! We got our first signup', date: '22/10/2021', iconBackgroundColor: '#4d72fa'}, \n\t\t { title: 'First Payment', subTitle: 'Hurray! We got our first payment', date: '01/11/2021', iconBackgroundColor: '#4d72fa'} \n] }}",
        },
        hideDate: { value: '{{false}}' },
      },
      events: [],
      styles: {
        visibility: { value: '{{true}}' },
      },
    },
  },
  {
    name: 'SvgImage',
    displayName: 'Svg Image',
    description: 'Display SVG graphics',
    component: 'SvgImage',
    properties: {
      data: {
        type: 'code',
        displayName: 'Svg  data',
        validation: {
          schema: { type: 'string' },
        },
      },
    },
    defaultSize: {
      width: 4,
      height: 50,
    },
    others: {
      showOnDesktop: { type: 'toggle', displayName: 'Show on desktop' },
      showOnMobile: { type: 'toggle', displayName: 'Show on mobile' },
    },
    events: {},
    styles: {
      visibility: {
        type: 'toggle',
        displayName: 'Visibility',
        validation: {
          schema: { type: 'boolean' },
        },
      },
    },
    exposedVariables: {
      value: {},
    },
    definition: {
      others: {
        showOnDesktop: { value: '{{true}}' },
        showOnMobile: { value: '{{false}}' },
      },
      properties: {
        data: {
          value:
            '<svg xmlns="http://www.w3.org/2000/svg" class="icon" width="24" height="24" viewBox="0 0 24 24" stroke-width="2" stroke="currentColor" fill="none" stroke-linecap="round" stroke-linejoin="round"><path stroke="none" d="M0 0h24v24H0z" fill="none"/><rect x="4" y="4" width="6" height="6" rx="1" /><rect x="4" y="14" width="6" height="6" rx="1" /><rect x="14" y="14" width="6" height="6" rx="1" /><line x1="14" y1="7" x2="20" y2="7" /><line x1="17" y1="4" x2="17" y2="10" /></svg>',
        },
      },
      events: [],
      styles: {
        visibility: { value: '{{true}}' },
      },
    },
  },
  {
    name: 'Html',
    displayName: 'HTML Viewer',
    description: 'View HTML content',
    component: 'Html',
    defaultSize: {
      width: 10,
      height: 310,
    },
    properties: {
      rawHtml: {
        type: 'code',
        displayName: 'Raw HTML',
        validation: {
          schema: { type: 'string' },
        },
      },
    },
    others: {
      showOnDesktop: { type: 'toggle', displayName: 'Show on desktop' },
      showOnMobile: { type: 'toggle', displayName: 'Show on mobile' },
    },
    events: {},
    styles: {
      visibility: {
        type: 'toggle',
        displayName: 'Visibility',
        validation: {
          schema: { type: 'boolean' },
        },
      },
    },
    exposedVariables: {},
    definition: {
      others: {
        showOnDesktop: { value: '{{true}}' },
        showOnMobile: { value: '{{false}}' },
      },
      properties: {
        rawHtml: {
          value: `<body><main><section class="hero" style="height:306px;display: flex;
          justify-content: center;padding:0 1px;align-items: center;text-align:center">You can build your custom HTML-CSS template here</section></main></body>`,
        },
      },
      events: [],
      styles: {
        visibility: { value: '{{true}}' },
      },
    },
  },
  {
    name: 'VerticalDivider',
    displayName: 'Vertical Divider',
    description: 'Vertical line separator',
    component: 'VerticalDivider',
    defaultSize: {
      width: 2,
      height: 100,
    },
    others: {
      showOnDesktop: { type: 'toggle', displayName: 'Show on desktop' },
      showOnMobile: { type: 'toggle', displayName: 'Show on mobile' },
    },
    properties: {},
    events: {},
    styles: {
      dividerColor: {
        type: 'color',
        displayName: 'Divider color',
        validation: {
          schema: { type: 'string' },
        },
      },
      visibility: {
        type: 'toggle',
        displayName: 'Visibility',
        validation: {
          schema: { type: 'boolean' },
        },
      },
    },
    exposedVariables: {
      value: {},
    },
    definition: {
      others: {
        showOnDesktop: { value: '{{true}}' },
        showOnMobile: { value: '{{false}}' },
      },
      properties: {},
      events: [],
      styles: {
        visibility: { value: '{{true}}' },
        dividerColor: { value: '#000000' },
      },
    },
  },
  {
    name: 'CustomComponent',
    displayName: 'Custom Component',
    description: 'Create React components',
    component: 'CustomComponent',
    properties: {
      data: { type: 'code', displayName: 'Data', validation: { schema: { type: 'object' } } },
      code: { type: 'code', displayName: 'Code' },
    },
    defaultSize: {
      width: 20,
      height: 140,
    },
    others: {
      showOnDesktop: { type: 'toggle', displayName: 'Show on desktop' },
      showOnMobile: { type: 'toggle', displayName: 'Show on mobile' },
    },
    events: {},
    styles: {
      visibility: {
        type: 'toggle',
        displayName: 'Visibility',
        validation: { schema: { type: 'boolean' } },
      },
    },
    exposedVariables: {
      data: { value: `{{{ title: 'Hi! There', buttonText: 'Update Title'}}}` },
    },
    definition: {
      others: {
        showOnDesktop: { value: '{{true}}' },
        showOnMobile: { value: '{{false}}' },
      },
      properties: {
        visible: { value: '{{true}}' },
        data: {
          value: `{{{ title: 'Hi! There', buttonText: 'Update Title'}}}`,
        },
        code: {
          value: `import React from 'https://cdn.skypack.dev/react';
import ReactDOM from 'https://cdn.skypack.dev/react-dom';
import { Button, Container } from 'https://cdn.skypack.dev/@material-ui/core';
const MyCustomComponent = ({data, updateData, runQuery}) => (
  <Container>
      <h1>{data.title}</h1>
      <Button
        color="primary"
        variant="outlined"
        onClick={() => {updateData({title: 'Hello World!!'})}}
      >
        {data.buttonText}
      </Button>
    </Container>
);
const ConnectedComponent = Tooljet.connectComponent(MyCustomComponent);
ReactDOM.render(<ConnectedComponent />, document.body);`,
          skipResolve: true,
        },
      },
      events: [],
      styles: {
        visibility: { value: '{{true}}' },
      },
    },
  },
  {
    name: 'ButtonGroup',
    displayName: 'Button Group',
    description: 'Group of buttons',
    component: 'ButtonGroup',
    properties: {
      label: {
        type: 'code',
        displayName: 'label',
        validation: {
          schema: { type: 'string' },
        },
      },
      values: {
        type: 'code',
        displayName: 'values',
        validation: {
          schema: {
            type: 'union',
            schemas: [{ type: 'array', element: { type: 'union', schemas: [{ type: 'string' }, { type: 'number' }] } }],
          },
        },
      },
      labels: {
        type: 'code',
        displayName: 'Labels',
        validation: {
          schema: {
            type: 'union',
            schemas: [{ type: 'array', element: { type: 'union', schemas: [{ type: 'string' }, { type: 'number' }] } }],
          },
        },
      },
      defaultSelected: {
        type: 'code',
        displayName: 'Default selected',
        validation: {
          schema: {
            type: 'union',
            schemas: [{ type: 'array', element: { type: 'union', schemas: [{ type: 'string' }, { type: 'number' }] } }],
          },
        },
      },
      multiSelection: {
        type: 'toggle',
        displayName: 'Enable multiple selection',

        validation: {
          schema: { type: 'boolean' },
        },
      },
    },
    defaultSize: {
      width: 12,
      height: 80,
    },
    others: {
      showOnDesktop: { type: 'toggle', displayName: 'Show on desktop' },
      showOnMobile: { type: 'toggle', displayName: 'Show on mobile' },
    },
    events: {
      onClick: { displayName: 'On click' },
    },
    styles: {
      backgroundColor: {
        type: 'color',
        displayName: 'Background color',
        validation: {
          schema: { type: 'string' },
        },
      },
      textColor: {
        type: 'color',
        displayName: 'Text color',
        validation: {
          schema: { type: 'string' },
        },
      },
      visibility: {
        type: 'toggle',
        displayName: 'Visibility',
        validation: {
          schema: { type: 'boolean' },
        },
      },
      disabledState: {
        type: 'toggle',
        displayName: 'Disable',
        validation: {
          schema: { type: 'boolean' },
        },
      },
      borderRadius: {
        type: 'number',
        displayName: 'Border radius',
        validation: {
          schema: { type: 'number' },
          defaultValue: false,
        },
      },
      selectedTextColor: {
        type: 'color',
        displayName: 'Selected text colour',
        validation: {
          schema: { type: 'string' },
        },
      },
      selectedBackgroundColor: {
        type: 'color',
        displayName: 'Selected background color',
        validation: {
          schema: { type: 'string' },
        },
      },
    },
    exposedVariables: {
      selected: [1],
    },
    definition: {
      others: {
        showOnDesktop: { value: '{{true}}' },
        showOnMobile: { value: '{{false}}' },
      },
      properties: {
        label: { value: `Button group` },
        defaultSelected: { value: '{{[1]}}' },
        values: { value: '{{[1,2,3]}}' },
        labels: { value: '{{[]}}' },
        multiSelection: { value: '{{false}}' },
      },
      events: [],
      styles: {
        backgroundColor: { value: '' },
        textColor: { value: '' },
        visibility: { value: '{{true}}' },
        borderRadius: { value: '{{4}}' },
        disabledState: { value: '{{false}}' },
        selectedTextColor: { value: '' },
        selectedBackgroundColor: { value: '' },
      },
    },
  },
  {
    name: 'PDF',
    displayName: 'PDF',
    description: 'Embed PDF documents',
    component: 'PDF',
    properties: {
      url: { type: 'code', displayName: 'File URL', validation: { schema: { type: 'string' } } },
      scale: { type: 'toggle', displayName: 'Scale page to width', validation: { schema: { type: 'boolean' } } },
      pageControls: { type: 'toggle', displayName: 'Show page controls', validation: { schema: { type: 'boolean' } } },
      showDownloadOption: {
        type: 'toggle',
        displayName: 'Show the download',
        validation: { schema: { type: 'boolean' } },
      },
    },
    defaultSize: {
      width: 20,
      height: 640,
    },
    others: {
      showOnDesktop: { type: 'toggle', displayName: 'Show on desktop' },
      showOnMobile: { type: 'toggle', displayName: 'Show on mobile' },
    },
    events: {},
    styles: {
      visibility: {
        type: 'toggle',
        displayName: 'Visibility',
        validation: { schema: { type: 'boolean' } },
      },
    },
    exposedVariables: {},
    definition: {
      others: {
        showOnDesktop: { value: '{{true}}' },
        showOnMobile: { value: '{{false}}' },
      },
      properties: {
        url: {
          value:
            'https://upload.wikimedia.org/wikipedia/commons/e/ee/Guideline_No._GD-Ed-2214_Marman_Clamp_Systems_Design_Guidelines.pdf',
        },
        scale: {
          value: '{{true}}',
        },
        pageControls: {
          value: `{{true}}`,
        },
        showDownloadOption: {
          value: `{{true}}`,
        },
      },
      events: [],
      styles: {
        visibility: { value: '{{true}}' },
      },
    },
  },

  {
    name: 'Steps',
    displayName: 'Steps',
    description: 'Step-by-step navigation aid',
    component: 'Steps',
    properties: {
      steps: {
        type: 'code',
        displayName: 'Steps',
        validation: {
          schema: {
            type: 'array',
            element: { type: 'object', object: { id: { type: 'number' } } },
          },
        },
      },
      currentStep: {
        type: 'code',
        displayName: 'Current step',
        validation: {
          schema: { type: 'number' },
        },
      },
      stepsSelectable: {
        type: 'toggle',
        displayName: 'Steps selectable',
        validation: {
          schema: { type: 'boolean' },
        },
      },
    },
    defaultSize: {
      width: 22,
      height: 38,
    },
    others: {
      showOnDesktop: { type: 'toggle', displayName: 'Show on desktop' },
      showOnMobile: { type: 'toggle', displayName: 'Show on mobile' },
    },
    events: {
      onSelect: { displayName: 'On select' },
    },
    styles: {
      color: {
        type: 'color',
        displayName: 'Color',
        validation: {
          schema: { type: 'string' },
        },
      },
      textColor: {
        type: 'color',
        displayName: 'Text color',
        validation: {
          schema: { type: 'string' },
        },
      },
      theme: {
        type: 'select',
        displayName: 'Theme',
        options: [
          { name: 'titles', value: 'titles' },
          { name: 'numbers', value: 'numbers' },
          { name: 'plain', value: 'plain' },
        ],
        validation: {
          schema: { type: 'string' },
        },
      },
      visibility: {
        type: 'toggle',
        displayName: 'Visibility',
        validation: {
          schema: { type: 'boolean' },
        },
      },
    },
    exposedVariables: {
      currentStepId: '3',
    },
    definition: {
      others: {
        showOnDesktop: { value: '{{true}}' },
        showOnMobile: { value: '{{false}}' },
      },
      properties: {
        steps: {
          value: `{{ [{ name: 'step 1', tooltip: 'some tooltip', id: 1},{ name: 'step 2', tooltip: 'some tooltip', id: 2},{ name: 'step 3', tooltip: 'some tooltip', id: 3},{ name: 'step 4', tooltip: 'some tooltip', id: 4},{ name: 'step 5', tooltip: 'some tooltip', id: 5}]}}`,
        },
        currentStep: { value: '{{3}}' },
        stepsSelectable: { value: true },
      },
      events: [],
      styles: {
        visibility: { value: '{{true}}' },
        theme: { value: 'titles' },
        color: { value: '' },
        textColor: { value: '' },
      },
    },
  },
  {
    name: 'KanbanBoard',
    displayName: 'Kanban Board',
    description: 'Task management board',
    component: 'KanbanBoard',
    defaultSize: {
      width: 40,
      height: 490,
    },
    others: {
      showOnDesktop: { type: 'toggle', displayName: 'Show on desktop' },
      showOnMobile: { type: 'toggle', displayName: 'Show on mobile' },
    },
    properties: {
      columns: { type: 'code', displayName: 'Columns' },
      cardData: { type: 'code', displayName: 'Card Data' },
      enableAddCard: { type: 'toggle', displayName: 'Enable Add Card' },
    },
    events: {
      onCardAdded: { displayName: 'Card added' },
      onCardRemoved: { displayName: 'Card removed' },
      onCardMoved: { displayName: 'Card moved' },
      onCardSelected: { displayName: 'Card selected' },
      onCardUpdated: { displayName: 'Card updated' },
    },
    styles: {
      disabledState: { type: 'toggle', displayName: 'Disable' },
      visibility: { type: 'toggle', displayName: 'Visibility' },
      width: { type: 'number', displayName: 'Width' },
      minWidth: { type: 'number', displayName: 'Min Width' },
      accentColor: { type: 'color', displayName: 'Accent color' },
    },
    exposedVariables: {
      columns: {},
      lastAddedCard: {},
      lastRemovedCard: {},
      lastCardMovement: {},
      lastUpdatedCard: {},
    },
    definition: {
      others: {
        showOnDesktop: { value: '{{true}}' },
        showOnMobile: { value: '{{false}}' },
      },
      properties: {
        columns: {
          value: '{{[{ "id": "1", "title": "to do" },{ "id": "2", "title": "in progress" }]}}',
        },
        cardData: {
          value:
            '{{[{ id: "01", title: "one", columnId: "1" },{ id: "02", title: "two", columnId: "1" },{ id: "03", title: "three", columnId: "2" }]}}',
        },
        enableAddCard: {
          value: `{{true}}`,
        },
      },
      events: [],
      styles: {
        visibility: { value: '{{true}}' },
        disabledState: { value: '{{false}}' },
        width: { value: '{{400}}' },
        minWidth: { value: '{{200}}' },
        textColor: { value: '' },
      },
    },
  },
  {
    name: 'Kanban',
    displayName: 'Kanban',
    description: 'Task management board',
    component: 'Kanban',
    defaultSize: {
      width: 40,
      height: 490,
    },
    defaultChildren: [
      {
        componentName: 'Text',
        layout: {
          top: 20,
          left: 4,
          height: 30,
        },
        properties: ['text'],
        accessorKey: 'text',
        styles: ['fontWeight', 'textSize', 'textColor'],
        defaultValue: {
          text: '{{cardData.title}}',
          fontWeight: 'bold',
          textSize: 16,
          textColor: '#000',
        },
      },
      {
        componentName: 'Text',
        layout: {
          top: 50,
          left: 4,
          height: 30,
        },
        properties: ['text'],
        accessorKey: 'text',
        styles: ['textSize', 'textColor'],
        defaultValue: {
          text: '{{cardData.description}}',
          textSize: 14,
          textColor: '#000',
        },
      },
    ],
    others: {
      showOnDesktop: { type: 'toggle', displayName: 'Show on desktop' },
      showOnMobile: { type: 'toggle', displayName: 'Show on mobile' },
    },
    properties: {
      columnData: { type: 'code', displayName: 'Column data' },
      cardData: { type: 'code', displayName: 'Card data' },
      cardWidth: {
        type: 'code',
        displayName: 'Card width',
        validation: {
          schema: { type: 'number' },
        },
      },
      cardHeight: {
        type: 'code',
        displayName: 'Card height',
        validation: {
          schema: { type: 'number' },
        },
      },
      enableAddCard: { type: 'toggle', displayName: 'Enable add card' },
      showDeleteButton: { type: 'toggle', displayName: 'Show delete button' },
    },
    events: {
      onUpdate: { displayName: 'On update' },
      onAddCardClick: { displayName: 'On add card click' },
      onCardRemoved: { displayName: 'Card removed' },
      onCardAdded: { displayName: 'Card added' },
      onCardMoved: { displayName: 'Card moved' },
      onCardSelected: { displayName: 'Card selected' },
    },
    styles: {
      disabledState: { type: 'toggle', displayName: 'Disable' },
      visibility: { type: 'toggle', displayName: 'Visibility' },
      accentColor: { type: 'color', displayName: 'Accent color' },
    },
    actions: [
      {
        handle: 'addCard',
        displayName: 'Add Card',
        params: [
          {
            handle: 'cardDetails',
            displayName: 'Card Details',
            defaultValue: `{{{ id: "c11", title: "Title 11", description: "Description 11", columnId: "r3" }}}`,
          },
        ],
      },
      {
        handle: 'deleteCard',
        displayName: 'Delete Card',
        params: [
          { handle: 'id', displayName: 'Card Id', defaultValue: `{{components.kanban1?.lastSelectedCard?.id}}` },
        ],
      },
      {
        handle: 'moveCard',
        displayName: 'Move Card',
        params: [
          { handle: 'cardId', displayName: 'Card Id', defaultValue: `{{components.kanban1?.lastSelectedCard?.id}}` },
          { handle: 'columnId', displayName: 'Destination Column Id', defaultValue: '' },
        ],
      },
      {
        handle: 'updateCardData',
        displayName: 'Update Card Data',
        params: [
          { handle: 'id', displayName: 'Card Id', defaultValue: `{{components.kanban1?.lastSelectedCard?.id}}` },
          {
            handle: 'value',
            displayName: 'Value',
            defaultValue: `{{{...components.kanban1?.lastSelectedCard, title: 'New Title'}}}`,
          },
        ],
      },
    ],
    exposedVariables: {
      updatedCardData: {},
      lastAddedCard: {},
      lastRemovedCard: {},
      lastCardMovement: {},
      lastSelectedCard: {},
      lastUpdatedCard: {},
      lastCardUpdate: [],
    },
    definition: {
      others: {
        showOnDesktop: { value: '{{true}}' },
        showOnMobile: { value: '{{false}}' },
      },
      properties: {
        columnData: {
          value:
            '{{[{ "id": "r1", "title": "To Do" },{ "id": "r2", "title": "In Progress" },{ "id": "r3", "title": "Done" }]}}',
        },
        cardData: {
          value:
            '{{[{ id: "c1", title: "Title 1", description: "Description 1", columnId: "r1" },{ id: "c2", title: "Title 2", description: "Description 2", columnId: "r1" },{ id: "c3", title: "Title 3", description: "Description 3",columnId: "r2" },{ id: "c4", title: "Title 4", description: "Description 4",columnId: "r3" },{ id: "c5", title: "Title 5", description: "Description 5",columnId: "r3" }, { id: "c6", title: "Title 6", description: "Description 6", columnId: "r1" },{ id: "c7", title: "Title 7", description: "Description 7", columnId: "r1" },{ id: "c8", title: "Title 8", description: "Description 8",columnId: "r2" },{ id: "c9", title: "Title 9", description: "Description 9",columnId: "r3" },{ id: "c10", title: "Title 10", description: "Description 10",columnId: "r3" }]}}',
        },
        cardWidth: {
          value: '{{302}}',
        },
        cardHeight: {
          value: '{{100}}',
        },
        enableAddCard: {
          value: `{{true}}`,
        },
        showDeleteButton: {
          value: `{{true}}`,
        },
      },
      events: [],
      styles: {
        visibility: { value: '{{true}}' },
        disabledState: { value: '{{false}}' },
        accentColor: { value: '#4d72fa' },
      },
    },
  },
  {
    name: 'ColorPicker',
    displayName: 'Color Picker',
    description: 'Choose colors from a palette',
    component: 'ColorPicker',
    properties: {
      defaultColor: { type: 'color', displayName: 'Default color' },
    },
    defaultSize: {
      width: 9,
      height: 40,
    },
    actions: [
      {
        displayName: 'Set Color',
        handle: 'setColor',
        params: [{ handle: 'color', displayName: 'color', defaultValue: '#ffffff', type: 'color' }],
      },
    ],
    others: {
      showOnDesktop: { type: 'toggle', displayName: 'Show on desktop' },
      showOnMobile: { type: 'toggle', displayName: 'Show on mobile' },
    },
    events: {
      onChange: { displayName: 'On change' },
    },
    styles: {
      visibility: { type: 'toggle', displayName: 'Visibility' },
    },
    exposedVariables: {
      selectedColorHex: '#000000',
      selectedColorRGB: 'rgb(0,0,0)',
      selectedColorRGBA: 'rgba(0, 0, 0, 1)',
    },
    definition: {
      others: {
        showOnDesktop: { value: '{{true}}' },
        showOnMobile: { value: '{{false}}' },
      },
      properties: {
        defaultColor: {
          value: '#000000',
        },
      },
      events: [],
      styles: {
        visibility: { value: '{{true}}' },
      },
    },
  },
  {
    name: 'TreeSelect',
    displayName: 'Tree Select',
    description: 'Hierarchical item selector',
    defaultSize: {
      width: 12,
      height: 200,
    },
    component: 'TreeSelect',
    others: {
      showOnDesktop: { type: 'toggle', displayName: 'Show on desktop' },
      showOnMobile: { type: 'toggle', displayName: 'Show on mobile' },
    },
    properties: {
      label: { type: 'code', displayName: 'Title' },
      data: { type: 'code', displayName: 'Structure' },
      checkedData: { type: 'code', displayName: 'Checked values' },
      expandedData: { type: 'code', displayName: 'Expanded values' },
    },
    events: {
      onChange: { displayName: 'On change' },
      onCheck: { displayName: 'On check' },
      onUnCheck: { displayName: 'On uncheck' },
    },
    styles: {
      textColor: { type: 'color', displayName: 'Text Color' },
      checkboxColor: { type: 'color', displayName: 'Checkbox color' },
      visibility: { type: 'toggle', displayName: 'Visibility' },
      disabledState: { type: 'toggle', displayName: 'Disable' },
    },
    exposedVariables: {
      checked: ['asia', 'china', 'beijing', 'shanghai', 'japan', 'india', 'delhi', 'mumbai', 'bengaluru'],
      expanded: ['asia'],
      checkedPathArray: [
        ['asia'],
        ['asia', 'china'],
        ['asia', 'china', 'beijing'],
        ['asia', 'china', 'shanghai'],
        ['asia', 'japan'],
        ['asia', 'india'],
        ['asia', 'india', 'delhi'],
        ['asia', 'india', 'mumbai'],
        ['asia', 'india', 'bengaluru'],
      ],
      checkedPathStrings: [
        'asia',
        'asia-china',
        'asia-china-beijing',
        'asia-china-shanghai',
        'asia-japan',
        'asia-india',
        'asia-india-delhi',
        'asia-india-mumbai',
        'asia-india-bengaluru',
      ],
    },
    definition: {
      others: {
        showOnDesktop: { value: '{{true}}' },
        showOnMobile: { value: '{{false}}' },
      },
      properties: {
        label: { value: 'Countries' },
        data: {
          value:
            '{{[{"label":"Asia","value":"asia","children":[{"label":"China","value":"china","children":[{"label":"Beijing","value":"beijing"},{"label":"Shanghai","value":"shanghai"}]},{"label":"Japan","value":"japan"},{"label":"India","value":"india","children":[{"label":"Delhi","value":"delhi"},{"label":"Mumbai","value":"mumbai"},{"label":"Bengaluru","value":"bengaluru"}]}]},{"label":"Europe","value":"europe","children":[{"label":"France","value":"france"},{"label":"Spain","value":"spain"},{"label":"England","value":"england"}]},{"label":"Africa","value":"africa"}]}}',
        },
        checkedData: { value: '{{["asia"]}}' },
        expandedData: { value: '{{["asia"]}}' },
      },
      events: [],
      styles: {
        textColor: { value: '' },
        checkboxColor: { value: '' },
        visibility: { value: '{{true}}' },
        disabledState: { value: '{{false}}' },
      },
    },
  },
  {
    name: 'Link',
    displayName: 'Link',
    description: 'Add link to the text',
    defaultSize: {
      width: 6,
      height: 30,
    },
    component: 'Link',
    others: {
      showOnDesktop: { type: 'toggle', displayName: 'Show on desktop' },
      showOnMobile: { type: 'toggle', displayName: 'Show on mobile' },
    },
    properties: {
      linkTarget: {
        type: 'code',
        displayName: 'Link Target',
        validation: {
          schema: { type: 'string' },
        },
      },
      linkText: {
        type: 'code',
        displayName: 'Link Text',
        validation: {
          schema: { type: 'string' },
        },
      },
      targetType: {
        type: 'select',
        displayName: 'Target Type',
        options: [
          { name: 'New Tab', value: 'new' },
          { name: 'Same Tab', value: 'same' },
        ],
        validation: {
          schema: { type: 'string' },
        },
      },
    },
    events: {
      onClick: { displayName: 'On click' },
      onHover: { displayName: 'On hover' },
    },
    styles: {
      textColor: {
        type: 'color',
        displayName: 'Text Color',
        validation: {
          schema: { type: 'string' },
        },
      },
      textSize: {
        type: 'number',
        displayName: 'Text Size',
        validation: {
          schema: { type: 'number' },
        },
      },
      underline: {
        type: 'select',
        displayName: 'Underline',
        options: [
          { name: 'Never', value: 'no-underline' },
          { name: 'On Hover', value: 'on-hover' },
          { name: 'Always', value: 'underline' },
        ],
        validation: {
          schema: { type: 'string' },
        },
      },
      visibility: {
        type: 'toggle',
        displayName: 'Visibility',
        validation: {
          schema: { type: 'boolean' },
        },
      },
    },
    exposedVariables: {},
    actions: [
      {
        handle: 'click',
        displayName: 'Click',
      },
    ],
    definition: {
      others: {
        showOnDesktop: { value: '{{true}}' },
        showOnMobile: { value: '{{false}}' },
      },
      properties: {
        linkTarget: { value: 'https://dev.to/' },
        linkText: { value: 'Click here' },
        targetType: { value: 'new' },
      },
      events: [],
      styles: {
        textColor: { value: '#375FCF' },
        textSize: { value: 14 },
        underline: { value: 'on-hover' },
        visibility: { value: '{{true}}' },
      },
    },
  },
  {
    name: 'Icon',
    displayName: 'Icon',
    description: 'Icon',
    defaultSize: {
      width: 5,
      height: 48,
    },
    component: 'Icon',
    others: {
      showOnDesktop: { type: 'toggle', displayName: 'Show on desktop' },
      showOnMobile: { type: 'toggle', displayName: 'Show on mobile' },
    },
    properties: {
      icon: {
        type: 'iconPicker',
        displayName: 'Icon',
        validation: {
          schema: { type: 'string' },
        },
      },
    },
    events: {
      onClick: { displayName: 'On click' },
      onHover: { displayName: 'On hover' },
    },
    styles: {
      iconColor: {
        type: 'color',
        displayName: 'Icon color',
        validation: {
          schema: { type: 'string' },
        },
      },
      visibility: {
        type: 'toggle',
        displayName: 'Visibility',
        validation: {
          schema: { type: 'boolean' },
        },
      },
    },
    exposedVariables: {},
    actions: [
      {
        handle: 'click',
        displayName: 'Click',
      },
      {
        displayName: 'Set Visibility',
        handle: 'setVisibility',
        params: [{ handle: 'value', displayName: 'Value', defaultValue: '{{true}}', type: 'toggle' }],
      },
    ],
    definition: {
      others: {
        showOnDesktop: { value: '{{true}}' },
        showOnMobile: { value: '{{false}}' },
      },
      properties: {
        icon: { value: 'IconHome2' },
      },
      events: [],
      styles: {
        iconColor: { value: '#000' },
        visibility: { value: '{{true}}' },
      },
    },
  },
  {
    name: 'BoundedBox',
    displayName: 'Bounded Box',
    description: 'An infinitely customizable image annotation widget',
    component: 'BoundedBox',
    defaultSize: {
      width: 30,
      height: 420,
    },
    others: {
      showOnDesktop: { type: 'toggle', displayName: 'Show on desktop' },
      showOnMobile: { type: 'toggle', displayName: 'Show on mobile' },
    },
    properties: {
      imageUrl: {
        type: 'code',
        displayName: 'Image URL',
        validation: {
          schema: { type: 'string' },
        },
      },

      defaultValue: {
        type: 'code',
        displayName: 'Default value',
        validation: {
          schema: { type: 'union', schemas: [{ type: 'string' }, { type: 'array', element: { type: 'object' } }] },
        },
      },
      selector: {
        type: 'select',
        displayName: 'Selector',
        options: [
          { name: 'Rectangle', value: 'RECTANGLE' },
          { name: 'Point', value: 'POINT' },
        ],
        validation: {
          schema: { type: 'string' },
        },
      },
      labels: {
        type: 'code',
        displayName: 'List of labels',
        validation: {
          schema: { type: 'array' },
          element: { type: 'union', schemas: [{ type: 'string' }, { type: 'number' }] },
        },
      },
    },
    events: {
      onChange: { displayName: 'On change' },
    },
    styles: {
      visibility: {
        type: 'toggle',
        displayName: 'Visibility',
        validation: {
          schema: { type: 'boolean' },
          defaultValue: false,
        },
      },
      disabledState: {
        type: 'toggle',
        displayName: 'Disable',
        validation: {
          schema: { type: 'boolean' },
          defaultValue: false,
        },
      },
    },
    exposedVariables: {
      annotations: [
        {
          type: 'RECTANGLE',
          x: 41,
          y: 62,
          width: 40,
          height: 24,
          text: 'Car',
          id: 'ce103db2-b2a6-46f5-a4f0-5f4eaa6f3663',
        },
        {
          type: 'RECTANGLE',
          x: 41,
          y: 12,
          width: 40,
          height: 24,
          text: 'Tree',
          id: 'b1a7315e-2b15-4bc8-a1c6-a042dab44f27',
        },
      ],
    },
    actions: [],
    definition: {
      others: {
        showOnDesktop: { value: '{{true}}' },
        showOnMobile: { value: '{{false}}' },
      },
      properties: {
        defaultValue: {
          value:
            "{{[\t{type: 'RECTANGLE',width: 40,height:24, x:41,y:62,text:'Car'},{type: 'RECTANGLE',width: 40,height:24, x:41,y:12,text:'Tree'}\t]}}",
        },
        imageUrl: {
          value: `https://burst.shopifycdn.com/photos/three-cars-are-parked-on-stone-paved-street.jpg?width=746&format=pjpg&exif=1&iptc=1`,
        },
        selector: { value: `RECTANGLE` },
        labels: { value: `{{['Tree', 'Car', 'Stree light']}}` },
      },
      events: [],
      styles: {
        visibility: { value: '{{true}}' },

        disabledState: { value: '{{false}}' },
      },
    },
  },
];<|MERGE_RESOLUTION|>--- conflicted
+++ resolved
@@ -1457,11 +1457,7 @@
     styles: {
       color: {
         type: 'color',
-<<<<<<< HEAD
-        displayName: 'Color',
-=======
         displayName: 'Text',
->>>>>>> b01417b0
         validation: { schema: { type: 'string' } },
         accordian: 'label',
       },
@@ -2986,11 +2982,7 @@
 
       backgroundColor: {
         type: 'color',
-<<<<<<< HEAD
-        displayName: 'Background',
-=======
         displayName: 'Background color',
->>>>>>> b01417b0
         validation: {
           schema: { type: 'string' },
         },
