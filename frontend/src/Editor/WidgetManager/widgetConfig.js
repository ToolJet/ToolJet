--- conflicted
+++ resolved
@@ -1448,10 +1448,7 @@
       },
     },
     validation: {
-<<<<<<< HEAD
-=======
       mandatory: { type: 'toggle', displayName: 'Make this field mandatory' },
->>>>>>> c1c3f856
       regex: { type: 'code', displayName: 'Regex', placeholder: '^[a-zA-Z0-9_ -]{3,16}$' },
       minLength: { type: 'code', displayName: 'Min length', placeholder: 'Enter min length' },
       maxLength: { type: 'code', displayName: 'Max length', placeholder: 'Enter max length' },
@@ -1460,10 +1457,6 @@
         displayName: 'Custom validation',
         placeholder: `{{components.text2.text=='yes'&&'valid'}}`,
       },
-<<<<<<< HEAD
-      mandatory: { type: 'toggle', displayName: 'Make this field mandatory' },
-=======
->>>>>>> c1c3f856
     },
     events: {
       onChange: { displayName: 'On change' },
@@ -1475,7 +1468,6 @@
       color: {
         type: 'color',
         displayName: 'Text',
-<<<<<<< HEAD
         validation: { schema: { type: 'string' } },
         accordian: 'label',
       },
@@ -1489,21 +1481,6 @@
         ],
         accordian: 'label',
       },
-=======
-        validation: { schema: { type: 'string' } },
-        accordian: 'label',
-      },
-      alignment: {
-        type: 'switch',
-        displayName: 'Alignment',
-        validation: { schema: { type: 'string' } },
-        options: [
-          { displayName: 'Side', value: 'side' },
-          { displayName: 'Top', value: 'top' },
-        ],
-        accordian: 'label',
-      },
->>>>>>> c1c3f856
       direction: {
         type: 'switch',
         displayName: '',
@@ -1511,13 +1488,8 @@
         showLabel: false,
         isIcon: true,
         options: [
-<<<<<<< HEAD
-          { displayName: 'alignleftinspector', value: 'alignleftinspector', iconName: 'alignleftinspector' },
-          { displayName: 'alignrightinspector', value: 'alignrightinspector', iconName: 'alignrightinspector' },
-=======
           { displayName: 'alignleftinspector', value: 'left' },
           { displayName: 'alignrightinspector', value: 'right' },
->>>>>>> c1c3f856
         ],
         accordian: 'label',
       },
@@ -1553,7 +1525,6 @@
       borderColor: {
         type: 'color',
         displayName: 'Border',
-<<<<<<< HEAD
         validation: { schema: { type: 'string' } },
         accordian: 'field',
       },
@@ -1562,16 +1533,6 @@
         displayName: 'Text',
         validation: { schema: { type: 'string' } },
         accordian: 'field',
-=======
-        validation: { schema: { type: 'string' } },
-        accordian: 'field',
-      },
-      textColor: {
-        type: 'color',
-        displayName: 'Text',
-        validation: { schema: { type: 'string' } },
-        accordian: 'field',
->>>>>>> c1c3f856
       },
       errTextColor: {
         type: 'color',
@@ -1654,29 +1615,17 @@
       },
       {
         handle: 'setVisibility',
-<<<<<<< HEAD
-        displayName: 'setVisibility',
-=======
         displayName: 'Set visibility',
->>>>>>> c1c3f856
         params: [{ handle: 'disable', displayName: 'Value', defaultValue: '{{false}}', type: 'toggle' }],
       },
       {
         handle: 'setDisable',
-<<<<<<< HEAD
-        displayName: 'setDisable',
-=======
         displayName: 'Set disable',
->>>>>>> c1c3f856
         params: [{ handle: 'disable', displayName: 'Value', defaultValue: '{{false}}', type: 'toggle' }],
       },
       {
         handle: 'setLoading',
-<<<<<<< HEAD
-        displayName: 'setLoading',
-=======
         displayName: 'Set loading',
->>>>>>> c1c3f856
         params: [{ handle: 'loading', displayName: 'Value', defaultValue: '{{false}}', type: 'toggle' }],
       },
     ],
@@ -1928,29 +1877,17 @@
       },
       {
         handle: 'setVisibility',
-<<<<<<< HEAD
-        displayName: 'setVisibility',
-=======
         displayName: 'Set visibility',
->>>>>>> c1c3f856
         params: [{ handle: 'disable', displayName: 'Value', defaultValue: '{{false}}', type: 'toggle' }],
       },
       {
         handle: 'setDisable',
-<<<<<<< HEAD
-        displayName: 'setDisable',
-=======
         displayName: 'Set disable',
->>>>>>> c1c3f856
         params: [{ handle: 'disable', displayName: 'Value', defaultValue: '{{false}}', type: 'toggle' }],
       },
       {
         handle: 'setLoading',
-<<<<<<< HEAD
-        displayName: 'setLoading',
-=======
         displayName: 'Set loading',
->>>>>>> c1c3f856
         params: [{ handle: 'loading', displayName: 'Value', defaultValue: '{{false}}', type: 'toggle' }],
       },
     ],
@@ -1962,10 +1899,7 @@
       isLoading: false,
     },
     validation: {
-<<<<<<< HEAD
-=======
       mandatory: { type: 'toggle', displayName: 'Make this field mandatory' },
->>>>>>> c1c3f856
       regex: { type: 'code', displayName: 'Regex', placeholder: '^d+$' },
       minValue: { type: 'code', displayName: 'Min value', placeholder: 'Enter min value' },
       maxValue: { type: 'code', displayName: 'Max value', placeholder: 'Enter max value' },
@@ -1974,10 +1908,6 @@
         displayName: 'Custom validation',
         placeholder: `{{components.text2.text=='yes'&&'valid'}}`,
       },
-<<<<<<< HEAD
-      mandatory: { type: 'toggle', displayName: 'Make this field mandatory' },
-=======
->>>>>>> c1c3f856
     },
     definition: {
       others: {
@@ -2085,10 +2015,7 @@
       },
     },
     validation: {
-<<<<<<< HEAD
-=======
       mandatory: { type: 'toggle', displayName: 'Make this field mandatory' },
->>>>>>> c1c3f856
       regex: {
         type: 'code',
         displayName: 'Regex',
@@ -2101,10 +2028,6 @@
         displayName: 'Custom validation',
         placeholder: `{{components.text2.text=='yes'&&'valid'}}`,
       },
-<<<<<<< HEAD
-      mandatory: { type: 'toggle', displayName: 'Make this field mandatory' },
-=======
->>>>>>> c1c3f856
     },
     events: {
       onChange: { displayName: 'On change' },
@@ -2211,11 +2134,7 @@
       },
       boxShadow: {
         type: 'boxShadow',
-<<<<<<< HEAD
-        displayName: 'Box Shadow',
-=======
         displayName: 'Box shadow',
->>>>>>> c1c3f856
         validation: { schema: { type: 'union', schemas: [{ type: 'string' }, { type: 'number' }] } },
         accordian: 'field',
       },
@@ -2258,29 +2177,17 @@
       },
       {
         handle: 'setVisibility',
-<<<<<<< HEAD
-        displayName: 'setVisibility',
-=======
         displayName: 'Set visibility',
->>>>>>> c1c3f856
         params: [{ handle: 'disable', displayName: 'Value', defaultValue: '{{false}}', type: 'toggle' }],
       },
       {
         handle: 'setDisable',
-<<<<<<< HEAD
-        displayName: 'setDisable',
-=======
         displayName: 'Set disable',
->>>>>>> c1c3f856
         params: [{ handle: 'disable', displayName: 'Value', defaultValue: '{{false}}', type: 'toggle' }],
       },
       {
         handle: 'setLoading',
-<<<<<<< HEAD
-        displayName: 'setLoading',
-=======
         displayName: 'Set loading',
->>>>>>> c1c3f856
         params: [{ handle: 'loading', displayName: 'Value', defaultValue: '{{false}}', type: 'toggle' }],
       },
     ],
