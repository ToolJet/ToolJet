export const widgets = [
  {
    name: 'Table',
    displayName: 'Table',
    description: 'Display paginated tabular data',
    component: 'Table',
    properties: {
      title: { type: 'string', displayName: 'Title' },
      data: { type: 'code', displayName: 'Table data' },
      loadingState: { type: 'toggle', displayName: 'Loading state' },
      columns: { type: 'array', displayName: 'Table Columns' },
      serverSidePagination: {
        type: 'toggle',
        displayName: 'Server-side pagination',
      },
      clientSidePagination: {
        type: 'toggle',
        displayName: 'Client-side pagination',
      },
      serverSideSearch: { type: 'toggle', displayName: 'Server-side search' },
      actionButtonBackgroundColor: {
        type: 'color',
        displayName: 'Background color',
      },
      actionButtonTextColor: { type: 'color', displayName: 'Text color' },
      displaySearchBox: { type: 'toggle', displayName: 'Show search box' },
      showDownloadButton: {
        type: 'toggle',
        displayName: 'Show download button',
      },
      showFilterButton: { type: 'toggle', displayName: 'Show filter button' },
      showBulkUpdateActions: {
        type: 'toggle',
        displayName: 'Show bulk update actions',
      },
      showBulkSelector: { type: 'toggle', displayName: 'Bulk selection' },
      highlightSelectedRow: {
        type: 'toggle',
        displayName: 'Highlight selected row',
      },
    },
    others: {
      showOnDesktop: { type: 'toggle', displayName: 'Show on desktop ' },
      showOnMobile: { type: 'toggle', displayName: 'Show on mobile' },
    },
    defaultSize: {
      width: 20,
      height: 300,
    },
    events: {
      onRowClicked: { displayName: 'Row clicked' },
      onBulkUpdate: { displayName: 'Bulk update' },
      onPageChanged: { displayName: 'Page changed' },
      onSearch: { displayName: 'Search' },
    },
    styles: {
      textColor: { type: 'color', displayName: 'Text Color' },
      actionButtonRadius: { type: 'code', displayName: 'Action Button Radius' },
      tableType: {
        type: 'select',
        displayName: 'Table type',
        options: [
          { name: 'Bordered', value: 'table-bordered' },
          { name: 'Borderless', value: 'table-borderless' },
          { name: 'Classic', value: 'table-classic' },
          { name: 'Striped', value: 'table-striped' },
          { name: 'Striped & bordered', value: 'table-striped table-bordered' },
        ],
      },
      cellSize: {
        type: 'select',
        displayName: 'Cell size',
        options: [
          { name: 'Compact', value: 'compact' },
          { name: 'Spacious', value: 'spacious' },
        ],
      },
      borderRadius: { type: 'code', displayName: 'Border Radius' },
      visibility: { type: 'toggle', displayName: 'Visibility' },
      disabledState: { type: 'toggle', displayName: 'Disable' },
    },
    exposedVariables: {
      selectedRow: {},
      changeSet: {},
      dataUpdates: [],
      pageIndex: 1,
      searchText: '',
      selectedRows: [],
    },
    definition: {
      others: {
        showOnDesktop: { value: '{{true}}' },
        showOnMobile: { value: '{{false}}' },
      },
      properties: {
        title: { value: 'Table' },
        visible: { value: '{{true}}' },
        loadingState: { value: '{{false}}' },
        data: {
          value:
            "{{ [ \n\t\t{ id: 1, name: 'Sarah', email: 'sarah@example.com'}, \n\t\t{ id: 2, name: 'Lisa', email: 'lisa@example.com'}, \n\t\t{ id: 3, name: 'Sam', email: 'sam@example.com'}, \n\t\t{ id: 4, name: 'Jon', email: 'jon@example.com'} \n] }}",
        },
        serverSidePagination: { value: '{{false}}' },
        clientSidePagination: { value: '{{true}}' },
        displaySearchBox: { value: '{{true}}' },
        showDownloadButton: { value: '{{true}}' },
        showFilterButton: { value: '{{true}}' },
        columns: {
          value: [
            {
              name: 'id',
              id: 'e3ecbf7fa52c4d7210a93edb8f43776267a489bad52bd108be9588f790126737',
            },
            {
              name: 'name',
              id: '5d2a3744a006388aadd012fcc15cc0dbcb5f9130e0fbb64c558561c97118754a',
            },
            {
              name: 'email',
              id: 'afc9a5091750a1bd4760e38760de3b4be11a43452ae8ae07ce2eebc569fe9a7f',
            },
          ],
        },
        showBulkUpdateActions: { value: '{{true}}' },
        showBulkSelector: { value: '{{false}}' },
        highlightSelectedRow: { value: '{{false}}' },
      },
      events: [],
      styles: {
        textColor: { value: '#000' },
        actionButtonRadius: { value: '0' },
        visibility: { value: '{{true}}' },
        disabledState: { value: '{{false}}' },
        cellSize: { value: 'compact' },
        borderRadius: { value: '0' },
        tableType: { value: 'table-bordered' },
      },
    },
  },
  {
    name: 'Button',
    displayName: 'Button',
    description: 'Trigger actions: queries, alerts etc',
    component: 'Button',
    defaultSize: {
      width: 3,
      height: 30,
    },
    others: {
      showOnDesktop: { type: 'toggle', displayName: 'Show on desktop' },
      showOnMobile: { type: 'toggle', displayName: 'Show on mobile' },
    },
    properties: {
      text: { type: 'code', displayName: 'Button Text' },
      loadingState: { type: 'toggle', displayName: 'Loading State' },
    },
    events: {
      onClick: { displayName: 'On click' },
    },
    styles: {
      backgroundColor: { type: 'color', displayName: 'Background color' },
      textColor: { type: 'color', displayName: 'Text color' },
      loaderColor: { type: 'color', displayName: 'Loader color' },
      visibility: { type: 'toggle', displayName: 'Visibility' },
      disabledState: { type: 'toggle', displayName: 'Disable' },
      borderRadius: { type: 'number', displayName: 'Border radius' },
    },
    exposedVariables: {},
    definition: {
      others: {
        showOnDesktop: { value: '{{true}}' },
        showOnMobile: { value: '{{false}}' },
      },
      properties: {
        text: { value: `Button` },
        visible: { value: '{{true}}' },
        loadingState: { value: `{{false}}` },
      },
      events: [],
      styles: {
        backgroundColor: { value: '#375FCF' },
        textColor: { value: '#fff' },
        loaderColor: { value: '#fff' },
        visibility: { value: '{{true}}' },
        borderRadius: { value: '{{0}}' },
        disabledState: { value: '{{false}}' },
      },
    },
  },
  {
    name: 'Chart',
    displayName: 'Chart',
    description: 'Display charts',
    component: 'Chart',
    defaultSize: {
      width: 20,
      height: 400,
    },
    others: {
      showOnDesktop: { type: 'toggle', displayName: 'Show on desktop' },
      showOnMobile: { type: 'toggle', displayName: 'Show on mobile' },
    },
    properties: {
      title: { type: 'code', displayName: 'Title' },
      data: { type: 'json', displayName: 'Data' },
      loadingState: { type: 'toggle', displayName: 'Loading State' },
      markerColor: { type: 'color', displayName: 'Marker color' },
      showAxes: { type: 'toggle', displayName: 'Show axes' },
      showGridLines: { type: 'toggle', displayName: 'Show grid lines' },
      type: {
        type: 'select',
        displayName: 'Chart type',
        options: [
          { name: 'Line', value: 'line' },
          { name: 'Bar', value: 'bar' },
          { name: 'Pie', value: 'pie' },
        ],
      },
      jsonDescription: { type: 'json', displayName: 'Json Description' },
      plotFromJson: { type: 'toggle', displayName: 'Use Plotly JSON schema' },
    },
    events: {},
    styles: {
      padding: { type: 'code', displayName: 'Padding' },
      visibility: { type: 'toggle', displayName: 'Visibility' },
      disabledState: { type: 'toggle', displayName: 'Disable' },
    },
    exposedVariables: {
      show: null,
    },
    definition: {
      others: {
        showOnDesktop: { value: '{{true}}' },
        showOnMobile: { value: '{{false}}' },
      },
      properties: {
        title: { value: 'This title can be changed' },
        markerColor: { value: '#CDE1F8' },
        showAxes: { value: '{{true}}' },
        showGridLines: { value: '{{true}}' },
        plotFromJson: { value: '{{false}}' },
        loadingState: { value: `{{false}}` },
        jsonDescription: {
          value: `{
            "data": [
                {
                    "x": [
                        "Jan",
                        "Feb",
                        "Mar"
                    ],
                    "y": [
                        100,
                        80,
                        40
                    ],
                    "type": "bar"
                }
            ]
        }`,
        },
        type: { value: `line` },
        data: {
          value: `[
  { "x": "Jan", "y": 100},
  { "x": "Feb", "y": 80},
  { "x": "Mar", "y": 40}
]`,
        },
      },
      events: [],
      styles: {
        padding: { value: '50' },
        visibility: { value: '{{true}}' },
        disabledState: { value: '{{false}}' },
      },
    },
  },
  {
    name: 'Modal',
    displayName: 'Modal',
    description: 'Modal triggered by events',
    component: 'Modal',
    defaultSize: {
      width: 10,
      height: 400,
    },
    others: {
      showOnDesktop: { type: 'toggle', displayName: 'Show on desktop' },
      showOnMobile: { type: 'toggle', displayName: 'Show on mobile' },
    },
    properties: {
      title: { type: 'code', displayName: 'Title' },
      size: {
        type: 'select',
        displayName: 'Modal size',
        options: [
          { name: 'small', value: 'sm' },
          { name: 'medium', value: 'md' },
          { name: 'large', value: 'lg' },
        ],
      },
    },
    events: {},
    styles: {
      disabledState: { type: 'toggle', displayName: 'Disable' },
    },
    exposedVariables: {
      show: null,
    },
    definition: {
      others: {
        showOnDesktop: { value: '{{true}}' },
        showOnMobile: { value: '{{false}}' },
      },
      properties: {
        title: { value: 'This title can be changed' },
        size: { value: 'md' },
      },
      events: [],
      styles: {
        disabledState: { value: '{{false}}' },
      },
    },
  },
  {
    name: 'TextInput',
    displayName: 'Text Input',
    description: 'Text field for forms',
    component: 'TextInput',
    defaultSize: {
      width: 6,
      height: 30,
    },
    others: {
      showOnDesktop: { type: 'toggle', displayName: 'Show on desktop' },
      showOnMobile: { type: 'toggle', displayName: 'Show on mobile' },
    },
    properties: {
      value: { type: 'code', displayName: 'Default value' },
      placeholder: { type: 'code', displayName: 'Placeholder' },
    },
    validation: {
      regex: { type: 'code', displayName: 'Regex' },
      minLength: { type: 'code', displayName: 'Min length' },
      maxLength: { type: 'code', displayName: 'Max length' },
      customRule: { type: 'code', displayName: 'Custom validation' },
    },
    events: {
      onChange: { displayName: 'On change' },
    },
    styles: {
      visibility: { type: 'toggle', displayName: 'Visibility' },
      disabledState: { type: 'toggle', displayName: 'Disable' },
      borderRadius: { type: 'code', displayName: 'Border radius' },
    },
    exposedVariables: {
      value: '',
    },
    definition: {
      validation: {
        regex: { value: '' },
        minLength: { value: null },
        maxLength: { value: null },
        customRule: { value: null },
      },
      others: {
        showOnDesktop: { value: '{{true}}' },
        showOnMobile: { value: '{{false}}' },
      },
      properties: {
        value: { value: '' },
        placeholder: { value: 'Placeholder text' },
      },
      events: [],
      styles: {
        visibility: { value: '{{true}}' },
        disabledState: { value: '{{false}}' },
        borderRadius: { value: '{{0}}' },
      },
    },
  },
  {
    name: 'NumberInput',
    displayName: 'Number Input',
    description: 'Number field for forms',
    component: 'NumberInput',
    defaultSize: {
      width: 4,
      height: 30,
    },
    others: {
      showOnDesktop: { type: 'toggle', displayName: 'Show on desktop' },
      showOnMobile: { type: 'toggle', displayName: 'Show on mobile' },
    },
    properties: {
      value: { type: 'code', displayName: 'Default value' },
      minValue: { type: 'code', displayName: 'Minimum value' },
      maxValue: { type: 'code', displayName: 'Maximum value' },
      placeholder: { type: 'code', displayName: 'Placeholder' },
    },
    events: {},
    styles: {
      visibility: { type: 'toggle', displayName: 'Visibility' },
      disabledState: { type: 'toggle', displayName: 'Disable' },
      borderRadius: { type: 'code', displayName: 'Border radius' },
    },
    exposedVariables: {
      value: 0,
    },
    definition: {
      others: {
        showOnDesktop: { value: '{{true}}' },
        showOnMobile: { value: '{{false}}' },
      },
      properties: {
        value: { value: '99' },
        maxValue: { value: '' },
        minValue: { value: '' },
        placeholder: { value: '0' },
      },
      events: [],
      styles: {
        visibility: { value: '{{true}}' },
        disabledState: { value: '{{false}}' },
        borderRadius: { value: '{{0}}' },
      },
    },
  },
  {
    name: 'PasswordInput',
    displayName: 'Password Input',
    description: 'Password input field for forms',
    component: 'PasswordInput',
    defaultSize: {
      width: 4,
      height: 30,
    },
    others: {
      showOnDesktop: { type: 'toggle', displayName: 'Show on desktop' },
      showOnMobile: { type: 'toggle', displayName: 'Show on mobile' },
    },
    properties: {
      placeholder: { type: 'code', displayName: 'Placeholder' },
    },
    validation: {
      regex: { type: 'code', displayName: 'Regex' },
      minLength: { type: 'code', displayName: 'Min length' },
      maxLength: { type: 'code', displayName: 'Max length' },
      customRule: { type: 'code', displayName: 'Custom validation' },
    },
    events: {},
    styles: {
      visibility: { type: 'toggle', displayName: 'Visibility' },
      disabledState: { type: 'toggle', displayName: 'Disable' },
      borderRadius: { type: 'code', displayName: 'Border radius' },
    },
    exposedVariables: {
      value: '',
    },
    definition: {
      others: {
        showOnDesktop: { value: '{{true}}' },
        showOnMobile: { value: '{{false}}' },
      },
      properties: {
        placeholder: { value: 'password' },
      },
      validation: {
        regex: { value: '' },
        minLength: { value: null },
        maxLength: { value: null },
        customRule: { value: null },
      },
      events: [],
      styles: {
        visibility: { value: '{{true}}' },
        disabledState: { value: '{{false}}' },
        borderRadius: { value: '{{0}}' },
      },
    },
  },
  {
    name: 'Datepicker',
    displayName: 'Date Picker',
    description: 'Select a date and time',
    component: 'Datepicker',
    defaultSize: {
      width: 5,
      height: 30,
    },
    validation: {
      customRule: { type: 'code', displayName: 'Custom validation' },
    },
    others: {
      showOnDesktop: { type: 'toggle', displayName: 'Show on desktop' },
      showOnMobile: { type: 'toggle', displayName: 'Show on mobile' },
    },
    properties: {
      defaultValue: { type: 'code', displayName: 'Default value' },
      format: { type: 'code', displayName: 'Format' },
      enableTime: { type: 'code', displayName: 'Enable time selection?' },
      enableDate: { type: 'code', displayName: 'Enable date selection?' },
      disabledDates: { type: 'code', displayName: 'Disabled dates' },
    },
    events: {
      onSelect: { displayName: 'On select' },
    },
    styles: {
      visibility: { type: 'toggle', displayName: 'Visibility' },
      disabledState: { type: 'toggle', displayName: 'Disable' },
      borderRadius: { type: 'code', displayName: 'Border radius' },
    },
    exposedVariables: {
      value: '',
    },
    definition: {
      others: {
        showOnDesktop: { value: '{{true}}' },
        showOnMobile: { value: '{{false}}' },
      },
      validation: {
        customRule: { value: null },
      },
      properties: {
        defaultValue: { value: '01/01/2022' },
        format: { value: 'DD/MM/YYYY' },
        enableTime: { value: '{{false}}' },
        enableDate: { value: '{{true}}' },
        disabledDates: { value: '{{[]}}' },
      },
      events: [],
      styles: {
        visibility: { value: '{{true}}' },
        disabledState: { value: '{{false}}' },
        borderRadius: { value: '{{0}}' },
      },
    },
  },
  {
    name: 'Checkbox',
    displayName: 'Checkbox',
    description: 'A single checkbox',
    component: 'Checkbox',
    defaultSize: {
      width: 5,
      height: 30,
    },
    others: {
      showOnDesktop: { type: 'toggle', displayName: 'Show on desktop' },
      showOnMobile: { type: 'toggle', displayName: 'Show on mobile' },
    },
    properties: {
      label: { type: 'code', displayName: 'Label' },
      defaultValue: { type: 'toggle', displayName: 'Default Status' },
    },
    events: {
      onCheck: { displayName: 'On check' },
      onUnCheck: { displayName: 'On uncheck' },
    },
    styles: {
      textColor: { type: 'color', displayName: 'Text Color' },
      checkboxColor: { type: 'color', displayName: 'Checkbox Color' },
      visibility: { type: 'toggle', displayName: 'Visibility' },
      disabledState: { type: 'toggle', displayName: 'Disable' },
    },
    exposedVariables: {
      value: false,
    },
    definition: {
      others: {
        showOnDesktop: { value: '{{true}}' },
        showOnMobile: { value: '{{false}}' },
      },
      properties: {
        label: { value: 'Checkbox label' },
        defaultValue: { value: '{{false}}' },
      },
      events: [],
      styles: {
        textColor: { value: '#000' },
        checkboxColor: { value: '#3c92dc' },
        visibility: { value: '{{true}}' },
        disabledState: { value: '{{false}}' },
      },
    },
  },
  {
    name: 'Radio-button',
    displayName: 'Radio Button',
    description: 'Radio buttons',
    component: 'RadioButton',
    defaultSize: {
      width: 6,
      height: 60,
    },
    others: {
      showOnDesktop: { type: 'toggle', displayName: 'Show on desktop' },
      showOnMobile: { type: 'toggle', displayName: 'Show on mobile' },
    },
    properties: {
      label: { type: 'code', displayName: 'Label' },
      value: { type: 'code', displayName: 'Default value' },
      values: { type: 'code', displayName: 'Option values' },
      display_values: { type: 'code', displayName: 'Option labels' },
    },
    events: {
      onSelectionChange: { displayName: 'On select' },
    },
    styles: {
      textColor: { type: 'color', displayName: 'Text Color' },
      activeColor: { type: 'color', displayName: 'Active Color' },
      visibility: { type: 'toggle', displayName: 'Visibility' },
      disabledState: { type: 'toggle', displayName: 'Disable' },
    },
    exposedVariables: {},
    definition: {
      others: {
        showOnDesktop: { value: '{{true}}' },
        showOnMobile: { value: '{{false}}' },
      },
      properties: {
        label: { value: 'Select' },
        value: { value: '{{true}}' },
        values: { value: '{{[true,false]}}' },
        display_values: { value: '{{["yes", "no"]}}' },
        visible: { value: '{{true}}' },
      },
      events: [],
      styles: {
        textColor: { value: '#000' },
        activeColor: { value: '#4D72FA' },
        visibility: { value: '{{true}}' },
        disabledState: { value: '{{false}}' },
      },
    },
  },
  {
    name: 'ToggleSwitch',
    displayName: 'Toggle Switch',
    description: 'Toggle Switch',
    component: 'ToggleSwitch',
    defaultSize: {
      width: 6,
      height: 30,
    },
    others: {
      showOnDesktop: { type: 'toggle', displayName: 'Show on desktop' },
      showOnMobile: { type: 'toggle', displayName: 'Show on mobile' },
    },
    properties: {
      label: { type: 'code', displayName: 'Label' },
      defaultValue: { type: 'toggle', displayName: 'Default Status' },
    },
    events: {
      onChange: { displayName: 'On change' },
    },
    styles: {
      textColor: { type: 'color', displayName: 'Text Color' },
      toggleSwitchColor: { type: 'color', displayName: 'Toggle Switch Color' },
      visibility: { type: 'toggle', displayName: 'Visibility' },
      disabledState: { type: 'toggle', displayName: 'Disable' },
    },
    exposedVariables: {
      value: false,
    },
    definition: {
      others: {
        showOnDesktop: { value: '{{true}}' },
        showOnMobile: { value: '{{false}}' },
      },
      properties: {
        label: { value: 'Toggle label' },
        defaultValue: { value: '{{false}}' },
      },
      events: [],
      styles: {
        textColor: { value: '#000' },
        toggleSwitchColor: { value: '#3c92dc' },
        visibility: { value: '{{true}}' },
        disabledState: { value: '{{false}}' },
      },
    },
  },
  {
    name: 'Textarea',
    displayName: 'Textarea',
    description: 'Text area form field',
    component: 'TextArea',
    defaultSize: {
      width: 6,
      height: 100,
    },
    others: {
      showOnDesktop: { type: 'toggle', displayName: 'Show on desktop' },
      showOnMobile: { type: 'toggle', displayName: 'Show on mobile' },
    },
    properties: {
      value: { type: 'code', displayName: 'Default value' },
      placeholder: { type: 'code', displayName: 'Placeholder' },
    },
    events: {},
    styles: {
      visibility: { type: 'toggle', displayName: 'Visibility' },
      disabledState: { type: 'toggle', displayName: 'Disable' },
      borderRadius: { type: 'code', displayName: 'Border radius' },
    },
    exposedVariables: {
      value:
        'ToolJet is an open-source low-code platform for building and deploying internal tools with minimal engineering efforts 🚀',
    },
    definition: {
      others: {
        showOnDesktop: { value: '{{true}}' },
        showOnMobile: { value: '{{false}}' },
      },
      properties: {
        value: {
          value:
            'ToolJet is an open-source low-code platform for building and deploying internal tools with minimal engineering efforts 🚀',
        },
        placeholder: { value: 'Placeholder text' },
      },
      events: [],
      styles: {
        visibility: { value: '{{true}}' },
        disabledState: { value: '{{false}}' },
        borderRadius: { value: '{{0}}' },
      },
    },
  },
  {
    name: 'DateRangePicker',
    displayName: 'Range Picker',
    description: 'Select a date range',
    component: 'DaterangePicker',
    defaultSize: {
      width: 10,
      height: 30,
    },
    others: {
      showOnDesktop: { type: 'toggle', displayName: 'Show on desktop' },
      showOnMobile: { type: 'toggle', displayName: 'Show on mobile' },
    },
    properties: {
      defaultStartDate: { type: 'code', displayName: 'Default start date' },
      defaultEndDate: { type: 'code', displayName: 'Default end date' },
      format: { type: 'code', displayName: 'Format' },
    },
    events: {},
    styles: {
      borderRadius: { type: 'code', displayName: 'Border radius' },
      visibility: { type: 'toggle', displayName: 'Visibility' },
      disabledState: { type: 'toggle', displayName: 'Disable' },
    },
    exposedVariables: {
      endDate: {},
      startDate: {},
    },
    definition: {
      others: {
        showOnDesktop: { value: '{{true}}' },
        showOnMobile: { value: '{{false}}' },
      },
      properties: {
        defaultStartDate: { value: '01/04/2022' },
        defaultEndDate: { value: '10/04/2022' },

        format: { value: 'DD/MM/YYYY' },
      },
      events: [],
      styles: {
        borderRadius: { value: '0' },
        visibility: { value: '{{true}}' },
        disabledState: { value: '{{false}}' },
      },
    },
  },
  {
    name: 'Text',
    displayName: 'Text',
    description: 'Display markdown or HTML',
    component: 'Text',
    others: {
      showOnDesktop: { type: 'toggle', displayName: 'Show on desktop' },
      showOnMobile: { type: 'toggle', displayName: 'Show on mobile' },
    },
    properties: {
      defaultValue: { type: 'code', displayName: 'Default value' },
      text: { type: 'code', displayName: 'Text' },
      loadingState: { type: 'toggle', displayName: 'Show loading state' },
    },
    defaultSize: {
      width: 6,
      height: 30,
    },
    events: [],
    styles: {
      textSize: { type: 'number', displayName: 'Text Size' },
      textColor: { type: 'color', displayName: 'Text Color' },
      textAlign: { type: 'alignButtons', displayName: 'Align Text' },
      visibility: { type: 'toggle', displayName: 'Visibility' },
      disabledState: { type: 'toggle', displayName: 'Disable' },
    },
    exposedVariables: {},
    definition: {
      others: {
        showOnDesktop: { value: '{{true}}' },
        showOnMobile: { value: '{{false}}' },
      },
      properties: {
        text: { value: 'Text goes here !' },
        visible: { value: '{{true}}' },
        loadingState: { value: `{{false}}` },
      },
      events: [],
      styles: {
        groupActions: { value: 'left' },
        textSize: { value: 14 },
        textColor: { value: '#000' },
        textAlign: { value: 'left' },
        visibility: { value: '{{true}}' },
        disabledState: { value: '{{false}}' },
      },
    },
  },
  {
    name: 'Image',
    displayName: 'Image',
    description: 'Display an Image',
    defaultSize: {
      width: 3,
      height: 100,
    },
    component: 'Image',
    others: {
      showOnDesktop: { type: 'toggle', displayName: 'Show on desktop' },
      showOnMobile: { type: 'toggle', displayName: 'Show on mobile' },
    },
    properties: {
      source: { type: 'code', displayName: 'URL' },
      loadingState: { type: 'toggle', displayName: 'Loading state' },
      alternativeText: { type: 'code', displayName: 'Alternative text' },
      zoomButtons: { type: 'toggle', displayName: 'Zoom button' },
    },
    events: {
      onClick: { displayName: 'On click' },
    },
    styles: {
      borderType: {
        type: 'select',
        displayName: 'Border type',
        options: [
          { name: 'None', value: 'none' },
          { name: 'Rounded', value: 'rounded' },
          { name: 'Circle', value: 'rounded-circle' },
          { name: 'Thumbnail', value: 'img-thumbnail' },
        ],
      },
      backgroundColor: { type: 'color', displayName: 'Background color' },
      padding: { type: 'code', displayName: 'Padding' },
      visibility: { type: 'toggle', displayName: 'Visibility' },
      disabledState: { type: 'toggle', displayName: 'Disable' },
      imageFit: {
        type: 'select',
        displayName: 'Image fit',
        options: [
          { name: 'fill', value: 'fill' },
          { name: 'contain', value: 'contain' },
          { name: 'cover', value: 'cover' },
          { name: 'scale-down', value: 'scale-down' },
        ],
      },
    },
    exposedVariables: {},
    definition: {
      others: {
        showOnDesktop: { value: '{{true}}' },
        showOnMobile: { value: '{{false}}' },
      },
      properties: {
        source: { value: 'https://www.svgrepo.com/show/34217/image.svg' },
        visible: { value: '{{true}}' },
        loadingState: { value: '{{false}}' },
        alternativeText: { value: '' },
        zoomButtons: { value: '{{false}}' },
      },
      events: [],
      styles: {
        borderType: { value: 'none' },
        padding: { value: '0' },
        visibility: { value: '{{true}}' },
        disabledState: { value: '{{false}}' },
        imageFit: { value: 'contain' },
      },
    },
  },
  {
    name: 'Container',
    displayName: 'Container',
    description: 'Wrapper for multiple components',
    defaultSize: {
      width: 5,
      height: 200,
    },
    component: 'Container',
    others: {
      showOnDesktop: { type: 'toggle', displayName: 'Show on desktop' },
      showOnMobile: { type: 'toggle', displayName: 'Show on mobile' },
    },
    properties: {},
    events: {},
    styles: {
      backgroundColor: { type: 'color' },
      borderRadius: { type: 'code', displayName: 'Border Radius' },
      visibility: { type: 'toggle', displayName: 'Visibility' },
      disabledState: { type: 'toggle', displayName: 'Disable' },
    },
    exposedVariables: {},
    definition: {
      others: {
        showOnDesktop: { value: '{{true}}' },
        showOnMobile: { value: '{{false}}' },
      },
      properties: {
        visible: { value: '{{true}}' },
      },
      events: [],
      styles: {
        backgroundColor: { value: '#fff' },
        borderRadius: { value: '0' },
        visibility: { value: '{{true}}' },
        disabledState: { value: '{{false}}' },
      },
    },
  },
  {
    name: 'Dropdown',
    displayName: 'Dropdown',
    description: 'Select one value from options',
    defaultSize: {
      width: 8,
      height: 30,
    },
    component: 'DropDown',
    others: {
      showOnDesktop: { type: 'toggle', displayName: 'Show on desktop' },
      showOnMobile: { type: 'toggle', displayName: 'Show on mobile' },
    },
    validation: {
      customRule: { type: 'code', displayName: 'Custom validation' },
    },
    properties: {
      label: { type: 'code', displayName: 'Label' },
      value: { type: 'code', displayName: 'Default value' },
      values: { type: 'code', displayName: 'Option values' },
      display_values: { type: 'code', displayName: 'Option labels' },
      loadingState: { type: 'toggle', displayName: 'Options loading state' },
    },
    events: {
      onSelect: { displayName: 'On select' },
      onSearchTextChanged: { displayName: 'On search text changed' },
    },
    styles: {
      borderRadius: { type: 'code', displayName: 'Border radius' },
      visibility: { type: 'toggle', displayName: 'Visibility' },
      selectedTextColor: { type: 'color', displayName: 'Selected Text Color' },
      disabledState: { type: 'toggle', displayName: 'Disable' },
      justifyContent: { type: 'alignButtons', displayName: 'Align Text' },
    },
    exposedVariables: {
      value: 2,
      searchText: '',
    },
    definition: {
      others: {
        showOnDesktop: { value: '{{true}}' },
        showOnMobile: { value: '{{false}}' },
      },
      validation: {
        customRule: { value: null },
      },
      properties: {
        label: { value: 'Select' },
        value: { value: '{{2}}' },
        values: { value: '{{[1,2,3]}}' },
        display_values: { value: '{{["one", "two", "three"]}}' },
        visible: { value: '{{true}}' },
        loadingState: { value: '{{false}}' },
      },
      events: [],
      styles: {
        borderRadius: { value: '0' },
        visibility: { value: '{{true}}' },
        disabledState: { value: '{{false}}' },
        justifyContent: { value: 'left' },
      },
    },
  },
  {
    name: 'Multiselect',
    displayName: 'Multiselect',
    description: 'Select multiple values from options',
    defaultSize: {
      width: 12,
      height: 30,
    },
    component: 'Multiselect',
    others: {
      showOnDesktop: { type: 'toggle', displayName: 'Show on desktop' },
      showOnMobile: { type: 'toggle', displayName: 'Show on mobile' },
    },
    properties: {
      label: { type: 'code', displayName: 'Label' },
      value: { type: 'code', displayName: 'Default value' },
      values: { type: 'code', displayName: 'Option values' },
      display_values: { type: 'code', displayName: 'Option labels' },
      showAllOption: {
        type: 'toggle',
        displayName: 'Enable select All option',
      },
    },
    events: {
      onSelect: { displayName: 'On select' },
    },
    styles: {
      borderRadius: { type: 'code', displayName: 'Border radius' },
      visibility: { type: 'toggle', displayName: 'Visibility' },
      disabledState: { type: 'toggle', displayName: 'Disable' },
    },
    exposedVariables: {
      values: {},
    },
    definition: {
      others: {
        showOnDesktop: { value: '{{true}}' },
        showOnMobile: { value: '{{false}}' },
      },
      properties: {
        label: { value: 'Select' },
        value: { value: '{{[2,3]}}' },
        values: { value: '{{[1,2,3]}}' },
        display_values: { value: '{{["one", "two", "three"]}}' },
        visible: { value: '{{true}}' },
      },
      events: [],
      styles: {
        borderRadius: { value: '0' },
        visibility: { value: '{{true}}' },
        disabledState: { value: '{{false}}' },
      },
    },
  },
  {
    name: 'RichTextEditor',
    displayName: 'Text Editor',
    description: 'Rich text editor',
    component: 'RichTextEditor',
    defaultSize: {
      width: 16,
      height: 210,
    },
    others: {
      showOnDesktop: { type: 'toggle', displayName: 'Show on desktop' },
      showOnMobile: { type: 'toggle', displayName: 'Show on mobile' },
    },
    properties: {
      placeholder: { type: 'code', displayName: 'Placeholder' },
      defaultValue: { type: 'code', displayName: 'Default Value' },
    },
    events: {},
    styles: {
      visibility: { type: 'toggle', displayName: 'Visibility' },
      disabledState: { type: 'toggle', displayName: 'Disable' },
    },
    exposedVariables: {
      value: '',
    },
    definition: {
      others: {
        showOnDesktop: { value: '{{true}}' },
        showOnMobile: { value: '{{false}}' },
      },
      properties: {
        placeholder: { value: 'Placeholder text' },
        defaultValue: { value: '' },
      },
      events: [],
      styles: {
        visibility: { value: '{{true}}' },
        disabledState: { value: '{{false}}' },
      },
    },
  },
  {
    name: 'Map',
    displayName: 'Map',
    description: 'Display Google Maps',
    component: 'Map',
    defaultSize: {
      width: 16,
      height: 420,
    },
    others: {
      showOnDesktop: { type: 'toggle', displayName: 'Show on desktop' },
      showOnMobile: { type: 'toggle', displayName: 'Show on mobile' },
    },
    properties: {
      initialLocation: {
        type: 'code',
        displayName: 'Initial location',
        tip: 'This location will be the initial center of the map',
        options: {
          mode: 'javascript',
          theme: 'duotone-light',
          className: 'map-location-input pr-2',
        },
      },
      defaultMarkers: {
        type: 'code',
        displayName: 'Default markers',
        options: {
          mode: 'javascript',
          theme: 'duotone-light',
          className: 'map-location-input pr-2',
        },
      },
      addNewMarkers: { type: 'toggle', displayName: 'Add new markers' },
      canSearch: { type: 'toggle', displayName: 'Search for places' },
    },
    events: {
      onBoundsChange: { displayName: 'On bounds change' },
      onCreateMarker: { displayName: 'On create marker' },
      onMarkerClick: { displayName: 'On marker click' },
    },
    styles: {
      visibility: { type: 'toggle', displayName: 'Visibility' },
      disabledState: { type: 'toggle', displayName: 'Disable' },
    },
    exposedVariables: {
      center: {},
    },
    definition: {
      others: {
        showOnDesktop: { value: '{{true}}' },
        showOnMobile: { value: '{{false}}' },
      },
      properties: {
        initialLocation: {
          value: `{{ {"lat": 40.7128, "lng": -73.935242} }}`,
        },
        defaultMarkers: {
          value: `{{ [{"lat": 40.7128, "lng": -73.935242}] }}`,
        },
        canSearch: {
          value: `{{true}}`,
        },
        addNewMarkers: { value: `{{true}}` },
      },
      events: [],
      styles: {
        visibility: { value: '{{true}}' },
        disabledState: { value: '{{false}}' },
      },
    },
  },
  {
    name: 'QrScanner',
    displayName: 'QR Scanner',
    description: 'Scan QR codes and hold its data',
    component: 'QrScanner',
    defaultSize: {
      width: 10,
      height: 300,
    },
    others: {
      showOnDesktop: { type: 'toggle', displayName: 'Show on desktop' },
      showOnMobile: { type: 'toggle', displayName: 'Show on mobile' },
    },
    properties: {},
    events: {
      onDetect: { displayName: 'On detect' },
    },
    styles: {
      visibility: { type: 'toggle', displayName: 'Visibility' },
      disabledState: { type: 'toggle', displayName: 'Disable' },
    },
    exposedVariables: {
      lastDetectedValue: '',
    },
    definition: {
      others: {
        showOnDesktop: { value: '{{true}}' },
        showOnMobile: { value: '{{true}}' },
      },
      properties: {},
      events: [],
      styles: {
        visibility: { value: '{{true}}' },
        disabledState: { value: '{{false}}' },
      },
    },
  },
  {
    name: 'StarRating',
    displayName: 'Rating',
    description: 'Star rating',
    component: 'StarRating',
    defaultSize: {
      width: 10,
      height: 30,
    },
    others: {
      showOnDesktop: { type: 'toggle', displayName: 'Show on desktop' },
      showOnMobile: { type: 'toggle', displayName: 'Show on mobile' },
    },
    properties: {
      label: { type: 'code', displayName: 'Label' },
      maxRating: { type: 'code', displayName: 'Number of stars' },
      defaultSelected: {
        type: 'code',
        displayName: 'Default no of selected stars',
      },
      allowHalfStar: { type: 'toggle', displayName: 'Enable half star' },
      tooltips: { type: 'code', displayName: 'Tooltips' },
    },
    events: {
      onChange: { displayName: 'On Change' },
    },
    styles: {
      textColor: { type: 'color', displayName: 'Star Color' },
      labelColor: { type: 'color', displayName: 'Label Color' },
      visibility: { type: 'toggle', displayName: 'Visibility' },
      disabledState: { type: 'toggle', displayName: 'Disable' },
    },
    exposedVariables: {
      value: 0,
    },
    definition: {
      others: {
        showOnDesktop: { value: '{{true}}' },
        showOnMobile: { value: '{{false}}' },
      },
      properties: {
        label: { value: 'Select your rating' },
        maxRating: { value: '5' },
        defaultSelected: { value: '5' },
        allowHalfStar: { value: '{{false}}' },
        visible: { value: '{{true}}' },
        tooltips: { value: '{{[]}}' },
      },
      events: [],
      styles: {
        textColor: { value: '#ffb400' },
        labelColor: { value: '#333' },
        visibility: { value: '{{true}}' },
        disabledState: { value: '{{false}}' },
      },
    },
  },
  {
    name: 'Divider',
    displayName: 'Divider',
    description: 'Separator between components',
    component: 'Divider',
    defaultSize: {
      width: 10,
      height: 10,
    },
    others: {
      showOnDesktop: { type: 'toggle', displayName: 'Show on desktop' },
      showOnMobile: { type: 'toggle', displayName: 'Show on mobile' },
    },
    properties: {},
    events: {},
    styles: {
      dividerColor: { type: 'color', displayName: 'Divider Color' },
      visibility: { type: 'toggle', displayName: 'Visibility' },
    },
    exposedVariables: {
      value: {},
    },
    definition: {
      others: {
        showOnDesktop: { value: '{{true}}' },
        showOnMobile: { value: '{{false}}' },
      },
      properties: {},
      events: [],
      styles: {
        visibility: { value: '{{true}}' },
        dividerColor: { value: '#E7E8EA' },
      },
    },
  },
  {
    name: 'FilePicker',
    displayName: 'File Picker',
    description: 'File Picker',
    component: 'FilePicker',
    defaultSize: {
      width: 15,
      height: 100,
    },
    others: {
      showOnDesktop: { type: 'toggle', displayName: 'Show on desktop' },
      showOnMobile: { type: 'toggle', displayName: 'Show on mobile' },
    },
    properties: {
      enableDropzone: { type: 'code', displayName: 'Use Drop zone' },
      enablePicker: { type: 'code', displayName: 'Use File Picker' },
      enableMultiple: { type: 'code', displayName: 'Pick multiple files' },
      maxFileCount: { type: 'code', displayName: 'Max file count' },
      fileType: { type: 'code', displayName: 'Accept file types' },
      maxSize: { type: 'code', displayName: 'Max size limit (Bytes)' },
      minSize: { type: 'code', displayName: 'Min size limit (Bytes)' },
      parseContent: { type: 'toggle', displayName: 'Parse content' },
      parseFileType: {
        type: 'select',
        displayName: 'File type',
        options: [
          { name: 'Autodetect from extension', value: 'auto-detect' },
          { name: 'CSV', value: 'csv' },
        ],
      },
    },
    events: { onFileSelected: { displayName: 'On File Selected' } },
    styles: {
      visibility: { type: 'toggle', displayName: 'Visibility' },
      disabledState: { type: 'toggle', displayName: 'Disable' },
      borderRadius: { type: 'code', displayName: 'Border radius' },
    },
    exposedVariables: {
      file: [{ name: '', content: '', dataURL: '', type: '', parsedData: '' }],
      isParsing: false,
    },
    definition: {
      others: {
        showOnDesktop: { value: '{{true}}' },
        showOnMobile: { value: '{{false}}' },
      },
      properties: {
        enableDropzone: { value: '{{true}}' },
        enablePicker: { value: '{{true}}' },
        maxFileCount: { value: '{{2}}' },
        enableMultiple: { value: '{{false}}' },
        fileType: { value: '{{"image/*"}}' },
        maxSize: { value: '{{1048576}}' },
        minSize: { value: '{{50}}' },
        parseContent: { value: '{{false}}' },
        parseFileType: { value: 'auto-detect' },
      },
      events: [],
      styles: {
        visibility: { value: '{{true}}' },
        disabledState: { value: '{{false}}' },
        borderRadius: { value: '{{0}}' },
      },
    },
  },
  {
    name: 'Calendar',
    displayName: 'Calendar',
    description: 'Calendar',
    component: 'Calendar',
    defaultSize: {
      width: 30,
      height: 600,
    },
    others: {
      showOnDesktop: { type: 'toggle', displayName: 'Show on desktop' },
      showOnMobile: { type: 'toggle', displayName: 'Show on mobile' },
    },
    properties: {
      dateFormat: { type: 'code', displayName: 'Date format' },
      defaultDate: { type: 'code', displayName: 'Default date' },
      events: { type: 'code', displayName: 'Events' },
      resources: { type: 'code', displayName: 'Resources' },
      defaultView: { type: 'code', displayName: 'Default view' },
      startTime: {
        type: 'code',
        displayName: 'Start time on week and day view',
      },
      endTime: { type: 'code', displayName: 'End time on week and day view' },
      displayToolbar: { type: 'toggle', displayName: 'Show toolbar' },
      displayViewSwitcher: {
        type: 'toggle',
        displayName: 'Show view switcher',
      },
      highlightToday: { type: 'toggle', displayName: 'Highlight today' },
      showPopOverOnEventClick: {
        type: 'toggle',
        displayName: 'Show popover when event is clicked',
      },
    },
    events: {
      onCalendarEventSelect: { displayName: 'On Event Select' },
      onCalendarSlotSelect: { displayName: 'On Slot Select' },
      onCalendarNavigate: { displayName: 'On Date Navigate' },
      onCalendarViewChange: { displayName: 'On View Change' },
    },
    styles: {
      visibility: { type: 'toggle', displayName: 'Visibility' },
      cellSizeInViewsClassifiedByResource: {
        type: 'select',
        displayName: 'Cell size in views classified by resource',
        options: [
          { name: 'Compact', value: 'compact' },
          { name: 'Spacious', value: 'spacious' },
        ],
      },
      weekDateFormat: {
        type: 'code',
        displayName: 'Header date format on week view',
      },
    },
    exposedVariables: {
      selectedEvent: {},
      selectedSlots: {},
      currentView: 'month',
      currentDate: undefined,
    },
    definition: {
      others: {
        showOnDesktop: { value: '{{true}}' },
        showOnMobile: { value: '{{false}}' },
      },
      properties: {
        dateFormat: {
          value: 'MM-DD-YYYY HH:mm:ss A Z',
        },
        defaultDate: {
          value: '{{moment().format("MM-DD-YYYY HH:mm:ss A Z")}}',
        },
        events: {
          value:
            "{{[\n\t\t{\n\t\t\t title: 'Sample event',\n\t\t\t start: `${moment().startOf('day').format('MM-DD-YYYY HH:mm:ss A Z')}`,\n\t\t\t end: `${moment().endOf('day').format('MM-DD-YYYY HH:mm:ss A Z')}`,\n\t\t\t allDay: false,\n\t\t\t color: '#4D72DA'\n\t\t}\n]}}",
        },
        resources: {
          value: '{{[]}}',
        },
        defaultView: {
          value: "{{'month'}}",
        },
        startTime: {
          value: "{{moment().startOf('day').format('MM-DD-YYYY HH:mm:ss A Z')}}",
        },
        endTime: {
          value: "{{moment().endOf('day').format('MM-DD-YYYY HH:mm:ss A Z')}}",
        },
        displayToolbar: {
          value: true,
        },
        displayViewSwitcher: {
          value: true,
        },
        highlightToday: {
          value: true,
        },
        showPopOverOnEventClick: {
          value: false,
        },
      },
      events: [],
      styles: {
        visibility: { value: '{{true}}' },
        cellSizeInViewsClassifiedByResource: { value: 'spacious' },
        weekDateFormat: { value: 'DD MMM' },
      },
    },
  },
  {
    name: 'Iframe',
    displayName: 'Iframe',
    description: 'Display an Iframe',
    defaultSize: {
      width: 10,
      height: 310,
    },
    component: 'IFrame',
    others: {
      showOnDesktop: { type: 'toggle', displayName: 'Show on desktop' },
      showOnMobile: { type: 'toggle', displayName: 'Show on mobile' },
    },
    properties: {
      source: { type: 'code', displayName: 'URL' },
    },
    events: {},
    styles: {
      visibility: { type: 'toggle', displayName: 'Visibility' },
      disabledState: { type: 'toggle', displayName: 'Disable' },
    },
    exposedVariables: {},
    definition: {
      others: {
        showOnDesktop: { value: '{{true}}' },
        showOnMobile: { value: '{{false}}' },
      },
      properties: {
        source: { value: 'https://tooljet.io/' },
        visible: { value: '{{true}}' },
      },
      events: [],
      styles: {
        visibility: { value: '{{true}}' },
        disabledState: { value: '{{false}}' },
      },
    },
  },
  {
    name: 'CodeEditor',
    displayName: 'Code Editor',
    description: 'Code Editor',
    component: 'CodeEditor',
    defaultSize: {
      width: 15,
      height: 120,
    },
    others: {
      showOnDesktop: { type: 'toggle', displayName: 'Show on desktop' },
      showOnMobile: { type: 'toggle', displayName: 'Show on mobile' },
    },
    properties: {
      enableLineNumber: { type: 'code', displayName: 'Show Line Number' },
      mode: { type: 'code', displayName: 'Mode' },
      placeholder: { type: 'code', displayName: 'Placeholder' },
    },
    events: {},
    styles: {
      visibility: { type: 'toggle', displayName: 'Visibility' },
      disabledState: { type: 'toggle', displayName: 'Disable' },
      borderRadius: { type: 'code', displayName: 'Border radius' },
    },
    exposedVariables: {
      value: '',
    },
    definition: {
      others: {
        showOnDesktop: { value: '{{true}}' },
        showOnMobile: { value: '{{false}}' },
      },
      properties: {
        enableLineNumber: { value: '{{true}}' },
        mode: { value: 'javascript' },
        placeholder: { value: '' },
      },
      events: [],
      styles: {
        visibility: { value: '{{true}}' },
        disabledState: { value: '{{false}}' },
        borderRadius: { value: '{{0}}' },
      },
    },
  },
  {
    name: 'Tabs',
    displayName: 'Tabs',
    description: 'Tabs component',
    defaultSize: {
      width: 30,
      height: 200,
    },
    component: 'Tabs',
    others: {
      showOnDesktop: { type: 'toggle', displayName: 'Show on desktop' },
      showOnMobile: { type: 'toggle', displayName: 'Show on mobile' },
    },
    properties: {
      tabs: { type: 'code', displayName: 'Tabs' },
      defaultTab: { type: 'code', displayName: 'Default tab' },
      hideTabs: { type: 'toggle', displayName: 'Hide Tabs' },
    },
    events: { onTabSwitch: { displayName: 'On tab switch' } },
    styles: {
      highlightColor: { type: 'color', displayName: 'Highlight Color' },
      visibility: { type: 'toggle', displayName: 'Visibility' },
      disabledState: { type: 'toggle', displayName: 'Disable' },
    },
    exposedVariables: { currentTab: '' },
    definition: {
      others: {
        showOnDesktop: { value: '{{true}}' },
        showOnMobile: { value: '{{false}}' },
      },
      properties: {
        tabs: {
          value:
            "{{[ \n\t\t{ title: 'Home', id: '0' }, \n\t\t{ title: 'Profile', id: '1' }, \n\t\t{ title: 'Settings', id: '2' } \n ]}}",
        },
        defaultTab: { value: '0' },
        hideTabs: { value: false },
      },
      events: [],
      styles: {
        highlightColor: { value: '#0565FE' },
        visibility: { value: '{{true}}' },
        disabledState: { value: '{{false}}' },
      },
    },
  },
  {
    name: 'Timer',
    displayName: 'Timer',
    description: 'timer',
    component: 'Timer',
    defaultSize: {
      width: 11,
      height: 128,
    },
    others: {
      showOnDesktop: { type: 'toggle', displayName: 'Show on desktop' },
      showOnMobile: { type: 'toggle', displayName: 'Show on mobile' },
    },
    properties: {
      value: { type: 'code', displayName: 'Default value' },
      type: {
        type: 'select',
        displayName: 'Timer type',
        options: [
          { name: 'Count Up', value: 'countUp' },
          { name: 'Count Down', value: 'countDown' },
        ],
      },
    },
    validation: {},
    events: {
      onStart: { displayName: 'On Start' },
      onResume: { displayName: 'On Resume' },
      onPause: { displayName: 'On Pause' },
      onCountDownFinish: { displayName: 'On Count Down Finish' },
      onReset: { displayName: 'On Reset' },
    },
    styles: {
      visibility: { type: 'toggle', displayName: 'Visibility' },
      disabledState: { type: 'toggle', displayName: 'Disable' },
    },
    exposedVariables: {
      value: '',
    },
    definition: {
      validation: {},
      others: {
        showOnDesktop: { value: '{{true}}' },
        showOnMobile: { value: '{{false}}' },
      },
      properties: {
        value: {
          value: '00:00:00:000',
        },
        type: {
          value: 'countUp',
        },
      },
      defaults: [
        {
          type: 'countUp',
          value: '00:00:00:000',
          paramName: 'value',
        },
        {
          type: 'countDown',
          value: '00:00:10:000',
          paramName: 'value',
        },
      ],
      events: [],
      styles: {
        visibility: { value: '{{true}}' },
        disabledState: { value: '{{false}}' },
      },
    },
  },
  {
    name: 'Listview',
    displayName: 'List View',
    description: 'Wrapper for multiple components',
    defaultSize: {
      width: 5,
      height: 200,
    },
    component: 'Listview',
    others: {
      showOnDesktop: { type: 'toggle', displayName: 'Show on desktop' },
      showOnMobile: { type: 'toggle', displayName: 'Show on mobile' },
    },
    properties: {
      data: { type: 'code', displayName: 'List data' },
      rowHeight: { type: 'code', displayName: 'Row height' },
      showBorder: { type: 'code', displayName: 'Show bottom border' },
    },
    events: {
      onRowClicked: { displayName: 'Row clicked' },
    },
    styles: {
      backgroundColor: { type: 'color' },
      visibility: { type: 'toggle', displayName: 'Visibility' },
      disabledState: { type: 'toggle', displayName: 'Disable' },
    },
    exposedVariables: {
      data: [{}],
    },
    definition: {
      others: {
        showOnDesktop: { value: '{{true}}' },
        showOnMobile: { value: '{{false}}' },
      },
      properties: {
        data: {
          value: "{{ [ { image: 'https://reqres.in/img/faces/8-image.jpg' }] }}",
        },
        rowHeight: {
          value: '100',
        },
        visible: { value: '{{true}}' },
        showBorder: { value: '{{true}}' },
      },
      events: [],
      styles: {
        backgroundColor: { value: '#fff' },
        visibility: { value: '{{true}}' },
        disabledState: { value: '{{false}}' },
      },
    },
  },
  {
    name: 'Tags',
    displayName: 'Tags',
    description: 'Content can be shown as tags',
    component: 'Tags',
    defaultSize: {
      width: 8,
      height: 30,
    },
    others: {
      showOnDesktop: { type: 'toggle', displayName: 'Show on desktop' },
      showOnMobile: { type: 'toggle', displayName: 'Show on mobile' },
    },
    properties: {
      data: { type: 'code', displayName: 'Tags' },
    },
    events: {},
    styles: {
      visibility: { type: 'toggle', displayName: 'Visibility' },
    },
    exposedVariables: {},
    definition: {
      others: {
        showOnDesktop: { value: '{{true}}' },
        showOnMobile: { value: '{{false}}' },
      },
      properties: {
        data: {
          value:
            "{{ [ \n\t\t{ title: 'success', color: '#2fb344', textColor: '#fff' }, \n\t\t{ title: 'info', color: '#206bc4', textColor: '#fff'  }, \n\t\t{ title: 'warning', color: '#f59f00', textColor: '#fff'  }, \n\t\t{ title: 'danger', color: '#d63939', textColor: '#fff' } ] }}",
        },
      },
      events: [],
      styles: {
        visibility: { value: '{{true}}' },
      },
    },
  },
  {
    name: 'Pagination',
    displayName: 'Pagination',
    description: 'Pagination ',
    component: 'Pagination',
    defaultSize: {
      width: 10,
      height: 30,
    },
    others: {
      showOnDesktop: { type: 'toggle', displayName: 'Show on desktop' },
      showOnMobile: { type: 'toggle', displayName: 'Show on mobile' },
    },
    properties: {
      numberOfPages: { type: 'code', displayName: 'Number of pages' },
      defaultPageIndex: { type: 'code', displayName: 'Default page index' },
    },
    validation: {},
    events: {
      onPageChange: { displayName: 'On Page Change' },
    },
    styles: {
      visibility: { type: 'toggle', displayName: 'Visibility' },
      disabledState: { type: 'toggle', displayName: 'Disable' },
    },
    exposedVariables: {
      totalPages: null,
      currentPageIndex: null,
    },
    definition: {
      validation: {},
      others: {
        showOnDesktop: { value: '{{true}}' },
        showOnMobile: { value: '{{false}}' },
      },
      properties: {
        numberOfPages: {
          value: '{{5}}',
        },
        defaultPageIndex: {
          value: '{{1}}',
        },
      },
      events: [],
      styles: {
        visibility: { value: '{{true}}' },
        disabledState: { value: '{{false}}' },
      },
    },
  },
  {
    name: 'CircularProgressbar',
    displayName: 'Circular Progressbar',
    description: 'Show the progress using circular progressbar',
    component: 'CircularProgressBar',
    defaultSize: {
      width: 7,
      height: 50,
    },
    others: {
      showOnDesktop: { type: 'toggle', displayName: 'Show on desktop' },
      showOnMobile: { type: 'toggle', displayName: 'Show on mobile' },
    },
    properties: {
      text: { type: 'code', displayName: 'Text' },
      progress: { type: 'code', displayName: 'Progress' },
    },
    events: {},
    styles: {
      color: { type: 'color', displayName: 'Color' },
      textColor: { type: 'color', displayName: 'Text Color' },
      textSize: { type: 'code', displayName: 'Text Size' },
      strokeWidth: { type: 'code', displayName: 'Stroke Width' },
      counterClockwise: { type: 'code', displayName: 'Counter Clockwise' },
      circleRatio: { type: 'code', displayName: 'Circle Ratio' },
      visibility: { type: 'toggle', displayName: 'Visibility' },
    },
    exposedVariables: {},
    definition: {
      others: {
        showOnDesktop: { value: '{{true}}' },
        showOnMobile: { value: '{{false}}' },
      },
      properties: {
        text: {
          value: '',
        },
        progress: {
          value: '{{50}}',
        },
      },
      events: [],
      styles: {
        color: { value: '#4D72FA' },
        textColor: { value: '#4D72FA' },
        textSize: { value: '{{16}}' },
        strokeWidth: { value: '{{8}}' },
        counterClockwise: { value: '{{false}}' },
        circleRatio: { value: '{{1}}' },
        visibility: { value: '{{true}}' },
      },
    },
  },
  {
    name: 'Spinner',
    displayName: 'Spinner',
    description: 'Spinner can be used to display loading status',
    component: 'Spinner',
    defaultSize: {
      width: 4,
      height: 30,
    },
    others: {
      showOnDesktop: { type: 'toggle', displayName: 'Show on desktop' },
      showOnMobile: { type: 'toggle', displayName: 'Show on mobile' },
    },
    properties: {},
    events: {},
    styles: {
      visibility: { type: 'toggle', displayName: 'Visibility' },
      colour: { type: 'color', displayName: 'Colour' },
      size: {
        type: 'select',
        displayName: 'Size',
        options: [
          { name: 'small', value: 'sm' },
          { name: 'large', value: 'lg' },
        ],
      },
    },
    exposedVariables: {},
    definition: {
      others: {
        showOnDesktop: { value: '{{true}}' },
        showOnMobile: { value: '{{false}}' },
      },
      properties: {},
      events: [],
      styles: {
        visibility: { value: '{{true}}' },
        size: { value: 'sm' },
        colour: { value: '#0565ff' },
      },
    },
  },
  {
    name: 'Statistics',
    displayName: 'Statistics',
    description: 'Statistics can be used to display different statistical information',
    component: 'Statistics',
    defaultSize: {
      width: 9.2,
      height: 152,
    },
    others: {
      showOnDesktop: { type: 'toggle', displayName: 'Show on desktop' },
      showOnMobile: { type: 'toggle', displayName: 'Show on mobile' },
    },
    properties: {
      primaryValueLabel: { type: 'code', displayName: 'Primary value label' },
      primaryValue: { type: 'code', displayName: 'Primary value' },
      hideSecondary: { type: 'toggle', displayName: 'Hide secondary value' },
      secondaryValueLabel: {
        type: 'code',
        displayName: 'Secondary value label',
      },
      secondaryValue: { type: 'code', displayName: 'Secondary value' },
      secondarySignDisplay: {
        type: 'code',
        displayName: 'Secondary sign display',
      },
      loadingState: { type: 'toggle', displayName: 'Loading State' },
    },
    events: {},
    styles: {
      primaryLabelColour: {
        type: 'color',
        displayName: 'Primary Label Colour',
      },
      primaryTextColour: { type: 'color', displayName: 'Primary Text  Colour' },
      secondaryLabelColour: {
        type: 'color',
        displayName: 'Secondary Label Colour',
      },
      secondaryTextColour: {
        type: 'color',
        displayName: 'Secondary Text Colour',
      },
      visibility: { type: 'toggle', displayName: 'Visibility' },
    },
    definition: {
      others: {
        showOnDesktop: { value: '{{true}}' },
        showOnMobile: { value: '{{false}}' },
      },
      properties: {
        primaryValueLabel: { value: 'This months earnings' },
        primaryValue: { value: '682.3' },
        secondaryValueLabel: { value: 'Last month' },
        secondaryValue: { value: '2.85' },
        secondarySignDisplay: { value: 'positive' },
        loadingState: { value: `{{false}}` },
      },
      events: [],
      styles: {
        primaryLabelColour: { value: '#8092AB' },
        primaryTextColour: { value: '#000000' },
        secondaryLabelColour: { value: '#8092AB' },
        secondaryTextColour: { value: '#36AF8B' },
        visibility: { value: '{{true}}' },
      },
    },
  },
  {
    name: 'RangeSlider',
    displayName: 'Range Slider',
    description: 'Can be used to show slider with a range',
    component: 'RangeSlider',
    defaultSize: {
      width: 9,
      height: 30,
    },
    others: {
      showOnDesktop: { type: 'toggle', displayName: 'Show on desktop' },
      showOnMobile: { type: 'toggle', displayName: 'Show on mobile' },
    },
    properties: {
      min: { type: 'number', displayName: 'Min' },
      max: { type: 'number', displayName: 'Max' },
      value: { type: 'code', displayName: 'Value' },
      enableTwoHandle: { type: 'toggle', displayName: 'Two handles' },
    },
    events: {},
    styles: {
      lineColor: { type: 'color', displayName: 'Line color' },
      handleColor: { type: 'color', displayName: 'Handle color' },
      trackColor: { type: 'color', displayName: 'Track color' },
      visibility: { type: 'code', displayName: 'Visibility' },
    },
    exposedVariables: {
      value: null,
    },
    definition: {
      others: {
        showOnDesktop: { value: true },
        showOnMobile: { value: false },
      },
      properties: {
        min: {
          value: '{{0}}',
        },
        max: {
          value: '{{100}}',
        },
        value: {
          value: '{{50}}',
        },
        enableTwoHandle: { value: false },
      },
      events: [],
      styles: {
        lineColor: { value: '#E9E9E9' },
        handleColor: { value: '#4D72FA' },
        trackColor: { value: '#4D72FA' },
        visibility: { value: '{{true}}' },
      },
    },
  },
  {
    name: 'Timeline',
    displayName: 'Timeline',
    description: 'Visual representation of a sequence of events',
    component: 'Timeline',
    properties: {
      data: { type: 'code', displayName: 'Timeline data' },
      hideDate: { type: 'toggle', displayName: 'Hide Date' },
    },
    defaultSize: {
      width: 20,
      height: 270,
    },
    others: {
      showOnDesktop: { type: 'toggle', displayName: 'Show on desktop' },
      showOnMobile: { type: 'toggle', displayName: 'Show on mobile' },
    },
    events: {},
    styles: {
      visibility: { type: 'toggle', displayName: 'Visibility' },
    },
    exposedVariables: {
      value: {},
    },
    definition: {
      others: {
        showOnDesktop: { value: '{{true}}' },
        showOnMobile: { value: '{{false}}' },
      },
      properties: {
        visible: { value: '{{true}}' },
        data: {
          value:
            "{{ [ \n\t\t{ title: 'Product Launched', subTitle: 'First version of our product released to public', date: '20/10/2021', iconBackgroundColor: '#4d72fa'},\n\t\t { title: 'First Signup', subTitle: 'Congratulations! We got our first signup', date: '22/10/2021', iconBackgroundColor: '#4d72fa'}, \n\t\t { title: 'First Payment', subTitle: 'Hurray! We got our first payment', date: '01/11/2021', iconBackgroundColor: '#4d72fa'} \n] }}",
        },
        hideDate: { value: false },
      },
      events: [],
      styles: {
        visibility: { value: '{{true}}' },
      },
    },
  },
  {
    name: 'SvgImage',
    displayName: 'Svg Image',
    description: 'Svg image',
    component: 'SvgImage',
    properties: {
      data: { type: 'code', displayName: 'Svg  data' },
    },
    defaultSize: {
      width: 4,
      height: 50,
    },
    others: {
      showOnDesktop: { type: 'toggle', displayName: 'Show on desktop' },
      showOnMobile: { type: 'toggle', displayName: 'Show on mobile' },
    },
    events: {},
    styles: {
      visibility: { type: 'toggle', displayName: 'Visibility' },
    },
    exposedVariables: {
      value: {},
    },
    definition: {
      others: {
        showOnDesktop: { value: '{{true}}' },
        showOnMobile: { value: '{{false}}' },
      },
      properties: {
        data: {
          value:
            '<svg xmlns="http://www.w3.org/2000/svg" class="icon" width="24" height="24" viewBox="0 0 24 24" stroke-width="2" stroke="currentColor" fill="none" stroke-linecap="round" stroke-linejoin="round"><path stroke="none" d="M0 0h24v24H0z" fill="none"/><rect x="4" y="4" width="6" height="6" rx="1" /><rect x="4" y="14" width="6" height="6" rx="1" /><rect x="14" y="14" width="6" height="6" rx="1" /><line x1="14" y1="7" x2="20" y2="7" /><line x1="17" y1="4" x2="17" y2="10" /></svg>',
        },
      },
      events: [],
      styles: {
        visibility: { value: '{{true}}' },
      },
    },
  },
  {
    name: 'VerticalDivider',
    displayName: 'Vertical Divider',
    description: 'Vertical Separator between components',
    component: 'VerticalDivider',
    defaultSize: {
      width: 2,
      height: 100,
    },
    others: {
      showOnDesktop: { type: 'toggle', displayName: 'Show on desktop' },
      showOnMobile: { type: 'toggle', displayName: 'Show on mobile' },
    },
    properties: {},
    events: {},
    styles: {
      dividerColor: { type: 'color', displayName: 'Divider Color' },
      visibility: { type: 'toggle', displayName: 'Visibility' },
    },
    exposedVariables: {
      value: {},
    },
    definition: {
      others: {
        showOnDesktop: { value: '{{true}}' },
        showOnMobile: { value: '{{false}}' },
      },
      properties: {},
      events: [],
      styles: {
        visibility: { value: '{{true}}' },
        dividerColor: { value: '#E7E8EA' },
      },
    },
  },
  {
    name: 'CustomComponent',
    displayName: 'Custom Component',
    description: 'Visual representation of a sequence of events',
    component: 'CustomComponent',
    properties: {
      data: { type: 'code', displayName: 'Data' },
      code: { type: 'code', displayName: 'Code' },
    },
    defaultSize: {
      width: 20,
      height: 140,
    },
    others: {
      showOnDesktop: { type: 'toggle', displayName: 'Show on desktop' },
      showOnMobile: { type: 'toggle', displayName: 'Show on mobile' },
    },
    events: {},
    styles: {
      visibility: { type: 'toggle', displayName: 'Visibility' },
    },
    exposedVariables: {
      data: { value: `{{{ title: 'Hi! There', buttonText: 'Update Title'}}}` },
    },
    definition: {
      others: {
        showOnDesktop: { value: '{{true}}' },
        showOnMobile: { value: '{{false}}' },
      },
      properties: {
        visible: { value: '{{true}}' },
        data: {
          value: `{{{ title: 'Hi! There', buttonText: 'Update Title'}}}`,
        },
        code: {
          value: `import React from 'https://cdn.skypack.dev/react';
import ReactDOM from 'https://cdn.skypack.dev/react-dom';
import { Button, Container } from 'https://cdn.skypack.dev/@material-ui/core';
const MyCustomComponent = ({data, updateData, runQuery}) => (
  <Container>
      <h1>{data.title}</h1>
      <Button
        color="primary"
        variant="outlined"
        onClick={() => {updateData({title: 'Hello World!!'})}}
      >
        {data.buttonText}
      </Button>
    </Container>
);
const ConnectedComponent = Tooljet.connectComponent(MyCustomComponent);
ReactDOM.render(<ConnectedComponent />, document.body);`,
          skipResolve: true,
        },
      },
      events: [],
      styles: {
        visibility: { value: '{{true}}' },
      },
    },
  },
  {
    name: 'ButtonGroup',
    displayName: 'Button Group',
    description: 'ButtonGroup',
    component: 'ButtonGroup',
    properties: {
      label: { type: 'code', displayName: 'label' },
      values: { type: 'code', displayName: 'values' },
      labels: { type: 'code', displayName: 'Labels' },
      defaultSelected: { type: 'code', displayName: 'Default selected' },
      multiSelection: {
        type: 'toggle',
        displayName: 'Enable mutiple selection',
      },
    },
    defaultSize: {
      width: 12,
      height: 80,
    },
    others: {
      showOnDesktop: { type: 'toggle', displayName: 'Show on desktop' },
      showOnMobile: { type: 'toggle', displayName: 'Show on mobile' },
    },
    events: {
      onClick: { displayName: 'On click' },
    },
    styles: {
      backgroundColor: { type: 'color', displayName: 'Background color' },
      textColor: { type: 'color', displayName: 'Text color' },
      visibility: { type: 'toggle', displayName: 'Visibility' },
      disabledState: { type: 'toggle', displayName: 'Disable' },
      borderRadius: { type: 'number', displayName: 'Border radius' },
      selectedTextColor: { type: 'color', displayName: 'Selected text colour' },
      selectedBackgroundColor: {
        type: 'color',
        displayName: 'Selected background color',
      },
    },
    exposedVariables: {
      selected: [1],
    },
    definition: {
      others: {
        showOnDesktop: { value: '{{true}}' },
        showOnMobile: { value: '{{false}}' },
      },
      properties: {
        label: { value: `Button group` },
        defaultSelected: { value: '{{[1]}}' },
        values: { value: '{{[1,2,3]}}' },
        labels: { value: '{{[]}}' },
        multiSelection: { value: '{{false}}' },
      },
      events: [],
      styles: {
        backgroundColor: { value: '#fff' },
        textColor: { value: '#000' },
        visibility: { value: '{{true}}' },
        borderRadius: { value: '{{0}}' },
        disabledState: { value: '{{false}}' },
        selectedTextColor: { value: '#fff' },
        selectedBackgroundColor: { value: '#4D72FA' },
      },
    },
  },
  {
    name: 'PDF',
    displayName: 'PDF',
    description: 'Embed PDF file',
    component: 'PDF',
    properties: {
      url: { type: 'code', displayName: 'File URL' },
      scale: { type: 'toggle', displayName: 'Scale page to width' },
      pageControls: { type: 'toggle', displayName: 'Show page controls' },
    },
    defaultSize: {
      width: 20,
      height: 640,
    },
    others: {
      showOnDesktop: { type: 'toggle', displayName: 'Show on desktop' },
      showOnMobile: { type: 'toggle', displayName: 'Show on mobile' },
    },
    events: {},
    styles: {
      visibility: { type: 'toggle', displayName: 'Visibility' },
    },
    exposedVariables: {},
    definition: {
      others: {
        showOnDesktop: { value: '{{true}}' },
        showOnMobile: { value: '{{false}}' },
      },
      properties: {
        url: {
          value:
            'https://upload.wikimedia.org/wikipedia/commons/e/ee/Guideline_No._GD-Ed-2214_Marman_Clamp_Systems_Design_Guidelines.pdf',
        },
        scale: {
          value: '{{true}}',
        },
        pageControls: {
          value: `{{true}}`,
        },
      },
      events: [],
      styles: {
        visibility: { value: '{{true}}' },
      },
    },
  },
<<<<<<< HEAD
  {
    name: 'ColorPicker',
    displayName: 'Color Picker',
    description: 'Color Picker Pallete',
    component: 'ColorPicker',
    properties: {
      defaultColor: { type: 'code', displayName: 'Default Color' },
    },
    defaultSize: {
      width: 9,
      height: 30,
=======

  {
    name: 'Steps',
    displayName: 'Steps',
    description: 'Steps',
    component: 'Steps',
    properties: {
      steps: { type: 'code', displayName: 'Steps' },
      currentStep: { type: 'code', displayName: 'Current step' },
      stepsSelectable: { type: 'toggle', displayName: 'Steps selectable' },
    },
    defaultSize: {
      width: 22,
      height: 38,
>>>>>>> f9860363
    },
    others: {
      showOnDesktop: { type: 'toggle', displayName: 'Show on desktop' },
      showOnMobile: { type: 'toggle', displayName: 'Show on mobile' },
    },
<<<<<<< HEAD
    events: {},
    styles: {
      visibility: { type: 'toggle', displayName: 'Visibility' },
    },
    exposedVariables: {
      selectedColorHex: '#000000',
      selectedColorRGB: 'rgb(0,0,0)',
      selectedColorRGBA: 'rgba(0, 0, 0, 1)',
=======
    events: {
      onSelect: { displayName: 'On select' },
    },
    styles: {
      color: {
        type: 'color',
        displayName: 'Color',
      },
      textColor: {
        type: 'color',
        displayName: 'Text color',
      },
      theme: {
        type: 'select',
        displayName: 'Theme',
        options: [
          { name: 'titles', value: 'titles' },
          { name: 'numbers', value: 'numbers' },
          { name: 'plain', value: 'plain' },
        ],
      },
      visibility: { type: 'toggle', displayName: 'Visibility' },
    },
    exposedVariables: {
      currentStepId: '3',
>>>>>>> f9860363
    },
    definition: {
      others: {
        showOnDesktop: { value: '{{true}}' },
        showOnMobile: { value: '{{false}}' },
      },
      properties: {
<<<<<<< HEAD
        defaultColor: {
          value: '#000000',
        },
=======
        steps: {
          value: `{{ [{ name: 'step 1', tooltip: 'some tooltip', id: 1},{ name: 'step 2', tooltip: 'some tooltip', id: 2},{ name: 'step 3', tooltip: 'some tooltip', id: 3},{ name: 'step 4', tooltip: 'some tooltip', id: 4},{ name: 'step 5', tooltip: 'some tooltip', id: 5}]}}`,
        },
        currentStep: { value: '{{3}}' },
        stepsSelectable: { value: true },
>>>>>>> f9860363
      },
      events: [],
      styles: {
        visibility: { value: '{{true}}' },
<<<<<<< HEAD
=======
        theme: { value: 'titles' },
        color: { value: '#4d72fa' },
        textColor: { value: '#3e525b' },
>>>>>>> f9860363
      },
    },
  },
];<|MERGE_RESOLUTION|>--- conflicted
+++ resolved
@@ -2318,19 +2318,6 @@
       },
     },
   },
-<<<<<<< HEAD
-  {
-    name: 'ColorPicker',
-    displayName: 'Color Picker',
-    description: 'Color Picker Pallete',
-    component: 'ColorPicker',
-    properties: {
-      defaultColor: { type: 'code', displayName: 'Default Color' },
-    },
-    defaultSize: {
-      width: 9,
-      height: 30,
-=======
 
   {
     name: 'Steps',
@@ -2345,22 +2332,11 @@
     defaultSize: {
       width: 22,
       height: 38,
->>>>>>> f9860363
-    },
-    others: {
-      showOnDesktop: { type: 'toggle', displayName: 'Show on desktop' },
-      showOnMobile: { type: 'toggle', displayName: 'Show on mobile' },
-    },
-<<<<<<< HEAD
-    events: {},
-    styles: {
-      visibility: { type: 'toggle', displayName: 'Visibility' },
-    },
-    exposedVariables: {
-      selectedColorHex: '#000000',
-      selectedColorRGB: 'rgb(0,0,0)',
-      selectedColorRGBA: 'rgba(0, 0, 0, 1)',
-=======
+    },
+    others: {
+      showOnDesktop: { type: 'toggle', displayName: 'Show on desktop' },
+      showOnMobile: { type: 'toggle', displayName: 'Show on mobile' },
+    },
     events: {
       onSelect: { displayName: 'On select' },
     },
@@ -2386,35 +2362,66 @@
     },
     exposedVariables: {
       currentStepId: '3',
->>>>>>> f9860363
-    },
-    definition: {
-      others: {
-        showOnDesktop: { value: '{{true}}' },
-        showOnMobile: { value: '{{false}}' },
-      },
-      properties: {
-<<<<<<< HEAD
-        defaultColor: {
-          value: '#000000',
-        },
-=======
+    },
+    definition: {
+      others: {
+        showOnDesktop: { value: '{{true}}' },
+        showOnMobile: { value: '{{false}}' },
+      },
+      properties: {
         steps: {
           value: `{{ [{ name: 'step 1', tooltip: 'some tooltip', id: 1},{ name: 'step 2', tooltip: 'some tooltip', id: 2},{ name: 'step 3', tooltip: 'some tooltip', id: 3},{ name: 'step 4', tooltip: 'some tooltip', id: 4},{ name: 'step 5', tooltip: 'some tooltip', id: 5}]}}`,
         },
         currentStep: { value: '{{3}}' },
         stepsSelectable: { value: true },
->>>>>>> f9860363
-      },
-      events: [],
-      styles: {
-        visibility: { value: '{{true}}' },
-<<<<<<< HEAD
-=======
+      },
+      events: [],
+      styles: {
+        visibility: { value: '{{true}}' },
         theme: { value: 'titles' },
         color: { value: '#4d72fa' },
         textColor: { value: '#3e525b' },
->>>>>>> f9860363
+      },
+    },
+  },
+  {
+    name: 'ColorPicker',
+    displayName: 'Color Picker',
+    description: 'Color Picker Pallete',
+    component: 'ColorPicker',
+    properties: {
+      defaultColor: { type: 'code', displayName: 'Default Color' },
+    },
+    defaultSize: {
+      width: 9,
+      height: 30,
+    },
+    others: {
+      showOnDesktop: { type: 'toggle', displayName: 'Show on desktop' },
+      showOnMobile: { type: 'toggle', displayName: 'Show on mobile' },
+    },
+    events: {},
+    styles: {
+      visibility: { type: 'toggle', displayName: 'Visibility' },
+    },
+    exposedVariables: {
+      selectedColorHex: '#000000',
+      selectedColorRGB: 'rgb(0,0,0)',
+      selectedColorRGBA: 'rgba(0, 0, 0, 1)',
+    },
+    definition: {
+      others: {
+        showOnDesktop: { value: '{{true}}' },
+        showOnMobile: { value: '{{false}}' },
+      },
+      properties: {
+        defaultColor: {
+          value: '#000000',
+        },
+      },
+      events: [],
+      styles: {
+        visibility: { value: '{{true}}' },
       },
     },
   },
