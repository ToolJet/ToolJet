export const widgets = [
  {
    name: 'Table',
    displayName: 'Table',
    description: 'Display paginated tabular data',
    component: 'Table',
    properties: {
      title: {
        type: 'string',
        displayName: 'Title',
        validation: {
          schema: { type: 'string' },
        },
      },
      data: {
        type: 'code',
        displayName: 'Table data',
        validation: {
          schema: {
            type: 'array',
            element: { type: 'object' },
            optional: true,
          },
        },
      },
      loadingState: {
        type: 'toggle',
        displayName: 'Loading state',
        validation: {
          schema: { type: 'boolean' },
        },
      },
      columns: {
        type: 'array',
        displayName: 'Table Columns',
        // validation: {
        //   schema: {
        //     type: 'array',
        //     element: {
        //       type: 'union',
        //       schemas: [
        //         {
        //           type: 'object',
        //           object: {
        //             columnType: { type: 'string' },
        //             name: { type: 'string' },
        //             textWrap: { type: 'string' },
        //             key: { type: 'union', schemas: [{ type: 'string' }, { type: 'number' }] },
        //             textColor: { type: 'string' },
        //             regex: { type: 'string' },
        //             minLength: { type: 'union', schemas: [{ type: 'string' }, { type: 'number' }] },
        //             maxLength: { type: 'union', schemas: [{ type: 'string' }, { type: 'number' }] },
        //             customRule: { type: 'string' },
        //           },
        //         },
        //         {
        //           type: 'object',
        //           object: {
        //             columnType: { type: 'string' },
        //             name: { type: 'string' },
        //             key: { type: 'union', schemas: [{ type: 'string' }, { type: 'number' }] },
        //           },
        //           isEditable: { type: 'boolean' },
        //         },
        //         {
        //           type: 'object',
        //           object: {
        //             columnType: { type: 'string' },
        //             name: { type: 'string' },
        //             activeColor: { type: 'string' },
        //             isEditable: { type: 'boolean' },
        //           },
        //         },
        //         {
        //           type: 'object',
        //           object: {
        //             columnType: { type: 'string' },
        //             name: { type: 'string' },
        //             key: { type: 'union', schemas: [{ type: 'string' }, { type: 'number' }] },
        //             values: {
        //               type: 'union',
        //               schemas: [
        //                 { type: 'array', element: { type: 'string' } },
        //                 { type: 'array', element: { type: 'number' } },
        //               ],
        //             },
        //             labels: {
        //               type: 'union',
        //               schemas: [
        //                 { type: 'array', element: { type: 'string' } },
        //                 { type: 'array', element: { type: 'number' } },
        //               ],
        //             },
        //           },
        //           isEditable: { type: 'boolean' },
        //         },
        //         {
        //           type: 'object',
        //           object: {
        //             columnType: { type: 'string' },
        //             name: { type: 'string' },
        //             key: { type: 'union', schemas: [{ type: 'string' }, { type: 'number' }] },
        //             values: {
        //               type: 'union',
        //               schemas: [
        //                 { type: 'array', element: { type: 'string' } },
        //                 { type: 'array', element: { type: 'number' } },
        //               ],
        //             },
        //             labels: {
        //               type: 'union',
        //               schemas: [
        //                 { type: 'array', element: { type: 'string' } },
        //                 { type: 'array', element: { type: 'number' } },
        //               ],
        //             },
        //           },
        //           isEditable: { type: 'boolean' },
        //         },
        //         {
        //           type: 'object',
        //           object: {
        //             columnType: { type: 'string' },
        //             name: { type: 'string' },
        //             key: { type: 'union', schemas: [{ type: 'string' }, { type: 'number' }] },
        //             dateFormat: { type: 'string' },
        //             parseDateFormat: { type: 'string' },
        //             isTimeChecked: { type: 'boolean' },
        //             isEditable: { type: 'boolean' },
        //           },
        //         },
        //       ],
        //     },
        //   },
        // },
      },
      useDynamicColumn: {
        type: 'toggle',
        displayName: 'Use dynamic column',
        validation: {
          schema: { type: 'boolean' },
        },
      },
      columnData: {
        type: 'code',
        displayName: 'Column data',
      },
      rowsPerPage: {
        type: 'code',
        displayName: 'Number of rows per page',
        validation: {
          schema: { type: 'union', schemas: [{ type: 'string' }, { type: 'number' }] },
        },
      },
      serverSidePagination: {
        type: 'toggle',
        displayName: 'Server-side pagination',
        validation: {
          schema: { type: 'boolean' },
        },
      },
      enableNextButton: {
        type: 'toggle',
        displayName: 'Enable next page button',
        validation: {
          schema: { type: 'boolean' },
        },
      },
      enabledSort: {
        type: 'toggle',
        displayName: 'Enable sorting',
        validation: {
          schema: { type: 'boolean' },
        },
      },
      hideColumnSelectorButton: {
        type: 'toggle',
        displayName: 'Hide column selector button',
        validation: {
          schema: { type: 'boolean' },
        },
      },
      enablePrevButton: {
        type: 'toggle',
        displayName: 'Enable previous page button',
        validation: {
          schema: { type: 'boolean' },
        },
      },
      totalRecords: {
        type: 'code',
        displayName: 'Total records server side',
        validation: {
          schema: { type: 'union', schemas: [{ type: 'string' }, { type: 'number' }] },
        },
      },
      clientSidePagination: {
        type: 'toggle',
        displayName: 'Client-side pagination',
        validation: {
          schema: { type: 'boolean' },
        },
      },
      serverSideSearch: {
        type: 'toggle',
        displayName: 'Server-side search',
        validation: {
          schema: { type: 'boolean' },
        },
      },
      serverSideSort: {
        type: 'toggle',
        displayName: 'Server-side sort',
        validation: {
          schema: { type: 'boolean' },
        },
      },
      serverSideFilter: {
        type: 'toggle',
        displayName: 'Server-side filter',
        validation: {
          schema: { type: 'boolean' },
        },
      },
      actionButtonBackgroundColor: {
        type: 'color',
        displayName: 'Background color',
        validation: {
          schema: { type: 'string' },
        },
      },
      actionButtonTextColor: {
        type: 'color',
        displayName: 'Text color',
        validation: {
          schema: { type: 'string' },
        },
      },
      displaySearchBox: {
        type: 'toggle',
        displayName: 'Show search box',
        validation: {
          schema: { type: 'boolean' },
        },
      },
      showDownloadButton: {
        type: 'toggle',
        displayName: 'Show download button',
        validation: {
          schema: { type: 'boolean' },
        },
      },
      showFilterButton: {
        type: 'toggle',
        displayName: 'Show filter button',
        validation: {
          schema: { type: 'boolean' },
        },
      },
      showBulkUpdateActions: {
        type: 'toggle',
        displayName: 'Show update buttons',
        validation: {
          schema: { type: 'boolean' },
        },
      },
      allowSelection: {
        type: 'toggle',
        displayName: 'Allow selection',
        validation: {
          schema: { type: 'boolean' },
        },
      },
      showBulkSelector: {
        type: 'toggle',
        displayName: 'Bulk selection',
        validation: {
          schema: { type: 'boolean' },
        },
      },
      highlightSelectedRow: {
        type: 'toggle',
        displayName: 'Highlight selected row',
        validation: {
          schema: { type: 'boolean' },
        },
      },
<<<<<<< HEAD
      defaultSelctedRow: {
        type: 'code',
        displayName: 'Default selected row',
        validation: {
          schema: {
            type: 'array',
            element: { type: 'object' },
            optional: true,
          },
=======
      showAddNewRowButton: {
        type: 'toggle',
        displayName: 'Show add new row button',
        validation: {
          schema: { type: 'boolean' },
>>>>>>> e9c7cdf5
        },
      },
    },
    others: {
      showOnDesktop: { type: 'toggle', displayName: 'Show on desktop ' },
      showOnMobile: { type: 'toggle', displayName: 'Show on mobile' },
    },
    defaultSize: {
      width: 20,
      height: 358,
    },
    events: {
      onRowHovered: { displayName: 'Row hovered' },
      onRowClicked: { displayName: 'Row clicked' },
      onBulkUpdate: { displayName: 'Save changes' },
      onPageChanged: { displayName: 'Page changed' },
      onSearch: { displayName: 'Search' },
      onCancelChanges: { displayName: 'Cancel changes' },
      onSort: { displayName: 'Sort applied' },
      onCellValueChanged: { displayName: 'Cell value changed' },
      onFilterChanged: { displayName: 'Filter changed' },
      onNewRowsAdded: { displayName: 'Add new rows' },
    },
    styles: {
      textColor: {
        type: 'color',
        displayName: 'Text Color',
        validation: {
          schema: { type: 'string' },
        },
      },
      actionButtonRadius: {
        type: 'code',
        displayName: 'Action Button Radius',
        validation: {
          schema: { type: 'union', schemas: [{ type: 'string' }, { type: 'boolean' }] },
        },
      },
      tableType: {
        type: 'select',
        displayName: 'Table type',
        options: [
          { name: 'Bordered', value: 'table-bordered' },
          { name: 'Borderless', value: 'table-borderless' },
          { name: 'Classic', value: 'table-classic' },
          { name: 'Striped', value: 'table-striped' },
          { name: 'Striped & bordered', value: 'table-striped table-bordered' },
        ],
        validation: {
          schema: { type: 'string' },
        },
      },
      cellSize: {
        type: 'select',
        displayName: 'Cell size',
        options: [
          { name: 'Compact', value: 'compact' },
          { name: 'Spacious', value: 'spacious' },
        ],
        validation: {
          schema: { type: 'string' },
        },
      },
      borderRadius: {
        type: 'code',
        displayName: 'Border Radius',
        validation: {
          schema: { type: 'union', schemas: [{ type: 'string' }, { type: 'number' }] },
        },
      },
      visibility: {
        type: 'toggle',
        displayName: 'Visibility',
        validation: {
          schema: { type: 'boolean' },
        },
      },
      disabledState: {
        type: 'toggle',
        displayName: 'Disable',
        validation: {
          schema: { type: 'boolean' },
        },
      },
    },
    exposedVariables: {
      selectedRow: {},
      changeSet: {},
      dataUpdates: [],
      pageIndex: 1,
      searchText: '',
      selectedRows: [],
      filters: [],
    },
    actions: [
      {
        handle: 'setPage',
        displayName: 'Set page',
        params: [
          {
            handle: 'page',
            displayName: 'Page',
            defaultValue: '{{1}}',
          },
        ],
      },
      {
        handle: 'selectRow',
        displayName: 'Select row',
        params: [
          { handle: 'key', displayName: 'Key' },
          { handle: 'value', displayName: 'Value' },
        ],
      },
      {
        handle: 'deselectRow',
        displayName: 'Deselect row',
      },
      {
        handle: 'discardChanges',
        displayName: 'Discard Changes',
      },
      {
        handle: 'discardNewlyAddedRows',
        displayName: 'Discard newly added rows',
      },
      {
        displayName: 'Download table data',
        handle: 'downloadTableData',
        params: [
          {
            handle: 'type',
            displayName: 'Type',
            options: [
              { name: 'Download as Excel', value: 'xlsx' },
              { name: 'Download as CSV', value: 'csv' },
              { name: 'Download as PDF', value: 'pdf' },
            ],
            defaultValue: `{{Download as Excel}}`,
            type: 'select',
          },
        ],
      },
    ],
    definition: {
      others: {
        showOnDesktop: { value: '{{true}}' },
        showOnMobile: { value: '{{false}}' },
      },
      properties: {
        title: { value: 'Table' },
        visible: { value: '{{true}}' },
        loadingState: { value: '{{false}}' },
        data: {
          value:
            "{{ [ \n\t\t{ id: 1, name: 'Sarah', email: 'sarah@example.com'}, \n\t\t{ id: 2, name: 'Lisa', email: 'lisa@example.com'}, \n\t\t{ id: 3, name: 'Sam', email: 'sam@example.com'}, \n\t\t{ id: 4, name: 'Jon', email: 'jon@example.com'} \n] }}",
        },
        useDynamicColumn: { value: '{{false}}' },
        columnData: {
          value: "{{[{name: 'email', key: 'email'}, {name: 'Full name', key: 'name', isEditable: true}]}}",
        },
        rowsPerPage: { value: '{{10}}' },
        serverSidePagination: { value: '{{false}}' },
        enableNextButton: { value: '{{true}}' },
        enablePrevButton: { value: '{{true}}' },
        totalRecords: { value: '' },
        clientSidePagination: { value: '{{true}}' },
        serverSideSort: { value: '{{false}}' },
        serverSideFilter: { value: '{{false}}' },
        displaySearchBox: { value: '{{true}}' },
        showDownloadButton: { value: '{{true}}' },
        showFilterButton: { value: '{{true}}' },
        autogenerateColumns: { value: true },
        columns: {
          value: [
            {
              name: 'id',
              id: 'e3ecbf7fa52c4d7210a93edb8f43776267a489bad52bd108be9588f790126737',
              autogenerated: true,
            },
            {
              name: 'name',
              id: '5d2a3744a006388aadd012fcc15cc0dbcb5f9130e0fbb64c558561c97118754a',
              autogenerated: true,
            },
            {
              name: 'email',
              id: 'afc9a5091750a1bd4760e38760de3b4be11a43452ae8ae07ce2eebc569fe9a7f',
              autogenerated: true,
            },
          ],
        },
        showBulkUpdateActions: { value: '{{true}}' },
        showBulkSelector: { value: '{{false}}' },
        highlightSelectedRow: { value: '{{false}}' },
        columnSizes: { value: '{{({})}}' },
        actions: { value: [] },
        enabledSort: { value: '{{true}}' },
        hideColumnSelectorButton: { value: '{{false}}' },
<<<<<<< HEAD
        defaultSelctedRow: { value: '{{{"name":"Sarah"}}}' },
=======
        showAddNewRowButton: { value: '{{true}}' },
>>>>>>> e9c7cdf5
        allowSelection: { value: '{{true}}' },
      },
      events: [],
      styles: {
        textColor: { value: '#000' },
        actionButtonRadius: { value: '0' },
        visibility: { value: '{{true}}' },
        disabledState: { value: '{{false}}' },
        cellSize: { value: 'compact' },
        borderRadius: { value: '0' },
        tableType: { value: 'table-bordered' },
      },
    },
  },
  {
    name: 'Button',
    displayName: 'Button',
    description: 'Trigger actions: queries, alerts etc',
    component: 'Button',
    defaultSize: {
      width: 3,
      height: 30,
    },
    others: {
      showOnDesktop: { type: 'toggle', displayName: 'Show on desktop' },
      showOnMobile: { type: 'toggle', displayName: 'Show on mobile' },
    },
    properties: {
      text: {
        type: 'code',
        displayName: 'Button Text',
        validation: {
          schema: { type: 'string' },
        },
      },
      loadingState: {
        type: 'toggle',
        displayName: 'Loading State',
        validation: {
          schema: { type: 'boolean' },
        },
      },
    },
    events: {
      onClick: { displayName: 'On click' },
      onHover: { displayName: 'On hover' },
    },
    styles: {
      backgroundColor: {
        type: 'color',
        displayName: 'Background color',
        validation: {
          schema: { type: 'string' },
          defaultValue: false,
        },
      },
      textColor: {
        type: 'color',
        displayName: 'Text color',
        validation: {
          schema: { type: 'string' },
          defaultValue: false,
        },
      },
      loaderColor: {
        type: 'color',
        displayName: 'Loader color',
        validation: {
          schema: { type: 'string' },
          defaultValue: false,
        },
      },
      visibility: {
        type: 'toggle',
        displayName: 'Visibility',
        validation: {
          schema: { type: 'boolean' },
          defaultValue: false,
        },
      },
      disabledState: {
        type: 'toggle',
        displayName: 'Disable',
        validation: {
          schema: { type: 'boolean' },
          defaultValue: false,
        },
      },
      borderRadius: {
        type: 'number',
        displayName: 'Border radius',
        validation: {
          schema: { type: 'number' },
          defaultValue: false,
        },
      },
      borderColor: {
        type: 'color',
        displayName: 'Border color',
        validation: {
          schema: { type: 'string' },
          defaultValue: false,
        },
      },
    },
    exposedVariables: {
      buttonText: 'Button',
    },
    actions: [
      {
        handle: 'click',
        displayName: 'Click',
      },
      {
        handle: 'setText',
        displayName: 'Set Text',
        params: [{ handle: 'text', displayName: 'Text', defaultValue: 'New Text' }],
      },
      {
        handle: 'disable',
        displayName: 'Disable',
        params: [{ handle: 'disable', displayName: 'Value', defaultValue: `{{false}}`, type: 'toggle' }],
      },
      {
        handle: 'visibility',
        displayName: 'Visibility',
        params: [{ handle: 'visible', displayName: 'Value', defaultValue: `{{false}}`, type: 'toggle' }],
      },
      {
        handle: 'loading',
        displayName: 'Loading',
        params: [{ handle: 'loading', displayName: 'Value', defaultValue: `{{false}}`, type: 'toggle' }],
      },
    ],
    definition: {
      others: {
        showOnDesktop: { value: '{{true}}' },
        showOnMobile: { value: '{{false}}' },
      },
      properties: {
        text: { value: `Button` },
        loadingState: { value: `{{false}}` },
      },
      events: [],
      styles: {
        backgroundColor: { value: '#375FCF' },
        textColor: { value: '#fff' },
        loaderColor: { value: '#fff' },
        visibility: { value: '{{true}}' },
        borderRadius: { value: '{{0}}' },
        borderColor: { value: '#375FCF' },
        disabledState: { value: '{{false}}' },
      },
    },
  },
  {
    name: 'Chart',
    displayName: 'Chart',
    description: 'Display charts',
    component: 'Chart',
    defaultSize: {
      width: 20,
      height: 400,
    },
    others: {
      showOnDesktop: { type: 'toggle', displayName: 'Show on desktop' },
      showOnMobile: { type: 'toggle', displayName: 'Show on mobile' },
    },
    properties: {
      title: {
        type: 'code',
        displayName: 'Title',
        validation: {
          schema: {
            type: 'string',
          },
        },
      },
      data: {
        type: 'json',
        displayName: 'Data',
        validation: {
          schema: { type: 'union', schemas: [{ type: 'string' }, { type: 'array' }] },
        },
      },
      loadingState: {
        type: 'toggle',
        displayName: 'Loading State',
        validation: {
          schema: { type: 'boolean' },
        },
      },
      markerColor: {
        type: 'color',
        displayName: 'Marker color',
        validation: {
          schema: {
            type: 'string',
          },
        },
      },
      showAxes: {
        type: 'toggle',
        displayName: 'Show axes',
        validation: {
          schema: {
            type: 'boolean',
          },
        },
      },
      showGridLines: {
        type: 'toggle',
        displayName: 'Show grid lines',
        validation: {
          schema: {
            type: 'boolean',
          },
        },
      },
      type: {
        type: 'select',
        displayName: 'Chart type',
        options: [
          { name: 'Line', value: 'line' },
          { name: 'Bar', value: 'bar' },
          { name: 'Pie', value: 'pie' },
        ],
        validation: {
          schema: {
            type: 'union',
            schemas: [{ type: 'string' }, { type: 'boolean' }, { type: 'number' }],
          },
        },
      },
      jsonDescription: {
        type: 'json',
        displayName: 'Json Description',
        validation: {
          schema: {
            type: 'string',
          },
        },
      },
      plotFromJson: {
        type: 'toggle',
        displayName: 'Use Plotly JSON schema',
        validation: {
          schema: {
            type: 'boolean',
          },
        },
      },
      barmode: {
        type: 'select',
        displayName: 'Bar mode',
        options: [
          { name: 'Stack', value: 'stack' },
          { name: 'Group', value: 'group' },
          { name: 'Overlay', value: 'overlay' },
          { name: 'Relative', value: 'relative' },
        ],
        validation: {
          schema: {
            schemas: { type: 'string' },
          },
        },
      },
    },
    events: {},
    styles: {
      padding: {
        type: 'code',
        displayName: 'Padding',
        validation: {
          schema: {
            type: 'union',
            schemas: [{ type: 'number' }, { type: 'string' }],
          },
        },
      },
      visibility: {
        type: 'toggle',
        displayName: 'Visibility',
        validation: {
          schema: {
            type: 'boolean',
          },
        },
      },
      disabledState: {
        type: 'toggle',
        displayName: 'Disable',
        validation: {
          schema: {
            type: 'boolean',
          },
        },
      },
    },
    exposedVariables: {
      show: null,
    },
    definition: {
      others: {
        showOnDesktop: { value: '{{true}}' },
        showOnMobile: { value: '{{false}}' },
      },
      properties: {
        title: { value: 'This title can be changed' },
        markerColor: { value: '#CDE1F8' },
        showAxes: { value: '{{true}}' },
        showGridLines: { value: '{{true}}' },
        plotFromJson: { value: '{{false}}' },
        loadingState: { value: `{{false}}` },
        barmode: { value: `group` },
        jsonDescription: {
          value: `{
            "data": [
                {
                    "x": [
                        "Jan",
                        "Feb",
                        "Mar"
                    ],
                    "y": [
                        100,
                        80,
                        40
                    ],
                    "type": "bar"
                }
            ]
        }`,
        },
        type: { value: `line` },
        data: {
          value: `[
  { "x": "Jan", "y": 100},
  { "x": "Feb", "y": 80},
  { "x": "Mar", "y": 40}
]`,
        },
      },
      events: [],
      styles: {
        padding: { value: '50' },
        visibility: { value: '{{true}}' },
        disabledState: { value: '{{false}}' },
      },
    },
  },
  {
    name: 'Modal',
    displayName: 'Modal',
    description: 'Modal triggered by events',
    component: 'Modal',
    defaultSize: {
      width: 10,
      height: 34,
    },
    others: {
      showOnDesktop: { type: 'toggle', displayName: 'Show on desktop' },
      showOnMobile: { type: 'toggle', displayName: 'Show on mobile' },
    },
    properties: {
      title: {
        type: 'code',
        displayName: 'Title',
        validation: {
          schema: { type: 'string' },
        },
      },
      loadingState: {
        type: 'toggle',
        displayName: 'Loading State',
        validation: {
          schema: { type: 'boolean' },
        },
      },
      useDefaultButton: {
        type: 'toggle',
        displayName: 'Use default trigger button',
        validation: {
          schema: {
            type: 'boolean',
          },
        },
      },
      triggerButtonLabel: {
        type: 'code',
        displayName: 'Trigger button label',
        validation: {
          schema: {
            type: 'string',
          },
        },
      },
      hideTitleBar: { type: 'toggle', displayName: 'Hide title bar' },
      hideCloseButton: { type: 'toggle', displayName: 'Hide close button' },
      hideOnEsc: { type: 'toggle', displayName: 'Close on escape key' },
      closeOnClickingOutside: { type: 'toggle', displayName: 'Close on clicking outside' },

      size: {
        type: 'select',
        displayName: 'Modal size',
        options: [
          { name: 'small', value: 'sm' },
          { name: 'medium', value: 'lg' },
          { name: 'large', value: 'xl' },
        ],
        validation: {
          schema: { type: 'string' },
        },
      },
      modalHeight: {
        type: 'code',
        displayName: 'Modal Height',
        validation: {
          schema: { type: 'string' },
        },
      },
    },
    events: {
      onOpen: { displayName: 'On open' },
      onClose: { displayName: 'On close' },
    },
    styles: {
      headerBackgroundColor: {
        type: 'color',
        displayName: 'Header background color',
        validation: {
          schema: { type: 'string' },
        },
      },
      headerTextColor: {
        type: 'color',
        displayName: 'Header title color',
        validation: {
          schema: { type: 'string' },
        },
      },
      bodyBackgroundColor: {
        type: 'color',
        displayName: 'Body background color',
        validation: {
          schema: { type: 'string' },
        },
      },
      disabledState: {
        type: 'toggle',
        displayName: 'Disable',
        validation: {
          schema: { type: 'boolean' },
        },
      },
      visibility: {
        type: 'toggle',
        displayName: 'Visibility',
        validation: {
          schema: { type: 'boolean' },
          defaultValue: true,
        },
      },
      triggerButtonBackgroundColor: {
        type: 'color',
        displayName: 'Trigger button background color',
        validation: {
          schema: { type: 'string' },
          defaultValue: false,
        },
      },
      triggerButtonTextColor: {
        type: 'color',
        displayName: 'Trigger button text color',
        validation: {
          schema: { type: 'string' },
          defaultValue: false,
        },
      },
    },
    exposedVariables: {
      show: false,
    },
    actions: [
      {
        handle: 'open',
        displayName: 'Open',
      },
      {
        handle: 'close',
        displayName: 'Close',
      },
    ],
    definition: {
      others: {
        showOnDesktop: { value: '{{true}}' },
        showOnMobile: { value: '{{false}}' },
      },
      properties: {
        title: { value: 'This title can be changed' },
        loadingState: { value: `{{false}}` },
        useDefaultButton: { value: `{{true}}` },
        triggerButtonLabel: { value: `Launch Modal` },
        size: { value: 'lg' },
        hideTitleBar: { value: '{{false}}' },
        hideCloseButton: { value: '{{false}}' },
        hideOnEsc: { value: '{{true}}' },
        closeOnClickingOutside: { value: '{{false}}' },
        modalHeight: { value: '400px' },
      },
      events: [],
      styles: {
        headerBackgroundColor: { value: '#ffffffff' },
        headerTextColor: { value: '#000000' },
        bodyBackgroundColor: { value: '#ffffffff' },
        disabledState: { value: '{{false}}' },
        visibility: { value: '{{true}}' },
        triggerButtonBackgroundColor: { value: '#4D72FA' },
        triggerButtonTextColor: { value: '#ffffffff' },
      },
    },
  },
  {
    name: 'TextInput',
    displayName: 'Text Input',
    description: 'Text field for forms',
    component: 'TextInput',
    defaultSize: {
      width: 6,
      height: 30,
    },
    others: {
      showOnDesktop: { type: 'toggle', displayName: 'Show on desktop' },
      showOnMobile: { type: 'toggle', displayName: 'Show on mobile' },
    },
    properties: {
      value: {
        type: 'code',
        displayName: 'Default value',
        validation: {
          schema: {
            type: 'string',
          },
        },
      },
      placeholder: {
        type: 'code',
        displayName: 'Placeholder',
        validation: {
          schema: { type: 'string' },
        },
      },
    },
    validation: {
      regex: { type: 'code', displayName: 'Regex' },
      minLength: { type: 'code', displayName: 'Min length' },
      maxLength: { type: 'code', displayName: 'Max length' },
      customRule: { type: 'code', displayName: 'Custom validation' },
    },
    events: {
      onChange: { displayName: 'On change' },
      onEnterPressed: { displayName: 'On Enter Pressed' },
      onFocus: { displayName: 'On focus' },
      onBlur: { displayName: 'On blur' },
    },
    styles: {
      textColor: {
        type: 'color',
        displayName: 'Text Color',
        validation: { schema: { type: 'string' } },
      },
      backgroundColor: {
        type: 'color',
        displayName: 'Background Color',
        validation: { schema: { type: 'string' } },
      },
      borderColor: {
        type: 'color',
        displayName: 'Border Color',
        validation: { schema: { type: 'string' } },
      },
      errTextColor: {
        type: 'color',
        displayName: 'Error Text Color',
        validation: { schema: { type: 'string' } },
      },
      borderRadius: {
        type: 'code',
        displayName: 'Border radius',
        validation: { schema: { type: 'union', schemas: [{ type: 'string' }, { type: 'number' }] } },
      },
      visibility: { type: 'toggle', displayName: 'Visibility', validation: { schema: { type: 'boolean' } } },
      disabledState: { type: 'toggle', displayName: 'Disable', validation: { schema: { type: 'boolean' } } },
    },
    exposedVariables: {
      value: '',
    },
    actions: [
      {
        handle: 'setText',
        displayName: 'Set text',
        params: [{ handle: 'text', displayName: 'text', defaultValue: 'New Text' }],
      },
      {
        handle: 'clear',
        displayName: 'Clear',
      },
      {
        handle: 'setFocus',
        displayName: 'Set focus',
      },
      {
        handle: 'setBlur',
        displayName: 'Set blur',
      },
      {
        handle: 'disable',
        displayName: 'Disable',
        params: [{ handle: 'disable', displayName: 'Value', defaultValue: '{{false}}', type: 'toggle' }],
      },
      {
        handle: 'visibility',
        displayName: 'Visibility',
        params: [{ handle: 'visibility', displayName: 'Value', defaultValue: '{{false}}', type: 'toggle' }],
      },
    ],
    definition: {
      validation: {
        regex: { value: '' },
        minLength: { value: null },
        maxLength: { value: null },
        customRule: { value: null },
      },
      others: {
        showOnDesktop: { value: '{{true}}' },
        showOnMobile: { value: '{{false}}' },
      },
      properties: {
        value: { value: '' },
        placeholder: { value: 'Enter your input' },
      },
      events: [],
      styles: {
        textColor: { value: '#000' },
        borderColor: { value: '#dadcde' },
        errTextColor: { value: '#ff0000' },
        borderRadius: { value: '{{0}}' },
        visibility: { value: '{{true}}' },
        disabledState: { value: '{{false}}' },
        backgroundColor: { value: '#fff' },
      },
    },
  },
  {
    name: 'NumberInput',
    displayName: 'Number Input',
    description: 'Number field for forms',
    component: 'NumberInput',
    defaultSize: {
      width: 4,
      height: 30,
    },
    others: {
      showOnDesktop: { type: 'toggle', displayName: 'Show on desktop' },
      showOnMobile: { type: 'toggle', displayName: 'Show on mobile' },
    },
    properties: {
      value: {
        type: 'code',
        displayName: 'Default value',
        validation: {
          schema: { type: 'union', schemas: [{ type: 'string' }, { type: 'number' }] },
        },
      },
      minValue: {
        type: 'code',
        displayName: 'Minimum value',
        validation: {
          schema: { type: 'union', schemas: [{ type: 'string' }, { type: 'number' }] },
        },
      },
      maxValue: {
        type: 'code',
        displayName: 'Maximum value',
        validation: {
          schema: { type: 'union', schemas: [{ type: 'string' }, { type: 'number' }] },
        },
      },
      placeholder: {
        type: 'code',
        displayName: 'Placeholder',
        validation: {
          schema: { type: 'string' },
        },
      },
      loadingState: {
        type: 'toggle',
        displayName: 'Loading state',
        validation: {
          schema: { type: 'boolean' },
        },
      },
      decimalPlaces: {
        type: 'code',
        displayName: 'Decimal places',
        validation: {
          schema: { type: 'number' },
        },
      },
    },
    events: {
      onChange: { displayName: 'On change' },
    },
    styles: {
      visibility: {
        type: 'toggle',
        displayName: 'Visibility',
        validation: {
          schema: { type: 'boolean' },
        },
      },
      disabledState: {
        type: 'toggle',
        displayName: 'Disable',
        validation: {
          schema: { type: 'boolean' },
        },
      },
      borderRadius: {
        type: 'code',
        displayName: 'Border radius',
        validation: {
          schema: { type: 'union', schemas: [{ type: 'string' }, { type: 'number' }] },
        },
      },
      backgroundColor: {
        type: 'color',
        displayName: 'Background Color',
      },
      borderColor: {
        type: 'color',
        displayName: 'Border Color',
        validation: {
          schema: { type: 'string' },
        },
      },
      textColor: {
        type: 'color',
        displayName: 'Text Color',
        validation: { schema: { type: 'string' } },
      },
    },
    exposedVariables: {
      value: 99,
    },
    definition: {
      others: {
        showOnDesktop: { value: '{{true}}' },
        showOnMobile: { value: '{{false}}' },
      },
      properties: {
        value: { value: '99' },
        maxValue: { value: '' },
        minValue: { value: '' },
        placeholder: { value: '0' },
        decimalPlaces: { value: '{{2}}' },
        loadingState: { value: '{{false}}' },
      },
      events: [],
      styles: {
        visibility: { value: '{{true}}' },
        disabledState: { value: '{{false}}' },
        borderRadius: { value: '{{0}}' },
        backgroundColor: { value: '#ffffffff' },
        borderColor: { value: '#fff' },
        textColor: { value: '#232e3c' },
      },
    },
  },
  {
    name: 'PasswordInput',
    displayName: 'Password Input',
    description: 'Password input field for forms',
    component: 'PasswordInput',
    defaultSize: {
      width: 4,
      height: 30,
    },
    others: {
      showOnDesktop: { type: 'toggle', displayName: 'Show on desktop' },
      showOnMobile: { type: 'toggle', displayName: 'Show on mobile' },
    },
    properties: {
      placeholder: {
        type: 'code',
        displayName: 'Placeholder',
        validation: {
          schema: { type: 'string' },
        },
      },
    },
    validation: {
      regex: { type: 'code', displayName: 'Regex' },
      minLength: { type: 'code', displayName: 'Min length' },
      maxLength: { type: 'code', displayName: 'Max length' },
      customRule: { type: 'code', displayName: 'Custom validation' },
    },
    events: {
      onChange: { displayName: 'On change' },
    },
    styles: {
      visibility: {
        type: 'toggle',
        displayName: 'Visibility',
        validation: {
          schema: { type: 'boolean' },
        },
      },
      disabledState: {
        type: 'toggle',
        displayName: 'Disable',
        validation: {
          schema: { type: 'boolean' },
        },
      },
      borderRadius: {
        type: 'code',
        displayName: 'Border radius',
        validation: {
          schema: { type: 'union', schemas: [{ type: 'string' }, { type: 'number' }] },
        },
      },
      backgroundColor: {
        type: 'color',
        displayName: 'Background Color',
        validation: {
          schema: { type: 'string' },
        },
      },
    },
    exposedVariables: {
      value: '',
    },
    definition: {
      others: {
        showOnDesktop: { value: '{{true}}' },
        showOnMobile: { value: '{{false}}' },
      },
      properties: {
        placeholder: { value: 'password' },
      },
      validation: {
        regex: { value: '' },
        minLength: { value: null },
        maxLength: { value: null },
        customRule: { value: null },
      },
      events: [],
      styles: {
        visibility: { value: '{{true}}' },
        disabledState: { value: '{{false}}' },
        borderRadius: { value: '{{0}}' },
        backgroundColor: { value: '#ffffff' },
      },
    },
  },
  {
    name: 'Datepicker',
    displayName: 'Date Picker',
    description: 'Select a date and time',
    component: 'Datepicker',
    defaultSize: {
      width: 5,
      height: 30,
    },
    validation: {
      customRule: { type: 'code', displayName: 'Custom validation' },
    },
    others: {
      showOnDesktop: { type: 'toggle', displayName: 'Show on desktop' },
      showOnMobile: { type: 'toggle', displayName: 'Show on mobile' },
    },
    properties: {
      defaultValue: {
        type: 'code',
        displayName: 'Default value',
        validation: {
          schema: { type: 'string' },
        },
      },
      format: {
        type: 'code',
        displayName: 'Format',
        validation: {
          schema: { type: 'string' },
        },
      },
      enableTime: {
        type: 'toggle',
        displayName: 'Enable time selection?',
        validation: {
          schema: { type: 'boolean' },
          defaultValue: false,
        },
      },
      enableDate: {
        type: 'toggle',
        displayName: 'Enable date selection?',
        validation: {
          schema: { type: 'boolean' },
          defaultValue: true,
        },
      },
      disabledDates: {
        type: 'code',
        displayName: 'Disabled dates',
        validation: {
          schema: { type: 'array', element: { type: 'string' } },
        },
      },
    },
    events: {
      onSelect: { displayName: 'On select' },
    },
    styles: {
      visibility: {
        type: 'toggle',
        displayName: 'Visibility',
        validation: {
          schema: { type: 'boolean' },
        },
      },
      disabledState: {
        type: 'toggle',
        displayName: 'Disable',
        validation: {
          schema: { type: 'boolean' },
        },
      },
      borderRadius: {
        type: 'code',
        displayName: 'Border radius',
        validation: {
          schema: { type: 'union', schemas: [{ type: 'string' }, { type: 'number' }] },
        },
      },
    },
    exposedVariables: {
      value: '',
    },
    definition: {
      others: {
        showOnDesktop: { value: '{{true}}' },
        showOnMobile: { value: '{{false}}' },
      },
      validation: {
        customRule: { value: null },
      },
      properties: {
        defaultValue: { value: '01/01/2022' },
        format: { value: 'DD/MM/YYYY' },
        enableTime: { value: '{{false}}' },
        enableDate: { value: '{{true}}' },
        disabledDates: { value: '{{[]}}' },
      },
      events: [],
      styles: {
        visibility: { value: '{{true}}' },
        disabledState: { value: '{{false}}' },
        borderRadius: { value: '{{0}}' },
      },
    },
  },
  {
    name: 'Checkbox',
    displayName: 'Checkbox',
    description: 'A single checkbox',
    component: 'Checkbox',
    defaultSize: {
      width: 5,
      height: 30,
    },
    actions: [
      {
        handle: 'setChecked',
        displayName: 'Set checked',
        params: [{ handle: 'status', displayName: 'status' }],
      },
    ],
    others: {
      showOnDesktop: { type: 'toggle', displayName: 'Show on desktop' },
      showOnMobile: { type: 'toggle', displayName: 'Show on mobile' },
    },
    properties: {
      label: {
        type: 'code',
        displayName: 'Label',
        validation: {
          schema: { type: 'string' },
        },
      },
      defaultValue: {
        type: 'toggle',
        displayName: 'Default Status',
        validation: {
          schema: { type: 'boolean' },
        },
      },
    },
    events: {
      onCheck: { displayName: 'On check' },
      onUnCheck: { displayName: 'On uncheck' },
    },
    styles: {
      textColor: {
        type: 'color',
        displayName: 'Text Color',
        validation: {
          schema: { type: 'string' },
        },
      },
      checkboxColor: {
        type: 'color',
        displayName: 'Checkbox Color',
        validation: {
          schema: { type: 'string' },
        },
      },
      visibility: {
        type: 'toggle',
        displayName: 'Visibility',
        validation: {
          schema: { type: 'boolean' },
        },
      },
      disabledState: {
        type: 'toggle',
        displayName: 'Disable',
        validation: {
          schema: { type: 'boolean' },
        },
      },
    },
    exposedVariables: {
      value: false,
    },
    definition: {
      others: {
        showOnDesktop: { value: '{{true}}' },
        showOnMobile: { value: '{{false}}' },
      },
      properties: {
        label: { value: 'Checkbox label' },
        defaultValue: { value: '{{false}}' },
      },
      events: [],
      styles: {
        textColor: { value: '' },
        checkboxColor: { value: '' },
        visibility: { value: '{{true}}' },
        disabledState: { value: '{{false}}' },
      },
    },
  },
  {
    name: 'Radio-button',
    displayName: 'Radio Button',
    description: 'Radio buttons',
    component: 'RadioButton',
    defaultSize: {
      width: 6,
      height: 60,
    },
    others: {
      showOnDesktop: { type: 'toggle', displayName: 'Show on desktop' },
      showOnMobile: { type: 'toggle', displayName: 'Show on mobile' },
    },
    properties: {
      label: {
        type: 'code',
        displayName: 'Label',
        validation: {
          schema: { type: 'string' },
        },
      },
      value: {
        type: 'code',
        displayName: 'Default value',
        validation: {
          schema: { type: 'union', schemas: [{ type: 'string' }, { type: 'number' }, { type: 'boolean' }] },
        },
      },
      values: {
        type: 'code',
        displayName: 'Option values',
        validation: {
          schema: {
            type: 'array',
            element: { type: 'union', schemas: [{ type: 'string' }, { type: 'number' }, { type: 'boolean' }] },
          },
        },
      },
      display_values: {
        type: 'code',
        displayName: 'Option labels',
        validation: {
          schema: { type: 'array', element: { type: 'union', schemas: [{ type: 'string' }, { type: 'number' }] } },
        },
      },
    },
    events: {
      onSelectionChange: { displayName: 'On select' },
    },
    styles: {
      textColor: {
        type: 'color',
        displayName: 'Text Color',
        validation: {
          schema: { type: 'string' },
        },
      },
      activeColor: {
        type: 'color',
        displayName: 'Active Color',
        validation: {
          schema: { type: 'string' },
        },
      },
      visibility: {
        type: 'toggle',
        displayName: 'Visibility',
        validation: {
          schema: { type: 'boolean' },
        },
      },
      disabledState: {
        type: 'toggle',
        displayName: 'Disable',
        validation: {
          schema: { type: 'boolean' },
        },
      },
    },
    actions: [
      {
        handle: 'selectOption',
        displayName: 'Select Option',
        params: [
          {
            handle: 'option',
            displayName: 'Option',
          },
        ],
      },
    ],
    exposedVariables: {},
    definition: {
      others: {
        showOnDesktop: { value: '{{true}}' },
        showOnMobile: { value: '{{false}}' },
      },
      properties: {
        label: { value: 'Select' },
        value: { value: '{{true}}' },
        values: { value: '{{[true,false]}}' },
        display_values: { value: '{{["yes", "no"]}}' },
        visible: { value: '{{true}}' },
      },
      events: [],
      styles: {
        textColor: { value: '' },
        activeColor: { value: '' },
        visibility: { value: '{{true}}' },
        disabledState: { value: '{{false}}' },
      },
    },
  },
  {
    name: 'ToggleSwitch',
    displayName: 'Toggle Switch',
    description: 'Toggle Switch',
    component: 'ToggleSwitch',
    defaultSize: {
      width: 6,
      height: 30,
    },
    others: {
      showOnDesktop: { type: 'toggle', displayName: 'Show on desktop' },
      showOnMobile: { type: 'toggle', displayName: 'Show on mobile' },
    },
    properties: {
      label: {
        type: 'code',
        displayName: 'Label',
        validation: {
          schema: { type: 'string' },
        },
      },
      defaultValue: {
        type: 'toggle',
        displayName: 'Default Status',
        validation: {
          schema: { type: 'boolean' },
        },
      },
    },
    events: {
      onChange: { displayName: 'On change' },
    },
    styles: {
      textColor: {
        type: 'color',
        displayName: 'Text Color',
        validation: {
          schema: { type: 'string' },
        },
      },
      toggleSwitchColor: {
        type: 'color',
        displayName: 'Toggle Switch Color',
        validation: {
          schema: { type: 'string' },
        },
      },
      visibility: {
        type: 'toggle',
        displayName: 'Visibility',
        validation: {
          schema: { type: 'boolean' },
        },
      },
      disabledState: {
        type: 'toggle',
        displayName: 'Disable',
        validation: {
          schema: { type: 'boolean' },
        },
      },
    },
    exposedVariables: {
      value: false,
    },
    definition: {
      others: {
        showOnDesktop: { value: '{{true}}' },
        showOnMobile: { value: '{{false}}' },
      },
      properties: {
        label: { value: 'Toggle label' },
        defaultValue: { value: '{{false}}' },
      },
      events: [],
      styles: {
        textColor: { value: '' },
        toggleSwitchColor: { value: '' },
        visibility: { value: '{{true}}' },
        disabledState: { value: '{{false}}' },
      },
    },
  },
  {
    name: 'Textarea',
    displayName: 'Textarea',
    description: 'Text area form field',
    component: 'TextArea',
    defaultSize: {
      width: 6,
      height: 100,
    },
    others: {
      showOnDesktop: { type: 'toggle', displayName: 'Show on desktop' },
      showOnMobile: { type: 'toggle', displayName: 'Show on mobile' },
    },
    properties: {
      value: {
        type: 'code',
        displayName: 'Default value',
        validation: {
          schema: { type: 'string' },
        },
      },
      placeholder: {
        type: 'code',
        displayName: 'Placeholder',
        validation: {
          schema: { type: 'string' },
        },
      },
    },
    events: {},
    styles: {
      visibility: {
        type: 'toggle',
        displayName: 'Visibility',
        validation: {
          schema: { type: 'boolean' },
        },
      },
      disabledState: {
        type: 'toggle',
        displayName: 'Disable',
        validation: {
          schema: { type: 'boolean' },
        },
      },
      borderRadius: {
        type: 'code',
        displayName: 'Border radius',
        validation: {
          schema: { type: 'union', schemas: [{ type: 'string' }, { type: 'number' }] },
        },
      },
    },
    exposedVariables: {
      value:
        'ToolJet is an open-source low-code platform for building and deploying internal tools with minimal engineering efforts 🚀',
    },
    actions: [
      {
        handle: 'setText',
        displayName: 'Set Text',
        params: [{ handle: 'text', displayName: 'text', defaultValue: 'New Text' }],
      },
      {
        handle: 'clear',
        displayName: 'Clear',
      },
    ],
    definition: {
      others: {
        showOnDesktop: { value: '{{true}}' },
        showOnMobile: { value: '{{false}}' },
      },
      properties: {
        value: {
          value:
            'ToolJet is an open-source low-code platform for building and deploying internal tools with minimal engineering efforts 🚀',
        },
        placeholder: { value: 'Placeholder text' },
      },
      events: [],
      styles: {
        visibility: { value: '{{true}}' },
        disabledState: { value: '{{false}}' },
        borderRadius: { value: '{{0}}' },
      },
    },
  },
  {
    name: 'DateRangePicker',
    displayName: 'Range Picker',
    description: 'Select a date range',
    component: 'DaterangePicker',
    defaultSize: {
      width: 10,
      height: 30,
    },
    others: {
      showOnDesktop: { type: 'toggle', displayName: 'Show on desktop' },
      showOnMobile: { type: 'toggle', displayName: 'Show on mobile' },
    },
    properties: {
      defaultStartDate: {
        type: 'code',
        displayName: 'Default start date',
        validation: {
          schema: {
            type: 'string',
          },
        },
      },
      defaultEndDate: {
        type: 'code',
        displayName: 'Default end date',
        validation: {
          schema: {
            type: 'string',
          },
        },
      },
      format: {
        type: 'code',
        displayName: 'Format',
        validation: {
          schema: {
            type: 'string',
          },
        },
      },
    },
    events: {
      onSelect: { displayName: 'On select' },
    },
    styles: {
      borderRadius: {
        type: 'code',
        displayName: 'Border radius',
        validation: {
          schema: {
            type: 'union',
            schemas: [{ type: 'number' }, { type: 'string' }],
          },
        },
      },
      visibility: {
        type: 'toggle',
        displayName: 'Visibility',
        validation: {
          schema: {
            type: 'boolean',
          },
        },
      },
      disabledState: {
        type: 'toggle',
        displayName: 'Disable',
        validation: {
          schema: {
            type: 'boolean',
          },
        },
      },
    },
    exposedVariables: {
      endDate: {},
      startDate: {},
    },
    definition: {
      others: {
        showOnDesktop: { value: '{{true}}' },
        showOnMobile: { value: '{{false}}' },
      },
      properties: {
        defaultStartDate: { value: '01/04/2022' },
        defaultEndDate: { value: '10/04/2022' },

        format: { value: 'DD/MM/YYYY' },
      },
      events: [],
      styles: {
        borderRadius: { value: '0' },
        visibility: { value: '{{true}}' },
        disabledState: { value: '{{false}}' },
      },
    },
  },
  {
    name: 'Text',
    displayName: 'Text',
    description: 'Display markdown or HTML',
    component: 'Text',
    others: {
      showOnDesktop: { type: 'toggle', displayName: 'Show on desktop' },
      showOnMobile: { type: 'toggle', displayName: 'Show on mobile' },
    },
    properties: {
      text: {
        type: 'code',
        displayName: 'Text',
        validation: {
          schema: { type: 'union', schemas: [{ type: 'string' }, { type: 'number' }] },
        },
      },
      loadingState: {
        type: 'toggle',
        displayName: 'Show loading state',
        validation: {
          schema: { type: 'boolean' },
        },
      },
    },
    defaultSize: {
      width: 6,
      height: 30,
    },
    events: [],
    styles: {
      fontWeight: {
        type: 'select',
        displayName: 'Font Weight',
        options: [
          { name: 'normal', value: 'normal' },
          { name: 'bold', value: 'bold' },
          { name: 'lighter', value: 'lighter' },
          { name: 'bolder', value: 'bolder' },
        ],
      },
      decoration: {
        type: 'select',
        displayName: 'Text Decoration',
        options: [
          { name: 'none', value: 'none' },
          { name: 'overline', value: 'overline' },
          { name: 'line-through', value: 'line-through' },
          { name: 'underline', value: 'underline' },
          { name: 'overline underline', value: 'overline underline' },
        ],
      },
      transformation: {
        type: 'select',
        displayName: 'Text Transformation',
        options: [
          { name: 'none', value: 'none' },
          { name: 'uppercase', value: 'uppercase' },
          { name: 'lowercase', value: 'lowercase' },
          { name: 'capitalize', value: 'capitalize' },
        ],
      },
      fontStyle: {
        type: 'select',
        displayName: 'Font Style',
        options: [
          { name: 'normal', value: 'normal' },
          { name: 'italic', value: 'italic' },
          { name: 'oblique', value: 'oblique' },
        ],
      },
      lineHeight: { type: 'number', displayName: 'Line Height' },
      textIndent: { type: 'number', displayName: 'Text Indent' },
      letterSpacing: { type: 'number', displayName: 'Letter Spacing' },
      wordSpacing: { type: 'number', displayName: 'Word Spacing' },
      fontVariant: {
        type: 'select',
        displayName: 'Font Variant',
        options: [
          { name: 'normal', value: 'normal' },
          { name: 'small-caps', value: 'small-caps' },
          { name: 'initial', value: 'initial' },
          { name: 'inherit', value: 'inherit' },
        ],
      },
      textSize: {
        type: 'number',
        displayName: 'Text Size',
        validation: {
          schema: { type: 'number' },
        },
      },
      backgroundColor: {
        type: 'color',
        displayName: 'Background Color',
        validation: {
          schema: { type: 'string' },
        },
      },
      textColor: {
        type: 'color',
        displayName: 'Text Color',
        validation: {
          schema: { type: 'string' },
        },
      },
      textAlign: {
        type: 'alignButtons',
        displayName: 'Align Text',
        validation: {
          schema: { type: 'string' },
        },
      },
      visibility: {
        type: 'toggle',
        displayName: 'Visibility',
        validation: {
          schema: { type: 'boolean' },
        },
      },
      disabledState: {
        type: 'toggle',
        displayName: 'Disable',
        validation: {
          schema: { type: 'boolean' },
        },
      },
    },
    exposedVariables: {
      text: 'Hello, there!',
    },
    actions: [
      {
        handle: 'setText',
        displayName: 'Set Text',
        params: [{ handle: 'text', displayName: 'Text', defaultValue: 'New text' }],
      },
      {
        handle: 'visibility',
        displayName: 'Set Visibility',
        params: [{ handle: 'visibility', displayName: 'Value', defaultValue: `{{false}}`, type: 'toggle' }],
      },
    ],
    definition: {
      others: {
        showOnDesktop: { value: '{{true}}' },
        showOnMobile: { value: '{{false}}' },
      },
      properties: {
        text: { value: 'Hello, there!' },
        loadingState: { value: `{{false}}` },
      },
      events: [],
      styles: {
        backgroundColor: { value: '#fff00000' },
        textColor: { value: '#000000' },
        textSize: { value: 14 },
        textAlign: { value: 'left' },
        fontWeight: { value: 'normal' },
        decoration: { value: 'none' },
        transformation: { value: 'none' },
        fontStyle: { value: 'normal' },
        lineHeight: { value: 1.5 },
        textIndent: { value: 0 },
        letterSpacing: { value: 0 },
        wordSpacing: { value: 0 },
        fontVariant: { value: 'normal' },
        visibility: { value: '{{true}}' },
        disabledState: { value: '{{false}}' },
      },
    },
  },
  {
    name: 'Image',
    displayName: 'Image',
    description: 'Display an Image',
    defaultSize: {
      width: 3,
      height: 100,
    },
    component: 'Image',
    others: {
      showOnDesktop: { type: 'toggle', displayName: 'Show on desktop' },
      showOnMobile: { type: 'toggle', displayName: 'Show on mobile' },
    },
    properties: {
      source: {
        type: 'code',
        displayName: 'URL',
        validation: {
          schema: { type: 'string' },
        },
      },
      loadingState: {
        type: 'toggle',
        displayName: 'Loading state',
        validation: {
          schema: { type: 'boolean' },
        },
      },
      alternativeText: {
        type: 'code',
        displayName: 'Alternative text',
        validation: {
          schema: { type: 'string' },
        },
      },
      zoomButtons: {
        type: 'toggle',
        displayName: 'Zoom button',
        validation: {
          schema: { type: 'boolean' },
        },
      },
      rotateButton: {
        type: 'toggle',
        displayName: 'Rotate button',
        validation: {
          schema: { type: 'boolean' },
        },
      },
    },
    events: {
      onClick: { displayName: 'On click' },
    },
    styles: {
      borderType: {
        type: 'select',
        displayName: 'Border type',
        options: [
          { name: 'None', value: 'none' },
          { name: 'Rounded', value: 'rounded' },
          { name: 'Circle', value: 'rounded-circle' },
          { name: 'Thumbnail', value: 'img-thumbnail' },
        ],
        validation: {
          schema: { type: 'string' },
        },
      },
      backgroundColor: {
        type: 'color',
        displayName: 'Background color',
        validation: {
          schema: { type: 'string' },
        },
      },
      padding: {
        type: 'code',
        displayName: 'Padding',
        validation: {
          schema: { type: 'union', schemas: [{ type: 'string' }, { type: 'number' }] },
        },
      },
      visibility: {
        type: 'toggle',
        displayName: 'Visibility',
        validation: {
          schema: { type: 'boolean' },
        },
      },
      disabledState: {
        type: 'toggle',
        displayName: 'Disable',
        validation: {
          schema: { type: 'boolean' },
        },
      },
      imageFit: {
        type: 'select',
        displayName: 'Image fit',
        options: [
          { name: 'fill', value: 'fill' },
          { name: 'contain', value: 'contain' },
          { name: 'cover', value: 'cover' },
          { name: 'scale-down', value: 'scale-down' },
        ],
        validation: {
          schema: { type: 'string' },
        },
      },
    },
    exposedVariables: {},
    definition: {
      others: {
        showOnDesktop: { value: '{{true}}' },
        showOnMobile: { value: '{{false}}' },
      },
      properties: {
        source: { value: 'https://www.svgrepo.com/show/34217/image.svg' },
        visible: { value: '{{true}}' },
        loadingState: { value: '{{false}}' },
        alternativeText: { value: '' },
        zoomButtons: { value: '{{false}}' },
        rotateButton: { value: '{{false}}' },
      },
      events: [],
      styles: {
        borderType: { value: 'none' },
        padding: { value: '0' },
        visibility: { value: '{{true}}' },
        disabledState: { value: '{{false}}' },
        imageFit: { value: 'contain' },
        backgroundColor: { value: '' },
      },
    },
  },
  {
    name: 'Container',
    displayName: 'Container',
    description: 'Wrapper for multiple components',
    defaultSize: {
      width: 5,
      height: 200,
    },
    component: 'Container',
    others: {
      showOnDesktop: { type: 'toggle', displayName: 'Show on desktop' },
      showOnMobile: { type: 'toggle', displayName: 'Show on mobile' },
    },
    properties: {
      loadingState: {
        type: 'toggle',
        displayName: 'loading state',
        validation: {
          schema: { type: 'boolean' },
        },
      },
    },
    events: {},
    styles: {
      backgroundColor: {
        type: 'color',
        displayName: 'Background color',
        validation: {
          schema: { type: 'string' },
        },
      },
      borderRadius: {
        type: 'code',
        displayName: 'Border Radius',
        validation: {
          schema: {
            type: 'union',
            schemas: [{ type: 'string' }, { type: 'number' }],
          },
        },
      },
      borderColor: {
        type: 'color',
        displayName: 'Border color',
        validation: {
          schema: { type: 'string' },
        },
      },
      visibility: {
        type: 'toggle',
        displayName: 'Visibility',
        validation: {
          schema: { type: 'boolean' },
        },
      },
      disabledState: {
        type: 'toggle',
        displayName: 'Disable',
        validation: {
          schema: { type: 'boolean' },
        },
      },
    },
    exposedVariables: {},
    definition: {
      others: {
        showOnDesktop: { value: '{{true}}' },
        showOnMobile: { value: '{{false}}' },
      },
      properties: {
        visible: { value: '{{true}}' },
        loadingState: { value: `{{false}}` },
      },
      events: [],
      styles: {
        backgroundColor: { value: '#fff' },
        borderRadius: { value: '0' },
        borderColor: { value: '#fff' },
        visibility: { value: '{{true}}' },
        disabledState: { value: '{{false}}' },
      },
    },
  },
  {
    name: 'Dropdown',
    displayName: 'Dropdown',
    description: 'Select one value from options',
    defaultSize: {
      width: 8,
      height: 30,
    },
    component: 'DropDown',
    others: {
      showOnDesktop: { type: 'toggle', displayName: 'Show on desktop' },
      showOnMobile: { type: 'toggle', displayName: 'Show on mobile' },
    },
    validation: {
      customRule: { type: 'code', displayName: 'Custom validation' },
    },
    properties: {
      label: {
        type: 'code',
        displayName: 'Label',
        validation: {
          schema: { type: 'string' },
        },
      },
      placeholder: {
        type: 'code',
        displayName: 'Placeholder',
        validation: {
          validation: {
            schema: { type: 'string' },
          },
        },
      },
      advanced: {
        type: 'toggle',
        displayName: 'Advanced',
        validation: {
          schema: { type: 'boolean' },
        },
      },
      value: {
        type: 'code',
        displayName: 'Default value',
        conditionallyRender: {
          key: 'advanced',
          value: false,
        },
        validation: {
          schema: {
            type: 'union',
            schemas: [{ type: 'string' }, { type: 'number' }, { type: 'boolean' }],
          },
        },
      },
      values: {
        type: 'code',
        displayName: 'Option values',
        conditionallyRender: {
          key: 'advanced',
          value: false,
        },
        validation: {
          schema: {
            type: 'array',
            element: { type: 'union', schemas: [{ type: 'string' }, { type: 'number' }, { type: 'boolean' }] },
          },
        },
      },
      display_values: {
        type: 'code',
        displayName: 'Option labels',
        conditionallyRender: {
          key: 'advanced',
          value: false,
        },
        validation: {
          schema: {
            type: 'array',
            element: { type: 'union', schemas: [{ type: 'string' }, { type: 'number' }, { type: 'boolean' }] },
          },
        },
      },

      schema: {
        type: 'code',
        displayName: 'Schema',
        conditionallyRender: {
          key: 'advanced',
          value: true,
        },
      },
      loadingState: {
        type: 'toggle',
        displayName: 'Options loading state',
        validation: {
          schema: { type: 'boolean' },
        },
      },
    },
    events: {
      onSelect: { displayName: 'On select' },
      onSearchTextChanged: { displayName: 'On search text changed' },
    },
    styles: {
      borderRadius: {
        type: 'code',
        displayName: 'Border radius',
        validation: {
          schema: {
            type: 'union',
            schemas: [{ type: 'number' }, { type: 'string' }],
          },
        },
      },
      visibility: {
        type: 'toggle',
        displayName: 'Visibility',
        validation: {
          schema: { type: 'boolean' },
        },
      },
      selectedTextColor: {
        type: 'color',
        displayName: 'Selected Text Color',
        validation: {
          schema: {
            type: 'string',
          },
        },
      },
      disabledState: {
        type: 'toggle',
        displayName: 'Disable',
        validation: {
          schema: {
            type: 'boolean',
          },
        },
      },
      justifyContent: {
        type: 'alignButtons',
        displayName: 'Align Text',
        validation: {
          schema: {
            type: 'string',
          },
        },
      },
    },
    exposedVariables: {
      value: 2,
      searchText: '',
      label: 'Select',
      optionLabels: ['one', 'two', 'three'],
      selectedOptionLabel: 'two',
    },
    actions: [
      {
        handle: 'selectOption',
        displayName: 'Select option',
        params: [{ handle: 'select', displayName: 'Select' }],
      },
    ],
    definition: {
      others: {
        showOnDesktop: { value: '{{true}}' },
        showOnMobile: { value: '{{false}}' },
      },
      validation: {
        customRule: { value: null },
      },
      properties: {
        advanced: { value: `{{false}}` },
        schema: {
          value:
            "{{[\t{label: 'One',value: 1,disable: false,visible: true,default: true},{label: 'Two',value: 2,disable: false,visible: true},{label: 'Three',value: 3,disable: false,visible: true}\t]}}",
        },

        label: { value: 'Select' },
        value: { value: '{{2}}' },
        values: { value: '{{[1,2,3]}}' },
        display_values: { value: '{{["one", "two", "three"]}}' },
        loadingState: { value: '{{false}}' },
        placeholder: { value: 'Select an option' },
      },
      events: [],
      styles: {
        borderRadius: { value: '0' },
        visibility: { value: '{{true}}' },
        disabledState: { value: '{{false}}' },
        justifyContent: { value: 'left' },
      },
    },
  },
  {
    name: 'Multiselect',
    displayName: 'Multiselect',
    description: 'Select multiple values from options',
    defaultSize: {
      width: 12,
      height: 30,
    },
    component: 'Multiselect',
    others: {
      showOnDesktop: { type: 'toggle', displayName: 'Show on desktop' },
      showOnMobile: { type: 'toggle', displayName: 'Show on mobile' },
    },
    actions: [
      {
        handle: 'selectOption',
        displayName: 'Select Option',
        params: [
          {
            handle: 'option',
            displayName: 'Option',
          },
        ],
      },
      {
        handle: 'deselectOption',
        displayName: 'Deselect Option',
        params: [
          {
            handle: 'option',
            displayName: 'Option',
          },
        ],
      },
      {
        handle: 'clearSelections',
        displayName: 'Clear selections',
      },
    ],
    properties: {
      label: {
        type: 'code',
        displayName: 'Label',
        validation: {
          schema: { type: 'string' },
        },
      },
      value: {
        type: 'code',
        displayName: 'Default value',
        validation: {
          schema: { type: 'array', element: { type: 'union', schemas: [{ type: 'string' }, { type: 'number' }] } },
        },
      },
      values: {
        type: 'code',
        displayName: 'Option values',
        validation: {
          schema: { type: 'array', element: { type: 'union', schemas: [{ type: 'string' }, { type: 'number' }] } },
        },
      },
      display_values: {
        type: 'code',
        displayName: 'Option labels',
        validation: {
          schema: { type: 'array', element: { type: 'string' } },
        },
      },
      showAllOption: {
        type: 'toggle',
        displayName: 'Enable select All option',
        validation: {
          schema: { type: 'boolean' },
        },
      },
    },
    events: {
      onSelect: { displayName: 'On select' },
    },
    styles: {
      borderRadius: {
        type: 'code',
        displayName: 'Border radius',
        validation: {
          schema: { type: 'union', schemas: [{ type: 'string' }, { type: 'number' }] },
        },
      },
      visibility: {
        type: 'toggle',
        displayName: 'Visibility',
        validation: {
          schema: { type: 'boolean' },
        },
      },
      disabledState: {
        type: 'toggle',
        displayName: 'Disable',
        validation: {
          schema: { type: 'boolean' },
        },
      },
    },
    exposedVariables: {
      values: {},
    },
    definition: {
      others: {
        showOnDesktop: { value: '{{true}}' },
        showOnMobile: { value: '{{false}}' },
      },
      properties: {
        label: { value: 'Select' },
        value: { value: '{{[2,3]}}' },
        values: { value: '{{[1,2,3]}}' },
        display_values: { value: '{{["one", "two", "three"]}}' },
        visible: { value: '{{true}}' },
        showAllOption: { value: '{{false}}' },
      },
      events: [],
      styles: {
        borderRadius: { value: '0' },
        visibility: { value: '{{true}}' },
        disabledState: { value: '{{false}}' },
      },
    },
  },
  {
    name: 'RichTextEditor',
    displayName: 'Text Editor',
    description: 'Rich text editor',
    component: 'RichTextEditor',
    defaultSize: {
      width: 16,
      height: 210,
    },
    others: {
      showOnDesktop: { type: 'toggle', displayName: 'Show on desktop' },
      showOnMobile: { type: 'toggle', displayName: 'Show on mobile' },
    },
    properties: {
      placeholder: {
        type: 'code',
        displayName: 'Placeholder',
        validation: {
          schema: { type: 'string' },
        },
      },
      defaultValue: {
        type: 'code',
        displayName: 'Default Value',
        validation: {
          schema: { type: 'string' },
        },
      },
    },
    events: {},
    styles: {
      visibility: {
        type: 'toggle',
        displayName: 'Visibility',
        validation: {
          schema: {
            type: 'boolean',
          },
        },
      },
      disabledState: {
        type: 'toggle',
        displayName: 'Disable',
        validation: {
          schema: {
            type: 'boolean',
          },
        },
      },
    },
    exposedVariables: {
      value: '',
    },
    definition: {
      others: {
        showOnDesktop: { value: '{{true}}' },
        showOnMobile: { value: '{{false}}' },
      },
      properties: {
        placeholder: { value: 'Placeholder text' },
        defaultValue: { value: '' },
      },
      events: [],
      styles: {
        visibility: { value: '{{true}}' },
        disabledState: { value: '{{false}}' },
      },
    },
  },
  {
    name: 'Map',
    displayName: 'Map',
    description: 'Display Google Maps',
    component: 'Map',
    defaultSize: {
      width: 16,
      height: 420,
    },
    others: {
      showOnDesktop: { type: 'toggle', displayName: 'Show on desktop' },
      showOnMobile: { type: 'toggle', displayName: 'Show on mobile' },
    },
    properties: {
      initialLocation: {
        type: 'code',
        displayName: 'Initial location',
        tip: 'This location will be the initial center of the map',
        options: {
          mode: 'javascript',
          theme: 'duotone-light',
          className: 'map-location-input pr-2',
        },
        validation: {
          schema: {
            type: 'union',
            schemas: [{ type: 'array', element: { type: 'object' } }, { type: 'object' }],
          },
        },
      },
      defaultMarkers: {
        type: 'code',
        displayName: 'Default markers',
        options: {
          mode: 'javascript',
          theme: 'duotone-light',
          className: 'map-location-input pr-2',
        },
        validation: {
          schema: {
            type: 'union',
            schemas: [{ type: 'array', element: { type: 'object' } }, { type: 'object' }],
          },
        },
      },
      addNewMarkers: {
        type: 'toggle',
        displayName: 'Add new markers',
        validation: {
          schema: {
            type: 'boolean',
          },
        },
      },
      canSearch: {
        type: 'toggle',
        displayName: 'Search for places',
        validation: {
          schema: {
            type: 'boolean',
          },
        },
      },
    },
    events: {
      onBoundsChange: { displayName: 'On bounds change' },
      onCreateMarker: { displayName: 'On create marker' },
      onMarkerClick: { displayName: 'On marker click' },
    },
    actions: [
      {
        handle: 'setLocation',
        displayName: 'Set Location',
        params: [
          { handle: 'lat', displayName: 'Latitude' },
          { handle: 'lng', displayName: 'Longitude' },
        ],
      },
    ],
    styles: {
      visibility: {
        type: 'toggle',
        displayName: 'Visibility',
        validation: {
          schema: {
            type: 'boolean',
          },
        },
      },
      disabledState: {
        type: 'toggle',
        displayName: 'Disable',
        validation: {
          schema: {
            type: 'boolean',
          },
        },
      },
    },
    exposedVariables: {
      center: {},
    },
    definition: {
      others: {
        showOnDesktop: { value: '{{true}}' },
        showOnMobile: { value: '{{false}}' },
      },
      properties: {
        initialLocation: {
          value: `{{ {"lat": 40.7128, "lng": -73.935242} }}`,
        },
        defaultMarkers: {
          value: `{{ [{"lat": 40.7128, "lng": -73.935242}] }}`,
        },
        canSearch: {
          value: `{{true}}`,
        },
        addNewMarkers: { value: `{{true}}` },
      },
      events: [],
      styles: {
        visibility: { value: '{{true}}' },
        disabledState: { value: '{{false}}' },
      },
    },
  },
  {
    name: 'QrScanner',
    displayName: 'QR Scanner',
    description: 'Scan QR codes and hold its data',
    component: 'QrScanner',
    defaultSize: {
      width: 10,
      height: 300,
    },
    others: {
      showOnDesktop: { type: 'toggle', displayName: 'Show on desktop' },
      showOnMobile: { type: 'toggle', displayName: 'Show on mobile' },
    },
    properties: {},
    events: {
      onDetect: { displayName: 'On detect' },
    },
    styles: {
      visibility: {
        type: 'toggle',
        displayName: 'Visibility',
        validation: {
          schema: { type: 'boolean' },
        },
      },
      disabledState: {
        type: 'toggle',
        displayName: 'Disable',
        validation: {
          schema: { type: 'boolean' },
        },
      },
    },
    exposedVariables: {
      lastDetectedValue: '',
    },
    definition: {
      others: {
        showOnDesktop: { value: '{{true}}' },
        showOnMobile: { value: '{{true}}' },
      },
      properties: {},
      events: [],
      styles: {
        visibility: { value: '{{true}}' },
        disabledState: { value: '{{false}}' },
      },
    },
  },
  {
    name: 'StarRating',
    displayName: 'Rating',
    description: 'Star rating',
    component: 'StarRating',
    defaultSize: {
      width: 10,
      height: 30,
    },
    others: {
      showOnDesktop: { type: 'toggle', displayName: 'Show on desktop' },
      showOnMobile: { type: 'toggle', displayName: 'Show on mobile' },
    },
    properties: {
      label: {
        type: 'code',
        displayName: 'Label',
        validation: {
          schema: { type: 'string' },
        },
      },
      maxRating: {
        type: 'code',
        displayName: 'Number of stars',
        validation: {
          schema: { type: 'union', schemas: [{ type: 'string' }, { type: 'number' }] },
        },
      },
      defaultSelected: {
        type: 'code',
        displayName: 'Default no of selected stars',
        validation: {
          schema: { type: 'union', schemas: [{ type: 'string' }, { type: 'number' }] },
        },
      },
      allowHalfStar: {
        type: 'toggle',
        displayName: 'Enable half star',
        validation: {
          schema: { type: 'boolean' },
        },
      },
      tooltips: {
        type: 'code',
        displayName: 'Tooltips',
        validation: {
          schema: { type: 'array', element: { type: 'union', schemas: [{ type: 'string' }, { type: 'number' }] } },
        },
      },
    },
    events: {
      onChange: { displayName: 'On Change' },
    },
    styles: {
      textColor: {
        type: 'color',
        displayName: 'Star Color',
        validation: {
          schema: { type: 'string' },
        },
      },
      labelColor: {
        type: 'color',
        displayName: 'Label Color',
        validation: {
          schema: { type: 'string' },
        },
      },
      visibility: {
        type: 'toggle',
        displayName: 'Visibility',
        validation: {
          schema: { type: 'boolean' },
        },
      },
      disabledState: {
        type: 'toggle',
        displayName: 'Disable',
        validation: {
          schema: { type: 'boolean' },
        },
      },
    },
    exposedVariables: {
      value: 0,
    },
    definition: {
      others: {
        showOnDesktop: { value: '{{true}}' },
        showOnMobile: { value: '{{false}}' },
      },
      properties: {
        label: { value: 'Select your rating' },
        maxRating: { value: '5' },
        defaultSelected: { value: '5' },
        allowHalfStar: { value: '{{false}}' },
        visible: { value: '{{true}}' },
        tooltips: { value: '{{[]}}' },
      },
      events: [],
      styles: {
        textColor: { value: '#ffb400' },
        labelColor: { value: '' },
        visibility: { value: '{{true}}' },
        disabledState: { value: '{{false}}' },
      },
    },
  },
  {
    name: 'Divider',
    displayName: 'Divider',
    description: 'Separator between components',
    component: 'Divider',
    defaultSize: {
      width: 10,
      height: 10,
    },
    others: {
      showOnDesktop: { type: 'toggle', displayName: 'Show on desktop' },
      showOnMobile: { type: 'toggle', displayName: 'Show on mobile' },
    },
    properties: {},
    events: {},
    styles: {
      dividerColor: {
        type: 'color',
        displayName: 'Divider Color',
        validation: {
          schema: { type: 'string' },
        },
      },
      visibility: {
        type: 'toggle',
        displayName: 'Visibility',
        validation: {
          schema: { type: 'boolean' },
        },
      },
    },
    exposedVariables: {
      value: {},
    },
    definition: {
      others: {
        showOnDesktop: { value: '{{true}}' },
        showOnMobile: { value: '{{false}}' },
      },
      properties: {},
      events: [],
      styles: {
        visibility: { value: '{{true}}' },
        dividerColor: { value: '' },
      },
    },
  },
  {
    name: 'FilePicker',
    displayName: 'File Picker',
    description: 'File Picker',
    component: 'FilePicker',
    defaultSize: {
      width: 15,
      height: 100,
    },
    others: {
      showOnDesktop: { type: 'toggle', displayName: 'Show on desktop' },
      showOnMobile: { type: 'toggle', displayName: 'Show on mobile' },
    },
    actions: [
      {
        handle: 'clearFiles',
        displayName: 'Clear Files',
      },
    ],
    properties: {
      instructionText: {
        type: 'code',
        displayName: 'Instruction Text',
        validation: {
          schema: { type: 'string' },
        },
      },
      enableDropzone: {
        type: 'code',
        displayName: 'Use Drop zone',
        validation: {
          schema: { type: 'boolean' },
        },
      },
      enablePicker: {
        type: 'code',
        displayName: 'Use File Picker',
        validation: {
          schema: { type: 'boolean' },
        },
      },
      enableMultiple: {
        type: 'code',
        displayName: 'Pick multiple files',
        validation: {
          schema: { type: 'boolean' },
        },
      },
      maxFileCount: {
        type: 'code',
        displayName: 'Max file count',
        validation: {
          schema: {
            type: 'union',
            schemas: [{ type: 'string' }, { type: 'number' }],
          },
        },
      },
      fileType: {
        type: 'code',
        displayName: 'Accept file types',
        validation: {
          schema: {
            type: 'string',
          },
        },
      },
      maxSize: {
        type: 'code',
        displayName: 'Max size limit (Bytes)',
        validation: {
          schema: {
            type: 'union',
            schemas: [{ type: 'string' }, { type: 'number' }],
          },
        },
      },
      minSize: {
        type: 'code',
        displayName: 'Min size limit (Bytes)',
        validation: {
          schema: {
            type: 'union',
            schemas: [{ type: 'string' }, { type: 'number' }],
          },
        },
      },
      parseContent: {
        type: 'toggle',
        displayName: 'Parse content',
        validation: {
          schema: {
            type: 'boolean',
          },
        },
      },
      parseFileType: {
        type: 'select',
        displayName: 'File type',
        options: [
          { name: 'Autodetect from extension', value: 'auto-detect' },
          { name: 'CSV', value: 'csv' },
          { name: 'Microsoft Excel - xls', value: 'vnd.ms-excel' },
          {
            name: 'Microsoft Excel - xlsx',
            value: 'vnd.openxmlformats-officedocument.spreadsheetml.sheet',
          },
        ],
        validation: {
          schema: {
            type: 'string',
          },
        },
      },
    },
    events: {
      onFileSelected: { displayName: 'On File Selected' },
      onFileLoaded: { displayName: 'On File Loaded' },
      onFileDeselected: { displayName: 'On File Deselected' },
    },
    styles: {
      visibility: {
        type: 'toggle',
        displayName: 'Visibility',
        validation: {
          schema: {
            type: 'boolean',
          },
        },
      },
      disabledState: {
        type: 'toggle',
        displayName: 'Disable',
        validation: {
          schema: {
            type: 'boolean',
          },
        },
      },
      borderRadius: {
        type: 'code',
        displayName: 'Border radius',
        validation: {
          schema: {
            type: 'union',
            schemas: [{ type: 'string' }, { type: 'number' }],
          },
        },
      },
    },
    exposedVariables: {
      file: [{ name: '', content: '', dataURL: '', type: '', parsedData: '' }],
      isParsing: false,
    },
    definition: {
      others: {
        showOnDesktop: { value: '{{true}}' },
        showOnMobile: { value: '{{false}}' },
      },
      properties: {
        instructionText: { value: 'Drag and Drop some files here, or click to select files' },
        enableDropzone: { value: '{{true}}' },
        enablePicker: { value: '{{true}}' },
        maxFileCount: { value: '{{2}}' },
        enableMultiple: { value: '{{false}}' },
        fileType: { value: '{{"image/*"}}' },
        maxSize: { value: '{{1048576}}' },
        minSize: { value: '{{50}}' },
        parseContent: { value: '{{false}}' },
        parseFileType: { value: 'auto-detect' },
      },
      events: [],
      styles: {
        visibility: { value: '{{true}}' },
        disabledState: { value: '{{false}}' },
        borderRadius: { value: '{{0}}' },
      },
    },
  },
  {
    name: 'Calendar',
    displayName: 'Calendar',
    description: 'Calendar',
    component: 'Calendar',
    defaultSize: {
      width: 30,
      height: 600,
    },
    others: {
      showOnDesktop: { type: 'toggle', displayName: 'Show on desktop' },
      showOnMobile: { type: 'toggle', displayName: 'Show on mobile' },
    },
    properties: {
      dateFormat: { type: 'code', displayName: 'Date format' },
      defaultDate: { type: 'code', displayName: 'Default date' },
      events: { type: 'code', displayName: 'Events' },
      resources: { type: 'code', displayName: 'Resources' },
      defaultView: { type: 'code', displayName: 'Default view' },
      startTime: {
        type: 'code',
        displayName: 'Start time on week and day view',
      },
      endTime: { type: 'code', displayName: 'End time on week and day view' },
      displayToolbar: { type: 'toggle', displayName: 'Show toolbar' },
      displayViewSwitcher: {
        type: 'toggle',
        displayName: 'Show view switcher',
      },
      highlightToday: { type: 'toggle', displayName: 'Highlight today' },
      showPopOverOnEventClick: {
        type: 'toggle',
        displayName: 'Show popover when event is clicked',
      },
    },
    events: {
      onCalendarEventSelect: { displayName: 'On Event Select' },
      onCalendarSlotSelect: { displayName: 'On Slot Select' },
      onCalendarNavigate: { displayName: 'On Date Navigate' },
      onCalendarViewChange: { displayName: 'On View Change' },
    },
    styles: {
      visibility: { type: 'toggle', displayName: 'Visibility' },
      cellSizeInViewsClassifiedByResource: {
        type: 'select',
        displayName: 'Cell size in views classified by resource',
        options: [
          { name: 'Compact', value: 'compact' },
          { name: 'Spacious', value: 'spacious' },
        ],
      },
      weekDateFormat: {
        type: 'code',
        displayName: 'Header date format on week view',
      },
    },
    exposedVariables: {
      selectedEvent: {},
      selectedSlots: {},
      currentView: 'month',
      currentDate: undefined,
    },
    definition: {
      others: {
        showOnDesktop: { value: '{{true}}' },
        showOnMobile: { value: '{{false}}' },
      },
      properties: {
        dateFormat: {
          value: 'MM-DD-YYYY HH:mm:ss A Z',
        },
        defaultDate: {
          value: '{{moment().format("MM-DD-YYYY HH:mm:ss A Z")}}',
        },
        events: {
          value:
            "{{[\n\t\t{\n\t\t\t title: 'Sample event',\n\t\t\t start: `${moment().startOf('day').format('MM-DD-YYYY HH:mm:ss A Z')}`,\n\t\t\t end: `${moment().endOf('day').format('MM-DD-YYYY HH:mm:ss A Z')}`,\n\t\t\t allDay: false,\n\t\t\t color: '#4D72DA'\n\t\t}\n]}}",
        },
        resources: {
          value: '{{[]}}',
        },
        defaultView: {
          value: "{{'month'}}",
        },
        startTime: {
          value: "{{moment().startOf('day').format('MM-DD-YYYY HH:mm:ss A Z')}}",
        },
        endTime: {
          value: "{{moment().endOf('day').format('MM-DD-YYYY HH:mm:ss A Z')}}",
        },
        displayToolbar: {
          value: true,
        },
        displayViewSwitcher: {
          value: true,
        },
        highlightToday: {
          value: true,
        },
        showPopOverOnEventClick: {
          value: false,
        },
      },
      events: [],
      styles: {
        visibility: { value: '{{true}}' },
        cellSizeInViewsClassifiedByResource: { value: 'spacious' },
        weekDateFormat: { value: 'DD MMM' },
      },
    },
  },
  {
    name: 'Iframe',
    displayName: 'Iframe',
    description: 'Display an Iframe',
    defaultSize: {
      width: 10,
      height: 310,
    },
    component: 'IFrame',
    others: {
      showOnDesktop: { type: 'toggle', displayName: 'Show on desktop' },
      showOnMobile: { type: 'toggle', displayName: 'Show on mobile' },
    },
    properties: {
      source: {
        type: 'code',
        displayName: 'URL',
        validation: {
          schema: { type: 'string' },
        },
      },
    },
    events: {},
    styles: {
      visibility: {
        type: 'toggle',
        displayName: 'Visibility',
        validation: {
          schema: { type: 'boolean' },
        },
      },
      disabledState: {
        type: 'toggle',
        displayName: 'Disable',
        validation: {
          schema: { type: 'boolean' },
        },
      },
    },
    exposedVariables: {},
    definition: {
      others: {
        showOnDesktop: { value: '{{true}}' },
        showOnMobile: { value: '{{false}}' },
      },
      properties: {
        source: { value: 'https://tooljet.io/' },
        visible: { value: '{{true}}' },
      },
      events: [],
      styles: {
        visibility: { value: '{{true}}' },
        disabledState: { value: '{{false}}' },
      },
    },
  },
  {
    name: 'CodeEditor',
    displayName: 'Code Editor',
    description: 'Code Editor',
    component: 'CodeEditor',
    defaultSize: {
      width: 15,
      height: 120,
    },
    others: {
      showOnDesktop: { type: 'toggle', displayName: 'Show on desktop' },
      showOnMobile: { type: 'toggle', displayName: 'Show on mobile' },
    },
    properties: {
      enableLineNumber: {
        type: 'code',
        displayName: 'Show Line Number',
        validation: {
          schema: { type: 'boolean' },
        },
      },
      mode: {
        type: 'code',
        displayName: 'Mode',
        validation: {
          schema: { type: 'string' },
        },
      },
      placeholder: {
        type: 'code',
        displayName: 'Placeholder',
        validation: {
          schema: { type: 'string' },
        },
      },
    },
    events: {},
    styles: {
      visibility: {
        type: 'toggle',
        displayName: 'Visibility',
        validation: {
          schema: { type: 'boolean' },
        },
      },
      disabledState: {
        type: 'toggle',
        displayName: 'Disable',
        validation: {
          schema: { type: 'boolean' },
        },
      },
      borderRadius: {
        type: 'code',
        displayName: 'Border radius',
        validation: {
          schema: { type: 'union', schemas: [{ type: 'string' }, { type: 'number' }] },
        },
      },
    },
    exposedVariables: {
      value: '',
    },
    definition: {
      others: {
        showOnDesktop: { value: '{{true}}' },
        showOnMobile: { value: '{{false}}' },
      },
      properties: {
        enableLineNumber: { value: '{{true}}' },
        mode: { value: 'javascript' },
        placeholder: { value: '' },
      },
      events: [],
      styles: {
        visibility: { value: '{{true}}' },
        disabledState: { value: '{{false}}' },
        borderRadius: { value: '{{0}}' },
      },
    },
  },
  {
    name: 'Tabs',
    displayName: 'Tabs',
    description: 'Tabs component',
    defaultSize: {
      width: 30,
      height: 300,
    },
    defaultChildren: [
      {
        componentName: 'Image',
        layout: {
          top: 60,
          left: 37,
          height: 100,
        },
        tab: 0,
        properties: ['source'],
        defaultValue: {
          source: 'https://uploads-ssl.webflow.com/6266634263b9179f76b2236e/62666392f32677b5cb2fb84b_logo.svg',
        },
      },
      {
        componentName: 'Text',
        layout: {
          top: 100,
          left: 17,
          height: 50,
          width: 34,
        },
        tab: 1,
        properties: ['text'],
        defaultValue: {
          text: 'Open-source low-code framework to build & deploy internal tools within minutes.',
        },
      },
      {
        componentName: 'Table',
        layout: {
          top: 0,
          left: 1,
          width: 42,
          height: 250,
        },
        tab: 2,
      },
    ],
    component: 'Tabs',
    others: {
      showOnDesktop: { type: 'toggle', displayName: 'Show on desktop' },
      showOnMobile: { type: 'toggle', displayName: 'Show on mobile' },
    },
    properties: {
      tabs: {
        type: 'code',
        displayName: 'Tabs',
        validation: {
          schema: {
            type: 'array',
            element: {
              type: 'object',
              object: {
                id: {
                  type: 'union',
                  schemas: [{ type: 'string' }, { type: 'number' }],
                },
              },
            },
          },
        },
      },
      defaultTab: {
        type: 'code',
        displayName: 'Default tab',
        validation: {
          schema: {
            type: 'union',
            schemas: [{ type: 'string' }, { type: 'number' }],
          },
        },
      },
      hideTabs: {
        type: 'toggle',
        displayName: 'Hide Tabs',
        validation: {
          schema: {
            type: 'boolean',
          },
        },
      },
      renderOnlyActiveTab: {
        type: 'toggle',
        displayName: 'Render only active tab',
        validation: {
          schema: {
            type: 'boolean',
          },
        },
      },
    },
    events: { onTabSwitch: { displayName: 'On tab switch' } },
    styles: {
      highlightColor: {
        type: 'color',
        displayName: 'Highlight Color',
        validation: {
          schema: { type: 'string' },
        },
      },
      visibility: {
        type: 'toggle',
        displayName: 'Visibility',
        validation: {
          schema: {
            type: 'boolean',
          },
        },
      },
      disabledState: {
        type: 'toggle',
        displayName: 'Disable',
        validation: {
          schema: {
            type: 'boolean',
          },
        },
      },
      tabWidth: {
        type: 'select',
        displayName: 'Tab width',
        options: [
          { name: 'Auto', value: 'auto' },
          { name: 'Equally split', value: 'split' },
        ],
      },
    },
    actions: [
      {
        handle: 'setTab',
        displayName: 'Set current tab',
        params: [
          {
            handle: 'id',
            displayName: 'Id',
          },
        ],
      },
    ],
    exposedVariables: { currentTab: '' },
    definition: {
      others: {
        showOnDesktop: { value: '{{true}}' },
        showOnMobile: { value: '{{false}}' },
      },
      properties: {
        tabs: {
          value:
            "{{[ \n\t\t{ title: 'Home', id: '0' }, \n\t\t{ title: 'Profile', id: '1' }, \n\t\t{ title: 'Settings', id: '2' } \n ]}}",
        },
        defaultTab: { value: '0' },
        hideTabs: { value: false },
        renderOnlyActiveTab: { value: true },
      },
      events: [],
      styles: {
        highlightColor: { value: '' },
        visibility: { value: '{{true}}' },
        disabledState: { value: '{{false}}' },
        tabWidth: { value: 'auto' },
      },
    },
  },
  {
    name: 'Timer',
    displayName: 'Timer',
    description: 'timer',
    component: 'Timer',
    defaultSize: {
      width: 11,
      height: 128,
    },
    others: {
      showOnDesktop: { type: 'toggle', displayName: 'Show on desktop' },
      showOnMobile: { type: 'toggle', displayName: 'Show on mobile' },
    },
    properties: {
      value: {
        type: 'code',
        displayName: 'Default value',
        validation: {
          schema: { type: 'string' },
        },
      },
      type: {
        type: 'select',
        displayName: 'Timer type',
        options: [
          { name: 'Count Up', value: 'countUp' },
          { name: 'Count Down', value: 'countDown' },
        ],
        validation: {
          schema: { type: 'string' },
        },
      },
    },
    validation: {},
    events: {
      onStart: { displayName: 'On Start' },
      onResume: { displayName: 'On Resume' },
      onPause: { displayName: 'On Pause' },
      onCountDownFinish: { displayName: 'On Count Down Finish' },
      onReset: { displayName: 'On Reset' },
    },
    styles: {
      visibility: {
        type: 'toggle',
        displayName: 'Visibility',
        validation: {
          schema: { type: 'boolean' },
        },
      },
      disabledState: {
        type: 'toggle',
        displayName: 'Disable',
        validation: {
          schema: { type: 'boolean' },
        },
      },
    },
    exposedVariables: {
      value: '',
    },
    definition: {
      validation: {},
      others: {
        showOnDesktop: { value: '{{true}}' },
        showOnMobile: { value: '{{false}}' },
      },
      properties: {
        value: {
          value: '00:00:00:000',
        },
        type: {
          value: 'countUp',
        },
      },
      defaults: [
        {
          type: 'countUp',
          value: '00:00:00:000',
          paramName: 'value',
        },
        {
          type: 'countDown',
          value: '00:00:10:000',
          paramName: 'value',
        },
      ],
      events: [],
      styles: {
        visibility: { value: '{{true}}' },
        disabledState: { value: '{{false}}' },
      },
    },
  },
  {
    name: 'Listview',
    displayName: 'List View',
    description: 'Wrapper for multiple components',
    defaultSize: {
      width: 20,
      height: 300,
    },
    defaultChildren: [
      {
        componentName: 'Image',
        layout: {
          top: 15,
          left: 6.976744186046512,
          height: 100,
        },
        properties: ['source'],
        accessorKey: 'imageURL',
      },
      {
        componentName: 'Text',
        layout: {
          top: 50,
          left: 27,
          height: 30,
        },
        properties: ['text'],
        accessorKey: 'text',
      },
      {
        componentName: 'Button',
        layout: {
          top: 50,
          left: 60,
          height: 30,
        },
        incrementWidth: 2,
        properties: ['text'],
        accessorKey: 'buttonText',
      },
    ],
    component: 'Listview',
    others: {
      showOnDesktop: { type: 'toggle', displayName: 'Show on desktop' },
      showOnMobile: { type: 'toggle', displayName: 'Show on mobile' },
    },
    properties: {
      data: {
        type: 'code',
        displayName: 'List data',
        validation: {
          schema: { type: 'array', element: { type: 'object' } },
        },
      },
      rowHeight: {
        type: 'code',
        displayName: 'Row height',
        validation: {
          schema: { type: 'union', schemas: [{ type: 'string' }, { type: 'number' }] },
        },
      },
      showBorder: {
        type: 'code',
        displayName: 'Show bottom border',
        validation: {
          schema: { type: 'boolean' },
        },
      },
      enablePagination: {
        type: 'toggle',
        displayName: 'Enable pagination',
        validation: {
          schema: { type: 'boolean' },
        },
      },
      rowsPerPage: {
        type: 'code',
        displayName: 'Rows per page',
        validation: {
          schema: { type: 'number' },
        },
      },
    },
    events: {
      onRowClicked: { displayName: 'Row clicked' },
    },
    styles: {
      backgroundColor: {
        type: 'color',
        displayName: 'Background color',
        validation: {
          schema: { type: 'string' },
        },
      },
      borderColor: {
        type: 'color',
        displayName: 'Border color',
        validation: {
          schema: { type: 'string' },
        },
      },
      visibility: {
        type: 'toggle',
        displayName: 'Visibility',
        validation: {
          schema: { type: 'boolean' },
        },
      },
      disabledState: {
        type: 'toggle',
        displayName: 'Disable',
        validation: {
          schema: { type: 'boolean' },
        },
      },
      borderRadius: {
        type: 'number',
        displayName: 'Border radius',
        validation: {
          schema: { type: 'union', schemas: [{ type: 'string' }, { type: 'number' }] },
        },
      },
    },
    exposedVariables: {
      data: [{}],
    },
    definition: {
      others: {
        showOnDesktop: { value: '{{true}}' },
        showOnMobile: { value: '{{false}}' },
      },
      properties: {
        data: {
          value: `{{[
  { imageURL: 'https://www.svgrepo.com/show/34217/image.svg', text: 'Sample text 1', buttonText: 'Button 1' },
    { imageURL: 'https://www.svgrepo.com/show/34217/image.svg', text: 'Sample text 1', buttonText: 'Button 2' },
    { imageURL: 'https://www.svgrepo.com/show/34217/image.svg', text: 'Sample text 1', buttonText: 'Button 3' },
  ]}}`,
        },
        rowHeight: {
          value: '100',
        },
        visible: { value: '{{true}}' },
        showBorder: { value: '{{true}}' },
        rowsPerPage: { value: '{{10}}' },
        enablePagination: { value: '{{false}}' },
      },
      events: [],
      styles: {
        backgroundColor: { value: '#fff' },
        borderColor: { value: '#dadcde' },
        visibility: { value: '{{true}}' },
        disabledState: { value: '{{false}}' },
        borderRadius: { value: '{{0}}' },
      },
    },
  },
  {
    name: 'Tags',
    displayName: 'Tags',
    description: 'Content can be shown as tags',
    component: 'Tags',
    defaultSize: {
      width: 8,
      height: 30,
    },
    others: {
      showOnDesktop: { type: 'toggle', displayName: 'Show on desktop' },
      showOnMobile: { type: 'toggle', displayName: 'Show on mobile' },
    },
    properties: {
      data: {
        type: 'code',
        displayName: 'Tags',
        validation: {
          schema: {
            type: 'array',
            element: {
              type: 'object',
              object: { title: { type: 'string' }, color: { type: 'string' }, textColor: { type: 'string' } },
            },
          },
        },
      },
    },
    events: {},
    styles: {
      visibility: {
        type: 'toggle',
        displayName: 'Visibility',
        validation: {
          schema: { type: 'boolean' },
        },
      },
    },
    exposedVariables: {},
    definition: {
      others: {
        showOnDesktop: { value: '{{true}}' },
        showOnMobile: { value: '{{false}}' },
      },
      properties: {
        data: {
          value:
            "{{ [ \n\t\t{ title: 'success', color: '#2fb344', textColor: '#fff' }, \n\t\t{ title: 'info', color: '#206bc4', textColor: '#fff'  }, \n\t\t{ title: 'warning', color: '#f59f00', textColor: '#fff'  }, \n\t\t{ title: 'danger', color: '#d63939', textColor: '#fff' } ] }}",
        },
      },
      events: [],
      styles: {
        visibility: { value: '{{true}}' },
      },
    },
  },
  {
    name: 'Pagination',
    displayName: 'Pagination',
    description: 'Pagination ',
    component: 'Pagination',
    defaultSize: {
      width: 10,
      height: 30,
    },
    others: {
      showOnDesktop: { type: 'toggle', displayName: 'Show on desktop' },
      showOnMobile: { type: 'toggle', displayName: 'Show on mobile' },
    },
    properties: {
      numberOfPages: {
        type: 'code',
        displayName: 'Number of pages',
        validation: {
          schema: { type: 'number' },
        },
      },
      defaultPageIndex: {
        type: 'code',
        displayName: 'Default page index',
        validation: {
          schema: { type: 'number' },
        },
      },
    },
    validation: {},
    events: {
      onPageChange: { displayName: 'On Page Change' },
    },
    styles: {
      visibility: {
        type: 'toggle',
        displayName: 'Visibility',
        validation: {
          schema: { type: 'boolean' },
        },
      },
      disabledState: {
        type: 'toggle',
        displayName: 'Disable',
        validation: {
          schema: { type: 'boolean' },
        },
      },
    },
    exposedVariables: {
      totalPages: null,
      currentPageIndex: null,
    },
    definition: {
      validation: {},
      others: {
        showOnDesktop: { value: '{{true}}' },
        showOnMobile: { value: '{{false}}' },
      },
      properties: {
        numberOfPages: {
          value: '{{5}}',
        },
        defaultPageIndex: {
          value: '{{1}}',
        },
      },
      events: [],
      styles: {
        visibility: { value: '{{true}}' },
        disabledState: { value: '{{false}}' },
      },
    },
  },
  {
    name: 'CircularProgressbar',
    displayName: 'Circular Progressbar',
    description: 'Show the progress using circular progressbar',
    component: 'CircularProgressBar',
    defaultSize: {
      width: 7,
      height: 50,
    },
    others: {
      showOnDesktop: { type: 'toggle', displayName: 'Show on desktop' },
      showOnMobile: { type: 'toggle', displayName: 'Show on mobile' },
    },
    properties: {
      text: {
        type: 'code',
        displayName: 'Text',
        validation: {
          schema: { type: 'string' },
        },
      },
      progress: {
        type: 'code',
        displayName: 'Progress',
        validation: {
          schema: { type: 'union', schemas: [{ type: 'string' }, { type: 'number' }] },
        },
      },
    },
    events: {},
    styles: {
      color: {
        type: 'color',
        displayName: 'Color',
        validation: {
          schema: { type: 'string' },
        },
      },
      textColor: {
        type: 'color',
        displayName: 'Text Color',
        validation: {
          schema: { type: 'string' },
        },
      },
      textSize: {
        type: 'code',
        displayName: 'Text Size',
        validation: {
          schema: { type: 'union', schemas: [{ type: 'string' }, { type: 'number' }] },
        },
      },
      strokeWidth: {
        type: 'code',
        displayName: 'Stroke Width',
        validation: {
          schema: { type: 'union', schemas: [{ type: 'string' }, { type: 'number' }] },
        },
      },
      counterClockwise: {
        type: 'code',
        displayName: 'Counter Clockwise',
        validation: {
          schema: { type: 'boolean' },
        },
      },
      circleRatio: {
        type: 'code',
        displayName: 'Circle Ratio',
        validation: {
          schema: { type: 'union', schemas: [{ type: 'string' }, { type: 'number' }] },
        },
      },
      visibility: {
        type: 'toggle',
        displayName: 'Visibility',
        validation: {
          schema: { type: 'boolean' },
        },
      },
    },
    exposedVariables: {},
    definition: {
      others: {
        showOnDesktop: { value: '{{true}}' },
        showOnMobile: { value: '{{false}}' },
      },
      properties: {
        text: {
          value: '',
        },
        progress: {
          value: '{{50}}',
        },
      },
      events: [],
      styles: {
        color: { value: '' },
        textColor: { value: '' },
        textSize: { value: '{{16}}' },
        strokeWidth: { value: '{{8}}' },
        counterClockwise: { value: '{{false}}' },
        circleRatio: { value: '{{1}}' },
        visibility: { value: '{{true}}' },
      },
    },
  },
  {
    name: 'Spinner',
    displayName: 'Spinner',
    description: 'Spinner can be used to display loading status',
    component: 'Spinner',
    defaultSize: {
      width: 4,
      height: 30,
    },
    others: {
      showOnDesktop: { type: 'toggle', displayName: 'Show on desktop' },
      showOnMobile: { type: 'toggle', displayName: 'Show on mobile' },
    },
    properties: {},
    events: {},
    styles: {
      visibility: {
        type: 'toggle',
        displayName: 'Visibility',
        validation: {
          schema: { type: 'boolean' },
        },
      },
      colour: {
        type: 'color',
        displayName: 'Colour',
        validation: {
          schema: { type: 'string' },
        },
      },
      size: {
        type: 'select',
        displayName: 'Size',
        options: [
          { name: 'small', value: 'sm' },
          { name: 'large', value: 'lg' },
        ],
        validation: {
          schema: { type: 'string' },
        },
      },
    },
    exposedVariables: {},
    definition: {
      others: {
        showOnDesktop: { value: '{{true}}' },
        showOnMobile: { value: '{{false}}' },
      },
      properties: {},
      events: [],
      styles: {
        visibility: { value: '{{true}}' },
        size: { value: 'sm' },
        colour: { value: '#0565ff' },
      },
    },
  },
  {
    name: 'Statistics',
    displayName: 'Statistics',
    description: 'Statistics can be used to display different statistical information',
    component: 'Statistics',
    defaultSize: {
      width: 9.2,
      height: 152,
    },
    others: {
      showOnDesktop: { type: 'toggle', displayName: 'Show on desktop' },
      showOnMobile: { type: 'toggle', displayName: 'Show on mobile' },
    },
    properties: {
      primaryValueLabel: {
        type: 'code',
        displayName: 'Primary value label',
        validation: { schema: { type: 'string' } },
      },
      primaryValue: { type: 'code', displayName: 'Primary value', validation: { schema: { type: 'string' } } },
      hideSecondary: {
        type: 'toggle',
        displayName: 'Hide secondary value',
        validation: { schema: { type: 'boolean' } },
      },
      secondaryValueLabel: {
        type: 'code',
        displayName: 'Secondary value label',
        validation: { schema: { type: 'string' } },
      },
      secondaryValue: { type: 'code', displayName: 'Secondary value', validation: { schema: { type: 'string' } } },
      secondarySignDisplay: {
        type: 'code',
        displayName: 'Secondary sign display',

        validation: { schema: { type: 'string' } },
      },
      loadingState: { type: 'toggle', displayName: 'Loading State', validation: { schema: { type: 'boolean' } } },
    },
    events: {},
    styles: {
      primaryLabelColour: {
        type: 'color',
        displayName: 'Primary Label Colour',
        validation: { schema: { type: 'string' } },
      },
      primaryTextColour: {
        type: 'color',
        displayName: 'Primary Text  Colour',
        validation: { schema: { type: 'string' } },
      },
      secondaryLabelColour: {
        type: 'color',
        displayName: 'Secondary Label Colour',
        validation: { schema: { type: 'string' } },
      },
      secondaryTextColour: {
        type: 'color',
        displayName: 'Secondary Text Colour',
        validation: { schema: { type: 'string' } },
      },
      visibility: {
        type: 'toggle',
        displayName: 'Visibility',
        validation: { schema: { type: 'boolean' } },
      },
    },
    definition: {
      others: {
        showOnDesktop: { value: '{{true}}' },
        showOnMobile: { value: '{{false}}' },
      },
      properties: {
        primaryValueLabel: { value: 'This months earnings' },
        primaryValue: { value: '682.3' },
        secondaryValueLabel: { value: 'Last month' },
        secondaryValue: { value: '2.85' },
        secondarySignDisplay: { value: 'positive' },
        loadingState: { value: `{{false}}` },
      },
      events: [],
      styles: {
        primaryLabelColour: { value: '#8092AB' },
        primaryTextColour: { value: '#000000' },
        secondaryLabelColour: { value: '#8092AB' },
        secondaryTextColour: { value: '#36AF8B' },
        visibility: { value: '{{true}}' },
      },
    },
  },
  {
    name: 'RangeSlider',
    displayName: 'Range Slider',
    description: 'Can be used to show slider with a range',
    component: 'RangeSlider',
    defaultSize: {
      width: 9,
      height: 30,
    },
    others: {
      showOnDesktop: { type: 'toggle', displayName: 'Show on desktop' },
      showOnMobile: { type: 'toggle', displayName: 'Show on mobile' },
    },
    properties: {
      min: {
        type: 'number',
        displayName: 'Min',
        validation: {
          schema: { type: 'number' },
        },
      },
      max: {
        type: 'number',
        displayName: 'Max',
        validation: {
          schema: { type: 'number' },
        },
      },
      value: {
        type: 'code',
        displayName: 'Value',
        validation: {
          schema: { type: 'union', schemas: [{ type: 'string' }, { type: 'number' }] },
        },
      },
      enableTwoHandle: {
        type: 'toggle',
        displayName: 'Two handles',
        validation: {
          schema: { type: 'boolean' },
        },
      },
    },
    events: {
      onChange: { displayName: 'On change' },
    },
    styles: {
      lineColor: {
        type: 'color',
        displayName: 'Line color',
        validation: {
          schema: { type: 'string' },
        },
      },
      handleColor: {
        type: 'color',
        displayName: 'Handle color',
        validation: {
          schema: { type: 'string' },
        },
      },
      trackColor: {
        type: 'color',
        displayName: 'Track color',
        validation: {
          schema: { type: 'string' },
        },
      },
      visibility: {
        type: 'code',
        displayName: 'Visibility',
        validation: {
          schema: { type: 'boolean' },
        },
      },
    },
    exposedVariables: {
      value: null,
    },
    definition: {
      others: {
        showOnDesktop: { value: true },
        showOnMobile: { value: false },
      },
      properties: {
        min: {
          value: '{{0}}',
        },
        max: {
          value: '{{100}}',
        },
        value: {
          value: '{{50}}',
        },
        enableTwoHandle: { value: false },
      },
      events: [],
      styles: {
        lineColor: { value: '' },
        handleColor: { value: '' },
        trackColor: { value: '' },
        visibility: { value: '{{true}}' },
      },
    },
  },
  {
    name: 'Timeline',
    displayName: 'Timeline',
    description: 'Visual representation of a sequence of events',
    component: 'Timeline',
    properties: {
      data: {
        type: 'code',
        displayName: 'Timeline data',
        validation: {
          schema: { type: 'array', element: { type: 'object' } },
        },
      },
      hideDate: {
        type: 'toggle',
        displayName: 'Hide Date',
        validation: {
          schema: { type: 'boolean' },
        },
      },
    },
    defaultSize: {
      width: 20,
      height: 270,
    },
    others: {
      showOnDesktop: { type: 'toggle', displayName: 'Show on desktop' },
      showOnMobile: { type: 'toggle', displayName: 'Show on mobile' },
    },
    events: {},
    styles: {
      visibility: {
        type: 'toggle',
        displayName: 'Visibility',
        validation: { schema: { type: 'boolean' } },
      },
    },
    exposedVariables: {
      value: {},
    },
    definition: {
      others: {
        showOnDesktop: { value: '{{true}}' },
        showOnMobile: { value: '{{false}}' },
      },
      properties: {
        data: {
          value:
            "{{ [ \n\t\t{ title: 'Product Launched', subTitle: 'First version of our product released to public', date: '20/10/2021', iconBackgroundColor: '#4d72fa'},\n\t\t { title: 'First Signup', subTitle: 'Congratulations! We got our first signup', date: '22/10/2021', iconBackgroundColor: '#4d72fa'}, \n\t\t { title: 'First Payment', subTitle: 'Hurray! We got our first payment', date: '01/11/2021', iconBackgroundColor: '#4d72fa'} \n] }}",
        },
        hideDate: { value: '{{false}}' },
      },
      events: [],
      styles: {
        visibility: { value: '{{true}}' },
      },
    },
  },
  {
    name: 'SvgImage',
    displayName: 'Svg Image',
    description: 'Svg image',
    component: 'SvgImage',
    properties: {
      data: {
        type: 'code',
        displayName: 'Svg  data',
        validation: {
          schema: { type: 'string' },
        },
      },
    },
    defaultSize: {
      width: 4,
      height: 50,
    },
    others: {
      showOnDesktop: { type: 'toggle', displayName: 'Show on desktop' },
      showOnMobile: { type: 'toggle', displayName: 'Show on mobile' },
    },
    events: {},
    styles: {
      visibility: {
        type: 'toggle',
        displayName: 'Visibility',
        validation: {
          schema: { type: 'boolean' },
        },
      },
    },
    exposedVariables: {
      value: {},
    },
    definition: {
      others: {
        showOnDesktop: { value: '{{true}}' },
        showOnMobile: { value: '{{false}}' },
      },
      properties: {
        data: {
          value:
            '<svg xmlns="http://www.w3.org/2000/svg" class="icon" width="24" height="24" viewBox="0 0 24 24" stroke-width="2" stroke="currentColor" fill="none" stroke-linecap="round" stroke-linejoin="round"><path stroke="none" d="M0 0h24v24H0z" fill="none"/><rect x="4" y="4" width="6" height="6" rx="1" /><rect x="4" y="14" width="6" height="6" rx="1" /><rect x="14" y="14" width="6" height="6" rx="1" /><line x1="14" y1="7" x2="20" y2="7" /><line x1="17" y1="4" x2="17" y2="10" /></svg>',
        },
      },
      events: [],
      styles: {
        visibility: { value: '{{true}}' },
      },
    },
  },
  {
    name: 'Html',
    displayName: 'HTML Viewer',
    description: 'HTML Viewer',
    component: 'Html',
    defaultSize: {
      width: 10,
      height: 310,
    },
    properties: {
      rawHtml: {
        type: 'code',
        displayName: 'Raw HTML',
        validation: {
          schema: { type: 'string' },
        },
      },
    },
    others: {
      showOnDesktop: { type: 'toggle', displayName: 'Show on desktop' },
      showOnMobile: { type: 'toggle', displayName: 'Show on mobile' },
    },
    events: {},
    styles: {
      visibility: {
        type: 'toggle',
        displayName: 'Visibility',
        validation: {
          schema: { type: 'boolean' },
        },
      },
    },
    exposedVariables: {},
    definition: {
      others: {
        showOnDesktop: { value: '{{true}}' },
        showOnMobile: { value: '{{false}}' },
      },
      properties: {
        rawHtml: {
          value: `<body><main><section class="hero" style="height:306px;display: flex;
          justify-content: center;padding:0 1px;align-items: center;text-align:center">You can build your custom HTML-CSS template here</section></main></body>`,
        },
      },
      events: [],
      styles: {
        visibility: { value: '{{true}}' },
      },
    },
  },
  {
    name: 'VerticalDivider',
    displayName: 'Vertical Divider',
    description: 'Vertical Separator between components',
    component: 'VerticalDivider',
    defaultSize: {
      width: 2,
      height: 100,
    },
    others: {
      showOnDesktop: { type: 'toggle', displayName: 'Show on desktop' },
      showOnMobile: { type: 'toggle', displayName: 'Show on mobile' },
    },
    properties: {},
    events: {},
    styles: {
      dividerColor: {
        type: 'color',
        displayName: 'Divider Color',
        validation: {
          schema: { type: 'string' },
        },
      },
      visibility: {
        type: 'toggle',
        displayName: 'Visibility',
        validation: {
          schema: { type: 'boolean' },
        },
      },
    },
    exposedVariables: {
      value: {},
    },
    definition: {
      others: {
        showOnDesktop: { value: '{{true}}' },
        showOnMobile: { value: '{{false}}' },
      },
      properties: {},
      events: [],
      styles: {
        visibility: { value: '{{true}}' },
        dividerColor: { value: '#000000' },
      },
    },
  },
  {
    name: 'CustomComponent',
    displayName: 'Custom Component',
    description: 'Visual representation of a sequence of events',
    component: 'CustomComponent',
    properties: {
      data: { type: 'code', displayName: 'Data', validation: { schema: { type: 'object' } } },
      code: { type: 'code', displayName: 'Code' },
    },
    defaultSize: {
      width: 20,
      height: 140,
    },
    others: {
      showOnDesktop: { type: 'toggle', displayName: 'Show on desktop' },
      showOnMobile: { type: 'toggle', displayName: 'Show on mobile' },
    },
    events: {},
    styles: {
      visibility: {
        type: 'toggle',
        displayName: 'Visibility',
        validation: { schema: { type: 'boolean' } },
      },
    },
    exposedVariables: {
      data: { value: `{{{ title: 'Hi! There', buttonText: 'Update Title'}}}` },
    },
    definition: {
      others: {
        showOnDesktop: { value: '{{true}}' },
        showOnMobile: { value: '{{false}}' },
      },
      properties: {
        visible: { value: '{{true}}' },
        data: {
          value: `{{{ title: 'Hi! There', buttonText: 'Update Title'}}}`,
        },
        code: {
          value: `import React from 'https://cdn.skypack.dev/react';
import ReactDOM from 'https://cdn.skypack.dev/react-dom';
import { Button, Container } from 'https://cdn.skypack.dev/@material-ui/core';
const MyCustomComponent = ({data, updateData, runQuery}) => (
  <Container>
      <h1>{data.title}</h1>
      <Button
        color="primary"
        variant="outlined"
        onClick={() => {updateData({title: 'Hello World!!'})}}
      >
        {data.buttonText}
      </Button>
    </Container>
);
const ConnectedComponent = Tooljet.connectComponent(MyCustomComponent);
ReactDOM.render(<ConnectedComponent />, document.body);`,
          skipResolve: true,
        },
      },
      events: [],
      styles: {
        visibility: { value: '{{true}}' },
      },
    },
  },
  {
    name: 'ButtonGroup',
    displayName: 'Button Group',
    description: 'ButtonGroup',
    component: 'ButtonGroup',
    properties: {
      label: {
        type: 'code',
        displayName: 'label',
        validation: {
          schema: { type: 'string' },
        },
      },
      values: {
        type: 'code',
        displayName: 'values',
        validation: {
          schema: {
            type: 'union',
            schemas: [{ type: 'array', element: { type: 'union', schemas: [{ type: 'string' }, { type: 'number' }] } }],
          },
        },
      },
      labels: {
        type: 'code',
        displayName: 'Labels',
        validation: {
          schema: {
            type: 'union',
            schemas: [{ type: 'array', element: { type: 'union', schemas: [{ type: 'string' }, { type: 'number' }] } }],
          },
        },
      },
      defaultSelected: {
        type: 'code',
        displayName: 'Default selected',
        validation: {
          schema: {
            type: 'union',
            schemas: [{ type: 'array', element: { type: 'union', schemas: [{ type: 'string' }, { type: 'number' }] } }],
          },
        },
      },
      multiSelection: {
        type: 'toggle',
        displayName: 'Enable multiple selection',

        validation: {
          schema: { type: 'boolean' },
        },
      },
    },
    defaultSize: {
      width: 12,
      height: 80,
    },
    others: {
      showOnDesktop: { type: 'toggle', displayName: 'Show on desktop' },
      showOnMobile: { type: 'toggle', displayName: 'Show on mobile' },
    },
    events: {
      onClick: { displayName: 'On click' },
    },
    styles: {
      backgroundColor: {
        type: 'color',
        displayName: 'Background color',
        validation: {
          schema: { type: 'string' },
        },
      },
      textColor: {
        type: 'color',
        displayName: 'Text color',
        validation: {
          schema: { type: 'string' },
        },
      },
      visibility: {
        type: 'toggle',
        displayName: 'Visibility',
        validation: {
          schema: { type: 'boolean' },
        },
      },
      disabledState: {
        type: 'toggle',
        displayName: 'Disable',
        validation: {
          schema: { type: 'boolean' },
        },
      },
      borderRadius: {
        type: 'number',
        displayName: 'Border radius',
        validation: {
          schema: { type: 'number' },
          defaultValue: false,
        },
      },
      selectedTextColor: {
        type: 'color',
        displayName: 'Selected text colour',
        validation: {
          schema: { type: 'string' },
        },
      },
      selectedBackgroundColor: {
        type: 'color',
        displayName: 'Selected background color',
        validation: {
          schema: { type: 'string' },
        },
      },
    },
    exposedVariables: {
      selected: [1],
    },
    definition: {
      others: {
        showOnDesktop: { value: '{{true}}' },
        showOnMobile: { value: '{{false}}' },
      },
      properties: {
        label: { value: `Button group` },
        defaultSelected: { value: '{{[1]}}' },
        values: { value: '{{[1,2,3]}}' },
        labels: { value: '{{[]}}' },
        multiSelection: { value: '{{false}}' },
      },
      events: [],
      styles: {
        backgroundColor: { value: '' },
        textColor: { value: '' },
        visibility: { value: '{{true}}' },
        borderRadius: { value: '{{0}}' },
        disabledState: { value: '{{false}}' },
        selectedTextColor: { value: '' },
        selectedBackgroundColor: { value: '' },
      },
    },
  },
  {
    name: 'PDF',
    displayName: 'PDF',
    description: 'Embed PDF file',
    component: 'PDF',
    properties: {
      url: { type: 'code', displayName: 'File URL', validation: { schema: { type: 'string' } } },
      scale: { type: 'toggle', displayName: 'Scale page to width', validation: { schema: { type: 'boolean' } } },
      pageControls: { type: 'toggle', displayName: 'Show page controls', validation: { schema: { type: 'boolean' } } },
      showDownloadOption: {
        type: 'toggle',
        displayName: 'Show the Download',
        validation: { schema: { type: 'boolean' } },
      },
    },
    defaultSize: {
      width: 20,
      height: 640,
    },
    others: {
      showOnDesktop: { type: 'toggle', displayName: 'Show on desktop' },
      showOnMobile: { type: 'toggle', displayName: 'Show on mobile' },
    },
    events: {},
    styles: {
      visibility: {
        type: 'toggle',
        displayName: 'Visibility',
        validation: { schema: { type: 'boolean' } },
      },
    },
    exposedVariables: {},
    definition: {
      others: {
        showOnDesktop: { value: '{{true}}' },
        showOnMobile: { value: '{{false}}' },
      },
      properties: {
        url: {
          value:
            'https://upload.wikimedia.org/wikipedia/commons/e/ee/Guideline_No._GD-Ed-2214_Marman_Clamp_Systems_Design_Guidelines.pdf',
        },
        scale: {
          value: '{{true}}',
        },
        pageControls: {
          value: `{{true}}`,
        },
        showDownloadOption: {
          value: `{{true}}`,
        },
      },
      events: [],
      styles: {
        visibility: { value: '{{true}}' },
      },
    },
  },

  {
    name: 'Steps',
    displayName: 'Steps',
    description: 'Steps',
    component: 'Steps',
    properties: {
      steps: {
        type: 'code',
        displayName: 'Steps',
        validation: {
          schema: {
            type: 'array',
            element: { type: 'object', object: { id: { type: 'number' } } },
          },
        },
      },
      currentStep: {
        type: 'code',
        displayName: 'Current step',
        validation: {
          schema: { type: 'number' },
        },
      },
      stepsSelectable: {
        type: 'toggle',
        displayName: 'Steps selectable',
        validation: {
          schema: { type: 'boolean' },
        },
      },
    },
    defaultSize: {
      width: 22,
      height: 38,
    },
    others: {
      showOnDesktop: { type: 'toggle', displayName: 'Show on desktop' },
      showOnMobile: { type: 'toggle', displayName: 'Show on mobile' },
    },
    events: {
      onSelect: { displayName: 'On select' },
    },
    styles: {
      color: {
        type: 'color',
        displayName: 'Color',
        validation: {
          schema: { type: 'string' },
        },
      },
      textColor: {
        type: 'color',
        displayName: 'Text color',
        validation: {
          schema: { type: 'string' },
        },
      },
      theme: {
        type: 'select',
        displayName: 'Theme',
        options: [
          { name: 'titles', value: 'titles' },
          { name: 'numbers', value: 'numbers' },
          { name: 'plain', value: 'plain' },
        ],
        validation: {
          schema: { type: 'string' },
        },
      },
      visibility: {
        type: 'toggle',
        displayName: 'Visibility',
        validation: {
          schema: { type: 'boolean' },
        },
      },
    },
    exposedVariables: {
      currentStepId: '3',
    },
    definition: {
      others: {
        showOnDesktop: { value: '{{true}}' },
        showOnMobile: { value: '{{false}}' },
      },
      properties: {
        steps: {
          value: `{{ [{ name: 'step 1', tooltip: 'some tooltip', id: 1},{ name: 'step 2', tooltip: 'some tooltip', id: 2},{ name: 'step 3', tooltip: 'some tooltip', id: 3},{ name: 'step 4', tooltip: 'some tooltip', id: 4},{ name: 'step 5', tooltip: 'some tooltip', id: 5}]}}`,
        },
        currentStep: { value: '{{3}}' },
        stepsSelectable: { value: true },
      },
      events: [],
      styles: {
        visibility: { value: '{{true}}' },
        theme: { value: 'titles' },
        color: { value: '' },
        textColor: { value: '' },
      },
    },
  },
  {
    name: 'KanbanBoard',
    displayName: 'Kanban Board',
    description: 'Kanban Board',
    component: 'KanbanBoard',
    defaultSize: {
      width: 40,
      height: 490,
    },
    others: {
      showOnDesktop: { type: 'toggle', displayName: 'Show on desktop' },
      showOnMobile: { type: 'toggle', displayName: 'Show on mobile' },
    },
    properties: {
      columns: { type: 'code', displayName: 'Columns' },
      cardData: { type: 'code', displayName: 'Card Data' },
      enableAddCard: { type: 'toggle', displayName: 'Enable Add Card' },
    },
    events: {
      onCardAdded: { displayName: 'Card added' },
      onCardRemoved: { displayName: 'Card removed' },
      onCardMoved: { displayName: 'Card moved' },
      onCardSelected: { displayName: 'Card selected' },
      onCardUpdated: { displayName: 'Card updated' },
    },
    styles: {
      disabledState: { type: 'toggle', displayName: 'Disable' },
      visibility: { type: 'toggle', displayName: 'Visibility' },
      width: { type: 'number', displayName: 'Width' },
      minWidth: { type: 'number', displayName: 'Min Width' },
      accentColor: { type: 'color', displayName: 'Accent color' },
    },
    exposedVariables: {
      columns: {},
      lastAddedCard: {},
      lastRemovedCard: {},
      lastCardMovement: {},
      lastUpdatedCard: {},
    },
    definition: {
      others: {
        showOnDesktop: { value: '{{true}}' },
        showOnMobile: { value: '{{false}}' },
      },
      properties: {
        columns: {
          value: '{{[{ "id": "1", "title": "to do" },{ "id": "2", "title": "in progress" }]}}',
        },
        cardData: {
          value:
            '{{[{ id: "01", title: "one", columnId: "1" },{ id: "02", title: "two", columnId: "1" },{ id: "03", title: "three", columnId: "2" }]}}',
        },
        enableAddCard: {
          value: `{{true}}`,
        },
      },
      events: [],
      styles: {
        visibility: { value: '{{true}}' },
        disabledState: { value: '{{false}}' },
        width: { value: '{{400}}' },
        minWidth: { value: '{{200}}' },
        textColor: { value: '' },
      },
    },
  },
  {
    name: 'Kanban',
    displayName: 'Kanban',
    description: 'Kanban',
    component: 'Kanban',
    defaultSize: {
      width: 40,
      height: 490,
    },
    defaultChildren: [
      {
        componentName: 'Text',
        layout: {
          top: 20,
          left: 4,
          height: 30,
        },
        properties: ['text'],
        accessorKey: 'text',
        styles: ['fontWeight', 'textSize', 'textColor'],
        defaultValue: {
          text: '{{cardData.title}}',
          fontWeight: 'bold',
          textSize: 16,
          textColor: '#000',
        },
      },
      {
        componentName: 'Text',
        layout: {
          top: 50,
          left: 4,
          height: 30,
        },
        properties: ['text'],
        accessorKey: 'text',
        styles: ['textSize', 'textColor'],
        defaultValue: {
          text: '{{cardData.description}}',
          textSize: 14,
          textColor: '#000',
        },
      },
    ],
    others: {
      showOnDesktop: { type: 'toggle', displayName: 'Show on desktop' },
      showOnMobile: { type: 'toggle', displayName: 'Show on mobile' },
    },
    properties: {
      columnData: { type: 'code', displayName: 'Column Data' },
      cardData: { type: 'code', displayName: 'Card Data' },
      cardWidth: {
        type: 'code',
        displayName: 'Card Width',
        validation: {
          schema: { type: 'number' },
        },
      },
      cardHeight: {
        type: 'code',
        displayName: 'Card Height',
        validation: {
          schema: { type: 'number' },
        },
      },
      enableAddCard: { type: 'toggle', displayName: 'Enable Add Card' },
      showDeleteButton: { type: 'toggle', displayName: 'Show Delete Button' },
    },
    events: {
      onUpdate: { displayName: 'On update' },
      onAddCardClick: { displayName: 'On add card click' },
      onCardRemoved: { displayName: 'Card removed' },
      onCardAdded: { displayName: 'Card added' },
      onCardMoved: { displayName: 'Card moved' },
      onCardSelected: { displayName: 'Card selected' },
    },
    styles: {
      disabledState: { type: 'toggle', displayName: 'Disable' },
      visibility: { type: 'toggle', displayName: 'Visibility' },
      accentColor: { type: 'color', displayName: 'Accent color' },
    },
    actions: [
      {
        handle: 'addCard',
        displayName: 'Add Card',
        params: [
          {
            handle: 'cardDetails',
            displayName: 'Card Details',
            defaultValue: `{{{ id: "c11", title: "Title 11", description: "Description 11", columnId: "r3" }}}`,
          },
        ],
      },
      {
        handle: 'deleteCard',
        displayName: 'Delete Card',
        params: [
          { handle: 'id', displayName: 'Card Id', defaultValue: `{{components.kanban1?.lastSelectedCard?.id}}` },
        ],
      },
      {
        handle: 'moveCard',
        displayName: 'Move Card',
        params: [
          { handle: 'cardId', displayName: 'Card Id', defaultValue: `{{components.kanban1?.lastSelectedCard?.id}}` },
          { handle: 'columnId', displayName: 'Destination Column Id', defaultValue: '' },
        ],
      },
      {
        handle: 'updateCardData',
        displayName: 'Update Card Data',
        params: [
          { handle: 'id', displayName: 'Card Id', defaultValue: `{{components.kanban1?.lastSelectedCard?.id}}` },
          {
            handle: 'value',
            displayName: 'Value',
            defaultValue: `{{{...components.kanban1?.lastSelectedCard, title: 'New Title'}}}`,
          },
        ],
      },
    ],
    exposedVariables: {
      updatedCardData: {},
      lastAddedCard: {},
      lastRemovedCard: {},
      lastCardMovement: {},
      lastSelectedCard: {},
      lastUpdatedCard: {},
      lastCardUpdate: [],
    },
    definition: {
      others: {
        showOnDesktop: { value: '{{true}}' },
        showOnMobile: { value: '{{false}}' },
      },
      properties: {
        columnData: {
          value:
            '{{[{ "id": "r1", "title": "To Do" },{ "id": "r2", "title": "In Progress" },{ "id": "r3", "title": "Done" }]}}',
        },
        cardData: {
          value:
            '{{[{ id: "c1", title: "Title 1", description: "Description 1", columnId: "r1" },{ id: "c2", title: "Title 2", description: "Description 2", columnId: "r1" },{ id: "c3", title: "Title 3", description: "Description 3",columnId: "r2" },{ id: "c4", title: "Title 4", description: "Description 4",columnId: "r3" },{ id: "c5", title: "Title 5", description: "Description 5",columnId: "r3" }, { id: "c6", title: "Title 6", description: "Description 6", columnId: "r1" },{ id: "c7", title: "Title 7", description: "Description 7", columnId: "r1" },{ id: "c8", title: "Title 8", description: "Description 8",columnId: "r2" },{ id: "c9", title: "Title 9", description: "Description 9",columnId: "r3" },{ id: "c10", title: "Title 10", description: "Description 10",columnId: "r3" }]}}',
        },
        cardWidth: {
          value: '{{302}}',
        },
        cardHeight: {
          value: '{{100}}',
        },
        enableAddCard: {
          value: `{{true}}`,
        },
        showDeleteButton: {
          value: `{{true}}`,
        },
      },
      events: [],
      styles: {
        visibility: { value: '{{true}}' },
        disabledState: { value: '{{false}}' },
        accentColor: { value: '#4d72fa' },
      },
    },
  },
  {
    name: 'ColorPicker',
    displayName: 'Color Picker',
    description: 'Color Picker Palette',
    component: 'ColorPicker',
    properties: {
      defaultColor: { type: 'color', displayName: 'Default Color' },
    },
    defaultSize: {
      width: 9,
      height: 40,
    },
    actions: [
      {
        displayName: 'Set Color',
        handle: 'setColor',
        params: [{ handle: 'color', displayName: 'color', defaultValue: '#ffffff', type: 'color' }],
      },
    ],
    others: {
      showOnDesktop: { type: 'toggle', displayName: 'Show on desktop' },
      showOnMobile: { type: 'toggle', displayName: 'Show on mobile' },
    },
    events: {
      onChange: { displayName: 'On change' },
    },
    styles: {
      visibility: { type: 'toggle', displayName: 'Visibility' },
    },
    exposedVariables: {
      selectedColorHex: '#000000',
      selectedColorRGB: 'rgb(0,0,0)',
      selectedColorRGBA: 'rgba(0, 0, 0, 1)',
    },
    definition: {
      others: {
        showOnDesktop: { value: '{{true}}' },
        showOnMobile: { value: '{{false}}' },
      },
      properties: {
        defaultColor: {
          value: '#000000',
        },
      },
      events: [],
      styles: {
        visibility: { value: '{{true}}' },
      },
    },
  },
  {
    name: 'TreeSelect',
    displayName: 'Tree Select',
    description: 'Select values from a tree view',
    defaultSize: {
      width: 12,
      height: 200,
    },
    component: 'TreeSelect',
    others: {
      showOnDesktop: { type: 'toggle', displayName: 'Show on desktop' },
      showOnMobile: { type: 'toggle', displayName: 'Show on mobile' },
    },
    properties: {
      label: { type: 'code', displayName: 'Title' },
      data: { type: 'code', displayName: 'Structure' },
      checkedData: { type: 'code', displayName: 'Checked Values' },
      expandedData: { type: 'code', displayName: 'Expanded Values' },
    },
    events: {
      onChange: { displayName: 'On change' },
      onCheck: { displayName: 'On check' },
      onUnCheck: { displayName: 'On uncheck' },
    },
    styles: {
      textColor: { type: 'color', displayName: 'Text Color' },
      checkboxColor: { type: 'color', displayName: 'Checkbox Color' },
      visibility: { type: 'toggle', displayName: 'Visibility' },
      disabledState: { type: 'toggle', displayName: 'Disable' },
    },
    exposedVariables: {
      checked: ['asia', 'china', 'beijing', 'shanghai', 'japan', 'india', 'delhi', 'mumbai', 'bengaluru'],
      expanded: ['asia'],
      checkedPathArray: [
        ['asia'],
        ['asia', 'china'],
        ['asia', 'china', 'beijing'],
        ['asia', 'china', 'shanghai'],
        ['asia', 'japan'],
        ['asia', 'india'],
        ['asia', 'india', 'delhi'],
        ['asia', 'india', 'mumbai'],
        ['asia', 'india', 'bengaluru'],
      ],
      checkedPathStrings: [
        'asia',
        'asia-china',
        'asia-china-beijing',
        'asia-china-shanghai',
        'asia-japan',
        'asia-india',
        'asia-india-delhi',
        'asia-india-mumbai',
        'asia-india-bengaluru',
      ],
    },
    definition: {
      others: {
        showOnDesktop: { value: '{{true}}' },
        showOnMobile: { value: '{{false}}' },
      },
      properties: {
        label: { value: 'Countries' },
        data: {
          value:
            '{{[{"label":"Asia","value":"asia","children":[{"label":"China","value":"china","children":[{"label":"Beijing","value":"beijing"},{"label":"Shanghai","value":"shanghai"}]},{"label":"Japan","value":"japan"},{"label":"India","value":"india","children":[{"label":"Delhi","value":"delhi"},{"label":"Mumbai","value":"mumbai"},{"label":"Bengaluru","value":"bengaluru"}]}]},{"label":"Europe","value":"europe","children":[{"label":"France","value":"france"},{"label":"Spain","value":"spain"},{"label":"England","value":"england"}]},{"label":"Africa","value":"africa"}]}}',
        },
        checkedData: { value: '{{["asia"]}}' },
        expandedData: { value: '{{["asia"]}}' },
      },
      events: [],
      styles: {
        textColor: { value: '' },
        checkboxColor: { value: '' },
        visibility: { value: '{{true}}' },
        disabledState: { value: '{{false}}' },
      },
    },
  },
  {
    name: 'Link',
    displayName: 'Link',
    description: 'Add link to the text',
    defaultSize: {
      width: 6,
      height: 30,
    },
    component: 'Link',
    others: {
      showOnDesktop: { type: 'toggle', displayName: 'Show on desktop' },
      showOnMobile: { type: 'toggle', displayName: 'Show on mobile' },
    },
    properties: {
      linkTarget: {
        type: 'code',
        displayName: 'Link Target',
        validation: {
          schema: { type: 'string' },
        },
      },
      linkText: {
        type: 'code',
        displayName: 'Link Text',
        validation: {
          schema: { type: 'string' },
        },
      },
      targetType: {
        type: 'select',
        displayName: 'Target Type',
        options: [
          { name: 'New Tab', value: 'new' },
          { name: 'Same Tab', value: 'same' },
        ],
        validation: {
          schema: { type: 'string' },
        },
      },
    },
    events: {
      onClick: { displayName: 'On click' },
      onHover: { displayName: 'On hover' },
    },
    styles: {
      textColor: {
        type: 'color',
        displayName: 'Text Color',
        validation: {
          schema: { type: 'string' },
        },
      },
      textSize: {
        type: 'number',
        displayName: 'Text Size',
        validation: {
          schema: { type: 'number' },
        },
      },
      underline: {
        type: 'select',
        displayName: 'Underline',
        options: [
          { name: 'Never', value: 'no-underline' },
          { name: 'On Hover', value: 'on-hover' },
          { name: 'Always', value: 'underline' },
        ],
        validation: {
          schema: { type: 'string' },
        },
      },
      visibility: {
        type: 'toggle',
        displayName: 'Visibility',
        validation: {
          schema: { type: 'boolean' },
        },
      },
    },
    exposedVariables: {},
    actions: [
      {
        handle: 'click',
        displayName: 'Click',
      },
    ],
    definition: {
      others: {
        showOnDesktop: { value: '{{true}}' },
        showOnMobile: { value: '{{false}}' },
      },
      properties: {
        linkTarget: { value: 'https://dev.to/' },
        linkText: { value: 'Click here' },
        targetType: { value: 'new' },
      },
      events: [],
      styles: {
        textColor: { value: '#375FCF' },
        textSize: { value: 14 },
        underline: { value: 'on-hover' },
        visibility: { value: '{{true}}' },
      },
    },
  },
  {
    name: 'Icon',
    displayName: 'Icon',
    description: 'Icon',
    defaultSize: {
      width: 5,
      height: 48,
    },
    component: 'Icon',
    others: {
      showOnDesktop: { type: 'toggle', displayName: 'Show on desktop' },
      showOnMobile: { type: 'toggle', displayName: 'Show on mobile' },
    },
    properties: {
      icon: {
        type: 'iconPicker',
        displayName: 'Icon',
        validation: {
          schema: { type: 'string' },
        },
      },
    },
    events: {
      onClick: { displayName: 'On click' },
      onHover: { displayName: 'On hover' },
    },
    styles: {
      iconColor: {
        type: 'color',
        displayName: 'Icon Color',
        validation: {
          schema: { type: 'string' },
        },
      },
      visibility: {
        type: 'toggle',
        displayName: 'Visibility',
        validation: {
          schema: { type: 'boolean' },
        },
      },
    },
    exposedVariables: {},
    actions: [
      {
        handle: 'click',
        displayName: 'Click',
      },
      {
        displayName: 'Set Visibility',
        handle: 'setVisibility',
        params: [{ handle: 'value', displayName: 'Value', defaultValue: '{{true}}', type: 'toggle' }],
      },
    ],
    definition: {
      others: {
        showOnDesktop: { value: '{{true}}' },
        showOnMobile: { value: '{{false}}' },
      },
      properties: {
        icon: { value: 'IconHome2' },
      },
      events: [],
      styles: {
        iconColor: { value: '#000' },
        visibility: { value: '{{true}}' },
      },
    },
  },
  {
    name: 'Form',
    displayName: 'Form',
    description: 'Wrapper for multiple components',
    defaultSize: {
      width: 13,
      height: 330,
    },
    defaultChildren: [
      {
        componentName: 'Text',
        layout: {
          top: 40,
          left: 10,
          height: 30,
          width: 17,
        },
        properties: ['text'],
        styles: ['fontWeight', 'textSize', 'textColor'],
        defaultValue: {
          text: 'User Details',
          fontWeight: 'bold',
          textSize: 20,
          textColor: '#000',
        },
      },
      {
        componentName: 'Text',
        layout: {
          top: 90,
          left: 10,
          height: 30,
        },
        properties: ['text'],
        defaultValue: {
          text: 'Name',
        },
      },
      {
        componentName: 'Text',
        layout: {
          top: 160,
          left: 10,
          height: 30,
        },
        properties: ['text'],
        defaultValue: {
          text: 'Age',
        },
      },
      {
        componentName: 'TextInput',
        layout: {
          top: 120,
          left: 10,
          height: 30,
          width: 25,
        },
        properties: ['placeholder'],
        defaultValue: {
          placeholder: 'Enter your name',
        },
      },
      {
        componentName: 'NumberInput',
        layout: {
          top: 190,
          left: 10,
          height: 30,
          width: 25,
        },
        properties: ['value'],
        styles: ['borderColor'],
        defaultValue: {
          value: 24,
          borderColor: '#dadcde',
        },
      },
      {
        componentName: 'Button',
        layout: {
          top: 240,
          left: 10,
          height: 30,
          width: 10,
        },
        properties: ['text'],
        defaultValue: {
          text: 'Submit',
        },
      },
    ],
    component: 'Form',
    others: {
      showOnDesktop: { type: 'toggle', displayName: 'Show on desktop' },
      showOnMobile: { type: 'toggle', displayName: 'Show on mobile' },
    },
    properties: {
      buttonToSubmit: {
        type: 'select',
        displayName: 'Button To Submit Form',
        options: [{ name: 'None', value: 'none' }],
        validation: {
          schema: { type: 'string' },
        },
        conditionallyRender: {
          key: 'advanced',
          value: false,
        },
      },
      loadingState: {
        type: 'toggle',
        displayName: 'Loading state',
        validation: {
          schema: { type: 'boolean' },
        },
      },
      advanced: {
        type: 'toggle',
        displayName: ' Use custom schema',
      },
      JSONSchema: {
        type: 'code',
        displayName: 'JSON Schema',
        conditionallyRender: {
          key: 'advanced',
          value: true,
        },
      },
    },
    events: {
      onSubmit: { displayName: 'On submit' },
      onInvalid: { displayName: 'On invalid' },
    },
    styles: {
      backgroundColor: {
        type: 'color',
        displayName: 'Background color',
        validation: {
          schema: { type: 'string' },
        },
      },
      borderRadius: {
        type: 'code',
        displayName: 'Border Radius',
        validation: {
          schema: {
            type: 'union',
            schemas: [{ type: 'string' }, { type: 'number' }],
          },
        },
      },
      borderColor: {
        type: 'color',
        displayName: 'Border color',
        validation: {
          schema: { type: 'string' },
        },
      },
      visibility: {
        type: 'toggle',
        displayName: 'Visibility',
        validation: {
          schema: { type: 'boolean' },
        },
      },
      disabledState: {
        type: 'toggle',
        displayName: 'Disable',
        validation: {
          schema: { type: 'boolean' },
        },
      },
    },
    exposedVariables: {
      data: {},
      isValid: true,
    },
    actions: [
      {
        handle: 'submitForm',
        displayName: 'Submit Form',
      },
      {
        handle: 'resetForm',
        displayName: 'Reset Form',
      },
    ],
    definition: {
      others: {
        showOnDesktop: { value: '{{true}}' },
        showOnMobile: { value: '{{false}}' },
      },
      properties: {
        loadingState: { value: '{{false}}' },
        advanced: { value: '{{false}}' },
        JSONSchema: {
          value:
            "{{ {title: 'User registration form', properties: {firstname: {type: 'textinput',value: 'Maria',label:'First name', validation:{maxLength:6}, styles: {backgroundColor: '#f6f5ff',textColor: 'black'},},lastname:{type: 'textinput',value: 'Doe', label:'Last name', styles: {backgroundColor: '#f6f5ff',textColor: 'black'},},age:{type:'number'},}, submitButton: {value: 'Submit', styles: {backgroundColor: '#3a433b',borderColor:'#595959'}}} }}",
        },
      },
      events: [],
      styles: {
        backgroundColor: { value: '#fff' },
        borderRadius: { value: '0' },
        borderColor: { value: '#fff' },
        visibility: { value: '{{true}}' },
        disabledState: { value: '{{false}}' },
      },
    },
  },
  {
    name: 'BoundedBox',
    displayName: 'Bounded Box',
    description: 'An infinitely customizable image annotation widget',
    component: 'BoundedBox',
    defaultSize: {
      width: 30,
      height: 420,
    },
    others: {
      showOnDesktop: { type: 'toggle', displayName: 'Show on desktop' },
      showOnMobile: { type: 'toggle', displayName: 'Show on mobile' },
    },
    properties: {
      imageUrl: {
        type: 'code',
        displayName: 'Image Url',
        validation: {
          schema: { type: 'string' },
        },
      },

      defaultValue: {
        type: 'code',
        displayName: 'Default value',
        validation: {
          schema: { type: 'union', schemas: [{ type: 'string' }, { type: 'array', element: { type: 'object' } }] },
        },
      },
      selector: {
        type: 'select',
        displayName: 'Selector',
        options: [
          { name: 'Rectangle', value: 'RECTANGLE' },
          { name: 'Point', value: 'POINT' },
        ],
        validation: {
          schema: { type: 'string' },
        },
      },
      labels: {
        type: 'code',
        displayName: 'List of labels',
        validation: {
          schema: { type: 'array' },
          element: { type: 'union', schemas: [{ type: 'string' }, { type: 'number' }] },
        },
      },
    },
    events: {
      onChange: { displayName: 'On change' },
    },
    styles: {
      visibility: {
        type: 'toggle',
        displayName: 'Visibility',
        validation: {
          schema: { type: 'boolean' },
          defaultValue: false,
        },
      },
      disabledState: {
        type: 'toggle',
        displayName: 'Disable',
        validation: {
          schema: { type: 'boolean' },
          defaultValue: false,
        },
      },
    },
    exposedVariables: {
      annotations: [
        {
          type: 'RECTANGLE',
          x: 41,
          y: 62,
          width: 40,
          height: 24,
          text: 'Car',
          id: 'ce103db2-b2a6-46f5-a4f0-5f4eaa6f3663',
        },
        {
          type: 'RECTANGLE',
          x: 41,
          y: 12,
          width: 40,
          height: 24,
          text: 'Tree',
          id: 'b1a7315e-2b15-4bc8-a1c6-a042dab44f27',
        },
      ],
    },
    actions: [],
    definition: {
      others: {
        showOnDesktop: { value: '{{true}}' },
        showOnMobile: { value: '{{false}}' },
      },
      properties: {
        defaultValue: {
          value:
            "{{[\t{type: 'RECTANGLE',width: 40,height:24, x:41,y:62,text:'Car'},{type: 'RECTANGLE',width: 40,height:24, x:41,y:12,text:'Tree'}\t]}}",
        },
        imageUrl: {
          value: `https://burst.shopifycdn.com/photos/three-cars-are-parked-on-stone-paved-street.jpg?width=746&format=pjpg&exif=1&iptc=1`,
        },
        selector: { value: `RECTANGLE` },
        labels: { value: `{{['Tree', 'Car', 'Stree light']}}` },
      },
      events: [],
      styles: {
        visibility: { value: '{{true}}' },

        disabledState: { value: '{{false}}' },
      },
    },
  },
];<|MERGE_RESOLUTION|>--- conflicted
+++ resolved
@@ -285,7 +285,6 @@
           schema: { type: 'boolean' },
         },
       },
-<<<<<<< HEAD
       defaultSelctedRow: {
         type: 'code',
         displayName: 'Default selected row',
@@ -295,13 +294,14 @@
             element: { type: 'object' },
             optional: true,
           },
-=======
+        },
+      },
+
       showAddNewRowButton: {
         type: 'toggle',
         displayName: 'Show add new row button',
         validation: {
           schema: { type: 'boolean' },
->>>>>>> e9c7cdf5
         },
       },
     },
@@ -501,11 +501,8 @@
         actions: { value: [] },
         enabledSort: { value: '{{true}}' },
         hideColumnSelectorButton: { value: '{{false}}' },
-<<<<<<< HEAD
         defaultSelctedRow: { value: '{{{"name":"Sarah"}}}' },
-=======
         showAddNewRowButton: { value: '{{true}}' },
->>>>>>> e9c7cdf5
         allowSelection: { value: '{{true}}' },
       },
       events: [],
