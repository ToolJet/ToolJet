--- conflicted
+++ resolved
@@ -148,20 +148,20 @@
           schema: { type: 'boolean' },
         },
       },
-<<<<<<< HEAD
       enableNextButton: {
         type: 'toggle',
         displayName: 'Enable next button',
-=======
+        validation: {
+          schema: { type: 'boolean' },
+        },
+      },
       disabledSort: {
         type: 'toggle',
         displayName: 'Disable sorting',
->>>>>>> 5a884646
-        validation: {
-          schema: { type: 'boolean' },
-        },
-      },
-<<<<<<< HEAD
+        validation: {
+          schema: { type: 'boolean' },
+        },
+      },
       enablePrevButton: {
         type: 'toggle',
         displayName: 'Enable prev button',
@@ -176,8 +176,6 @@
           schema: { type: 'union', schemas: [{ type: 'string' }, { type: 'number' }] },
         },
       },
-=======
->>>>>>> 5a884646
       clientSidePagination: {
         type: 'toggle',
         displayName: 'Client-side pagination',
