--- conflicted
+++ resolved
@@ -470,14 +470,14 @@
         ],
       },
       {
-<<<<<<< HEAD
         handle: 'selectAllRows',
         displayName: 'Select all rows',
       },
       {
         handle: 'deselectAllRows',
         displayName: 'Deselect all rows',
-=======
+      },
+      {
         handle: 'setFilters',
         displayName: 'Set filters',
         params: [{ handle: 'parameters', displayName: 'Parameters' }],
@@ -485,7 +485,6 @@
       {
         handle: 'clearFilters',
         displayName: 'Clear filters',
->>>>>>> c1c3f856
       },
     ],
     definition: {
