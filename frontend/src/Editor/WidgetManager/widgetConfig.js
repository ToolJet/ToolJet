export const widgets = [
  {
    name: 'Table',
    displayName: 'Table',
    description: 'Display paginated tabular data',
    component: 'Table',
    properties: {
      title: {
        type: 'string',
        displayName: 'Title',
        validation: {
          schema: { type: 'string' },
        },
      },
      data: {
        type: 'code',
        displayName: 'Table data',
        validation: {
          schema: {
            type: 'array',
            element: { type: 'object' },
            optional: true,
          },
        },
      },
      loadingState: {
        type: 'toggle',
        displayName: 'Loading state',
        validation: {
          schema: { type: 'boolean' },
        },
      },
      columns: {
        type: 'array',
        displayName: 'Table Columns',
        // validation: {
        //   schema: {
        //     type: 'array',
        //     element: {
        //       type: 'union',
        //       schemas: [
        //         {
        //           type: 'object',
        //           object: {
        //             columnType: { type: 'string' },
        //             name: { type: 'string' },
        //             textWrap: { type: 'string' },
        //             key: { type: 'union', schemas: [{ type: 'string' }, { type: 'number' }] },
        //             textColor: { type: 'string' },
        //             regex: { type: 'string' },
        //             minLength: { type: 'union', schemas: [{ type: 'string' }, { type: 'number' }] },
        //             maxLength: { type: 'union', schemas: [{ type: 'string' }, { type: 'number' }] },
        //             customRule: { type: 'string' },
        //           },
        //         },
        //         {
        //           type: 'object',
        //           object: {
        //             columnType: { type: 'string' },
        //             name: { type: 'string' },
        //             key: { type: 'union', schemas: [{ type: 'string' }, { type: 'number' }] },
        //           },
        //           isEditable: { type: 'boolean' },
        //         },
        //         {
        //           type: 'object',
        //           object: {
        //             columnType: { type: 'string' },
        //             name: { type: 'string' },
        //             activeColor: { type: 'string' },
        //             isEditable: { type: 'boolean' },
        //           },
        //         },
        //         {
        //           type: 'object',
        //           object: {
        //             columnType: { type: 'string' },
        //             name: { type: 'string' },
        //             key: { type: 'union', schemas: [{ type: 'string' }, { type: 'number' }] },
        //             values: {
        //               type: 'union',
        //               schemas: [
        //                 { type: 'array', element: { type: 'string' } },
        //                 { type: 'array', element: { type: 'number' } },
        //               ],
        //             },
        //             labels: {
        //               type: 'union',
        //               schemas: [
        //                 { type: 'array', element: { type: 'string' } },
        //                 { type: 'array', element: { type: 'number' } },
        //               ],
        //             },
        //           },
        //           isEditable: { type: 'boolean' },
        //         },
        //         {
        //           type: 'object',
        //           object: {
        //             columnType: { type: 'string' },
        //             name: { type: 'string' },
        //             key: { type: 'union', schemas: [{ type: 'string' }, { type: 'number' }] },
        //             values: {
        //               type: 'union',
        //               schemas: [
        //                 { type: 'array', element: { type: 'string' } },
        //                 { type: 'array', element: { type: 'number' } },
        //               ],
        //             },
        //             labels: {
        //               type: 'union',
        //               schemas: [
        //                 { type: 'array', element: { type: 'string' } },
        //                 { type: 'array', element: { type: 'number' } },
        //               ],
        //             },
        //           },
        //           isEditable: { type: 'boolean' },
        //         },
        //         {
        //           type: 'object',
        //           object: {
        //             columnType: { type: 'string' },
        //             name: { type: 'string' },
        //             key: { type: 'union', schemas: [{ type: 'string' }, { type: 'number' }] },
        //             dateFormat: { type: 'string' },
        //             parseDateFormat: { type: 'string' },
        //             isTimeChecked: { type: 'boolean' },
        //             isEditable: { type: 'boolean' },
        //           },
        //         },
        //       ],
        //     },
        //   },
        // },
      },
      rowsPerPage: {
        type: 'code',
        displayName: 'Number of rows per page',
        validation: {
          schema: { type: 'union', schemas: [{ type: 'string' }, { type: 'number' }] },
        },
      },
      serverSidePagination: {
        type: 'toggle',
        displayName: 'Server-side pagination',
        validation: {
          schema: { type: 'boolean' },
        },
      },
      enableNextButton: {
        type: 'toggle',
        displayName: 'Enable next page button',
        validation: {
          schema: { type: 'boolean' },
        },
      },
      enabledSort: {
        type: 'toggle',
        displayName: 'Enable sorting',
<<<<<<< HEAD
=======
        validation: {
          schema: { type: 'boolean' },
        },
      },
      hideColumnSelectorButton: {
        type: 'toggle',
        displayName: 'Hide column selector button',
>>>>>>> 9fb0d9d1
        validation: {
          schema: { type: 'boolean' },
        },
      },
      enablePrevButton: {
        type: 'toggle',
        displayName: 'Enable previous page button',
        validation: {
          schema: { type: 'boolean' },
        },
      },
      totalRecords: {
        type: 'code',
        displayName: 'Total records server side',
        validation: {
          schema: { type: 'union', schemas: [{ type: 'string' }, { type: 'number' }] },
        },
      },
      clientSidePagination: {
        type: 'toggle',
        displayName: 'Client-side pagination',
        validation: {
          schema: { type: 'boolean' },
        },
      },
      serverSideSearch: {
        type: 'toggle',
        displayName: 'Server-side search',
        validation: {
          schema: { type: 'boolean' },
        },
      },
      serverSideSort: {
        type: 'toggle',
        displayName: 'Server-side sort',
        validation: {
          schema: { type: 'boolean' },
        },
      },
      serverSideFilter: {
        type: 'toggle',
        displayName: 'Server-side filter',
        validation: {
          schema: { type: 'boolean' },
        },
      },
      actionButtonBackgroundColor: {
        type: 'color',
        displayName: 'Background color',
        validation: {
          schema: { type: 'string' },
        },
      },
      actionButtonTextColor: {
        type: 'color',
        displayName: 'Text color',
        validation: {
          schema: { type: 'string' },
        },
      },
      displaySearchBox: {
        type: 'toggle',
        displayName: 'Show search box',
        validation: {
          schema: { type: 'boolean' },
        },
      },
      showDownloadButton: {
        type: 'toggle',
        displayName: 'Show download button',
        validation: {
          schema: { type: 'boolean' },
        },
      },
      showFilterButton: {
        type: 'toggle',
        displayName: 'Show filter button',
        validation: {
          schema: { type: 'boolean' },
        },
      },
      showBulkUpdateActions: {
        type: 'toggle',
        displayName: 'Show update buttons',
        validation: {
          schema: { type: 'boolean' },
        },
      },
      showBulkSelector: {
        type: 'toggle',
        displayName: 'Bulk selection',
        validation: {
          schema: { type: 'boolean' },
        },
      },
      highlightSelectedRow: {
        type: 'toggle',
        displayName: 'Highlight selected row',
        validation: {
          schema: { type: 'boolean' },
        },
      },
    },
    others: {
      showOnDesktop: { type: 'toggle', displayName: 'Show on desktop ' },
      showOnMobile: { type: 'toggle', displayName: 'Show on mobile' },
    },
    defaultSize: {
      width: 20,
      height: 300,
    },
    events: {
      onRowHovered: { displayName: 'Row hovered' },
      onRowClicked: { displayName: 'Row clicked' },
      onBulkUpdate: { displayName: 'Save changes' },
      onPageChanged: { displayName: 'Page changed' },
      onSearch: { displayName: 'Search' },
      onCancelChanges: { displayName: 'Cancel changes' },
      onSort: { displayName: 'Sort applied' },
      onCellValueChanged: { displayName: 'Cell value changed' },
      onFilterChanged: { displayName: 'Filter changed' },
    },
    styles: {
      textColor: {
        type: 'color',
        displayName: 'Text Color',
        validation: {
          schema: { type: 'string' },
        },
      },
      actionButtonRadius: {
        type: 'code',
        displayName: 'Action Button Radius',
        validation: {
          schema: { type: 'union', schemas: [{ type: 'string' }, { type: 'boolean' }] },
        },
      },
      tableType: {
        type: 'select',
        displayName: 'Table type',
        options: [
          { name: 'Bordered', value: 'table-bordered' },
          { name: 'Borderless', value: 'table-borderless' },
          { name: 'Classic', value: 'table-classic' },
          { name: 'Striped', value: 'table-striped' },
          { name: 'Striped & bordered', value: 'table-striped table-bordered' },
        ],
        validation: {
          schema: { type: 'string' },
        },
      },
      cellSize: {
        type: 'select',
        displayName: 'Cell size',
        options: [
          { name: 'Compact', value: 'compact' },
          { name: 'Spacious', value: 'spacious' },
        ],
        validation: {
          schema: { type: 'string' },
        },
      },
      borderRadius: {
        type: 'code',
        displayName: 'Border Radius',
        validation: {
          schema: { type: 'union', schemas: [{ type: 'string' }, { type: 'number' }] },
        },
      },
      visibility: {
        type: 'toggle',
        displayName: 'Visibility',
        validation: {
          schema: { type: 'boolean' },
        },
      },
      disabledState: {
        type: 'toggle',
        displayName: 'Disable',
        validation: {
          schema: { type: 'boolean' },
        },
      },
    },
    exposedVariables: {
      selectedRow: {},
      changeSet: {},
      dataUpdates: [],
      pageIndex: 1,
      searchText: '',
      selectedRows: [],
      filters: [],
    },
    actions: [
      {
        handle: 'setPage',
        displayName: 'Set page',
        params: [
          {
            handle: 'page',
            displayName: 'Page',
            defaultValue: '{{1}}',
          },
        ],
      },
      {
        handle: 'selectRow',
        displayName: 'Select row',
        params: [
          { handle: 'key', displayName: 'Key' },
          { handle: 'value', displayName: 'Value' },
        ],
      },
    ],
    definition: {
      others: {
        showOnDesktop: { value: '{{true}}' },
        showOnMobile: { value: '{{false}}' },
      },
      properties: {
        title: { value: 'Table' },
        visible: { value: '{{true}}' },
        loadingState: { value: '{{false}}' },
        data: {
          value:
            "{{ [ \n\t\t{ id: 1, name: 'Sarah', email: 'sarah@example.com'}, \n\t\t{ id: 2, name: 'Lisa', email: 'lisa@example.com'}, \n\t\t{ id: 3, name: 'Sam', email: 'sam@example.com'}, \n\t\t{ id: 4, name: 'Jon', email: 'jon@example.com'} \n] }}",
        },
        rowsPerPage: { value: '{{10}}' },
        serverSidePagination: { value: '{{false}}' },
        enableNextButton: { value: '{{true}}' },
        enablePrevButton: { value: '{{true}}' },
        totalRecords: { value: '' },
        clientSidePagination: { value: '{{true}}' },
        serverSideSort: { value: '{{false}}' },
        serverSideFilter: { value: '{{false}}' },
        displaySearchBox: { value: '{{true}}' },
        showDownloadButton: { value: '{{true}}' },
        showFilterButton: { value: '{{true}}' },
        autogenerateColumns: { value: true },
        columns: {
          value: [
            {
              name: 'id',
              id: 'e3ecbf7fa52c4d7210a93edb8f43776267a489bad52bd108be9588f790126737',
              autogenerated: true,
            },
            {
              name: 'name',
              id: '5d2a3744a006388aadd012fcc15cc0dbcb5f9130e0fbb64c558561c97118754a',
              autogenerated: true,
            },
            {
              name: 'email',
              id: 'afc9a5091750a1bd4760e38760de3b4be11a43452ae8ae07ce2eebc569fe9a7f',
              autogenerated: true,
            },
          ],
        },
        showBulkUpdateActions: { value: '{{true}}' },
        showBulkSelector: { value: '{{false}}' },
        highlightSelectedRow: { value: '{{false}}' },
        columnSizes: { value: '{{({})}}' },
        actions: { value: [] },
        enabledSort: { value: '{{true}}' },
<<<<<<< HEAD
=======
        hideColumnSelectorButton: { value: '{{false}}' },
>>>>>>> 9fb0d9d1
      },
      events: [],
      styles: {
        textColor: { value: '#000' },
        actionButtonRadius: { value: '0' },
        visibility: { value: '{{true}}' },
        disabledState: { value: '{{false}}' },
        cellSize: { value: 'compact' },
        borderRadius: { value: '0' },
        tableType: { value: 'table-bordered' },
      },
    },
  },
  {
    name: 'Button',
    displayName: 'Button',
    description: 'Trigger actions: queries, alerts etc',
    component: 'Button',
    defaultSize: {
      width: 3,
      height: 30,
    },
    others: {
      showOnDesktop: { type: 'toggle', displayName: 'Show on desktop' },
      showOnMobile: { type: 'toggle', displayName: 'Show on mobile' },
    },
    properties: {
      text: {
        type: 'code',
        displayName: 'Button Text',
        validation: {
          schema: { type: 'string' },
        },
      },
      loadingState: {
        type: 'toggle',
        displayName: 'Loading State',
        validation: {
          schema: { type: 'boolean' },
        },
      },
    },
    events: {
      onClick: { displayName: 'On click' },
      onHover: { displayName: 'On hover' },
    },
    styles: {
      backgroundColor: {
        type: 'color',
        displayName: 'Background color',
        validation: {
          schema: { type: 'string' },
          defaultValue: false,
        },
      },
      textColor: {
        type: 'color',
        displayName: 'Text color',
        validation: {
          schema: { type: 'string' },
          defaultValue: false,
        },
      },
      loaderColor: {
        type: 'color',
        displayName: 'Loader color',
        validation: {
          schema: { type: 'string' },
          defaultValue: false,
        },
      },
      visibility: {
        type: 'toggle',
        displayName: 'Visibility',
        validation: {
          schema: { type: 'boolean' },
          defaultValue: false,
        },
      },
      disabledState: {
        type: 'toggle',
        displayName: 'Disable',
        validation: {
          schema: { type: 'boolean' },
          defaultValue: false,
        },
      },
      borderRadius: {
        type: 'number',
        displayName: 'Border radius',
        validation: {
          schema: { type: 'number' },
          defaultValue: false,
        },
      },
      borderColor: {
        type: 'color',
        displayName: 'Border color',
        validation: {
          schema: { type: 'string' },
          defaultValue: false,
        },
      },
    },
    exposedVariables: {},
    actions: [
      {
        handle: 'click',
        displayName: 'Click',
      },
      {
        handle: 'setText',
        displayName: 'Set Text',
        params: [{ handle: 'text', displayName: 'Text', defaultValue: 'New Text' }],
      },
      {
        handle: 'disable',
        displayName: 'Disable',
        params: [{ handle: 'disable', displayName: 'Value', defaultValue: `{{false}}`, type: 'toggle' }],
      },
      {
        handle: 'visibility',
        displayName: 'Visibility',
        params: [{ handle: 'visible', displayName: 'Value', defaultValue: `{{false}}`, type: 'toggle' }],
      },
      {
        handle: 'loading',
        displayName: 'Loading',
        params: [{ handle: 'loading', displayName: 'Value', defaultValue: `{{false}}`, type: 'toggle' }],
      },
    ],
    definition: {
      others: {
        showOnDesktop: { value: '{{true}}' },
        showOnMobile: { value: '{{false}}' },
      },
      properties: {
        text: { value: `Button` },
        loadingState: { value: `{{false}}` },
      },
      events: [],
      styles: {
        backgroundColor: { value: '#375FCF' },
        textColor: { value: '#fff' },
        loaderColor: { value: '#fff' },
        visibility: { value: '{{true}}' },
        borderRadius: { value: '{{0}}' },
        borderColor: { value: '#375FCF' },
        disabledState: { value: '{{false}}' },
      },
    },
  },
  {
    name: 'Chart',
    displayName: 'Chart',
    description: 'Display charts',
    component: 'Chart',
    defaultSize: {
      width: 20,
      height: 400,
    },
    others: {
      showOnDesktop: { type: 'toggle', displayName: 'Show on desktop' },
      showOnMobile: { type: 'toggle', displayName: 'Show on mobile' },
    },
    properties: {
      title: {
        type: 'code',
        displayName: 'Title',
        validation: {
          schema: {
            type: 'string',
          },
        },
      },
      data: {
        type: 'json',
        displayName: 'Data',
        validation: {
          schema: { type: 'union', schemas: [{ type: 'string' }, { type: 'array' }] },
        },
      },
      loadingState: {
        type: 'toggle',
        displayName: 'Loading State',
        validation: {
          schema: { type: 'boolean' },
        },
      },
      markerColor: {
        type: 'color',
        displayName: 'Marker color',
        validation: {
          schema: {
            type: 'string',
          },
        },
      },
      showAxes: {
        type: 'toggle',
        displayName: 'Show axes',
        validation: {
          schema: {
            type: 'boolean',
          },
        },
      },
      showGridLines: {
        type: 'toggle',
        displayName: 'Show grid lines',
        validation: {
          schema: {
            type: 'boolean',
          },
        },
      },
      type: {
        type: 'select',
        displayName: 'Chart type',
        options: [
          { name: 'Line', value: 'line' },
          { name: 'Bar', value: 'bar' },
          { name: 'Pie', value: 'pie' },
        ],
        validation: {
          schema: {
            type: 'union',
            schemas: [{ type: 'string' }, { type: 'boolean' }, { type: 'number' }],
          },
        },
      },
      jsonDescription: {
        type: 'json',
        displayName: 'Json Description',
        validation: {
          schema: {
            type: 'string',
          },
        },
      },
      plotFromJson: {
        type: 'toggle',
        displayName: 'Use Plotly JSON schema',
        validation: {
          schema: {
            type: 'boolean',
          },
        },
      },
    },
    events: {},
    styles: {
      padding: {
        type: 'code',
        displayName: 'Padding',
        validation: {
          schema: {
            type: 'union',
            schemas: [{ type: 'number' }, { type: 'string' }],
          },
        },
      },
      visibility: {
        type: 'toggle',
        displayName: 'Visibility',
        validation: {
          schema: {
            type: 'boolean',
          },
        },
      },
      disabledState: {
        type: 'toggle',
        displayName: 'Disable',
        validation: {
          schema: {
            type: 'boolean',
          },
        },
      },
    },
    exposedVariables: {
      show: null,
    },
    definition: {
      others: {
        showOnDesktop: { value: '{{true}}' },
        showOnMobile: { value: '{{false}}' },
      },
      properties: {
        title: { value: 'This title can be changed' },
        markerColor: { value: '#CDE1F8' },
        showAxes: { value: '{{true}}' },
        showGridLines: { value: '{{true}}' },
        plotFromJson: { value: '{{false}}' },
        loadingState: { value: `{{false}}` },
        jsonDescription: {
          value: `{
            "data": [
                {
                    "x": [
                        "Jan",
                        "Feb",
                        "Mar"
                    ],
                    "y": [
                        100,
                        80,
                        40
                    ],
                    "type": "bar"
                }
            ]
        }`,
        },
        type: { value: `line` },
        data: {
          value: `[
  { "x": "Jan", "y": 100},
  { "x": "Feb", "y": 80},
  { "x": "Mar", "y": 40}
]`,
        },
      },
      events: [],
      styles: {
        padding: { value: '50' },
        visibility: { value: '{{true}}' },
        disabledState: { value: '{{false}}' },
      },
    },
  },
  {
    name: 'Modal',
    displayName: 'Modal',
    description: 'Modal triggered by events',
    component: 'Modal',
    defaultSize: {
      width: 10,
      height: 400,
    },
    others: {
      showOnDesktop: { type: 'toggle', displayName: 'Show on desktop' },
      showOnMobile: { type: 'toggle', displayName: 'Show on mobile' },
    },
    properties: {
      title: {
        type: 'code',
        displayName: 'Title',
        validation: {
          schema: { type: 'string' },
        },
      },
      loadingState: {
        type: 'toggle',
        displayName: 'Loading State',
        validation: {
          schema: { type: 'boolean' },
        },
      },
      useDefaultButton: {
        type: 'toggle',
        displayName: 'Use default trigger button',
        validation: {
          schema: {
            type: 'boolean',
          },
        },
      },
      triggerButtonLabel: {
        type: 'code',
        displayName: 'Trigger button label',
        validation: {
          schema: {
            type: 'string',
          },
        },
      },
      hideTitleBar: { type: 'toggle', displayName: 'Hide title bar' },
      hideCloseButton: { type: 'toggle', displayName: 'Hide close button' },
      hideOnEsc: { type: 'toggle', displayName: 'Hide on escape' },

      size: {
        type: 'select',
        displayName: 'Modal size',
        options: [
          { name: 'small', value: 'sm' },
          { name: 'medium', value: 'lg' },
          { name: 'large', value: 'xl' },
        ],
        validation: {
          schema: { type: 'string' },
        },
      },
    },
    events: {
      onOpen: { displayName: 'On open' },
      onClose: { displayName: 'On close' },
    },
    styles: {
      headerBackgroundColor: {
        type: 'color',
        displayName: 'Header background color',
        validation: {
          schema: { type: 'string' },
        },
      },
      headerTextColor: {
        type: 'color',
        displayName: 'Header title color',
        validation: {
          schema: { type: 'string' },
        },
      },
      bodyBackgroundColor: {
        type: 'color',
        displayName: 'Body background color',
        validation: {
          schema: { type: 'string' },
        },
      },
      disabledState: {
        type: 'toggle',
        displayName: 'Disable',
        validation: {
          schema: { type: 'boolean' },
        },
      },
      visibility: {
        type: 'toggle',
        displayName: 'Visibility',
        validation: {
          schema: { type: 'boolean' },
          defaultValue: true,
        },
      },
      triggerButtonBackgroundColor: {
        type: 'color',
        displayName: 'Trigger button background color',
        validation: {
          schema: { type: 'string' },
          defaultValue: false,
        },
      },
      triggerButtonTextColor: {
        type: 'color',
        displayName: 'Trigger button text color',
        validation: {
          schema: { type: 'string' },
          defaultValue: false,
        },
      },
    },
    exposedVariables: {
      show: false,
    },
    actions: [
      {
        handle: 'open',
        displayName: 'Open',
      },
      {
        handle: 'close',
        displayName: 'Close',
      },
    ],
    definition: {
      others: {
        showOnDesktop: { value: '{{true}}' },
        showOnMobile: { value: '{{false}}' },
      },
      properties: {
        title: { value: 'This title can be changed' },
        loadingState: { value: `{{false}}` },
        useDefaultButton: { value: `{{true}}` },
        triggerButtonLabel: { value: `Launch Modal` },
        size: { value: 'lg' },
        hideTitleBar: { value: '{{false}}' },
        hideCloseButton: { value: '{{false}}' },
        hideOnEsc: { value: '{{true}}' },
      },
      events: [],
      styles: {
        headerBackgroundColor: { value: '#ffffffff' },
        headerTextColor: { value: '#000000' },
        bodyBackgroundColor: { value: '#ffffffff' },
        disabledState: { value: '{{false}}' },
        visibility: { value: '{{true}}' },
        triggerButtonBackgroundColor: { value: '#4D72FA' },
        triggerButtonTextColor: { value: '#ffffffff' },
      },
    },
  },
  {
    name: 'TextInput',
    displayName: 'Text Input',
    description: 'Text field for forms',
    component: 'TextInput',
    defaultSize: {
      width: 6,
      height: 30,
    },
    others: {
      showOnDesktop: { type: 'toggle', displayName: 'Show on desktop' },
      showOnMobile: { type: 'toggle', displayName: 'Show on mobile' },
    },
    properties: {
      value: {
        type: 'code',
        displayName: 'Default value',
        validation: {
          schema: {
            type: 'string',
          },
        },
      },
      placeholder: {
        type: 'code',
        displayName: 'Placeholder',
        validation: {
          schema: { type: 'string' },
        },
      },
    },
    validation: {
      regex: { type: 'code', displayName: 'Regex' },
      minLength: { type: 'code', displayName: 'Min length' },
      maxLength: { type: 'code', displayName: 'Max length' },
      customRule: { type: 'code', displayName: 'Custom validation' },
    },
    events: {
      onChange: { displayName: 'On change' },
      onEnterPressed: { displayName: 'On Enter Pressed' },
      onFocus: { displayName: 'On focus' },
      onBlur: { displayName: 'On blur' },
    },
    styles: {
      textColor: {
        type: 'color',
        displayName: 'Text Color',
        validation: { schema: { type: 'string' } },
      },
      backgroundColor: {
        type: 'color',
        displayName: 'Background Color',
        validation: { schema: { type: 'string' } },
      },
      borderColor: {
        type: 'color',
        displayName: 'Border Color',
        validation: { schema: { type: 'string' } },
      },
      errTextColor: {
        type: 'color',
        displayName: 'Error Text Color',
        validation: { schema: { type: 'string' } },
      },
      borderRadius: {
        type: 'code',
        displayName: 'Border radius',
        validation: { schema: { type: 'union', schemas: [{ type: 'string' }, { type: 'number' }] } },
      },
      visibility: { type: 'toggle', displayName: 'Visibility', validation: { schema: { type: 'boolean' } } },
      disabledState: { type: 'toggle', displayName: 'Disable', validation: { schema: { type: 'boolean' } } },
    },
    exposedVariables: {
      value: '',
    },
    actions: [
      {
        handle: 'setText',
        displayName: 'Set text',
        params: [{ handle: 'text', displayName: 'text', defaultValue: 'New Text' }],
      },
      {
        handle: 'clear',
        displayName: 'Clear',
      },
      {
        handle: 'setFocus',
        displayName: 'Set focus',
      },
      {
        handle: 'setBlur',
        displayName: 'Set blur',
      },
      {
        handle: 'disable',
        displayName: 'Disable',
        params: [{ handle: 'disable', displayName: 'Value', defaultValue: '{{false}}', type: 'toggle' }],
      },
      {
        handle: 'visibility',
        displayName: 'Visibility',
        params: [{ handle: 'visibility', displayName: 'Value', defaultValue: '{{false}}', type: 'toggle' }],
      },
    ],
    definition: {
      validation: {
        regex: { value: '' },
        minLength: { value: null },
        maxLength: { value: null },
        customRule: { value: null },
      },
      others: {
        showOnDesktop: { value: '{{true}}' },
        showOnMobile: { value: '{{false}}' },
      },
      properties: {
        value: { value: '' },
        placeholder: { value: 'Enter your input' },
      },
      events: [],
      styles: {
        textColor: { value: '#000' },
        borderColor: { value: '#dadcde' },
        errTextColor: { value: '#ff0000' },
        borderRadius: { value: '{{0}}' },
        visibility: { value: '{{true}}' },
        disabledState: { value: '{{false}}' },
        backgroundColor: { value: '#fff' },
      },
    },
  },
  {
    name: 'NumberInput',
    displayName: 'Number Input',
    description: 'Number field for forms',
    component: 'NumberInput',
    defaultSize: {
      width: 4,
      height: 30,
    },
    others: {
      showOnDesktop: { type: 'toggle', displayName: 'Show on desktop' },
      showOnMobile: { type: 'toggle', displayName: 'Show on mobile' },
    },
    properties: {
      value: {
        type: 'code',
        displayName: 'Default value',
        validation: {
          schema: { type: 'union', schemas: [{ type: 'string' }, { type: 'number' }] },
        },
      },
      minValue: {
        type: 'code',
        displayName: 'Minimum value',
        validation: {
          schema: { type: 'union', schemas: [{ type: 'string' }, { type: 'number' }] },
        },
      },
      maxValue: {
        type: 'code',
        displayName: 'Maximum value',
        validation: {
          schema: { type: 'union', schemas: [{ type: 'string' }, { type: 'number' }] },
        },
      },
      placeholder: {
        type: 'code',
        displayName: 'Placeholder',
        validation: {
          schema: { type: 'string' },
        },
      },
    },
    events: {
      onChange: { displayName: 'On change' },
    },
    styles: {
      visibility: {
        type: 'toggle',
        displayName: 'Visibility',
        validation: {
          schema: { type: 'boolean' },
        },
      },
      disabledState: {
        type: 'toggle',
        displayName: 'Disable',
        validation: {
          schema: { type: 'boolean' },
        },
      },
      borderRadius: {
        type: 'code',
        displayName: 'Border radius',
        validation: {
          schema: { type: 'union', schemas: [{ type: 'string' }, { type: 'number' }] },
        },
      },
<<<<<<< HEAD
=======
      backgroundColor: {
        type: 'color',
        displayName: 'Background Color',
      },
>>>>>>> 9fb0d9d1
      borderColor: {
        type: 'color',
        displayName: 'Border Color',
        validation: {
          schema: { type: 'string' },
        },
      },
      textColor: {
        type: 'color',
        displayName: 'Text Color',
        validation: { schema: { type: 'string' } },
      },
    },
    exposedVariables: {
      value: 0,
    },
    definition: {
      others: {
        showOnDesktop: { value: '{{true}}' },
        showOnMobile: { value: '{{false}}' },
      },
      properties: {
        value: { value: '99' },
        maxValue: { value: '' },
        minValue: { value: '' },
        placeholder: { value: '0' },
      },
      events: [],
      styles: {
        visibility: { value: '{{true}}' },
        disabledState: { value: '{{false}}' },
        borderRadius: { value: '{{0}}' },
<<<<<<< HEAD
=======
        backgroundColor: { value: '#ffffffff' },
>>>>>>> 9fb0d9d1
        borderColor: { value: '#fff' },
        textColor: { value: '#232e3c' },
      },
    },
  },
  {
    name: 'PasswordInput',
    displayName: 'Password Input',
    description: 'Password input field for forms',
    component: 'PasswordInput',
    defaultSize: {
      width: 4,
      height: 30,
    },
    others: {
      showOnDesktop: { type: 'toggle', displayName: 'Show on desktop' },
      showOnMobile: { type: 'toggle', displayName: 'Show on mobile' },
    },
    properties: {
      placeholder: {
        type: 'code',
        displayName: 'Placeholder',
        validation: {
          schema: { type: 'string' },
        },
      },
    },
    validation: {
      regex: { type: 'code', displayName: 'Regex' },
      minLength: { type: 'code', displayName: 'Min length' },
      maxLength: { type: 'code', displayName: 'Max length' },
      customRule: { type: 'code', displayName: 'Custom validation' },
    },
    events: {
      onChange: { displayName: 'On change' },
    },
    styles: {
      visibility: {
        type: 'toggle',
        displayName: 'Visibility',
        validation: {
          schema: { type: 'boolean' },
        },
      },
      disabledState: {
        type: 'toggle',
        displayName: 'Disable',
        validation: {
          schema: { type: 'boolean' },
        },
      },
      borderRadius: {
        type: 'code',
        displayName: 'Border radius',
        validation: {
          schema: { type: 'union', schemas: [{ type: 'string' }, { type: 'number' }] },
        },
      },
      backgroundColor: {
        type: 'color',
        displayName: 'Background Color',
        validation: {
          schema: { type: 'string' },
        },
      },
    },
    exposedVariables: {
      value: '',
    },
    definition: {
      others: {
        showOnDesktop: { value: '{{true}}' },
        showOnMobile: { value: '{{false}}' },
      },
      properties: {
        placeholder: { value: 'password' },
      },
      validation: {
        regex: { value: '' },
        minLength: { value: null },
        maxLength: { value: null },
        customRule: { value: null },
      },
      events: [],
      styles: {
        visibility: { value: '{{true}}' },
        disabledState: { value: '{{false}}' },
        borderRadius: { value: '{{0}}' },
        backgroundColor: { value: '#ffffff' },
      },
    },
  },
  {
    name: 'Datepicker',
    displayName: 'Date Picker',
    description: 'Select a date and time',
    component: 'Datepicker',
    defaultSize: {
      width: 5,
      height: 30,
    },
    validation: {
      customRule: { type: 'code', displayName: 'Custom validation' },
    },
    others: {
      showOnDesktop: { type: 'toggle', displayName: 'Show on desktop' },
      showOnMobile: { type: 'toggle', displayName: 'Show on mobile' },
    },
    properties: {
      defaultValue: {
        type: 'code',
        displayName: 'Default value',
        validation: {
          schema: { type: 'string' },
        },
      },
      format: {
        type: 'code',
        displayName: 'Format',
        validation: {
          schema: { type: 'string' },
        },
      },
      enableTime: {
        type: 'toggle',
        displayName: 'Enable time selection?',
        validation: {
          schema: { type: 'boolean' },
          defaultValue: false,
        },
      },
      enableDate: {
        type: 'toggle',
        displayName: 'Enable date selection?',
        validation: {
          schema: { type: 'boolean' },
          defaultValue: true,
        },
      },
      disabledDates: {
        type: 'code',
        displayName: 'Disabled dates',
        validation: {
          schema: { type: 'array', element: { type: 'string' } },
        },
      },
    },
    events: {
      onSelect: { displayName: 'On select' },
    },
    styles: {
      visibility: {
        type: 'toggle',
        displayName: 'Visibility',
        validation: {
          schema: { type: 'boolean' },
        },
      },
      disabledState: {
        type: 'toggle',
        displayName: 'Disable',
        validation: {
          schema: { type: 'boolean' },
        },
      },
      borderRadius: {
        type: 'code',
        displayName: 'Border radius',
        validation: {
          schema: { type: 'union', schemas: [{ type: 'string' }, { type: 'number' }] },
        },
      },
    },
    exposedVariables: {
      value: '',
    },
    definition: {
      others: {
        showOnDesktop: { value: '{{true}}' },
        showOnMobile: { value: '{{false}}' },
      },
      validation: {
        customRule: { value: null },
      },
      properties: {
        defaultValue: { value: '01/01/2022' },
        format: { value: 'DD/MM/YYYY' },
        enableTime: { value: '{{false}}' },
        enableDate: { value: '{{true}}' },
        disabledDates: { value: '{{[]}}' },
      },
      events: [],
      styles: {
        visibility: { value: '{{true}}' },
        disabledState: { value: '{{false}}' },
        borderRadius: { value: '{{0}}' },
      },
    },
  },
  {
    name: 'Checkbox',
    displayName: 'Checkbox',
    description: 'A single checkbox',
    component: 'Checkbox',
    defaultSize: {
      width: 5,
      height: 30,
    },
    actions: [
      {
        handle: 'setChecked',
        displayName: 'Set checked',
        params: [{ handle: 'status', displayName: 'status' }],
      },
    ],
    others: {
      showOnDesktop: { type: 'toggle', displayName: 'Show on desktop' },
      showOnMobile: { type: 'toggle', displayName: 'Show on mobile' },
    },
    properties: {
      label: {
        type: 'code',
        displayName: 'Label',
        validation: {
          schema: { type: 'string' },
        },
      },
      defaultValue: {
        type: 'toggle',
        displayName: 'Default Status',
        validation: {
          schema: { type: 'boolean' },
        },
      },
    },
    events: {
      onCheck: { displayName: 'On check' },
      onUnCheck: { displayName: 'On uncheck' },
    },
    styles: {
      textColor: {
        type: 'color',
        displayName: 'Text Color',
        validation: {
          schema: { type: 'string' },
        },
      },
      checkboxColor: {
        type: 'color',
        displayName: 'Checkbox Color',
        validation: {
          schema: { type: 'string' },
        },
      },
      visibility: {
        type: 'toggle',
        displayName: 'Visibility',
        validation: {
          schema: { type: 'boolean' },
        },
      },
      disabledState: {
        type: 'toggle',
        displayName: 'Disable',
        validation: {
          schema: { type: 'boolean' },
        },
      },
    },
    exposedVariables: {
      value: false,
    },
    definition: {
      others: {
        showOnDesktop: { value: '{{true}}' },
        showOnMobile: { value: '{{false}}' },
      },
      properties: {
        label: { value: 'Checkbox label' },
        defaultValue: { value: '{{false}}' },
      },
      events: [],
      styles: {
        textColor: { value: '' },
        checkboxColor: { value: '' },
        visibility: { value: '{{true}}' },
        disabledState: { value: '{{false}}' },
      },
    },
  },
  {
    name: 'Radio-button',
    displayName: 'Radio Button',
    description: 'Radio buttons',
    component: 'RadioButton',
    defaultSize: {
      width: 6,
      height: 60,
    },
    others: {
      showOnDesktop: { type: 'toggle', displayName: 'Show on desktop' },
      showOnMobile: { type: 'toggle', displayName: 'Show on mobile' },
    },
    properties: {
      label: {
        type: 'code',
        displayName: 'Label',
        validation: {
          schema: { type: 'string' },
        },
      },
      value: {
        type: 'code',
        displayName: 'Default value',
        validation: {
          schema: { type: 'boolean' },
        },
      },
      values: {
        type: 'code',
        displayName: 'Option values',
        validation: {
          schema: { type: 'array', element: { type: 'boolean' } },
        },
      },
      display_values: {
        type: 'code',
        displayName: 'Option labels',
        validation: {
          schema: { type: 'array', element: { type: 'union', schemas: [{ type: 'string' }, { type: 'number' }] } },
        },
      },
    },
    events: {
      onSelectionChange: { displayName: 'On select' },
    },
    styles: {
      textColor: {
        type: 'color',
        displayName: 'Text Color',
        validation: {
          schema: { type: 'string' },
        },
      },
      activeColor: {
        type: 'color',
        displayName: 'Active Color',
        validation: {
          schema: { type: 'string' },
        },
      },
      visibility: {
        type: 'toggle',
        displayName: 'Visibility',
        validation: {
          schema: { type: 'boolean' },
        },
      },
      disabledState: {
        type: 'toggle',
        displayName: 'Disable',
        validation: {
          schema: { type: 'boolean' },
        },
      },
    },
    actions: [
      {
        handle: 'selectOption',
        displayName: 'Select Option',
        params: [
          {
            handle: 'option',
            displayName: 'Option',
          },
        ],
      },
    ],
    exposedVariables: {},
    definition: {
      others: {
        showOnDesktop: { value: '{{true}}' },
        showOnMobile: { value: '{{false}}' },
      },
      properties: {
        label: { value: 'Select' },
        value: { value: '{{true}}' },
        values: { value: '{{[true,false]}}' },
        display_values: { value: '{{["yes", "no"]}}' },
        visible: { value: '{{true}}' },
      },
      events: [],
      styles: {
        textColor: { value: '' },
        activeColor: { value: '' },
        visibility: { value: '{{true}}' },
        disabledState: { value: '{{false}}' },
      },
    },
  },
  {
    name: 'ToggleSwitch',
    displayName: 'Toggle Switch',
    description: 'Toggle Switch',
    component: 'ToggleSwitch',
    defaultSize: {
      width: 6,
      height: 30,
    },
    others: {
      showOnDesktop: { type: 'toggle', displayName: 'Show on desktop' },
      showOnMobile: { type: 'toggle', displayName: 'Show on mobile' },
    },
    properties: {
      label: {
        type: 'code',
        displayName: 'Label',
        validation: {
          schema: { type: 'string' },
        },
      },
      defaultValue: {
        type: 'toggle',
        displayName: 'Default Status',
        validation: {
          schema: { type: 'boolean' },
        },
      },
    },
    events: {
      onChange: { displayName: 'On change' },
    },
    styles: {
      textColor: {
        type: 'color',
        displayName: 'Text Color',
        validation: {
          schema: { type: 'string' },
        },
      },
      toggleSwitchColor: {
        type: 'color',
        displayName: 'Toggle Switch Color',
        validation: {
          schema: { type: 'string' },
        },
      },
      visibility: {
        type: 'toggle',
        displayName: 'Visibility',
        validation: {
          schema: { type: 'boolean' },
        },
      },
      disabledState: {
        type: 'toggle',
        displayName: 'Disable',
        validation: {
          schema: { type: 'boolean' },
        },
      },
    },
    exposedVariables: {
      value: false,
    },
    definition: {
      others: {
        showOnDesktop: { value: '{{true}}' },
        showOnMobile: { value: '{{false}}' },
      },
      properties: {
        label: { value: 'Toggle label' },
        defaultValue: { value: '{{false}}' },
      },
      events: [],
      styles: {
        textColor: { value: '' },
        toggleSwitchColor: { value: '' },
        visibility: { value: '{{true}}' },
        disabledState: { value: '{{false}}' },
      },
    },
  },
  {
    name: 'Textarea',
    displayName: 'Textarea',
    description: 'Text area form field',
    component: 'TextArea',
    defaultSize: {
      width: 6,
      height: 100,
    },
    others: {
      showOnDesktop: { type: 'toggle', displayName: 'Show on desktop' },
      showOnMobile: { type: 'toggle', displayName: 'Show on mobile' },
    },
    properties: {
      value: {
        type: 'code',
        displayName: 'Default value',
        validation: {
          schema: { type: 'string' },
        },
      },
      placeholder: {
        type: 'code',
        displayName: 'Placeholder',
        validation: {
          schema: { type: 'string' },
        },
      },
    },
    events: {},
    styles: {
      visibility: {
        type: 'toggle',
        displayName: 'Visibility',
        validation: {
          schema: { type: 'boolean' },
        },
      },
      disabledState: {
        type: 'toggle',
        displayName: 'Disable',
        validation: {
          schema: { type: 'boolean' },
        },
      },
      borderRadius: {
        type: 'code',
        displayName: 'Border radius',
        validation: {
          schema: { type: 'union', schemas: [{ type: 'string' }, { type: 'number' }] },
        },
      },
    },
    exposedVariables: {
      value:
        'ToolJet is an open-source low-code platform for building and deploying internal tools with minimal engineering efforts 🚀',
    },
    actions: [
      {
        handle: 'setText',
        displayName: 'Set Text',
        params: [{ handle: 'text', displayName: 'text', defaultValue: 'New Text' }],
      },
      {
        handle: 'clear',
        displayName: 'Clear',
      },
    ],
    definition: {
      others: {
        showOnDesktop: { value: '{{true}}' },
        showOnMobile: { value: '{{false}}' },
      },
      properties: {
        value: {
          value:
            'ToolJet is an open-source low-code platform for building and deploying internal tools with minimal engineering efforts 🚀',
        },
        placeholder: { value: 'Placeholder text' },
      },
      events: [],
      styles: {
        visibility: { value: '{{true}}' },
        disabledState: { value: '{{false}}' },
        borderRadius: { value: '{{0}}' },
      },
    },
  },
  {
    name: 'DateRangePicker',
    displayName: 'Range Picker',
    description: 'Select a date range',
    component: 'DaterangePicker',
    defaultSize: {
      width: 10,
      height: 30,
    },
    others: {
      showOnDesktop: { type: 'toggle', displayName: 'Show on desktop' },
      showOnMobile: { type: 'toggle', displayName: 'Show on mobile' },
    },
    properties: {
      defaultStartDate: {
        type: 'code',
        displayName: 'Default start date',
        validation: {
          schema: {
            type: 'string',
          },
        },
      },
      defaultEndDate: {
        type: 'code',
        displayName: 'Default end date',
        validation: {
          schema: {
            type: 'string',
          },
        },
      },
      format: {
        type: 'code',
        displayName: 'Format',
        validation: {
          schema: {
            type: 'string',
          },
        },
      },
    },
    events: {
      onSelect: { displayName: 'On select' },
    },
    styles: {
      borderRadius: {
        type: 'code',
        displayName: 'Border radius',
        validation: {
          schema: {
            type: 'union',
            schemas: [{ type: 'number' }, { type: 'string' }],
          },
        },
      },
      visibility: {
        type: 'toggle',
        displayName: 'Visibility',
        validation: {
          schema: {
            type: 'boolean',
          },
        },
      },
      disabledState: {
        type: 'toggle',
        displayName: 'Disable',
        validation: {
          schema: {
            type: 'boolean',
          },
        },
      },
    },
    exposedVariables: {
      endDate: {},
      startDate: {},
    },
    definition: {
      others: {
        showOnDesktop: { value: '{{true}}' },
        showOnMobile: { value: '{{false}}' },
      },
      properties: {
        defaultStartDate: { value: '01/04/2022' },
        defaultEndDate: { value: '10/04/2022' },

        format: { value: 'DD/MM/YYYY' },
      },
      events: [],
      styles: {
        borderRadius: { value: '0' },
        visibility: { value: '{{true}}' },
        disabledState: { value: '{{false}}' },
      },
    },
  },
  {
    name: 'Text',
    displayName: 'Text',
    description: 'Display markdown or HTML',
    component: 'Text',
    others: {
      showOnDesktop: { type: 'toggle', displayName: 'Show on desktop' },
      showOnMobile: { type: 'toggle', displayName: 'Show on mobile' },
    },
    properties: {
      text: {
        type: 'code',
        displayName: 'Text',
        validation: {
          schema: { type: 'union', schemas: [{ type: 'string' }, { type: 'number' }] },
        },
      },
      loadingState: {
        type: 'toggle',
        displayName: 'Show loading state',
        validation: {
          schema: { type: 'boolean' },
        },
      },
    },
    defaultSize: {
      width: 6,
      height: 30,
    },
    events: [],
    styles: {
      fontWeight: {
        type: 'select',
        displayName: 'Font Weight',
        options: [
          { name: 'normal', value: 'normal' },
          { name: 'bold', value: 'bold' },
          { name: 'lighter', value: 'lighter' },
          { name: 'bolder', value: 'bolder' },
        ],
      },
      decoration: {
        type: 'select',
        displayName: 'Text Decoration',
        options: [
          { name: 'none', value: 'none' },
          { name: 'overline', value: 'overline' },
          { name: 'line-through', value: 'line-through' },
          { name: 'underline', value: 'underline' },
          { name: 'overline underline', value: 'overline underline' },
        ],
      },
      transformation: {
        type: 'select',
        displayName: 'Text Transformation',
        options: [
          { name: 'none', value: 'none' },
          { name: 'uppercase', value: 'uppercase' },
          { name: 'lowercase', value: 'lowercase' },
          { name: 'capitalize', value: 'capitalize' },
        ],
      },
      fontStyle: {
        type: 'select',
        displayName: 'Font Style',
        options: [
          { name: 'normal', value: 'normal' },
          { name: 'italic', value: 'italic' },
          { name: 'oblique', value: 'oblique' },
        ],
      },
      lineHeight: { type: 'number', displayName: 'Line Height' },
      textIndent: { type: 'number', displayName: 'Text Indent' },
      letterSpacing: { type: 'number', displayName: 'Letter Spacing' },
      wordSpacing: { type: 'number', displayName: 'Word Spacing' },
      fontVariant: {
        type: 'select',
        displayName: 'Font Variant',
        options: [
          { name: 'normal', value: 'normal' },
          { name: 'small-caps', value: 'small-caps' },
          { name: 'initial', value: 'initial' },
          { name: 'inherit', value: 'inherit' },
        ],
      },
      textSize: {
        type: 'number',
        displayName: 'Text Size',
        validation: {
          schema: { type: 'number' },
        },
      },
      backgroundColor: {
        type: 'color',
        displayName: 'Background Color',
        validation: {
          schema: { type: 'string' },
        },
      },
      textColor: {
        type: 'color',
        displayName: 'Text Color',
        validation: {
          schema: { type: 'string' },
        },
      },
      textAlign: {
        type: 'alignButtons',
        displayName: 'Align Text',
        validation: {
          schema: { type: 'string' },
        },
      },
      visibility: {
        type: 'toggle',
        displayName: 'Visibility',
        validation: {
          schema: { type: 'boolean' },
        },
      },
      disabledState: {
        type: 'toggle',
        displayName: 'Disable',
        validation: {
          schema: { type: 'boolean' },
        },
      },
    },
    exposedVariables: {},
    actions: [
      {
        handle: 'setText',
        displayName: 'Set Text',
        params: [{ handle: 'text', displayName: 'Text', defaultValue: 'New text' }],
      },
      {
        handle: 'visibility',
        displayName: 'Set Visibility',
        params: [{ handle: 'visibility', displayName: 'Value', defaultValue: `{{false}}`, type: 'toggle' }],
      },
    ],
    definition: {
      others: {
        showOnDesktop: { value: '{{true}}' },
        showOnMobile: { value: '{{false}}' },
      },
      properties: {
        text: { value: 'Hello, there!' },
        loadingState: { value: `{{false}}` },
      },
      events: [],
      styles: {
        backgroundColor: { value: '' },
        textColor: { value: '#000000' },
        textSize: { value: 14 },
        textAlign: { value: 'left' },
        fontWeight: { value: 'normal' },
        decoration: { value: 'none' },
        transformation: { value: 'none' },
        fontStyle: { value: 'normal' },
        lineHeight: { value: 1.5 },
        textIndent: { value: 0 },
        letterSpacing: { value: 0 },
        wordSpacing: { value: 0 },
        fontVariant: { value: 'normal' },
        visibility: { value: '{{true}}' },
        disabledState: { value: '{{false}}' },
      },
    },
  },
  {
    name: 'Image',
    displayName: 'Image',
    description: 'Display an Image',
    defaultSize: {
      width: 3,
      height: 100,
    },
    component: 'Image',
    others: {
      showOnDesktop: { type: 'toggle', displayName: 'Show on desktop' },
      showOnMobile: { type: 'toggle', displayName: 'Show on mobile' },
    },
    properties: {
      source: {
        type: 'code',
        displayName: 'URL',
        validation: {
          schema: { type: 'string' },
        },
      },
      loadingState: {
        type: 'toggle',
        displayName: 'Loading state',
        validation: {
          schema: { type: 'boolean' },
        },
      },
      alternativeText: {
        type: 'code',
        displayName: 'Alternative text',
        validation: {
          schema: { type: 'string' },
        },
      },
      zoomButtons: {
        type: 'toggle',
        displayName: 'Zoom button',
        validation: {
          schema: { type: 'boolean' },
        },
      },
      rotateButton: {
        type: 'toggle',
        displayName: 'Rotate button',
        validation: {
          schema: { type: 'boolean' },
        },
      },
    },
    events: {
      onClick: { displayName: 'On click' },
    },
    styles: {
      borderType: {
        type: 'select',
        displayName: 'Border type',
        options: [
          { name: 'None', value: 'none' },
          { name: 'Rounded', value: 'rounded' },
          { name: 'Circle', value: 'rounded-circle' },
          { name: 'Thumbnail', value: 'img-thumbnail' },
        ],
        validation: {
          schema: { type: 'string' },
        },
      },
      backgroundColor: {
        type: 'color',
        displayName: 'Background color',
        validation: {
          schema: { type: 'string' },
        },
      },
      padding: {
        type: 'code',
        displayName: 'Padding',
        validation: {
          schema: { type: 'union', schemas: [{ type: 'string' }, { type: 'number' }] },
        },
      },
      visibility: {
        type: 'toggle',
        displayName: 'Visibility',
        validation: {
          schema: { type: 'boolean' },
        },
      },
      disabledState: {
        type: 'toggle',
        displayName: 'Disable',
        validation: {
          schema: { type: 'boolean' },
        },
      },
      imageFit: {
        type: 'select',
        displayName: 'Image fit',
        options: [
          { name: 'fill', value: 'fill' },
          { name: 'contain', value: 'contain' },
          { name: 'cover', value: 'cover' },
          { name: 'scale-down', value: 'scale-down' },
        ],
        validation: {
          schema: { type: 'string' },
        },
      },
    },
    exposedVariables: {},
    definition: {
      others: {
        showOnDesktop: { value: '{{true}}' },
        showOnMobile: { value: '{{false}}' },
      },
      properties: {
        source: { value: 'https://www.svgrepo.com/show/34217/image.svg' },
        visible: { value: '{{true}}' },
        loadingState: { value: '{{false}}' },
        alternativeText: { value: '' },
        zoomButtons: { value: '{{false}}' },
        rotateButton: { value: '{{false}}' },
      },
      events: [],
      styles: {
        borderType: { value: 'none' },
        padding: { value: '0' },
        visibility: { value: '{{true}}' },
        disabledState: { value: '{{false}}' },
        imageFit: { value: 'contain' },
        backgroundColor: { value: '' },
      },
    },
  },
  {
    name: 'Container',
    displayName: 'Container',
    description: 'Wrapper for multiple components',
    defaultSize: {
      width: 5,
      height: 200,
    },
    component: 'Container',
    others: {
      showOnDesktop: { type: 'toggle', displayName: 'Show on desktop' },
      showOnMobile: { type: 'toggle', displayName: 'Show on mobile' },
    },
    properties: {},
    events: {},
    styles: {
      backgroundColor: {
        type: 'color',
        displayName: 'Background color',
        validation: {
          schema: { type: 'string' },
        },
      },
      borderRadius: {
        type: 'code',
        displayName: 'Border Radius',
        validation: {
          schema: {
            type: 'union',
            schemas: [{ type: 'string' }, { type: 'number' }],
          },
        },
      },
      borderColor: {
        type: 'color',
        displayName: 'Border color',
        validation: {
          schema: { type: 'string' },
        },
      },
      visibility: {
        type: 'toggle',
        displayName: 'Visibility',
        validation: {
          schema: { type: 'boolean' },
        },
      },
      disabledState: {
        type: 'toggle',
        displayName: 'Disable',
        validation: {
          schema: { type: 'boolean' },
        },
      },
    },
    exposedVariables: {},
    definition: {
      others: {
        showOnDesktop: { value: '{{true}}' },
        showOnMobile: { value: '{{false}}' },
      },
      properties: {
        visible: { value: '{{true}}' },
      },
      events: [],
      styles: {
        backgroundColor: { value: '#fff' },
        borderRadius: { value: '0' },
        borderColor: { value: '#fff' },
        visibility: { value: '{{true}}' },
        disabledState: { value: '{{false}}' },
      },
    },
  },
  {
    name: 'Dropdown',
    displayName: 'Dropdown',
    description: 'Select one value from options',
    defaultSize: {
      width: 8,
      height: 30,
    },
    component: 'DropDown',
    others: {
      showOnDesktop: { type: 'toggle', displayName: 'Show on desktop' },
      showOnMobile: { type: 'toggle', displayName: 'Show on mobile' },
    },
    validation: {
      customRule: { type: 'code', displayName: 'Custom validation' },
    },
    properties: {
      label: {
        type: 'code',
        displayName: 'Label',
        validation: {
          schema: { type: 'string' },
        },
      },
      value: {
        type: 'code',
        displayName: 'Default value',
        validation: {
          schema: {
            type: 'union',
            schemas: [{ type: 'string' }, { type: 'number' }, { type: 'boolean' }],
          },
        },
      },
      values: {
        type: 'code',
        displayName: 'Option values',
        validation: {
          schema: {
            type: 'array',
            element: { type: 'union', schemas: [{ type: 'string' }, { type: 'number' }, { type: 'boolean' }] },
          },
        },
      },
      display_values: {
        type: 'code',
        displayName: 'Option labels',
        validation: {
          schema: {
            type: 'array',
            element: { type: 'union', schemas: [{ type: 'string' }, { type: 'number' }, { type: 'boolean' }] },
          },
        },
      },
      loadingState: {
        type: 'toggle',
        displayName: 'Options loading state',
        validation: {
          schema: { type: 'boolean' },
        },
      },
    },
    events: {
      onSelect: { displayName: 'On select' },
      onSearchTextChanged: { displayName: 'On search text changed' },
    },
    styles: {
      borderRadius: {
        type: 'code',
        displayName: 'Border radius',
        validation: {
          schema: {
            type: 'union',
            schemas: [{ type: 'number' }, { type: 'string' }],
          },
        },
      },
      visibility: {
        type: 'toggle',
        displayName: 'Visibility',
        validation: {
          schema: { type: 'boolean' },
        },
      },
      selectedTextColor: {
        type: 'color',
        displayName: 'Selected Text Color',
        validation: {
          schema: {
            type: 'string',
          },
        },
      },
      disabledState: {
        type: 'toggle',
        displayName: 'Disable',
        validation: {
          schema: {
            type: 'boolean',
          },
        },
      },
      justifyContent: {
        type: 'alignButtons',
        displayName: 'Align Text',
        validation: {
          schema: {
            type: 'string',
          },
        },
      },
    },
    exposedVariables: {
      value: 2,
      searchText: '',
    },
    actions: [
      {
        handle: 'selectOption',
        displayName: 'Select option',
        params: [{ handle: 'select', displayName: 'Select' }],
      },
    ],
    definition: {
      others: {
        showOnDesktop: { value: '{{true}}' },
        showOnMobile: { value: '{{false}}' },
      },
      validation: {
        customRule: { value: null },
      },
      properties: {
        label: { value: 'Select' },
        value: { value: '{{2}}' },
        values: { value: '{{[1,2,3]}}' },
        display_values: { value: '{{["one", "two", "three"]}}' },
        visible: { value: '{{true}}' },
        loadingState: { value: '{{false}}' },
      },
      events: [],
      styles: {
        borderRadius: { value: '0' },
        visibility: { value: '{{true}}' },
        disabledState: { value: '{{false}}' },
        justifyContent: { value: 'left' },
      },
    },
  },
  {
    name: 'Multiselect',
    displayName: 'Multiselect',
    description: 'Select multiple values from options',
    defaultSize: {
      width: 12,
      height: 30,
    },
    component: 'Multiselect',
    others: {
      showOnDesktop: { type: 'toggle', displayName: 'Show on desktop' },
      showOnMobile: { type: 'toggle', displayName: 'Show on mobile' },
    },
    actions: [
      {
        handle: 'selectOption',
        displayName: 'Select Option',
        params: [
          {
            handle: 'option',
            displayName: 'Option',
          },
        ],
      },
      {
        handle: 'deselectOption',
        displayName: 'Deselect Option',
        params: [
          {
            handle: 'option',
            displayName: 'Option',
          },
        ],
      },
      {
        handle: 'clearSelections',
        displayName: 'Clear selections',
      },
    ],
    properties: {
      label: {
        type: 'code',
        displayName: 'Label',
        validation: {
          schema: { type: 'string' },
        },
      },
      value: {
        type: 'code',
        displayName: 'Default value',
        validation: {
          schema: { type: 'array', element: { type: 'union', schemas: [{ type: 'string' }, { type: 'number' }] } },
        },
      },
      values: {
        type: 'code',
        displayName: 'Option values',
        validation: {
          schema: { type: 'array', element: { type: 'union', schemas: [{ type: 'string' }, { type: 'number' }] } },
        },
      },
      display_values: {
        type: 'code',
        displayName: 'Option labels',
        validation: {
          schema: { type: 'array', element: { type: 'string' } },
        },
      },
      showAllOption: {
        type: 'toggle',
        displayName: 'Enable select All option',
        validation: {
          schema: { type: 'boolean' },
        },
      },
    },
    events: {
      onSelect: { displayName: 'On select' },
    },
    styles: {
      borderRadius: {
        type: 'code',
        displayName: 'Border radius',
        validation: {
          schema: { type: 'union', schemas: [{ type: 'string' }, { type: 'number' }] },
        },
      },
      visibility: {
        type: 'toggle',
        displayName: 'Visibility',
        validation: {
          schema: { type: 'boolean' },
        },
      },
      disabledState: {
        type: 'toggle',
        displayName: 'Disable',
        validation: {
          schema: { type: 'boolean' },
        },
      },
    },
    exposedVariables: {
      values: {},
    },
    definition: {
      others: {
        showOnDesktop: { value: '{{true}}' },
        showOnMobile: { value: '{{false}}' },
      },
      properties: {
        label: { value: 'Select' },
        value: { value: '{{[2,3]}}' },
        values: { value: '{{[1,2,3]}}' },
        display_values: { value: '{{["one", "two", "three"]}}' },
        visible: { value: '{{true}}' },
      },
      events: [],
      styles: {
        borderRadius: { value: '0' },
        visibility: { value: '{{true}}' },
        disabledState: { value: '{{false}}' },
      },
    },
  },
  {
    name: 'RichTextEditor',
    displayName: 'Text Editor',
    description: 'Rich text editor',
    component: 'RichTextEditor',
    defaultSize: {
      width: 16,
      height: 210,
    },
    others: {
      showOnDesktop: { type: 'toggle', displayName: 'Show on desktop' },
      showOnMobile: { type: 'toggle', displayName: 'Show on mobile' },
    },
    properties: {
      placeholder: {
        type: 'code',
        displayName: 'Placeholder',
        validation: {
          schema: { type: 'string' },
        },
      },
      defaultValue: {
        type: 'code',
        displayName: 'Default Value',
        validation: {
          schema: { type: 'string' },
        },
      },
    },
    events: {},
    styles: {
      visibility: {
        type: 'toggle',
        displayName: 'Visibility',
        validation: {
          schema: {
            type: 'boolean',
          },
        },
      },
      disabledState: {
        type: 'toggle',
        displayName: 'Disable',
        validation: {
          schema: {
            type: 'boolean',
          },
        },
      },
    },
    exposedVariables: {
      value: '',
    },
    definition: {
      others: {
        showOnDesktop: { value: '{{true}}' },
        showOnMobile: { value: '{{false}}' },
      },
      properties: {
        placeholder: { value: 'Placeholder text' },
        defaultValue: { value: '' },
      },
      events: [],
      styles: {
        visibility: { value: '{{true}}' },
        disabledState: { value: '{{false}}' },
      },
    },
  },
  {
    name: 'Map',
    displayName: 'Map',
    description: 'Display Google Maps',
    component: 'Map',
    defaultSize: {
      width: 16,
      height: 420,
    },
    others: {
      showOnDesktop: { type: 'toggle', displayName: 'Show on desktop' },
      showOnMobile: { type: 'toggle', displayName: 'Show on mobile' },
    },
    properties: {
      initialLocation: {
        type: 'code',
        displayName: 'Initial location',
        tip: 'This location will be the initial center of the map',
        options: {
          mode: 'javascript',
          theme: 'duotone-light',
          className: 'map-location-input pr-2',
        },
        validation: {
          schema: {
            type: 'union',
            schemas: [{ type: 'array', element: { type: 'object' } }, { type: 'object' }],
          },
        },
      },
      defaultMarkers: {
        type: 'code',
        displayName: 'Default markers',
        options: {
          mode: 'javascript',
          theme: 'duotone-light',
          className: 'map-location-input pr-2',
        },
        validation: {
          schema: {
            type: 'union',
            schemas: [{ type: 'array', element: { type: 'object' } }, { type: 'object' }],
          },
        },
      },
      addNewMarkers: {
        type: 'toggle',
        displayName: 'Add new markers',
        validation: {
          schema: {
            type: 'boolean',
          },
        },
      },
      canSearch: {
        type: 'toggle',
        displayName: 'Search for places',
        validation: {
          schema: {
            type: 'boolean',
          },
        },
      },
    },
    events: {
      onBoundsChange: { displayName: 'On bounds change' },
      onCreateMarker: { displayName: 'On create marker' },
      onMarkerClick: { displayName: 'On marker click' },
    },
    actions: [
      {
        handle: 'setLocation',
        displayName: 'Set Location',
        params: [
          { handle: 'lat', displayName: 'Latitude' },
          { handle: 'lng', displayName: 'Longitude' },
        ],
      },
    ],
    styles: {
      visibility: {
        type: 'toggle',
        displayName: 'Visibility',
        validation: {
          schema: {
            type: 'boolean',
          },
        },
      },
      disabledState: {
        type: 'toggle',
        displayName: 'Disable',
        validation: {
          schema: {
            type: 'boolean',
          },
        },
      },
    },
    exposedVariables: {
      center: {},
    },
    definition: {
      others: {
        showOnDesktop: { value: '{{true}}' },
        showOnMobile: { value: '{{false}}' },
      },
      properties: {
        initialLocation: {
          value: `{{ {"lat": 40.7128, "lng": -73.935242} }}`,
        },
        defaultMarkers: {
          value: `{{ [{"lat": 40.7128, "lng": -73.935242}] }}`,
        },
        canSearch: {
          value: `{{true}}`,
        },
        addNewMarkers: { value: `{{true}}` },
      },
      events: [],
      styles: {
        visibility: { value: '{{true}}' },
        disabledState: { value: '{{false}}' },
      },
    },
  },
  {
    name: 'QrScanner',
    displayName: 'QR Scanner',
    description: 'Scan QR codes and hold its data',
    component: 'QrScanner',
    defaultSize: {
      width: 10,
      height: 300,
    },
    others: {
      showOnDesktop: { type: 'toggle', displayName: 'Show on desktop' },
      showOnMobile: { type: 'toggle', displayName: 'Show on mobile' },
    },
    properties: {},
    events: {
      onDetect: { displayName: 'On detect' },
    },
    styles: {
      visibility: {
        type: 'toggle',
        displayName: 'Visibility',
        validation: {
          schema: { type: 'boolean' },
        },
      },
      disabledState: {
        type: 'toggle',
        displayName: 'Disable',
        validation: {
          schema: { type: 'boolean' },
        },
      },
    },
    exposedVariables: {
      lastDetectedValue: '',
    },
    definition: {
      others: {
        showOnDesktop: { value: '{{true}}' },
        showOnMobile: { value: '{{true}}' },
      },
      properties: {},
      events: [],
      styles: {
        visibility: { value: '{{true}}' },
        disabledState: { value: '{{false}}' },
      },
    },
  },
  {
    name: 'StarRating',
    displayName: 'Rating',
    description: 'Star rating',
    component: 'StarRating',
    defaultSize: {
      width: 10,
      height: 30,
    },
    others: {
      showOnDesktop: { type: 'toggle', displayName: 'Show on desktop' },
      showOnMobile: { type: 'toggle', displayName: 'Show on mobile' },
    },
    properties: {
      label: {
        type: 'code',
        displayName: 'Label',
        validation: {
          schema: { type: 'string' },
        },
      },
      maxRating: {
        type: 'code',
        displayName: 'Number of stars',
        validation: {
          schema: { type: 'union', schemas: [{ type: 'string' }, { type: 'number' }] },
        },
      },
      defaultSelected: {
        type: 'code',
        displayName: 'Default no of selected stars',
        validation: {
          schema: { type: 'union', schemas: [{ type: 'string' }, { type: 'number' }] },
        },
      },
      allowHalfStar: {
        type: 'toggle',
        displayName: 'Enable half star',
        validation: {
          schema: { type: 'boolean' },
        },
      },
      tooltips: {
        type: 'code',
        displayName: 'Tooltips',
        validation: {
          schema: { type: 'array', element: { type: 'union', schemas: [{ type: 'string' }, { type: 'number' }] } },
        },
      },
    },
    events: {
      onChange: { displayName: 'On Change' },
    },
    styles: {
      textColor: {
        type: 'color',
        displayName: 'Star Color',
        validation: {
          schema: { type: 'string' },
        },
      },
      labelColor: {
        type: 'color',
        displayName: 'Label Color',
        validation: {
          schema: { type: 'string' },
        },
      },
      visibility: {
        type: 'toggle',
        displayName: 'Visibility',
        validation: {
          schema: { type: 'boolean' },
        },
      },
      disabledState: {
        type: 'toggle',
        displayName: 'Disable',
        validation: {
          schema: { type: 'boolean' },
        },
      },
    },
    exposedVariables: {
      value: 0,
    },
    definition: {
      others: {
        showOnDesktop: { value: '{{true}}' },
        showOnMobile: { value: '{{false}}' },
      },
      properties: {
        label: { value: 'Select your rating' },
        maxRating: { value: '5' },
        defaultSelected: { value: '5' },
        allowHalfStar: { value: '{{false}}' },
        visible: { value: '{{true}}' },
        tooltips: { value: '{{[]}}' },
      },
      events: [],
      styles: {
        textColor: { value: '#ffb400' },
        labelColor: { value: '' },
        visibility: { value: '{{true}}' },
        disabledState: { value: '{{false}}' },
      },
    },
  },
  {
    name: 'Divider',
    displayName: 'Divider',
    description: 'Separator between components',
    component: 'Divider',
    defaultSize: {
      width: 10,
      height: 10,
    },
    others: {
      showOnDesktop: { type: 'toggle', displayName: 'Show on desktop' },
      showOnMobile: { type: 'toggle', displayName: 'Show on mobile' },
    },
    properties: {},
    events: {},
    styles: {
      dividerColor: {
        type: 'color',
        displayName: 'Divider Color',
        validation: {
          schema: { type: 'string' },
        },
      },
      visibility: {
        type: 'toggle',
        displayName: 'Visibility',
        validation: {
          schema: { type: 'boolean' },
        },
      },
    },
    exposedVariables: {
      value: {},
    },
    definition: {
      others: {
        showOnDesktop: { value: '{{true}}' },
        showOnMobile: { value: '{{false}}' },
      },
      properties: {},
      events: [],
      styles: {
        visibility: { value: '{{true}}' },
        dividerColor: { value: '' },
      },
    },
  },
  {
    name: 'FilePicker',
    displayName: 'File Picker',
    description: 'File Picker',
    component: 'FilePicker',
    defaultSize: {
      width: 15,
      height: 100,
    },
    others: {
      showOnDesktop: { type: 'toggle', displayName: 'Show on desktop' },
      showOnMobile: { type: 'toggle', displayName: 'Show on mobile' },
    },
    actions: [
      {
        handle: 'clearFiles',
        displayName: 'Clear Files',
      },
    ],
    properties: {
      instructionText: {
        type: 'code',
        displayName: 'Instruction Text',
        validation: {
          schema: { type: 'string' },
        },
      },
      enableDropzone: {
        type: 'code',
        displayName: 'Use Drop zone',
        validation: {
          schema: { type: 'boolean' },
        },
      },
      enablePicker: {
        type: 'code',
        displayName: 'Use File Picker',
        validation: {
          schema: { type: 'boolean' },
        },
      },
      enableMultiple: {
        type: 'code',
        displayName: 'Pick multiple files',
        validation: {
          schema: { type: 'boolean' },
        },
      },
      maxFileCount: {
        type: 'code',
        displayName: 'Max file count',
        validation: {
          schema: {
            type: 'union',
            schemas: [{ type: 'string' }, { type: 'number' }],
          },
        },
      },
      fileType: {
        type: 'code',
        displayName: 'Accept file types',
        validation: {
          schema: {
            type: 'string',
          },
        },
      },
      maxSize: {
        type: 'code',
        displayName: 'Max size limit (Bytes)',
        validation: {
          schema: {
            type: 'union',
            schemas: [{ type: 'string' }, { type: 'number' }],
          },
        },
      },
      minSize: {
        type: 'code',
        displayName: 'Min size limit (Bytes)',
        validation: {
          schema: {
            type: 'union',
            schemas: [{ type: 'string' }, { type: 'number' }],
          },
        },
      },
      parseContent: {
        type: 'toggle',
        displayName: 'Parse content',
        validation: {
          schema: {
            type: 'boolean',
          },
        },
      },
      parseFileType: {
        type: 'select',
        displayName: 'File type',
        options: [
          { name: 'Autodetect from extension', value: 'auto-detect' },
          { name: 'CSV', value: 'csv' },
          { name: 'Microsoft Excel - xls', value: 'vnd.ms-excel' },
          {
            name: 'Microsoft Excel - xlsx',
            value: 'vnd.openxmlformats-officedocument.spreadsheetml.sheet',
          },
        ],
        validation: {
          schema: {
            type: 'string',
          },
        },
      },
    },
    events: {
      onFileSelected: { displayName: 'On File Selected' },
      onFileLoaded: { displayName: 'On File Loaded' },
      onFileDeselected: { displayName: 'On File Deselected' },
    },
    styles: {
      visibility: {
        type: 'toggle',
        displayName: 'Visibility',
        validation: {
          schema: {
            type: 'boolean',
          },
        },
      },
      disabledState: {
        type: 'toggle',
        displayName: 'Disable',
        validation: {
          schema: {
            type: 'boolean',
          },
        },
      },
      borderRadius: {
        type: 'code',
        displayName: 'Border radius',
        validation: {
          schema: {
            type: 'union',
            schemas: [{ type: 'string' }, { type: 'number' }],
          },
        },
      },
    },
    exposedVariables: {
      file: [{ name: '', content: '', dataURL: '', type: '', parsedData: '' }],
      isParsing: false,
    },
    definition: {
      others: {
        showOnDesktop: { value: '{{true}}' },
        showOnMobile: { value: '{{false}}' },
      },
      properties: {
        instructionText: { value: 'Drag and Drop some files here, or click to select files' },
        enableDropzone: { value: '{{true}}' },
        enablePicker: { value: '{{true}}' },
        maxFileCount: { value: '{{2}}' },
        enableMultiple: { value: '{{false}}' },
        fileType: { value: '{{"image/*"}}' },
        maxSize: { value: '{{1048576}}' },
        minSize: { value: '{{50}}' },
        parseContent: { value: '{{false}}' },
        parseFileType: { value: 'auto-detect' },
      },
      events: [],
      styles: {
        visibility: { value: '{{true}}' },
        disabledState: { value: '{{false}}' },
        borderRadius: { value: '{{0}}' },
      },
    },
  },
  {
    name: 'Calendar',
    displayName: 'Calendar',
    description: 'Calendar',
    component: 'Calendar',
    defaultSize: {
      width: 30,
      height: 600,
    },
    others: {
      showOnDesktop: { type: 'toggle', displayName: 'Show on desktop' },
      showOnMobile: { type: 'toggle', displayName: 'Show on mobile' },
    },
    properties: {
      dateFormat: { type: 'code', displayName: 'Date format' },
      defaultDate: { type: 'code', displayName: 'Default date' },
      events: { type: 'code', displayName: 'Events' },
      resources: { type: 'code', displayName: 'Resources' },
      defaultView: { type: 'code', displayName: 'Default view' },
      startTime: {
        type: 'code',
        displayName: 'Start time on week and day view',
      },
      endTime: { type: 'code', displayName: 'End time on week and day view' },
      displayToolbar: { type: 'toggle', displayName: 'Show toolbar' },
      displayViewSwitcher: {
        type: 'toggle',
        displayName: 'Show view switcher',
      },
      highlightToday: { type: 'toggle', displayName: 'Highlight today' },
      showPopOverOnEventClick: {
        type: 'toggle',
        displayName: 'Show popover when event is clicked',
      },
    },
    events: {
      onCalendarEventSelect: { displayName: 'On Event Select' },
      onCalendarSlotSelect: { displayName: 'On Slot Select' },
      onCalendarNavigate: { displayName: 'On Date Navigate' },
      onCalendarViewChange: { displayName: 'On View Change' },
    },
    styles: {
      visibility: { type: 'toggle', displayName: 'Visibility' },
      cellSizeInViewsClassifiedByResource: {
        type: 'select',
        displayName: 'Cell size in views classified by resource',
        options: [
          { name: 'Compact', value: 'compact' },
          { name: 'Spacious', value: 'spacious' },
        ],
      },
      weekDateFormat: {
        type: 'code',
        displayName: 'Header date format on week view',
      },
    },
    exposedVariables: {
      selectedEvent: {},
      selectedSlots: {},
      currentView: 'month',
      currentDate: undefined,
    },
    definition: {
      others: {
        showOnDesktop: { value: '{{true}}' },
        showOnMobile: { value: '{{false}}' },
      },
      properties: {
        dateFormat: {
          value: 'MM-DD-YYYY HH:mm:ss A Z',
        },
        defaultDate: {
          value: '{{moment().format("MM-DD-YYYY HH:mm:ss A Z")}}',
        },
        events: {
          value:
            "{{[\n\t\t{\n\t\t\t title: 'Sample event',\n\t\t\t start: `${moment().startOf('day').format('MM-DD-YYYY HH:mm:ss A Z')}`,\n\t\t\t end: `${moment().endOf('day').format('MM-DD-YYYY HH:mm:ss A Z')}`,\n\t\t\t allDay: false,\n\t\t\t color: '#4D72DA'\n\t\t}\n]}}",
        },
        resources: {
          value: '{{[]}}',
        },
        defaultView: {
          value: "{{'month'}}",
        },
        startTime: {
          value: "{{moment().startOf('day').format('MM-DD-YYYY HH:mm:ss A Z')}}",
        },
        endTime: {
          value: "{{moment().endOf('day').format('MM-DD-YYYY HH:mm:ss A Z')}}",
        },
        displayToolbar: {
          value: true,
        },
        displayViewSwitcher: {
          value: true,
        },
        highlightToday: {
          value: true,
        },
        showPopOverOnEventClick: {
          value: false,
        },
      },
      events: [],
      styles: {
        visibility: { value: '{{true}}' },
        cellSizeInViewsClassifiedByResource: { value: 'spacious' },
        weekDateFormat: { value: 'DD MMM' },
      },
    },
  },
  {
    name: 'Iframe',
    displayName: 'Iframe',
    description: 'Display an Iframe',
    defaultSize: {
      width: 10,
      height: 310,
    },
    component: 'IFrame',
    others: {
      showOnDesktop: { type: 'toggle', displayName: 'Show on desktop' },
      showOnMobile: { type: 'toggle', displayName: 'Show on mobile' },
    },
    properties: {
      source: {
        type: 'code',
        displayName: 'URL',
        validation: {
          schema: { type: 'string' },
        },
      },
    },
    events: {},
    styles: {
      visibility: {
        type: 'toggle',
        displayName: 'Visibility',
        validation: {
          schema: { type: 'boolean' },
        },
      },
      disabledState: {
        type: 'toggle',
        displayName: 'Disable',
        validation: {
          schema: { type: 'boolean' },
        },
      },
    },
    exposedVariables: {},
    definition: {
      others: {
        showOnDesktop: { value: '{{true}}' },
        showOnMobile: { value: '{{false}}' },
      },
      properties: {
        source: { value: 'https://tooljet.io/' },
        visible: { value: '{{true}}' },
      },
      events: [],
      styles: {
        visibility: { value: '{{true}}' },
        disabledState: { value: '{{false}}' },
      },
    },
  },
  {
    name: 'CodeEditor',
    displayName: 'Code Editor',
    description: 'Code Editor',
    component: 'CodeEditor',
    defaultSize: {
      width: 15,
      height: 120,
    },
    others: {
      showOnDesktop: { type: 'toggle', displayName: 'Show on desktop' },
      showOnMobile: { type: 'toggle', displayName: 'Show on mobile' },
    },
    properties: {
      enableLineNumber: {
        type: 'code',
        displayName: 'Show Line Number',
        validation: {
          schema: { type: 'boolean' },
        },
      },
      mode: {
        type: 'code',
        displayName: 'Mode',
        validation: {
          schema: { type: 'string' },
        },
      },
      placeholder: {
        type: 'code',
        displayName: 'Placeholder',
        validation: {
          schema: { type: 'string' },
        },
      },
    },
    events: {},
    styles: {
      visibility: {
        type: 'toggle',
        displayName: 'Visibility',
        validation: {
          schema: { type: 'boolean' },
        },
      },
      disabledState: {
        type: 'toggle',
        displayName: 'Disable',
        validation: {
          schema: { type: 'boolean' },
        },
      },
      borderRadius: {
        type: 'code',
        displayName: 'Border radius',
        validation: {
          schema: { type: 'union', schemas: [{ type: 'string' }, { type: 'number' }] },
        },
      },
    },
    exposedVariables: {
      value: '',
    },
    definition: {
      others: {
        showOnDesktop: { value: '{{true}}' },
        showOnMobile: { value: '{{false}}' },
      },
      properties: {
        enableLineNumber: { value: '{{true}}' },
        mode: { value: 'javascript' },
        placeholder: { value: '' },
      },
      events: [],
      styles: {
        visibility: { value: '{{true}}' },
        disabledState: { value: '{{false}}' },
        borderRadius: { value: '{{0}}' },
      },
    },
  },
  {
    name: 'Tabs',
    displayName: 'Tabs',
    description: 'Tabs component',
    defaultSize: {
      width: 30,
      height: 300,
    },
    defaultChildren: [
      {
        componentName: 'Image',
        layout: {
          top: 60,
          left: 37,
          height: 100,
        },
        tab: 0,
        properties: ['source'],
        defaultValue: {
          source: 'https://uploads-ssl.webflow.com/6266634263b9179f76b2236e/62666392f32677b5cb2fb84b_logo.svg',
        },
      },
      {
        componentName: 'Text',
        layout: {
          top: 100,
          left: 17,
          height: 50,
          width: 34,
        },
        tab: 1,
        properties: ['text'],
        defaultValue: {
          text: 'Open-source low-code framework to build & deploy internal tools within minutes.',
        },
      },
      {
        componentName: 'Table',
        layout: {
          top: 0,
          left: 1,
          width: 42,
          height: 250,
        },
        tab: 2,
      },
    ],
    component: 'Tabs',
    others: {
      showOnDesktop: { type: 'toggle', displayName: 'Show on desktop' },
      showOnMobile: { type: 'toggle', displayName: 'Show on mobile' },
    },
    properties: {
      tabs: {
        type: 'code',
        displayName: 'Tabs',
        validation: {
          schema: {
            type: 'array',
            element: {
              type: 'object',
              object: {
                id: {
                  type: 'union',
                  schemas: [{ type: 'string' }, { type: 'number' }],
                },
              },
            },
          },
        },
      },
      defaultTab: {
        type: 'code',
        displayName: 'Default tab',
        validation: {
          schema: {
            type: 'union',
            schemas: [{ type: 'string' }, { type: 'number' }],
          },
        },
      },
      hideTabs: {
        type: 'toggle',
        displayName: 'Hide Tabs',
        validation: {
          schema: {
            type: 'boolean',
          },
        },
      },
      renderOnlyActiveTab: {
        type: 'toggle',
        displayName: 'Render only active tab',
        validation: {
          schema: {
            type: 'boolean',
          },
        },
      },
    },
    events: { onTabSwitch: { displayName: 'On tab switch' } },
    styles: {
      highlightColor: {
        type: 'color',
        displayName: 'Highlight Color',
        validation: {
          schema: { type: 'string' },
        },
      },
      visibility: {
        type: 'toggle',
        displayName: 'Visibility',
        validation: {
          schema: {
            type: 'boolean',
          },
        },
      },
      disabledState: {
        type: 'toggle',
        displayName: 'Disable',
        validation: {
          schema: {
            type: 'boolean',
          },
        },
      },
      tabWidth: {
        type: 'select',
        displayName: 'Tab width',
        options: [
          { name: 'Auto', value: 'auto' },
          { name: 'Equally split', value: 'split' },
        ],
      },
    },
    actions: [
      {
        handle: 'setTab',
        displayName: 'Set current tab',
        params: [
          {
            handle: 'id',
            displayName: 'Id',
          },
        ],
      },
    ],
    exposedVariables: { currentTab: '' },
    definition: {
      others: {
        showOnDesktop: { value: '{{true}}' },
        showOnMobile: { value: '{{false}}' },
      },
      properties: {
        tabs: {
          value:
            "{{[ \n\t\t{ title: 'Home', id: '0' }, \n\t\t{ title: 'Profile', id: '1' }, \n\t\t{ title: 'Settings', id: '2' } \n ]}}",
        },
        defaultTab: { value: '0' },
        hideTabs: { value: false },
        renderOnlyActiveTab: { value: true },
      },
      events: [],
      styles: {
        highlightColor: { value: '' },
        visibility: { value: '{{true}}' },
        disabledState: { value: '{{false}}' },
        tabWidth: { value: 'auto' },
      },
    },
  },
  {
    name: 'Timer',
    displayName: 'Timer',
    description: 'timer',
    component: 'Timer',
    defaultSize: {
      width: 11,
      height: 128,
    },
    others: {
      showOnDesktop: { type: 'toggle', displayName: 'Show on desktop' },
      showOnMobile: { type: 'toggle', displayName: 'Show on mobile' },
    },
    properties: {
      value: {
        type: 'code',
        displayName: 'Default value',
        validation: {
          schema: { type: 'string' },
        },
      },
      type: {
        type: 'select',
        displayName: 'Timer type',
        options: [
          { name: 'Count Up', value: 'countUp' },
          { name: 'Count Down', value: 'countDown' },
        ],
        validation: {
          schema: { type: 'string' },
        },
      },
    },
    validation: {},
    events: {
      onStart: { displayName: 'On Start' },
      onResume: { displayName: 'On Resume' },
      onPause: { displayName: 'On Pause' },
      onCountDownFinish: { displayName: 'On Count Down Finish' },
      onReset: { displayName: 'On Reset' },
    },
    styles: {
      visibility: {
        type: 'toggle',
        displayName: 'Visibility',
        validation: {
          schema: { type: 'boolean' },
        },
      },
      disabledState: {
        type: 'toggle',
        displayName: 'Disable',
        validation: {
          schema: { type: 'boolean' },
        },
      },
    },
    exposedVariables: {
      value: '',
    },
    definition: {
      validation: {},
      others: {
        showOnDesktop: { value: '{{true}}' },
        showOnMobile: { value: '{{false}}' },
      },
      properties: {
        value: {
          value: '00:00:00:000',
        },
        type: {
          value: 'countUp',
        },
      },
      defaults: [
        {
          type: 'countUp',
          value: '00:00:00:000',
          paramName: 'value',
        },
        {
          type: 'countDown',
          value: '00:00:10:000',
          paramName: 'value',
        },
      ],
      events: [],
      styles: {
        visibility: { value: '{{true}}' },
        disabledState: { value: '{{false}}' },
      },
    },
  },
  {
    name: 'Listview',
    displayName: 'List View',
    description: 'Wrapper for multiple components',
    defaultSize: {
      width: 20,
      height: 300,
    },
    defaultChildren: [
      {
        componentName: 'Image',
        layout: {
          top: 15,
          left: 6.976744186046512,
          height: 100,
        },
        properties: ['source'],
        accessorKey: 'imageURL',
      },
      {
        componentName: 'Text',
        layout: {
          top: 50,
          left: 27,
          height: 30,
        },
        properties: ['text'],
        accessorKey: 'text',
      },
      {
        componentName: 'Button',
        layout: {
          top: 50,
          left: 60,
          height: 30,
        },
        incrementWidth: 2,
        properties: ['text'],
        accessorKey: 'buttonText',
      },
    ],
    component: 'Listview',
    others: {
      showOnDesktop: { type: 'toggle', displayName: 'Show on desktop' },
      showOnMobile: { type: 'toggle', displayName: 'Show on mobile' },
    },
    properties: {
      data: {
        type: 'code',
        displayName: 'List data',
        validation: {
          schema: { type: 'array', element: { type: 'object' } },
        },
      },
      rowHeight: {
        type: 'code',
        displayName: 'Row height',
        validation: {
          schema: { type: 'union', schemas: [{ type: 'string' }, { type: 'number' }] },
        },
      },
      showBorder: {
        type: 'code',
        displayName: 'Show bottom border',
        validation: {
          schema: { type: 'boolean' },
        },
      },
    },
    events: {
      onRowClicked: { displayName: 'Row clicked' },
    },
    styles: {
      backgroundColor: {
        type: 'color',
        displayName: 'Background color',
        validation: {
          schema: { type: 'string' },
        },
      },
      borderColor: {
        type: 'color',
        displayName: 'Border color',
        validation: {
          schema: { type: 'string' },
        },
      },
      visibility: {
        type: 'toggle',
        displayName: 'Visibility',
        validation: {
          schema: { type: 'boolean' },
        },
      },
      disabledState: {
        type: 'toggle',
        displayName: 'Disable',
        validation: {
          schema: { type: 'boolean' },
        },
      },
      borderRadius: {
        type: 'number',
        displayName: 'Border radius',
        validation: {
          schema: { type: 'union', schemas: [{ type: 'string' }, { type: 'number' }] },
        },
      },
    },
    exposedVariables: {
      data: [{}],
    },
    definition: {
      others: {
        showOnDesktop: { value: '{{true}}' },
        showOnMobile: { value: '{{false}}' },
      },
      properties: {
        data: {
          value: `{{[
  { imageURL: 'https://www.svgrepo.com/show/34217/image.svg', text: 'Sample text 1', buttonText: 'Button 1' },
    { imageURL: 'https://www.svgrepo.com/show/34217/image.svg', text: 'Sample text 1', buttonText: 'Button 2' },
    { imageURL: 'https://www.svgrepo.com/show/34217/image.svg', text: 'Sample text 1', buttonText: 'Button 3' },
  ]}}`,
        },
        rowHeight: {
          value: '100',
        },
        visible: { value: '{{true}}' },
        showBorder: { value: '{{true}}' },
      },
      events: [],
      styles: {
        backgroundColor: { value: '#fff' },
        borderColor: { value: '#dadcde' },
        visibility: { value: '{{true}}' },
        disabledState: { value: '{{false}}' },
        borderRadius: { value: '{{0}}' },
      },
    },
  },
  {
    name: 'Tags',
    displayName: 'Tags',
    description: 'Content can be shown as tags',
    component: 'Tags',
    defaultSize: {
      width: 8,
      height: 30,
    },
    others: {
      showOnDesktop: { type: 'toggle', displayName: 'Show on desktop' },
      showOnMobile: { type: 'toggle', displayName: 'Show on mobile' },
    },
    properties: {
      data: {
        type: 'code',
        displayName: 'Tags',
        validation: {
          schema: {
            type: 'array',
            element: {
              type: 'object',
              object: { title: { type: 'string' }, color: { type: 'string' }, textColor: { type: 'string' } },
            },
          },
        },
      },
    },
    events: {},
    styles: {
      visibility: {
        type: 'toggle',
        displayName: 'Visibility',
        validation: {
          schema: { type: 'boolean' },
        },
      },
    },
    exposedVariables: {},
    definition: {
      others: {
        showOnDesktop: { value: '{{true}}' },
        showOnMobile: { value: '{{false}}' },
      },
      properties: {
        data: {
          value:
            "{{ [ \n\t\t{ title: 'success', color: '#2fb344', textColor: '#fff' }, \n\t\t{ title: 'info', color: '#206bc4', textColor: '#fff'  }, \n\t\t{ title: 'warning', color: '#f59f00', textColor: '#fff'  }, \n\t\t{ title: 'danger', color: '#d63939', textColor: '#fff' } ] }}",
        },
      },
      events: [],
      styles: {
        visibility: { value: '{{true}}' },
      },
    },
  },
  {
    name: 'Pagination',
    displayName: 'Pagination',
    description: 'Pagination ',
    component: 'Pagination',
    defaultSize: {
      width: 10,
      height: 30,
    },
    others: {
      showOnDesktop: { type: 'toggle', displayName: 'Show on desktop' },
      showOnMobile: { type: 'toggle', displayName: 'Show on mobile' },
    },
    properties: {
      numberOfPages: {
        type: 'code',
        displayName: 'Number of pages',
        validation: {
          schema: { type: 'number' },
        },
      },
      defaultPageIndex: {
        type: 'code',
        displayName: 'Default page index',
        validation: {
          schema: { type: 'number' },
        },
      },
    },
    validation: {},
    events: {
      onPageChange: { displayName: 'On Page Change' },
    },
    styles: {
      visibility: {
        type: 'toggle',
        displayName: 'Visibility',
        validation: {
          schema: { type: 'boolean' },
        },
      },
      disabledState: {
        type: 'toggle',
        displayName: 'Disable',
        validation: {
          schema: { type: 'boolean' },
        },
      },
    },
    exposedVariables: {
      totalPages: null,
      currentPageIndex: null,
    },
    definition: {
      validation: {},
      others: {
        showOnDesktop: { value: '{{true}}' },
        showOnMobile: { value: '{{false}}' },
      },
      properties: {
        numberOfPages: {
          value: '{{5}}',
        },
        defaultPageIndex: {
          value: '{{1}}',
        },
      },
      events: [],
      styles: {
        visibility: { value: '{{true}}' },
        disabledState: { value: '{{false}}' },
      },
    },
  },
  {
    name: 'CircularProgressbar',
    displayName: 'Circular Progressbar',
    description: 'Show the progress using circular progressbar',
    component: 'CircularProgressBar',
    defaultSize: {
      width: 7,
      height: 50,
    },
    others: {
      showOnDesktop: { type: 'toggle', displayName: 'Show on desktop' },
      showOnMobile: { type: 'toggle', displayName: 'Show on mobile' },
    },
    properties: {
      text: {
        type: 'code',
        displayName: 'Text',
        validation: {
          schema: { type: 'string' },
        },
      },
      progress: {
        type: 'code',
        displayName: 'Progress',
        validation: {
          schema: { type: 'union', schemas: [{ type: 'string' }, { type: 'number' }] },
        },
      },
    },
    events: {},
    styles: {
      color: {
        type: 'color',
        displayName: 'Color',
        validation: {
          schema: { type: 'string' },
        },
      },
      textColor: {
        type: 'color',
        displayName: 'Text Color',
        validation: {
          schema: { type: 'string' },
        },
      },
      textSize: {
        type: 'code',
        displayName: 'Text Size',
        validation: {
          schema: { type: 'union', schemas: [{ type: 'string' }, { type: 'number' }] },
        },
      },
      strokeWidth: {
        type: 'code',
        displayName: 'Stroke Width',
        validation: {
          schema: { type: 'union', schemas: [{ type: 'string' }, { type: 'number' }] },
        },
      },
      counterClockwise: {
        type: 'code',
        displayName: 'Counter Clockwise',
        validation: {
          schema: { type: 'boolean' },
        },
      },
      circleRatio: {
        type: 'code',
        displayName: 'Circle Ratio',
        validation: {
          schema: { type: 'union', schemas: [{ type: 'string' }, { type: 'number' }] },
        },
      },
      visibility: {
        type: 'toggle',
        displayName: 'Visibility',
        validation: {
          schema: { type: 'boolean' },
        },
      },
    },
    exposedVariables: {},
    definition: {
      others: {
        showOnDesktop: { value: '{{true}}' },
        showOnMobile: { value: '{{false}}' },
      },
      properties: {
        text: {
          value: '',
        },
        progress: {
          value: '{{50}}',
        },
      },
      events: [],
      styles: {
        color: { value: '' },
        textColor: { value: '' },
        textSize: { value: '{{16}}' },
        strokeWidth: { value: '{{8}}' },
        counterClockwise: { value: '{{false}}' },
        circleRatio: { value: '{{1}}' },
        visibility: { value: '{{true}}' },
      },
    },
  },
  {
    name: 'Spinner',
    displayName: 'Spinner',
    description: 'Spinner can be used to display loading status',
    component: 'Spinner',
    defaultSize: {
      width: 4,
      height: 30,
    },
    others: {
      showOnDesktop: { type: 'toggle', displayName: 'Show on desktop' },
      showOnMobile: { type: 'toggle', displayName: 'Show on mobile' },
    },
    properties: {},
    events: {},
    styles: {
      visibility: {
        type: 'toggle',
        displayName: 'Visibility',
        validation: {
          schema: { type: 'boolean' },
        },
      },
      colour: {
        type: 'color',
        displayName: 'Colour',
        validation: {
          schema: { type: 'string' },
        },
      },
      size: {
        type: 'select',
        displayName: 'Size',
        options: [
          { name: 'small', value: 'sm' },
          { name: 'large', value: 'lg' },
        ],
        validation: {
          schema: { type: 'string' },
        },
      },
    },
    exposedVariables: {},
    definition: {
      others: {
        showOnDesktop: { value: '{{true}}' },
        showOnMobile: { value: '{{false}}' },
      },
      properties: {},
      events: [],
      styles: {
        visibility: { value: '{{true}}' },
        size: { value: 'sm' },
        colour: { value: '#0565ff' },
      },
    },
  },
  {
    name: 'Statistics',
    displayName: 'Statistics',
    description: 'Statistics can be used to display different statistical information',
    component: 'Statistics',
    defaultSize: {
      width: 9.2,
      height: 152,
    },
    others: {
      showOnDesktop: { type: 'toggle', displayName: 'Show on desktop' },
      showOnMobile: { type: 'toggle', displayName: 'Show on mobile' },
    },
    properties: {
      primaryValueLabel: {
        type: 'code',
        displayName: 'Primary value label',
        validation: { schema: { type: 'string' } },
      },
      primaryValue: { type: 'code', displayName: 'Primary value', validation: { schema: { type: 'string' } } },
      hideSecondary: {
        type: 'toggle',
        displayName: 'Hide secondary value',
        validation: { schema: { type: 'boolean' } },
      },
      secondaryValueLabel: {
        type: 'code',
        displayName: 'Secondary value label',
        validation: { schema: { type: 'string' } },
      },
      secondaryValue: { type: 'code', displayName: 'Secondary value', validation: { schema: { type: 'string' } } },
      secondarySignDisplay: {
        type: 'code',
        displayName: 'Secondary sign display',

        validation: { schema: { type: 'string' } },
      },
      loadingState: { type: 'toggle', displayName: 'Loading State', validation: { schema: { type: 'boolean' } } },
    },
    events: {},
    styles: {
      primaryLabelColour: {
        type: 'color',
        displayName: 'Primary Label Colour',
        validation: { schema: { type: 'string' } },
      },
      primaryTextColour: {
        type: 'color',
        displayName: 'Primary Text  Colour',
        validation: { schema: { type: 'string' } },
      },
      secondaryLabelColour: {
        type: 'color',
        displayName: 'Secondary Label Colour',
        validation: { schema: { type: 'string' } },
      },
      secondaryTextColour: {
        type: 'color',
        displayName: 'Secondary Text Colour',
        validation: { schema: { type: 'string' } },
      },
      visibility: {
        type: 'toggle',
        displayName: 'Visibility',
        validation: { schema: { type: 'boolean' } },
      },
    },
    definition: {
      others: {
        showOnDesktop: { value: '{{true}}' },
        showOnMobile: { value: '{{false}}' },
      },
      properties: {
        primaryValueLabel: { value: 'This months earnings' },
        primaryValue: { value: '682.3' },
        secondaryValueLabel: { value: 'Last month' },
        secondaryValue: { value: '2.85' },
        secondarySignDisplay: { value: 'positive' },
        loadingState: { value: `{{false}}` },
      },
      events: [],
      styles: {
        primaryLabelColour: { value: '#8092AB' },
        primaryTextColour: { value: '#000000' },
        secondaryLabelColour: { value: '#8092AB' },
        secondaryTextColour: { value: '#36AF8B' },
        visibility: { value: '{{true}}' },
      },
    },
  },
  {
    name: 'RangeSlider',
    displayName: 'Range Slider',
    description: 'Can be used to show slider with a range',
    component: 'RangeSlider',
    defaultSize: {
      width: 9,
      height: 30,
    },
    others: {
      showOnDesktop: { type: 'toggle', displayName: 'Show on desktop' },
      showOnMobile: { type: 'toggle', displayName: 'Show on mobile' },
    },
    properties: {
      min: {
        type: 'number',
        displayName: 'Min',
        validation: {
          schema: { type: 'number' },
        },
      },
      max: {
        type: 'number',
        displayName: 'Max',
        validation: {
          schema: { type: 'number' },
        },
      },
      value: {
        type: 'code',
        displayName: 'Value',
        validation: {
          schema: { type: 'union', schemas: [{ type: 'string' }, { type: 'number' }] },
        },
      },
      enableTwoHandle: {
        type: 'toggle',
        displayName: 'Two handles',
        validation: {
          schema: { type: 'boolean' },
        },
      },
    },
    events: {
      onChange: { displayName: 'On change' },
    },
    styles: {
      lineColor: {
        type: 'color',
        displayName: 'Line color',
        validation: {
          schema: { type: 'string' },
        },
      },
      handleColor: {
        type: 'color',
        displayName: 'Handle color',
        validation: {
          schema: { type: 'string' },
        },
      },
      trackColor: {
        type: 'color',
        displayName: 'Track color',
        validation: {
          schema: { type: 'string' },
        },
      },
      visibility: {
        type: 'code',
        displayName: 'Visibility',
        validation: {
          schema: { type: 'boolean' },
        },
      },
    },
    exposedVariables: {
      value: null,
    },
    definition: {
      others: {
        showOnDesktop: { value: true },
        showOnMobile: { value: false },
      },
      properties: {
        min: {
          value: '{{0}}',
        },
        max: {
          value: '{{100}}',
        },
        value: {
          value: '{{50}}',
        },
        enableTwoHandle: { value: false },
      },
      events: [],
      styles: {
        lineColor: { value: '' },
        handleColor: { value: '' },
        trackColor: { value: '' },
        visibility: { value: '{{true}}' },
      },
    },
  },
  {
    name: 'Timeline',
    displayName: 'Timeline',
    description: 'Visual representation of a sequence of events',
    component: 'Timeline',
    properties: {
      data: {
        type: 'code',
        displayName: 'Timeline data',
        validation: {
          schema: { type: 'array', element: { type: 'object' } },
        },
      },
      hideDate: {
        type: 'toggle',
        displayName: 'Hide Date',
        validation: {
          schema: { type: 'boolean' },
        },
      },
    },
    defaultSize: {
      width: 20,
      height: 270,
    },
    others: {
      showOnDesktop: { type: 'toggle', displayName: 'Show on desktop' },
      showOnMobile: { type: 'toggle', displayName: 'Show on mobile' },
    },
    events: {},
    styles: {
      visibility: {
        type: 'toggle',
        displayName: 'Visibility',
        validation: { schema: { type: 'boolean' } },
      },
    },
    exposedVariables: {
      value: {},
    },
    definition: {
      others: {
        showOnDesktop: { value: '{{true}}' },
        showOnMobile: { value: '{{false}}' },
      },
      properties: {
        data: {
          value:
            "{{ [ \n\t\t{ title: 'Product Launched', subTitle: 'First version of our product released to public', date: '20/10/2021', iconBackgroundColor: '#4d72fa'},\n\t\t { title: 'First Signup', subTitle: 'Congratulations! We got our first signup', date: '22/10/2021', iconBackgroundColor: '#4d72fa'}, \n\t\t { title: 'First Payment', subTitle: 'Hurray! We got our first payment', date: '01/11/2021', iconBackgroundColor: '#4d72fa'} \n] }}",
        },
        hideDate: { value: '{{false}}' },
      },
      events: [],
      styles: {
        visibility: { value: '{{true}}' },
      },
    },
  },
  {
    name: 'SvgImage',
    displayName: 'Svg Image',
    description: 'Svg image',
    component: 'SvgImage',
    properties: {
      data: {
        type: 'code',
        displayName: 'Svg  data',
        validation: {
          schema: { type: 'string' },
        },
      },
    },
    defaultSize: {
      width: 4,
      height: 50,
    },
    others: {
      showOnDesktop: { type: 'toggle', displayName: 'Show on desktop' },
      showOnMobile: { type: 'toggle', displayName: 'Show on mobile' },
    },
    events: {},
    styles: {
      visibility: {
        type: 'toggle',
        displayName: 'Visibility',
        validation: {
          schema: { type: 'boolean' },
        },
      },
    },
    exposedVariables: {
      value: {},
    },
    definition: {
      others: {
        showOnDesktop: { value: '{{true}}' },
        showOnMobile: { value: '{{false}}' },
      },
      properties: {
        data: {
          value:
            '<svg xmlns="http://www.w3.org/2000/svg" class="icon" width="24" height="24" viewBox="0 0 24 24" stroke-width="2" stroke="currentColor" fill="none" stroke-linecap="round" stroke-linejoin="round"><path stroke="none" d="M0 0h24v24H0z" fill="none"/><rect x="4" y="4" width="6" height="6" rx="1" /><rect x="4" y="14" width="6" height="6" rx="1" /><rect x="14" y="14" width="6" height="6" rx="1" /><line x1="14" y1="7" x2="20" y2="7" /><line x1="17" y1="4" x2="17" y2="10" /></svg>',
        },
      },
      events: [],
      styles: {
        visibility: { value: '{{true}}' },
      },
    },
  },
  {
    name: 'Html',
    displayName: 'HTML Viewer',
    description: 'HTML Viewer',
    component: 'Html',
    defaultSize: {
      width: 10,
      height: 310,
    },
    properties: {
      rawHtml: {
        type: 'code',
        displayName: 'Raw HTML',
        validation: {
          schema: { type: 'string' },
        },
      },
    },
    others: {
      showOnDesktop: { type: 'toggle', displayName: 'Show on desktop' },
      showOnMobile: { type: 'toggle', displayName: 'Show on mobile' },
    },
    events: {},
    styles: {
      visibility: {
        type: 'toggle',
        displayName: 'Visibility',
        validation: {
          schema: { type: 'boolean' },
        },
      },
    },
    exposedVariables: {},
    definition: {
      others: {
        showOnDesktop: { value: '{{true}}' },
        showOnMobile: { value: '{{false}}' },
      },
      properties: {
        rawHtml: {
          value: `<body><main><section class="hero" style="height:306px;display: flex;
          justify-content: center;padding:0 1px;align-items: center;text-align:center">You can build your custom HTML-CSS template here</section></main></body>`,
        },
      },
      events: [],
      styles: {
        visibility: { value: '{{true}}' },
      },
    },
  },
  {
    name: 'VerticalDivider',
    displayName: 'Vertical Divider',
    description: 'Vertical Separator between components',
    component: 'VerticalDivider',
    defaultSize: {
      width: 2,
      height: 100,
    },
    others: {
      showOnDesktop: { type: 'toggle', displayName: 'Show on desktop' },
      showOnMobile: { type: 'toggle', displayName: 'Show on mobile' },
    },
    properties: {},
    events: {},
    styles: {
      dividerColor: {
        type: 'color',
        displayName: 'Divider Color',
        validation: {
          schema: { type: 'string' },
        },
      },
      visibility: {
        type: 'toggle',
        displayName: 'Visibility',
        validation: {
          schema: { type: 'boolean' },
        },
      },
    },
    exposedVariables: {
      value: {},
    },
    definition: {
      others: {
        showOnDesktop: { value: '{{true}}' },
        showOnMobile: { value: '{{false}}' },
      },
      properties: {},
      events: [],
      styles: {
        visibility: { value: '{{true}}' },
        dividerColor: { value: '' },
      },
    },
  },
  {
    name: 'CustomComponent',
    displayName: 'Custom Component',
    description: 'Visual representation of a sequence of events',
    component: 'CustomComponent',
    properties: {
      data: { type: 'code', displayName: 'Data', validation: { schema: { type: 'object' } } },
      code: { type: 'code', displayName: 'Code' },
    },
    defaultSize: {
      width: 20,
      height: 140,
    },
    others: {
      showOnDesktop: { type: 'toggle', displayName: 'Show on desktop' },
      showOnMobile: { type: 'toggle', displayName: 'Show on mobile' },
    },
    events: {},
    styles: {
      visibility: {
        type: 'toggle',
        displayName: 'Visibility',
        validation: { schema: { type: 'boolean' } },
      },
    },
    exposedVariables: {
      data: { value: `{{{ title: 'Hi! There', buttonText: 'Update Title'}}}` },
    },
    definition: {
      others: {
        showOnDesktop: { value: '{{true}}' },
        showOnMobile: { value: '{{false}}' },
      },
      properties: {
        visible: { value: '{{true}}' },
        data: {
          value: `{{{ title: 'Hi! There', buttonText: 'Update Title'}}}`,
        },
        code: {
          value: `import React from 'https://cdn.skypack.dev/react';
import ReactDOM from 'https://cdn.skypack.dev/react-dom';
import { Button, Container } from 'https://cdn.skypack.dev/@material-ui/core';
const MyCustomComponent = ({data, updateData, runQuery}) => (
  <Container>
      <h1>{data.title}</h1>
      <Button
        color="primary"
        variant="outlined"
        onClick={() => {updateData({title: 'Hello World!!'})}}
      >
        {data.buttonText}
      </Button>
    </Container>
);
const ConnectedComponent = Tooljet.connectComponent(MyCustomComponent);
ReactDOM.render(<ConnectedComponent />, document.body);`,
          skipResolve: true,
        },
      },
      events: [],
      styles: {
        visibility: { value: '{{true}}' },
      },
    },
  },
  {
    name: 'ButtonGroup',
    displayName: 'Button Group',
    description: 'ButtonGroup',
    component: 'ButtonGroup',
    properties: {
      label: {
        type: 'code',
        displayName: 'label',
        validation: {
          schema: { type: 'string' },
        },
      },
      values: {
        type: 'code',
        displayName: 'values',
        validation: {
          schema: {
            type: 'union',
            schemas: [{ type: 'array', element: { type: 'union', schemas: [{ type: 'string' }, { type: 'number' }] } }],
          },
        },
      },
      labels: {
        type: 'code',
        displayName: 'Labels',
        validation: {
          schema: {
            type: 'union',
            schemas: [{ type: 'array', element: { type: 'union', schemas: [{ type: 'string' }, { type: 'number' }] } }],
          },
        },
      },
      defaultSelected: {
        type: 'code',
        displayName: 'Default selected',
        validation: {
          schema: {
            type: 'union',
            schemas: [{ type: 'array', element: { type: 'union', schemas: [{ type: 'string' }, { type: 'number' }] } }],
          },
        },
      },
      multiSelection: {
        type: 'toggle',
        displayName: 'Enable multiple selection',

        validation: {
          schema: { type: 'boolean' },
        },
      },
    },
    defaultSize: {
      width: 12,
      height: 80,
    },
    others: {
      showOnDesktop: { type: 'toggle', displayName: 'Show on desktop' },
      showOnMobile: { type: 'toggle', displayName: 'Show on mobile' },
    },
    events: {
      onClick: { displayName: 'On click' },
    },
    styles: {
      backgroundColor: {
        type: 'color',
        displayName: 'Background color',
        validation: {
          schema: { type: 'string' },
        },
      },
      textColor: {
        type: 'color',
        displayName: 'Text color',
        validation: {
          schema: { type: 'string' },
        },
      },
      visibility: {
        type: 'toggle',
        displayName: 'Visibility',
        validation: {
          schema: { type: 'boolean' },
        },
      },
      disabledState: {
        type: 'toggle',
        displayName: 'Disable',
        validation: {
          schema: { type: 'boolean' },
        },
      },
      borderRadius: {
        type: 'number',
        displayName: 'Border radius',
        validation: {
          schema: { type: 'number' },
          defaultValue: false,
        },
      },
      selectedTextColor: {
        type: 'color',
        displayName: 'Selected text colour',
        validation: {
          schema: { type: 'string' },
        },
      },
      selectedBackgroundColor: {
        type: 'color',
        displayName: 'Selected background color',
        validation: {
          schema: { type: 'string' },
        },
      },
    },
    exposedVariables: {
      selected: [1],
    },
    definition: {
      others: {
        showOnDesktop: { value: '{{true}}' },
        showOnMobile: { value: '{{false}}' },
      },
      properties: {
        label: { value: `Button group` },
        defaultSelected: { value: '{{[1]}}' },
        values: { value: '{{[1,2,3]}}' },
        labels: { value: '{{[]}}' },
        multiSelection: { value: '{{false}}' },
      },
      events: [],
      styles: {
        backgroundColor: { value: '' },
        textColor: { value: '' },
        visibility: { value: '{{true}}' },
        borderRadius: { value: '{{0}}' },
        disabledState: { value: '{{false}}' },
        selectedTextColor: { value: '' },
        selectedBackgroundColor: { value: '' },
      },
    },
  },
  {
    name: 'PDF',
    displayName: 'PDF',
    description: 'Embed PDF file',
    component: 'PDF',
    properties: {
      url: { type: 'code', displayName: 'File URL', validation: { schema: { type: 'string' } } },
      scale: { type: 'toggle', displayName: 'Scale page to width', validation: { schema: { type: 'boolean' } } },
      pageControls: { type: 'toggle', displayName: 'Show page controls', validation: { schema: { type: 'boolean' } } },
      showDownloadOption: {
        type: 'toggle',
        displayName: 'Show the Download',
        validation: { schema: { type: 'boolean' } },
      },
    },
    defaultSize: {
      width: 20,
      height: 640,
    },
    others: {
      showOnDesktop: { type: 'toggle', displayName: 'Show on desktop' },
      showOnMobile: { type: 'toggle', displayName: 'Show on mobile' },
    },
    events: {},
    styles: {
      visibility: {
        type: 'toggle',
        displayName: 'Visibility',
        validation: { schema: { type: 'boolean' } },
      },
    },
    exposedVariables: {},
    definition: {
      others: {
        showOnDesktop: { value: '{{true}}' },
        showOnMobile: { value: '{{false}}' },
      },
      properties: {
        url: {
          value:
            'https://upload.wikimedia.org/wikipedia/commons/e/ee/Guideline_No._GD-Ed-2214_Marman_Clamp_Systems_Design_Guidelines.pdf',
        },
        scale: {
          value: '{{true}}',
        },
        pageControls: {
          value: `{{true}}`,
        },
        showDownloadOption: {
          value: `{{true}}`,
        },
      },
      events: [],
      styles: {
        visibility: { value: '{{true}}' },
      },
    },
  },

  {
    name: 'Steps',
    displayName: 'Steps',
    description: 'Steps',
    component: 'Steps',
    properties: {
      steps: {
        type: 'code',
        displayName: 'Steps',
        validation: {
          schema: {
            type: 'array',
            element: { type: 'object', object: { id: { type: 'number' } } },
          },
        },
      },
      currentStep: {
        type: 'code',
        displayName: 'Current step',
        validation: {
          schema: { type: 'number' },
        },
      },
      stepsSelectable: {
        type: 'toggle',
        displayName: 'Steps selectable',
        validation: {
          schema: { type: 'boolean' },
        },
      },
    },
    defaultSize: {
      width: 22,
      height: 38,
    },
    others: {
      showOnDesktop: { type: 'toggle', displayName: 'Show on desktop' },
      showOnMobile: { type: 'toggle', displayName: 'Show on mobile' },
    },
    events: {
      onSelect: { displayName: 'On select' },
    },
    styles: {
      color: {
        type: 'color',
        displayName: 'Color',
        validation: {
          schema: { type: 'string' },
        },
      },
      textColor: {
        type: 'color',
        displayName: 'Text color',
        validation: {
          schema: { type: 'string' },
        },
      },
      theme: {
        type: 'select',
        displayName: 'Theme',
        options: [
          { name: 'titles', value: 'titles' },
          { name: 'numbers', value: 'numbers' },
          { name: 'plain', value: 'plain' },
        ],
        validation: {
          schema: { type: 'string' },
        },
      },
      visibility: {
        type: 'toggle',
        displayName: 'Visibility',
        validation: {
          schema: { type: 'boolean' },
        },
      },
    },
    exposedVariables: {
      currentStepId: '3',
    },
    definition: {
      others: {
        showOnDesktop: { value: '{{true}}' },
        showOnMobile: { value: '{{false}}' },
      },
      properties: {
        steps: {
          value: `{{ [{ name: 'step 1', tooltip: 'some tooltip', id: 1},{ name: 'step 2', tooltip: 'some tooltip', id: 2},{ name: 'step 3', tooltip: 'some tooltip', id: 3},{ name: 'step 4', tooltip: 'some tooltip', id: 4},{ name: 'step 5', tooltip: 'some tooltip', id: 5}]}}`,
        },
        currentStep: { value: '{{3}}' },
        stepsSelectable: { value: true },
      },
      events: [],
      styles: {
        visibility: { value: '{{true}}' },
        theme: { value: 'titles' },
        color: { value: '' },
        textColor: { value: '' },
      },
    },
  },
  {
    name: 'KanbanBoard',
    displayName: 'Kanban Board',
    description: 'Kanban Board',
    component: 'KanbanBoard',
    defaultSize: {
      width: 40,
      height: 490,
    },
    others: {
      showOnDesktop: { type: 'toggle', displayName: 'Show on desktop' },
      showOnMobile: { type: 'toggle', displayName: 'Show on mobile' },
    },
    properties: {
      columns: { type: 'code', displayName: 'Columns' },
      cardData: { type: 'code', displayName: 'Card Data' },
      enableAddCard: { type: 'toggle', displayName: 'Enable Add Card' },
    },
    events: {
      onCardAdded: { displayName: 'Card added' },
      onCardRemoved: { displayName: 'Card removed' },
      onCardMoved: { displayName: 'Card moved' },
      onCardSelected: { displayName: 'Card selected' },
      onCardUpdated: { displayName: 'Card updated' },
    },
    styles: {
      disabledState: { type: 'toggle', displayName: 'Disable' },
      visibility: { type: 'toggle', displayName: 'Visibility' },
      width: { type: 'number', displayName: 'Width' },
      minWidth: { type: 'number', displayName: 'Min Width' },
      accentColor: { type: 'color', displayName: 'Accent color' },
    },
    exposedVariables: {
      columns: {},
      lastAddedCard: {},
      lastRemovedCard: {},
      lastCardMovement: {},
      lastUpdatedCard: {},
    },
    definition: {
      others: {
        showOnDesktop: { value: '{{true}}' },
        showOnMobile: { value: '{{false}}' },
      },
      properties: {
        columns: {
          value: '{{[{ "id": "1", "title": "to do" },{ "id": "2", "title": "in progress" }]}}',
        },
        cardData: {
          value:
            '{{[{ id: "01", title: "one", columnId: "1" },{ id: "02", title: "two", columnId: "1" },{ id: "03", title: "three", columnId: "2" }]}}',
        },
        enableAddCard: {
          value: `{{true}}`,
        },
      },
      events: [],
      styles: {
        visibility: { value: '{{true}}' },
        disabledState: { value: '{{false}}' },
        width: { value: '{{400}}' },
        minWidth: { value: '{{200}}' },
        textColor: { value: '' },
      },
    },
  },
  {
    name: 'ColorPicker',
    displayName: 'Color Picker',
    description: 'Color Picker Palette',
    component: 'ColorPicker',
    properties: {
      defaultColor: { type: 'color', displayName: 'Default Color' },
    },
    defaultSize: {
      width: 9,
      height: 40,
    },
    actions: [
      {
        displayName: 'Set Color',
        handle: 'setColor',
        params: [{ handle: 'color', displayName: 'color', defaultValue: '#ffffff', type: 'color' }],
      },
    ],
    others: {
      showOnDesktop: { type: 'toggle', displayName: 'Show on desktop' },
      showOnMobile: { type: 'toggle', displayName: 'Show on mobile' },
    },
    events: {
      onChange: { displayName: 'On change' },
    },
    styles: {
      visibility: { type: 'toggle', displayName: 'Visibility' },
    },
    exposedVariables: {
      selectedColorHex: '#000000',
      selectedColorRGB: 'rgb(0,0,0)',
      selectedColorRGBA: 'rgba(0, 0, 0, 1)',
    },
    definition: {
      others: {
        showOnDesktop: { value: '{{true}}' },
        showOnMobile: { value: '{{false}}' },
      },
      properties: {
        defaultColor: {
          value: '#000000',
        },
      },
      events: [],
      styles: {
        visibility: { value: '{{true}}' },
      },
    },
  },
  {
    name: 'TreeSelect',
    displayName: 'Tree Select',
    description: 'Select values from a tree view',
    defaultSize: {
      width: 12,
      height: 200,
    },
    component: 'TreeSelect',
    others: {
      showOnDesktop: { type: 'toggle', displayName: 'Show on desktop' },
      showOnMobile: { type: 'toggle', displayName: 'Show on mobile' },
    },
    properties: {
      label: { type: 'code', displayName: 'Title' },
      data: { type: 'code', displayName: 'Structure' },
      checkedData: { type: 'code', displayName: 'Checked Values' },
      expandedData: { type: 'code', displayName: 'Expanded Values' },
    },
    events: {
      onChange: { displayName: 'On change' },
      onCheck: { displayName: 'On check' },
      onUnCheck: { displayName: 'On uncheck' },
    },
    styles: {
      textColor: { type: 'color', displayName: 'Text Color' },
      checkboxColor: { type: 'color', displayName: 'Checkbox Color' },
      visibility: { type: 'toggle', displayName: 'Visibility' },
      disabledState: { type: 'toggle', displayName: 'Disable' },
    },
    exposedVariables: {
      checked: ['asia', 'china', 'beijing', 'shanghai', 'japan', 'india', 'delhi', 'mumbai', 'bengaluru'],
      expanded: ['asia'],
      checkedPathArray: [
        ['asia'],
        ['asia', 'china'],
        ['asia', 'china', 'beijing'],
        ['asia', 'china', 'shanghai'],
        ['asia', 'japan'],
        ['asia', 'india'],
        ['asia', 'india', 'delhi'],
        ['asia', 'india', 'mumbai'],
        ['asia', 'india', 'bengaluru'],
      ],
      checkedPathStrings: [
        'asia',
        'asia-china',
        'asia-china-beijing',
        'asia-china-shanghai',
        'asia-japan',
        'asia-india',
        'asia-india-delhi',
        'asia-india-mumbai',
        'asia-india-bengaluru',
      ],
    },
    definition: {
      others: {
        showOnDesktop: { value: '{{true}}' },
        showOnMobile: { value: '{{false}}' },
      },
      properties: {
        label: { value: 'Countries' },
        data: {
          value:
            '{{[{"label":"Asia","value":"asia","children":[{"label":"China","value":"china","children":[{"label":"Beijing","value":"beijing"},{"label":"Shanghai","value":"shanghai"}]},{"label":"Japan","value":"japan"},{"label":"India","value":"india","children":[{"label":"Delhi","value":"delhi"},{"label":"Mumbai","value":"mumbai"},{"label":"Bengaluru","value":"bengaluru"}]}]},{"label":"Europe","value":"europe","children":[{"label":"France","value":"france"},{"label":"Spain","value":"spain"},{"label":"England","value":"england"}]},{"label":"Africa","value":"africa"}]}}',
        },
        checkedData: { value: '{{["asia"]}}' },
        expandedData: { value: '{{["asia"]}}' },
      },
      events: [],
      styles: {
        textColor: { value: '' },
        checkboxColor: { value: '' },
        visibility: { value: '{{true}}' },
        disabledState: { value: '{{false}}' },
      },
    },
  },
  {
    name: 'Link',
    displayName: 'Link',
    description: 'Add link to the text',
    defaultSize: {
      width: 6,
      height: 30,
    },
    component: 'Link',
    others: {
      showOnDesktop: { type: 'toggle', displayName: 'Show on desktop' },
      showOnMobile: { type: 'toggle', displayName: 'Show on mobile' },
    },
    properties: {
      linkTarget: {
        type: 'code',
        displayName: 'Link Target',
        validation: {
          schema: { type: 'string' },
        },
      },
      linkText: {
        type: 'code',
        displayName: 'Link Text',
        validation: {
          schema: { type: 'string' },
        },
      },
      targetType: {
        type: 'select',
        displayName: 'Target Type',
        options: [
          { name: 'New Tab', value: 'new' },
          { name: 'Same Tab', value: 'same' },
        ],
        validation: {
          schema: { type: 'string' },
        },
      },
    },
    events: {
      onClick: { displayName: 'On click' },
      onHover: { displayName: 'On hover' },
    },
    styles: {
      textColor: {
        type: 'color',
        displayName: 'Text Color',
        validation: {
          schema: { type: 'string' },
        },
      },
      textSize: {
        type: 'number',
        displayName: 'Text Size',
        validation: {
          schema: { type: 'number' },
        },
      },
      underline: {
        type: 'select',
        displayName: 'Underline',
        options: [
          { name: 'Never', value: 'no-underline' },
          { name: 'On Hover', value: 'on-hover' },
          { name: 'Always', value: 'underline' },
        ],
        validation: {
          schema: { type: 'string' },
        },
      },
      visibility: {
        type: 'toggle',
        displayName: 'Visibility',
        validation: {
          schema: { type: 'boolean' },
        },
      },
    },
    exposedVariables: {},
    actions: [
      {
        handle: 'click',
        displayName: 'Click',
      },
    ],
    definition: {
      others: {
        showOnDesktop: { value: '{{true}}' },
        showOnMobile: { value: '{{false}}' },
      },
      properties: {
        linkTarget: { value: 'https://dev.to/' },
        linkText: { value: 'Click here' },
        targetType: { value: 'new' },
      },
      events: [],
      styles: {
        textColor: { value: '#375FCF' },
        textSize: { value: 14 },
        underline: { value: 'on-hover' },
        visibility: { value: '{{true}}' },
      },
    },
  },
  {
    name: 'Icon',
    displayName: 'Icon',
    description: 'Icon',
    defaultSize: {
      width: 5,
      height: 48,
    },
    component: 'Icon',
    others: {
      showOnDesktop: { type: 'toggle', displayName: 'Show on desktop' },
      showOnMobile: { type: 'toggle', displayName: 'Show on mobile' },
    },
    properties: {
      icon: {
        type: 'iconPicker',
        displayName: 'Icon',
        validation: {
          schema: { type: 'string' },
        },
      },
    },
    events: {
      onClick: { displayName: 'On click' },
      onHover: { displayName: 'On hover' },
    },
    styles: {
      iconColor: {
        type: 'color',
        displayName: 'Icon Color',
        validation: {
          schema: { type: 'string' },
        },
      },
      visibility: {
        type: 'toggle',
        displayName: 'Visibility',
        validation: {
          schema: { type: 'boolean' },
        },
      },
    },
    exposedVariables: {},
    actions: [
      {
        handle: 'click',
        displayName: 'Click',
      },
      {
        displayName: 'Set Visibility',
        handle: 'setVisibility',
        params: [{ handle: 'value', displayName: 'Value', defaultValue: '{{true}}', type: 'toggle' }],
      },
    ],
    definition: {
      others: {
        showOnDesktop: { value: '{{true}}' },
        showOnMobile: { value: '{{false}}' },
      },
      properties: {
        icon: { value: 'IconHome2' },
      },
      events: [],
      styles: {
        iconColor: { value: '#000' },
        visibility: { value: '{{true}}' },
      },
    },
  },
];<|MERGE_RESOLUTION|>--- conflicted
+++ resolved
@@ -158,8 +158,6 @@
       enabledSort: {
         type: 'toggle',
         displayName: 'Enable sorting',
-<<<<<<< HEAD
-=======
         validation: {
           schema: { type: 'boolean' },
         },
@@ -167,7 +165,6 @@
       hideColumnSelectorButton: {
         type: 'toggle',
         displayName: 'Hide column selector button',
->>>>>>> 9fb0d9d1
         validation: {
           schema: { type: 'boolean' },
         },
@@ -432,10 +429,7 @@
         columnSizes: { value: '{{({})}}' },
         actions: { value: [] },
         enabledSort: { value: '{{true}}' },
-<<<<<<< HEAD
-=======
         hideColumnSelectorButton: { value: '{{false}}' },
->>>>>>> 9fb0d9d1
       },
       events: [],
       styles: {
@@ -1128,13 +1122,10 @@
           schema: { type: 'union', schemas: [{ type: 'string' }, { type: 'number' }] },
         },
       },
-<<<<<<< HEAD
-=======
       backgroundColor: {
         type: 'color',
         displayName: 'Background Color',
       },
->>>>>>> 9fb0d9d1
       borderColor: {
         type: 'color',
         displayName: 'Border Color',
@@ -1167,10 +1158,7 @@
         visibility: { value: '{{true}}' },
         disabledState: { value: '{{false}}' },
         borderRadius: { value: '{{0}}' },
-<<<<<<< HEAD
-=======
         backgroundColor: { value: '#ffffffff' },
->>>>>>> 9fb0d9d1
         borderColor: { value: '#fff' },
         textColor: { value: '#232e3c' },
       },
