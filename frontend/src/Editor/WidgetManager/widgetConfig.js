export const widgets = [
  {
    name: 'Table',
    displayName: 'Table',
    description: 'Display paginated tabular data',
    component: 'Table',
    properties: {
      title: {
        type: 'string',
        displayName: 'Title',
        validation: {
          schema: { type: 'string' },
        },
      },
      data: {
        type: 'code',
        displayName: 'Table data',
        validation: {
          schema: {
            type: 'array',
            element: { type: 'object' },
            optional: true,
          },
        },
      },
      loadingState: {
        type: 'toggle',
        displayName: 'Loading state',
        validation: {
          schema: { type: 'boolean' },
        },
      },
      columns: {
        type: 'array',
        displayName: 'Table Columns',
      },
      useDynamicColumn: {
        type: 'toggle',
        displayName: 'Use dynamic column',
        validation: {
          schema: { type: 'boolean' },
        },
      },
      columnData: {
        type: 'code',
        displayName: 'Column data',
      },
      rowsPerPage: {
        type: 'code',
        displayName: 'Number of rows per page',
        validation: {
          schema: { type: 'union', schemas: [{ type: 'string' }, { type: 'number' }] },
        },
      },

      enableNextButton: {
        type: 'toggle',
        displayName: 'Enable next page button',
        validation: {
          schema: { type: 'boolean' },
        },
      },
      enabledSort: {
        type: 'toggle',
        displayName: 'Enable column sorting',
        validation: {
          schema: { type: 'boolean' },
        },
      },
      hideColumnSelectorButton: {
        type: 'toggle',
        displayName: 'Hide column selector button',
        validation: {
          schema: { type: 'boolean' },
        },
      },
      enablePrevButton: {
        type: 'toggle',
        displayName: 'Enable previous page button',
        validation: {
          schema: { type: 'boolean' },
        },
      },
      totalRecords: {
        type: 'code',
        displayName: 'Total records server side',
        validation: {
          schema: { type: 'union', schemas: [{ type: 'string' }, { type: 'number' }] },
        },
      },
      // clientSidePagination: {
      //   type: 'toggle',
      //   displayName: 'Enable pagination',
      //   validation: {
      //     schema: { type: 'boolean' },
      //   },
      // },
      enablePagination: {
        type: 'toggle',
        displayName: 'Enable pagination',
        validation: {
          schema: { type: 'boolean' },
        },
      },
      serverSidePagination: {
        type: 'clientServerSwitch',
        displayName: 'Type',
        validation: {
          schema: { type: 'boolean' },
        },
        options: [
          { displayName: 'Client side', value: 'clientSide' },
          { displayName: 'Server side', value: 'serverSide' },
        ],
        // defaultValue: 'clientSide',
      },
      serverSideSearch: {
        type: 'clientServerSwitch',
        displayName: 'Type',
        options: [
          { displayName: 'Client side', value: 'clientSide' },
          { displayName: 'Server side', value: 'serverSide' },
        ],
        validation: {
          schema: { type: 'boolean' },
        },
      },
      serverSideSort: {
        type: 'clientServerSwitch',
        displayName: 'Type',
        validation: {
          schema: { type: 'boolean' },
        },
        options: [
          { displayName: 'Client side', value: 'clientSide' },
          { displayName: 'Server side', value: 'serverSide' },
        ],
      },
      serverSideFilter: {
        type: 'clientServerSwitch',
        displayName: 'Type',
        validation: {
          schema: { type: 'boolean' },
        },
        options: [
          { displayName: 'Client side', value: 'clientSide' },
          { displayName: 'Server side', value: 'serverSide' },
        ],
        defaultValue: 'clientSide',
      },
      actionButtonBackgroundColor: {
        type: 'color',
        displayName: 'Background color',
        validation: {
          schema: { type: 'string' },
        },
      },
      actionButtonTextColor: {
        type: 'color',
        displayName: 'Text color',
        validation: {
          schema: { type: 'string' },
        },
      },
      displaySearchBox: {
        type: 'toggle',
        displayName: 'Show search',
        validation: {
          schema: { type: 'boolean' },
        },
      },
      showDownloadButton: {
        type: 'toggle',
        displayName: 'Show download button',
        validation: {
          schema: { type: 'boolean' },
        },
      },
      showFilterButton: {
        type: 'toggle',
        displayName: 'Enable filtering',
        validation: {
          schema: { type: 'boolean' },
        },
      },
      showBulkUpdateActions: {
        type: 'toggle',
        displayName: 'Show update buttons',
        validation: {
          schema: { type: 'boolean' },
        },
      },
      allowSelection: {
        type: 'toggle',
        displayName: 'Allow selection',
        validation: {
          schema: { type: 'boolean' },
        },
      },
      showBulkSelector: {
        type: 'toggle',
        displayName: 'Bulk selection',
        validation: {
          schema: { type: 'boolean' },
        },
      },
      highlightSelectedRow: {
        type: 'toggle',
        displayName: 'Highlight selected row',
        validation: {
          schema: { type: 'boolean' },
        },
      },
      defaultSelectedRow: {
        type: 'code',
        displayName: 'Default selected row',
        validation: {
          schema: {
            type: 'object',
          },
        },
      },

      showAddNewRowButton: {
        type: 'toggle',
        displayName: 'Show add new row button',
        validation: {
          schema: { type: 'boolean' },
        },
      },
      selectRowOnCellEdit: {
        type: 'toggle',
        displayName: 'Select row on cell edit',
        validation: {
          schema: { type: 'boolean' },
        },
      },
      visibility: {
        type: 'toggle',
        displayName: 'Visibility',
        validation: {
          schema: { type: 'boolean' },
        },
      },
      disabledState: {
        type: 'toggle',
        displayName: 'Disable',
        validation: {
          schema: { type: 'boolean' },
        },
      },
    },
    others: {
      showOnDesktop: { type: 'toggle', displayName: 'Show on desktop ' },
      showOnMobile: { type: 'toggle', displayName: 'Show on mobile' },
    },
    defaultSize: {
      width: 28.86,
      height: 456,
    },
    events: {
      onRowHovered: { displayName: 'Row hovered' },
      onRowClicked: { displayName: 'Row clicked' },
      onBulkUpdate: { displayName: 'Save changes' },
      onPageChanged: { displayName: 'Page changed' },
      onSearch: { displayName: 'Search' },
      onCancelChanges: { displayName: 'Cancel changes' },
      onSort: { displayName: 'Sort applied' },
      onCellValueChanged: { displayName: 'Cell value changed' },
      onFilterChanged: { displayName: 'Filter changed' },
      onNewRowsAdded: { displayName: 'Add new rows' },
    },
    styles: {
      textColor: {
        type: 'color',
        displayName: 'Text Color',
        validation: {
          schema: { type: 'string' },
        },
        accordian: 'Data',
      },
      tableType: {
        type: 'select',
        displayName: 'Row style',
        options: [
          { name: 'Regular', value: 'table-classic' },
          { name: 'Bordered', value: 'table-bordered' },
          { name: 'Striped', value: 'table-striped' },
        ],
        validation: {
          schema: { type: 'string' },
        },
        accordian: 'Data',
      },
      cellSize: {
        type: 'select',
        displayName: 'Cell height',
        options: [
          { name: 'Regular', value: 'regular' },
<<<<<<< HEAD
=======
          { name: 'Condensed', value: 'condensed' },
          { name: 'Hug content', value: 'hugContent' },
>>>>>>> ed9970d3
        ],
        validation: {
          schema: { type: 'string' },
        },
        accordian: 'Data',
      },
      contentWrap: {
        type: 'toggle',
        showLabel: false,
        toggleLabel: 'Content wrap',
        validation: {
          schema: { type: 'union', schemas: [{ type: 'string' }, { type: 'boolean' }] },
        },
        accordian: 'Data',
      },
      contentWrap: {
        type: 'toggle',
        displayName: 'Content wrapper',
        validation: {
          schema: { type: 'boolean' },
        },
      },
      maxRowHeight: {
        type: 'switch',
        displayName: 'Max row height',
        validation: { schema: { type: 'string' } },
        accordian: 'Data',
        options: [
          { displayName: 'Auto', value: 'auto' },
          { displayName: 'Custom', value: 'custom' },
        ],
        conditionallyRender: {
          key: 'contentWrap',
          value: true,
        },
      },
      maxRowHeightValue: {
        type: 'numberInput',
        showLabel: false,
        validation: {
          schema: { type: 'union', schemas: [{ type: 'string' }, { type: 'boolean' }] },
        },
        accordian: 'Data',
        conditionallyRender: {
          key: 'maxRowHeight',
          value: 'custom',
        },
      },
      actionButtonRadius: {
        type: 'numberInput',
        displayName: 'Button radius',
        validation: {
          schema: { type: 'union', schemas: [{ type: 'string' }, { type: 'boolean' }] },
        },
        accordian: 'Action button',
      },
      borderRadius: {
        type: 'numberInput',
        displayName: 'Border radius',
        validation: { schema: { type: 'union', schemas: [{ type: 'string' }, { type: 'number' }] } },
        accordian: 'Container',
      },
      borderColor: {
        type: 'color',
        displayName: 'Border',
        validation: {
          schema: { type: 'string' },
          defaultValue: false,
        },
        accordian: 'Container',
      },
      boxShadow: {
        type: 'boxShadow',
        displayName: 'Box Shadow',
        validation: { schema: { type: 'union', schemas: [{ type: 'string' }, { type: 'number' }] } },
        accordian: 'Container',
      },
      padding: {
        type: 'switch',
        displayName: 'Padding',
        validation: { schema: { type: 'union', schemas: [{ type: 'string' }, { type: 'number' }] } },
        options: [
          { displayName: 'Default', value: 'default' },
          { displayName: 'None', value: 'none' },
        ],
        accordian: 'Container',
      },
    },
    exposedVariables: {
      selectedRow: {},
      changeSet: {},
      dataUpdates: [],
      pageIndex: 1,
      searchText: '',
      selectedRows: [],
      filters: [],
    },
    actions: [
      {
        handle: 'setPage',
        displayName: 'Set page',
        params: [
          {
            handle: 'page',
            displayName: 'Page',
            defaultValue: '{{1}}',
          },
        ],
      },
      {
        handle: 'selectRow',
        displayName: 'Select row',
        params: [
          { handle: 'key', displayName: 'Key' },
          { handle: 'value', displayName: 'Value' },
        ],
      },
      {
        handle: 'deselectRow',
        displayName: 'Deselect row',
      },
      {
        handle: 'discardChanges',
        displayName: 'Discard Changes',
      },
      {
        handle: 'discardNewlyAddedRows',
        displayName: 'Discard newly added rows',
      },
      {
        displayName: 'Download table data',
        handle: 'downloadTableData',
        params: [
          {
            handle: 'type',
            displayName: 'Type',
            options: [
              { name: 'Download as Excel', value: 'xlsx' },
              { name: 'Download as CSV', value: 'csv' },
              { name: 'Download as PDF', value: 'pdf' },
            ],
            defaultValue: `{{Download as Excel}}`,
            type: 'select',
          },
        ],
      },
      {
        handle: 'selectAllRows',
        displayName: 'Select all rows',
      },
      {
        handle: 'deselectAllRows',
        displayName: 'Deselect all rows',
      },
      {
        handle: 'setFilters',
        displayName: 'Set filters',
        params: [{ handle: 'parameters', displayName: 'Parameters' }],
      },
      {
        handle: 'clearFilters',
        displayName: 'Clear filters',
      },
    ],
    definition: {
      others: {
        showOnDesktop: { value: '{{true}}' },
        showOnMobile: { value: '{{false}}' },
      },
      properties: {
        title: { value: 'Table' },
        visible: { value: '{{true}}' },
        loadingState: { value: '{{false}}' },
        data: {
          value:
            "{{ [ \n\t\t{ id: 1, name: 'Sarah', email: 'sarah@example.com'}, \n\t\t{ id: 2, name: 'Lisa', email: 'lisa@example.com'}, \n\t\t{ id: 3, name: 'Sam', email: 'sam@example.com'}, \n\t\t{ id: 4, name: 'Jon', email: 'jon@example.com'} \n] }}",
        },
        useDynamicColumn: { value: '{{false}}' },
        columnData: {
          value:
            "{{[{name: 'email', key: 'email', id: '1'}, {name: 'Full name', key: 'name', id: '2', isEditable: true}]}}",
        },
        rowsPerPage: { value: '{{10}}' },
        serverSidePagination: { value: '{{false}}' },
        enableNextButton: { value: '{{true}}' },
        enablePrevButton: { value: '{{true}}' },
        totalRecords: { value: '' },
        enablePagination: { value: '{{true}}' },
        serverSideSort: { value: '{{false}}' },
        serverSideFilter: { value: '{{false}}' },
        displaySearchBox: { value: '{{true}}' },
        showDownloadButton: { value: '{{true}}' },
        showFilterButton: { value: '{{true}}' },
        autogenerateColumns: { value: true, generateNestedColumns: true },
        columns: {
          value: [
            {
              name: 'id',
              id: 'e3ecbf7fa52c4d7210a93edb8f43776267a489bad52bd108be9588f790126737',
              autogenerated: true,
              fxActiveFields: [],
            },
            {
              name: 'name',
              id: '5d2a3744a006388aadd012fcc15cc0dbcb5f9130e0fbb64c558561c97118754a',
              autogenerated: true,
              fxActiveFields: [],
            },
            {
              name: 'email',
              id: 'afc9a5091750a1bd4760e38760de3b4be11a43452ae8ae07ce2eebc569fe9a7f',
              autogenerated: true,
              fxActiveFields: [],
            },
          ],
        },
        showBulkUpdateActions: { value: '{{true}}' },
        showBulkSelector: { value: '{{false}}' },
        highlightSelectedRow: { value: '{{false}}' },
        columnSizes: { value: '{{({})}}' },
        actions: { value: [] },
        enabledSort: { value: '{{true}}' },
        hideColumnSelectorButton: { value: '{{false}}' },
        defaultSelectedRow: { value: '{{{"id":1}}}' },
        showAddNewRowButton: { value: '{{true}}' },
        allowSelection: { value: '{{true}}' },
        visibility: { value: '{{true}}' },
        disabledState: { value: '{{false}}' },
      },
      events: [],
      styles: {
        textColor: { value: '#000' },
        actionButtonRadius: { value: '0' },
        cellSize: { value: 'regular' },
        borderRadius: { value: '4' },
        tableType: { value: 'table-classic' },
<<<<<<< HEAD
        maxRowHeight: { value: '80px' },
        contentWrap: { value: '{{true}}' },
        autoHeight: { value: '{{true}}' },
=======
        maxRowHeight: { value: 'auto' },
        maxRowHeightValue: { value: '80' },
        autoHeight: { value: '{{false}}' },
        contentWrap: { value: '{{false}}' },
        boxShadow: { value: '0px 0px 0px 0px #00000090' },
        padding: { value: 'default' },
>>>>>>> ed9970d3
      },
    },
  },
  {
    name: 'Button',
    displayName: 'Button',
    description: 'Trigger actions: queries, alerts, set variables etc.',
    component: 'Button',
    defaultSize: {
      width: 3,
      height: 30,
    },
    others: {
      showOnDesktop: { type: 'toggle', displayName: 'Show on desktop' },
      showOnMobile: { type: 'toggle', displayName: 'Show on mobile' },
    },
    properties: {
      text: {
        type: 'code',
        displayName: 'Button text',
        validation: {
          schema: { type: 'string' },
        },
      },
      loadingState: {
        type: 'toggle',
        displayName: 'Loading state',
        validation: {
          schema: { type: 'boolean' },
        },
      },
    },
    events: {
      onClick: { displayName: 'On click' },
      onHover: { displayName: 'On hover' },
    },
    styles: {
      backgroundColor: {
        type: 'color',
        displayName: 'Background color',
        validation: {
          schema: { type: 'string' },
          defaultValue: false,
        },
      },
      textColor: {
        type: 'color',
        displayName: 'Text color',
        validation: {
          schema: { type: 'string' },
          defaultValue: false,
        },
      },
      loaderColor: {
        type: 'color',
        displayName: 'Loader color',
        validation: {
          schema: { type: 'string' },
          defaultValue: false,
        },
      },
      visibility: {
        type: 'toggle',
        displayName: 'Visibility',
        validation: {
          schema: { type: 'boolean' },
          defaultValue: false,
        },
      },
      disabledState: {
        type: 'toggle',
        displayName: 'Disable',
        validation: {
          schema: { type: 'boolean' },
          defaultValue: false,
        },
      },
      borderRadius: {
        type: 'number',
        displayName: 'Border radius',
        validation: {
          schema: { type: 'number' },
          defaultValue: false,
        },
      },
      borderColor: {
        type: 'color',
        displayName: 'Border color',
        validation: {
          schema: { type: 'string' },
          defaultValue: false,
        },
      },
    },
    exposedVariables: {
      buttonText: 'Button',
    },
    actions: [
      {
        handle: 'click',
        displayName: 'Click',
      },
      {
        handle: 'setText',
        displayName: 'Set Text',
        params: [{ handle: 'text', displayName: 'Text', defaultValue: 'New Text' }],
      },
      {
        handle: 'disable',
        displayName: 'Disable',
        params: [{ handle: 'disable', displayName: 'Value', defaultValue: `{{false}}`, type: 'toggle' }],
      },
      {
        handle: 'visibility',
        displayName: 'Visibility',
        params: [{ handle: 'visible', displayName: 'Value', defaultValue: `{{false}}`, type: 'toggle' }],
      },
      {
        handle: 'loading',
        displayName: 'Loading',
        params: [{ handle: 'loading', displayName: 'Value', defaultValue: `{{false}}`, type: 'toggle' }],
      },
    ],
    definition: {
      others: {
        showOnDesktop: { value: '{{true}}' },
        showOnMobile: { value: '{{false}}' },
      },
      properties: {
        text: { value: `Button` },
        loadingState: { value: `{{false}}` },
      },
      events: [],
      styles: {
        backgroundColor: { value: '#375FCF' },
        textColor: { value: '#fff' },
        loaderColor: { value: '#fff' },
        visibility: { value: '{{true}}' },
        borderRadius: { value: '{{4}}' },
        borderColor: { value: '#375FCF' },
        disabledState: { value: '{{false}}' },
        padding: { value: 'default' },
      },
    },
  },
  {
    name: 'Chart',
    displayName: 'Chart',
    description: 'Visualize data',
    component: 'Chart',
    defaultSize: {
      width: 20,
      height: 400,
    },
    others: {
      showOnDesktop: { type: 'toggle', displayName: 'Show on desktop' },
      showOnMobile: { type: 'toggle', displayName: 'Show on mobile' },
    },
    properties: {
      title: {
        type: 'code',
        displayName: 'Title',
        validation: {
          schema: {
            type: 'string',
          },
        },
      },
      data: {
        type: 'json',
        displayName: 'Data',
        validation: {
          schema: { type: 'union', schemas: [{ type: 'string' }, { type: 'array' }] },
        },
      },
      loadingState: {
        type: 'toggle',
        displayName: 'Loading state',
        validation: {
          schema: { type: 'boolean' },
        },
      },
      markerColor: {
        type: 'color',
        displayName: 'Marker color',
        validation: {
          schema: {
            type: 'string',
          },
        },
      },
      showAxes: {
        type: 'toggle',
        displayName: 'Show axes',
        validation: {
          schema: {
            type: 'boolean',
          },
        },
      },
      showGridLines: {
        type: 'toggle',
        displayName: 'Show grid lines',
        validation: {
          schema: {
            type: 'boolean',
          },
        },
      },
      type: {
        type: 'select',
        displayName: 'Chart type',
        options: [
          { name: 'Line', value: 'line' },
          { name: 'Bar', value: 'bar' },
          { name: 'Pie', value: 'pie' },
        ],
        validation: {
          schema: {
            type: 'union',
            schemas: [{ type: 'string' }, { type: 'boolean' }, { type: 'number' }],
          },
        },
      },
      jsonDescription: {
        type: 'json',
        displayName: 'Json Description',
        validation: {
          schema: {
            type: 'string',
          },
        },
      },
      plotFromJson: {
        type: 'toggle',
        displayName: 'Use Plotly JSON schema',
        validation: {
          schema: {
            type: 'boolean',
          },
        },
      },
      barmode: {
        type: 'select',
        displayName: 'Bar mode',
        options: [
          { name: 'Stack', value: 'stack' },
          { name: 'Group', value: 'group' },
          { name: 'Overlay', value: 'overlay' },
          { name: 'Relative', value: 'relative' },
        ],
        validation: {
          schema: {
            schemas: { type: 'string' },
          },
        },
      },
    },
    actions: [
      {
        handle: 'clearClickedPoint',
        displayName: 'Clear clicked point',
      },
    ],
    events: {
      onClick: { displayName: 'On data point click' },
      onDoubleClick: { displayName: 'On double click' },
    },
    styles: {
      backgroundColor: {
        type: 'color',
        displayName: 'Background color',
        validation: { schema: { type: 'string' } },
      },
      padding: {
        type: 'code',
        displayName: 'Padding',
        validation: {
          schema: {
            type: 'union',
            schemas: [{ type: 'number' }, { type: 'string' }],
          },
        },
      },
      borderRadius: {
        type: 'number',
        displayName: 'Border radius',
        validation: {
          schema: { type: 'number' },
          defaultValue: false,
        },
      },
      visibility: {
        type: 'toggle',
        displayName: 'Visibility',
        validation: {
          schema: {
            type: 'boolean',
          },
        },
      },
      disabledState: {
        type: 'toggle',
        displayName: 'Disable',
        validation: {
          schema: {
            type: 'boolean',
          },
        },
      },
    },
    exposedVariables: {
      show: null,
      chartTitle: undefined,
      xAxisTitle: undefined,
      yAxisTitle: undefined,
      clickedDataPoint: {},
    },
    definition: {
      others: {
        showOnDesktop: { value: '{{true}}' },
        showOnMobile: { value: '{{false}}' },
      },
      properties: {
        title: { value: 'This title can be changed' },
        markerColor: { value: '#CDE1F8' },
        showAxes: { value: '{{true}}' },
        showGridLines: { value: '{{true}}' },
        plotFromJson: { value: '{{false}}' },
        loadingState: { value: `{{false}}` },
        barmode: { value: `group` },
        jsonDescription: {
          value: `{
            "data": [
                {
                    "x": [
                        "Jan",
                        "Feb",
                        "Mar"
                    ],
                    "y": [
                        100,
                        80,
                        40
                    ],
                    "type": "bar"
                }
            ]
        }`,
        },
        type: { value: `line` },
        data: {
          value: `[
  { "x": "Jan", "y": 100},
  { "x": "Feb", "y": 80},
  { "x": "Mar", "y": 40}
]`,
        },
      },
      events: [],
      styles: {
        backgroundColor: { value: '#fff' },
        padding: { value: '50' },
        borderRadius: { value: '{{4}}' },
        visibility: { value: '{{true}}' },
        disabledState: { value: '{{false}}' },
      },
    },
  },
  {
    name: 'Modal',
    displayName: 'Modal',
    description: 'Show pop-up windows',
    component: 'Modal',
    defaultSize: {
      width: 10,
      height: 34,
    },
    others: {
      showOnDesktop: { type: 'toggle', displayName: 'Show on desktop' },
      showOnMobile: { type: 'toggle', displayName: 'Show on mobile' },
    },
    properties: {
      title: {
        type: 'code',
        displayName: 'Title',
        validation: {
          schema: { type: 'string' },
        },
      },
      loadingState: {
        type: 'toggle',
        displayName: 'Loading state',
        validation: {
          schema: { type: 'boolean' },
        },
      },
      useDefaultButton: {
        type: 'toggle',
        displayName: 'Use default trigger button',
        validation: {
          schema: {
            type: 'boolean',
          },
        },
      },
      triggerButtonLabel: {
        type: 'code',
        displayName: 'Trigger button label',
        validation: {
          schema: {
            type: 'string',
          },
        },
      },
      hideTitleBar: { type: 'toggle', displayName: 'Hide title bar' },
      hideCloseButton: { type: 'toggle', displayName: 'Hide close button' },
      hideOnEsc: { type: 'toggle', displayName: 'Close on escape key' },
      closeOnClickingOutside: { type: 'toggle', displayName: 'Close on clicking outside' },

      size: {
        type: 'select',
        displayName: 'Modal size',
        options: [
          { name: 'small', value: 'sm' },
          { name: 'medium', value: 'lg' },
          { name: 'large', value: 'xl' },
        ],
        validation: {
          schema: { type: 'string' },
        },
      },
      modalHeight: {
        type: 'code',
        displayName: 'Modal height',
        validation: {
          schema: { type: 'string' },
        },
      },
    },
    events: {
      onOpen: { displayName: 'On open' },
      onClose: { displayName: 'On close' },
    },
    styles: {
      headerBackgroundColor: {
        type: 'color',
        displayName: 'Header background color',
        validation: {
          schema: { type: 'string' },
        },
      },
      headerTextColor: {
        type: 'color',
        displayName: 'Header title color',
        validation: {
          schema: { type: 'string' },
        },
      },
      bodyBackgroundColor: {
        type: 'color',
        displayName: 'Body background color',
        validation: {
          schema: { type: 'string' },
        },
      },
      disabledState: {
        type: 'toggle',
        displayName: 'Disable',
        validation: {
          schema: { type: 'boolean' },
        },
      },
      visibility: {
        type: 'toggle',
        displayName: 'Visibility',
        validation: {
          schema: { type: 'boolean' },
          defaultValue: true,
        },
      },
      triggerButtonBackgroundColor: {
        type: 'color',
        displayName: 'Trigger button background color',
        validation: {
          schema: { type: 'string' },
          defaultValue: false,
        },
      },
      triggerButtonTextColor: {
        type: 'color',
        displayName: 'Trigger button text color',
        validation: {
          schema: { type: 'string' },
          defaultValue: false,
        },
      },
    },
    exposedVariables: {
      show: false,
    },
    actions: [
      {
        handle: 'open',
        displayName: 'Open',
      },
      {
        handle: 'close',
        displayName: 'Close',
      },
    ],
    definition: {
      others: {
        showOnDesktop: { value: '{{true}}' },
        showOnMobile: { value: '{{false}}' },
      },
      properties: {
        title: { value: 'This title can be changed' },
        loadingState: { value: `{{false}}` },
        useDefaultButton: { value: `{{true}}` },
        triggerButtonLabel: { value: `Launch Modal` },
        size: { value: 'lg' },
        hideTitleBar: { value: '{{false}}' },
        hideCloseButton: { value: '{{false}}' },
        hideOnEsc: { value: '{{true}}' },
        closeOnClickingOutside: { value: '{{false}}' },
        modalHeight: { value: '400px' },
      },
      events: [],
      styles: {
        headerBackgroundColor: { value: '#ffffffff' },
        headerTextColor: { value: '#000000' },
        bodyBackgroundColor: { value: '#ffffffff' },
        disabledState: { value: '{{false}}' },
        visibility: { value: '{{true}}' },
        triggerButtonBackgroundColor: { value: '#4D72FA' },
        triggerButtonTextColor: { value: '#ffffffff' },
      },
    },
  },
  {
    name: 'Form',
    displayName: 'Form',
    description: 'Wrapper for multiple components',
    defaultSize: {
      width: 13,
      height: 330,
    },
    defaultChildren: [
      {
        componentName: 'Text',
        layout: {
          top: 40,
          left: 10,
          height: 30,
          width: 17,
        },
        properties: ['text'],
        styles: [
          'textSize',
          'fontWeight',
          'fontStyle',
          'textColor',
          'isScrollRequired',
          'lineHeight',
          'textIndent',
          'textAlign',
          'verticalAlignment',
          'decoration',
          'transformation',
          'letterSpacing',
          'wordSpacing',
          'fontVariant',
          'backgroundColor',
          'borderColor',
          'borderRadius',
          'boxShadow',
          'padding',
        ],
        defaultValue: {
          text: 'User Details',
          fontWeight: 'bold',
          textSize: 18,
          textColor: '#000',
          backgroundColor: '#fff00000',
          textAlign: 'left',
          decoration: 'none',
          transformation: 'none',
          fontStyle: 'normal',
          lineHeight: 1.5,
          textIndent: '-1',
          letterSpacing: '0',
          wordSpacing: '0',
          fontVariant: 'normal',
          verticalAlignment: 'top',
          padding: 'default',
          boxShadow: '0px 0px 0px 0px #00000090',
          borderRadius: '0',
          isScrollRequired: 'enabled',
        },
      },
      {
        componentName: 'Text',
        layout: {
          top: 90,
          left: 10,
          height: 30,
        },
        properties: ['text'],
        styles: [
          'textSize',
          'fontWeight',
          'fontStyle',
          'textColor',
          'isScrollRequired',
          'lineHeight',
          'textIndent',
          'textAlign',
          'verticalAlignment',
          'decoration',
          'transformation',
          'letterSpacing',
          'wordSpacing',
          'fontVariant',
          'backgroundColor',
          'borderColor',
          'borderRadius',
          'boxShadow',
          'padding',
        ],
        defaultValue: {
          text: 'Name',
          fontWeight: 'normal',
          textSize: 14,
          textColor: '#000',
          backgroundColor: '#fff00000',
          textAlign: 'left',
          decoration: 'none',
          transformation: 'none',
          fontStyle: 'normal',
          lineHeight: 1.5,
          textIndent: '0',
          letterSpacing: '0',
          wordSpacing: '0',
          fontVariant: 'normal',
          verticalAlignment: 'top',
          padding: 'default',
          boxShadow: '0px 0px 0px 0px #00000090',
          borderRadius: '0',
          isScrollRequired: 'enabled',
        },
      },
      {
        componentName: 'Text',
        layout: {
          top: 160,
          left: 10,
          height: 30,
        },
        properties: ['text'],
        styles: [
          'textSize',
          'fontWeight',
          'fontStyle',
          'textColor',
          'isScrollRequired',
          'lineHeight',
          'textIndent',
          'textAlign',
          'verticalAlignment',
          'decoration',
          'transformation',
          'letterSpacing',
          'wordSpacing',
          'fontVariant',
          'backgroundColor',
          'borderColor',
          'borderRadius',
          'boxShadow',
          'padding',
        ],
        defaultValue: {
          text: 'Age',
          fontWeight: 'normal',
          textSize: 14,
          textColor: '#000',
          backgroundColor: '#fff00000',
          textAlign: 'left',
          decoration: 'none',
          transformation: 'none',
          fontStyle: 'normal',
          lineHeight: 1.5,
          textIndent: '0',
          letterSpacing: '0',
          wordSpacing: '0',
          fontVariant: 'normal',
          verticalAlignment: 'top',
          padding: 'default',
          boxShadow: '0px 0px 0px 0px #00000090',
          borderRadius: '0',
          isScrollRequired: 'enabled',
        },
      },
      {
        componentName: 'TextInput',
        layout: {
          top: 120,
          left: 10,
          height: 30,
          width: 25,
        },
        properties: ['placeholder', 'label'],
        defaultValue: {
          placeholder: 'Enter your name',
          label: '',
        },
      },
      {
        componentName: 'NumberInput',
        layout: {
          top: 190,
          left: 10,
          height: 30,
          width: 25,
        },
        properties: ['value', 'label'],
        defaultValue: {
          value: 24,
          label: '',
        },
      },
      {
        componentName: 'Button',
        layout: {
          top: 240,
          left: 10,
          height: 30,
          width: 10,
        },
        properties: ['text'],
        defaultValue: {
          text: 'Submit',
        },
      },
    ],
    component: 'Form',
    others: {
      showOnDesktop: { type: 'toggle', displayName: 'Show on desktop' },
      showOnMobile: { type: 'toggle', displayName: 'Show on mobile' },
    },
    properties: {
      buttonToSubmit: {
        type: 'select',
        displayName: 'Button to submit form',
        options: [{ name: 'None', value: 'none' }],
        validation: {
          schema: { type: 'string' },
        },
        conditionallyRender: {
          key: 'advanced',
          value: false,
        },
      },
      loadingState: {
        type: 'toggle',
        displayName: 'Loading state',
        validation: {
          schema: { type: 'boolean' },
        },
      },
      advanced: {
        type: 'toggle',
        displayName: ' Use custom schema',
      },
      JSONSchema: {
        type: 'code',
        displayName: 'JSON Schema',
        conditionallyRender: {
          key: 'advanced',
          value: true,
        },
      },
    },
    events: {
      onSubmit: { displayName: 'On submit' },
      onInvalid: { displayName: 'On invalid' },
    },
    styles: {
      backgroundColor: {
        type: 'color',
        displayName: 'Background color',
        validation: {
          schema: { type: 'string' },
        },
      },
      borderRadius: {
        type: 'code',
        displayName: 'Border radius',
        validation: {
          schema: {
            type: 'union',
            schemas: [{ type: 'string' }, { type: 'number' }],
          },
        },
      },
      borderColor: {
        type: 'color',
        displayName: 'Border color',
        validation: {
          schema: { type: 'string' },
        },
      },
      visibility: {
        type: 'toggle',
        displayName: 'Visibility',
        validation: {
          schema: { type: 'boolean' },
        },
      },
      disabledState: {
        type: 'toggle',
        displayName: 'Disable',
        validation: {
          schema: { type: 'boolean' },
        },
      },
    },
    exposedVariables: {
      data: {},
      isValid: true,
    },
    actions: [
      {
        handle: 'submitForm',
        displayName: 'Submit Form',
      },
      {
        handle: 'resetForm',
        displayName: 'Reset Form',
      },
    ],
    definition: {
      others: {
        showOnDesktop: { value: '{{true}}' },
        showOnMobile: { value: '{{false}}' },
      },
      properties: {
        loadingState: { value: '{{false}}' },
        advanced: { value: '{{false}}' },
        JSONSchema: {
          value:
            "{{ {title: 'User registration form', properties: {firstname: {type: 'textinput',value: 'Maria',label:'First name', validation:{maxLength:6}, styles: {backgroundColor: '#f6f5ff',textColor: 'black'},},lastname:{type: 'textinput',value: 'Doe', label:'Last name', styles: {backgroundColor: '#f6f5ff',textColor: 'black'},},age:{type:'number'},}, submitButton: {value: 'Submit', styles: {backgroundColor: '#3a433b',borderColor:'#595959'}}} }}",
        },
      },
      events: [],
      styles: {
        backgroundColor: { value: '#fff' },
        borderRadius: { value: '0' },
        borderColor: { value: '#fff' },
        visibility: { value: '{{true}}' },
        disabledState: { value: '{{false}}' },
      },
    },
  },
  {
    name: 'TextInput',
    displayName: 'Text Input',
    description: 'User text input field',
    component: 'TextInput',
    defaultSize: {
      width: 10,
      height: 40,
    },
    others: {
      showOnDesktop: { type: 'toggle', displayName: 'Show on desktop' },
      showOnMobile: { type: 'toggle', displayName: 'Show on mobile' },
    },
    properties: {
      label: {
        type: 'code',
        displayName: 'Label',
        validation: { schema: { type: 'string' } },
      },
      placeholder: {
        type: 'code',
        displayName: 'Placeholder',
        validation: {
          schema: { type: 'string' },
        },
      },
      value: {
        type: 'code',
        displayName: 'Default value',
        validation: {
          schema: {
            type: 'string',
          },
        },
      },
      loadingState: {
        type: 'toggle',
        displayName: 'Loading state',
        validation: { schema: { type: 'boolean' } },
        section: 'additionalActions',
      },
      visibility: {
        type: 'toggle',
        displayName: 'Visibility',
        validation: { schema: { type: 'boolean' } },
        section: 'additionalActions',
      },
      disabledState: {
        type: 'toggle',
        displayName: 'Disable',
        validation: { schema: { type: 'boolean' } },
        section: 'additionalActions',
      },
      tooltip: {
        type: 'code',
        displayName: 'Tooltip',
        validation: { schema: { type: 'string' } },
        section: 'additionalActions',
        placeholder: 'Enter tooltip text',
      },
    },
    validation: {
      mandatory: { type: 'toggle', displayName: 'Make this field mandatory' },
      regex: { type: 'code', displayName: 'Regex', placeholder: '^[a-zA-Z0-9_ -]{3,16}$' },
      minLength: { type: 'code', displayName: 'Min length', placeholder: 'Enter min length' },
      maxLength: { type: 'code', displayName: 'Max length', placeholder: 'Enter max length' },
      customRule: {
        type: 'code',
        displayName: 'Custom validation',
        placeholder: `{{components.text2.text=='yes'&&'valid'}}`,
      },
    },
    events: {
      onChange: { displayName: 'On change' },
      onEnterPressed: { displayName: 'On enter pressed' },
      onFocus: { displayName: 'On focus' },
      onBlur: { displayName: 'On blur' },
    },
    styles: {
      color: {
        type: 'color',
        displayName: 'Text',
        validation: { schema: { type: 'string' } },
        accordian: 'label',
      },
      alignment: {
        type: 'switch',
        displayName: 'Alignment',
        validation: { schema: { type: 'string' } },
        options: [
          { displayName: 'Side', value: 'side' },
          { displayName: 'Top', value: 'top' },
        ],
        accordian: 'label',
      },
      direction: {
        type: 'switch',
        displayName: '',
        validation: { schema: { type: 'string' } },
        showLabel: false,
        isIcon: true,
        options: [
          { displayName: 'alignleftinspector', value: 'left', iconName: 'alignleftinspector' },
          { displayName: 'alignrightinspector', value: 'right', iconName: 'alignrightinspector' },
        ],
        accordian: 'label',
      },
      width: {
        type: 'slider',
        displayName: 'Width',
        accordian: 'label',
        conditionallyRender: {
          key: 'alignment',
          value: 'side',
        },
      },
      auto: {
        type: 'checkbox',
        displayName: 'auto',
        showLabel: false,
        validation: { schema: { type: 'boolean' } },
        accordian: 'label',
        conditionallyRender: {
          key: 'alignment',
          value: 'side',
        },
      },
      backgroundColor: {
        type: 'color',
        displayName: 'Background',
        validation: { schema: { type: 'string' } },
        accordian: 'field',
      },
      borderColor: {
        type: 'color',
        displayName: 'Border',
        validation: { schema: { type: 'string' } },
        accordian: 'field',
      },
      accentColor: {
        type: 'color',
        displayName: 'Accent',
        validation: { schema: { type: 'string' } },
        accordian: 'field',
      },
      textColor: {
        type: 'color',
        displayName: 'Text',
        validation: { schema: { type: 'string' } },
        accordian: 'field',
      },
      errTextColor: {
        type: 'color',
        displayName: 'Error text',
        validation: { schema: { type: 'string' } },
        accordian: 'field',
      },
      icon: {
        type: 'icon',
        displayName: 'Icon',
        validation: { schema: { type: 'string' } },
        accordian: 'field',
        visibility: false,
      },
      iconColor: {
        type: 'color',
        displayName: 'Icon color',
        validation: { schema: { type: 'string' } },
        accordian: 'field',
        visibility: false,
        showLabel: false,
      },
      borderRadius: {
        type: 'numberInput',
        displayName: 'Border radius',
        validation: { schema: { type: 'union', schemas: [{ type: 'string' }, { type: 'number' }] } },
        accordian: 'field',
      },
      boxShadow: {
        type: 'boxShadow',
        displayName: 'Box Shadow',
        validation: { schema: { type: 'union', schemas: [{ type: 'string' }, { type: 'number' }] } },
        accordian: 'field',
      },
      padding: {
        type: 'switch',
        displayName: 'Padding',
        validation: { schema: { type: 'union', schemas: [{ type: 'string' }, { type: 'number' }] } },
        options: [
          { displayName: 'Default', value: 'default' },
          { displayName: 'None', value: 'none' },
        ],
        accordian: 'container',
      },
    },
    exposedVariables: {
      value: '',
      isMandatory: false,
      isVisible: true,
      isDisabled: false,
      isLoading: false,
    },
    actions: [
      {
        handle: 'setText',
        displayName: 'Set text',
        params: [{ handle: 'text', displayName: 'text', defaultValue: 'New text' }],
      },
      {
        handle: 'clear',
        displayName: 'Clear',
      },
      {
        handle: 'setFocus',
        displayName: 'Set focus',
      },
      {
        handle: 'setBlur',
        displayName: 'Set blur',
      },
      {
        handle: 'disable',
        displayName: 'Disable(deprecated)',
        params: [{ handle: 'disable', displayName: 'Value', defaultValue: '{{false}}', type: 'toggle' }],
      },
      {
        handle: 'visibility',
        displayName: 'Visibility(deprecated)',
        params: [{ handle: 'visibility', displayName: 'Value', defaultValue: '{{false}}', type: 'toggle' }],
      },
      {
        handle: 'setVisibility',
        displayName: 'Set visibility',
        params: [{ handle: 'disable', displayName: 'Value', defaultValue: '{{false}}', type: 'toggle' }],
      },
      {
        handle: 'setDisable',
        displayName: 'Set disable',
        params: [{ handle: 'disable', displayName: 'Value', defaultValue: '{{false}}', type: 'toggle' }],
      },
      {
        handle: 'setLoading',
        displayName: 'Set loading',
        params: [{ handle: 'loading', displayName: 'Value', defaultValue: '{{false}}', type: 'toggle' }],
      },
    ],
    definition: {
      validation: {
        mandatory: { value: '{{false}}' },
        regex: { value: '' },
        minLength: { value: null },
        maxLength: { value: null },
        customRule: { value: null },
      },

      others: {
        showOnDesktop: { value: '{{true}}' },
        showOnMobile: { value: '{{false}}' },
      },
      properties: {
        value: { value: '' },
        label: { value: 'Label' },
        placeholder: { value: 'Enter your input' },
        visibility: { value: '{{true}}' },
        disabledState: { value: '{{false}}' },
        loadingState: { value: '{{false}}' },
        tooltip: { value: '' },
      },
      events: [],
      styles: {
        textColor: { value: '#1B1F24' },
        borderColor: { value: '#CCD1D5' },
        accentColor: { value: '#4368E3' },
        errTextColor: { value: '#D72D39' },
        borderRadius: { value: '{{6}}' },
        backgroundColor: { value: '#fff' },
        iconColor: { value: '#CCD1D5' },
        direction: { value: 'left' },
        width: { value: '{{33}}' },
        alignment: { value: 'side' },
        color: { value: '#1B1F24' },
        auto: { value: '{{true}}' },
        padding: { value: 'default' },
        boxShadow: { value: '0px 0px 0px 0px #00000040' },
        icon: { value: 'IconHome2' },
        iconVisibility: { value: false },
      },
    },
  },
  {
    name: 'NumberInput',
    displayName: 'Number Input',
    description: 'Numeric input field',
    component: 'NumberInput',
    defaultSize: {
      width: 10,
      height: 40,
    },
    others: {
      showOnDesktop: { type: 'toggle', displayName: 'Show on desktop' },
      showOnMobile: { type: 'toggle', displayName: 'Show on mobile' },
    },
    properties: {
      label: {
        type: 'code',
        displayName: 'Label',
        validation: { schema: { type: 'string' } },
      },
      value: {
        type: 'code',
        displayName: 'Default value',
        validation: {
          schema: { type: 'union', schemas: [{ type: 'string' }, { type: 'number' }] },
        },
      },
      placeholder: {
        type: 'code',
        displayName: 'Placeholder',
        validation: {
          schema: { type: 'string' },
        },
      },
      decimalPlaces: {
        type: 'code',
        displayName: 'Decimal places',
        validation: {
          schema: { type: 'number' },
        },
      },
      loadingState: {
        type: 'toggle',
        displayName: 'Loading state',
        validation: { schema: { type: 'boolean' } },
        section: 'additionalActions',
      },
      visibility: {
        type: 'toggle',
        displayName: 'Visibility',
        validation: { schema: { type: 'boolean' } },
        section: 'additionalActions',
      },
      disabledState: {
        type: 'toggle',
        displayName: 'Disable',
        validation: { schema: { type: 'boolean' } },
        section: 'additionalActions',
      },
      tooltip: {
        type: 'code',
        displayName: 'Tooltip',
        validation: { schema: { type: 'string' } },
        section: 'additionalActions',
        placeholder: 'Enter tooltip text',
      },
    },
    events: {
      onChange: { displayName: 'On change' },
      onFocus: { displayName: 'On focus' },
      onBlur: { displayName: 'On blur' },
      onEnterPressed: { displayName: 'On enter pressed' },
    },
    styles: {
      color: {
        type: 'color',
        displayName: 'Text',
        validation: { schema: { type: 'string' } },
        accordian: 'label',
      },
      alignment: {
        type: 'switch',
        displayName: 'Alignment',
        validation: { schema: { type: 'string' } },
        options: [
          { displayName: 'Side', value: 'side' },
          { displayName: 'Top', value: 'top' },
        ],
        accordian: 'label',
      },
      direction: {
        type: 'switch',
        displayName: '',
        validation: { schema: { type: 'string' } },
        showLabel: false,
        isIcon: true,
        options: [
          { displayName: 'alignleftinspector', value: 'left', iconName: 'alignleftinspector' },
          { displayName: 'alignrightinspector', value: 'right', iconName: 'alignrightinspector' },
        ],
        accordian: 'label',
      },
      width: {
        type: 'slider',
        displayName: 'Width',
        accordian: 'label',
        conditionallyRender: {
          key: 'alignment',
          value: 'side',
        },
      },
      auto: {
        type: 'checkbox',
        displayName: 'auto',
        showLabel: false,
        validation: { schema: { type: 'boolean' } },
        accordian: 'label',
        conditionallyRender: {
          key: 'alignment',
          value: 'side',
        },
      },

      backgroundColor: {
        type: 'color',
        displayName: 'Background',
        validation: { schema: { type: 'string' } },
        accordian: 'field',
      },
      borderColor: {
        type: 'color',
        displayName: 'Border',
        validation: { schema: { type: 'string' } },
        accordian: 'field',
      },
      accentColor: {
        type: 'color',
        displayName: 'Accent',
        validation: { schema: { type: 'string' } },
        accordian: 'field',
      },
      textColor: {
        type: 'color',
        displayName: 'Text',
        validation: { schema: { type: 'string' } },
        accordian: 'field',
      },
      errTextColor: {
        type: 'color',
        displayName: 'Error text',
        validation: { schema: { type: 'string' } },
        accordian: 'field',
      },
      icon: {
        type: 'icon',
        displayName: 'Icon',
        validation: { schema: { type: 'string' } },
        accordian: 'field',
        visibility: false,
      },
      iconColor: {
        type: 'color',
        displayName: 'Icon color',
        validation: { schema: { type: 'string' } },
        accordian: 'field',
        visibility: false,
        showLabel: false,
      },
      borderRadius: {
        type: 'numberInput',
        displayName: 'Border radius',
        validation: { schema: { type: 'union', schemas: [{ type: 'string' }, { type: 'number' }] } },
        accordian: 'field',
      },
      boxShadow: {
        type: 'boxShadow',
        displayName: 'Box Shadow',
        validation: { schema: { type: 'union', schemas: [{ type: 'string' }, { type: 'number' }] } },
        accordian: 'field',
      },
      padding: {
        type: 'switch',
        displayName: 'Padding',
        validation: { schema: { type: 'union', schemas: [{ type: 'string' }, { type: 'number' }] } },
        options: [
          { displayName: 'Default', value: 'default' },
          { displayName: 'None', value: 'none' },
        ],
        accordian: 'container',
      },
    },
    actions: [
      {
        handle: 'setText',
        displayName: 'Set text',
        params: [{ handle: 'text', displayName: 'text', defaultValue: '100' }],
      },
      {
        handle: 'clear',
        displayName: 'Clear',
      },
      {
        handle: 'setFocus',
        displayName: 'Set focus',
      },
      {
        handle: 'setBlur',
        displayName: 'Set blur',
      },
      {
        handle: 'setVisibility',
        displayName: 'Set visibility',
        params: [{ handle: 'disable', displayName: 'Value', defaultValue: '{{false}}', type: 'toggle' }],
      },
      {
        handle: 'setDisable',
        displayName: 'Set disable',
        params: [{ handle: 'disable', displayName: 'Value', defaultValue: '{{false}}', type: 'toggle' }],
      },
      {
        handle: 'setLoading',
        displayName: 'Set loading',
        params: [{ handle: 'loading', displayName: 'Value', defaultValue: '{{false}}', type: 'toggle' }],
      },
    ],
    exposedVariables: {
      value: 99,
      isMandatory: false,
      isVisible: true,
      isDisabled: false,
      isLoading: false,
    },
    validation: {
      mandatory: { type: 'toggle', displayName: 'Make this field mandatory' },
      regex: { type: 'code', displayName: 'Regex', placeholder: '^d+$' },
      minValue: { type: 'code', displayName: 'Min value', placeholder: 'Enter min value' },
      maxValue: { type: 'code', displayName: 'Max value', placeholder: 'Enter max value' },
      customRule: {
        type: 'code',
        displayName: 'Custom validation',
        placeholder: `{{components.text2.text=='yes'&&'valid'}}`,
      },
    },
    definition: {
      others: {
        showOnDesktop: { value: '{{true}}' },
        showOnMobile: { value: '{{false}}' },
      },
      validation: {
        mandatory: { value: '{{false}}' },
        regex: { value: '' },
        minValue: { value: '' },
        maxValue: { value: '' },
        customRule: { value: null },
      },
      properties: {
        value: { value: '' },
        label: { value: 'Label' },
        maxValue: { value: '' },
        minValue: { value: '' },
        placeholder: { value: '0' },
        decimalPlaces: { value: '{{2}}' },
        tooltip: { value: '' },
        visibility: { value: '{{true}}' },
        loadingState: { value: '{{false}}' },
        disabledState: { value: '{{false}}' },
      },
      events: [],
      styles: {
        borderRadius: { value: '{{6}}' },
        backgroundColor: { value: '#fff' },
        borderColor: { value: '#CCD1D5' },
        accentColor: { value: '#4368E3' },
        errTextColor: { value: '#D72D39' },
        textColor: { value: '#1B1F24' },
        color: { value: '#1B1F24' },

        iconColor: { value: '#CCD1D5' },
        direction: { value: 'left' },
        width: { value: '{{33}}' },
        alignment: { value: 'side' },
        auto: { value: '{{true}}' },
        padding: { value: 'default' },
        boxShadow: { value: '0px 0px 0px 0px #00000040' },
        icon: { value: 'IconHome2' },
        iconVisibility: { value: false },
      },
    },
  },
  {
    name: 'PasswordInput',
    displayName: 'Password Input',
    description: 'Secure text input',
    component: 'PasswordInput',
    defaultSize: {
      width: 10,
      height: 40,
    },
    others: {
      showOnDesktop: { type: 'toggle', displayName: 'Show on desktop' },
      showOnMobile: { type: 'toggle', displayName: 'Show on mobile' },
    },
    properties: {
      label: {
        type: 'code',
        displayName: 'Label',
        validation: { schema: { type: 'string' } },
      },
      placeholder: {
        type: 'code',
        displayName: 'Placeholder',
        validation: {
          schema: { type: 'string' },
        },
      },
      value: {
        type: 'code',
        displayName: 'Default value',
        validation: {
          schema: {
            type: 'string',
          },
        },
      },
      loadingState: {
        type: 'toggle',
        displayName: 'Loading state',
        validation: { schema: { type: 'boolean' } },
        section: 'additionalActions',
      },
      visibility: {
        type: 'toggle',
        displayName: 'Visibility',
        validation: { schema: { type: 'boolean' } },
        section: 'additionalActions',
      },
      disabledState: {
        type: 'toggle',
        displayName: 'Disable',
        validation: { schema: { type: 'boolean' } },
        section: 'additionalActions',
      },
      tooltip: {
        type: 'code',
        displayName: 'Tooltip',
        validation: { schema: { type: 'string' } },
        section: 'additionalActions',
        placeholder: 'Enter tooltip text',
      },
    },
    validation: {
      mandatory: { type: 'toggle', displayName: 'Make this field mandatory' },
      regex: {
        type: 'code',
        displayName: 'Regex',
        placeholder: '^(?=.*[a-z])(?=.*[A-Z])(?=.*d)[a-zA-Zd]{8,}$',
      },
      minLength: { type: 'code', displayName: 'Min length', placeholder: 'Enter min length' },
      maxLength: { type: 'code', displayName: 'Max length', placeholder: 'Enter max length' },
      customRule: {
        type: 'code',
        displayName: 'Custom validation',
        placeholder: `{{components.text2.text=='yes'&&'valid'}}`,
      },
    },
    events: {
      onChange: { displayName: 'On change' },
      onFocus: { displayName: 'On focus' },
      onBlur: { displayName: 'On blur' },
      onEnterPressed: { displayName: 'On enter pressed' },
    },
    styles: {
      color: {
        type: 'color',
        displayName: 'Text',
        validation: { schema: { type: 'string' } },
        accordian: 'label',
      },
      alignment: {
        type: 'switch',
        displayName: 'Alignment',
        validation: { schema: { type: 'string' } },
        options: [
          { displayName: 'Side', value: 'side' },
          { displayName: 'Top', value: 'top' },
        ],
        accordian: 'label',
      },
      direction: {
        type: 'switch',
        displayName: '',
        validation: { schema: { type: 'string' } },
        showLabel: false,
        isIcon: true,
        options: [
          { displayName: 'alignleftinspector', value: 'left', iconName: 'alignleftinspector' },
          { displayName: 'alignrightinspector', value: 'right', iconName: 'alignrightinspector' },
        ],
        accordian: 'label',
      },
      width: {
        type: 'slider',
        displayName: 'Width',
        accordian: 'label',
        conditionallyRender: {
          key: 'alignment',
          value: 'side',
        },
      },
      auto: {
        type: 'checkbox',
        displayName: 'auto',
        showLabel: false,
        validation: { schema: { type: 'boolean' } },
        accordian: 'label',
        conditionallyRender: {
          key: 'alignment',
          value: 'side',
        },
      },

      backgroundColor: {
        type: 'color',
        displayName: 'Background',
        validation: { schema: { type: 'string' } },
        accordian: 'field',
      },
      accentColor: {
        type: 'color',
        displayName: 'Accent',
        validation: { schema: { type: 'string' } },
        accordian: 'field',
      },
      borderColor: {
        type: 'color',
        displayName: 'Border',
        validation: { schema: { type: 'string' } },
        accordian: 'field',
      },
      textColor: {
        type: 'color',
        displayName: 'Text',
        validation: { schema: { type: 'string' } },
        accordian: 'field',
      },
      errTextColor: {
        type: 'color',
        displayName: 'Error text',
        validation: { schema: { type: 'string' } },
        accordian: 'field',
      },
      icon: {
        type: 'icon',
        displayName: 'Icon',
        validation: { schema: { type: 'string' } },
        accordian: 'field',
        visibility: false,
      },
      iconColor: {
        type: 'color',
        displayName: 'Icon color',
        validation: { schema: { type: 'string' } },
        accordian: 'field',
        visibility: false,
        showLabel: false,
      },
      borderRadius: {
        type: 'numberInput',
        displayName: 'Border radius',
        validation: { schema: { type: 'union', schemas: [{ type: 'string' }, { type: 'number' }] } },
        accordian: 'field',
      },
      boxShadow: {
        type: 'boxShadow',
        displayName: 'Box shadow',
        validation: { schema: { type: 'union', schemas: [{ type: 'string' }, { type: 'number' }] } },
        accordian: 'field',
      },

      padding: {
        type: 'switch',
        displayName: 'Padding',
        validation: { schema: { type: 'union', schemas: [{ type: 'string' }, { type: 'number' }] } },
        options: [
          { displayName: 'Default', value: 'default' },
          { displayName: 'None', value: 'none' },
        ],
        accordian: 'container',
      },
    },
    exposedVariables: {
      value: '',
      mandatory: { value: '{{false}}' },
      isVisible: true,
      isDisabled: false,
      isLoading: false,
    },
    actions: [
      {
        handle: 'setText',
        displayName: 'Set text',
        params: [{ handle: 'text', displayName: 'text', defaultValue: 'New Text' }],
      },
      {
        handle: 'clear',
        displayName: 'Clear',
      },
      {
        handle: 'setFocus',
        displayName: 'Set focus',
      },
      {
        handle: 'setBlur',
        displayName: 'Set blur',
      },
      {
        handle: 'setVisibility',
        displayName: 'Set visibility',
        params: [{ handle: 'disable', displayName: 'Value', defaultValue: '{{false}}', type: 'toggle' }],
      },
      {
        handle: 'setDisable',
        displayName: 'Set disable',
        params: [{ handle: 'disable', displayName: 'Value', defaultValue: '{{false}}', type: 'toggle' }],
      },
      {
        handle: 'setLoading',
        displayName: 'Set loading',
        params: [{ handle: 'loading', displayName: 'Value', defaultValue: '{{false}}', type: 'toggle' }],
      },
    ],
    definition: {
      others: {
        showOnDesktop: { value: '{{true}}' },
        showOnMobile: { value: '{{false}}' },
      },
      properties: {
        placeholder: { value: 'Password' },
        visibility: { value: '{{true}}' },
        disabledState: { value: '{{false}}' },
        loadingState: { value: '{{false}}' },
        tooltip: { value: '' },
        label: { value: 'Label' },
        value: { value: '' },
      },
      validation: {
        mandatory: { value: false },
        regex: { value: '' },
        minLength: { value: null },
        maxLength: { value: null },
        customRule: { value: null },
      },
      events: [],
      styles: {
        borderRadius: { value: '{{6}}' },
        backgroundColor: { value: '#fff' },
        borderColor: { value: '#CCD1D5' },
        accentColor: { value: '#4368E3' },
        errTextColor: { value: '#D72D39' },
        textColor: { value: '#1B1F24' },
        iconColor: { value: '#CCD1D5' },
        direction: { value: 'left' },
        width: { value: '{{33}}' },
        alignment: { value: 'side' },
        color: { value: '#1B1F24' },
        auto: { value: '{{true}}' },
        padding: { value: 'default' },
        boxShadow: { value: '0px 0px 0px 0px #00000040' },
        icon: { value: 'IconLock' },
        iconVisibility: { value: true },
      },
    },
  },
  {
    name: 'Datepicker',
    displayName: 'Date Picker',
    description: 'Choose date and time',
    component: 'Datepicker',
    defaultSize: {
      width: 5,
      height: 30,
    },
    validation: {
      customRule: { type: 'code', displayName: 'Custom validation' },
    },
    others: {
      showOnDesktop: { type: 'toggle', displayName: 'Show on desktop' },
      showOnMobile: { type: 'toggle', displayName: 'Show on mobile' },
    },
    properties: {
      defaultValue: {
        type: 'code',
        displayName: 'Default value',
        validation: {
          schema: { type: 'string' },
        },
      },
      format: {
        type: 'code',
        displayName: 'Format',
        validation: {
          schema: { type: 'string' },
        },
      },
      enableTime: {
        type: 'toggle',
        displayName: 'Enable time selection?',
        validation: {
          schema: { type: 'boolean' },
          defaultValue: false,
        },
      },
      enableDate: {
        type: 'toggle',
        displayName: 'Enable date selection?',
        validation: {
          schema: { type: 'boolean' },
          defaultValue: true,
        },
      },
      disabledDates: {
        type: 'code',
        displayName: 'Disabled dates',
        validation: {
          schema: { type: 'array', element: { type: 'string' } },
        },
      },
    },
    events: {
      onSelect: { displayName: 'On select' },
    },
    styles: {
      visibility: {
        type: 'toggle',
        displayName: 'Visibility',
        validation: {
          schema: { type: 'boolean' },
        },
      },
      disabledState: {
        type: 'toggle',
        displayName: 'Disable',
        validation: {
          schema: { type: 'boolean' },
        },
      },
      borderRadius: {
        type: 'code',
        displayName: 'Border radius',
        validation: {
          schema: { type: 'union', schemas: [{ type: 'string' }, { type: 'number' }] },
        },
      },
    },
    exposedVariables: {
      value: '',
    },
    definition: {
      others: {
        showOnDesktop: { value: '{{true}}' },
        showOnMobile: { value: '{{false}}' },
      },
      validation: {
        customRule: { value: null },
      },
      properties: {
        defaultValue: { value: '01/01/2022' },
        format: { value: 'DD/MM/YYYY' },
        enableTime: { value: '{{false}}' },
        enableDate: { value: '{{true}}' },
        disabledDates: { value: '{{[]}}' },
      },
      events: [],
      styles: {
        visibility: { value: '{{true}}' },
        disabledState: { value: '{{false}}' },
        borderRadius: { value: '{{4}}' },
      },
    },
  },
  {
    name: 'Checkbox',
    displayName: 'Checkbox',
    description: 'Single checkbox toggle',
    component: 'Checkbox',
    defaultSize: {
      width: 5,
      height: 30,
    },
    actions: [
      {
        handle: 'setChecked',
        displayName: 'Set checked',
        params: [{ handle: 'status', displayName: 'status' }],
      },
    ],
    others: {
      showOnDesktop: { type: 'toggle', displayName: 'Show on desktop' },
      showOnMobile: { type: 'toggle', displayName: 'Show on mobile' },
    },
    properties: {
      label: {
        type: 'code',
        displayName: 'Label',
        validation: {
          schema: { type: 'string' },
        },
      },
      defaultValue: {
        type: 'toggle',
        displayName: 'Default Status',
        validation: {
          schema: { type: 'boolean' },
        },
      },
    },
    events: {
      onCheck: { displayName: 'On check' },
      onUnCheck: { displayName: 'On uncheck' },
    },
    styles: {
      textColor: {
        type: 'color',
        displayName: 'Text Color',
        validation: {
          schema: { type: 'string' },
        },
      },
      checkboxColor: {
        type: 'color',
        displayName: 'Checkbox Color',
        validation: {
          schema: { type: 'string' },
        },
      },
      visibility: {
        type: 'toggle',
        displayName: 'Visibility',
        validation: {
          schema: { type: 'boolean' },
        },
      },
      disabledState: {
        type: 'toggle',
        displayName: 'Disable',
        validation: {
          schema: { type: 'boolean' },
        },
      },
    },
    exposedVariables: {
      value: false,
    },
    definition: {
      others: {
        showOnDesktop: { value: '{{true}}' },
        showOnMobile: { value: '{{false}}' },
      },
      properties: {
        label: { value: 'Checkbox label' },
        defaultValue: { value: '{{false}}' },
      },
      events: [],
      styles: {
        textColor: { value: '' },
        checkboxColor: { value: '' },
        visibility: { value: '{{true}}' },
        disabledState: { value: '{{false}}' },
      },
    },
  },
  {
    name: 'Radio-button',
    displayName: 'Radio Button',
    description: 'Select one from multiple choices',
    component: 'RadioButton',
    defaultSize: {
      width: 6,
      height: 60,
    },
    others: {
      showOnDesktop: { type: 'toggle', displayName: 'Show on desktop' },
      showOnMobile: { type: 'toggle', displayName: 'Show on mobile' },
    },
    properties: {
      label: {
        type: 'code',
        displayName: 'Label',
        validation: {
          schema: { type: 'string' },
        },
      },
      value: {
        type: 'code',
        displayName: 'Default value',
        validation: {
          schema: { type: 'union', schemas: [{ type: 'string' }, { type: 'number' }, { type: 'boolean' }] },
        },
      },
      values: {
        type: 'code',
        displayName: 'Option values',
        validation: {
          schema: {
            type: 'array',
            element: { type: 'union', schemas: [{ type: 'string' }, { type: 'number' }, { type: 'boolean' }] },
          },
        },
      },
      display_values: {
        type: 'code',
        displayName: 'Option labels',
        validation: {
          schema: { type: 'array', element: { type: 'union', schemas: [{ type: 'string' }, { type: 'number' }] } },
        },
      },
    },
    events: {
      onSelectionChange: { displayName: 'On select' },
    },
    styles: {
      textColor: {
        type: 'color',
        displayName: 'Text color',
        validation: {
          schema: { type: 'string' },
        },
      },
      activeColor: {
        type: 'color',
        displayName: 'Active color',
        validation: {
          schema: { type: 'string' },
        },
      },
      visibility: {
        type: 'toggle',
        displayName: 'Visibility',
        validation: {
          schema: { type: 'boolean' },
        },
      },
      disabledState: {
        type: 'toggle',
        displayName: 'Disable',
        validation: {
          schema: { type: 'boolean' },
        },
      },
    },
    actions: [
      {
        handle: 'selectOption',
        displayName: 'Select Option',
        params: [
          {
            handle: 'option',
            displayName: 'Option',
          },
        ],
      },
    ],
    exposedVariables: {},
    definition: {
      others: {
        showOnDesktop: { value: '{{true}}' },
        showOnMobile: { value: '{{false}}' },
      },
      properties: {
        label: { value: 'Select' },
        value: { value: '{{true}}' },
        values: { value: '{{[true,false]}}' },
        display_values: { value: '{{["yes", "no"]}}' },
        visible: { value: '{{true}}' },
      },
      events: [],
      styles: {
        textColor: { value: '' },
        activeColor: { value: '' },
        visibility: { value: '{{true}}' },
        disabledState: { value: '{{false}}' },
      },
    },
  },
  {
    name: 'ToggleSwitch',
    displayName: 'Toggle Switch',
    description: 'User-controlled on-off switch',
    component: 'ToggleSwitch',
    defaultSize: {
      width: 6,
      height: 30,
    },
    others: {
      showOnDesktop: { type: 'toggle', displayName: 'Show on desktop' },
      showOnMobile: { type: 'toggle', displayName: 'Show on mobile' },
    },
    properties: {
      label: {
        type: 'code',
        displayName: 'Label',
        validation: {
          schema: { type: 'string' },
        },
      },
      defaultValue: {
        type: 'toggle',
        displayName: 'Default Status',
        validation: {
          schema: { type: 'boolean' },
        },
      },
    },
    events: {
      onChange: { displayName: 'On change' },
    },
    styles: {
      textColor: {
        type: 'color',
        displayName: 'Text Color',
        validation: {
          schema: { type: 'string' },
        },
      },
      toggleSwitchColor: {
        type: 'color',
        displayName: 'Toggle Switch Color',
        validation: {
          schema: { type: 'string' },
        },
      },
      visibility: {
        type: 'toggle',
        displayName: 'Visibility',
        validation: {
          schema: { type: 'boolean' },
        },
      },
      disabledState: {
        type: 'toggle',
        displayName: 'Disable',
        validation: {
          schema: { type: 'boolean' },
        },
      },
    },
    exposedVariables: {
      value: false,
    },
    definition: {
      others: {
        showOnDesktop: { value: '{{true}}' },
        showOnMobile: { value: '{{false}}' },
      },
      properties: {
        label: { value: 'Toggle label' },
        defaultValue: { value: '{{false}}' },
      },
      events: [],
      styles: {
        textColor: { value: '' },
        toggleSwitchColor: { value: '' },
        visibility: { value: '{{true}}' },
        disabledState: { value: '{{false}}' },
      },
    },
  },
  {
    name: 'Textarea',
    displayName: 'Text Area',
    description: 'Multi-line text input',
    component: 'TextArea',
    defaultSize: {
      width: 6,
      height: 100,
    },
    others: {
      showOnDesktop: { type: 'toggle', displayName: 'Show on desktop' },
      showOnMobile: { type: 'toggle', displayName: 'Show on mobile' },
    },
    properties: {
      value: {
        type: 'code',
        displayName: 'Default value',
        validation: {
          schema: { type: 'string' },
        },
      },
      placeholder: {
        type: 'code',
        displayName: 'Placeholder',
        validation: {
          schema: { type: 'string' },
        },
      },
    },
    events: {},
    styles: {
      visibility: {
        type: 'toggle',
        displayName: 'Visibility',
        validation: {
          schema: { type: 'boolean' },
        },
      },
      disabledState: {
        type: 'toggle',
        displayName: 'Disable',
        validation: {
          schema: { type: 'boolean' },
        },
      },
      borderRadius: {
        type: 'code',
        displayName: 'Border radius',
        validation: {
          schema: { type: 'union', schemas: [{ type: 'string' }, { type: 'number' }] },
        },
      },
    },
    exposedVariables: {
      value:
        'ToolJet is an open-source low-code platform for building and deploying internal tools with minimal engineering efforts 🚀',
    },
    actions: [
      {
        handle: 'setText',
        displayName: 'Set Text',
        params: [{ handle: 'text', displayName: 'text', defaultValue: 'New Text' }],
      },
      {
        handle: 'clear',
        displayName: 'Clear',
      },
    ],
    definition: {
      others: {
        showOnDesktop: { value: '{{true}}' },
        showOnMobile: { value: '{{false}}' },
      },
      properties: {
        value: {
          value:
            'ToolJet is an open-source low-code platform for building and deploying internal tools with minimal engineering efforts 🚀',
        },
        placeholder: { value: 'Placeholder text' },
      },
      events: [],
      styles: {
        visibility: { value: '{{true}}' },
        disabledState: { value: '{{false}}' },
        borderRadius: { value: '{{4}}' },
      },
    },
  },
  {
    name: 'DateRangePicker',
    displayName: 'Range Picker',
    description: 'Choose date ranges',
    component: 'DaterangePicker',
    defaultSize: {
      width: 10,
      height: 30,
    },
    others: {
      showOnDesktop: { type: 'toggle', displayName: 'Show on desktop' },
      showOnMobile: { type: 'toggle', displayName: 'Show on mobile' },
    },
    properties: {
      defaultStartDate: {
        type: 'code',
        displayName: 'Default start date',
        validation: {
          schema: {
            type: 'string',
          },
        },
      },
      defaultEndDate: {
        type: 'code',
        displayName: 'Default end date',
        validation: {
          schema: {
            type: 'string',
          },
        },
      },
      format: {
        type: 'code',
        displayName: 'Format',
        validation: {
          schema: {
            type: 'string',
          },
        },
      },
    },
    events: {
      onSelect: { displayName: 'On select' },
    },
    styles: {
      borderRadius: {
        type: 'code',
        displayName: 'Border radius',
        validation: {
          schema: {
            type: 'union',
            schemas: [{ type: 'number' }, { type: 'string' }],
          },
        },
      },
      visibility: {
        type: 'toggle',
        displayName: 'Visibility',
        validation: {
          schema: {
            type: 'boolean',
          },
        },
      },
      disabledState: {
        type: 'toggle',
        displayName: 'Disable',
        validation: {
          schema: {
            type: 'boolean',
          },
        },
      },
    },
    exposedVariables: {
      endDate: {},
      startDate: {},
    },
    definition: {
      others: {
        showOnDesktop: { value: '{{true}}' },
        showOnMobile: { value: '{{false}}' },
      },
      properties: {
        defaultStartDate: { value: '01/04/2022' },
        defaultEndDate: { value: '10/04/2022' },

        format: { value: 'DD/MM/YYYY' },
      },
      events: [],
      styles: {
        borderRadius: { value: '4' },
        visibility: { value: '{{true}}' },
        disabledState: { value: '{{false}}' },
      },
    },
  },
  {
    name: 'Text',
    displayName: 'Text',
    description: 'Display text or HTML',
    component: 'Text',
    others: {
      showOnDesktop: { type: 'toggle', displayName: 'Show on desktop' },
      showOnMobile: { type: 'toggle', displayName: 'Show on mobile' },
    },
    properties: {
      textFormat: {
        type: 'switch',
        displayName: 'Text Format',
        options: [
          { displayName: 'Plain text', value: 'plainText' },
          { displayName: 'Markdown', value: 'markdown' },
          { displayName: 'HTML', value: 'html' },
        ],
        isFxNotRequired: true,
        defaultValue: { value: 'plainText' },
        fullWidth: true,
      },
      text: {
        type: 'code',
        displayName: 'TextComponentTextInput', // Keeping this name unique so that we can filter it in Codehinter
        validation: {
          schema: { type: 'union', schemas: [{ type: 'string' }, { type: 'number' }] },
        },
      },
      loadingState: {
        type: 'toggle',
        displayName: 'Show loading state',
        validation: {
          schema: { type: 'boolean' },
        },
        section: 'additionalActions',
      },
      visibility: {
        type: 'toggle',
        displayName: 'Visibility',
        validation: {
          schema: { type: 'boolean' },
        },
        section: 'additionalActions',
      },
      disabledState: {
        type: 'toggle',
        displayName: 'Disable',
        validation: {
          schema: { type: 'boolean' },
        },
        section: 'additionalActions',
      },
      tooltip: {
        type: 'code',
        displayName: 'Tooltip',
        validation: { schema: { type: 'string' } },
        section: 'additionalActions',
        placeholder: 'Enter tooltip text',
      },
    },
    defaultSize: {
      width: 6,
      height: 40,
    },
    events: {
      onClick: { displayName: 'On click' },
      onHover: { displayName: 'On hover' },
    },
    styles: {
      textSize: {
        type: 'numberInput',
        displayName: 'Size',
        validation: {
          schema: [{ type: 'string' }, { type: 'number' }],
        },
        accordian: 'Text',
      },
      fontWeight: {
        type: 'select',
        displayName: 'Weight',
        options: [
          { name: 'normal', value: 'normal' },
          { name: 'bold', value: 'bold' },
          { name: 'lighter', value: 'lighter' },
          { name: 'bolder', value: 'bolder' },
        ],
        accordian: 'Text',
      },
      fontStyle: {
        type: 'switch',
        displayName: 'Style',
        options: [
          { displayName: 'Normal', value: 'normal', iconName: 'minus' },
          { displayName: 'Oblique', value: 'oblique', iconName: 'oblique' },
          { displayName: 'Italic', value: 'italic', iconName: 'italic' },
        ],
        isIcon: true,
        accordian: 'Text',
      },
      textColor: {
        type: 'color',
        displayName: 'Color',
        validation: {
          schema: { type: 'string' },
        },
        accordian: 'Text',
      },
      isScrollRequired: {
        type: 'switch',
        displayName: 'Scroll',
        options: [
          { displayName: 'Enable', value: 'enabled' },
          { displayName: 'Disable', value: 'disabled' },
        ],
        accordian: 'Text',
      },
      lineHeight: { type: 'numberInput', displayName: 'Line height', accordian: 'Text' },
      textIndent: { type: 'numberInput', displayName: 'Text indent', accordian: 'Text' },
      textAlign: {
        type: 'alignButtons',
        displayName: 'Alignment',
        validation: {
          schema: { type: 'string' },
        },
        accordian: 'Text',
      },
      verticalAlignment: {
        type: 'switch',
        displayName: '',
        validation: { schema: { type: 'string' } },
        showLabel: false,
        isIcon: true,
        options: [
          { displayName: 'alignverticallytop', value: 'top', iconName: 'alignverticallytop' },
          { displayName: 'alignverticallycenter', value: 'center', iconName: 'alignverticallycenter' },
          { displayName: 'alignverticallybottom', value: 'bottom', iconName: 'alignverticallybottom' },
        ],
        accordian: 'Text',
      },
      decoration: {
        type: 'switch',
        displayName: 'Decoration',
        isIcon: true,
        options: [
          { displayName: 'none', value: 'none', iconName: 'minus' },
          { displayName: 'underline', value: 'underline', iconName: 'underline' },
          { displayName: 'overline', value: 'overline', iconName: 'overline' },
          { displayName: 'line-through', value: 'line-through', iconName: 'linethrough' },
        ],
        accordian: 'Text',
      },
      transformation: {
        type: 'switch',
        displayName: 'Transformation',
        isIcon: true,
        options: [
          { displayName: 'none', value: 'none', iconName: 'minus' },
          { displayName: 'uppercase', value: 'uppercase', iconName: 'uppercase' },
          { displayName: 'lowercase', value: 'lowercase', iconName: 'lowercase' },
          { displayName: 'capitalize', value: 'capitalize', iconName: 'capitalize' },
        ],
        accordian: 'Text',
      },
      letterSpacing: { type: 'numberInput', displayName: 'Letter spacing', accordian: 'Text' },
      wordSpacing: { type: 'numberInput', displayName: 'Word spacing', accordian: 'Text' },
      fontVariant: {
        type: 'select',
        displayName: 'Font variant',
        options: [
          { name: 'normal', value: 'normal' },
          { name: 'small-caps', value: 'small-caps' },
          { name: 'initial', value: 'initial' },
          { name: 'inherit', value: 'inherit' },
        ],
        accordian: 'Text',
      },

      backgroundColor: {
        type: 'color',
        displayName: 'Background',
        validation: {
          schema: { type: 'string' },
        },
        accordian: 'Container',
        colorPickerPosition: 'top',
      },
      borderColor: {
        type: 'color',
        displayName: 'Border',
        validation: {
          schema: { type: 'string' },
        },
        accordian: 'Container',
        colorPickerPosition: 'top',
      },
      borderRadius: {
        type: 'numberInput',
        displayName: 'Border radius',
        validation: { schema: { type: 'union', schemas: [{ type: 'string' }, { type: 'number' }] } },
        accordian: 'Container',
      },
      boxShadow: {
        type: 'boxShadow',
        displayName: 'Box shadow',
        validation: { schema: { type: 'union', schemas: [{ type: 'string' }, { type: 'number' }] } },
        accordian: 'Container',
      },
      padding: {
        type: 'switch',
        displayName: 'Padding',
        validation: { schema: { type: 'string' } },
        options: [
          { displayName: 'Default', value: 'default' },
          { displayName: 'None', value: 'none' },
        ],
        accordian: 'Container',
      },
    },
    exposedVariables: {
      text: 'Hello, there!',
    },
    actions: [
      {
        handle: 'setText',
        displayName: 'Set text',
        params: [{ handle: 'text', displayName: 'Text', defaultValue: 'New text' }],
      },
      {
        handle: 'setVisibility',
        displayName: 'Set visibility',
        params: [{ handle: 'setVisibility', displayName: 'Value', defaultValue: `{{true}}`, type: 'toggle' }],
      },
      {
        handle: 'clear',
        displayName: 'Clear',
      },
      {
        handle: 'setLoading',
        displayName: 'Set loading',
        params: [{ handle: 'setLoading', displayName: 'Value', defaultValue: `{{false}}`, type: 'toggle' }],
      },
      {
        handle: 'setDisable',
        displayName: 'Set disable',
        params: [{ handle: 'setDisable', displayName: 'Value', defaultValue: `{{false}}`, type: 'toggle' }],
      },
    ],
    definition: {
      others: {
        showOnDesktop: { value: '{{true}}' },
        showOnMobile: { value: '{{false}}' },
      },
      properties: {
        textFormat: { value: 'html' },
        text: { value: `Hello {{globals?.currentUser?.firstName}}👋` },
        loadingState: { value: `{{false}}` },
        disabledState: { value: '{{false}}' },
        visibility: { value: '{{true}}' },
      },
      events: [],
      styles: {
        backgroundColor: { value: '#fff00000' },
        textColor: { value: '#000000' },
        textSize: { value: 14 },
        textAlign: { value: 'left' },
        fontWeight: { value: 'normal' },
        decoration: { value: 'none' },
        transformation: { value: 'none' },
        fontStyle: { value: 'normal' },
        lineHeight: { value: 1.5 },
        textIndent: { value: 0 },
        letterSpacing: { value: 0 },
        wordSpacing: { value: 0 },
        fontVariant: { value: 'normal' },
        verticalAlignment: { value: 'center' },
        padding: { value: 'default' },
        boxShadow: { value: '0px 0px 0px 0px #00000090' },
        borderColor: { value: '' },
        borderRadius: { value: 6 },
        isScrollRequired: { value: 'enabled' },
      },
    },
  },
  {
    name: 'Image',
    displayName: 'Image',
    description: 'Show image files',
    defaultSize: {
      width: 3,
      height: 100,
    },
    component: 'Image',
    others: {
      showOnDesktop: { type: 'toggle', displayName: 'Show on desktop' },
      showOnMobile: { type: 'toggle', displayName: 'Show on mobile' },
    },
    properties: {
      source: {
        type: 'code',
        displayName: 'URL',
        validation: {
          schema: { type: 'string' },
        },
      },
      loadingState: {
        type: 'toggle',
        displayName: 'Loading state',
        validation: {
          schema: { type: 'boolean' },
        },
      },
      alternativeText: {
        type: 'code',
        displayName: 'Alternative text',
        validation: {
          schema: { type: 'string' },
        },
      },
      zoomButtons: {
        type: 'toggle',
        displayName: 'Zoom button',
        validation: {
          schema: { type: 'boolean' },
        },
      },
      rotateButton: {
        type: 'toggle',
        displayName: 'Rotate button',
        validation: {
          schema: { type: 'boolean' },
        },
      },
    },
    events: {
      onClick: { displayName: 'On click' },
    },
    styles: {
      borderType: {
        type: 'select',
        displayName: 'Border type',
        options: [
          { name: 'None', value: 'none' },
          { name: 'Rounded', value: 'rounded' },
          { name: 'Circle', value: 'rounded-circle' },
          { name: 'Thumbnail', value: 'img-thumbnail' },
        ],
        validation: {
          schema: { type: 'string' },
        },
      },
      backgroundColor: {
        type: 'color',
        displayName: 'Background color',
        validation: {
          schema: { type: 'string' },
        },
      },
      padding: {
        type: 'code',
        displayName: 'Padding',
        validation: {
          schema: { type: 'union', schemas: [{ type: 'string' }, { type: 'number' }] },
        },
      },
      visibility: {
        type: 'toggle',
        displayName: 'Visibility',
        validation: {
          schema: { type: 'boolean' },
        },
      },
      disabledState: {
        type: 'toggle',
        displayName: 'Disable',
        validation: {
          schema: { type: 'boolean' },
        },
      },
      imageFit: {
        type: 'select',
        displayName: 'Image fit',
        options: [
          { name: 'fill', value: 'fill' },
          { name: 'contain', value: 'contain' },
          { name: 'cover', value: 'cover' },
          { name: 'scale-down', value: 'scale-down' },
        ],
        validation: {
          schema: { type: 'string' },
        },
      },
    },
    exposedVariables: {},
    definition: {
      others: {
        showOnDesktop: { value: '{{true}}' },
        showOnMobile: { value: '{{false}}' },
      },
      properties: {
        source: { value: 'https://www.svgrepo.com/show/34217/image.svg' },
        visible: { value: '{{true}}' },
        loadingState: { value: '{{false}}' },
        alternativeText: { value: '' },
        zoomButtons: { value: '{{false}}' },
        rotateButton: { value: '{{false}}' },
      },
      events: [],
      styles: {
        borderType: { value: 'none' },
        padding: { value: '0' },
        visibility: { value: '{{true}}' },
        disabledState: { value: '{{false}}' },
        imageFit: { value: 'contain' },
        backgroundColor: { value: '' },
      },
    },
  },
  {
    name: 'Container',
    displayName: 'Container',
    description: 'Group components',
    defaultSize: {
      width: 5,
      height: 200,
    },
    component: 'Container',
    others: {
      showOnDesktop: { type: 'toggle', displayName: 'Show on desktop' },
      showOnMobile: { type: 'toggle', displayName: 'Show on mobile' },
    },
    properties: {
      loadingState: {
        type: 'toggle',
        displayName: 'Loading state',
        validation: {
          schema: { type: 'boolean' },
        },
      },
    },
    events: {},
    styles: {
      backgroundColor: {
        type: 'color',
        displayName: 'Background color',
        validation: {
          schema: { type: 'string' },
        },
      },
      borderRadius: {
        type: 'code',
        displayName: 'Border radius',
        validation: {
          schema: {
            type: 'union',
            schemas: [{ type: 'string' }, { type: 'number' }],
          },
        },
      },
      borderColor: {
        type: 'color',
        displayName: 'Border color',
        validation: {
          schema: { type: 'string' },
        },
      },
      visibility: {
        type: 'toggle',
        displayName: 'Visibility',
        validation: {
          schema: { type: 'boolean' },
        },
      },
      disabledState: {
        type: 'toggle',
        displayName: 'Disable',
        validation: {
          schema: { type: 'boolean' },
        },
      },
    },
    exposedVariables: {},
    definition: {
      others: {
        showOnDesktop: { value: '{{true}}' },
        showOnMobile: { value: '{{false}}' },
      },
      properties: {
        visible: { value: '{{true}}' },
        loadingState: { value: `{{false}}` },
      },
      events: [],
      styles: {
        backgroundColor: { value: '#fff' },
        borderRadius: { value: '4' },
        borderColor: { value: '#fff' },
        visibility: { value: '{{true}}' },
        disabledState: { value: '{{false}}' },
      },
    },
  },
  {
    name: 'Dropdown',
    displayName: 'Dropdown',
    description: 'Single item selector',
    defaultSize: {
      width: 8,
      height: 30,
    },
    component: 'DropDown',
    others: {
      showOnDesktop: { type: 'toggle', displayName: 'Show on desktop' },
      showOnMobile: { type: 'toggle', displayName: 'Show on mobile' },
    },
    validation: {
      customRule: { type: 'code', displayName: 'Custom validation' },
    },
    properties: {
      label: {
        type: 'code',
        displayName: 'Label',
        validation: {
          schema: { type: 'string' },
        },
      },
      placeholder: {
        type: 'code',
        displayName: 'Placeholder',
        validation: {
          validation: {
            schema: { type: 'string' },
          },
        },
      },
      advanced: {
        type: 'toggle',
        displayName: 'Advanced',
        validation: {
          schema: { type: 'boolean' },
        },
      },
      value: {
        type: 'code',
        displayName: 'Default value',
        conditionallyRender: {
          key: 'advanced',
          value: false,
        },
        validation: {
          schema: {
            type: 'union',
            schemas: [{ type: 'string' }, { type: 'number' }, { type: 'boolean' }],
          },
        },
      },
      values: {
        type: 'code',
        displayName: 'Option values',
        conditionallyRender: {
          key: 'advanced',
          value: false,
        },
        validation: {
          schema: {
            type: 'array',
            element: { type: 'union', schemas: [{ type: 'string' }, { type: 'number' }, { type: 'boolean' }] },
          },
        },
      },
      display_values: {
        type: 'code',
        displayName: 'Option labels',
        conditionallyRender: {
          key: 'advanced',
          value: false,
        },
        validation: {
          schema: {
            type: 'array',
            element: { type: 'union', schemas: [{ type: 'string' }, { type: 'number' }, { type: 'boolean' }] },
          },
        },
      },

      schema: {
        type: 'code',
        displayName: 'Schema',
        conditionallyRender: {
          key: 'advanced',
          value: true,
        },
      },
      loadingState: {
        type: 'toggle',
        displayName: 'Options loading state',
        validation: {
          schema: { type: 'boolean' },
        },
      },
    },
    events: {
      onSelect: { displayName: 'On select' },
      onSearchTextChanged: { displayName: 'On search text changed' },
    },
    styles: {
      borderRadius: {
        type: 'code',
        displayName: 'Border radius',
        validation: {
          schema: {
            type: 'union',
            schemas: [{ type: 'number' }, { type: 'string' }],
          },
        },
      },
      visibility: {
        type: 'toggle',
        displayName: 'Visibility',
        validation: {
          schema: { type: 'boolean' },
        },
      },
      selectedTextColor: {
        type: 'color',
        displayName: 'Selected text color',
        validation: {
          schema: {
            type: 'string',
          },
        },
      },
      disabledState: {
        type: 'toggle',
        displayName: 'Disable',
        validation: {
          schema: {
            type: 'boolean',
          },
        },
      },
      justifyContent: {
        type: 'alignButtons',
        displayName: 'Align Text',
        validation: {
          schema: {
            type: 'string',
          },
        },
      },
    },
    exposedVariables: {
      value: 2,
      searchText: '',
      label: 'Select',
      optionLabels: ['one', 'two', 'three'],
      selectedOptionLabel: 'two',
    },
    actions: [
      {
        handle: 'selectOption',
        displayName: 'Select option',
        params: [{ handle: 'select', displayName: 'Select' }],
      },
    ],
    definition: {
      others: {
        showOnDesktop: { value: '{{true}}' },
        showOnMobile: { value: '{{false}}' },
      },
      validation: {
        customRule: { value: null },
      },
      properties: {
        advanced: { value: `{{false}}` },
        schema: {
          value:
            "{{[\t{label: 'One',value: 1,disable: false,visible: true,default: true},{label: 'Two',value: 2,disable: false,visible: true},{label: 'Three',value: 3,disable: false,visible: true}\t]}}",
        },

        label: { value: 'Select' },
        value: { value: '{{2}}' },
        values: { value: '{{[1,2,3]}}' },
        display_values: { value: '{{["one", "two", "three"]}}' },
        loadingState: { value: '{{false}}' },
        placeholder: { value: 'Select an option' },
      },
      events: [],
      styles: {
        borderRadius: { value: '4' },
        visibility: { value: '{{true}}' },
        disabledState: { value: '{{false}}' },
        justifyContent: { value: 'left' },
      },
    },
  },
  {
    name: 'Multiselect',
    displayName: 'Multiselect',
    description: 'Multiple item selector',
    defaultSize: {
      width: 12,
      height: 30,
    },
    component: 'Multiselect',
    others: {
      showOnDesktop: { type: 'toggle', displayName: 'Show on desktop' },
      showOnMobile: { type: 'toggle', displayName: 'Show on mobile' },
    },
    actions: [
      {
        handle: 'selectOption',
        displayName: 'Select Option',
        params: [
          {
            handle: 'option',
            displayName: 'Option',
          },
        ],
      },
      {
        handle: 'deselectOption',
        displayName: 'Deselect Option',
        params: [
          {
            handle: 'option',
            displayName: 'Option',
          },
        ],
      },
      {
        handle: 'clearSelections',
        displayName: 'Clear selections',
      },
    ],
    properties: {
      label: {
        type: 'code',
        displayName: 'Label',
        validation: {
          schema: { type: 'string' },
        },
      },
      value: {
        type: 'code',
        displayName: 'Default value',
        validation: {
          schema: { type: 'array', element: { type: 'union', schemas: [{ type: 'string' }, { type: 'number' }] } },
        },
      },
      values: {
        type: 'code',
        displayName: 'Option values',
        validation: {
          schema: { type: 'array', element: { type: 'union', schemas: [{ type: 'string' }, { type: 'number' }] } },
        },
      },
      display_values: {
        type: 'code',
        displayName: 'Option labels',
        validation: {
          schema: { type: 'array', element: { type: 'string' } },
        },
      },
      showAllOption: {
        type: 'toggle',
        displayName: 'Enable select All option',
        validation: {
          schema: { type: 'boolean' },
        },
      },
    },
    events: {
      onSelect: { displayName: 'On select' },
      onSearchTextChanged: { displayName: 'On search text changed' },
    },
    styles: {
      borderRadius: {
        type: 'code',
        displayName: 'Border radius',
        validation: {
          schema: { type: 'union', schemas: [{ type: 'string' }, { type: 'number' }] },
        },
      },
      visibility: {
        type: 'toggle',
        displayName: 'Visibility',
        validation: {
          schema: { type: 'boolean' },
        },
      },
      disabledState: {
        type: 'toggle',
        displayName: 'Disable',
        validation: {
          schema: { type: 'boolean' },
        },
      },
    },
    exposedVariables: {
      values: {},
      searchText: '',
    },
    definition: {
      others: {
        showOnDesktop: { value: '{{true}}' },
        showOnMobile: { value: '{{false}}' },
      },
      properties: {
        label: { value: 'Select' },
        value: { value: '{{[2,3]}}' },
        values: { value: '{{[1,2,3]}}' },
        display_values: { value: '{{["one", "two", "three"]}}' },
        visible: { value: '{{true}}' },
        showAllOption: { value: '{{false}}' },
      },
      events: [],
      styles: {
        borderRadius: { value: '4' },
        visibility: { value: '{{true}}' },
        disabledState: { value: '{{false}}' },
      },
    },
  },
  {
    name: 'RichTextEditor',
    displayName: 'Text Editor',
    description: 'Rich text editor',
    component: 'RichTextEditor',
    defaultSize: {
      width: 16,
      height: 210,
    },
    others: {
      showOnDesktop: { type: 'toggle', displayName: 'Show on desktop' },
      showOnMobile: { type: 'toggle', displayName: 'Show on mobile' },
    },
    properties: {
      placeholder: {
        type: 'code',
        displayName: 'Placeholder',
        validation: {
          schema: { type: 'string' },
        },
      },
      defaultValue: {
        type: 'code',
        displayName: 'Default value',
        validation: {
          schema: { type: 'string' },
        },
      },
    },
    events: {},
    styles: {
      visibility: {
        type: 'toggle',
        displayName: 'Visibility',
        validation: {
          schema: {
            type: 'boolean',
          },
        },
      },
      disabledState: {
        type: 'toggle',
        displayName: 'Disable',
        validation: {
          schema: {
            type: 'boolean',
          },
        },
      },
    },
    exposedVariables: {
      value: '',
    },
    definition: {
      others: {
        showOnDesktop: { value: '{{true}}' },
        showOnMobile: { value: '{{false}}' },
      },
      properties: {
        placeholder: { value: 'Placeholder text' },
        defaultValue: { value: '' },
      },
      events: [],
      styles: {
        visibility: { value: '{{true}}' },
        disabledState: { value: '{{false}}' },
      },
    },
  },
  {
    name: 'Map',
    displayName: 'Map',
    description: 'Display map locations',
    component: 'Map',
    defaultSize: {
      width: 16,
      height: 420,
    },
    others: {
      showOnDesktop: { type: 'toggle', displayName: 'Show on desktop' },
      showOnMobile: { type: 'toggle', displayName: 'Show on mobile' },
    },
    properties: {
      initialLocation: {
        type: 'code',
        displayName: 'Initial location',
        tip: 'This location will be the initial center of the map',
        options: {
          mode: 'javascript',
          theme: 'duotone-light',
          className: 'map-location-input pr-2',
        },
        validation: {
          schema: {
            type: 'union',
            schemas: [{ type: 'array', element: { type: 'object' } }, { type: 'object' }],
          },
        },
      },
      defaultMarkers: {
        type: 'code',
        displayName: 'Default markers',
        options: {
          mode: 'javascript',
          theme: 'duotone-light',
          className: 'map-location-input pr-2',
        },
        validation: {
          schema: {
            type: 'union',
            schemas: [{ type: 'array', element: { type: 'object' } }, { type: 'object' }],
          },
        },
      },
      polygonPoints: {
        type: 'code',
        displayName: 'Polygon points',
        options: {
          mode: 'javascript',
          theme: 'duotone-light',
          className: 'map-location-input pr-2',
        },
        validation: {
          schema: {
            type: 'union',
            schemas: [{ type: 'array', element: { type: 'object' } }, { type: 'object' }],
          },
        },
      },
      addNewMarkers: {
        type: 'toggle',
        displayName: 'Add new markers',
        validation: {
          schema: {
            type: 'boolean',
          },
        },
      },
      canSearch: {
        type: 'toggle',
        displayName: 'Search for places',
        validation: {
          schema: {
            type: 'boolean',
          },
        },
      },
    },
    events: {
      onBoundsChange: { displayName: 'On bounds change' },
      onCreateMarker: { displayName: 'On create marker' },
      onMarkerClick: { displayName: 'On marker click' },
      onPolygonClick: { displayName: 'On polygon click' },
    },
    actions: [
      {
        handle: 'setLocation',
        displayName: 'Set Location',
        params: [
          { handle: 'lat', displayName: 'Latitude' },
          { handle: 'lng', displayName: 'Longitude' },
        ],
      },
    ],
    styles: {
      visibility: {
        type: 'toggle',
        displayName: 'Visibility',
        validation: {
          schema: {
            type: 'boolean',
          },
        },
      },
      disabledState: {
        type: 'toggle',
        displayName: 'Disable',
        validation: {
          schema: {
            type: 'boolean',
          },
        },
      },
    },
    exposedVariables: {
      center: {},
    },
    definition: {
      others: {
        showOnDesktop: { value: '{{true}}' },
        showOnMobile: { value: '{{false}}' },
      },
      properties: {
        initialLocation: {
          value: `{{ {"lat": 40.7128, "lng": -73.935242} }}`,
        },
        defaultMarkers: {
          value: `{{ [{"lat": 40.7128, "lng": -73.935242}] }}`,
        },
        polygonPoints: {
          value: `{{[\n\t\t{"lat": 40.7032, "lng": -73.975242},\n\t\t{"lat": 40.7532, "lng": -73.943242},\n\t\t{"lat": 40.7032, "lng": -73.916242}\n]}}`,
        },
        canSearch: {
          value: `{{true}}`,
        },
        addNewMarkers: { value: `{{true}}` },
      },
      events: [],
      styles: {
        visibility: { value: '{{true}}' },
        disabledState: { value: '{{false}}' },
      },
    },
  },
  {
    name: 'QrScanner',
    displayName: 'QR Scanner',
    description: 'Scan QR codes and hold its data',
    component: 'QrScanner',
    defaultSize: {
      width: 10,
      height: 300,
    },
    others: {
      showOnDesktop: { type: 'toggle', displayName: 'Show on desktop' },
      showOnMobile: { type: 'toggle', displayName: 'Show on mobile' },
    },
    properties: {},
    events: {
      onDetect: { displayName: 'On detect' },
    },
    styles: {
      visibility: {
        type: 'toggle',
        displayName: 'Visibility',
        validation: {
          schema: { type: 'boolean' },
        },
      },
      disabledState: {
        type: 'toggle',
        displayName: 'Disable',
        validation: {
          schema: { type: 'boolean' },
        },
      },
    },
    exposedVariables: {
      lastDetectedValue: '',
    },
    definition: {
      others: {
        showOnDesktop: { value: '{{true}}' },
        showOnMobile: { value: '{{true}}' },
      },
      properties: {},
      events: [],
      styles: {
        visibility: { value: '{{true}}' },
        disabledState: { value: '{{false}}' },
      },
    },
  },
  {
    name: 'StarRating',
    displayName: 'Rating',
    description: 'Star rating',
    component: 'StarRating',
    defaultSize: {
      width: 10,
      height: 30,
    },
    others: {
      showOnDesktop: { type: 'toggle', displayName: 'Show on desktop' },
      showOnMobile: { type: 'toggle', displayName: 'Show on mobile' },
    },
    properties: {
      label: {
        type: 'code',
        displayName: 'Label',
        validation: {
          schema: { type: 'string' },
        },
      },
      maxRating: {
        type: 'code',
        displayName: 'Number of stars',
        validation: {
          schema: { type: 'union', schemas: [{ type: 'string' }, { type: 'number' }] },
        },
      },
      defaultSelected: {
        type: 'code',
        displayName: 'Default no of selected stars',
        validation: {
          schema: { type: 'union', schemas: [{ type: 'string' }, { type: 'number' }] },
        },
      },
      allowHalfStar: {
        type: 'toggle',
        displayName: 'Enable half star',
        validation: {
          schema: { type: 'boolean' },
        },
      },
      tooltips: {
        type: 'code',
        displayName: 'Tooltips',
        validation: {
          schema: { type: 'array', element: { type: 'union', schemas: [{ type: 'string' }, { type: 'number' }] } },
        },
      },
    },
    events: {
      onChange: { displayName: 'On Change' },
    },
    styles: {
      textColor: {
        type: 'color',
        displayName: 'Star color',
        validation: {
          schema: { type: 'string' },
        },
      },
      labelColor: {
        type: 'color',
        displayName: 'Label color',
        validation: {
          schema: { type: 'string' },
        },
      },
      visibility: {
        type: 'toggle',
        displayName: 'Visibility',
        validation: {
          schema: { type: 'boolean' },
        },
      },
      disabledState: {
        type: 'toggle',
        displayName: 'Disable',
        validation: {
          schema: { type: 'boolean' },
        },
      },
    },
    exposedVariables: {
      value: 0,
    },
    definition: {
      others: {
        showOnDesktop: { value: '{{true}}' },
        showOnMobile: { value: '{{false}}' },
      },
      properties: {
        label: { value: 'Select your rating' },
        maxRating: { value: '5' },
        defaultSelected: { value: '5' },
        allowHalfStar: { value: '{{false}}' },
        visible: { value: '{{true}}' },
        tooltips: { value: '{{[]}}' },
      },
      events: [],
      styles: {
        textColor: { value: '#ffb400' },
        labelColor: { value: '' },
        visibility: { value: '{{true}}' },
        disabledState: { value: '{{false}}' },
      },
    },
  },
  {
    name: 'Divider',
    displayName: 'Divider',
    description: 'Separator between components',
    component: 'Divider',
    defaultSize: {
      width: 10,
      height: 10,
    },
    others: {
      showOnDesktop: { type: 'toggle', displayName: 'Show on desktop' },
      showOnMobile: { type: 'toggle', displayName: 'Show on mobile' },
    },
    properties: {},
    events: {},
    styles: {
      dividerColor: {
        type: 'color',
        displayName: 'Divider color',
        validation: {
          schema: { type: 'string' },
        },
      },
      visibility: {
        type: 'toggle',
        displayName: 'Visibility',
        validation: {
          schema: { type: 'boolean' },
        },
      },
    },
    exposedVariables: {
      value: {},
    },
    definition: {
      others: {
        showOnDesktop: { value: '{{true}}' },
        showOnMobile: { value: '{{false}}' },
      },
      properties: {},
      events: [],
      styles: {
        visibility: { value: '{{true}}' },
        dividerColor: { value: '' },
      },
    },
  },
  {
    name: 'FilePicker',
    displayName: 'File Picker',
    description: 'File Picker',
    component: 'FilePicker',
    defaultSize: {
      width: 15,
      height: 100,
    },
    others: {
      showOnDesktop: { type: 'toggle', displayName: 'Show on desktop' },
      showOnMobile: { type: 'toggle', displayName: 'Show on mobile' },
    },
    actions: [
      {
        handle: 'clearFiles',
        displayName: 'Clear Files',
      },
    ],
    properties: {
      instructionText: {
        type: 'code',
        displayName: 'Instruction text',
        validation: {
          schema: { type: 'string' },
        },
      },
      enableDropzone: {
        type: 'code',
        displayName: 'Use drop zone',
        validation: {
          schema: { type: 'boolean' },
        },
      },
      enablePicker: {
        type: 'code',
        displayName: 'Use file picker',
        validation: {
          schema: { type: 'boolean' },
        },
      },
      enableMultiple: {
        type: 'code',
        displayName: 'Pick multiple files',
        validation: {
          schema: { type: 'boolean' },
        },
      },
      maxFileCount: {
        type: 'code',
        displayName: 'Max file count',
        validation: {
          schema: {
            type: 'union',
            schemas: [{ type: 'string' }, { type: 'number' }],
          },
        },
      },
      fileType: {
        type: 'code',
        displayName: 'Accept file types',
        validation: {
          schema: {
            type: 'string',
          },
        },
      },
      maxSize: {
        type: 'code',
        displayName: 'Max size limit (Bytes)',
        validation: {
          schema: {
            type: 'union',
            schemas: [{ type: 'string' }, { type: 'number' }],
          },
        },
      },
      minSize: {
        type: 'code',
        displayName: 'Min size limit (Bytes)',
        validation: {
          schema: {
            type: 'union',
            schemas: [{ type: 'string' }, { type: 'number' }],
          },
        },
      },
      parseContent: {
        type: 'toggle',
        displayName: 'Parse content',
        validation: {
          schema: {
            type: 'boolean',
          },
        },
      },
      parseFileType: {
        type: 'select',
        displayName: 'File type',
        options: [
          { name: 'Autodetect from extension', value: 'auto-detect' },
          { name: 'CSV', value: 'csv' },
          { name: 'Microsoft Excel - xls', value: 'vnd.ms-excel' },
          {
            name: 'Microsoft Excel - xlsx',
            value: 'vnd.openxmlformats-officedocument.spreadsheetml.sheet',
          },
        ],
        validation: {
          schema: {
            type: 'string',
          },
        },
      },
    },
    events: {
      onFileSelected: { displayName: 'On File Selected' },
      onFileLoaded: { displayName: 'On File Loaded' },
      onFileDeselected: { displayName: 'On File Deselected' },
    },
    styles: {
      visibility: {
        type: 'toggle',
        displayName: 'Visibility',
        validation: {
          schema: {
            type: 'boolean',
          },
        },
      },
      disabledState: {
        type: 'toggle',
        displayName: 'Disable',
        validation: {
          schema: {
            type: 'boolean',
          },
        },
      },
      borderRadius: {
        type: 'code',
        displayName: 'Border radius',
        validation: {
          schema: {
            type: 'union',
            schemas: [{ type: 'string' }, { type: 'number' }],
          },
        },
      },
    },
    exposedVariables: {
      file: [{ name: '', content: '', dataURL: '', type: '', parsedData: '' }],
      isParsing: false,
    },
    definition: {
      others: {
        showOnDesktop: { value: '{{true}}' },
        showOnMobile: { value: '{{false}}' },
      },
      properties: {
        instructionText: { value: 'Drag and drop files here or click to select files' },
        enableDropzone: { value: '{{true}}' },
        enablePicker: { value: '{{true}}' },
        maxFileCount: { value: '{{2}}' },
        enableMultiple: { value: '{{false}}' },
        fileType: { value: '{{"image/*"}}' },
        maxSize: { value: '{{1048576}}' },
        minSize: { value: '{{50}}' },
        parseContent: { value: '{{false}}' },
        parseFileType: { value: 'auto-detect' },
      },
      events: [],
      styles: {
        visibility: { value: '{{true}}' },
        disabledState: { value: '{{false}}' },
        borderRadius: { value: '{{4}}' },
      },
    },
  },
  {
    name: 'Calendar',
    displayName: 'Calendar',
    description: 'Display calendar events',
    component: 'Calendar',
    defaultSize: {
      width: 30,
      height: 600,
    },
    others: {
      showOnDesktop: { type: 'toggle', displayName: 'Show on desktop' },
      showOnMobile: { type: 'toggle', displayName: 'Show on mobile' },
    },
    properties: {
      dateFormat: { type: 'code', displayName: 'Date format' },
      defaultDate: { type: 'code', displayName: 'Default date' },
      events: { type: 'code', displayName: 'Events' },
      resources: { type: 'code', displayName: 'Resources' },
      defaultView: { type: 'code', displayName: 'Default view' },
      startTime: {
        type: 'code',
        displayName: 'Start time on week and day view',
      },
      endTime: { type: 'code', displayName: 'End time on week and day view' },
      displayToolbar: { type: 'toggle', displayName: 'Show toolbar' },
      displayViewSwitcher: {
        type: 'toggle',
        displayName: 'Show view switcher',
      },
      highlightToday: { type: 'toggle', displayName: 'Highlight today' },
      showPopOverOnEventClick: {
        type: 'toggle',
        displayName: 'Show popover when event is clicked',
      },
    },
    events: {
      onCalendarEventSelect: { displayName: 'On Event Select' },
      onCalendarSlotSelect: { displayName: 'On Slot Select' },
      onCalendarNavigate: { displayName: 'On Date Navigate' },
      onCalendarViewChange: { displayName: 'On View Change' },
    },
    styles: {
      visibility: { type: 'toggle', displayName: 'Visibility' },
      cellSizeInViewsClassifiedByResource: {
        type: 'select',
        displayName: 'Cell size in views classified by resource',
        options: [
          { name: 'Compact', value: 'compact' },
          { name: 'Spacious', value: 'spacious' },
        ],
      },
      weekDateFormat: {
        type: 'code',
        displayName: 'Header date format on week view',
      },
    },
    exposedVariables: {
      selectedEvent: {},
      selectedSlots: {},
      currentView: 'month',
      currentDate: undefined,
    },
    definition: {
      others: {
        showOnDesktop: { value: '{{true}}' },
        showOnMobile: { value: '{{false}}' },
      },
      properties: {
        dateFormat: {
          value: 'MM-DD-YYYY HH:mm:ss A Z',
        },
        defaultDate: {
          value: '{{moment().format("MM-DD-YYYY HH:mm:ss A Z")}}',
        },
        events: {
          value:
            "{{[\n\t\t{\n\t\t\t title: 'Sample event',\n\t\t\t start: `${moment().startOf('day').format('MM-DD-YYYY HH:mm:ss A Z')}`,\n\t\t\t end: `${moment().endOf('day').format('MM-DD-YYYY HH:mm:ss A Z')}`,\n\t\t\t allDay: false,\n\t\t\t color: '#4D72DA'\n\t\t}\n]}}",
        },
        resources: {
          value: '{{[]}}',
        },
        defaultView: {
          value: "{{'month'}}",
        },
        startTime: {
          value: "{{moment().startOf('day').format('MM-DD-YYYY HH:mm:ss A Z')}}",
        },
        endTime: {
          value: "{{moment().endOf('day').format('MM-DD-YYYY HH:mm:ss A Z')}}",
        },
        displayToolbar: {
          value: true,
        },
        displayViewSwitcher: {
          value: true,
        },
        highlightToday: {
          value: true,
        },
        showPopOverOnEventClick: {
          value: false,
        },
      },
      events: [],
      styles: {
        visibility: { value: '{{true}}' },
        cellSizeInViewsClassifiedByResource: { value: 'spacious' },
        weekDateFormat: { value: 'DD MMM' },
      },
    },
  },
  {
    name: 'Iframe',
    displayName: 'Iframe',
    description: 'Embed external content',
    defaultSize: {
      width: 10,
      height: 310,
    },
    component: 'IFrame',
    others: {
      showOnDesktop: { type: 'toggle', displayName: 'Show on desktop' },
      showOnMobile: { type: 'toggle', displayName: 'Show on mobile' },
    },
    properties: {
      source: {
        type: 'code',
        displayName: 'URL',
        validation: {
          schema: { type: 'string' },
        },
      },
    },
    events: {},
    styles: {
      visibility: {
        type: 'toggle',
        displayName: 'Visibility',
        validation: {
          schema: { type: 'boolean' },
        },
      },
      disabledState: {
        type: 'toggle',
        displayName: 'Disable',
        validation: {
          schema: { type: 'boolean' },
        },
      },
    },
    exposedVariables: {},
    definition: {
      others: {
        showOnDesktop: { value: '{{true}}' },
        showOnMobile: { value: '{{false}}' },
      },
      properties: {
        source: { value: 'https://tooljet.io/' },
        visible: { value: '{{true}}' },
      },
      events: [],
      styles: {
        visibility: { value: '{{true}}' },
        disabledState: { value: '{{false}}' },
      },
    },
  },
  {
    name: 'CodeEditor',
    displayName: 'Code Editor',
    description: 'Edit source code',
    component: 'CodeEditor',
    defaultSize: {
      width: 15,
      height: 120,
    },
    others: {
      showOnDesktop: { type: 'toggle', displayName: 'Show on desktop' },
      showOnMobile: { type: 'toggle', displayName: 'Show on mobile' },
    },
    properties: {
      enableLineNumber: {
        type: 'code',
        displayName: 'Show line number',
        validation: {
          schema: { type: 'boolean' },
        },
      },
      mode: {
        type: 'code',
        displayName: 'Mode',
        validation: {
          schema: { type: 'string' },
        },
      },
      placeholder: {
        type: 'code',
        displayName: 'Placeholder',
        validation: {
          schema: { type: 'string' },
        },
      },
    },
    events: {},
    styles: {
      visibility: {
        type: 'toggle',
        displayName: 'Visibility',
        validation: {
          schema: { type: 'boolean' },
        },
      },
      disabledState: {
        type: 'toggle',
        displayName: 'Disable',
        validation: {
          schema: { type: 'boolean' },
        },
      },
      borderRadius: {
        type: 'code',
        displayName: 'Border radius',
        validation: {
          schema: { type: 'union', schemas: [{ type: 'string' }, { type: 'number' }] },
        },
      },
    },
    exposedVariables: {
      value: '',
    },
    definition: {
      others: {
        showOnDesktop: { value: '{{true}}' },
        showOnMobile: { value: '{{false}}' },
      },
      properties: {
        enableLineNumber: { value: '{{true}}' },
        mode: { value: 'javascript' },
        placeholder: { value: '' },
      },
      events: [],
      styles: {
        visibility: { value: '{{true}}' },
        disabledState: { value: '{{false}}' },
        borderRadius: { value: '{{4}}' },
      },
    },
  },
  {
    name: 'Tabs',
    displayName: 'Tabs',
    description: 'Organize content in tabs',
    defaultSize: {
      width: 30,
      height: 300,
    },
    defaultChildren: [
      {
        componentName: 'Image',
        layout: {
          top: 60,
          left: 37,
          height: 100,
        },
        tab: 0,
        properties: ['source'],
        defaultValue: {
          source: 'https://uploads-ssl.webflow.com/6266634263b9179f76b2236e/62666392f32677b5cb2fb84b_logo.svg',
        },
      },
      {
        componentName: 'Text',
        layout: {
          top: 100,
          left: 17,
          height: 50,
          width: 34,
        },
        tab: 1,
        properties: ['text'],
        defaultValue: {
          text: 'Open-source low-code framework to build & deploy internal tools within minutes.',
        },
      },
      {
        componentName: 'Table',
        layout: {
          top: 0,
          left: 1,
          width: 42,
          height: 250,
        },
        tab: 2,
      },
    ],
    component: 'Tabs',
    others: {
      showOnDesktop: { type: 'toggle', displayName: 'Show on desktop' },
      showOnMobile: { type: 'toggle', displayName: 'Show on mobile' },
    },
    properties: {
      tabs: {
        type: 'code',
        displayName: 'Tabs',
        validation: {
          schema: {
            type: 'array',
            element: {
              type: 'object',
              object: {
                id: {
                  type: 'union',
                  schemas: [{ type: 'string' }, { type: 'number' }],
                },
              },
            },
          },
        },
      },
      defaultTab: {
        type: 'code',
        displayName: 'Default tab',
        validation: {
          schema: {
            type: 'union',
            schemas: [{ type: 'string' }, { type: 'number' }],
          },
        },
      },
      hideTabs: {
        type: 'toggle',
        displayName: 'Hide tabs',
        validation: {
          schema: {
            type: 'boolean',
          },
        },
      },
      renderOnlyActiveTab: {
        type: 'toggle',
        displayName: 'Render only active tab',
        validation: {
          schema: {
            type: 'boolean',
          },
        },
      },
    },
    events: { onTabSwitch: { displayName: 'On tab switch' } },
    styles: {
      highlightColor: {
        type: 'color',
        displayName: 'Highlight color',
        validation: {
          schema: { type: 'string' },
        },
      },
      visibility: {
        type: 'toggle',
        displayName: 'Visibility',
        validation: {
          schema: {
            type: 'boolean',
          },
        },
      },
      disabledState: {
        type: 'toggle',
        displayName: 'Disable',
        validation: {
          schema: {
            type: 'boolean',
          },
        },
      },
      tabWidth: {
        type: 'select',
        displayName: 'Tab width',
        options: [
          { name: 'Auto', value: 'auto' },
          { name: 'Equally split', value: 'split' },
        ],
      },
    },
    actions: [
      {
        handle: 'setTab',
        displayName: 'Set current tab',
        params: [
          {
            handle: 'id',
            displayName: 'Id',
          },
        ],
      },
    ],
    exposedVariables: { currentTab: '' },
    definition: {
      others: {
        showOnDesktop: { value: '{{true}}' },
        showOnMobile: { value: '{{false}}' },
      },
      properties: {
        tabs: {
          value:
            "{{[ \n\t\t{ title: 'Home', id: '0' }, \n\t\t{ title: 'Profile', id: '1' }, \n\t\t{ title: 'Settings', id: '2' } \n ]}}",
        },
        defaultTab: { value: '0' },
        hideTabs: { value: false },
        renderOnlyActiveTab: { value: true },
      },
      events: [],
      styles: {
        highlightColor: { value: '' },
        visibility: { value: '{{true}}' },
        disabledState: { value: '{{false}}' },
        tabWidth: { value: 'auto' },
      },
    },
  },
  {
    name: 'Timer',
    displayName: 'Timer',
    description: 'Countdown or stopwatch',
    component: 'Timer',
    defaultSize: {
      width: 11,
      height: 128,
    },
    others: {
      showOnDesktop: { type: 'toggle', displayName: 'Show on desktop' },
      showOnMobile: { type: 'toggle', displayName: 'Show on mobile' },
    },
    properties: {
      value: {
        type: 'code',
        displayName: 'Default value',
        validation: {
          schema: { type: 'string' },
        },
      },
      type: {
        type: 'select',
        displayName: 'Timer type',
        options: [
          { name: 'Count up', value: 'countUp' },
          { name: 'Count down', value: 'countDown' },
        ],
        validation: {
          schema: { type: 'string' },
        },
      },
    },
    validation: {},
    events: {
      onStart: { displayName: 'On Start' },
      onResume: { displayName: 'On Resume' },
      onPause: { displayName: 'On Pause' },
      onCountDownFinish: { displayName: 'On Count Down Finish' },
      onReset: { displayName: 'On Reset' },
    },
    styles: {
      visibility: {
        type: 'toggle',
        displayName: 'Visibility',
        validation: {
          schema: { type: 'boolean' },
        },
      },
      disabledState: {
        type: 'toggle',
        displayName: 'Disable',
        validation: {
          schema: { type: 'boolean' },
        },
      },
    },
    exposedVariables: {
      value: '',
    },
    definition: {
      validation: {},
      others: {
        showOnDesktop: { value: '{{true}}' },
        showOnMobile: { value: '{{false}}' },
      },
      properties: {
        value: {
          value: '00:00:00:000',
        },
        type: {
          value: 'countUp',
        },
      },
      defaults: [
        {
          type: 'countUp',
          value: '00:00:00:000',
          paramName: 'value',
        },
        {
          type: 'countDown',
          value: '00:00:10:000',
          paramName: 'value',
        },
      ],
      events: [],
      styles: {
        visibility: { value: '{{true}}' },
        disabledState: { value: '{{false}}' },
      },
    },
  },
  {
    name: 'Listview',
    displayName: 'List View',
    description: 'List multiple items',
    defaultSize: {
      width: 20,
      height: 300,
    },
    defaultChildren: [
      {
        componentName: 'Image',
        layout: {
          top: 15,
          left: 6.976744186046512,
          height: 100,
        },
        properties: ['source'],
        accessorKey: 'imageURL',
      },
      {
        componentName: 'Text',
        layout: {
          top: 50,
          left: 27,
          height: 30,
        },
        properties: ['text'],
        accessorKey: 'text',
      },
      {
        componentName: 'Button',
        layout: {
          top: 50,
          left: 60,
          height: 30,
        },
        incrementWidth: 2,
        properties: ['text'],
        accessorKey: 'buttonText',
      },
    ],
    component: 'Listview',
    others: {
      showOnDesktop: { type: 'toggle', displayName: 'Show on desktop' },
      showOnMobile: { type: 'toggle', displayName: 'Show on mobile' },
    },
    properties: {
      data: {
        type: 'code',
        displayName: 'List data',
        validation: {
          schema: { type: 'array', element: { type: 'object' } },
        },
      },
      mode: {
        type: 'select',
        displayName: 'Mode',
        options: [
          { name: 'list', value: 'list' },
          { name: 'grid', value: 'grid' },
        ],
        validation: {
          schema: { type: 'string' },
        },
      },
      columns: {
        type: 'number',
        displayName: 'Columns',
        validation: {
          schema: { type: 'number' },
        },
        conditionallyRender: {
          key: 'mode',
          value: 'grid',
        },
      },
      rowHeight: {
        type: 'code',
        displayName: 'Row height',
        validation: {
          schema: { type: 'union', schemas: [{ type: 'string' }, { type: 'number' }] },
        },
      },
      showBorder: {
        type: 'code',
        displayName: 'Show bottom border',
        validation: {
          schema: { type: 'boolean' },
        },
        conditionallyRender: {
          key: 'mode',
          value: 'list',
        },
      },
      enablePagination: {
        type: 'toggle',
        displayName: 'Enable pagination',
        validation: {
          schema: { type: 'boolean' },
        },
      },
      rowsPerPage: {
        type: 'code',
        displayName: 'Rows per page',
        validation: {
          schema: { type: 'number' },
        },
      },
    },
    events: {
      onRowClicked: { displayName: 'Row clicked (Deprecated)' },
      onRecordClicked: { displayName: 'Record clicked' },
    },
    styles: {
      backgroundColor: {
        type: 'color',
        displayName: 'Background color',
        validation: {
          schema: { type: 'string' },
        },
      },
      borderColor: {
        type: 'color',
        displayName: 'Border color',
        validation: {
          schema: { type: 'string' },
        },
      },
      visibility: {
        type: 'toggle',
        displayName: 'Visibility',
        validation: {
          schema: { type: 'boolean' },
        },
      },
      disabledState: {
        type: 'toggle',
        displayName: 'Disable',
        validation: {
          schema: { type: 'boolean' },
        },
      },
      borderRadius: {
        type: 'number',
        displayName: 'Border radius',
        validation: {
          schema: { type: 'union', schemas: [{ type: 'string' }, { type: 'number' }] },
        },
      },
    },
    exposedVariables: {
      data: [{}],
    },
    definition: {
      others: {
        showOnDesktop: { value: '{{true}}' },
        showOnMobile: { value: '{{false}}' },
      },
      properties: {
        data: {
          value: `{{[
  { imageURL: 'https://www.svgrepo.com/show/34217/image.svg', text: 'Sample text 1', buttonText: 'Button 1' },
    { imageURL: 'https://www.svgrepo.com/show/34217/image.svg', text: 'Sample text 1', buttonText: 'Button 2' },
    { imageURL: 'https://www.svgrepo.com/show/34217/image.svg', text: 'Sample text 1', buttonText: 'Button 3' },
  ]}}`,
        },
        mode: { value: 'list' },
        columns: { value: '{{3}}' },
        rowHeight: {
          value: '100',
        },
        visible: { value: '{{true}}' },
        showBorder: { value: '{{true}}' },
        rowsPerPage: { value: '{{10}}' },
        enablePagination: { value: '{{false}}' },
      },
      events: [],
      styles: {
        backgroundColor: { value: '#fff' },
        borderColor: { value: '#dadcde' },
        visibility: { value: '{{true}}' },
        disabledState: { value: '{{false}}' },
        borderRadius: { value: '{{4}}' },
      },
    },
  },
  {
    name: 'Tags',
    displayName: 'Tags',
    description: 'Display tag labels',
    component: 'Tags',
    defaultSize: {
      width: 8,
      height: 30,
    },
    others: {
      showOnDesktop: { type: 'toggle', displayName: 'Show on desktop' },
      showOnMobile: { type: 'toggle', displayName: 'Show on mobile' },
    },
    properties: {
      data: {
        type: 'code',
        displayName: 'Tags',
        validation: {
          schema: {
            type: 'array',
            element: {
              type: 'object',
              object: { title: { type: 'string' }, color: { type: 'string' }, textColor: { type: 'string' } },
            },
          },
        },
      },
    },
    events: {},
    styles: {
      visibility: {
        type: 'toggle',
        displayName: 'Visibility',
        validation: {
          schema: { type: 'boolean' },
        },
      },
    },
    exposedVariables: {},
    definition: {
      others: {
        showOnDesktop: { value: '{{true}}' },
        showOnMobile: { value: '{{false}}' },
      },
      properties: {
        data: {
          value:
            "{{ [ \n\t\t{ title: 'success', color: '#2fb344', textColor: '#fff' }, \n\t\t{ title: 'info', color: '#206bc4', textColor: '#fff'  }, \n\t\t{ title: 'warning', color: '#f59f00', textColor: '#fff'  }, \n\t\t{ title: 'danger', color: '#d63939', textColor: '#fff' } ] }}",
        },
      },
      events: [],
      styles: {
        visibility: { value: '{{true}}' },
      },
    },
  },
  {
    name: 'Pagination',
    displayName: 'Pagination',
    description: 'Navigate pages',
    component: 'Pagination',
    defaultSize: {
      width: 10,
      height: 30,
    },
    others: {
      showOnDesktop: { type: 'toggle', displayName: 'Show on desktop' },
      showOnMobile: { type: 'toggle', displayName: 'Show on mobile' },
    },
    properties: {
      numberOfPages: {
        type: 'code',
        displayName: 'Number of pages',
        validation: {
          schema: { type: 'number' },
        },
      },
      defaultPageIndex: {
        type: 'code',
        displayName: 'Default page index',
        validation: {
          schema: { type: 'number' },
        },
      },
    },
    validation: {},
    events: {
      onPageChange: { displayName: 'On Page Change' },
    },
    styles: {
      visibility: {
        type: 'toggle',
        displayName: 'Visibility',
        validation: {
          schema: { type: 'boolean' },
        },
      },
      disabledState: {
        type: 'toggle',
        displayName: 'Disable',
        validation: {
          schema: { type: 'boolean' },
        },
      },
    },
    exposedVariables: {
      totalPages: null,
      currentPageIndex: null,
    },
    definition: {
      validation: {},
      others: {
        showOnDesktop: { value: '{{true}}' },
        showOnMobile: { value: '{{false}}' },
      },
      properties: {
        numberOfPages: {
          value: '{{5}}',
        },
        defaultPageIndex: {
          value: '{{1}}',
        },
      },
      events: [],
      styles: {
        visibility: { value: '{{true}}' },
        disabledState: { value: '{{false}}' },
      },
    },
  },
  {
    name: 'CircularProgressBar',
    displayName: 'Circular Progressbar',
    description: 'Show circular progress',
    component: 'CircularProgressBar',
    defaultSize: {
      width: 7,
      height: 50,
    },
    others: {
      showOnDesktop: { type: 'toggle', displayName: 'Show on desktop' },
      showOnMobile: { type: 'toggle', displayName: 'Show on mobile' },
    },
    properties: {
      text: {
        type: 'code',
        displayName: 'Text',
        validation: {
          schema: { type: 'string' },
        },
      },
      progress: {
        type: 'code',
        displayName: 'Progress',
        validation: {
          schema: { type: 'union', schemas: [{ type: 'string' }, { type: 'number' }] },
        },
      },
    },
    events: {},
    styles: {
      color: {
        type: 'color',
        displayName: 'Color',
        validation: {
          schema: { type: 'string' },
        },
      },
      textColor: {
        type: 'color',
        displayName: 'Text Color',
        validation: {
          schema: { type: 'string' },
        },
      },
      textSize: {
        type: 'code',
        displayName: 'Text size',
        validation: {
          schema: { type: 'union', schemas: [{ type: 'string' }, { type: 'number' }] },
        },
      },
      strokeWidth: {
        type: 'code',
        displayName: 'Stroke width',
        validation: {
          schema: { type: 'union', schemas: [{ type: 'string' }, { type: 'number' }] },
        },
      },
      counterClockwise: {
        type: 'code',
        displayName: 'Counter clockwise',
        validation: {
          schema: { type: 'boolean' },
        },
      },
      circleRatio: {
        type: 'code',
        displayName: 'Circle ratio',
        validation: {
          schema: { type: 'union', schemas: [{ type: 'string' }, { type: 'number' }] },
        },
      },
      visibility: {
        type: 'toggle',
        displayName: 'Visibility',
        validation: {
          schema: { type: 'boolean' },
        },
      },
    },
    exposedVariables: {},
    definition: {
      others: {
        showOnDesktop: { value: '{{true}}' },
        showOnMobile: { value: '{{false}}' },
      },
      properties: {
        text: {
          value: '',
        },
        progress: {
          value: '{{50}}',
        },
      },
      events: [],
      styles: {
        color: { value: '' },
        textColor: { value: '' },
        textSize: { value: '{{16}}' },
        strokeWidth: { value: '{{8}}' },
        counterClockwise: { value: '{{false}}' },
        circleRatio: { value: '{{1}}' },
        visibility: { value: '{{true}}' },
      },
    },
  },
  {
    name: 'Spinner',
    displayName: 'Spinner',
    description: 'Indicate loading state',
    component: 'Spinner',
    defaultSize: {
      width: 4,
      height: 30,
    },
    others: {
      showOnDesktop: { type: 'toggle', displayName: 'Show on desktop' },
      showOnMobile: { type: 'toggle', displayName: 'Show on mobile' },
    },
    properties: {},
    events: {},
    styles: {
      visibility: {
        type: 'toggle',
        displayName: 'Visibility',
        validation: {
          schema: { type: 'boolean' },
        },
      },
      colour: {
        type: 'color',
        displayName: 'Colour',
        validation: {
          schema: { type: 'string' },
        },
      },
      size: {
        type: 'select',
        displayName: 'Size',
        options: [
          { name: 'small', value: 'sm' },
          { name: 'large', value: 'lg' },
        ],
        validation: {
          schema: { type: 'string' },
        },
      },
    },
    exposedVariables: {},
    definition: {
      others: {
        showOnDesktop: { value: '{{true}}' },
        showOnMobile: { value: '{{false}}' },
      },
      properties: {},
      events: [],
      styles: {
        visibility: { value: '{{true}}' },
        size: { value: 'sm' },
        colour: { value: '#0565ff' },
      },
    },
  },
  {
    name: 'Statistics',
    displayName: 'Statistics',
    description: 'Show key metrics',
    component: 'Statistics',
    defaultSize: {
      width: 9.2,
      height: 152,
    },
    others: {
      showOnDesktop: { type: 'toggle', displayName: 'Show on desktop' },
      showOnMobile: { type: 'toggle', displayName: 'Show on mobile' },
    },
    properties: {
      primaryValueLabel: {
        type: 'code',
        displayName: 'Primary value label',
        validation: { schema: { type: 'string' } },
      },
      primaryValue: { type: 'code', displayName: 'Primary value', validation: { schema: { type: 'string' } } },
      hideSecondary: {
        type: 'toggle',
        displayName: 'Hide secondary value',
        validation: { schema: { type: 'boolean' } },
      },
      secondaryValueLabel: {
        type: 'code',
        displayName: 'Secondary value label',
        validation: { schema: { type: 'string' } },
      },
      secondaryValue: { type: 'code', displayName: 'Secondary value', validation: { schema: { type: 'string' } } },
      secondarySignDisplay: {
        type: 'code',
        displayName: 'Secondary sign display',

        validation: { schema: { type: 'string' } },
      },
      loadingState: { type: 'toggle', displayName: 'Loading state', validation: { schema: { type: 'boolean' } } },
    },
    events: {},
    styles: {
      primaryLabelColour: {
        type: 'color',
        displayName: 'Primary label colour',
        validation: { schema: { type: 'string' } },
      },
      primaryTextColour: {
        type: 'color',
        displayName: 'Primary text  colour',
        validation: { schema: { type: 'string' } },
      },
      secondaryLabelColour: {
        type: 'color',
        displayName: 'Secondary label colour',
        validation: { schema: { type: 'string' } },
      },
      secondaryTextColour: {
        type: 'color',
        displayName: 'Secondary text colour',
        validation: { schema: { type: 'string' } },
      },
      visibility: {
        type: 'toggle',
        displayName: 'Visibility',
        validation: { schema: { type: 'boolean' } },
      },
    },
    definition: {
      others: {
        showOnDesktop: { value: '{{true}}' },
        showOnMobile: { value: '{{false}}' },
      },
      properties: {
        primaryValueLabel: { value: 'This months earnings' },
        primaryValue: { value: '682.3' },
        secondaryValueLabel: { value: 'Last month' },
        secondaryValue: { value: '2.85' },
        secondarySignDisplay: { value: 'positive' },
        loadingState: { value: `{{false}}` },
      },
      events: [],
      styles: {
        primaryLabelColour: { value: '#8092AB' },
        primaryTextColour: { value: '#000000' },
        secondaryLabelColour: { value: '#8092AB' },
        secondaryTextColour: { value: '#36AF8B' },
        visibility: { value: '{{true}}' },
      },
    },
  },
  {
    name: 'RangeSlider',
    displayName: 'Range Slider',
    description: 'Adjust value range',
    component: 'RangeSlider',
    defaultSize: {
      width: 9,
      height: 30,
    },
    others: {
      showOnDesktop: { type: 'toggle', displayName: 'Show on desktop' },
      showOnMobile: { type: 'toggle', displayName: 'Show on mobile' },
    },
    properties: {
      min: {
        type: 'number',
        displayName: 'Min',
        validation: {
          schema: { type: 'number' },
        },
      },
      max: {
        type: 'number',
        displayName: 'Max',
        validation: {
          schema: { type: 'number' },
        },
      },
      value: {
        type: 'code',
        displayName: 'Value',
        validation: {
          schema: { type: 'union', schemas: [{ type: 'string' }, { type: 'number' }] },
        },
      },
      enableTwoHandle: {
        type: 'toggle',
        displayName: 'Two handles',
        validation: {
          schema: { type: 'boolean' },
        },
      },
    },
    events: {
      onChange: { displayName: 'On change' },
    },
    styles: {
      lineColor: {
        type: 'color',
        displayName: 'Line color',
        validation: {
          schema: { type: 'string' },
        },
      },
      handleColor: {
        type: 'color',
        displayName: 'Handle color',
        validation: {
          schema: { type: 'string' },
        },
      },
      trackColor: {
        type: 'color',
        displayName: 'Track color',
        validation: {
          schema: { type: 'string' },
        },
      },
      visibility: {
        type: 'code',
        displayName: 'Visibility',
        validation: {
          schema: { type: 'boolean' },
        },
      },
    },
    exposedVariables: {
      value: null,
    },
    definition: {
      others: {
        showOnDesktop: { value: true },
        showOnMobile: { value: false },
      },
      properties: {
        min: {
          value: '{{0}}',
        },
        max: {
          value: '{{100}}',
        },
        value: {
          value: '{{50}}',
        },
        enableTwoHandle: { value: false },
      },
      events: [],
      styles: {
        lineColor: { value: '' },
        handleColor: { value: '' },
        trackColor: { value: '' },
        visibility: { value: '{{true}}' },
      },
    },
  },
  {
    name: 'Timeline',
    displayName: 'Timeline',
    description: 'Show event timeline',
    component: 'Timeline',
    properties: {
      data: {
        type: 'code',
        displayName: 'Timeline data',
        validation: {
          schema: { type: 'array', element: { type: 'object' } },
        },
      },
      hideDate: {
        type: 'toggle',
        displayName: 'Hide date',
        validation: {
          schema: { type: 'boolean' },
        },
      },
    },
    defaultSize: {
      width: 20,
      height: 270,
    },
    others: {
      showOnDesktop: { type: 'toggle', displayName: 'Show on desktop' },
      showOnMobile: { type: 'toggle', displayName: 'Show on mobile' },
    },
    events: {},
    styles: {
      visibility: {
        type: 'toggle',
        displayName: 'Visibility',
        validation: { schema: { type: 'boolean' } },
      },
    },
    exposedVariables: {
      value: {},
    },
    definition: {
      others: {
        showOnDesktop: { value: '{{true}}' },
        showOnMobile: { value: '{{false}}' },
      },
      properties: {
        data: {
          value:
            "{{ [ \n\t\t{ title: 'Product Launched', subTitle: 'First version of our product released to public', date: '20/10/2021', iconBackgroundColor: '#4d72fa'},\n\t\t { title: 'First Signup', subTitle: 'Congratulations! We got our first signup', date: '22/10/2021', iconBackgroundColor: '#4d72fa'}, \n\t\t { title: 'First Payment', subTitle: 'Hurray! We got our first payment', date: '01/11/2021', iconBackgroundColor: '#4d72fa'} \n] }}",
        },
        hideDate: { value: '{{false}}' },
      },
      events: [],
      styles: {
        visibility: { value: '{{true}}' },
      },
    },
  },
  {
    name: 'SvgImage',
    displayName: 'Svg Image',
    description: 'Display SVG graphics',
    component: 'SvgImage',
    properties: {
      data: {
        type: 'code',
        displayName: 'Svg  data',
        validation: {
          schema: { type: 'string' },
        },
      },
    },
    defaultSize: {
      width: 4,
      height: 50,
    },
    others: {
      showOnDesktop: { type: 'toggle', displayName: 'Show on desktop' },
      showOnMobile: { type: 'toggle', displayName: 'Show on mobile' },
    },
    events: {},
    styles: {
      visibility: {
        type: 'toggle',
        displayName: 'Visibility',
        validation: {
          schema: { type: 'boolean' },
        },
      },
    },
    exposedVariables: {
      value: {},
    },
    definition: {
      others: {
        showOnDesktop: { value: '{{true}}' },
        showOnMobile: { value: '{{false}}' },
      },
      properties: {
        data: {
          value:
            '<svg xmlns="http://www.w3.org/2000/svg" class="icon" width="24" height="24" viewBox="0 0 24 24" stroke-width="2" stroke="currentColor" fill="none" stroke-linecap="round" stroke-linejoin="round"><path stroke="none" d="M0 0h24v24H0z" fill="none"/><rect x="4" y="4" width="6" height="6" rx="1" /><rect x="4" y="14" width="6" height="6" rx="1" /><rect x="14" y="14" width="6" height="6" rx="1" /><line x1="14" y1="7" x2="20" y2="7" /><line x1="17" y1="4" x2="17" y2="10" /></svg>',
        },
      },
      events: [],
      styles: {
        visibility: { value: '{{true}}' },
      },
    },
  },
  {
    name: 'Html',
    displayName: 'HTML Viewer',
    description: 'View HTML content',
    component: 'Html',
    defaultSize: {
      width: 10,
      height: 310,
    },
    properties: {
      rawHtml: {
        type: 'code',
        displayName: 'Raw HTML',
        validation: {
          schema: { type: 'string' },
        },
      },
    },
    others: {
      showOnDesktop: { type: 'toggle', displayName: 'Show on desktop' },
      showOnMobile: { type: 'toggle', displayName: 'Show on mobile' },
    },
    events: {},
    styles: {
      visibility: {
        type: 'toggle',
        displayName: 'Visibility',
        validation: {
          schema: { type: 'boolean' },
        },
      },
    },
    exposedVariables: {},
    definition: {
      others: {
        showOnDesktop: { value: '{{true}}' },
        showOnMobile: { value: '{{false}}' },
      },
      properties: {
        rawHtml: {
          value: `<body><main><section class="hero" style="height:306px;display: flex;
          justify-content: center;padding:0 1px;align-items: center;text-align:center">You can build your custom HTML-CSS template here</section></main></body>`,
        },
      },
      events: [],
      styles: {
        visibility: { value: '{{true}}' },
      },
    },
  },
  {
    name: 'VerticalDivider',
    displayName: 'Vertical Divider',
    description: 'Vertical line separator',
    component: 'VerticalDivider',
    defaultSize: {
      width: 2,
      height: 100,
    },
    others: {
      showOnDesktop: { type: 'toggle', displayName: 'Show on desktop' },
      showOnMobile: { type: 'toggle', displayName: 'Show on mobile' },
    },
    properties: {},
    events: {},
    styles: {
      dividerColor: {
        type: 'color',
        displayName: 'Divider color',
        validation: {
          schema: { type: 'string' },
        },
      },
      visibility: {
        type: 'toggle',
        displayName: 'Visibility',
        validation: {
          schema: { type: 'boolean' },
        },
      },
    },
    exposedVariables: {
      value: {},
    },
    definition: {
      others: {
        showOnDesktop: { value: '{{true}}' },
        showOnMobile: { value: '{{false}}' },
      },
      properties: {},
      events: [],
      styles: {
        visibility: { value: '{{true}}' },
        dividerColor: { value: '#000000' },
      },
    },
  },
  {
    name: 'CustomComponent',
    displayName: 'Custom Component',
    description: 'Create React components',
    component: 'CustomComponent',
    properties: {
      data: { type: 'code', displayName: 'Data', validation: { schema: { type: 'object' } } },
      code: { type: 'code', displayName: 'Code' },
    },
    defaultSize: {
      width: 20,
      height: 140,
    },
    others: {
      showOnDesktop: { type: 'toggle', displayName: 'Show on desktop' },
      showOnMobile: { type: 'toggle', displayName: 'Show on mobile' },
    },
    events: {},
    styles: {
      visibility: {
        type: 'toggle',
        displayName: 'Visibility',
        validation: { schema: { type: 'boolean' } },
      },
    },
    exposedVariables: {
      data: { value: `{{{ title: 'Hi! There', buttonText: 'Update Title'}}}` },
    },
    definition: {
      others: {
        showOnDesktop: { value: '{{true}}' },
        showOnMobile: { value: '{{false}}' },
      },
      properties: {
        visible: { value: '{{true}}' },
        data: {
          value: `{{{ title: 'Hi! There', buttonText: 'Update Title'}}}`,
        },
        code: {
          value: `import React from 'https://cdn.skypack.dev/react';
import ReactDOM from 'https://cdn.skypack.dev/react-dom';
import { Button, Container } from 'https://cdn.skypack.dev/@material-ui/core';
const MyCustomComponent = ({data, updateData, runQuery}) => (
  <Container>
      <h1>{data.title}</h1>
      <Button
        color="primary"
        variant="outlined"
        onClick={() => {updateData({title: 'Hello World!!'})}}
      >
        {data.buttonText}
      </Button>
    </Container>
);
const ConnectedComponent = Tooljet.connectComponent(MyCustomComponent);
ReactDOM.render(<ConnectedComponent />, document.body);`,
          skipResolve: true,
        },
      },
      events: [],
      styles: {
        visibility: { value: '{{true}}' },
      },
    },
  },
  {
    name: 'ButtonGroup',
    displayName: 'Button Group',
    description: 'Group of buttons',
    component: 'ButtonGroup',
    properties: {
      label: {
        type: 'code',
        displayName: 'label',
        validation: {
          schema: { type: 'string' },
        },
      },
      values: {
        type: 'code',
        displayName: 'values',
        validation: {
          schema: {
            type: 'union',
            schemas: [{ type: 'array', element: { type: 'union', schemas: [{ type: 'string' }, { type: 'number' }] } }],
          },
        },
      },
      labels: {
        type: 'code',
        displayName: 'Labels',
        validation: {
          schema: {
            type: 'union',
            schemas: [{ type: 'array', element: { type: 'union', schemas: [{ type: 'string' }, { type: 'number' }] } }],
          },
        },
      },
      defaultSelected: {
        type: 'code',
        displayName: 'Default selected',
        validation: {
          schema: {
            type: 'union',
            schemas: [{ type: 'array', element: { type: 'union', schemas: [{ type: 'string' }, { type: 'number' }] } }],
          },
        },
      },
      multiSelection: {
        type: 'toggle',
        displayName: 'Enable multiple selection',

        validation: {
          schema: { type: 'boolean' },
        },
      },
    },
    defaultSize: {
      width: 12,
      height: 80,
    },
    others: {
      showOnDesktop: { type: 'toggle', displayName: 'Show on desktop' },
      showOnMobile: { type: 'toggle', displayName: 'Show on mobile' },
    },
    events: {
      onClick: { displayName: 'On click' },
    },
    styles: {
      backgroundColor: {
        type: 'color',
        displayName: 'Background color',
        validation: {
          schema: { type: 'string' },
        },
      },
      textColor: {
        type: 'color',
        displayName: 'Text color',
        validation: {
          schema: { type: 'string' },
        },
      },
      visibility: {
        type: 'toggle',
        displayName: 'Visibility',
        validation: {
          schema: { type: 'boolean' },
        },
      },
      disabledState: {
        type: 'toggle',
        displayName: 'Disable',
        validation: {
          schema: { type: 'boolean' },
        },
      },
      borderRadius: {
        type: 'number',
        displayName: 'Border radius',
        validation: {
          schema: { type: 'number' },
          defaultValue: false,
        },
      },
      selectedTextColor: {
        type: 'color',
        displayName: 'Selected text colour',
        validation: {
          schema: { type: 'string' },
        },
      },
      selectedBackgroundColor: {
        type: 'color',
        displayName: 'Selected background color',
        validation: {
          schema: { type: 'string' },
        },
      },
    },
    exposedVariables: {
      selected: [1],
    },
    definition: {
      others: {
        showOnDesktop: { value: '{{true}}' },
        showOnMobile: { value: '{{false}}' },
      },
      properties: {
        label: { value: `Button group` },
        defaultSelected: { value: '{{[1]}}' },
        values: { value: '{{[1,2,3]}}' },
        labels: { value: '{{[]}}' },
        multiSelection: { value: '{{false}}' },
      },
      events: [],
      styles: {
        backgroundColor: { value: '' },
        textColor: { value: '' },
        visibility: { value: '{{true}}' },
        borderRadius: { value: '{{4}}' },
        disabledState: { value: '{{false}}' },
        selectedTextColor: { value: '' },
        selectedBackgroundColor: { value: '' },
      },
    },
  },
  {
    name: 'PDF',
    displayName: 'PDF',
    description: 'Embed PDF documents',
    component: 'PDF',
    properties: {
      url: { type: 'code', displayName: 'File URL', validation: { schema: { type: 'string' } } },
      scale: { type: 'toggle', displayName: 'Scale page to width', validation: { schema: { type: 'boolean' } } },
      pageControls: { type: 'toggle', displayName: 'Show page controls', validation: { schema: { type: 'boolean' } } },
      showDownloadOption: {
        type: 'toggle',
        displayName: 'Show the download',
        validation: { schema: { type: 'boolean' } },
      },
    },
    defaultSize: {
      width: 20,
      height: 640,
    },
    others: {
      showOnDesktop: { type: 'toggle', displayName: 'Show on desktop' },
      showOnMobile: { type: 'toggle', displayName: 'Show on mobile' },
    },
    events: {},
    styles: {
      visibility: {
        type: 'toggle',
        displayName: 'Visibility',
        validation: { schema: { type: 'boolean' } },
      },
    },
    exposedVariables: {},
    definition: {
      others: {
        showOnDesktop: { value: '{{true}}' },
        showOnMobile: { value: '{{false}}' },
      },
      properties: {
        url: {
          value:
            'https://upload.wikimedia.org/wikipedia/commons/e/ee/Guideline_No._GD-Ed-2214_Marman_Clamp_Systems_Design_Guidelines.pdf',
        },
        scale: {
          value: '{{true}}',
        },
        pageControls: {
          value: `{{true}}`,
        },
        showDownloadOption: {
          value: `{{true}}`,
        },
      },
      events: [],
      styles: {
        visibility: { value: '{{true}}' },
      },
    },
  },

  {
    name: 'Steps',
    displayName: 'Steps',
    description: 'Step-by-step navigation aid',
    component: 'Steps',
    properties: {
      steps: {
        type: 'code',
        displayName: 'Steps',
        validation: {
          schema: {
            type: 'array',
            element: { type: 'object', object: { id: { type: 'number' } } },
          },
        },
      },
      currentStep: {
        type: 'code',
        displayName: 'Current step',
        validation: {
          schema: { type: 'number' },
        },
      },
      stepsSelectable: {
        type: 'toggle',
        displayName: 'Steps selectable',
        validation: {
          schema: { type: 'boolean' },
        },
      },
    },
    defaultSize: {
      width: 22,
      height: 38,
    },
    others: {
      showOnDesktop: { type: 'toggle', displayName: 'Show on desktop' },
      showOnMobile: { type: 'toggle', displayName: 'Show on mobile' },
    },
    events: {
      onSelect: { displayName: 'On select' },
    },
    styles: {
      color: {
        type: 'color',
        displayName: 'Color',
        validation: {
          schema: { type: 'string' },
        },
      },
      textColor: {
        type: 'color',
        displayName: 'Text color',
        validation: {
          schema: { type: 'string' },
        },
      },
      theme: {
        type: 'select',
        displayName: 'Theme',
        options: [
          { name: 'titles', value: 'titles' },
          { name: 'numbers', value: 'numbers' },
          { name: 'plain', value: 'plain' },
        ],
        validation: {
          schema: { type: 'string' },
        },
      },
      visibility: {
        type: 'toggle',
        displayName: 'Visibility',
        validation: {
          schema: { type: 'boolean' },
        },
      },
    },
    exposedVariables: {
      currentStepId: '3',
    },
    definition: {
      others: {
        showOnDesktop: { value: '{{true}}' },
        showOnMobile: { value: '{{false}}' },
      },
      properties: {
        steps: {
          value: `{{ [{ name: 'step 1', tooltip: 'some tooltip', id: 1},{ name: 'step 2', tooltip: 'some tooltip', id: 2},{ name: 'step 3', tooltip: 'some tooltip', id: 3},{ name: 'step 4', tooltip: 'some tooltip', id: 4},{ name: 'step 5', tooltip: 'some tooltip', id: 5}]}}`,
        },
        currentStep: { value: '{{3}}' },
        stepsSelectable: { value: true },
      },
      events: [],
      styles: {
        visibility: { value: '{{true}}' },
        theme: { value: 'titles' },
        color: { value: '' },
        textColor: { value: '' },
      },
    },
  },
  {
    name: 'KanbanBoard',
    displayName: 'Kanban Board',
    description: 'Task management board',
    component: 'KanbanBoard',
    defaultSize: {
      width: 40,
      height: 490,
    },
    others: {
      showOnDesktop: { type: 'toggle', displayName: 'Show on desktop' },
      showOnMobile: { type: 'toggle', displayName: 'Show on mobile' },
    },
    properties: {
      columns: { type: 'code', displayName: 'Columns' },
      cardData: { type: 'code', displayName: 'Card Data' },
      enableAddCard: { type: 'toggle', displayName: 'Enable Add Card' },
    },
    events: {
      onCardAdded: { displayName: 'Card added' },
      onCardRemoved: { displayName: 'Card removed' },
      onCardMoved: { displayName: 'Card moved' },
      onCardSelected: { displayName: 'Card selected' },
      onCardUpdated: { displayName: 'Card updated' },
    },
    styles: {
      disabledState: { type: 'toggle', displayName: 'Disable' },
      visibility: { type: 'toggle', displayName: 'Visibility' },
      width: { type: 'number', displayName: 'Width' },
      minWidth: { type: 'number', displayName: 'Min Width' },
      accentColor: { type: 'color', displayName: 'Accent color' },
    },
    exposedVariables: {
      columns: {},
      lastAddedCard: {},
      lastRemovedCard: {},
      lastCardMovement: {},
      lastUpdatedCard: {},
    },
    definition: {
      others: {
        showOnDesktop: { value: '{{true}}' },
        showOnMobile: { value: '{{false}}' },
      },
      properties: {
        columns: {
          value: '{{[{ "id": "1", "title": "to do" },{ "id": "2", "title": "in progress" }]}}',
        },
        cardData: {
          value:
            '{{[{ id: "01", title: "one", columnId: "1" },{ id: "02", title: "two", columnId: "1" },{ id: "03", title: "three", columnId: "2" }]}}',
        },
        enableAddCard: {
          value: `{{true}}`,
        },
      },
      events: [],
      styles: {
        visibility: { value: '{{true}}' },
        disabledState: { value: '{{false}}' },
        width: { value: '{{400}}' },
        minWidth: { value: '{{200}}' },
        textColor: { value: '' },
      },
    },
  },
  {
    name: 'Kanban',
    displayName: 'Kanban',
    description: 'Task management board',
    component: 'Kanban',
    defaultSize: {
      width: 40,
      height: 490,
    },
    defaultChildren: [
      {
        componentName: 'Text',
        layout: {
          top: 20,
          left: 4,
          height: 30,
        },
        properties: ['text'],
        accessorKey: 'text',
        styles: ['fontWeight', 'textSize', 'textColor'],
        defaultValue: {
          text: '{{cardData.title}}',
          fontWeight: 'bold',
          textSize: 16,
          textColor: '#000',
        },
      },
      {
        componentName: 'Text',
        layout: {
          top: 50,
          left: 4,
          height: 30,
        },
        properties: ['text'],
        accessorKey: 'text',
        styles: ['textSize', 'textColor'],
        defaultValue: {
          text: '{{cardData.description}}',
          textSize: 14,
          textColor: '#000',
        },
      },
    ],
    others: {
      showOnDesktop: { type: 'toggle', displayName: 'Show on desktop' },
      showOnMobile: { type: 'toggle', displayName: 'Show on mobile' },
    },
    properties: {
      columnData: { type: 'code', displayName: 'Column data' },
      cardData: { type: 'code', displayName: 'Card data' },
      cardWidth: {
        type: 'code',
        displayName: 'Card width',
        validation: {
          schema: { type: 'number' },
        },
      },
      cardHeight: {
        type: 'code',
        displayName: 'Card height',
        validation: {
          schema: { type: 'number' },
        },
      },
      enableAddCard: { type: 'toggle', displayName: 'Enable add card' },
      showDeleteButton: { type: 'toggle', displayName: 'Show delete button' },
    },
    events: {
      onUpdate: { displayName: 'On update' },
      onAddCardClick: { displayName: 'On add card click' },
      onCardRemoved: { displayName: 'Card removed' },
      onCardAdded: { displayName: 'Card added' },
      onCardMoved: { displayName: 'Card moved' },
      onCardSelected: { displayName: 'Card selected' },
    },
    styles: {
      disabledState: { type: 'toggle', displayName: 'Disable' },
      visibility: { type: 'toggle', displayName: 'Visibility' },
      accentColor: { type: 'color', displayName: 'Accent color' },
    },
    actions: [
      {
        handle: 'addCard',
        displayName: 'Add Card',
        params: [
          {
            handle: 'cardDetails',
            displayName: 'Card Details',
            defaultValue: `{{{ id: "c11", title: "Title 11", description: "Description 11", columnId: "r3" }}}`,
          },
        ],
      },
      {
        handle: 'deleteCard',
        displayName: 'Delete Card',
        params: [
          { handle: 'id', displayName: 'Card Id', defaultValue: `{{components.kanban1?.lastSelectedCard?.id}}` },
        ],
      },
      {
        handle: 'moveCard',
        displayName: 'Move Card',
        params: [
          { handle: 'cardId', displayName: 'Card Id', defaultValue: `{{components.kanban1?.lastSelectedCard?.id}}` },
          { handle: 'columnId', displayName: 'Destination Column Id', defaultValue: '' },
        ],
      },
      {
        handle: 'updateCardData',
        displayName: 'Update Card Data',
        params: [
          { handle: 'id', displayName: 'Card Id', defaultValue: `{{components.kanban1?.lastSelectedCard?.id}}` },
          {
            handle: 'value',
            displayName: 'Value',
            defaultValue: `{{{...components.kanban1?.lastSelectedCard, title: 'New Title'}}}`,
          },
        ],
      },
    ],
    exposedVariables: {
      updatedCardData: {},
      lastAddedCard: {},
      lastRemovedCard: {},
      lastCardMovement: {},
      lastSelectedCard: {},
      lastUpdatedCard: {},
      lastCardUpdate: [],
    },
    definition: {
      others: {
        showOnDesktop: { value: '{{true}}' },
        showOnMobile: { value: '{{false}}' },
      },
      properties: {
        columnData: {
          value:
            '{{[{ "id": "r1", "title": "To Do" },{ "id": "r2", "title": "In Progress" },{ "id": "r3", "title": "Done" }]}}',
        },
        cardData: {
          value:
            '{{[{ id: "c1", title: "Title 1", description: "Description 1", columnId: "r1" },{ id: "c2", title: "Title 2", description: "Description 2", columnId: "r1" },{ id: "c3", title: "Title 3", description: "Description 3",columnId: "r2" },{ id: "c4", title: "Title 4", description: "Description 4",columnId: "r3" },{ id: "c5", title: "Title 5", description: "Description 5",columnId: "r3" }, { id: "c6", title: "Title 6", description: "Description 6", columnId: "r1" },{ id: "c7", title: "Title 7", description: "Description 7", columnId: "r1" },{ id: "c8", title: "Title 8", description: "Description 8",columnId: "r2" },{ id: "c9", title: "Title 9", description: "Description 9",columnId: "r3" },{ id: "c10", title: "Title 10", description: "Description 10",columnId: "r3" }]}}',
        },
        cardWidth: {
          value: '{{302}}',
        },
        cardHeight: {
          value: '{{100}}',
        },
        enableAddCard: {
          value: `{{true}}`,
        },
        showDeleteButton: {
          value: `{{true}}`,
        },
      },
      events: [],
      styles: {
        visibility: { value: '{{true}}' },
        disabledState: { value: '{{false}}' },
        accentColor: { value: '#4d72fa' },
      },
    },
  },
  {
    name: 'ColorPicker',
    displayName: 'Color Picker',
    description: 'Choose colors from a palette',
    component: 'ColorPicker',
    properties: {
      defaultColor: { type: 'color', displayName: 'Default color' },
    },
    defaultSize: {
      width: 9,
      height: 40,
    },
    actions: [
      {
        displayName: 'Set Color',
        handle: 'setColor',
        params: [{ handle: 'color', displayName: 'color', defaultValue: '#ffffff', type: 'color' }],
      },
    ],
    others: {
      showOnDesktop: { type: 'toggle', displayName: 'Show on desktop' },
      showOnMobile: { type: 'toggle', displayName: 'Show on mobile' },
    },
    events: {
      onChange: { displayName: 'On change' },
    },
    styles: {
      visibility: { type: 'toggle', displayName: 'Visibility' },
    },
    exposedVariables: {
      selectedColorHex: '#000000',
      selectedColorRGB: 'rgb(0,0,0)',
      selectedColorRGBA: 'rgba(0, 0, 0, 1)',
    },
    definition: {
      others: {
        showOnDesktop: { value: '{{true}}' },
        showOnMobile: { value: '{{false}}' },
      },
      properties: {
        defaultColor: {
          value: '#000000',
        },
      },
      events: [],
      styles: {
        visibility: { value: '{{true}}' },
      },
    },
  },
  {
    name: 'TreeSelect',
    displayName: 'Tree Select',
    description: 'Hierarchical item selector',
    defaultSize: {
      width: 12,
      height: 200,
    },
    component: 'TreeSelect',
    others: {
      showOnDesktop: { type: 'toggle', displayName: 'Show on desktop' },
      showOnMobile: { type: 'toggle', displayName: 'Show on mobile' },
    },
    properties: {
      label: { type: 'code', displayName: 'Title' },
      data: { type: 'code', displayName: 'Structure' },
      checkedData: { type: 'code', displayName: 'Checked values' },
      expandedData: { type: 'code', displayName: 'Expanded values' },
    },
    events: {
      onChange: { displayName: 'On change' },
      onCheck: { displayName: 'On check' },
      onUnCheck: { displayName: 'On uncheck' },
    },
    styles: {
      textColor: { type: 'color', displayName: 'Text Color' },
      checkboxColor: { type: 'color', displayName: 'Checkbox color' },
      visibility: { type: 'toggle', displayName: 'Visibility' },
      disabledState: { type: 'toggle', displayName: 'Disable' },
    },
    exposedVariables: {
      checked: ['asia', 'china', 'beijing', 'shanghai', 'japan', 'india', 'delhi', 'mumbai', 'bengaluru'],
      expanded: ['asia'],
      checkedPathArray: [
        ['asia'],
        ['asia', 'china'],
        ['asia', 'china', 'beijing'],
        ['asia', 'china', 'shanghai'],
        ['asia', 'japan'],
        ['asia', 'india'],
        ['asia', 'india', 'delhi'],
        ['asia', 'india', 'mumbai'],
        ['asia', 'india', 'bengaluru'],
      ],
      checkedPathStrings: [
        'asia',
        'asia-china',
        'asia-china-beijing',
        'asia-china-shanghai',
        'asia-japan',
        'asia-india',
        'asia-india-delhi',
        'asia-india-mumbai',
        'asia-india-bengaluru',
      ],
    },
    definition: {
      others: {
        showOnDesktop: { value: '{{true}}' },
        showOnMobile: { value: '{{false}}' },
      },
      properties: {
        label: { value: 'Countries' },
        data: {
          value:
            '{{[{"label":"Asia","value":"asia","children":[{"label":"China","value":"china","children":[{"label":"Beijing","value":"beijing"},{"label":"Shanghai","value":"shanghai"}]},{"label":"Japan","value":"japan"},{"label":"India","value":"india","children":[{"label":"Delhi","value":"delhi"},{"label":"Mumbai","value":"mumbai"},{"label":"Bengaluru","value":"bengaluru"}]}]},{"label":"Europe","value":"europe","children":[{"label":"France","value":"france"},{"label":"Spain","value":"spain"},{"label":"England","value":"england"}]},{"label":"Africa","value":"africa"}]}}',
        },
        checkedData: { value: '{{["asia"]}}' },
        expandedData: { value: '{{["asia"]}}' },
      },
      events: [],
      styles: {
        textColor: { value: '' },
        checkboxColor: { value: '' },
        visibility: { value: '{{true}}' },
        disabledState: { value: '{{false}}' },
      },
    },
  },
  {
    name: 'Link',
    displayName: 'Link',
    description: 'Add link to the text',
    defaultSize: {
      width: 6,
      height: 30,
    },
    component: 'Link',
    others: {
      showOnDesktop: { type: 'toggle', displayName: 'Show on desktop' },
      showOnMobile: { type: 'toggle', displayName: 'Show on mobile' },
    },
    properties: {
      linkTarget: {
        type: 'code',
        displayName: 'Link target',
        validation: {
          schema: { type: 'string' },
        },
      },
      linkText: {
        type: 'code',
        displayName: 'Link text',
        validation: {
          schema: { type: 'string' },
        },
      },
      targetType: {
        type: 'select',
        displayName: 'Target type',
        options: [
          { name: 'New Tab', value: 'new' },
          { name: 'Same Tab', value: 'same' },
        ],
        validation: {
          schema: { type: 'string' },
        },
      },
    },
    events: {
      onClick: { displayName: 'On click' },
      onHover: { displayName: 'On hover' },
    },
    styles: {
      textColor: {
        type: 'color',
        displayName: 'Text color',
        validation: {
          schema: { type: 'string' },
        },
      },
      textSize: {
        type: 'number',
        displayName: 'Text size',
        validation: {
          schema: { type: 'number' },
        },
      },
      underline: {
        type: 'select',
        displayName: 'Underline',
        options: [
          { name: 'Never', value: 'no-underline' },
          { name: 'On Hover', value: 'on-hover' },
          { name: 'Always', value: 'underline' },
        ],
        validation: {
          schema: { type: 'string' },
        },
      },
      visibility: {
        type: 'toggle',
        displayName: 'Visibility',
        validation: {
          schema: { type: 'boolean' },
        },
      },
    },
    exposedVariables: {},
    actions: [
      {
        handle: 'click',
        displayName: 'Click',
      },
    ],
    definition: {
      others: {
        showOnDesktop: { value: '{{true}}' },
        showOnMobile: { value: '{{false}}' },
      },
      properties: {
        linkTarget: { value: 'https://dev.to/' },
        linkText: { value: 'Click here' },
        targetType: { value: 'new' },
      },
      events: [],
      styles: {
        textColor: { value: '#375FCF' },
        textSize: { value: 14 },
        underline: { value: 'on-hover' },
        visibility: { value: '{{true}}' },
      },
    },
  },
  {
    name: 'Icon',
    displayName: 'Icon',
    description: 'Icon',
    defaultSize: {
      width: 5,
      height: 48,
    },
    component: 'Icon',
    others: {
      showOnDesktop: { type: 'toggle', displayName: 'Show on desktop' },
      showOnMobile: { type: 'toggle', displayName: 'Show on mobile' },
    },
    properties: {
      icon: {
        type: 'iconPicker',
        displayName: 'Icon',
        validation: {
          schema: { type: 'string' },
        },
      },
    },
    events: {
      onClick: { displayName: 'On click' },
      onHover: { displayName: 'On hover' },
    },
    styles: {
      iconColor: {
        type: 'color',
        displayName: 'Icon color',
        validation: {
          schema: { type: 'string' },
        },
      },
      visibility: {
        type: 'toggle',
        displayName: 'Visibility',
        validation: {
          schema: { type: 'boolean' },
        },
      },
    },
    exposedVariables: {},
    actions: [
      {
        handle: 'click',
        displayName: 'Click',
      },
      {
        displayName: 'Set Visibility',
        handle: 'setVisibility',
        params: [{ handle: 'value', displayName: 'Value', defaultValue: '{{true}}', type: 'toggle' }],
      },
    ],
    definition: {
      others: {
        showOnDesktop: { value: '{{true}}' },
        showOnMobile: { value: '{{false}}' },
      },
      properties: {
        icon: { value: 'IconHome2' },
      },
      events: [],
      styles: {
        iconColor: { value: '#000' },
        visibility: { value: '{{true}}' },
      },
    },
  },
  {
    name: 'BoundedBox',
    displayName: 'Bounded Box',
    description: 'An infinitely customizable image annotation widget',
    component: 'BoundedBox',
    defaultSize: {
      width: 30,
      height: 420,
    },
    others: {
      showOnDesktop: { type: 'toggle', displayName: 'Show on desktop' },
      showOnMobile: { type: 'toggle', displayName: 'Show on mobile' },
    },
    properties: {
      imageUrl: {
        type: 'code',
        displayName: 'Image URL',
        validation: {
          schema: { type: 'string' },
        },
      },

      defaultValue: {
        type: 'code',
        displayName: 'Default value',
        validation: {
          schema: { type: 'union', schemas: [{ type: 'string' }, { type: 'array', element: { type: 'object' } }] },
        },
      },
      selector: {
        type: 'select',
        displayName: 'Selector',
        options: [
          { name: 'Rectangle', value: 'RECTANGLE' },
          { name: 'Point', value: 'POINT' },
        ],
        validation: {
          schema: { type: 'string' },
        },
      },
      labels: {
        type: 'code',
        displayName: 'List of labels',
        validation: {
          schema: { type: 'array' },
          element: { type: 'union', schemas: [{ type: 'string' }, { type: 'number' }] },
        },
      },
    },
    events: {
      onChange: { displayName: 'On change' },
    },
    styles: {
      visibility: {
        type: 'toggle',
        displayName: 'Visibility',
        validation: {
          schema: { type: 'boolean' },
          defaultValue: false,
        },
      },
      disabledState: {
        type: 'toggle',
        displayName: 'Disable',
        validation: {
          schema: { type: 'boolean' },
          defaultValue: false,
        },
      },
    },
    exposedVariables: {
      annotations: [
        {
          type: 'RECTANGLE',
          x: 41,
          y: 62,
          width: 40,
          height: 24,
          text: 'Car',
          id: 'ce103db2-b2a6-46f5-a4f0-5f4eaa6f3663',
        },
        {
          type: 'RECTANGLE',
          x: 41,
          y: 12,
          width: 40,
          height: 24,
          text: 'Tree',
          id: 'b1a7315e-2b15-4bc8-a1c6-a042dab44f27',
        },
      ],
    },
    actions: [],
    definition: {
      others: {
        showOnDesktop: { value: '{{true}}' },
        showOnMobile: { value: '{{false}}' },
      },
      properties: {
        defaultValue: {
          value:
            "{{[\t{type: 'RECTANGLE',width: 40,height:24, x:41,y:62,text:'Car'},{type: 'RECTANGLE',width: 40,height:24, x:41,y:12,text:'Tree'}\t]}}",
        },
        imageUrl: {
          value: `https://burst.shopifycdn.com/photos/three-cars-are-parked-on-stone-paved-street.jpg?width=746&format=pjpg&exif=1&iptc=1`,
        },
        selector: { value: `RECTANGLE` },
        labels: { value: `{{['Tree', 'Car', 'Stree light']}}` },
      },
      events: [],
      styles: {
        visibility: { value: '{{true}}' },

        disabledState: { value: '{{false}}' },
      },
    },
  },
];<|MERGE_RESOLUTION|>--- conflicted
+++ resolved
@@ -297,11 +297,7 @@
         displayName: 'Cell height',
         options: [
           { name: 'Regular', value: 'regular' },
-<<<<<<< HEAD
-=======
           { name: 'Condensed', value: 'condensed' },
-          { name: 'Hug content', value: 'hugContent' },
->>>>>>> ed9970d3
         ],
         validation: {
           schema: { type: 'string' },
@@ -316,13 +312,6 @@
           schema: { type: 'union', schemas: [{ type: 'string' }, { type: 'boolean' }] },
         },
         accordian: 'Data',
-      },
-      contentWrap: {
-        type: 'toggle',
-        displayName: 'Content wrapper',
-        validation: {
-          schema: { type: 'boolean' },
-        },
       },
       maxRowHeight: {
         type: 'switch',
@@ -538,18 +527,11 @@
         cellSize: { value: 'regular' },
         borderRadius: { value: '4' },
         tableType: { value: 'table-classic' },
-<<<<<<< HEAD
-        maxRowHeight: { value: '80px' },
+        maxRowHeight: { value: 'auto' },
+        maxRowHeightValue: { value: '80px' },
         contentWrap: { value: '{{true}}' },
-        autoHeight: { value: '{{true}}' },
-=======
-        maxRowHeight: { value: 'auto' },
-        maxRowHeightValue: { value: '80' },
-        autoHeight: { value: '{{false}}' },
-        contentWrap: { value: '{{false}}' },
         boxShadow: { value: '0px 0px 0px 0px #00000090' },
         padding: { value: 'default' },
->>>>>>> ed9970d3
       },
     },
   },
