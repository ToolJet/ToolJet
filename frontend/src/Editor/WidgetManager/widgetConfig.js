--- conflicted
+++ resolved
@@ -2494,7 +2494,6 @@
       },
       loadingState: {
         type: 'toggle',
-<<<<<<< HEAD
         displayName: 'Loading state',
         validation: { schema: { type: 'boolean' } },
         section: 'additionalActions',
@@ -2525,12 +2524,6 @@
         type: 'code',
         displayName: 'Custom validation',
         placeholder: `{{components.text2.text=='yes'&&'valid'}}`,
-=======
-        displayName: 'Default status',
-        validation: {
-          schema: { type: 'boolean' },
-        },
->>>>>>> 5ed331d0
       },
     },
     events: {
@@ -2557,11 +2550,7 @@
       },
       checkboxColor: {
         type: 'color',
-<<<<<<< HEAD
         displayName: 'Checked color',
-=======
-        displayName: 'Checkbox color',
->>>>>>> 5ed331d0
         validation: {
           schema: { type: 'string' },
         },
@@ -2833,7 +2822,6 @@
       },
       loadingState: {
         type: 'toggle',
-<<<<<<< HEAD
         displayName: 'Loading state',
         validation: { schema: { type: 'boolean' } },
         section: 'additionalActions',
@@ -2856,12 +2844,6 @@
         validation: { schema: { type: 'string' } },
         section: 'additionalActions',
         placeholder: 'Enter tooltip text',
-=======
-        displayName: 'Default status',
-        validation: {
-          schema: { type: 'boolean' },
-        },
->>>>>>> 5ed331d0
       },
     },
     events: {
