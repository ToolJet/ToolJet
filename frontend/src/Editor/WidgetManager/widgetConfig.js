--- conflicted
+++ resolved
@@ -1119,6 +1119,7 @@
         visibility: { value: '{{true}}' },
         disabledState: { value: '{{false}}' },
         borderRadius: { value: '{{0}}' },
+        backgroundColor: { value: '#fffffff' },
       },
     },
   },
@@ -1203,11 +1204,7 @@
         visibility: { value: '{{true}}' },
         disabledState: { value: '{{false}}' },
         borderRadius: { value: '{{0}}' },
-<<<<<<< HEAD
-        backgroundColor: { value: '' },
-=======
-        backgroundColor: { value: '#fff' },
->>>>>>> 33073121
+        backgroundColor: { value: '#fffffff' },
       },
     },
   },
