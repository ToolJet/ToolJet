export const widgets = [
  {
    name: 'Table',
    displayName: 'Table',
    description: 'Display paginated tabular data',
    component: 'Table',
    properties: {
      title: {
        type: 'string',
        displayName: 'Title',
        validation: {
          schema: { type: 'string' },
        },
      },
      data: {
        type: 'code',
        displayName: 'Table data',
        validation: {
          schema: {
            type: 'array',
            element: { type: 'object' },
            optional: true,
          },
        },
      },
      loadingState: {
        type: 'toggle',
        displayName: 'Loading state',
        validation: {
          schema: { type: 'boolean' },
        },
      },
      columns: {
        type: 'array',
        displayName: 'Table Columns',
        // validation: {
        //   schema: {
        //     type: 'array',
        //     element: {
        //       type: 'union',
        //       schemas: [
        //         {
        //           type: 'object',
        //           object: {
        //             columnType: { type: 'string' },
        //             name: { type: 'string' },
        //             textWrap: { type: 'string' },
        //             key: { type: 'union', schemas: [{ type: 'string' }, { type: 'number' }] },
        //             textColor: { type: 'string' },
        //             regex: { type: 'string' },
        //             minLength: { type: 'union', schemas: [{ type: 'string' }, { type: 'number' }] },
        //             maxLength: { type: 'union', schemas: [{ type: 'string' }, { type: 'number' }] },
        //             customRule: { type: 'string' },
        //           },
        //         },
        //         {
        //           type: 'object',
        //           object: {
        //             columnType: { type: 'string' },
        //             name: { type: 'string' },
        //             key: { type: 'union', schemas: [{ type: 'string' }, { type: 'number' }] },
        //           },
        //           isEditable: { type: 'boolean' },
        //         },
        //         {
        //           type: 'object',
        //           object: {
        //             columnType: { type: 'string' },
        //             name: { type: 'string' },
        //             activeColor: { type: 'string' },
        //             isEditable: { type: 'boolean' },
        //           },
        //         },
        //         {
        //           type: 'object',
        //           object: {
        //             columnType: { type: 'string' },
        //             name: { type: 'string' },
        //             key: { type: 'union', schemas: [{ type: 'string' }, { type: 'number' }] },
        //             values: {
        //               type: 'union',
        //               schemas: [
        //                 { type: 'array', element: { type: 'string' } },
        //                 { type: 'array', element: { type: 'number' } },
        //               ],
        //             },
        //             labels: {
        //               type: 'union',
        //               schemas: [
        //                 { type: 'array', element: { type: 'string' } },
        //                 { type: 'array', element: { type: 'number' } },
        //               ],
        //             },
        //           },
        //           isEditable: { type: 'boolean' },
        //         },
        //         {
        //           type: 'object',
        //           object: {
        //             columnType: { type: 'string' },
        //             name: { type: 'string' },
        //             key: { type: 'union', schemas: [{ type: 'string' }, { type: 'number' }] },
        //             values: {
        //               type: 'union',
        //               schemas: [
        //                 { type: 'array', element: { type: 'string' } },
        //                 { type: 'array', element: { type: 'number' } },
        //               ],
        //             },
        //             labels: {
        //               type: 'union',
        //               schemas: [
        //                 { type: 'array', element: { type: 'string' } },
        //                 { type: 'array', element: { type: 'number' } },
        //               ],
        //             },
        //           },
        //           isEditable: { type: 'boolean' },
        //         },
        //         {
        //           type: 'object',
        //           object: {
        //             columnType: { type: 'string' },
        //             name: { type: 'string' },
        //             key: { type: 'union', schemas: [{ type: 'string' }, { type: 'number' }] },
        //             dateFormat: { type: 'string' },
        //             parseDateFormat: { type: 'string' },
        //             isTimeChecked: { type: 'boolean' },
        //             isEditable: { type: 'boolean' },
        //           },
        //         },
        //       ],
        //     },
        //   },
        // },
      },
      useDynamicColumn: {
        type: 'toggle',
        displayName: 'Use dynamic column',
        validation: {
          schema: { type: 'boolean' },
        },
      },
      columnData: {
        type: 'code',
        displayName: 'Column data',
      },
      rowsPerPage: {
        type: 'code',
        displayName: 'Number of rows per page',
        validation: {
          schema: { type: 'union', schemas: [{ type: 'string' }, { type: 'number' }] },
        },
      },

      enableNextButton: {
        type: 'toggle',
        displayName: 'Enable next page button',
        validation: {
          schema: { type: 'boolean' },
        },
      },
      enabledSort: {
        type: 'toggle',
        displayName: 'Enable column sorting',
        validation: {
          schema: { type: 'boolean' },
        },
      },
      hideColumnSelectorButton: {
        type: 'toggle',
        displayName: 'Hide column selector button',
        validation: {
          schema: { type: 'boolean' },
        },
      },
      enablePrevButton: {
        type: 'toggle',
        displayName: 'Enable previous page button',
        validation: {
          schema: { type: 'boolean' },
        },
      },
      totalRecords: {
        type: 'code',
        displayName: 'Total records server side',
        validation: {
          schema: { type: 'union', schemas: [{ type: 'string' }, { type: 'number' }] },
        },
      },
      // clientSidePagination: {
      //   type: 'toggle',
      //   displayName: 'Enable pagination',
      //   validation: {
      //     schema: { type: 'boolean' },
      //   },
      // },
      enablePagination: {
        type: 'toggle',
        displayName: 'Enable pagination',
        validation: {
          schema: { type: 'boolean' },
        },
      },
      serverSidePagination: {
        type: 'clientServerSwitch',
        displayName: 'Type',
        validation: {
          schema: { type: 'boolean' },
        },
        options: [
          { displayName: 'Client side', value: 'clientSide' },
          { displayName: 'Server side', value: 'serverSide' },
        ],
        // defaultValue: 'clientSide',
      },
      serverSideSearch: {
        type: 'clientServerSwitch',
        displayName: 'Type',
        options: [
          { displayName: 'Client side', value: 'clientSide' },
          { displayName: 'Server side', value: 'serverSide' },
        ],
        // defaultValue: 'clientSide',
        validation: {
          schema: { type: 'boolean' },
        },
      },
      serverSideSort: {
        type: 'clientServerSwitch',
        displayName: 'Type',
        validation: {
          schema: { type: 'boolean' },
        },
        options: [
          { displayName: 'Client side', value: 'clientSide' },
          { displayName: 'Server side', value: 'serverSide' },
        ],
        // defaultValue: 'clientSide',
      },
      serverSideFilter: {
        type: 'clientServerSwitch',
        displayName: 'Type',
        validation: {
          schema: { type: 'boolean' },
        },
        options: [
          { displayName: 'Client side', value: 'clientSide' },
          { displayName: 'Server side', value: 'serverSide' },
        ],
        defaultValue: 'clientSide',
      },
      actionButtonBackgroundColor: {
        type: 'color',
        displayName: 'Background color',
        validation: {
          schema: { type: 'string' },
        },
      },
      actionButtonTextColor: {
        type: 'color',
        displayName: 'Text color',
        validation: {
          schema: { type: 'string' },
        },
      },
      displaySearchBox: {
        type: 'toggle',
        displayName: 'Show search',
        validation: {
          schema: { type: 'boolean' },
        },
      },
      showDownloadButton: {
        type: 'toggle',
        displayName: 'Show download button',
        validation: {
          schema: { type: 'boolean' },
        },
      },
      showFilterButton: {
        type: 'toggle',
        displayName: 'Enable filtering',
        validation: {
          schema: { type: 'boolean' },
        },
      },
      showBulkUpdateActions: {
        type: 'toggle',
        displayName: 'Show update buttons',
        validation: {
          schema: { type: 'boolean' },
        },
      },
      allowSelection: {
        type: 'toggle',
        displayName: 'Allow selection',
        validation: {
          schema: { type: 'boolean' },
        },
      },
      showBulkSelector: {
        type: 'toggle',
        displayName: 'Bulk selection',
        validation: {
          schema: { type: 'boolean' },
        },
      },
      highlightSelectedRow: {
        type: 'toggle',
        displayName: 'Highlight selected row',
        validation: {
          schema: { type: 'boolean' },
        },
      },
      defaultSelectedRow: {
        type: 'code',
        displayName: 'Default selected row',
        validation: {
          schema: {
            type: 'object',
          },
        },
      },

      showAddNewRowButton: {
        type: 'toggle',
        displayName: 'Show add new row button',
        validation: {
          schema: { type: 'boolean' },
        },
      },
      selectRowOnCellEdit: {
        type: 'toggle',
        displayName: 'Select row on cell edit',
        validation: {
          schema: { type: 'boolean' },
        },
      },
    },
    others: {
      showOnDesktop: { type: 'toggle', displayName: 'Show on desktop ' },
      showOnMobile: { type: 'toggle', displayName: 'Show on mobile' },
    },
    defaultSize: {
      width: 28.86,
      height: 456,
    },
    events: {
      onRowHovered: { displayName: 'Row hovered' },
      onRowClicked: { displayName: 'Row clicked' },
      onBulkUpdate: { displayName: 'Save changes' },
      onPageChanged: { displayName: 'Page changed' },
      onSearch: { displayName: 'Search' },
      onCancelChanges: { displayName: 'Cancel changes' },
      onSort: { displayName: 'Sort applied' },
      onCellValueChanged: { displayName: 'Cell value changed' },
      onFilterChanged: { displayName: 'Filter changed' },
      onNewRowsAdded: { displayName: 'Add new rows' },
    },
    styles: {
      textColor: {
        type: 'color',
        displayName: 'Text Color',
        validation: {
          schema: { type: 'string' },
        },
      },
      actionButtonRadius: {
        type: 'code',
        displayName: 'Action button radius',
        validation: {
          schema: { type: 'union', schemas: [{ type: 'string' }, { type: 'boolean' }] },
        },
      },
      tableType: {
        type: 'select',
        displayName: 'Table type',
        options: [
          { name: 'Bordered', value: 'table-bordered' },
          { name: 'Regular', value: 'table-classic' },
          { name: 'Striped', value: 'table-striped' },
        ],
        validation: {
          schema: { type: 'string' },
        },
      },
      cellSize: {
        type: 'select',
        displayName: 'Cell size',
        options: [
          { name: 'Condensed', value: 'condensed' },
          { name: 'Regular', value: 'regular' },
        ],
        validation: {
          schema: { type: 'string' },
        },
      },
      borderRadius: {
        type: 'code',
        displayName: 'Border radius',
        validation: {
          schema: { type: 'union', schemas: [{ type: 'string' }, { type: 'number' }] },
        },
      },
      visibility: {
        type: 'toggle',
        displayName: 'Visibility',
        validation: {
          schema: { type: 'boolean' },
        },
      },
      disabledState: {
        type: 'toggle',
        displayName: 'Disable',
        validation: {
          schema: { type: 'boolean' },
        },
      },
    },
    exposedVariables: {
      selectedRow: {},
      changeSet: {},
      dataUpdates: [],
      pageIndex: 1,
      searchText: '',
      selectedRows: [],
      filters: [],
    },
    actions: [
      {
        handle: 'setPage',
        displayName: 'Set page',
        params: [
          {
            handle: 'page',
            displayName: 'Page',
            defaultValue: '{{1}}',
          },
        ],
      },
      {
        handle: 'selectRow',
        displayName: 'Select row',
        params: [
          { handle: 'key', displayName: 'Key' },
          { handle: 'value', displayName: 'Value' },
        ],
      },
      {
        handle: 'deselectRow',
        displayName: 'Deselect row',
      },
      {
        handle: 'discardChanges',
        displayName: 'Discard Changes',
      },
      {
        handle: 'discardNewlyAddedRows',
        displayName: 'Discard newly added rows',
      },
      {
        displayName: 'Download table data',
        handle: 'downloadTableData',
        params: [
          {
            handle: 'type',
            displayName: 'Type',
            options: [
              { name: 'Download as Excel', value: 'xlsx' },
              { name: 'Download as CSV', value: 'csv' },
              { name: 'Download as PDF', value: 'pdf' },
            ],
            defaultValue: `{{Download as Excel}}`,
            type: 'select',
          },
        ],
      },
      {
        handle: 'selectAllRows',
        displayName: 'Select all rows',
      },
      {
        handle: 'deselectAllRows',
        displayName: 'Deselect all rows',
      },
      {
        handle: 'setFilters',
        displayName: 'Set filters',
        params: [{ handle: 'parameters', displayName: 'Parameters' }],
      },
      {
        handle: 'clearFilters',
        displayName: 'Clear filters',
      },
    ],
    definition: {
      others: {
        showOnDesktop: { value: '{{true}}' },
        showOnMobile: { value: '{{false}}' },
      },
      properties: {
        title: { value: 'Table' },
        visible: { value: '{{true}}' },
        loadingState: { value: '{{false}}' },
        data: {
          value:
            "{{ [ \n\t\t{ id: 1, name: 'Sarah', email: 'sarah@example.com'}, \n\t\t{ id: 2, name: 'Lisa', email: 'lisa@example.com'}, \n\t\t{ id: 3, name: 'Sam', email: 'sam@example.com'}, \n\t\t{ id: 4, name: 'Jon', email: 'jon@example.com'} \n] }}",
        },
        useDynamicColumn: { value: '{{false}}' },
        columnData: {
          value:
            "{{[{name: 'email', key: 'email', id: '1'}, {name: 'Full name', key: 'name', id: '2', isEditable: true}]}}",
        },
        rowsPerPage: { value: '{{10}}' },
        serverSidePagination: { value: '{{false}}' },
        enableNextButton: { value: '{{true}}' },
        enablePrevButton: { value: '{{true}}' },
        totalRecords: { value: '' },
        enablePagination: { value: '{{true}}' },
        serverSideSort: { value: '{{false}}' },
        serverSideFilter: { value: '{{false}}' },
        displaySearchBox: { value: '{{true}}' },
        showDownloadButton: { value: '{{true}}' },
        showFilterButton: { value: '{{true}}' },
        autogenerateColumns: { value: true, generateNestedColumns: true },
        columns: {
          value: [
            {
              name: 'id',
              id: 'e3ecbf7fa52c4d7210a93edb8f43776267a489bad52bd108be9588f790126737',
              autogenerated: true,
              fxActiveFields: [],
            },
            {
              name: 'name',
              id: '5d2a3744a006388aadd012fcc15cc0dbcb5f9130e0fbb64c558561c97118754a',
              autogenerated: true,
              fxActiveFields: [],
            },
            {
              name: 'email',
              id: 'afc9a5091750a1bd4760e38760de3b4be11a43452ae8ae07ce2eebc569fe9a7f',
              autogenerated: true,
              fxActiveFields: [],
            },
          ],
        },
        showBulkUpdateActions: { value: '{{true}}' },
        showBulkSelector: { value: '{{false}}' },
        highlightSelectedRow: { value: '{{false}}' },
        columnSizes: { value: '{{({})}}' },
        actions: { value: [] },
        enabledSort: { value: '{{true}}' },
        hideColumnSelectorButton: { value: '{{false}}' },
        defaultSelectedRow: { value: '{{{"id":1}}}' },
        showAddNewRowButton: { value: '{{true}}' },
        allowSelection: { value: '{{true}}' },
      },
      events: [],
      styles: {
        textColor: { value: '#000' },
        actionButtonRadius: { value: '0' },
        visibility: { value: '{{true}}' },
        disabledState: { value: '{{false}}' },
        cellSize: { value: 'regular' },
        borderRadius: { value: '4' },
        tableType: { value: 'table-classic' },
      },
    },
  },
  {
    name: 'Button',
    displayName: 'Button',
    description: 'Trigger actions: queries, alerts, set variables etc.',
    component: 'Button',
    defaultSize: {
      width: 3,
      height: 30,
    },
    others: {
      showOnDesktop: { type: 'toggle', displayName: 'Show on desktop' },
      showOnMobile: { type: 'toggle', displayName: 'Show on mobile' },
    },
    properties: {
      text: {
        type: 'code',
        displayName: 'Button text',
        validation: {
          schema: { type: 'string' },
        },
      },
      loadingState: {
        type: 'toggle',
        displayName: 'Loading state',
        validation: {
          schema: { type: 'boolean' },
        },
      },
    },
    events: {
      onClick: { displayName: 'On click' },
      onHover: { displayName: 'On hover' },
    },
    styles: {
      backgroundColor: {
        type: 'color',
        displayName: 'Background color',
        validation: {
          schema: { type: 'string' },
          defaultValue: false,
        },
      },
      textColor: {
        type: 'color',
        displayName: 'Text color',
        validation: {
          schema: { type: 'string' },
          defaultValue: false,
        },
      },
      loaderColor: {
        type: 'color',
        displayName: 'Loader color',
        validation: {
          schema: { type: 'string' },
          defaultValue: false,
        },
      },
      visibility: {
        type: 'toggle',
        displayName: 'Visibility',
        validation: {
          schema: { type: 'boolean' },
          defaultValue: false,
        },
      },
      disabledState: {
        type: 'toggle',
        displayName: 'Disable',
        validation: {
          schema: { type: 'boolean' },
          defaultValue: false,
        },
      },
      borderRadius: {
        type: 'number',
        displayName: 'Border radius',
        validation: {
          schema: { type: 'number' },
          defaultValue: false,
        },
      },
      borderColor: {
        type: 'color',
        displayName: 'Border color',
        validation: {
          schema: { type: 'string' },
          defaultValue: false,
        },
      },
    },
    exposedVariables: {
      buttonText: 'Button',
    },
    actions: [
      {
        handle: 'click',
        displayName: 'Click',
      },
      {
        handle: 'setText',
        displayName: 'Set Text',
        params: [{ handle: 'text', displayName: 'Text', defaultValue: 'New Text' }],
      },
      {
        handle: 'disable',
        displayName: 'Disable',
        params: [{ handle: 'disable', displayName: 'Value', defaultValue: `{{false}}`, type: 'toggle' }],
      },
      {
        handle: 'visibility',
        displayName: 'Visibility',
        params: [{ handle: 'visible', displayName: 'Value', defaultValue: `{{false}}`, type: 'toggle' }],
      },
      {
        handle: 'loading',
        displayName: 'Loading',
        params: [{ handle: 'loading', displayName: 'Value', defaultValue: `{{false}}`, type: 'toggle' }],
      },
    ],
    definition: {
      others: {
        showOnDesktop: { value: '{{true}}' },
        showOnMobile: { value: '{{false}}' },
      },
      properties: {
        text: { value: `Button` },
        loadingState: { value: `{{false}}` },
      },
      events: [],
      styles: {
        backgroundColor: { value: '#375FCF' },
        textColor: { value: '#fff' },
        loaderColor: { value: '#fff' },
        visibility: { value: '{{true}}' },
        borderRadius: { value: '{{4}}' },
        borderColor: { value: '#375FCF' },
        disabledState: { value: '{{false}}' },
      },
    },
  },
  {
    name: 'Chart',
    displayName: 'Chart',
    description: 'Visualize data',
    component: 'Chart',
    defaultSize: {
      width: 20,
      height: 400,
    },
    others: {
      showOnDesktop: { type: 'toggle', displayName: 'Show on desktop' },
      showOnMobile: { type: 'toggle', displayName: 'Show on mobile' },
    },
    properties: {
      title: {
        type: 'code',
        displayName: 'Title',
        validation: {
          schema: {
            type: 'string',
          },
        },
      },
      data: {
        type: 'json',
        displayName: 'Data',
        validation: {
          schema: { type: 'union', schemas: [{ type: 'string' }, { type: 'array' }] },
        },
      },
      loadingState: {
        type: 'toggle',
        displayName: 'Loading state',
        validation: {
          schema: { type: 'boolean' },
        },
      },
      markerColor: {
        type: 'color',
        displayName: 'Marker color',
        validation: {
          schema: {
            type: 'string',
          },
        },
      },
      showAxes: {
        type: 'toggle',
        displayName: 'Show axes',
        validation: {
          schema: {
            type: 'boolean',
          },
        },
      },
      showGridLines: {
        type: 'toggle',
        displayName: 'Show grid lines',
        validation: {
          schema: {
            type: 'boolean',
          },
        },
      },
      type: {
        type: 'select',
        displayName: 'Chart type',
        options: [
          { name: 'Line', value: 'line' },
          { name: 'Bar', value: 'bar' },
          { name: 'Pie', value: 'pie' },
        ],
        validation: {
          schema: {
            type: 'union',
            schemas: [{ type: 'string' }, { type: 'boolean' }, { type: 'number' }],
          },
        },
      },
      jsonDescription: {
        type: 'json',
        displayName: 'Json Description',
        validation: {
          schema: {
            type: 'string',
          },
        },
      },
      plotFromJson: {
        type: 'toggle',
        displayName: 'Use Plotly JSON schema',
        validation: {
          schema: {
            type: 'boolean',
          },
        },
      },
      barmode: {
        type: 'select',
        displayName: 'Bar mode',
        options: [
          { name: 'Stack', value: 'stack' },
          { name: 'Group', value: 'group' },
          { name: 'Overlay', value: 'overlay' },
          { name: 'Relative', value: 'relative' },
        ],
        validation: {
          schema: {
            schemas: { type: 'string' },
          },
        },
      },
    },
    events: {},
    styles: {
      padding: {
        type: 'code',
        displayName: 'Padding',
        validation: {
          schema: {
            type: 'union',
            schemas: [{ type: 'number' }, { type: 'string' }],
          },
        },
      },
      visibility: {
        type: 'toggle',
        displayName: 'Visibility',
        validation: {
          schema: {
            type: 'boolean',
          },
        },
      },
      disabledState: {
        type: 'toggle',
        displayName: 'Disable',
        validation: {
          schema: {
            type: 'boolean',
          },
        },
      },
    },
    exposedVariables: {
      show: null,
    },
    definition: {
      others: {
        showOnDesktop: { value: '{{true}}' },
        showOnMobile: { value: '{{false}}' },
      },
      properties: {
        title: { value: 'This title can be changed' },
        markerColor: { value: '#CDE1F8' },
        showAxes: { value: '{{true}}' },
        showGridLines: { value: '{{true}}' },
        plotFromJson: { value: '{{false}}' },
        loadingState: { value: `{{false}}` },
        barmode: { value: `group` },
        jsonDescription: {
          value: `{
            "data": [
                {
                    "x": [
                        "Jan",
                        "Feb",
                        "Mar"
                    ],
                    "y": [
                        100,
                        80,
                        40
                    ],
                    "type": "bar"
                }
            ]
        }`,
        },
        type: { value: `line` },
        data: {
          value: `[
  { "x": "Jan", "y": 100},
  { "x": "Feb", "y": 80},
  { "x": "Mar", "y": 40}
]`,
        },
      },
      events: [],
      styles: {
        padding: { value: '50' },
        visibility: { value: '{{true}}' },
        disabledState: { value: '{{false}}' },
      },
    },
  },
  {
    name: 'Modal',
    displayName: 'Modal',
    description: 'Show pop-up windows',
    component: 'Modal',
    defaultSize: {
      width: 10,
      height: 34,
    },
    others: {
      showOnDesktop: { type: 'toggle', displayName: 'Show on desktop' },
      showOnMobile: { type: 'toggle', displayName: 'Show on mobile' },
    },
    properties: {
      title: {
        type: 'code',
        displayName: 'Title',
        validation: {
          schema: { type: 'string' },
        },
      },
      loadingState: {
        type: 'toggle',
        displayName: 'Loading state',
        validation: {
          schema: { type: 'boolean' },
        },
      },
      useDefaultButton: {
        type: 'toggle',
        displayName: 'Use default trigger button',
        validation: {
          schema: {
            type: 'boolean',
          },
        },
      },
      triggerButtonLabel: {
        type: 'code',
        displayName: 'Trigger button label',
        validation: {
          schema: {
            type: 'string',
          },
        },
      },
      hideTitleBar: { type: 'toggle', displayName: 'Hide title bar' },
      hideCloseButton: { type: 'toggle', displayName: 'Hide close button' },
      hideOnEsc: { type: 'toggle', displayName: 'Close on escape key' },
      closeOnClickingOutside: { type: 'toggle', displayName: 'Close on clicking outside' },

      size: {
        type: 'select',
        displayName: 'Modal size',
        options: [
          { name: 'small', value: 'sm' },
          { name: 'medium', value: 'lg' },
          { name: 'large', value: 'xl' },
        ],
        validation: {
          schema: { type: 'string' },
        },
      },
      modalHeight: {
        type: 'code',
        displayName: 'Modal height',
        validation: {
          schema: { type: 'string' },
        },
      },
    },
    events: {
      onOpen: { displayName: 'On open' },
      onClose: { displayName: 'On close' },
    },
    styles: {
      headerBackgroundColor: {
        type: 'color',
        displayName: 'Header background color',
        validation: {
          schema: { type: 'string' },
        },
      },
      headerTextColor: {
        type: 'color',
        displayName: 'Header title color',
        validation: {
          schema: { type: 'string' },
        },
      },
      bodyBackgroundColor: {
        type: 'color',
        displayName: 'Body background color',
        validation: {
          schema: { type: 'string' },
        },
      },
      disabledState: {
        type: 'toggle',
        displayName: 'Disable',
        validation: {
          schema: { type: 'boolean' },
        },
      },
      visibility: {
        type: 'toggle',
        displayName: 'Visibility',
        validation: {
          schema: { type: 'boolean' },
          defaultValue: true,
        },
      },
      triggerButtonBackgroundColor: {
        type: 'color',
        displayName: 'Trigger button background color',
        validation: {
          schema: { type: 'string' },
          defaultValue: false,
        },
      },
      triggerButtonTextColor: {
        type: 'color',
        displayName: 'Trigger button text color',
        validation: {
          schema: { type: 'string' },
          defaultValue: false,
        },
      },
    },
    exposedVariables: {
      show: false,
    },
    actions: [
      {
        handle: 'open',
        displayName: 'Open',
      },
      {
        handle: 'close',
        displayName: 'Close',
      },
    ],
    definition: {
      others: {
        showOnDesktop: { value: '{{true}}' },
        showOnMobile: { value: '{{false}}' },
      },
      properties: {
        title: { value: 'This title can be changed' },
        loadingState: { value: `{{false}}` },
        useDefaultButton: { value: `{{true}}` },
        triggerButtonLabel: { value: `Launch Modal` },
        size: { value: 'lg' },
        hideTitleBar: { value: '{{false}}' },
        hideCloseButton: { value: '{{false}}' },
        hideOnEsc: { value: '{{true}}' },
        closeOnClickingOutside: { value: '{{false}}' },
        modalHeight: { value: '400px' },
      },
      events: [],
      styles: {
        headerBackgroundColor: { value: '#ffffffff' },
        headerTextColor: { value: '#000000' },
        bodyBackgroundColor: { value: '#ffffffff' },
        disabledState: { value: '{{false}}' },
        visibility: { value: '{{true}}' },
        triggerButtonBackgroundColor: { value: '#4D72FA' },
        triggerButtonTextColor: { value: '#ffffffff' },
      },
    },
  },
  {
    name: 'Form',
    displayName: 'Form',
    description: 'Wrapper for multiple components',
    defaultSize: {
      width: 13,
      height: 330,
    },
    defaultChildren: [
      {
        componentName: 'Text',
        layout: {
          top: 40,
          left: 10,
          height: 30,
          width: 17,
        },
        properties: ['text'],
        styles: [
          'textSize',
          'fontWeight',
          'fontStyle',
          'textColor',
          'isScrollRequired',
          'lineHeight',
          'textIndent',
          'textAlign',
          'verticalAlignment',
          'decoration',
          'transformation',
          'letterSpacing',
          'wordSpacing',
          'fontVariant',
          'backgroundColor',
          'borderColor',
          'borderRadius',
          'boxShadow',
          'padding',
        ],
        defaultValue: {
          text: 'User Details',
          fontWeight: 'bold',
          textSize: 18,
          textColor: '#000',
          backgroundColor: '#fff00000',
          textAlign: 'left',
          decoration: 'none',
          transformation: 'none',
          fontStyle: 'normal',
          lineHeight: 1.5,
          textIndent: '0',
          letterSpacing: '0',
          wordSpacing: '0',
          fontVariant: 'normal',
          verticalAlignment: 'top',
          padding: 'default',
          boxShadow: '0px 0px 0px 0px #00000090',
          borderRadius: '0',
          isScrollRequired: 'enabled',
        },
      },
      {
        componentName: 'Text',
        layout: {
          top: 90,
          left: 10,
          height: 30,
        },
        properties: ['text'],
        styles: [
          'textSize',
          'fontWeight',
          'fontStyle',
          'textColor',
          'isScrollRequired',
          'lineHeight',
          'textIndent',
          'textAlign',
          'verticalAlignment',
          'decoration',
          'transformation',
          'letterSpacing',
          'wordSpacing',
          'fontVariant',
          'backgroundColor',
          'borderColor',
          'borderRadius',
          'boxShadow',
          'padding',
        ],
        defaultValue: {
          text: 'Name',
          fontWeight: 'normal',
          textSize: 14,
          textColor: '#000',
          backgroundColor: '#fff00000',
          textAlign: 'left',
          decoration: 'none',
          transformation: 'none',
          fontStyle: 'normal',
          lineHeight: 1.5,
          textIndent: '0',
          letterSpacing: '0',
          wordSpacing: '0',
          fontVariant: 'normal',
          verticalAlignment: 'top',
          padding: 'default',
          boxShadow: '0px 0px 0px 0px #00000090',
          borderRadius: '0',
          isScrollRequired: 'enabled',
        },
      },
      {
        componentName: 'Text',
        layout: {
          top: 160,
          left: 10,
          height: 30,
        },
        properties: ['text'],
        styles: [
          'textSize',
          'fontWeight',
          'fontStyle',
          'textColor',
          'isScrollRequired',
          'lineHeight',
          'textIndent',
          'textAlign',
          'verticalAlignment',
          'decoration',
          'transformation',
          'letterSpacing',
          'wordSpacing',
          'fontVariant',
          'backgroundColor',
          'borderColor',
          'borderRadius',
          'boxShadow',
          'padding',
        ],
        defaultValue: {
          text: 'Age',
          fontWeight: 'normal',
          textSize: 14,
          textColor: '#000',
          backgroundColor: '#fff00000',
          textAlign: 'left',
          decoration: 'none',
          transformation: 'none',
          fontStyle: 'normal',
          lineHeight: 1.5,
          textIndent: '0',
          letterSpacing: '0',
          wordSpacing: '0',
          fontVariant: 'normal',
          verticalAlignment: 'top',
          padding: 'default',
          boxShadow: '0px 0px 0px 0px #00000090',
          borderRadius: '0',
          isScrollRequired: 'enabled',
        },
      },
      {
        componentName: 'TextInput',
        layout: {
          top: 120,
          left: 10,
          height: 30,
          width: 25,
        },
        properties: ['placeholder', 'label'],
        defaultValue: {
          placeholder: 'Enter your name',
          label: '',
        },
      },
      {
        componentName: 'NumberInput',
        layout: {
          top: 190,
          left: 10,
          height: 30,
          width: 25,
        },
        properties: ['value', 'label'],
        defaultValue: {
          value: 24,
          label: '',
        },
      },
      {
        componentName: 'Button',
        layout: {
          top: 240,
          left: 10,
          height: 30,
          width: 10,
        },
        properties: ['text'],
        defaultValue: {
          text: 'Submit',
        },
      },
    ],
    component: 'Form',
    others: {
      showOnDesktop: { type: 'toggle', displayName: 'Show on desktop' },
      showOnMobile: { type: 'toggle', displayName: 'Show on mobile' },
    },
    properties: {
      buttonToSubmit: {
        type: 'select',
        displayName: 'Button to submit form',
        options: [{ name: 'None', value: 'none' }],
        validation: {
          schema: { type: 'string' },
        },
        conditionallyRender: {
          key: 'advanced',
          value: false,
        },
      },
      loadingState: {
        type: 'toggle',
        displayName: 'Loading state',
        validation: {
          schema: { type: 'boolean' },
        },
      },
      advanced: {
        type: 'toggle',
        displayName: ' Use custom schema',
      },
      JSONSchema: {
        type: 'code',
        displayName: 'JSON Schema',
        conditionallyRender: {
          key: 'advanced',
          value: true,
        },
      },
    },
    events: {
      onSubmit: { displayName: 'On submit' },
      onInvalid: { displayName: 'On invalid' },
    },
    styles: {
      backgroundColor: {
        type: 'color',
        displayName: 'Background color',
        validation: {
          schema: { type: 'string' },
        },
      },
      borderRadius: {
        type: 'code',
        displayName: 'Border radius',
        validation: {
          schema: {
            type: 'union',
            schemas: [{ type: 'string' }, { type: 'number' }],
          },
        },
      },
      borderColor: {
        type: 'color',
        displayName: 'Border color',
        validation: {
          schema: { type: 'string' },
        },
      },
      visibility: {
        type: 'toggle',
        displayName: 'Visibility',
        validation: {
          schema: { type: 'boolean' },
        },
      },
      disabledState: {
        type: 'toggle',
        displayName: 'Disable',
        validation: {
          schema: { type: 'boolean' },
        },
      },
    },
    exposedVariables: {
      data: {},
      isValid: true,
    },
    actions: [
      {
        handle: 'submitForm',
        displayName: 'Submit Form',
      },
      {
        handle: 'resetForm',
        displayName: 'Reset Form',
      },
    ],
    definition: {
      others: {
        showOnDesktop: { value: '{{true}}' },
        showOnMobile: { value: '{{false}}' },
      },
      properties: {
        loadingState: { value: '{{false}}' },
        advanced: { value: '{{false}}' },
        JSONSchema: {
          value:
            "{{ {title: 'User registration form', properties: {firstname: {type: 'textinput',value: 'Maria',label:'First name', validation:{maxLength:6}, styles: {backgroundColor: '#f6f5ff',textColor: 'black'},},lastname:{type: 'textinput',value: 'Doe', label:'Last name', styles: {backgroundColor: '#f6f5ff',textColor: 'black'},},age:{type:'number'},}, submitButton: {value: 'Submit', styles: {backgroundColor: '#3a433b',borderColor:'#595959'}}} }}",
        },
      },
      events: [],
      styles: {
        backgroundColor: { value: '#fff' },
        borderRadius: { value: '0' },
        borderColor: { value: '#fff' },
        visibility: { value: '{{true}}' },
        disabledState: { value: '{{false}}' },
      },
    },
  },
  {
    name: 'TextInput',
    displayName: 'Text Input',
    description: 'User text input field',
    component: 'TextInput',
    defaultSize: {
      width: 10,
      height: 40,
    },
    others: {
      showOnDesktop: { type: 'toggle', displayName: 'Show on desktop' },
      showOnMobile: { type: 'toggle', displayName: 'Show on mobile' },
    },
    properties: {
      label: {
        type: 'code',
        displayName: 'Label',
        validation: { schema: { type: 'string' } },
      },
      placeholder: {
        type: 'code',
        displayName: 'Placeholder',
        validation: {
          schema: { type: 'string' },
        },
      },
      value: {
        type: 'code',
        displayName: 'Default value',
        validation: {
          schema: {
            type: 'string',
          },
        },
      },
      loadingState: {
        type: 'toggle',
        displayName: 'Loading state',
        validation: { schema: { type: 'boolean' } },
        section: 'additionalActions',
      },
      visibility: {
        type: 'toggle',
        displayName: 'Visibility',
        validation: { schema: { type: 'boolean' } },
        section: 'additionalActions',
      },
      disabledState: {
        type: 'toggle',
        displayName: 'Disable',
        validation: { schema: { type: 'boolean' } },
        section: 'additionalActions',
      },
      tooltip: {
        type: 'code',
        displayName: 'Tooltip',
        validation: { schema: { type: 'string' } },
        section: 'additionalActions',
        placeholder: 'Enter tooltip text',
      },
    },
    validation: {
      mandatory: { type: 'toggle', displayName: 'Make this field mandatory' },
      regex: { type: 'code', displayName: 'Regex', placeholder: '^[a-zA-Z0-9_ -]{3,16}$' },
      minLength: { type: 'code', displayName: 'Min length', placeholder: 'Enter min length' },
      maxLength: { type: 'code', displayName: 'Max length', placeholder: 'Enter max length' },
      customRule: {
        type: 'code',
        displayName: 'Custom validation',
        placeholder: `{{components.text2.text=='yes'&&'valid'}}`,
      },
    },
    events: {
      onChange: { displayName: 'On change' },
      onEnterPressed: { displayName: 'On enter pressed' },
      onFocus: { displayName: 'On focus' },
      onBlur: { displayName: 'On blur' },
    },
    styles: {
      color: {
        type: 'color',
        displayName: 'Text',
        validation: { schema: { type: 'string' } },
        accordian: 'label',
      },
      alignment: {
        type: 'switch',
        displayName: 'Alignment',
        validation: { schema: { type: 'string' } },
        options: [
          { displayName: 'Side', value: 'side' },
          { displayName: 'Top', value: 'top' },
        ],
        accordian: 'label',
      },
      direction: {
        type: 'switch',
        displayName: '',
        validation: { schema: { type: 'string' } },
        showLabel: false,
        isIcon: true,
        options: [
          { displayName: 'alignleftinspector', value: 'left', iconName: 'alignleftinspector' },
          { displayName: 'alignrightinspector', value: 'right', iconName: 'alignrightinspector' },
        ],
        accordian: 'label',
      },
      width: {
        type: 'slider',
        displayName: 'Width',
        validation: { schema: { type: 'number' } },
        accordian: 'label',
        conditionallyRender: {
          key: 'alignment',
          value: 'side',
        },
      },
      auto: {
        type: 'checkbox',
        displayName: 'auto',
        showLabel: false,
        validation: { schema: { type: 'boolean' } },
        accordian: 'label',
        conditionallyRender: {
          key: 'alignment',
          value: 'side',
        },
      },

      backgroundColor: {
        type: 'color',
        displayName: 'Background',
        validation: { schema: { type: 'string' } },
        accordian: 'field',
      },

      borderColor: {
        type: 'color',
        displayName: 'Border',
        validation: { schema: { type: 'string' } },
        accordian: 'field',
      },
      textColor: {
        type: 'color',
        displayName: 'Text',
        validation: { schema: { type: 'string' } },
        accordian: 'field',
      },
      errTextColor: {
        type: 'color',
        displayName: 'Error text',
        validation: { schema: { type: 'string' } },
        accordian: 'field',
      },
      icon: {
        type: 'icon',
        displayName: 'Icon',
        validation: { schema: { type: 'string' } },
        accordian: 'field',
        visibility: false,
      },
      iconColor: {
        type: 'color',
        displayName: 'Icon color',
        validation: { schema: { type: 'string' } },
        accordian: 'field',
        visibility: false,
        showLabel: false,
      },
      borderRadius: {
        type: 'input',
        displayName: 'Border radius',
        validation: { schema: { type: 'union', schemas: [{ type: 'string' }, { type: 'number' }] } },
        accordian: 'field',
      },
      boxShadow: {
        type: 'boxShadow',
        displayName: 'Box Shadow',
        validation: { schema: { type: 'union', schemas: [{ type: 'string' }, { type: 'number' }] } },
        accordian: 'field',
      },
      padding: {
        type: 'switch',
        displayName: 'Padding',
        validation: { schema: { type: 'union', schemas: [{ type: 'string' }, { type: 'number' }] } },
        options: [
          { displayName: 'Default', value: 'default' },
          { displayName: 'None', value: 'none' },
        ],
        accordian: 'container',
      },
    },
    exposedVariables: {
      value: '',
      isMandatory: false,
      isVisible: true,
      isDisabled: false,
      isLoading: false,
    },
    actions: [
      {
        handle: 'setText',
        displayName: 'Set text',
        params: [{ handle: 'text', displayName: 'text', defaultValue: 'New text' }],
      },
      {
        handle: 'clear',
        displayName: 'Clear',
      },
      {
        handle: 'setFocus',
        displayName: 'Set focus',
      },
      {
        handle: 'setBlur',
        displayName: 'Set blur',
      },
      {
        handle: 'disable',
        displayName: 'Disable(deprecated)',
        params: [{ handle: 'disable', displayName: 'Value', defaultValue: '{{false}}', type: 'toggle' }],
      },
      {
        handle: 'visibility',
        displayName: 'Visibility(deprecated)',
        params: [{ handle: 'visibility', displayName: 'Value', defaultValue: '{{false}}', type: 'toggle' }],
      },
      {
        handle: 'setVisibility',
        displayName: 'Set visibility',
        params: [{ handle: 'disable', displayName: 'Value', defaultValue: '{{false}}', type: 'toggle' }],
      },
      {
        handle: 'setDisable',
        displayName: 'Set disable',
        params: [{ handle: 'disable', displayName: 'Value', defaultValue: '{{false}}', type: 'toggle' }],
      },
      {
        handle: 'setLoading',
        displayName: 'Set loading',
        params: [{ handle: 'loading', displayName: 'Value', defaultValue: '{{false}}', type: 'toggle' }],
      },
    ],
    definition: {
      validation: {
        mandatory: { value: '{{false}}' },
        regex: { value: '' },
        minLength: { value: null },
        maxLength: { value: null },
        customRule: { value: null },
      },

      others: {
        showOnDesktop: { value: '{{true}}' },
        showOnMobile: { value: '{{false}}' },
      },
      properties: {
        value: { value: 'Hello World👋' },
        label: { value: 'Label' },
        placeholder: { value: 'Enter your input' },
        visibility: { value: '{{true}}' },
        disabledState: { value: '{{false}}' },
        loadingState: { value: '{{false}}' },
        tooltip: { value: '' },
      },
      events: [],
      styles: {
        textColor: { value: '#11181C' },
        borderColor: { value: '#D7DBDF' },
        errTextColor: { value: '#DB4324' },
        borderRadius: { value: '{{6}}' },
        backgroundColor: { value: '#fff' },
        iconColor: { value: '#C1C8CD' },
        direction: { value: 'left' },
        width: { value: '{{33}}' },
        alignment: { value: 'side' },
        color: { value: '#11181C' },
        auto: { value: '{{true}}' },
        padding: { value: 'default' },
        boxShadow: { value: '0px 0px 0px 0px #00000040' },
        icon: { value: 'IconHome2' },
        iconVisibility: { value: false },
      },
    },
  },
  {
    name: 'NumberInput',
    displayName: 'Number Input',
    description: 'Numeric input field',
    component: 'NumberInput',
    defaultSize: {
      width: 10,
      height: 40,
    },
    others: {
      showOnDesktop: { type: 'toggle', displayName: 'Show on desktop' },
      showOnMobile: { type: 'toggle', displayName: 'Show on mobile' },
    },
    properties: {
      label: {
        type: 'code',
        displayName: 'Label',
        validation: { schema: { type: 'string' } },
      },
      value: {
        type: 'code',
        displayName: 'Default value',
        validation: {
          schema: { type: 'union', schemas: [{ type: 'string' }, { type: 'number' }] },
        },
      },
      placeholder: {
        type: 'code',
        displayName: 'Placeholder',
        validation: {
          schema: { type: 'string' },
        },
      },
      decimalPlaces: {
        type: 'code',
        displayName: 'Decimal places',
        validation: {
          schema: { type: 'number' },
        },
      },
      loadingState: {
        type: 'toggle',
        displayName: 'Loading state',
        validation: { schema: { type: 'boolean' } },
        section: 'additionalActions',
      },
      visibility: {
        type: 'toggle',
        displayName: 'Visibility',
        validation: { schema: { type: 'boolean' } },
        section: 'additionalActions',
      },
      disabledState: {
        type: 'toggle',
        displayName: 'Disable',
        validation: { schema: { type: 'boolean' } },
        section: 'additionalActions',
      },
      tooltip: {
        type: 'code',
        displayName: 'Tooltip',
        validation: { schema: { type: 'string' } },
        section: 'additionalActions',
        placeholder: 'Enter tooltip text',
      },
    },
    events: {
      onChange: { displayName: 'On change' },
      onFocus: { displayName: 'On focus' },
      onBlur: { displayName: 'On blur' },
      onEnterPressed: { displayName: 'On enter pressed' },
    },
    styles: {
      color: {
        type: 'color',
        displayName: 'Text',
        validation: { schema: { type: 'string' } },
        accordian: 'label',
      },
      alignment: {
        type: 'switch',
        displayName: 'Alignment',
        validation: { schema: { type: 'string' } },
        options: [
          { displayName: 'Side', value: 'side' },
          { displayName: 'Top', value: 'top' },
        ],
        accordian: 'label',
      },
      direction: {
        type: 'switch',
        displayName: '',
        validation: { schema: { type: 'string' } },
        showLabel: false,
        isIcon: true,
        options: [
          { displayName: 'alignleftinspector', value: 'left', iconName: 'alignleftinspector' },
          { displayName: 'alignrightinspector', value: 'right', iconName: 'alignrightinspector' },
        ],
        accordian: 'label',
      },
      width: {
        type: 'slider',
        displayName: 'Width',
        validation: { schema: { type: 'number' } },
        accordian: 'label',
        conditionallyRender: {
          key: 'alignment',
          value: 'side',
        },
      },
      auto: {
        type: 'checkbox',
        displayName: 'auto',
        showLabel: false,
        validation: { schema: { type: 'boolean' } },
        accordian: 'label',
        conditionallyRender: {
          key: 'alignment',
          value: 'side',
        },
      },

      backgroundColor: {
        type: 'color',
        displayName: 'Background',
        validation: { schema: { type: 'string' } },
        accordian: 'field',
      },

      borderColor: {
        type: 'color',
        displayName: 'Border',
        validation: { schema: { type: 'string' } },
        accordian: 'field',
      },
      textColor: {
        type: 'color',
        displayName: 'Text',
        validation: { schema: { type: 'string' } },
        accordian: 'field',
      },
      errTextColor: {
        type: 'color',
        displayName: 'Error text',
        validation: { schema: { type: 'string' } },
        accordian: 'field',
      },
      icon: {
        type: 'icon',
        displayName: 'Icon',
        validation: { schema: { type: 'string' } },
        accordian: 'field',
        visibility: false,
      },
      iconColor: {
        type: 'color',
        displayName: 'Icon color',
        validation: { schema: { type: 'string' } },
        accordian: 'field',
        visibility: false,
        showLabel: false,
      },
      borderRadius: {
        type: 'input',
        displayName: 'Border radius',
        validation: { schema: { type: 'union', schemas: [{ type: 'string' }, { type: 'number' }] } },
        accordian: 'field',
      },
      boxShadow: {
        type: 'boxShadow',
        displayName: 'Box Shadow',
        validation: { schema: { type: 'union', schemas: [{ type: 'string' }, { type: 'number' }] } },
        accordian: 'field',
      },
      padding: {
        type: 'switch',
        displayName: 'Padding',
        validation: { schema: { type: 'union', schemas: [{ type: 'string' }, { type: 'number' }] } },
        options: [
          { displayName: 'Default', value: 'default' },
          { displayName: 'None', value: 'none' },
        ],
        accordian: 'container',
      },
    },
    actions: [
      {
        handle: 'setText',
        displayName: 'Set text',
        params: [{ handle: 'text', displayName: 'text', defaultValue: '100' }],
      },
      {
        handle: 'clear',
        displayName: 'Clear',
      },
      {
        handle: 'setFocus',
        displayName: 'Set focus',
      },
      {
        handle: 'setBlur',
        displayName: 'Set blur',
      },
      {
        handle: 'setVisibility',
        displayName: 'Set visibility',
        params: [{ handle: 'disable', displayName: 'Value', defaultValue: '{{false}}', type: 'toggle' }],
      },
      {
        handle: 'setDisable',
        displayName: 'Set disable',
        params: [{ handle: 'disable', displayName: 'Value', defaultValue: '{{false}}', type: 'toggle' }],
      },
      {
        handle: 'setLoading',
        displayName: 'Set loading',
        params: [{ handle: 'loading', displayName: 'Value', defaultValue: '{{false}}', type: 'toggle' }],
      },
    ],
    exposedVariables: {
      value: 99,
      isMandatory: false,
      isVisible: true,
      isDisabled: false,
      isLoading: false,
    },
    validation: {
      mandatory: { type: 'toggle', displayName: 'Make this field mandatory' },
      regex: { type: 'code', displayName: 'Regex', placeholder: '^d+$' },
      minValue: { type: 'code', displayName: 'Min value', placeholder: 'Enter min value' },
      maxValue: { type: 'code', displayName: 'Max value', placeholder: 'Enter max value' },
      customRule: {
        type: 'code',
        displayName: 'Custom validation',
        placeholder: `{{components.text2.text=='yes'&&'valid'}}`,
      },
    },
    definition: {
      others: {
        showOnDesktop: { value: '{{true}}' },
        showOnMobile: { value: '{{false}}' },
      },
      validation: {
        mandatory: { value: '{{false}}' },
        regex: { value: '' },
        minValue: { value: '' },
        maxValue: { value: '' },
        customRule: { value: null },
      },
      properties: {
        value: { value: '99' },
        label: { value: 'Label' },
        maxValue: { value: '' },
        minValue: { value: '' },
        placeholder: { value: '0' },
        decimalPlaces: { value: '{{2}}' },
        tooltip: { value: '' },
        visibility: { value: '{{true}}' },
        loadingState: { value: '{{false}}' },
        disabledState: { value: '{{false}}' },
      },
      events: [],
      styles: {
        borderRadius: { value: '{{6}}' },
        backgroundColor: { value: '#fff' },
        borderColor: { value: '#D7DBDF' },
        errTextColor: { value: '#DB4324' },
        textColor: { value: '#232e3c' },
        iconColor: { value: '#C1C8CD' },
        direction: { value: 'left' },
        width: { value: '{{33}}' },
        alignment: { value: 'side' },
        color: { value: '#11181C' },
        auto: { value: '{{true}}' },
        padding: { value: 'default' },
        boxShadow: { value: '0px 0px 0px 0px #00000040' },
        icon: { value: 'IconHome2' },
        iconVisibility: { value: false },
      },
    },
  },
  {
    name: 'PasswordInput',
    displayName: 'Password Input',
    description: 'Secure text input',
    component: 'PasswordInput',
    defaultSize: {
      width: 10,
      height: 40,
    },
    others: {
      showOnDesktop: { type: 'toggle', displayName: 'Show on desktop' },
      showOnMobile: { type: 'toggle', displayName: 'Show on mobile' },
    },
    properties: {
      label: {
        type: 'code',
        displayName: 'Label',
        validation: { schema: { type: 'string' } },
      },
      placeholder: {
        type: 'code',
        displayName: 'Placeholder',
        validation: {
          schema: { type: 'string' },
        },
      },
      value: {
        type: 'code',
        displayName: 'Default value',
        validation: {
          schema: {
            type: 'string',
          },
        },
      },
      loadingState: {
        type: 'toggle',
        displayName: 'Loading state',
        validation: { schema: { type: 'boolean' } },
        section: 'additionalActions',
      },
      visibility: {
        type: 'toggle',
        displayName: 'Visibility',
        validation: { schema: { type: 'boolean' } },
        section: 'additionalActions',
      },
      disabledState: {
        type: 'toggle',
        displayName: 'Disable',
        validation: { schema: { type: 'boolean' } },
        section: 'additionalActions',
      },
      tooltip: {
        type: 'code',
        displayName: 'Tooltip',
        validation: { schema: { type: 'string' } },
        section: 'additionalActions',
        placeholder: 'Enter tooltip text',
      },
    },
    validation: {
      mandatory: { type: 'toggle', displayName: 'Make this field mandatory' },
      regex: {
        type: 'code',
        displayName: 'Regex',
        placeholder: '^(?=.*[a-z])(?=.*[A-Z])(?=.*d)[a-zA-Zd]{8,}$',
      },
      minLength: { type: 'code', displayName: 'Min length', placeholder: 'Enter min length' },
      maxLength: { type: 'code', displayName: 'Max length', placeholder: 'Enter max length' },
      customRule: {
        type: 'code',
        displayName: 'Custom validation',
        placeholder: `{{components.text2.text=='yes'&&'valid'}}`,
      },
    },
    events: {
      onChange: { displayName: 'On change' },
      onFocus: { displayName: 'On focus' },
      onBlur: { displayName: 'On blur' },
      onEnterPressed: { displayName: 'On enter pressed' },
    },
    styles: {
      color: {
        type: 'color',
        displayName: 'Text',
        validation: { schema: { type: 'string' } },
        accordian: 'label',
      },
      alignment: {
        type: 'switch',
        displayName: 'Alignment',
        validation: { schema: { type: 'string' } },
        options: [
          { displayName: 'Side', value: 'side' },
          { displayName: 'Top', value: 'top' },
        ],
        accordian: 'label',
      },
      direction: {
        type: 'switch',
        displayName: '',
        validation: { schema: { type: 'string' } },
        showLabel: false,
        isIcon: true,
        options: [
          { displayName: 'alignleftinspector', value: 'left', iconName: 'alignleftinspector' },
          { displayName: 'alignrightinspector', value: 'right', iconName: 'alignrightinspector' },
        ],
        accordian: 'label',
      },
      width: {
        type: 'slider',
        displayName: 'Width',
        validation: { schema: { type: 'number' } },
        accordian: 'label',
        conditionallyRender: {
          key: 'alignment',
          value: 'side',
        },
      },
      auto: {
        type: 'checkbox',
        displayName: 'auto',
        showLabel: false,
        validation: { schema: { type: 'boolean' } },
        accordian: 'label',
        conditionallyRender: {
          key: 'alignment',
          value: 'side',
        },
      },

      backgroundColor: {
        type: 'color',
        displayName: 'Background',
        validation: { schema: { type: 'string' } },
        accordian: 'field',
      },

      borderColor: {
        type: 'color',
        displayName: 'Border',
        validation: { schema: { type: 'string' } },
        accordian: 'field',
      },
      textColor: {
        type: 'color',
        displayName: 'Text',
        validation: { schema: { type: 'string' } },
        accordian: 'field',
      },
      errTextColor: {
        type: 'color',
        displayName: 'Error text',
        validation: { schema: { type: 'string' } },
        accordian: 'field',
      },
      icon: {
        type: 'icon',
        displayName: 'Icon',
        validation: { schema: { type: 'string' } },
        accordian: 'field',
        visibility: false,
      },
      iconColor: {
        type: 'color',
        displayName: 'Icon color',
        validation: { schema: { type: 'string' } },
        accordian: 'field',
        visibility: false,
        showLabel: false,
      },
      borderRadius: {
        type: 'input',
        displayName: 'Border radius',
        validation: { schema: { type: 'union', schemas: [{ type: 'string' }, { type: 'number' }] } },
        accordian: 'field',
      },
      boxShadow: {
        type: 'boxShadow',
        displayName: 'Box shadow',
        validation: { schema: { type: 'union', schemas: [{ type: 'string' }, { type: 'number' }] } },
        accordian: 'field',
      },

      padding: {
        type: 'switch',
        displayName: 'Padding',
        validation: { schema: { type: 'union', schemas: [{ type: 'string' }, { type: 'number' }] } },
        options: [
          { displayName: 'Default', value: 'default' },
          { displayName: 'None', value: 'none' },
        ],
        accordian: 'container',
      },
    },
    exposedVariables: {
      value: '',
      mandatory: { value: '{{false}}' },
      isVisible: true,
      isDisabled: false,
      isLoading: false,
    },
    actions: [
      {
        handle: 'setText',
        displayName: 'Set text',
        params: [{ handle: 'text', displayName: 'text', defaultValue: 'New Text' }],
      },
      {
        handle: 'clear',
        displayName: 'Clear',
      },
      {
        handle: 'setFocus',
        displayName: 'Set focus',
      },
      {
        handle: 'setBlur',
        displayName: 'Set blur',
      },
      {
        handle: 'setVisibility',
        displayName: 'Set visibility',
        params: [{ handle: 'disable', displayName: 'Value', defaultValue: '{{false}}', type: 'toggle' }],
      },
      {
        handle: 'setDisable',
        displayName: 'Set disable',
        params: [{ handle: 'disable', displayName: 'Value', defaultValue: '{{false}}', type: 'toggle' }],
      },
      {
        handle: 'setLoading',
        displayName: 'Set loading',
        params: [{ handle: 'loading', displayName: 'Value', defaultValue: '{{false}}', type: 'toggle' }],
      },
    ],
    definition: {
      others: {
        showOnDesktop: { value: '{{true}}' },
        showOnMobile: { value: '{{false}}' },
      },
      properties: {
        placeholder: { value: 'Password' },
        visibility: { value: '{{true}}' },
        disabledState: { value: '{{false}}' },
        loadingState: { value: '{{false}}' },
        tooltip: { value: '' },
        label: { value: 'Label' },
        value: { value: 'Hello world' },
      },
      validation: {
        mandatory: { value: false },
        regex: { value: '' },
        minLength: { value: null },
        maxLength: { value: null },
        customRule: { value: null },
      },
      events: [],
      styles: {
        borderRadius: { value: '{{6}}' },
        backgroundColor: { value: '#fff' },
        borderColor: { value: '#D7DBDF' },
        errTextColor: { value: '#DB4324' },
        textColor: { value: '#11181C' },
        iconColor: { value: '#C1C8CD' },
        direction: { value: 'left' },
        width: { value: '{{33}}' },
        alignment: { value: 'side' },
        color: { value: '#11181C' },
        auto: { value: '{{true}}' },
        padding: { value: 'default' },
        boxShadow: { value: '0px 0px 0px 0px #00000040' },
        icon: { value: 'IconLock' },
        iconVisibility: { value: true },
      },
    },
  },
  {
    name: 'Datepicker',
    displayName: 'Date Picker',
    description: 'Choose date and time',
    component: 'Datepicker',
    defaultSize: {
      width: 5,
      height: 30,
    },
    validation: {
      customRule: { type: 'code', displayName: 'Custom validation' },
    },
    others: {
      showOnDesktop: { type: 'toggle', displayName: 'Show on desktop' },
      showOnMobile: { type: 'toggle', displayName: 'Show on mobile' },
    },
    properties: {
      defaultValue: {
        type: 'code',
        displayName: 'Default value',
        validation: {
          schema: { type: 'string' },
        },
      },
      format: {
        type: 'code',
        displayName: 'Format',
        validation: {
          schema: { type: 'string' },
        },
      },
      enableTime: {
        type: 'toggle',
        displayName: 'Enable time selection?',
        validation: {
          schema: { type: 'boolean' },
          defaultValue: false,
        },
      },
      enableDate: {
        type: 'toggle',
        displayName: 'Enable date selection?',
        validation: {
          schema: { type: 'boolean' },
          defaultValue: true,
        },
      },
      disabledDates: {
        type: 'code',
        displayName: 'Disabled dates',
        validation: {
          schema: { type: 'array', element: { type: 'string' } },
        },
      },
    },
    events: {
      onSelect: { displayName: 'On select' },
    },
    styles: {
      visibility: {
        type: 'toggle',
        displayName: 'Visibility',
        validation: {
          schema: { type: 'boolean' },
        },
      },
      disabledState: {
        type: 'toggle',
        displayName: 'Disable',
        validation: {
          schema: { type: 'boolean' },
        },
      },
      borderRadius: {
        type: 'code',
        displayName: 'Border radius',
        validation: {
          schema: { type: 'union', schemas: [{ type: 'string' }, { type: 'number' }] },
        },
      },
    },
    exposedVariables: {
      value: '',
    },
    definition: {
      others: {
        showOnDesktop: { value: '{{true}}' },
        showOnMobile: { value: '{{false}}' },
      },
      validation: {
        customRule: { value: null },
      },
      properties: {
        defaultValue: { value: '01/01/2022' },
        format: { value: 'DD/MM/YYYY' },
        enableTime: { value: '{{false}}' },
        enableDate: { value: '{{true}}' },
        disabledDates: { value: '{{[]}}' },
      },
      events: [],
      styles: {
        visibility: { value: '{{true}}' },
        disabledState: { value: '{{false}}' },
        borderRadius: { value: '{{4}}' },
      },
    },
  },
  {
    name: 'Checkbox',
    displayName: 'Checkbox',
    description: 'Single checkbox toggle',
    component: 'Checkbox',
    defaultSize: {
      width: 5,
      height: 30,
    },
    actions: [
      {
        handle: 'setChecked',
        displayName: 'Set checked',
        params: [{ handle: 'status', displayName: 'status' }],
      },
    ],
    others: {
      showOnDesktop: { type: 'toggle', displayName: 'Show on desktop' },
      showOnMobile: { type: 'toggle', displayName: 'Show on mobile' },
    },
    properties: {
      label: {
        type: 'code',
        displayName: 'Label',
        validation: {
          schema: { type: 'string' },
        },
      },
      defaultValue: {
        type: 'toggle',
        displayName: 'Default Status',
        validation: {
          schema: { type: 'boolean' },
        },
      },
    },
    events: {
      onCheck: { displayName: 'On check' },
      onUnCheck: { displayName: 'On uncheck' },
    },
    styles: {
      textColor: {
        type: 'color',
        displayName: 'Text Color',
        validation: {
          schema: { type: 'string' },
        },
      },
      checkboxColor: {
        type: 'color',
        displayName: 'Checkbox Color',
        validation: {
          schema: { type: 'string' },
        },
      },
      visibility: {
        type: 'toggle',
        displayName: 'Visibility',
        validation: {
          schema: { type: 'boolean' },
        },
      },
      disabledState: {
        type: 'toggle',
        displayName: 'Disable',
        validation: {
          schema: { type: 'boolean' },
        },
      },
    },
    exposedVariables: {
      value: false,
    },
    definition: {
      others: {
        showOnDesktop: { value: '{{true}}' },
        showOnMobile: { value: '{{false}}' },
      },
      properties: {
        label: { value: 'Checkbox label' },
        defaultValue: { value: '{{false}}' },
      },
      events: [],
      styles: {
        textColor: { value: '' },
        checkboxColor: { value: '' },
        visibility: { value: '{{true}}' },
        disabledState: { value: '{{false}}' },
      },
    },
  },
  {
    name: 'Radio-button',
    displayName: 'Radio Button',
    description: 'Select one from multiple choices',
    component: 'RadioButton',
    defaultSize: {
      width: 6,
      height: 60,
    },
    others: {
      showOnDesktop: { type: 'toggle', displayName: 'Show on desktop' },
      showOnMobile: { type: 'toggle', displayName: 'Show on mobile' },
    },
    properties: {
      label: {
        type: 'code',
        displayName: 'Label',
        validation: {
          schema: { type: 'string' },
        },
      },
      value: {
        type: 'code',
        displayName: 'Default value',
        validation: {
          schema: { type: 'union', schemas: [{ type: 'string' }, { type: 'number' }, { type: 'boolean' }] },
        },
      },
      values: {
        type: 'code',
        displayName: 'Option values',
        validation: {
          schema: {
            type: 'array',
            element: { type: 'union', schemas: [{ type: 'string' }, { type: 'number' }, { type: 'boolean' }] },
          },
        },
      },
      display_values: {
        type: 'code',
        displayName: 'Option labels',
        validation: {
          schema: { type: 'array', element: { type: 'union', schemas: [{ type: 'string' }, { type: 'number' }] } },
        },
      },
    },
    events: {
      onSelectionChange: { displayName: 'On select' },
    },
    styles: {
      textColor: {
        type: 'color',
        displayName: 'Text color',
        validation: {
          schema: { type: 'string' },
        },
      },
      activeColor: {
        type: 'color',
        displayName: 'Active color',
        validation: {
          schema: { type: 'string' },
        },
      },
      visibility: {
        type: 'toggle',
        displayName: 'Visibility',
        validation: {
          schema: { type: 'boolean' },
        },
      },
      disabledState: {
        type: 'toggle',
        displayName: 'Disable',
        validation: {
          schema: { type: 'boolean' },
        },
      },
    },
    actions: [
      {
        handle: 'selectOption',
        displayName: 'Select Option',
        params: [
          {
            handle: 'option',
            displayName: 'Option',
          },
        ],
      },
    ],
    exposedVariables: {},
    definition: {
      others: {
        showOnDesktop: { value: '{{true}}' },
        showOnMobile: { value: '{{false}}' },
      },
      properties: {
        label: { value: 'Select' },
        value: { value: '{{true}}' },
        values: { value: '{{[true,false]}}' },
        display_values: { value: '{{["yes", "no"]}}' },
        visible: { value: '{{true}}' },
      },
      events: [],
      styles: {
        textColor: { value: '' },
        activeColor: { value: '' },
        visibility: { value: '{{true}}' },
        disabledState: { value: '{{false}}' },
      },
    },
  },
  {
    name: 'ToggleSwitch',
    displayName: 'Toggle Switch',
    description: 'User-controlled on-off switch',
    component: 'ToggleSwitch',
    defaultSize: {
      width: 6,
      height: 30,
    },
    others: {
      showOnDesktop: { type: 'toggle', displayName: 'Show on desktop' },
      showOnMobile: { type: 'toggle', displayName: 'Show on mobile' },
    },
    properties: {
      label: {
        type: 'code',
        displayName: 'Label',
        validation: {
          schema: { type: 'string' },
        },
      },
      defaultValue: {
        type: 'toggle',
        displayName: 'Default Status',
        validation: {
          schema: { type: 'boolean' },
        },
      },
    },
    events: {
      onChange: { displayName: 'On change' },
    },
    styles: {
      textColor: {
        type: 'color',
        displayName: 'Text Color',
        validation: {
          schema: { type: 'string' },
        },
      },
      toggleSwitchColor: {
        type: 'color',
        displayName: 'Toggle Switch Color',
        validation: {
          schema: { type: 'string' },
        },
      },
      visibility: {
        type: 'toggle',
        displayName: 'Visibility',
        validation: {
          schema: { type: 'boolean' },
        },
      },
      disabledState: {
        type: 'toggle',
        displayName: 'Disable',
        validation: {
          schema: { type: 'boolean' },
        },
      },
    },
    exposedVariables: {
      value: false,
    },
    definition: {
      others: {
        showOnDesktop: { value: '{{true}}' },
        showOnMobile: { value: '{{false}}' },
      },
      properties: {
        label: { value: 'Toggle label' },
        defaultValue: { value: '{{false}}' },
      },
      events: [],
      styles: {
        textColor: { value: '' },
        toggleSwitchColor: { value: '' },
        visibility: { value: '{{true}}' },
        disabledState: { value: '{{false}}' },
      },
    },
  },
  {
    name: 'Textarea',
    displayName: 'Text Area',
    description: 'Multi-line text input',
    component: 'TextArea',
    defaultSize: {
      width: 6,
      height: 100,
    },
    others: {
      showOnDesktop: { type: 'toggle', displayName: 'Show on desktop' },
      showOnMobile: { type: 'toggle', displayName: 'Show on mobile' },
    },
    properties: {
      value: {
        type: 'code',
        displayName: 'Default value',
        validation: {
          schema: { type: 'string' },
        },
      },
      placeholder: {
        type: 'code',
        displayName: 'Placeholder',
        validation: {
          schema: { type: 'string' },
        },
      },
    },
    events: {},
    styles: {
      visibility: {
        type: 'toggle',
        displayName: 'Visibility',
        validation: {
          schema: { type: 'boolean' },
        },
      },
      disabledState: {
        type: 'toggle',
        displayName: 'Disable',
        validation: {
          schema: { type: 'boolean' },
        },
      },
      borderRadius: {
        type: 'code',
        displayName: 'Border radius',
        validation: {
          schema: { type: 'union', schemas: [{ type: 'string' }, { type: 'number' }] },
        },
      },
    },
    exposedVariables: {
      value:
        'ToolJet is an open-source low-code platform for building and deploying internal tools with minimal engineering efforts 🚀',
    },
    actions: [
      {
        handle: 'setText',
        displayName: 'Set Text',
        params: [{ handle: 'text', displayName: 'text', defaultValue: 'New Text' }],
      },
      {
        handle: 'clear',
        displayName: 'Clear',
      },
    ],
    definition: {
      others: {
        showOnDesktop: { value: '{{true}}' },
        showOnMobile: { value: '{{false}}' },
      },
      properties: {
        value: {
          value:
            'ToolJet is an open-source low-code platform for building and deploying internal tools with minimal engineering efforts 🚀',
        },
        placeholder: { value: 'Placeholder text' },
      },
      events: [],
      styles: {
        visibility: { value: '{{true}}' },
        disabledState: { value: '{{false}}' },
        borderRadius: { value: '{{4}}' },
      },
    },
  },
  {
    name: 'DateRangePicker',
    displayName: 'Range Picker',
    description: 'Choose date ranges',
    component: 'DaterangePicker',
    defaultSize: {
      width: 10,
      height: 30,
    },
    others: {
      showOnDesktop: { type: 'toggle', displayName: 'Show on desktop' },
      showOnMobile: { type: 'toggle', displayName: 'Show on mobile' },
    },
    properties: {
      defaultStartDate: {
        type: 'code',
        displayName: 'Default start date',
        validation: {
          schema: {
            type: 'string',
          },
        },
      },
      defaultEndDate: {
        type: 'code',
        displayName: 'Default end date',
        validation: {
          schema: {
            type: 'string',
          },
        },
      },
      format: {
        type: 'code',
        displayName: 'Format',
        validation: {
          schema: {
            type: 'string',
          },
        },
      },
    },
    events: {
      onSelect: { displayName: 'On select' },
    },
    styles: {
      borderRadius: {
        type: 'code',
        displayName: 'Border radius',
        validation: {
          schema: {
            type: 'union',
            schemas: [{ type: 'number' }, { type: 'string' }],
          },
        },
      },
      visibility: {
        type: 'toggle',
        displayName: 'Visibility',
        validation: {
          schema: {
            type: 'boolean',
          },
        },
      },
      disabledState: {
        type: 'toggle',
        displayName: 'Disable',
        validation: {
          schema: {
            type: 'boolean',
          },
        },
      },
    },
    exposedVariables: {
      endDate: {},
      startDate: {},
    },
    definition: {
      others: {
        showOnDesktop: { value: '{{true}}' },
        showOnMobile: { value: '{{false}}' },
      },
      properties: {
        defaultStartDate: { value: '01/04/2022' },
        defaultEndDate: { value: '10/04/2022' },

        format: { value: 'DD/MM/YYYY' },
      },
      events: [],
      styles: {
        borderRadius: { value: '4' },
        visibility: { value: '{{true}}' },
        disabledState: { value: '{{false}}' },
      },
    },
  },
  {
    name: 'Text',
    displayName: 'Text',
    description: 'Display text or HTML',
    component: 'Text',
    others: {
      showOnDesktop: { type: 'toggle', displayName: 'Show on desktop' },
      showOnMobile: { type: 'toggle', displayName: 'Show on mobile' },
    },
    properties: {
      textFormat: {
        type: 'switch',
        displayName: 'Text Format',
        options: [
          { displayName: 'Plain text', value: 'plainText' },
          { displayName: 'Markdown', value: 'markdown' },
          { displayName: 'HTML', value: 'html' },
        ],
        isFxNotRequired: true,
        defaultValue: { value: 'plainText' },
        fullWidth: true,
      },
      text: {
        type: 'code',
        displayName: 'TextComponentTextInput', // Keeping this name unique so that we can filter it in Codehinter
        validation: {
          schema: { type: 'union', schemas: [{ type: 'string' }, { type: 'number' }] },
        },
      },
      loadingState: {
        type: 'toggle',
        displayName: 'Show loading state',
        validation: {
          schema: { type: 'boolean' },
        },
        section: 'additionalActions',
      },
      visibility: {
        type: 'toggle',
        displayName: 'Visibility',
        validation: {
          schema: { type: 'boolean' },
        },
        section: 'additionalActions',
      },
      disabledState: {
        type: 'toggle',
        displayName: 'Disable',
        validation: {
          schema: { type: 'boolean' },
        },
        section: 'additionalActions',
      },
      tooltip: {
        type: 'code',
        displayName: 'Tooltip',
        validation: { schema: { type: 'string' } },
        section: 'additionalActions',
        placeholder: 'Enter tooltip text',
      },
    },
    defaultSize: {
      width: 6,
      height: 40,
    },
    events: {
      onClick: { displayName: 'On click' },
      onHover: { displayName: 'On hover' },
    },
    styles: {
      textSize: {
        type: 'numberInput',
        displayName: 'Size',
        validation: {
          schema: [{ type: 'string' }, { type: 'number' }],
        },
        accordian: 'Text',
      },
      fontWeight: {
        type: 'select',
        displayName: 'Weight',
        options: [
          { name: 'normal', value: 'normal' },
          { name: 'bold', value: 'bold' },
          { name: 'lighter', value: 'lighter' },
          { name: 'bolder', value: 'bolder' },
        ],
        accordian: 'Text',
      },
      fontStyle: {
        type: 'switch',
        displayName: 'Style',
        options: [
          { displayName: 'Normal', value: 'normal', iconName: 'minus' },
          { displayName: 'Oblique', value: 'oblique', iconName: 'oblique' },
          { displayName: 'Italic', value: 'italic', iconName: 'italic' },
        ],
        isIcon: true,
        accordian: 'Text',
      },
      textColor: {
        type: 'color',
        displayName: 'Color',
        validation: {
          schema: { type: 'string' },
        },
        accordian: 'Text',
      },
      isScrollRequired: {
        type: 'switch',
        displayName: 'Scroll',
        options: [
          { displayName: 'Enable', value: 'enabled' },
          { displayName: 'Disable', value: 'disabled' },
        ],
        accordian: 'Text',
      },
      lineHeight: { type: 'numberInput', displayName: 'Line height', accordian: 'Text' },
      textIndent: { type: 'numberInput', displayName: 'Text indent', accordian: 'Text' },
      textAlign: {
        type: 'alignButtons',
        displayName: 'Alignment',
        validation: {
          schema: { type: 'string' },
        },
        accordian: 'Text',
      },
      verticalAlignment: {
        type: 'switch',
        displayName: '',
        validation: { schema: { type: 'string' } },
        showLabel: false,
        isIcon: true,
        options: [
          { displayName: 'alignverticallytop', value: 'top', iconName: 'alignverticallytop' },
          { displayName: 'alignverticallycenter', value: 'center', iconName: 'alignverticallycenter' },
          { displayName: 'alignverticallybottom', value: 'bottom', iconName: 'alignverticallybottom' },
<<<<<<< HEAD
        ],
        accordian: 'Text',
      },
      decoration: {
        type: 'switch',
        displayName: 'Decoration',
        isIcon: true,
        options: [
          { displayName: 'none', value: 'none', iconName: 'minus' },
          { displayName: 'underline', value: 'underline', iconName: 'underline' },
          { displayName: 'overline', value: 'overline', iconName: 'overline' },
          { displayName: 'line-through', value: 'line-through', iconName: 'linethrough' },
        ],
        accordian: 'Text',
      },
=======
        ],
        accordian: 'Text',
      },
      decoration: {
        type: 'switch',
        displayName: 'Decoration',
        isIcon: true,
        options: [
          { displayName: 'none', value: 'none', iconName: 'minus' },
          { displayName: 'underline', value: 'underline', iconName: 'underline' },
          { displayName: 'overline', value: 'overline', iconName: 'overline' },
          { displayName: 'line-through', value: 'line-through', iconName: 'linethrough' },
        ],
        accordian: 'Text',
      },
>>>>>>> c13610df
      transformation: {
        type: 'switch',
        displayName: 'Transformation',
        isIcon: true,
        options: [
          { displayName: 'none', value: 'none', iconName: 'minus' },
          { displayName: 'uppercase', value: 'uppercase', iconName: 'uppercase' },
          { displayName: 'lowercase', value: 'lowercase', iconName: 'lowercase' },
          { displayName: 'capitalize', value: 'capitalize', iconName: 'capitalize' },
        ],
        accordian: 'Text',
      },
      letterSpacing: { type: 'numberInput', displayName: 'Letter spacing', accordian: 'Text' },
      wordSpacing: { type: 'numberInput', displayName: 'Word spacing', accordian: 'Text' },
      fontVariant: {
        type: 'select',
        displayName: 'Font variant',
        options: [
          { name: 'normal', value: 'normal' },
          { name: 'small-caps', value: 'small-caps' },
          { name: 'initial', value: 'initial' },
          { name: 'inherit', value: 'inherit' },
        ],
        accordian: 'Text',
      },

      backgroundColor: {
        type: 'color',
        displayName: 'Background',
        validation: {
          schema: { type: 'string' },
        },
        accordian: 'Container',
        colorPickerPosition: 'top',
      },
      borderColor: {
        type: 'color',
        displayName: 'Border',
        validation: {
          schema: { type: 'string' },
        },
        accordian: 'Container',
        colorPickerPosition: 'top',
      },
      borderRadius: {
        type: 'numberInput',
        displayName: 'Border radius',
        validation: { schema: { type: 'union', schemas: [{ type: 'string' }, { type: 'number' }] } },
        accordian: 'Container',
      },
      boxShadow: {
        type: 'boxShadow',
        displayName: 'Box shadow',
        validation: { schema: { type: 'union', schemas: [{ type: 'string' }, { type: 'number' }] } },
        accordian: 'Container',
      },
      padding: {
        type: 'switch',
        displayName: 'Padding',
        validation: { schema: { type: 'string' } },
        options: [
          { displayName: 'Default', value: 'default' },
          { displayName: 'None', value: 'none' },
        ],
        accordian: 'Container',
      },
    },
    exposedVariables: {
      text: 'Hello, there!',
    },
    actions: [
      {
        handle: 'setText',
        displayName: 'Set text',
        params: [{ handle: 'text', displayName: 'Text', defaultValue: 'New text' }],
      },
      {
        handle: 'setVisibility',
<<<<<<< HEAD
        displayName: 'Set Visibility',
=======
        displayName: 'Set visibility',
>>>>>>> c13610df
        params: [{ handle: 'setVisibility', displayName: 'Value', defaultValue: `{{true}}`, type: 'toggle' }],
      },
      {
        handle: 'clear',
        displayName: 'Clear',
      },
      {
        handle: 'setLoading',
<<<<<<< HEAD
        displayName: 'Set Loading',
=======
        displayName: 'Set loading',
>>>>>>> c13610df
        params: [{ handle: 'setLoading', displayName: 'Value', defaultValue: `{{false}}`, type: 'toggle' }],
      },
      {
        handle: 'setDisable',
<<<<<<< HEAD
        displayName: 'Set Disable',
=======
        displayName: 'Set disable',
>>>>>>> c13610df
        params: [{ handle: 'setDisable', displayName: 'Value', defaultValue: `{{false}}`, type: 'toggle' }],
      },
    ],
    definition: {
      others: {
        showOnDesktop: { value: '{{true}}' },
        showOnMobile: { value: '{{false}}' },
      },
      properties: {
        textFormat: { value: 'plainText' },
        text: { value: 'Hello World👋' },
        loadingState: { value: `{{false}}` },
        disabledState: { value: '{{false}}' },
        visibility: { value: '{{true}}' },
      },
      events: [],
      styles: {
        backgroundColor: { value: '#fff00000' },
        textColor: { value: '#000000' },
        textSize: { value: 14 },
        textAlign: { value: 'left' },
        fontWeight: { value: 'normal' },
        decoration: { value: 'none' },
        transformation: { value: 'none' },
        fontStyle: { value: 'normal' },
        lineHeight: { value: 1.5 },
        textIndent: { value: 0 },
        letterSpacing: { value: 0 },
        wordSpacing: { value: 0 },
        fontVariant: { value: 'normal' },
        verticalAlignment: { value: 'top' },
        padding: { value: 'default' },
        boxShadow: { value: '0px 0px 0px 0px #00000090' },
        borderColor: { value: '' },
        borderRadius: { value: 6 },
        isScrollRequired: { value: 'enabled' },
      },
    },
  },
  {
    name: 'Image',
    displayName: 'Image',
    description: 'Show image files',
    defaultSize: {
      width: 3,
      height: 100,
    },
    component: 'Image',
    others: {
      showOnDesktop: { type: 'toggle', displayName: 'Show on desktop' },
      showOnMobile: { type: 'toggle', displayName: 'Show on mobile' },
    },
    properties: {
      source: {
        type: 'code',
        displayName: 'URL',
        validation: {
          schema: { type: 'string' },
        },
      },
      loadingState: {
        type: 'toggle',
        displayName: 'Loading state',
        validation: {
          schema: { type: 'boolean' },
        },
      },
      alternativeText: {
        type: 'code',
        displayName: 'Alternative text',
        validation: {
          schema: { type: 'string' },
        },
      },
      zoomButtons: {
        type: 'toggle',
        displayName: 'Zoom button',
        validation: {
          schema: { type: 'boolean' },
        },
      },
      rotateButton: {
        type: 'toggle',
        displayName: 'Rotate button',
        validation: {
          schema: { type: 'boolean' },
        },
      },
    },
    events: {
      onClick: { displayName: 'On click' },
    },
    styles: {
      borderType: {
        type: 'select',
        displayName: 'Border type',
        options: [
          { name: 'None', value: 'none' },
          { name: 'Rounded', value: 'rounded' },
          { name: 'Circle', value: 'rounded-circle' },
          { name: 'Thumbnail', value: 'img-thumbnail' },
        ],
        validation: {
          schema: { type: 'string' },
        },
      },
      backgroundColor: {
        type: 'color',
        displayName: 'Background color',
        validation: {
          schema: { type: 'string' },
        },
      },
      padding: {
        type: 'code',
        displayName: 'Padding',
        validation: {
          schema: { type: 'union', schemas: [{ type: 'string' }, { type: 'number' }] },
        },
      },
      visibility: {
        type: 'toggle',
        displayName: 'Visibility',
        validation: {
          schema: { type: 'boolean' },
        },
      },
      disabledState: {
        type: 'toggle',
        displayName: 'Disable',
        validation: {
          schema: { type: 'boolean' },
        },
      },
      imageFit: {
        type: 'select',
        displayName: 'Image fit',
        options: [
          { name: 'fill', value: 'fill' },
          { name: 'contain', value: 'contain' },
          { name: 'cover', value: 'cover' },
          { name: 'scale-down', value: 'scale-down' },
        ],
        validation: {
          schema: { type: 'string' },
        },
      },
    },
    exposedVariables: {},
    definition: {
      others: {
        showOnDesktop: { value: '{{true}}' },
        showOnMobile: { value: '{{false}}' },
      },
      properties: {
        source: { value: 'https://www.svgrepo.com/show/34217/image.svg' },
        visible: { value: '{{true}}' },
        loadingState: { value: '{{false}}' },
        alternativeText: { value: '' },
        zoomButtons: { value: '{{false}}' },
        rotateButton: { value: '{{false}}' },
      },
      events: [],
      styles: {
        borderType: { value: 'none' },
        padding: { value: '0' },
        visibility: { value: '{{true}}' },
        disabledState: { value: '{{false}}' },
        imageFit: { value: 'contain' },
        backgroundColor: { value: '' },
      },
    },
  },
  {
    name: 'Container',
    displayName: 'Container',
    description: 'Group components',
    defaultSize: {
      width: 5,
      height: 200,
    },
    component: 'Container',
    others: {
      showOnDesktop: { type: 'toggle', displayName: 'Show on desktop' },
      showOnMobile: { type: 'toggle', displayName: 'Show on mobile' },
    },
    properties: {
      loadingState: {
        type: 'toggle',
        displayName: 'Loading state',
        validation: {
          schema: { type: 'boolean' },
        },
      },
    },
    events: {},
    styles: {
      backgroundColor: {
        type: 'color',
        displayName: 'Background color',
        validation: {
          schema: { type: 'string' },
        },
      },
      borderRadius: {
        type: 'code',
        displayName: 'Border radius',
        validation: {
          schema: {
            type: 'union',
            schemas: [{ type: 'string' }, { type: 'number' }],
          },
        },
      },
      borderColor: {
        type: 'color',
        displayName: 'Border color',
        validation: {
          schema: { type: 'string' },
        },
      },
      visibility: {
        type: 'toggle',
        displayName: 'Visibility',
        validation: {
          schema: { type: 'boolean' },
        },
      },
      disabledState: {
        type: 'toggle',
        displayName: 'Disable',
        validation: {
          schema: { type: 'boolean' },
        },
      },
    },
    exposedVariables: {},
    definition: {
      others: {
        showOnDesktop: { value: '{{true}}' },
        showOnMobile: { value: '{{false}}' },
      },
      properties: {
        visible: { value: '{{true}}' },
        loadingState: { value: `{{false}}` },
      },
      events: [],
      styles: {
        backgroundColor: { value: '#fff' },
        borderRadius: { value: '4' },
        borderColor: { value: '#fff' },
        visibility: { value: '{{true}}' },
        disabledState: { value: '{{false}}' },
      },
    },
  },
  {
    name: 'Dropdown',
    displayName: 'Dropdown',
    description: 'Single item selector',
    defaultSize: {
      width: 10,
      height: 40,
    },
    component: 'DropDown',
    others: {
      showOnDesktop: { type: 'toggle', displayName: 'Show on desktop' },
      showOnMobile: { type: 'toggle', displayName: 'Show on mobile' },
    },
    validation: {
      customRule: { type: 'code', displayName: 'Custom validation' },
      mandatory: { type: 'toggle', displayName: 'Make this field mandatory' },
    },
    properties: {
      label: {
        type: 'code',
        displayName: 'Label',
        validation: {
          schema: { type: 'string' },
        },
        accordian: 'Data',
      },
      placeholder: {
        type: 'code',
        displayName: 'Placeholder',
        validation: {
          validation: {
            schema: { type: 'string' },
          },
        },
        accordian: 'Data',
      },
      advanced: {
        type: 'toggle',
        displayName: 'Dynamic options',
        validation: {
          schema: { type: 'boolean' },
        },
        accordian: 'Options',
      },
      value: {
        type: 'code',
        displayName: 'Default value',
        conditionallyRender: {
          key: 'advanced',
          value: false,
        },
        validation: {
          schema: {
            type: 'union',
            schemas: [{ type: 'string' }, { type: 'number' }, { type: 'boolean' }],
          },
        },
        accordian: 'Options',
      },
      values: {
        type: 'code',
        displayName: 'Option values',
        conditionallyRender: {
          key: 'advanced',
          value: false,
        },
        validation: {
          schema: {
            type: 'array',
            element: { type: 'union', schemas: [{ type: 'string' }, { type: 'number' }, { type: 'boolean' }] },
          },
        },
        accordian: 'Options',
      },
      display_values: {
        type: 'code',
        displayName: 'Option labels',
        conditionallyRender: {
          key: 'advanced',
          value: false,
        },
        validation: {
          schema: {
            type: 'array',
            element: { type: 'union', schemas: [{ type: 'string' }, { type: 'number' }, { type: 'boolean' }] },
          },
        },
        accordian: 'Options',
      },

      schema: {
        type: 'code',
        displayName: 'Schema',
        conditionallyRender: {
          key: 'advanced',
          value: true,
        },
        accordian: 'Options',
      },
      loadingState: {
        type: 'toggle',
        displayName: 'Options loading state',
        validation: {
          schema: { type: 'boolean' },
        },
        accordian: 'Options',
      },
      dropdownLoadingState: {
        type: 'toggle',
        displayName: 'Show loading state',
        validation: {
          schema: { type: 'boolean' },
        },
        section: 'additionalActions',
      },
      visibility: {
        type: 'toggle',
        displayName: 'Visibility',
        validation: {
          schema: { type: 'boolean' },
        },
        section: 'additionalActions',
      },
      disabledState: {
        type: 'toggle',
        displayName: 'Disable',
        validation: {
          schema: {
            type: 'boolean',
          },
        },
        section: 'additionalActions',
      },
      tooltip: {
        type: 'code',
        displayName: 'Tooltip',
        validation: { schema: { type: 'string' } },
        section: 'additionalActions',
        placeholder: 'Enter tooltip text',
      },
    },
    events: {
      onSelect: { displayName: 'On select' },
      onSearchTextChanged: { displayName: 'On search text changed' },
      onFocus: { displayName: 'On focus' },
      onBlur: { displayName: 'On blur' },
    },
    styles: {
      labelColor: {
        type: 'color',
        displayName: 'Color',
        validation: { schema: { type: 'string' } },
        accordian: 'label',
      },
      alignment: {
        type: 'switch',
        displayName: 'Alignment',
        validation: { schema: { type: 'string' } },
        options: [
          { displayName: 'Side', value: 'side' },
          { displayName: 'Top', value: 'top' },
        ],
        accordian: 'label',
      },
      direction: {
        type: 'switch',
        displayName: 'Direction',
        validation: { schema: { type: 'string' } },
        showLabel: false,
        isIcon: true,
        options: [
          { displayName: 'alignleftinspector', value: 'alignLeft', iconName: 'alignleftinspector' },
          { displayName: 'alignrightinspector', value: 'alignRight', iconName: 'alignrightinspector' },
        ],
        accordian: 'label',
      },
      labelWidth: {
        type: 'slider',
        displayName: 'Width',
        accordian: 'label',
        conditionallyRender: {
          key: 'alignment',
          value: 'side',
        },
      },
      labelAutoWidth: {
        type: 'checkbox',
        displayName: 'auto',
        showLabel: false,
        validation: { schema: { type: 'boolean' } },
        accordian: 'label',
        conditionallyRender: {
          key: 'alignment',
          value: 'side',
        },
      },

      fieldBackgroundColor: {
        type: 'color',
        displayName: 'Background',
        validation: { schema: { type: 'string' } },
        accordian: 'field',
      },

      fieldBorderColor: {
        type: 'color',
        displayName: 'Border',
        validation: { schema: { type: 'string' } },
        accordian: 'field',
      },
      selectedTextColor: {
        type: 'color',
        displayName: 'Text',
        validation: { schema: { type: 'string' } },
        accordian: 'field',
      },
      errTextColor: {
        type: 'color',
        displayName: 'Error text',
        validation: { schema: { type: 'string' } },
        accordian: 'field',
      },
      icon: {
        type: 'icon',
        displayName: 'Icon',
        validation: { schema: { type: 'string' } },
        accordian: 'field',
        visibility: false,
      },
      iconColor: {
        type: 'color',
        displayName: '',
        showLabel: false,
        validation: {
          schema: { type: 'string' },
        },
        accordian: 'field',
      },
      fieldBorderRadius: {
        type: 'input',
        displayName: 'Border radius',
        validation: { schema: { type: 'union', schemas: [{ type: 'string' }, { type: 'number' }] } },
        accordian: 'field',
      },
      boxShadow: {
        type: 'boxShadow',
        displayName: 'Box shadow',
        validation: { schema: { type: 'union', schemas: [{ type: 'string' }, { type: 'number' }] } },
        accordian: 'field',
      },
      padding: {
        type: 'switch',
        displayName: 'Padding',
        validation: { schema: { type: 'union', schemas: [{ type: 'string' }, { type: 'number' }] } },
        options: [
          { displayName: 'Default', value: 'default' },
          { displayName: 'None', value: 'none' },
        ],
        accordian: 'container',
      },
    },
    exposedVariables: {
      value: 2,
      searchText: '',
      label: 'Select',
      optionLabels: ['one', 'two', 'three'],
      selectedOptionLabel: 'two',
    },
    actions: [
      {
        handle: 'selectOption',
        displayName: 'Select option',
        params: [{ handle: 'select', displayName: 'Select' }],
      },
      {
        handle: 'setVisibility',
        displayName: 'Set visibility',
        params: [{ handle: 'setVisibility', displayName: 'Value', defaultValue: `{{true}}`, type: 'toggle' }],
      },
      {
        handle: 'clear',
        displayName: 'Clear',
      },
      {
        handle: 'setLoading',
        displayName: 'Set loading',
        params: [{ handle: 'setLoading', displayName: 'Value', defaultValue: `{{false}}`, type: 'toggle' }],
      },
      {
        handle: 'setDisable',
        displayName: 'Set disable',
        params: [{ handle: 'setDisable', displayName: 'Value', defaultValue: `{{false}}`, type: 'toggle' }],
      },
    ],
    definition: {
      others: {
        showOnDesktop: { value: '{{true}}' },
        showOnMobile: { value: '{{false}}' },
      },
      validation: {
        customRule: { value: null },
        mandatory: { value: false },
      },
      properties: {
        advanced: { value: `{{false}}` },
        schema: {
          value:
            "{{[\t{label: 'Option 1',value: '1',disable: false,visible: true,default: true},{label: 'Option 2',value: '2',disable: false,visible: true},{label: 'Option 3',value: '3',disable: false,visible: true}\t]}}",
        },
        label: { value: 'Select' },
        value: { value: '{{"2"}}' },
        values: { value: '{{["1","2","3"]}}' },
        display_values: { value: '{{["Option 1", "Option 2", "Option 3"]}}' },
        loadingState: { value: '{{false}}' },
        placeholder: { value: 'select' },
        visibility: { value: '{{true}}' },
        disabledState: { value: '{{false}}' },
        dropdownLoadingState: { value: '{{false}}' },
        optionVisibility: { value: '{{[true, true, true]}}' },
        optionDisable: { value: '{{[false, false, false]}}' },
        tooltip: { value: '' },
      },
      events: [],

      styles: {
        labelColor: { value: '#11181C' },
        labelWidth: { value: '33' },
        labelAutoWidth: { value: '{{true}}' },
        fieldBorderRadius: { value: '6' },
        justifyContent: { value: 'left' },
        selectedTextColor: { value: '#11181C' },
        fieldBorderColor: { value: '#D7DBDF' },
        errTextColor: { value: '#DB4324' },
        fieldBackgroundColor: { value: '#fff' },
        direction: { value: 'alignLeft' },
        alignment: { value: 'side' },
        padding: { value: 'default' },
        boxShadow: { value: '0px 0px 0px 0px #00000090' },
        icon: { value: 'IconHome2' },
        iconVisibility: { value: false },
        iconColor: { value: '#DB4324' },
      },
    },
  },
  {
    name: 'Multiselect',
    displayName: 'Multiselect',
    description: 'Multiple item selector',
    defaultSize: {
      width: 12,
      height: 30,
    },
    component: 'Multiselect',
    others: {
      showOnDesktop: { type: 'toggle', displayName: 'Show on desktop' },
      showOnMobile: { type: 'toggle', displayName: 'Show on mobile' },
    },
    actions: [
      {
        handle: 'selectOption',
        displayName: 'Select Option',
        params: [
          {
            handle: 'option',
            displayName: 'Option',
          },
        ],
      },
      {
        handle: 'deselectOption',
        displayName: 'Deselect Option',
        params: [
          {
            handle: 'option',
            displayName: 'Option',
          },
        ],
      },
      {
        handle: 'clearSelections',
        displayName: 'Clear selections',
      },
    ],
    properties: {
      label: {
        type: 'code',
        displayName: 'Label',
        validation: {
          schema: { type: 'string' },
        },
      },
      value: {
        type: 'code',
        displayName: 'Default value',
        validation: {
          schema: { type: 'array', element: { type: 'union', schemas: [{ type: 'string' }, { type: 'number' }] } },
        },
      },
      values: {
        type: 'code',
        displayName: 'Option values',
        validation: {
          schema: { type: 'array', element: { type: 'union', schemas: [{ type: 'string' }, { type: 'number' }] } },
        },
      },
      display_values: {
        type: 'code',
        displayName: 'Option labels',
        validation: {
          schema: { type: 'array', element: { type: 'string' } },
        },
      },
      showAllOption: {
        type: 'toggle',
        displayName: 'Enable select All option',
        validation: {
          schema: { type: 'boolean' },
        },
      },
    },
    events: {
      onSelect: { displayName: 'On select' },
      onSearchTextChanged: { displayName: 'On search text changed' },
    },
    styles: {
      borderRadius: {
        type: 'code',
        displayName: 'Border radius',
        validation: {
          schema: { type: 'union', schemas: [{ type: 'string' }, { type: 'number' }] },
        },
      },
      visibility: {
        type: 'toggle',
        displayName: 'Visibility',
        validation: {
          schema: { type: 'boolean' },
        },
      },
      disabledState: {
        type: 'toggle',
        displayName: 'Disable',
        validation: {
          schema: { type: 'boolean' },
        },
      },
    },
    exposedVariables: {
      values: {},
      searchText: '',
    },
    definition: {
      others: {
        showOnDesktop: { value: '{{true}}' },
        showOnMobile: { value: '{{false}}' },
      },
      properties: {
        label: { value: 'Select' },
        value: { value: '{{[2,3]}}' },
        values: { value: '{{[1,2,3]}}' },
        display_values: { value: '{{["one", "two", "three"]}}' },
        visible: { value: '{{true}}' },
        showAllOption: { value: '{{false}}' },
      },
      events: [],
      styles: {
        borderRadius: { value: '4' },
        visibility: { value: '{{true}}' },
        disabledState: { value: '{{false}}' },
      },
    },
  },
  {
    name: 'RichTextEditor',
    displayName: 'Text Editor',
    description: 'Rich text editor',
    component: 'RichTextEditor',
    defaultSize: {
      width: 16,
      height: 210,
    },
    others: {
      showOnDesktop: { type: 'toggle', displayName: 'Show on desktop' },
      showOnMobile: { type: 'toggle', displayName: 'Show on mobile' },
    },
    properties: {
      placeholder: {
        type: 'code',
        displayName: 'Placeholder',
        validation: {
          schema: { type: 'string' },
        },
      },
      defaultValue: {
        type: 'code',
        displayName: 'Default value',
        validation: {
          schema: { type: 'string' },
        },
      },
    },
    events: {},
    styles: {
      visibility: {
        type: 'toggle',
        displayName: 'Visibility',
        validation: {
          schema: {
            type: 'boolean',
          },
        },
      },
      disabledState: {
        type: 'toggle',
        displayName: 'Disable',
        validation: {
          schema: {
            type: 'boolean',
          },
        },
      },
    },
    exposedVariables: {
      value: '',
    },
    definition: {
      others: {
        showOnDesktop: { value: '{{true}}' },
        showOnMobile: { value: '{{false}}' },
      },
      properties: {
        placeholder: { value: 'Placeholder text' },
        defaultValue: { value: '' },
      },
      events: [],
      styles: {
        visibility: { value: '{{true}}' },
        disabledState: { value: '{{false}}' },
      },
    },
  },
  {
    name: 'Map',
    displayName: 'Map',
    description: 'Display map locations',
    component: 'Map',
    defaultSize: {
      width: 16,
      height: 420,
    },
    others: {
      showOnDesktop: { type: 'toggle', displayName: 'Show on desktop' },
      showOnMobile: { type: 'toggle', displayName: 'Show on mobile' },
    },
    properties: {
      initialLocation: {
        type: 'code',
        displayName: 'Initial location',
        tip: 'This location will be the initial center of the map',
        options: {
          mode: 'javascript',
          theme: 'duotone-light',
          className: 'map-location-input pr-2',
        },
        validation: {
          schema: {
            type: 'union',
            schemas: [{ type: 'array', element: { type: 'object' } }, { type: 'object' }],
          },
        },
      },
      defaultMarkers: {
        type: 'code',
        displayName: 'Default markers',
        options: {
          mode: 'javascript',
          theme: 'duotone-light',
          className: 'map-location-input pr-2',
        },
        validation: {
          schema: {
            type: 'union',
            schemas: [{ type: 'array', element: { type: 'object' } }, { type: 'object' }],
          },
        },
      },
      polygonPoints: {
        type: 'code',
        displayName: 'Polygon points',
        options: {
          mode: 'javascript',
          theme: 'duotone-light',
          className: 'map-location-input pr-2',
        },
        validation: {
          schema: {
            type: 'union',
            schemas: [{ type: 'array', element: { type: 'object' } }, { type: 'object' }],
          },
        },
      },
      addNewMarkers: {
        type: 'toggle',
        displayName: 'Add new markers',
        validation: {
          schema: {
            type: 'boolean',
          },
        },
      },
      canSearch: {
        type: 'toggle',
        displayName: 'Search for places',
        validation: {
          schema: {
            type: 'boolean',
          },
        },
      },
    },
    events: {
      onBoundsChange: { displayName: 'On bounds change' },
      onCreateMarker: { displayName: 'On create marker' },
      onMarkerClick: { displayName: 'On marker click' },
      onPolygonClick: { displayName: 'On polygon click' },
    },
    actions: [
      {
        handle: 'setLocation',
        displayName: 'Set Location',
        params: [
          { handle: 'lat', displayName: 'Latitude' },
          { handle: 'lng', displayName: 'Longitude' },
        ],
      },
    ],
    styles: {
      visibility: {
        type: 'toggle',
        displayName: 'Visibility',
        validation: {
          schema: {
            type: 'boolean',
          },
        },
      },
      disabledState: {
        type: 'toggle',
        displayName: 'Disable',
        validation: {
          schema: {
            type: 'boolean',
          },
        },
      },
    },
    exposedVariables: {
      center: {},
    },
    definition: {
      others: {
        showOnDesktop: { value: '{{true}}' },
        showOnMobile: { value: '{{false}}' },
      },
      properties: {
        initialLocation: {
          value: `{{ {"lat": 40.7128, "lng": -73.935242} }}`,
        },
        defaultMarkers: {
          value: `{{ [{"lat": 40.7128, "lng": -73.935242}] }}`,
        },
        polygonPoints: {
          value: `{{[\n\t\t{"lat": 40.7032, "lng": -73.975242},\n\t\t{"lat": 40.7532, "lng": -73.943242},\n\t\t{"lat": 40.7032, "lng": -73.916242}\n]}}`,
        },
        canSearch: {
          value: `{{true}}`,
        },
        addNewMarkers: { value: `{{true}}` },
      },
      events: [],
      styles: {
        visibility: { value: '{{true}}' },
        disabledState: { value: '{{false}}' },
      },
    },
  },
  {
    name: 'QrScanner',
    displayName: 'QR Scanner',
    description: 'Scan QR codes and hold its data',
    component: 'QrScanner',
    defaultSize: {
      width: 10,
      height: 300,
    },
    others: {
      showOnDesktop: { type: 'toggle', displayName: 'Show on desktop' },
      showOnMobile: { type: 'toggle', displayName: 'Show on mobile' },
    },
    properties: {},
    events: {
      onDetect: { displayName: 'On detect' },
    },
    styles: {
      visibility: {
        type: 'toggle',
        displayName: 'Visibility',
        validation: {
          schema: { type: 'boolean' },
        },
      },
      disabledState: {
        type: 'toggle',
        displayName: 'Disable',
        validation: {
          schema: { type: 'boolean' },
        },
      },
    },
    exposedVariables: {
      lastDetectedValue: '',
    },
    definition: {
      others: {
        showOnDesktop: { value: '{{true}}' },
        showOnMobile: { value: '{{true}}' },
      },
      properties: {},
      events: [],
      styles: {
        visibility: { value: '{{true}}' },
        disabledState: { value: '{{false}}' },
      },
    },
  },
  {
    name: 'StarRating',
    displayName: 'Rating',
    description: 'Star rating',
    component: 'StarRating',
    defaultSize: {
      width: 10,
      height: 30,
    },
    others: {
      showOnDesktop: { type: 'toggle', displayName: 'Show on desktop' },
      showOnMobile: { type: 'toggle', displayName: 'Show on mobile' },
    },
    properties: {
      label: {
        type: 'code',
        displayName: 'Label',
        validation: {
          schema: { type: 'string' },
        },
      },
      maxRating: {
        type: 'code',
        displayName: 'Number of stars',
        validation: {
          schema: { type: 'union', schemas: [{ type: 'string' }, { type: 'number' }] },
        },
      },
      defaultSelected: {
        type: 'code',
        displayName: 'Default no of selected stars',
        validation: {
          schema: { type: 'union', schemas: [{ type: 'string' }, { type: 'number' }] },
        },
      },
      allowHalfStar: {
        type: 'toggle',
        displayName: 'Enable half star',
        validation: {
          schema: { type: 'boolean' },
        },
      },
      tooltips: {
        type: 'code',
        displayName: 'Tooltips',
        validation: {
          schema: { type: 'array', element: { type: 'union', schemas: [{ type: 'string' }, { type: 'number' }] } },
        },
      },
    },
    events: {
      onChange: { displayName: 'On Change' },
    },
    styles: {
      textColor: {
        type: 'color',
        displayName: 'Star color',
        validation: {
          schema: { type: 'string' },
        },
      },
      labelColor: {
        type: 'color',
        displayName: 'Label color',
        validation: {
          schema: { type: 'string' },
        },
      },
      visibility: {
        type: 'toggle',
        displayName: 'Visibility',
        validation: {
          schema: { type: 'boolean' },
        },
      },
      disabledState: {
        type: 'toggle',
        displayName: 'Disable',
        validation: {
          schema: { type: 'boolean' },
        },
      },
    },
    exposedVariables: {
      value: 0,
    },
    definition: {
      others: {
        showOnDesktop: { value: '{{true}}' },
        showOnMobile: { value: '{{false}}' },
      },
      properties: {
        label: { value: 'Select your rating' },
        maxRating: { value: '5' },
        defaultSelected: { value: '5' },
        allowHalfStar: { value: '{{false}}' },
        visible: { value: '{{true}}' },
        tooltips: { value: '{{[]}}' },
      },
      events: [],
      styles: {
        textColor: { value: '#ffb400' },
        labelColor: { value: '' },
        visibility: { value: '{{true}}' },
        disabledState: { value: '{{false}}' },
      },
    },
  },
  {
    name: 'Divider',
    displayName: 'Divider',
    description: 'Separator between components',
    component: 'Divider',
    defaultSize: {
      width: 10,
      height: 10,
    },
    others: {
      showOnDesktop: { type: 'toggle', displayName: 'Show on desktop' },
      showOnMobile: { type: 'toggle', displayName: 'Show on mobile' },
    },
    properties: {},
    events: {},
    styles: {
      dividerColor: {
        type: 'color',
        displayName: 'Divider color',
        validation: {
          schema: { type: 'string' },
        },
      },
      visibility: {
        type: 'toggle',
        displayName: 'Visibility',
        validation: {
          schema: { type: 'boolean' },
        },
      },
    },
    exposedVariables: {
      value: {},
    },
    definition: {
      others: {
        showOnDesktop: { value: '{{true}}' },
        showOnMobile: { value: '{{false}}' },
      },
      properties: {},
      events: [],
      styles: {
        visibility: { value: '{{true}}' },
        dividerColor: { value: '' },
      },
    },
  },
  {
    name: 'FilePicker',
    displayName: 'File Picker',
    description: 'File Picker',
    component: 'FilePicker',
    defaultSize: {
      width: 15,
      height: 100,
    },
    others: {
      showOnDesktop: { type: 'toggle', displayName: 'Show on desktop' },
      showOnMobile: { type: 'toggle', displayName: 'Show on mobile' },
    },
    actions: [
      {
        handle: 'clearFiles',
        displayName: 'Clear Files',
      },
    ],
    properties: {
      instructionText: {
        type: 'code',
        displayName: 'Instruction text',
        validation: {
          schema: { type: 'string' },
        },
      },
      enableDropzone: {
        type: 'code',
        displayName: 'Use drop zone',
        validation: {
          schema: { type: 'boolean' },
        },
      },
      enablePicker: {
        type: 'code',
        displayName: 'Use file picker',
        validation: {
          schema: { type: 'boolean' },
        },
      },
      enableMultiple: {
        type: 'code',
        displayName: 'Pick multiple files',
        validation: {
          schema: { type: 'boolean' },
        },
      },
      maxFileCount: {
        type: 'code',
        displayName: 'Max file count',
        validation: {
          schema: {
            type: 'union',
            schemas: [{ type: 'string' }, { type: 'number' }],
          },
        },
      },
      fileType: {
        type: 'code',
        displayName: 'Accept file types',
        validation: {
          schema: {
            type: 'string',
          },
        },
      },
      maxSize: {
        type: 'code',
        displayName: 'Max size limit (Bytes)',
        validation: {
          schema: {
            type: 'union',
            schemas: [{ type: 'string' }, { type: 'number' }],
          },
        },
      },
      minSize: {
        type: 'code',
        displayName: 'Min size limit (Bytes)',
        validation: {
          schema: {
            type: 'union',
            schemas: [{ type: 'string' }, { type: 'number' }],
          },
        },
      },
      parseContent: {
        type: 'toggle',
        displayName: 'Parse content',
        validation: {
          schema: {
            type: 'boolean',
          },
        },
      },
      parseFileType: {
        type: 'select',
        displayName: 'File type',
        options: [
          { name: 'Autodetect from extension', value: 'auto-detect' },
          { name: 'CSV', value: 'csv' },
          { name: 'Microsoft Excel - xls', value: 'vnd.ms-excel' },
          {
            name: 'Microsoft Excel - xlsx',
            value: 'vnd.openxmlformats-officedocument.spreadsheetml.sheet',
          },
        ],
        validation: {
          schema: {
            type: 'string',
          },
        },
      },
    },
    events: {
      onFileSelected: { displayName: 'On File Selected' },
      onFileLoaded: { displayName: 'On File Loaded' },
      onFileDeselected: { displayName: 'On File Deselected' },
    },
    styles: {
      visibility: {
        type: 'toggle',
        displayName: 'Visibility',
        validation: {
          schema: {
            type: 'boolean',
          },
        },
      },
      disabledState: {
        type: 'toggle',
        displayName: 'Disable',
        validation: {
          schema: {
            type: 'boolean',
          },
        },
      },
      borderRadius: {
        type: 'code',
        displayName: 'Border radius',
        validation: {
          schema: {
            type: 'union',
            schemas: [{ type: 'string' }, { type: 'number' }],
          },
        },
      },
    },
    exposedVariables: {
      file: [{ name: '', content: '', dataURL: '', type: '', parsedData: '' }],
      isParsing: false,
    },
    definition: {
      others: {
        showOnDesktop: { value: '{{true}}' },
        showOnMobile: { value: '{{false}}' },
      },
      properties: {
        instructionText: { value: 'Drag and drop files here or click to select files' },
        enableDropzone: { value: '{{true}}' },
        enablePicker: { value: '{{true}}' },
        maxFileCount: { value: '{{2}}' },
        enableMultiple: { value: '{{false}}' },
        fileType: { value: '{{"image/*"}}' },
        maxSize: { value: '{{1048576}}' },
        minSize: { value: '{{50}}' },
        parseContent: { value: '{{false}}' },
        parseFileType: { value: 'auto-detect' },
      },
      events: [],
      styles: {
        visibility: { value: '{{true}}' },
        disabledState: { value: '{{false}}' },
        borderRadius: { value: '{{4}}' },
      },
    },
  },
  {
    name: 'Calendar',
    displayName: 'Calendar',
    description: 'Display calendar events',
    component: 'Calendar',
    defaultSize: {
      width: 30,
      height: 600,
    },
    others: {
      showOnDesktop: { type: 'toggle', displayName: 'Show on desktop' },
      showOnMobile: { type: 'toggle', displayName: 'Show on mobile' },
    },
    properties: {
      dateFormat: { type: 'code', displayName: 'Date format' },
      defaultDate: { type: 'code', displayName: 'Default date' },
      events: { type: 'code', displayName: 'Events' },
      resources: { type: 'code', displayName: 'Resources' },
      defaultView: { type: 'code', displayName: 'Default view' },
      startTime: {
        type: 'code',
        displayName: 'Start time on week and day view',
      },
      endTime: { type: 'code', displayName: 'End time on week and day view' },
      displayToolbar: { type: 'toggle', displayName: 'Show toolbar' },
      displayViewSwitcher: {
        type: 'toggle',
        displayName: 'Show view switcher',
      },
      highlightToday: { type: 'toggle', displayName: 'Highlight today' },
      showPopOverOnEventClick: {
        type: 'toggle',
        displayName: 'Show popover when event is clicked',
      },
    },
    events: {
      onCalendarEventSelect: { displayName: 'On Event Select' },
      onCalendarSlotSelect: { displayName: 'On Slot Select' },
      onCalendarNavigate: { displayName: 'On Date Navigate' },
      onCalendarViewChange: { displayName: 'On View Change' },
    },
    styles: {
      visibility: { type: 'toggle', displayName: 'Visibility' },
      cellSizeInViewsClassifiedByResource: {
        type: 'select',
        displayName: 'Cell size in views classified by resource',
        options: [
          { name: 'Compact', value: 'compact' },
          { name: 'Spacious', value: 'spacious' },
        ],
      },
      weekDateFormat: {
        type: 'code',
        displayName: 'Header date format on week view',
      },
    },
    exposedVariables: {
      selectedEvent: {},
      selectedSlots: {},
      currentView: 'month',
      currentDate: undefined,
    },
    definition: {
      others: {
        showOnDesktop: { value: '{{true}}' },
        showOnMobile: { value: '{{false}}' },
      },
      properties: {
        dateFormat: {
          value: 'MM-DD-YYYY HH:mm:ss A Z',
        },
        defaultDate: {
          value: '{{moment().format("MM-DD-YYYY HH:mm:ss A Z")}}',
        },
        events: {
          value:
            "{{[\n\t\t{\n\t\t\t title: 'Sample event',\n\t\t\t start: `${moment().startOf('day').format('MM-DD-YYYY HH:mm:ss A Z')}`,\n\t\t\t end: `${moment().endOf('day').format('MM-DD-YYYY HH:mm:ss A Z')}`,\n\t\t\t allDay: false,\n\t\t\t color: '#4D72DA'\n\t\t}\n]}}",
        },
        resources: {
          value: '{{[]}}',
        },
        defaultView: {
          value: "{{'month'}}",
        },
        startTime: {
          value: "{{moment().startOf('day').format('MM-DD-YYYY HH:mm:ss A Z')}}",
        },
        endTime: {
          value: "{{moment().endOf('day').format('MM-DD-YYYY HH:mm:ss A Z')}}",
        },
        displayToolbar: {
          value: true,
        },
        displayViewSwitcher: {
          value: true,
        },
        highlightToday: {
          value: true,
        },
        showPopOverOnEventClick: {
          value: false,
        },
      },
      events: [],
      styles: {
        visibility: { value: '{{true}}' },
        cellSizeInViewsClassifiedByResource: { value: 'spacious' },
        weekDateFormat: { value: 'DD MMM' },
      },
    },
  },
  {
    name: 'Iframe',
    displayName: 'Iframe',
    description: 'Embed external content',
    defaultSize: {
      width: 10,
      height: 310,
    },
    component: 'IFrame',
    others: {
      showOnDesktop: { type: 'toggle', displayName: 'Show on desktop' },
      showOnMobile: { type: 'toggle', displayName: 'Show on mobile' },
    },
    properties: {
      source: {
        type: 'code',
        displayName: 'URL',
        validation: {
          schema: { type: 'string' },
        },
      },
    },
    events: {},
    styles: {
      visibility: {
        type: 'toggle',
        displayName: 'Visibility',
        validation: {
          schema: { type: 'boolean' },
        },
      },
      disabledState: {
        type: 'toggle',
        displayName: 'Disable',
        validation: {
          schema: { type: 'boolean' },
        },
      },
    },
    exposedVariables: {},
    definition: {
      others: {
        showOnDesktop: { value: '{{true}}' },
        showOnMobile: { value: '{{false}}' },
      },
      properties: {
        source: { value: 'https://tooljet.io/' },
        visible: { value: '{{true}}' },
      },
      events: [],
      styles: {
        visibility: { value: '{{true}}' },
        disabledState: { value: '{{false}}' },
      },
    },
  },
  {
    name: 'CodeEditor',
    displayName: 'Code Editor',
    description: 'Edit source code',
    component: 'CodeEditor',
    defaultSize: {
      width: 15,
      height: 120,
    },
    others: {
      showOnDesktop: { type: 'toggle', displayName: 'Show on desktop' },
      showOnMobile: { type: 'toggle', displayName: 'Show on mobile' },
    },
    properties: {
      enableLineNumber: {
        type: 'code',
        displayName: 'Show Line Number',
        validation: {
          schema: { type: 'boolean' },
        },
      },
      mode: {
        type: 'code',
        displayName: 'Mode',
        validation: {
          schema: { type: 'string' },
        },
      },
      placeholder: {
        type: 'code',
        displayName: 'Placeholder',
        validation: {
          schema: { type: 'string' },
        },
      },
    },
    events: {},
    styles: {
      visibility: {
        type: 'toggle',
        displayName: 'Visibility',
        validation: {
          schema: { type: 'boolean' },
        },
      },
      disabledState: {
        type: 'toggle',
        displayName: 'Disable',
        validation: {
          schema: { type: 'boolean' },
        },
      },
      borderRadius: {
        type: 'code',
        displayName: 'Border radius',
        validation: {
          schema: { type: 'union', schemas: [{ type: 'string' }, { type: 'number' }] },
        },
      },
    },
    exposedVariables: {
      value: '',
    },
    definition: {
      others: {
        showOnDesktop: { value: '{{true}}' },
        showOnMobile: { value: '{{false}}' },
      },
      properties: {
        enableLineNumber: { value: '{{true}}' },
        mode: { value: 'javascript' },
        placeholder: { value: '' },
      },
      events: [],
      styles: {
        visibility: { value: '{{true}}' },
        disabledState: { value: '{{false}}' },
        borderRadius: { value: '{{4}}' },
      },
    },
  },
  {
    name: 'Tabs',
    displayName: 'Tabs',
    description: 'Organize content in tabs',
    defaultSize: {
      width: 30,
      height: 300,
    },
    defaultChildren: [
      {
        componentName: 'Image',
        layout: {
          top: 60,
          left: 37,
          height: 100,
        },
        tab: 0,
        properties: ['source'],
        defaultValue: {
          source: 'https://uploads-ssl.webflow.com/6266634263b9179f76b2236e/62666392f32677b5cb2fb84b_logo.svg',
        },
      },
      {
        componentName: 'Text',
        layout: {
          top: 100,
          left: 17,
          height: 50,
          width: 34,
        },
        tab: 1,
        properties: ['text'],
        defaultValue: {
          text: 'Open-source low-code framework to build & deploy internal tools within minutes.',
        },
      },
      {
        componentName: 'Table',
        layout: {
          top: 0,
          left: 1,
          width: 42,
          height: 250,
        },
        tab: 2,
      },
    ],
    component: 'Tabs',
    others: {
      showOnDesktop: { type: 'toggle', displayName: 'Show on desktop' },
      showOnMobile: { type: 'toggle', displayName: 'Show on mobile' },
    },
    properties: {
      tabs: {
        type: 'code',
        displayName: 'Tabs',
        validation: {
          schema: {
            type: 'array',
            element: {
              type: 'object',
              object: {
                id: {
                  type: 'union',
                  schemas: [{ type: 'string' }, { type: 'number' }],
                },
              },
            },
          },
        },
      },
      defaultTab: {
        type: 'code',
        displayName: 'Default tab',
        validation: {
          schema: {
            type: 'union',
            schemas: [{ type: 'string' }, { type: 'number' }],
          },
        },
      },
      hideTabs: {
        type: 'toggle',
        displayName: 'Hide tabs',
        validation: {
          schema: {
            type: 'boolean',
          },
        },
      },
      renderOnlyActiveTab: {
        type: 'toggle',
        displayName: 'Render only active tab',
        validation: {
          schema: {
            type: 'boolean',
          },
        },
      },
    },
    events: { onTabSwitch: { displayName: 'On tab switch' } },
    styles: {
      highlightColor: {
        type: 'color',
        displayName: 'Highlight color',
        validation: {
          schema: { type: 'string' },
        },
      },
      visibility: {
        type: 'toggle',
        displayName: 'Visibility',
        validation: {
          schema: {
            type: 'boolean',
          },
        },
      },
      disabledState: {
        type: 'toggle',
        displayName: 'Disable',
        validation: {
          schema: {
            type: 'boolean',
          },
        },
      },
      tabWidth: {
        type: 'select',
        displayName: 'Tab width',
        options: [
          { name: 'Auto', value: 'auto' },
          { name: 'Equally split', value: 'split' },
        ],
      },
    },
    actions: [
      {
        handle: 'setTab',
        displayName: 'Set current tab',
        params: [
          {
            handle: 'id',
            displayName: 'Id',
          },
        ],
      },
    ],
    exposedVariables: { currentTab: '' },
    definition: {
      others: {
        showOnDesktop: { value: '{{true}}' },
        showOnMobile: { value: '{{false}}' },
      },
      properties: {
        tabs: {
          value:
            "{{[ \n\t\t{ title: 'Home', id: '0' }, \n\t\t{ title: 'Profile', id: '1' }, \n\t\t{ title: 'Settings', id: '2' } \n ]}}",
        },
        defaultTab: { value: '0' },
        hideTabs: { value: false },
        renderOnlyActiveTab: { value: true },
      },
      events: [],
      styles: {
        highlightColor: { value: '' },
        visibility: { value: '{{true}}' },
        disabledState: { value: '{{false}}' },
        tabWidth: { value: 'auto' },
      },
    },
  },
  {
    name: 'Timer',
    displayName: 'Timer',
    description: 'Countdown or stopwatch',
    component: 'Timer',
    defaultSize: {
      width: 11,
      height: 128,
    },
    others: {
      showOnDesktop: { type: 'toggle', displayName: 'Show on desktop' },
      showOnMobile: { type: 'toggle', displayName: 'Show on mobile' },
    },
    properties: {
      value: {
        type: 'code',
        displayName: 'Default value',
        validation: {
          schema: { type: 'string' },
        },
      },
      type: {
        type: 'select',
        displayName: 'Timer type',
        options: [
          { name: 'Count up', value: 'countUp' },
          { name: 'Count down', value: 'countDown' },
        ],
        validation: {
          schema: { type: 'string' },
        },
      },
    },
    validation: {},
    events: {
      onStart: { displayName: 'On Start' },
      onResume: { displayName: 'On Resume' },
      onPause: { displayName: 'On Pause' },
      onCountDownFinish: { displayName: 'On Count Down Finish' },
      onReset: { displayName: 'On Reset' },
    },
    styles: {
      visibility: {
        type: 'toggle',
        displayName: 'Visibility',
        validation: {
          schema: { type: 'boolean' },
        },
      },
      disabledState: {
        type: 'toggle',
        displayName: 'Disable',
        validation: {
          schema: { type: 'boolean' },
        },
      },
    },
    exposedVariables: {
      value: '',
    },
    definition: {
      validation: {},
      others: {
        showOnDesktop: { value: '{{true}}' },
        showOnMobile: { value: '{{false}}' },
      },
      properties: {
        value: {
          value: '00:00:00:000',
        },
        type: {
          value: 'countUp',
        },
      },
      defaults: [
        {
          type: 'countUp',
          value: '00:00:00:000',
          paramName: 'value',
        },
        {
          type: 'countDown',
          value: '00:00:10:000',
          paramName: 'value',
        },
      ],
      events: [],
      styles: {
        visibility: { value: '{{true}}' },
        disabledState: { value: '{{false}}' },
      },
    },
  },
  {
    name: 'Listview',
    displayName: 'List View',
    description: 'List multiple items',
    defaultSize: {
      width: 20,
      height: 300,
    },
    defaultChildren: [
      {
        componentName: 'Image',
        layout: {
          top: 15,
          left: 6.976744186046512,
          height: 100,
        },
        properties: ['source'],
        accessorKey: 'imageURL',
      },
      {
        componentName: 'Text',
        layout: {
          top: 50,
          left: 27,
          height: 30,
        },
        properties: ['text'],
        accessorKey: 'text',
      },
      {
        componentName: 'Button',
        layout: {
          top: 50,
          left: 60,
          height: 30,
        },
        incrementWidth: 2,
        properties: ['text'],
        accessorKey: 'buttonText',
      },
    ],
    component: 'Listview',
    others: {
      showOnDesktop: { type: 'toggle', displayName: 'Show on desktop' },
      showOnMobile: { type: 'toggle', displayName: 'Show on mobile' },
    },
    properties: {
      data: {
        type: 'code',
        displayName: 'List data',
        validation: {
          schema: { type: 'array', element: { type: 'object' } },
        },
      },
      mode: {
        type: 'select',
        displayName: 'Mode',
        options: [
          { name: 'list', value: 'list' },
          { name: 'grid', value: 'grid' },
        ],
        validation: {
          schema: { type: 'string' },
        },
      },
      columns: {
        type: 'number',
        displayName: 'Columns',
        validation: {
          schema: { type: 'number' },
        },
        conditionallyRender: {
          key: 'mode',
          value: 'grid',
        },
      },
      rowHeight: {
        type: 'code',
        displayName: 'Row height',
        validation: {
          schema: { type: 'union', schemas: [{ type: 'string' }, { type: 'number' }] },
        },
      },
      showBorder: {
        type: 'code',
        displayName: 'Show bottom border',
        validation: {
          schema: { type: 'boolean' },
        },
        conditionallyRender: {
          key: 'mode',
          value: 'list',
        },
      },
      enablePagination: {
        type: 'toggle',
        displayName: 'Enable pagination',
        validation: {
          schema: { type: 'boolean' },
        },
      },
      rowsPerPage: {
        type: 'code',
        displayName: 'Rows per page',
        validation: {
          schema: { type: 'number' },
        },
      },
    },
    events: {
      onRowClicked: { displayName: 'Row clicked (Deprecated)' },
      onRecordClicked: { displayName: 'Record clicked' },
    },
    styles: {
      backgroundColor: {
        type: 'color',
        displayName: 'Background color',
        validation: {
          schema: { type: 'string' },
        },
      },
      borderColor: {
        type: 'color',
        displayName: 'Border color',
        validation: {
          schema: { type: 'string' },
        },
      },
      visibility: {
        type: 'toggle',
        displayName: 'Visibility',
        validation: {
          schema: { type: 'boolean' },
        },
      },
      disabledState: {
        type: 'toggle',
        displayName: 'Disable',
        validation: {
          schema: { type: 'boolean' },
        },
      },
      borderRadius: {
        type: 'number',
        displayName: 'Border radius',
        validation: {
          schema: { type: 'union', schemas: [{ type: 'string' }, { type: 'number' }] },
        },
      },
    },
    exposedVariables: {
      data: [{}],
    },
    definition: {
      others: {
        showOnDesktop: { value: '{{true}}' },
        showOnMobile: { value: '{{false}}' },
      },
      properties: {
        data: {
          value: `{{[
  { imageURL: 'https://www.svgrepo.com/show/34217/image.svg', text: 'Sample text 1', buttonText: 'Button 1' },
    { imageURL: 'https://www.svgrepo.com/show/34217/image.svg', text: 'Sample text 1', buttonText: 'Button 2' },
    { imageURL: 'https://www.svgrepo.com/show/34217/image.svg', text: 'Sample text 1', buttonText: 'Button 3' },
  ]}}`,
        },
        mode: { value: 'list' },
        columns: { value: '{{3}}' },
        rowHeight: {
          value: '100',
        },
        visible: { value: '{{true}}' },
        showBorder: { value: '{{true}}' },
        rowsPerPage: { value: '{{10}}' },
        enablePagination: { value: '{{false}}' },
      },
      events: [],
      styles: {
        backgroundColor: { value: '#fff' },
        borderColor: { value: '#dadcde' },
        visibility: { value: '{{true}}' },
        disabledState: { value: '{{false}}' },
        borderRadius: { value: '{{4}}' },
      },
    },
  },
  {
    name: 'Tags',
    displayName: 'Tags',
    description: 'Display tag labels',
    component: 'Tags',
    defaultSize: {
      width: 8,
      height: 30,
    },
    others: {
      showOnDesktop: { type: 'toggle', displayName: 'Show on desktop' },
      showOnMobile: { type: 'toggle', displayName: 'Show on mobile' },
    },
    properties: {
      data: {
        type: 'code',
        displayName: 'Tags',
        validation: {
          schema: {
            type: 'array',
            element: {
              type: 'object',
              object: { title: { type: 'string' }, color: { type: 'string' }, textColor: { type: 'string' } },
            },
          },
        },
      },
    },
    events: {},
    styles: {
      visibility: {
        type: 'toggle',
        displayName: 'Visibility',
        validation: {
          schema: { type: 'boolean' },
        },
      },
    },
    exposedVariables: {},
    definition: {
      others: {
        showOnDesktop: { value: '{{true}}' },
        showOnMobile: { value: '{{false}}' },
      },
      properties: {
        data: {
          value:
            "{{ [ \n\t\t{ title: 'success', color: '#2fb344', textColor: '#fff' }, \n\t\t{ title: 'info', color: '#206bc4', textColor: '#fff'  }, \n\t\t{ title: 'warning', color: '#f59f00', textColor: '#fff'  }, \n\t\t{ title: 'danger', color: '#d63939', textColor: '#fff' } ] }}",
        },
      },
      events: [],
      styles: {
        visibility: { value: '{{true}}' },
      },
    },
  },
  {
    name: 'Pagination',
    displayName: 'Pagination',
    description: 'Navigate pages',
    component: 'Pagination',
    defaultSize: {
      width: 10,
      height: 30,
    },
    others: {
      showOnDesktop: { type: 'toggle', displayName: 'Show on desktop' },
      showOnMobile: { type: 'toggle', displayName: 'Show on mobile' },
    },
    properties: {
      numberOfPages: {
        type: 'code',
        displayName: 'Number of pages',
        validation: {
          schema: { type: 'number' },
        },
      },
      defaultPageIndex: {
        type: 'code',
        displayName: 'Default page index',
        validation: {
          schema: { type: 'number' },
        },
      },
    },
    validation: {},
    events: {
      onPageChange: { displayName: 'On Page Change' },
    },
    styles: {
      visibility: {
        type: 'toggle',
        displayName: 'Visibility',
        validation: {
          schema: { type: 'boolean' },
        },
      },
      disabledState: {
        type: 'toggle',
        displayName: 'Disable',
        validation: {
          schema: { type: 'boolean' },
        },
      },
    },
    exposedVariables: {
      totalPages: null,
      currentPageIndex: null,
    },
    definition: {
      validation: {},
      others: {
        showOnDesktop: { value: '{{true}}' },
        showOnMobile: { value: '{{false}}' },
      },
      properties: {
        numberOfPages: {
          value: '{{5}}',
        },
        defaultPageIndex: {
          value: '{{1}}',
        },
      },
      events: [],
      styles: {
        visibility: { value: '{{true}}' },
        disabledState: { value: '{{false}}' },
      },
    },
  },
  {
    name: 'CircularProgressBar',
    displayName: 'Circular Progressbar',
    description: 'Show circular progress',
    component: 'CircularProgressBar',
    defaultSize: {
      width: 7,
      height: 50,
    },
    others: {
      showOnDesktop: { type: 'toggle', displayName: 'Show on desktop' },
      showOnMobile: { type: 'toggle', displayName: 'Show on mobile' },
    },
    properties: {
      text: {
        type: 'code',
        displayName: 'Text',
        validation: {
          schema: { type: 'string' },
        },
      },
      progress: {
        type: 'code',
        displayName: 'Progress',
        validation: {
          schema: { type: 'union', schemas: [{ type: 'string' }, { type: 'number' }] },
        },
      },
    },
    events: {},
    styles: {
      color: {
        type: 'color',
        displayName: 'Color',
        validation: {
          schema: { type: 'string' },
        },
      },
      textColor: {
        type: 'color',
        displayName: 'Text Color',
        validation: {
          schema: { type: 'string' },
        },
      },
      textSize: {
        type: 'code',
        displayName: 'Text size',
        validation: {
          schema: { type: 'union', schemas: [{ type: 'string' }, { type: 'number' }] },
        },
      },
      strokeWidth: {
        type: 'code',
        displayName: 'Stroke width',
        validation: {
          schema: { type: 'union', schemas: [{ type: 'string' }, { type: 'number' }] },
        },
      },
      counterClockwise: {
        type: 'code',
        displayName: 'Counter clockwise',
        validation: {
          schema: { type: 'boolean' },
        },
      },
      circleRatio: {
        type: 'code',
        displayName: 'Circle ratio',
        validation: {
          schema: { type: 'union', schemas: [{ type: 'string' }, { type: 'number' }] },
        },
      },
      visibility: {
        type: 'toggle',
        displayName: 'Visibility',
        validation: {
          schema: { type: 'boolean' },
        },
      },
    },
    exposedVariables: {},
    definition: {
      others: {
        showOnDesktop: { value: '{{true}}' },
        showOnMobile: { value: '{{false}}' },
      },
      properties: {
        text: {
          value: '',
        },
        progress: {
          value: '{{50}}',
        },
      },
      events: [],
      styles: {
        color: { value: '' },
        textColor: { value: '' },
        textSize: { value: '{{16}}' },
        strokeWidth: { value: '{{8}}' },
        counterClockwise: { value: '{{false}}' },
        circleRatio: { value: '{{1}}' },
        visibility: { value: '{{true}}' },
      },
    },
  },
  {
    name: 'Spinner',
    displayName: 'Spinner',
    description: 'Indicate loading state',
    component: 'Spinner',
    defaultSize: {
      width: 4,
      height: 30,
    },
    others: {
      showOnDesktop: { type: 'toggle', displayName: 'Show on desktop' },
      showOnMobile: { type: 'toggle', displayName: 'Show on mobile' },
    },
    properties: {},
    events: {},
    styles: {
      visibility: {
        type: 'toggle',
        displayName: 'Visibility',
        validation: {
          schema: { type: 'boolean' },
        },
      },
      colour: {
        type: 'color',
        displayName: 'Colour',
        validation: {
          schema: { type: 'string' },
        },
      },
      size: {
        type: 'select',
        displayName: 'Size',
        options: [
          { name: 'small', value: 'sm' },
          { name: 'large', value: 'lg' },
        ],
        validation: {
          schema: { type: 'string' },
        },
      },
    },
    exposedVariables: {},
    definition: {
      others: {
        showOnDesktop: { value: '{{true}}' },
        showOnMobile: { value: '{{false}}' },
      },
      properties: {},
      events: [],
      styles: {
        visibility: { value: '{{true}}' },
        size: { value: 'sm' },
        colour: { value: '#0565ff' },
      },
    },
  },
  {
    name: 'Statistics',
    displayName: 'Statistics',
    description: 'Show key metrics',
    component: 'Statistics',
    defaultSize: {
      width: 9.2,
      height: 152,
    },
    others: {
      showOnDesktop: { type: 'toggle', displayName: 'Show on desktop' },
      showOnMobile: { type: 'toggle', displayName: 'Show on mobile' },
    },
    properties: {
      primaryValueLabel: {
        type: 'code',
        displayName: 'Primary value label',
        validation: { schema: { type: 'string' } },
      },
      primaryValue: { type: 'code', displayName: 'Primary value', validation: { schema: { type: 'string' } } },
      hideSecondary: {
        type: 'toggle',
        displayName: 'Hide secondary value',
        validation: { schema: { type: 'boolean' } },
      },
      secondaryValueLabel: {
        type: 'code',
        displayName: 'Secondary value label',
        validation: { schema: { type: 'string' } },
      },
      secondaryValue: { type: 'code', displayName: 'Secondary value', validation: { schema: { type: 'string' } } },
      secondarySignDisplay: {
        type: 'code',
        displayName: 'Secondary sign display',

        validation: { schema: { type: 'string' } },
      },
      loadingState: { type: 'toggle', displayName: 'Loading state', validation: { schema: { type: 'boolean' } } },
    },
    events: {},
    styles: {
      primaryLabelColour: {
        type: 'color',
        displayName: 'Primary label colour',
        validation: { schema: { type: 'string' } },
      },
      primaryTextColour: {
        type: 'color',
        displayName: 'Primary text  colour',
        validation: { schema: { type: 'string' } },
      },
      secondaryLabelColour: {
        type: 'color',
        displayName: 'Secondary label colour',
        validation: { schema: { type: 'string' } },
      },
      secondaryTextColour: {
        type: 'color',
        displayName: 'Secondary text colour',
        validation: { schema: { type: 'string' } },
      },
      visibility: {
        type: 'toggle',
        displayName: 'Visibility',
        validation: { schema: { type: 'boolean' } },
      },
    },
    definition: {
      others: {
        showOnDesktop: { value: '{{true}}' },
        showOnMobile: { value: '{{false}}' },
      },
      properties: {
        primaryValueLabel: { value: 'This months earnings' },
        primaryValue: { value: '682.3' },
        secondaryValueLabel: { value: 'Last month' },
        secondaryValue: { value: '2.85' },
        secondarySignDisplay: { value: 'positive' },
        loadingState: { value: `{{false}}` },
      },
      events: [],
      styles: {
        primaryLabelColour: { value: '#8092AB' },
        primaryTextColour: { value: '#000000' },
        secondaryLabelColour: { value: '#8092AB' },
        secondaryTextColour: { value: '#36AF8B' },
        visibility: { value: '{{true}}' },
      },
    },
  },
  {
    name: 'RangeSlider',
    displayName: 'Range Slider',
    description: 'Adjust value range',
    component: 'RangeSlider',
    defaultSize: {
      width: 9,
      height: 30,
    },
    others: {
      showOnDesktop: { type: 'toggle', displayName: 'Show on desktop' },
      showOnMobile: { type: 'toggle', displayName: 'Show on mobile' },
    },
    properties: {
      min: {
        type: 'number',
        displayName: 'Min',
        validation: {
          schema: { type: 'number' },
        },
      },
      max: {
        type: 'number',
        displayName: 'Max',
        validation: {
          schema: { type: 'number' },
        },
      },
      value: {
        type: 'code',
        displayName: 'Value',
        validation: {
          schema: { type: 'union', schemas: [{ type: 'string' }, { type: 'number' }] },
        },
      },
      enableTwoHandle: {
        type: 'toggle',
        displayName: 'Two handles',
        validation: {
          schema: { type: 'boolean' },
        },
      },
    },
    events: {
      onChange: { displayName: 'On change' },
    },
    styles: {
      lineColor: {
        type: 'color',
        displayName: 'Line color',
        validation: {
          schema: { type: 'string' },
        },
      },
      handleColor: {
        type: 'color',
        displayName: 'Handle color',
        validation: {
          schema: { type: 'string' },
        },
      },
      trackColor: {
        type: 'color',
        displayName: 'Track color',
        validation: {
          schema: { type: 'string' },
        },
      },
      visibility: {
        type: 'code',
        displayName: 'Visibility',
        validation: {
          schema: { type: 'boolean' },
        },
      },
    },
    exposedVariables: {
      value: null,
    },
    definition: {
      others: {
        showOnDesktop: { value: true },
        showOnMobile: { value: false },
      },
      properties: {
        min: {
          value: '{{0}}',
        },
        max: {
          value: '{{100}}',
        },
        value: {
          value: '{{50}}',
        },
        enableTwoHandle: { value: false },
      },
      events: [],
      styles: {
        lineColor: { value: '' },
        handleColor: { value: '' },
        trackColor: { value: '' },
        visibility: { value: '{{true}}' },
      },
    },
  },
  {
    name: 'Timeline',
    displayName: 'Timeline',
    description: 'Show event timeline',
    component: 'Timeline',
    properties: {
      data: {
        type: 'code',
        displayName: 'Timeline data',
        validation: {
          schema: { type: 'array', element: { type: 'object' } },
        },
      },
      hideDate: {
        type: 'toggle',
        displayName: 'Hide date',
        validation: {
          schema: { type: 'boolean' },
        },
      },
    },
    defaultSize: {
      width: 20,
      height: 270,
    },
    others: {
      showOnDesktop: { type: 'toggle', displayName: 'Show on desktop' },
      showOnMobile: { type: 'toggle', displayName: 'Show on mobile' },
    },
    events: {},
    styles: {
      visibility: {
        type: 'toggle',
        displayName: 'Visibility',
        validation: { schema: { type: 'boolean' } },
      },
    },
    exposedVariables: {
      value: {},
    },
    definition: {
      others: {
        showOnDesktop: { value: '{{true}}' },
        showOnMobile: { value: '{{false}}' },
      },
      properties: {
        data: {
          value:
            "{{ [ \n\t\t{ title: 'Product Launched', subTitle: 'First version of our product released to public', date: '20/10/2021', iconBackgroundColor: '#4d72fa'},\n\t\t { title: 'First Signup', subTitle: 'Congratulations! We got our first signup', date: '22/10/2021', iconBackgroundColor: '#4d72fa'}, \n\t\t { title: 'First Payment', subTitle: 'Hurray! We got our first payment', date: '01/11/2021', iconBackgroundColor: '#4d72fa'} \n] }}",
        },
        hideDate: { value: '{{false}}' },
      },
      events: [],
      styles: {
        visibility: { value: '{{true}}' },
      },
    },
  },
  {
    name: 'SvgImage',
    displayName: 'Svg Image',
    description: 'Display SVG graphics',
    component: 'SvgImage',
    properties: {
      data: {
        type: 'code',
        displayName: 'Svg  data',
        validation: {
          schema: { type: 'string' },
        },
      },
    },
    defaultSize: {
      width: 4,
      height: 50,
    },
    others: {
      showOnDesktop: { type: 'toggle', displayName: 'Show on desktop' },
      showOnMobile: { type: 'toggle', displayName: 'Show on mobile' },
    },
    events: {},
    styles: {
      visibility: {
        type: 'toggle',
        displayName: 'Visibility',
        validation: {
          schema: { type: 'boolean' },
        },
      },
    },
    exposedVariables: {
      value: {},
    },
    definition: {
      others: {
        showOnDesktop: { value: '{{true}}' },
        showOnMobile: { value: '{{false}}' },
      },
      properties: {
        data: {
          value:
            '<svg xmlns="http://www.w3.org/2000/svg" class="icon" width="24" height="24" viewBox="0 0 24 24" stroke-width="2" stroke="currentColor" fill="none" stroke-linecap="round" stroke-linejoin="round"><path stroke="none" d="M0 0h24v24H0z" fill="none"/><rect x="4" y="4" width="6" height="6" rx="1" /><rect x="4" y="14" width="6" height="6" rx="1" /><rect x="14" y="14" width="6" height="6" rx="1" /><line x1="14" y1="7" x2="20" y2="7" /><line x1="17" y1="4" x2="17" y2="10" /></svg>',
        },
      },
      events: [],
      styles: {
        visibility: { value: '{{true}}' },
      },
    },
  },
  {
    name: 'Html',
    displayName: 'HTML Viewer',
    description: 'View HTML content',
    component: 'Html',
    defaultSize: {
      width: 10,
      height: 310,
    },
    properties: {
      rawHtml: {
        type: 'code',
        displayName: 'Raw HTML',
        validation: {
          schema: { type: 'string' },
        },
      },
    },
    others: {
      showOnDesktop: { type: 'toggle', displayName: 'Show on desktop' },
      showOnMobile: { type: 'toggle', displayName: 'Show on mobile' },
    },
    events: {},
    styles: {
      visibility: {
        type: 'toggle',
        displayName: 'Visibility',
        validation: {
          schema: { type: 'boolean' },
        },
      },
    },
    exposedVariables: {},
    definition: {
      others: {
        showOnDesktop: { value: '{{true}}' },
        showOnMobile: { value: '{{false}}' },
      },
      properties: {
        rawHtml: {
          value: `<body><main><section class="hero" style="height:306px;display: flex;
          justify-content: center;padding:0 1px;align-items: center;text-align:center">You can build your custom HTML-CSS template here</section></main></body>`,
        },
      },
      events: [],
      styles: {
        visibility: { value: '{{true}}' },
      },
    },
  },
  {
    name: 'VerticalDivider',
    displayName: 'Vertical Divider',
    description: 'Vertical line separator',
    component: 'VerticalDivider',
    defaultSize: {
      width: 2,
      height: 100,
    },
    others: {
      showOnDesktop: { type: 'toggle', displayName: 'Show on desktop' },
      showOnMobile: { type: 'toggle', displayName: 'Show on mobile' },
    },
    properties: {},
    events: {},
    styles: {
      dividerColor: {
        type: 'color',
        displayName: 'Divider color',
        validation: {
          schema: { type: 'string' },
        },
      },
      visibility: {
        type: 'toggle',
        displayName: 'Visibility',
        validation: {
          schema: { type: 'boolean' },
        },
      },
    },
    exposedVariables: {
      value: {},
    },
    definition: {
      others: {
        showOnDesktop: { value: '{{true}}' },
        showOnMobile: { value: '{{false}}' },
      },
      properties: {},
      events: [],
      styles: {
        visibility: { value: '{{true}}' },
        dividerColor: { value: '#000000' },
      },
    },
  },
  {
    name: 'CustomComponent',
    displayName: 'Custom Component',
    description: 'Create React components',
    component: 'CustomComponent',
    properties: {
      data: { type: 'code', displayName: 'Data', validation: { schema: { type: 'object' } } },
      code: { type: 'code', displayName: 'Code' },
    },
    defaultSize: {
      width: 20,
      height: 140,
    },
    others: {
      showOnDesktop: { type: 'toggle', displayName: 'Show on desktop' },
      showOnMobile: { type: 'toggle', displayName: 'Show on mobile' },
    },
    events: {},
    styles: {
      visibility: {
        type: 'toggle',
        displayName: 'Visibility',
        validation: { schema: { type: 'boolean' } },
      },
    },
    exposedVariables: {
      data: { value: `{{{ title: 'Hi! There', buttonText: 'Update Title'}}}` },
    },
    definition: {
      others: {
        showOnDesktop: { value: '{{true}}' },
        showOnMobile: { value: '{{false}}' },
      },
      properties: {
        visible: { value: '{{true}}' },
        data: {
          value: `{{{ title: 'Hi! There', buttonText: 'Update Title'}}}`,
        },
        code: {
          value: `import React from 'https://cdn.skypack.dev/react';
import ReactDOM from 'https://cdn.skypack.dev/react-dom';
import { Button, Container } from 'https://cdn.skypack.dev/@material-ui/core';
const MyCustomComponent = ({data, updateData, runQuery}) => (
  <Container>
      <h1>{data.title}</h1>
      <Button
        color="primary"
        variant="outlined"
        onClick={() => {updateData({title: 'Hello World!!'})}}
      >
        {data.buttonText}
      </Button>
    </Container>
);
const ConnectedComponent = Tooljet.connectComponent(MyCustomComponent);
ReactDOM.render(<ConnectedComponent />, document.body);`,
          skipResolve: true,
        },
      },
      events: [],
      styles: {
        visibility: { value: '{{true}}' },
      },
    },
  },
  {
    name: 'ButtonGroup',
    displayName: 'Button Group',
    description: 'Group of buttons',
    component: 'ButtonGroup',
    properties: {
      label: {
        type: 'code',
        displayName: 'label',
        validation: {
          schema: { type: 'string' },
        },
      },
      values: {
        type: 'code',
        displayName: 'values',
        validation: {
          schema: {
            type: 'union',
            schemas: [{ type: 'array', element: { type: 'union', schemas: [{ type: 'string' }, { type: 'number' }] } }],
          },
        },
      },
      labels: {
        type: 'code',
        displayName: 'Labels',
        validation: {
          schema: {
            type: 'union',
            schemas: [{ type: 'array', element: { type: 'union', schemas: [{ type: 'string' }, { type: 'number' }] } }],
          },
        },
      },
      defaultSelected: {
        type: 'code',
        displayName: 'Default selected',
        validation: {
          schema: {
            type: 'union',
            schemas: [{ type: 'array', element: { type: 'union', schemas: [{ type: 'string' }, { type: 'number' }] } }],
          },
        },
      },
      multiSelection: {
        type: 'toggle',
        displayName: 'Enable multiple selection',

        validation: {
          schema: { type: 'boolean' },
        },
      },
    },
    defaultSize: {
      width: 12,
      height: 80,
    },
    others: {
      showOnDesktop: { type: 'toggle', displayName: 'Show on desktop' },
      showOnMobile: { type: 'toggle', displayName: 'Show on mobile' },
    },
    events: {
      onClick: { displayName: 'On click' },
    },
    styles: {
      backgroundColor: {
        type: 'color',
        displayName: 'Background color',
        validation: {
          schema: { type: 'string' },
        },
      },
      textColor: {
        type: 'color',
        displayName: 'Text color',
        validation: {
          schema: { type: 'string' },
        },
      },
      visibility: {
        type: 'toggle',
        displayName: 'Visibility',
        validation: {
          schema: { type: 'boolean' },
        },
      },
      disabledState: {
        type: 'toggle',
        displayName: 'Disable',
        validation: {
          schema: { type: 'boolean' },
        },
      },
      borderRadius: {
        type: 'number',
        displayName: 'Border radius',
        validation: {
          schema: { type: 'number' },
          defaultValue: false,
        },
      },
      selectedTextColor: {
        type: 'color',
        displayName: 'Selected text colour',
        validation: {
          schema: { type: 'string' },
        },
      },
      selectedBackgroundColor: {
        type: 'color',
        displayName: 'Selected background color',
        validation: {
          schema: { type: 'string' },
        },
      },
    },
    exposedVariables: {
      selected: [1],
    },
    definition: {
      others: {
        showOnDesktop: { value: '{{true}}' },
        showOnMobile: { value: '{{false}}' },
      },
      properties: {
        label: { value: `Button group` },
        defaultSelected: { value: '{{[1]}}' },
        values: { value: '{{[1,2,3]}}' },
        labels: { value: '{{[]}}' },
        multiSelection: { value: '{{false}}' },
      },
      events: [],
      styles: {
        backgroundColor: { value: '' },
        textColor: { value: '' },
        visibility: { value: '{{true}}' },
        borderRadius: { value: '{{4}}' },
        disabledState: { value: '{{false}}' },
        selectedTextColor: { value: '' },
        selectedBackgroundColor: { value: '' },
      },
    },
  },
  {
    name: 'PDF',
    displayName: 'PDF',
    description: 'Embed PDF documents',
    component: 'PDF',
    properties: {
      url: { type: 'code', displayName: 'File URL', validation: { schema: { type: 'string' } } },
      scale: { type: 'toggle', displayName: 'Scale page to width', validation: { schema: { type: 'boolean' } } },
      pageControls: { type: 'toggle', displayName: 'Show page controls', validation: { schema: { type: 'boolean' } } },
      showDownloadOption: {
        type: 'toggle',
        displayName: 'Show the download',
        validation: { schema: { type: 'boolean' } },
      },
    },
    defaultSize: {
      width: 20,
      height: 640,
    },
    others: {
      showOnDesktop: { type: 'toggle', displayName: 'Show on desktop' },
      showOnMobile: { type: 'toggle', displayName: 'Show on mobile' },
    },
    events: {},
    styles: {
      visibility: {
        type: 'toggle',
        displayName: 'Visibility',
        validation: { schema: { type: 'boolean' } },
      },
    },
    exposedVariables: {},
    definition: {
      others: {
        showOnDesktop: { value: '{{true}}' },
        showOnMobile: { value: '{{false}}' },
      },
      properties: {
        url: {
          value:
            'https://upload.wikimedia.org/wikipedia/commons/e/ee/Guideline_No._GD-Ed-2214_Marman_Clamp_Systems_Design_Guidelines.pdf',
        },
        scale: {
          value: '{{true}}',
        },
        pageControls: {
          value: `{{true}}`,
        },
        showDownloadOption: {
          value: `{{true}}`,
        },
      },
      events: [],
      styles: {
        visibility: { value: '{{true}}' },
      },
    },
  },

  {
    name: 'Steps',
    displayName: 'Steps',
    description: 'Step-by-step navigation aid',
    component: 'Steps',
    properties: {
      steps: {
        type: 'code',
        displayName: 'Steps',
        validation: {
          schema: {
            type: 'array',
            element: { type: 'object', object: { id: { type: 'number' } } },
          },
        },
      },
      currentStep: {
        type: 'code',
        displayName: 'Current step',
        validation: {
          schema: { type: 'number' },
        },
      },
      stepsSelectable: {
        type: 'toggle',
        displayName: 'Steps selectable',
        validation: {
          schema: { type: 'boolean' },
        },
      },
    },
    defaultSize: {
      width: 22,
      height: 38,
    },
    others: {
      showOnDesktop: { type: 'toggle', displayName: 'Show on desktop' },
      showOnMobile: { type: 'toggle', displayName: 'Show on mobile' },
    },
    events: {
      onSelect: { displayName: 'On select' },
    },
    styles: {
      color: {
        type: 'color',
        displayName: 'Color',
        validation: {
          schema: { type: 'string' },
        },
      },
      textColor: {
        type: 'color',
        displayName: 'Text color',
        validation: {
          schema: { type: 'string' },
        },
      },
      theme: {
        type: 'select',
        displayName: 'Theme',
        options: [
          { name: 'titles', value: 'titles' },
          { name: 'numbers', value: 'numbers' },
          { name: 'plain', value: 'plain' },
        ],
        validation: {
          schema: { type: 'string' },
        },
      },
      visibility: {
        type: 'toggle',
        displayName: 'Visibility',
        validation: {
          schema: { type: 'boolean' },
        },
      },
    },
    exposedVariables: {
      currentStepId: '3',
    },
    definition: {
      others: {
        showOnDesktop: { value: '{{true}}' },
        showOnMobile: { value: '{{false}}' },
      },
      properties: {
        steps: {
          value: `{{ [{ name: 'step 1', tooltip: 'some tooltip', id: 1},{ name: 'step 2', tooltip: 'some tooltip', id: 2},{ name: 'step 3', tooltip: 'some tooltip', id: 3},{ name: 'step 4', tooltip: 'some tooltip', id: 4},{ name: 'step 5', tooltip: 'some tooltip', id: 5}]}}`,
        },
        currentStep: { value: '{{3}}' },
        stepsSelectable: { value: true },
      },
      events: [],
      styles: {
        visibility: { value: '{{true}}' },
        theme: { value: 'titles' },
        color: { value: '' },
        textColor: { value: '' },
      },
    },
  },
  {
    name: 'KanbanBoard',
    displayName: 'Kanban Board',
    description: 'Task management board',
    component: 'KanbanBoard',
    defaultSize: {
      width: 40,
      height: 490,
    },
    others: {
      showOnDesktop: { type: 'toggle', displayName: 'Show on desktop' },
      showOnMobile: { type: 'toggle', displayName: 'Show on mobile' },
    },
    properties: {
      columns: { type: 'code', displayName: 'Columns' },
      cardData: { type: 'code', displayName: 'Card Data' },
      enableAddCard: { type: 'toggle', displayName: 'Enable Add Card' },
    },
    events: {
      onCardAdded: { displayName: 'Card added' },
      onCardRemoved: { displayName: 'Card removed' },
      onCardMoved: { displayName: 'Card moved' },
      onCardSelected: { displayName: 'Card selected' },
      onCardUpdated: { displayName: 'Card updated' },
    },
    styles: {
      disabledState: { type: 'toggle', displayName: 'Disable' },
      visibility: { type: 'toggle', displayName: 'Visibility' },
      width: { type: 'number', displayName: 'Width' },
      minWidth: { type: 'number', displayName: 'Min Width' },
      accentColor: { type: 'color', displayName: 'Accent color' },
    },
    exposedVariables: {
      columns: {},
      lastAddedCard: {},
      lastRemovedCard: {},
      lastCardMovement: {},
      lastUpdatedCard: {},
    },
    definition: {
      others: {
        showOnDesktop: { value: '{{true}}' },
        showOnMobile: { value: '{{false}}' },
      },
      properties: {
        columns: {
          value: '{{[{ "id": "1", "title": "to do" },{ "id": "2", "title": "in progress" }]}}',
        },
        cardData: {
          value:
            '{{[{ id: "01", title: "one", columnId: "1" },{ id: "02", title: "two", columnId: "1" },{ id: "03", title: "three", columnId: "2" }]}}',
        },
        enableAddCard: {
          value: `{{true}}`,
        },
      },
      events: [],
      styles: {
        visibility: { value: '{{true}}' },
        disabledState: { value: '{{false}}' },
        width: { value: '{{400}}' },
        minWidth: { value: '{{200}}' },
        textColor: { value: '' },
      },
    },
  },
  {
    name: 'Kanban',
    displayName: 'Kanban',
    description: 'Task management board',
    component: 'Kanban',
    defaultSize: {
      width: 40,
      height: 490,
    },
    defaultChildren: [
      {
        componentName: 'Text',
        layout: {
          top: 20,
          left: 4,
          height: 30,
        },
        properties: ['text'],
        accessorKey: 'text',
        styles: ['fontWeight', 'textSize', 'textColor'],
        defaultValue: {
          text: '{{cardData.title}}',
          fontWeight: 'bold',
          textSize: 16,
          textColor: '#000',
        },
      },
      {
        componentName: 'Text',
        layout: {
          top: 50,
          left: 4,
          height: 30,
        },
        properties: ['text'],
        accessorKey: 'text',
        styles: ['textSize', 'textColor'],
        defaultValue: {
          text: '{{cardData.description}}',
          textSize: 14,
          textColor: '#000',
        },
      },
    ],
    others: {
      showOnDesktop: { type: 'toggle', displayName: 'Show on desktop' },
      showOnMobile: { type: 'toggle', displayName: 'Show on mobile' },
    },
    properties: {
      columnData: { type: 'code', displayName: 'Column data' },
      cardData: { type: 'code', displayName: 'Card data' },
      cardWidth: {
        type: 'code',
        displayName: 'Card width',
        validation: {
          schema: { type: 'number' },
        },
      },
      cardHeight: {
        type: 'code',
        displayName: 'Card height',
        validation: {
          schema: { type: 'number' },
        },
      },
      enableAddCard: { type: 'toggle', displayName: 'Enable add card' },
      showDeleteButton: { type: 'toggle', displayName: 'Show delete button' },
    },
    events: {
      onUpdate: { displayName: 'On update' },
      onAddCardClick: { displayName: 'On add card click' },
      onCardRemoved: { displayName: 'Card removed' },
      onCardAdded: { displayName: 'Card added' },
      onCardMoved: { displayName: 'Card moved' },
      onCardSelected: { displayName: 'Card selected' },
    },
    styles: {
      disabledState: { type: 'toggle', displayName: 'Disable' },
      visibility: { type: 'toggle', displayName: 'Visibility' },
      accentColor: { type: 'color', displayName: 'Accent color' },
    },
    actions: [
      {
        handle: 'addCard',
        displayName: 'Add Card',
        params: [
          {
            handle: 'cardDetails',
            displayName: 'Card Details',
            defaultValue: `{{{ id: "c11", title: "Title 11", description: "Description 11", columnId: "r3" }}}`,
          },
        ],
      },
      {
        handle: 'deleteCard',
        displayName: 'Delete Card',
        params: [
          { handle: 'id', displayName: 'Card Id', defaultValue: `{{components.kanban1?.lastSelectedCard?.id}}` },
        ],
      },
      {
        handle: 'moveCard',
        displayName: 'Move Card',
        params: [
          { handle: 'cardId', displayName: 'Card Id', defaultValue: `{{components.kanban1?.lastSelectedCard?.id}}` },
          { handle: 'columnId', displayName: 'Destination Column Id', defaultValue: '' },
        ],
      },
      {
        handle: 'updateCardData',
        displayName: 'Update Card Data',
        params: [
          { handle: 'id', displayName: 'Card Id', defaultValue: `{{components.kanban1?.lastSelectedCard?.id}}` },
          {
            handle: 'value',
            displayName: 'Value',
            defaultValue: `{{{...components.kanban1?.lastSelectedCard, title: 'New Title'}}}`,
          },
        ],
      },
    ],
    exposedVariables: {
      updatedCardData: {},
      lastAddedCard: {},
      lastRemovedCard: {},
      lastCardMovement: {},
      lastSelectedCard: {},
      lastUpdatedCard: {},
      lastCardUpdate: [],
    },
    definition: {
      others: {
        showOnDesktop: { value: '{{true}}' },
        showOnMobile: { value: '{{false}}' },
      },
      properties: {
        columnData: {
          value:
            '{{[{ "id": "r1", "title": "To Do" },{ "id": "r2", "title": "In Progress" },{ "id": "r3", "title": "Done" }]}}',
        },
        cardData: {
          value:
            '{{[{ id: "c1", title: "Title 1", description: "Description 1", columnId: "r1" },{ id: "c2", title: "Title 2", description: "Description 2", columnId: "r1" },{ id: "c3", title: "Title 3", description: "Description 3",columnId: "r2" },{ id: "c4", title: "Title 4", description: "Description 4",columnId: "r3" },{ id: "c5", title: "Title 5", description: "Description 5",columnId: "r3" }, { id: "c6", title: "Title 6", description: "Description 6", columnId: "r1" },{ id: "c7", title: "Title 7", description: "Description 7", columnId: "r1" },{ id: "c8", title: "Title 8", description: "Description 8",columnId: "r2" },{ id: "c9", title: "Title 9", description: "Description 9",columnId: "r3" },{ id: "c10", title: "Title 10", description: "Description 10",columnId: "r3" }]}}',
        },
        cardWidth: {
          value: '{{302}}',
        },
        cardHeight: {
          value: '{{100}}',
        },
        enableAddCard: {
          value: `{{true}}`,
        },
        showDeleteButton: {
          value: `{{true}}`,
        },
      },
      events: [],
      styles: {
        visibility: { value: '{{true}}' },
        disabledState: { value: '{{false}}' },
        accentColor: { value: '#4d72fa' },
      },
    },
  },
  {
    name: 'ColorPicker',
    displayName: 'Color Picker',
    description: 'Choose colors from a palette',
    component: 'ColorPicker',
    properties: {
      defaultColor: { type: 'color', displayName: 'Default color' },
    },
    defaultSize: {
      width: 9,
      height: 40,
    },
    actions: [
      {
        displayName: 'Set Color',
        handle: 'setColor',
        params: [{ handle: 'color', displayName: 'color', defaultValue: '#ffffff', type: 'color' }],
      },
    ],
    others: {
      showOnDesktop: { type: 'toggle', displayName: 'Show on desktop' },
      showOnMobile: { type: 'toggle', displayName: 'Show on mobile' },
    },
    events: {
      onChange: { displayName: 'On change' },
    },
    styles: {
      visibility: { type: 'toggle', displayName: 'Visibility' },
    },
    exposedVariables: {
      selectedColorHex: '#000000',
      selectedColorRGB: 'rgb(0,0,0)',
      selectedColorRGBA: 'rgba(0, 0, 0, 1)',
    },
    definition: {
      others: {
        showOnDesktop: { value: '{{true}}' },
        showOnMobile: { value: '{{false}}' },
      },
      properties: {
        defaultColor: {
          value: '#000000',
        },
      },
      events: [],
      styles: {
        visibility: { value: '{{true}}' },
      },
    },
  },
  {
    name: 'TreeSelect',
    displayName: 'Tree Select',
    description: 'Hierarchical item selector',
    defaultSize: {
      width: 12,
      height: 200,
    },
    component: 'TreeSelect',
    others: {
      showOnDesktop: { type: 'toggle', displayName: 'Show on desktop' },
      showOnMobile: { type: 'toggle', displayName: 'Show on mobile' },
    },
    properties: {
      label: { type: 'code', displayName: 'Title' },
      data: { type: 'code', displayName: 'Structure' },
      checkedData: { type: 'code', displayName: 'Checked values' },
      expandedData: { type: 'code', displayName: 'Expanded values' },
    },
    events: {
      onChange: { displayName: 'On change' },
      onCheck: { displayName: 'On check' },
      onUnCheck: { displayName: 'On uncheck' },
    },
    styles: {
      textColor: { type: 'color', displayName: 'Text Color' },
      checkboxColor: { type: 'color', displayName: 'Checkbox color' },
      visibility: { type: 'toggle', displayName: 'Visibility' },
      disabledState: { type: 'toggle', displayName: 'Disable' },
    },
    exposedVariables: {
      checked: ['asia', 'china', 'beijing', 'shanghai', 'japan', 'india', 'delhi', 'mumbai', 'bengaluru'],
      expanded: ['asia'],
      checkedPathArray: [
        ['asia'],
        ['asia', 'china'],
        ['asia', 'china', 'beijing'],
        ['asia', 'china', 'shanghai'],
        ['asia', 'japan'],
        ['asia', 'india'],
        ['asia', 'india', 'delhi'],
        ['asia', 'india', 'mumbai'],
        ['asia', 'india', 'bengaluru'],
      ],
      checkedPathStrings: [
        'asia',
        'asia-china',
        'asia-china-beijing',
        'asia-china-shanghai',
        'asia-japan',
        'asia-india',
        'asia-india-delhi',
        'asia-india-mumbai',
        'asia-india-bengaluru',
      ],
    },
    definition: {
      others: {
        showOnDesktop: { value: '{{true}}' },
        showOnMobile: { value: '{{false}}' },
      },
      properties: {
        label: { value: 'Countries' },
        data: {
          value:
            '{{[{"label":"Asia","value":"asia","children":[{"label":"China","value":"china","children":[{"label":"Beijing","value":"beijing"},{"label":"Shanghai","value":"shanghai"}]},{"label":"Japan","value":"japan"},{"label":"India","value":"india","children":[{"label":"Delhi","value":"delhi"},{"label":"Mumbai","value":"mumbai"},{"label":"Bengaluru","value":"bengaluru"}]}]},{"label":"Europe","value":"europe","children":[{"label":"France","value":"france"},{"label":"Spain","value":"spain"},{"label":"England","value":"england"}]},{"label":"Africa","value":"africa"}]}}',
        },
        checkedData: { value: '{{["asia"]}}' },
        expandedData: { value: '{{["asia"]}}' },
      },
      events: [],
      styles: {
        textColor: { value: '' },
        checkboxColor: { value: '' },
        visibility: { value: '{{true}}' },
        disabledState: { value: '{{false}}' },
      },
    },
  },
  {
    name: 'Link',
    displayName: 'Link',
    description: 'Add link to the text',
    defaultSize: {
      width: 6,
      height: 30,
    },
    component: 'Link',
    others: {
      showOnDesktop: { type: 'toggle', displayName: 'Show on desktop' },
      showOnMobile: { type: 'toggle', displayName: 'Show on mobile' },
    },
    properties: {
      linkTarget: {
        type: 'code',
        displayName: 'Link Target',
        validation: {
          schema: { type: 'string' },
        },
      },
      linkText: {
        type: 'code',
        displayName: 'Link Text',
        validation: {
          schema: { type: 'string' },
        },
      },
      targetType: {
        type: 'select',
        displayName: 'Target Type',
        options: [
          { name: 'New Tab', value: 'new' },
          { name: 'Same Tab', value: 'same' },
        ],
        validation: {
          schema: { type: 'string' },
        },
      },
    },
    events: {
      onClick: { displayName: 'On click' },
      onHover: { displayName: 'On hover' },
    },
    styles: {
      textColor: {
        type: 'color',
        displayName: 'Text Color',
        validation: {
          schema: { type: 'string' },
        },
      },
      textSize: {
        type: 'number',
        displayName: 'Text Size',
        validation: {
          schema: { type: 'number' },
        },
      },
      underline: {
        type: 'select',
        displayName: 'Underline',
        options: [
          { name: 'Never', value: 'no-underline' },
          { name: 'On Hover', value: 'on-hover' },
          { name: 'Always', value: 'underline' },
        ],
        validation: {
          schema: { type: 'string' },
        },
      },
      visibility: {
        type: 'toggle',
        displayName: 'Visibility',
        validation: {
          schema: { type: 'boolean' },
        },
      },
    },
    exposedVariables: {},
    actions: [
      {
        handle: 'click',
        displayName: 'Click',
      },
    ],
    definition: {
      others: {
        showOnDesktop: { value: '{{true}}' },
        showOnMobile: { value: '{{false}}' },
      },
      properties: {
        linkTarget: { value: 'https://dev.to/' },
        linkText: { value: 'Click here' },
        targetType: { value: 'new' },
      },
      events: [],
      styles: {
        textColor: { value: '#375FCF' },
        textSize: { value: 14 },
        underline: { value: 'on-hover' },
        visibility: { value: '{{true}}' },
      },
    },
  },
  {
    name: 'Icon',
    displayName: 'Icon',
    description: 'Icon',
    defaultSize: {
      width: 5,
      height: 48,
    },
    component: 'Icon',
    others: {
      showOnDesktop: { type: 'toggle', displayName: 'Show on desktop' },
      showOnMobile: { type: 'toggle', displayName: 'Show on mobile' },
    },
    properties: {
      icon: {
        type: 'iconPicker',
        displayName: 'Icon',
        validation: {
          schema: { type: 'string' },
        },
      },
    },
    events: {
      onClick: { displayName: 'On click' },
      onHover: { displayName: 'On hover' },
    },
    styles: {
      iconColor: {
        type: 'color',
        displayName: 'Icon color',
        validation: {
          schema: { type: 'string' },
        },
      },
      visibility: {
        type: 'toggle',
        displayName: 'Visibility',
        validation: {
          schema: { type: 'boolean' },
        },
      },
    },
    exposedVariables: {},
    actions: [
      {
        handle: 'click',
        displayName: 'Click',
      },
      {
        displayName: 'Set Visibility',
        handle: 'setVisibility',
        params: [{ handle: 'value', displayName: 'Value', defaultValue: '{{true}}', type: 'toggle' }],
      },
    ],
    definition: {
      others: {
        showOnDesktop: { value: '{{true}}' },
        showOnMobile: { value: '{{false}}' },
      },
      properties: {
        icon: { value: 'IconHome2' },
      },
      events: [],
      styles: {
        iconColor: { value: '#000' },
        visibility: { value: '{{true}}' },
      },
    },
  },
  {
    name: 'BoundedBox',
    displayName: 'Bounded Box',
    description: 'An infinitely customizable image annotation widget',
    component: 'BoundedBox',
    defaultSize: {
      width: 30,
      height: 420,
    },
    others: {
      showOnDesktop: { type: 'toggle', displayName: 'Show on desktop' },
      showOnMobile: { type: 'toggle', displayName: 'Show on mobile' },
    },
    properties: {
      imageUrl: {
        type: 'code',
        displayName: 'Image URL',
        validation: {
          schema: { type: 'string' },
        },
      },

      defaultValue: {
        type: 'code',
        displayName: 'Default value',
        validation: {
          schema: { type: 'union', schemas: [{ type: 'string' }, { type: 'array', element: { type: 'object' } }] },
        },
      },
      selector: {
        type: 'select',
        displayName: 'Selector',
        options: [
          { name: 'Rectangle', value: 'RECTANGLE' },
          { name: 'Point', value: 'POINT' },
        ],
        validation: {
          schema: { type: 'string' },
        },
      },
      labels: {
        type: 'code',
        displayName: 'List of labels',
        validation: {
          schema: { type: 'array' },
          element: { type: 'union', schemas: [{ type: 'string' }, { type: 'number' }] },
        },
      },
    },
    events: {
      onChange: { displayName: 'On change' },
    },
    styles: {
      visibility: {
        type: 'toggle',
        displayName: 'Visibility',
        validation: {
          schema: { type: 'boolean' },
          defaultValue: false,
        },
      },
      disabledState: {
        type: 'toggle',
        displayName: 'Disable',
        validation: {
          schema: { type: 'boolean' },
          defaultValue: false,
        },
      },
    },
    exposedVariables: {
      annotations: [
        {
          type: 'RECTANGLE',
          x: 41,
          y: 62,
          width: 40,
          height: 24,
          text: 'Car',
          id: 'ce103db2-b2a6-46f5-a4f0-5f4eaa6f3663',
        },
        {
          type: 'RECTANGLE',
          x: 41,
          y: 12,
          width: 40,
          height: 24,
          text: 'Tree',
          id: 'b1a7315e-2b15-4bc8-a1c6-a042dab44f27',
        },
      ],
    },
    actions: [],
    definition: {
      others: {
        showOnDesktop: { value: '{{true}}' },
        showOnMobile: { value: '{{false}}' },
      },
      properties: {
        defaultValue: {
          value:
            "{{[\t{type: 'RECTANGLE',width: 40,height:24, x:41,y:62,text:'Car'},{type: 'RECTANGLE',width: 40,height:24, x:41,y:12,text:'Tree'}\t]}}",
        },
        imageUrl: {
          value: `https://burst.shopifycdn.com/photos/three-cars-are-parked-on-stone-paved-street.jpg?width=746&format=pjpg&exif=1&iptc=1`,
        },
        selector: { value: `RECTANGLE` },
        labels: { value: `{{['Tree', 'Car', 'Stree light']}}` },
      },
      events: [],
      styles: {
        visibility: { value: '{{true}}' },

        disabledState: { value: '{{false}}' },
      },
    },
  },
];<|MERGE_RESOLUTION|>--- conflicted
+++ resolved
@@ -2964,7 +2964,6 @@
           { displayName: 'alignverticallytop', value: 'top', iconName: 'alignverticallytop' },
           { displayName: 'alignverticallycenter', value: 'center', iconName: 'alignverticallycenter' },
           { displayName: 'alignverticallybottom', value: 'bottom', iconName: 'alignverticallybottom' },
-<<<<<<< HEAD
         ],
         accordian: 'Text',
       },
@@ -2980,23 +2979,6 @@
         ],
         accordian: 'Text',
       },
-=======
-        ],
-        accordian: 'Text',
-      },
-      decoration: {
-        type: 'switch',
-        displayName: 'Decoration',
-        isIcon: true,
-        options: [
-          { displayName: 'none', value: 'none', iconName: 'minus' },
-          { displayName: 'underline', value: 'underline', iconName: 'underline' },
-          { displayName: 'overline', value: 'overline', iconName: 'overline' },
-          { displayName: 'line-through', value: 'line-through', iconName: 'linethrough' },
-        ],
-        accordian: 'Text',
-      },
->>>>>>> c13610df
       transformation: {
         type: 'switch',
         displayName: 'Transformation',
@@ -3075,11 +3057,7 @@
       },
       {
         handle: 'setVisibility',
-<<<<<<< HEAD
-        displayName: 'Set Visibility',
-=======
         displayName: 'Set visibility',
->>>>>>> c13610df
         params: [{ handle: 'setVisibility', displayName: 'Value', defaultValue: `{{true}}`, type: 'toggle' }],
       },
       {
@@ -3088,20 +3066,12 @@
       },
       {
         handle: 'setLoading',
-<<<<<<< HEAD
-        displayName: 'Set Loading',
-=======
         displayName: 'Set loading',
->>>>>>> c13610df
         params: [{ handle: 'setLoading', displayName: 'Value', defaultValue: `{{false}}`, type: 'toggle' }],
       },
       {
         handle: 'setDisable',
-<<<<<<< HEAD
-        displayName: 'Set Disable',
-=======
         displayName: 'Set disable',
->>>>>>> c13610df
         params: [{ handle: 'setDisable', displayName: 'Value', defaultValue: `{{false}}`, type: 'toggle' }],
       },
     ],
