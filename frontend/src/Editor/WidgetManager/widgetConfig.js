--- conflicted
+++ resolved
@@ -1,7389 +1,3 @@
-<<<<<<< HEAD
-export const widgets = [
-  {
-    name: 'Table',
-    displayName: 'Table',
-    description: 'Display paginated tabular data',
-    component: 'Table',
-    properties: {
-      title: {
-        type: 'string',
-        displayName: 'Title',
-        validation: {
-          schema: { type: 'string' },
-        },
-      },
-      data: {
-        type: 'code',
-        displayName: 'Table data',
-        validation: {
-          schema: {
-            type: 'array',
-            element: { type: 'object' },
-            optional: true,
-          },
-        },
-      },
-      loadingState: {
-        type: 'toggle',
-        displayName: 'Loading state',
-        validation: {
-          schema: { type: 'boolean' },
-        },
-      },
-      columns: {
-        type: 'array',
-        displayName: 'Table Columns',
-      },
-      useDynamicColumn: {
-        type: 'toggle',
-        displayName: 'Use dynamic column',
-        validation: {
-          schema: { type: 'boolean' },
-        },
-      },
-      columnData: {
-        type: 'code',
-        displayName: 'Column data',
-      },
-      rowsPerPage: {
-        type: 'code',
-        displayName: 'Number of rows per page',
-        validation: {
-          schema: { type: 'union', schemas: [{ type: 'string' }, { type: 'number' }] },
-        },
-      },
-
-      enableNextButton: {
-        type: 'toggle',
-        displayName: 'Enable next page button',
-        validation: {
-          schema: { type: 'boolean' },
-        },
-      },
-      enabledSort: {
-        type: 'toggle',
-        displayName: 'Enable column sorting',
-        validation: {
-          schema: { type: 'boolean' },
-        },
-      },
-      hideColumnSelectorButton: {
-        type: 'toggle',
-        displayName: 'Hide column selector button',
-        validation: {
-          schema: { type: 'boolean' },
-        },
-      },
-      enablePrevButton: {
-        type: 'toggle',
-        displayName: 'Enable previous page button',
-        validation: {
-          schema: { type: 'boolean' },
-        },
-      },
-      totalRecords: {
-        type: 'code',
-        displayName: 'Total records server side',
-        validation: {
-          schema: { type: 'union', schemas: [{ type: 'string' }, { type: 'number' }] },
-        },
-      },
-      // clientSidePagination: {
-      //   type: 'toggle',
-      //   displayName: 'Enable pagination',
-      //   validation: {
-      //     schema: { type: 'boolean' },
-      //   },
-      // },
-      enablePagination: {
-        type: 'toggle',
-        displayName: 'Enable pagination',
-        validation: {
-          schema: { type: 'boolean' },
-        },
-      },
-      serverSidePagination: {
-        type: 'clientServerSwitch',
-        displayName: 'Type',
-        validation: {
-          schema: { type: 'boolean' },
-        },
-        options: [
-          { displayName: 'Client side', value: 'clientSide' },
-          { displayName: 'Server side', value: 'serverSide' },
-        ],
-        // defaultValue: 'clientSide',
-      },
-      serverSideSearch: {
-        type: 'clientServerSwitch',
-        displayName: 'Type',
-        options: [
-          { displayName: 'Client side', value: 'clientSide' },
-          { displayName: 'Server side', value: 'serverSide' },
-        ],
-        validation: {
-          schema: { type: 'boolean' },
-        },
-      },
-      serverSideSort: {
-        type: 'clientServerSwitch',
-        displayName: 'Type',
-        validation: {
-          schema: { type: 'boolean' },
-        },
-        options: [
-          { displayName: 'Client side', value: 'clientSide' },
-          { displayName: 'Server side', value: 'serverSide' },
-        ],
-      },
-      serverSideFilter: {
-        type: 'clientServerSwitch',
-        displayName: 'Type',
-        validation: {
-          schema: { type: 'boolean' },
-        },
-        options: [
-          { displayName: 'Client side', value: 'clientSide' },
-          { displayName: 'Server side', value: 'serverSide' },
-        ],
-        defaultValue: 'clientSide',
-      },
-      actionButtonBackgroundColor: {
-        type: 'color',
-        displayName: 'Background color',
-        validation: {
-          schema: { type: 'string' },
-        },
-      },
-      actionButtonTextColor: {
-        type: 'color',
-        displayName: 'Text color',
-        validation: {
-          schema: { type: 'string' },
-        },
-      },
-      displaySearchBox: {
-        type: 'toggle',
-        displayName: 'Show search',
-        validation: {
-          schema: { type: 'boolean' },
-        },
-      },
-      showDownloadButton: {
-        type: 'toggle',
-        displayName: 'Show download button',
-        validation: {
-          schema: { type: 'boolean' },
-        },
-      },
-      showFilterButton: {
-        type: 'toggle',
-        displayName: 'Enable filtering',
-        validation: {
-          schema: { type: 'boolean' },
-        },
-      },
-      showBulkUpdateActions: {
-        type: 'toggle',
-        displayName: 'Show update buttons',
-        validation: {
-          schema: { type: 'boolean' },
-        },
-      },
-      allowSelection: {
-        type: 'toggle',
-        displayName: 'Allow selection',
-        validation: {
-          schema: { type: 'boolean' },
-        },
-      },
-      showBulkSelector: {
-        type: 'toggle',
-        displayName: 'Bulk selection',
-        validation: {
-          schema: { type: 'boolean' },
-        },
-      },
-      highlightSelectedRow: {
-        type: 'toggle',
-        displayName: 'Highlight selected row',
-        validation: {
-          schema: { type: 'boolean' },
-        },
-      },
-      defaultSelectedRow: {
-        type: 'code',
-        displayName: 'Default selected row',
-        validation: {
-          schema: {
-            type: 'object',
-          },
-        },
-      },
-
-      showAddNewRowButton: {
-        type: 'toggle',
-        displayName: 'Show add new row button',
-        validation: {
-          schema: { type: 'boolean' },
-        },
-      },
-      selectRowOnCellEdit: {
-        type: 'toggle',
-        displayName: 'Select row on cell edit',
-        validation: {
-          schema: { type: 'boolean' },
-        },
-      },
-      visibility: {
-        type: 'toggle',
-        displayName: 'Visibility',
-        validation: {
-          schema: { type: 'boolean' },
-        },
-      },
-      disabledState: {
-        type: 'toggle',
-        displayName: 'Disable',
-        validation: {
-          schema: { type: 'boolean' },
-        },
-      },
-    },
-    others: {
-      showOnDesktop: { type: 'toggle', displayName: 'Show on desktop ' },
-      showOnMobile: { type: 'toggle', displayName: 'Show on mobile' },
-    },
-    defaultSize: {
-      width: 35,
-      height: 456,
-    },
-    events: {
-      onRowHovered: { displayName: 'Row hovered' },
-      onRowClicked: { displayName: 'Row clicked' },
-      onBulkUpdate: { displayName: 'Save changes' },
-      onPageChanged: { displayName: 'Page changed' },
-      onSearch: { displayName: 'Search' },
-      onCancelChanges: { displayName: 'Cancel changes' },
-      onSort: { displayName: 'Sort applied' },
-      onCellValueChanged: { displayName: 'Cell value changed' },
-      onFilterChanged: { displayName: 'Filter changed' },
-      onNewRowsAdded: { displayName: 'Add new rows' },
-    },
-    styles: {
-      textColor: {
-        type: 'color',
-        displayName: 'Text Color',
-        validation: {
-          schema: { type: 'string' },
-        },
-        accordian: 'Data',
-      },
-      tableType: {
-        type: 'select',
-        displayName: 'Row style',
-        options: [
-          { name: 'Regular', value: 'table-classic' },
-          { name: 'Bordered', value: 'table-bordered' },
-          { name: 'Striped', value: 'table-striped' },
-        ],
-        validation: {
-          schema: { type: 'string' },
-        },
-        accordian: 'Data',
-      },
-      cellSize: {
-        type: 'select',
-        displayName: 'Cell height',
-        options: [
-          { name: 'Regular', value: 'regular' },
-          { name: 'Condensed', value: 'condensed' },
-        ],
-        validation: {
-          schema: { type: 'string' },
-        },
-        accordian: 'Data',
-      },
-      contentWrap: {
-        type: 'toggle',
-        showLabel: false,
-        toggleLabel: 'Content wrap',
-        validation: {
-          schema: { type: 'union', schemas: [{ type: 'string' }, { type: 'boolean' }] },
-        },
-        accordian: 'Data',
-      },
-      maxRowHeight: {
-        type: 'switch',
-        displayName: 'Max row height',
-        validation: { schema: { type: 'string' } },
-        accordian: 'Data',
-        options: [
-          { displayName: 'Auto', value: 'auto' },
-          { displayName: 'Custom', value: 'custom' },
-        ],
-        conditionallyRender: {
-          key: 'contentWrap',
-          value: true,
-        },
-      },
-      maxRowHeightValue: {
-        type: 'tableRowHeightInput',
-        showLabel: false,
-        validation: {
-          schema: { type: 'union', schemas: [{ type: 'string' }, { type: 'boolean' }] },
-        },
-        accordian: 'Data',
-        conditionallyRender: [
-          {
-            key: 'maxRowHeight',
-            value: 'custom',
-          },
-          {
-            key: 'contentWrap',
-            value: true,
-          },
-        ],
-      },
-      actionButtonRadius: {
-        type: 'numberInput',
-        displayName: 'Button radius',
-        validation: {
-          schema: { type: 'union', schemas: [{ type: 'string' }, { type: 'boolean' }] },
-        },
-        accordian: 'Action button',
-      },
-      borderRadius: {
-        type: 'numberInput',
-        displayName: 'Border radius',
-        validation: { schema: { type: 'union', schemas: [{ type: 'string' }, { type: 'number' }] } },
-        accordian: 'Container',
-      },
-      borderColor: {
-        type: 'color',
-        displayName: 'Border',
-        validation: {
-          schema: { type: 'string' },
-          defaultValue: false,
-        },
-        accordian: 'Container',
-      },
-      boxShadow: {
-        type: 'boxShadow',
-        displayName: 'Box Shadow',
-        validation: { schema: { type: 'union', schemas: [{ type: 'string' }, { type: 'number' }] } },
-        accordian: 'Container',
-      },
-      padding: {
-        type: 'switch',
-        displayName: 'Padding',
-        validation: { schema: { type: 'union', schemas: [{ type: 'string' }, { type: 'number' }] } },
-        options: [
-          { displayName: 'Default', value: 'default' },
-          { displayName: 'None', value: 'none' },
-        ],
-        accordian: 'Container',
-      },
-    },
-    exposedVariables: {
-      selectedRow: {},
-      changeSet: {},
-      dataUpdates: [],
-      pageIndex: 1,
-      searchText: '',
-      selectedRows: [],
-      filters: [],
-    },
-    actions: [
-      {
-        handle: 'setPage',
-        displayName: 'Set page',
-        params: [
-          {
-            handle: 'page',
-            displayName: 'Page',
-            defaultValue: '{{1}}',
-          },
-        ],
-      },
-      {
-        handle: 'selectRow',
-        displayName: 'Select row',
-        params: [
-          { handle: 'key', displayName: 'Key' },
-          { handle: 'value', displayName: 'Value' },
-        ],
-      },
-      {
-        handle: 'deselectRow',
-        displayName: 'Deselect row',
-      },
-      {
-        handle: 'discardChanges',
-        displayName: 'Discard Changes',
-      },
-      {
-        handle: 'discardNewlyAddedRows',
-        displayName: 'Discard newly added rows',
-      },
-      {
-        displayName: 'Download table data',
-        handle: 'downloadTableData',
-        params: [
-          {
-            handle: 'type',
-            displayName: 'Type',
-            options: [
-              { name: 'Download as Excel', value: 'xlsx' },
-              { name: 'Download as CSV', value: 'csv' },
-              { name: 'Download as PDF', value: 'pdf' },
-            ],
-            defaultValue: `{{Download as Excel}}`,
-            type: 'select',
-          },
-        ],
-      },
-      {
-        handle: 'selectAllRows',
-        displayName: 'Select all rows',
-      },
-      {
-        handle: 'deselectAllRows',
-        displayName: 'Deselect all rows',
-      },
-      {
-        handle: 'setFilters',
-        displayName: 'Set filters',
-        params: [{ handle: 'parameters', displayName: 'Parameters' }],
-      },
-      {
-        handle: 'clearFilters',
-        displayName: 'Clear filters',
-      },
-    ],
-    definition: {
-      others: {
-        showOnDesktop: { value: '{{true}}' },
-        showOnMobile: { value: '{{false}}' },
-      },
-      properties: {
-        title: { value: 'Table' },
-        visible: { value: '{{true}}' },
-        loadingState: { value: '{{false}}' },
-        data: {
-          value:
-            "{{ [ \n\t\t{ id: 1, name: 'Olivia Nguyen', email: 'olivia.nguyen@example.com', date: '15/05/2022', mobile_number: 9876543210, interest: ['Reading', 'Traveling','Photography'], photo: 'https://reqres.in/img/faces/7-image.jpg' }, \n\t\t{ id: 2, name: 'Liam Patel', email: 'liam.patel@example.com', date: '20/09/2021', mobile_number: 8765432109, interest: ['Cooking','Gardening','Hiking'], photo: 'https://reqres.in/img/faces/5-image.jpg' }, \n\t\t{ id: 3, name: 'Sophia Reyes', email: 'sophia.reyes@example.com', date: '01/01/2023', mobile_number: 7654321098, interest: ['Music','Dancing','Crafting'], photo: 'https://reqres.in/img/faces/3-image.jpg' }, \n\t\t{ id: 4, name: 'Jacob Hernandez', email: 'jacob.hernandez@example.com', date: '10/11/2022', mobile_number: 6543210987, interest: ['Reading', 'Traveling', 'Volunteering'], photo: 'https://reqres.in/img/faces/1-image.jpg' }, \n\t\t{ id: 5, name: 'William Sanchez', email: 'william.sanchez@example.com', date: '07/01/2021', mobile_number: 4321098765, interest: ['Music', 'Dancing', 'Hiking'], photo: 'https://reqres.in/img/faces/4-image.jpg' }, \n\t\t{ id: 6, name: 'Ethan Morales', email: 'ethan.morales@example.com', date: '05/11/2021', mobile_number: 2109876543, interest: ['Cooking', 'Traveling', 'Photography'], photo: 'https://reqres.in/img/faces/6-image.jpg' }, \n\t\t{ id: 7, name: 'Mia Tiana', email: 'mia.tiana@example.com', date: '21/11/2022', mobile_number: 1098705217, interest: ['Music', 'Gardening', 'Hiking'], photo: 'https://reqres.in/img/faces/2-image.jpg' }, \n\t\t{ id: 8, name: 'Lucas Ramirez', email: 'lucas.ramirez@example.com', date: '31/03/2023', mobile_number: 9876543210, interest: ['Reading', 'Dancing', 'Crafting'], photo: 'https://reqres.in/img/faces/9-image.jpg' }, \n\t\t{ id: 9, name: 'Alexander Vela', email: 'alexander.vela@example.com', date: '07/09/2022', mobile_number: 7654321098, interest: ['Music','Gardening','Photography'], photo: 'https://reqres.in/img/faces/8-image.jpg' }, \n\t\t{ id: 10, name: 'Michael Reyes', email: 'michael.reyes@example.com', date: '25/12/2021', mobile_number: 5432109876, interest: ['Cooking','Crafting','Volunteering'], photo: 'https://reqres.in/img/faces/10-image.jpg' } \n] }}",
-        },
-        useDynamicColumn: { value: '{{false}}' },
-        columnData: {
-          value:
-            "{{[{name: 'email', key: 'email', id: '1'}, {name: 'Full name', key: 'name', id: '2', isEditable: true}]}}",
-        },
-        rowsPerPage: { value: '{{10}}' },
-        serverSidePagination: { value: '{{false}}' },
-        enableNextButton: { value: '{{true}}' },
-        enablePrevButton: { value: '{{true}}' },
-        totalRecords: { value: '' },
-        enablePagination: { value: '{{true}}' },
-        serverSideSort: { value: '{{false}}' },
-        serverSideFilter: { value: '{{false}}' },
-        displaySearchBox: { value: '{{true}}' },
-        showDownloadButton: { value: '{{true}}' },
-        showFilterButton: { value: '{{true}}' },
-        autogenerateColumns: { value: true, generateNestedColumns: true },
-        isAllColumnsEditable: { value: '{{false}}' },
-        columns: {
-          value: [
-            {
-              name: 'id',
-              id: 'e3ecbf7fa52c4d7210a93edb8f43776267a489bad52bd108be9588f790126737',
-              autogenerated: true,
-              fxActiveFields: [],
-              columnSize: 30,
-              columnType: 'string',
-            },
-            {
-              name: 'photo',
-              key: 'photo',
-              id: 'f23b7d134b2e490ea41e3bb8eeb8c8e37472af243bf6b70d5af294482097e3a2',
-              autogenerated: true,
-              fxActiveFields: [],
-              columnType: 'image',
-              objectFit: 'contain',
-              borderRadius: '100',
-              columnSize: 70,
-            },
-            {
-              name: 'name',
-              id: '5d2a3744a006388aadd012fcc15cc0dbcb5f9130e0fbb64c558561c97118754a',
-              autogenerated: true,
-              fxActiveFields: [],
-              columnSize: 130,
-              columnType: 'string',
-            },
-            {
-              name: 'email',
-              id: 'afc9a5091750a1bd4760e38760de3b4be11a43452ae8ae07ce2eebc569fe9a7f',
-              autogenerated: true,
-              fxActiveFields: [],
-              columnSize: 230,
-              columnType: 'string',
-            },
-            {
-              name: 'date',
-              id: '27b75c8af9d34d1eaa1f9bb7f8f9f7b0abf1823e799748c8bb57e74f53b2c1dc',
-              autogenerated: true,
-              fxActiveFields: [],
-              columnType: 'datepicker',
-              isTimeChecked: false,
-              dateFormat: 'DD/MM/YYYY',
-              parseDateFormat: 'DD/MM/YYYY',
-              isDateSelectionEnabled: true,
-              columnSize: 130,
-            },
-            {
-              name: 'mobile_number',
-              id: '9c2e3c40572a4aefb8e179ee39a0e1ac9dc2b2e6634be56e1c05be13c3d1de56',
-              autogenerated: true,
-              fxActiveFields: [],
-              columnType: 'number',
-              columnSize: 140,
-            },
-            {
-              name: 'interest',
-              key: 'interest',
-              id: 'f23b7d134b2e490ea41e3bb8eeb8c8e37472af243bf6b70d5af294482097e3a1',
-              autogenerated: true,
-              fxActiveFields: [],
-              columnType: 'newMultiSelect',
-              columnSize: 300,
-              options: [
-                {
-                  label: 'Reading',
-                  value: 'Reading',
-                },
-                {
-                  label: 'Traveling',
-                  value: 'Traveling',
-                },
-                {
-                  label: 'Photography',
-                  value: 'Photography',
-                },
-                {
-                  label: 'Music',
-                  value: 'Music',
-                },
-                {
-                  label: 'Cooking',
-                  value: 'Cooking',
-                },
-                {
-                  label: 'Crafting',
-                  value: 'Crafting',
-                },
-                {
-                  label: 'Voluntering',
-                  value: 'Voluntering',
-                },
-                {
-                  label: 'Garndening',
-                  value: 'Garndening',
-                },
-                {
-                  label: 'Dancing',
-                  value: 'Dancing',
-                },
-                {
-                  label: 'Hiking',
-                  value: 'Hiking',
-                },
-              ],
-            },
-          ],
-        },
-        showBulkUpdateActions: { value: '{{true}}' },
-        showBulkSelector: { value: '{{false}}' },
-        highlightSelectedRow: { value: '{{false}}' },
-        columnSizes: { value: '{{({})}}' },
-        actions: { value: [] },
-        enabledSort: { value: '{{true}}' },
-        hideColumnSelectorButton: { value: '{{false}}' },
-        defaultSelectedRow: { value: '{{{"id":1}}}' },
-        showAddNewRowButton: { value: '{{true}}' },
-        allowSelection: { value: '{{true}}' },
-        visibility: { value: '{{true}}' },
-        disabledState: { value: '{{false}}' },
-      },
-      events: [],
-      styles: {
-        textColor: { value: '#000' },
-        actionButtonRadius: { value: '0' },
-        cellSize: { value: 'regular' },
-        borderRadius: { value: '8' },
-        tableType: { value: 'table-classic' },
-        maxRowHeight: { value: 'auto' },
-        maxRowHeightValue: { value: '80px' },
-        contentWrap: { value: '{{true}}' },
-        boxShadow: { value: '0px 0px 0px 0px #00000090' },
-        padding: { value: 'default' },
-      },
-    },
-  },
-  {
-    name: 'Button',
-    displayName: 'Button',
-    description: 'Trigger actions: queries, alerts, set variables etc.',
-    component: 'Button',
-    defaultSize: {
-      width: 3,
-      height: 30,
-    },
-    others: {
-      showOnDesktop: { type: 'toggle', displayName: 'Show on desktop' },
-      showOnMobile: { type: 'toggle', displayName: 'Show on mobile' },
-    },
-    properties: {
-      text: {
-        type: 'code',
-        displayName: 'Button text',
-        validation: {
-          schema: { type: 'string' },
-        },
-      },
-      loadingState: {
-        type: 'toggle',
-        displayName: 'Loading state',
-        validation: {
-          schema: { type: 'boolean' },
-        },
-      },
-    },
-    events: {
-      onClick: { displayName: 'On click' },
-      onHover: { displayName: 'On hover' },
-    },
-    styles: {
-      backgroundColor: {
-        type: 'color',
-        displayName: 'Background color',
-        validation: {
-          schema: { type: 'string' },
-          defaultValue: false,
-        },
-      },
-      textColor: {
-        type: 'color',
-        displayName: 'Text color',
-        validation: {
-          schema: { type: 'string' },
-          defaultValue: false,
-        },
-      },
-      loaderColor: {
-        type: 'color',
-        displayName: 'Loader color',
-        validation: {
-          schema: { type: 'string' },
-          defaultValue: false,
-        },
-      },
-      visibility: {
-        type: 'toggle',
-        displayName: 'Visibility',
-        validation: {
-          schema: { type: 'boolean' },
-          defaultValue: false,
-        },
-      },
-      disabledState: {
-        type: 'toggle',
-        displayName: 'Disable',
-        validation: {
-          schema: { type: 'boolean' },
-          defaultValue: false,
-        },
-      },
-      borderRadius: {
-        type: 'number',
-        displayName: 'Border radius',
-        validation: {
-          schema: { type: 'number' },
-          defaultValue: false,
-        },
-      },
-      borderColor: {
-        type: 'color',
-        displayName: 'Border color',
-        validation: {
-          schema: { type: 'string' },
-          defaultValue: false,
-        },
-      },
-    },
-    exposedVariables: {
-      buttonText: 'Button',
-    },
-    actions: [
-      {
-        handle: 'click',
-        displayName: 'Click',
-      },
-      {
-        handle: 'setText',
-        displayName: 'Set Text',
-        params: [{ handle: 'text', displayName: 'Text', defaultValue: 'New Text' }],
-      },
-      {
-        handle: 'disable',
-        displayName: 'Disable',
-        params: [{ handle: 'disable', displayName: 'Value', defaultValue: `{{false}}`, type: 'toggle' }],
-      },
-      {
-        handle: 'visibility',
-        displayName: 'Visibility',
-        params: [{ handle: 'visible', displayName: 'Value', defaultValue: `{{false}}`, type: 'toggle' }],
-      },
-      {
-        handle: 'loading',
-        displayName: 'Loading',
-        params: [{ handle: 'loading', displayName: 'Value', defaultValue: `{{false}}`, type: 'toggle' }],
-      },
-    ],
-    definition: {
-      others: {
-        showOnDesktop: { value: '{{true}}' },
-        showOnMobile: { value: '{{false}}' },
-      },
-      properties: {
-        text: { value: `Button` },
-        loadingState: { value: `{{false}}` },
-      },
-      events: [],
-      styles: {
-        backgroundColor: { value: '#375FCF' },
-        textColor: { value: '#fff' },
-        loaderColor: { value: '#fff' },
-        visibility: { value: '{{true}}' },
-        borderRadius: { value: '{{4}}' },
-        borderColor: { value: '#375FCF' },
-        disabledState: { value: '{{false}}' },
-        padding: { value: 'default' },
-      },
-    },
-  },
-  {
-    name: 'Chart',
-    displayName: 'Chart',
-    description: 'Visualize data',
-    component: 'Chart',
-    defaultSize: {
-      width: 20,
-      height: 400,
-    },
-    others: {
-      showOnDesktop: { type: 'toggle', displayName: 'Show on desktop' },
-      showOnMobile: { type: 'toggle', displayName: 'Show on mobile' },
-    },
-    properties: {
-      title: {
-        type: 'code',
-        displayName: 'Title',
-        validation: {
-          schema: {
-            type: 'string',
-          },
-        },
-      },
-      data: {
-        type: 'json',
-        displayName: 'Data',
-        validation: {
-          schema: { type: 'union', schemas: [{ type: 'string' }, { type: 'array' }] },
-        },
-      },
-      loadingState: {
-        type: 'toggle',
-        displayName: 'Loading state',
-        validation: {
-          schema: { type: 'boolean' },
-        },
-      },
-      markerColor: {
-        type: 'color',
-        displayName: 'Marker color',
-        validation: {
-          schema: {
-            type: 'string',
-          },
-        },
-      },
-      showAxes: {
-        type: 'toggle',
-        displayName: 'Show axes',
-        validation: {
-          schema: {
-            type: 'boolean',
-          },
-        },
-      },
-      showGridLines: {
-        type: 'toggle',
-        displayName: 'Show grid lines',
-        validation: {
-          schema: {
-            type: 'boolean',
-          },
-        },
-      },
-      type: {
-        type: 'select',
-        displayName: 'Chart type',
-        options: [
-          { name: 'Line', value: 'line' },
-          { name: 'Bar', value: 'bar' },
-          { name: 'Pie', value: 'pie' },
-        ],
-        validation: {
-          schema: {
-            type: 'union',
-            schemas: [{ type: 'string' }, { type: 'boolean' }, { type: 'number' }],
-          },
-        },
-      },
-      jsonDescription: {
-        type: 'json',
-        displayName: 'Json Description',
-        validation: {
-          schema: {
-            type: 'string',
-          },
-        },
-      },
-      plotFromJson: {
-        type: 'toggle',
-        displayName: 'Use Plotly JSON schema',
-        validation: {
-          schema: {
-            type: 'boolean',
-          },
-        },
-      },
-      barmode: {
-        type: 'select',
-        displayName: 'Bar mode',
-        options: [
-          { name: 'Stack', value: 'stack' },
-          { name: 'Group', value: 'group' },
-          { name: 'Overlay', value: 'overlay' },
-          { name: 'Relative', value: 'relative' },
-        ],
-        validation: {
-          schema: {
-            schemas: { type: 'string' },
-          },
-        },
-      },
-    },
-    actions: [
-      {
-        handle: 'clearClickedPoint',
-        displayName: 'Clear clicked point',
-      },
-    ],
-    events: {
-      onClick: { displayName: 'On data point click' },
-      onDoubleClick: { displayName: 'On double click' },
-    },
-    styles: {
-      backgroundColor: {
-        type: 'color',
-        displayName: 'Background color',
-        validation: { schema: { type: 'string' } },
-      },
-      padding: {
-        type: 'code',
-        displayName: 'Padding',
-        validation: {
-          schema: {
-            type: 'union',
-            schemas: [{ type: 'number' }, { type: 'string' }],
-          },
-        },
-      },
-      borderRadius: {
-        type: 'number',
-        displayName: 'Border radius',
-        validation: {
-          schema: { type: 'number' },
-          defaultValue: false,
-        },
-      },
-      visibility: {
-        type: 'toggle',
-        displayName: 'Visibility',
-        validation: {
-          schema: {
-            type: 'boolean',
-          },
-        },
-      },
-      disabledState: {
-        type: 'toggle',
-        displayName: 'Disable',
-        validation: {
-          schema: {
-            type: 'boolean',
-          },
-        },
-      },
-    },
-    exposedVariables: {
-      show: null,
-      chartTitle: undefined,
-      xAxisTitle: undefined,
-      yAxisTitle: undefined,
-      clickedDataPoint: {},
-    },
-    definition: {
-      others: {
-        showOnDesktop: { value: '{{true}}' },
-        showOnMobile: { value: '{{false}}' },
-      },
-      properties: {
-        title: { value: 'This title can be changed' },
-        markerColor: { value: '#CDE1F8' },
-        showAxes: { value: '{{true}}' },
-        showGridLines: { value: '{{true}}' },
-        plotFromJson: { value: '{{false}}' },
-        loadingState: { value: `{{false}}` },
-        barmode: { value: `group` },
-        jsonDescription: {
-          value: `{
-            "data": [
-                {
-                    "x": [
-                        "Jan",
-                        "Feb",
-                        "Mar"
-                    ],
-                    "y": [
-                        100,
-                        80,
-                        40
-                    ],
-                    "type": "bar"
-                }
-            ]
-        }`,
-        },
-        type: { value: `line` },
-        data: {
-          value: `[
-  { "x": "Jan", "y": 100},
-  { "x": "Feb", "y": 80},
-  { "x": "Mar", "y": 40}
-]`,
-        },
-      },
-      events: [],
-      styles: {
-        backgroundColor: { value: '#fff' },
-        padding: { value: '50' },
-        borderRadius: { value: '{{4}}' },
-        visibility: { value: '{{true}}' },
-        disabledState: { value: '{{false}}' },
-      },
-    },
-  },
-  {
-    name: 'Modal',
-    displayName: 'Modal',
-    description: 'Show pop-up windows',
-    component: 'Modal',
-    defaultSize: {
-      width: 10,
-      height: 34,
-    },
-    others: {
-      showOnDesktop: { type: 'toggle', displayName: 'Show on desktop' },
-      showOnMobile: { type: 'toggle', displayName: 'Show on mobile' },
-    },
-    properties: {
-      title: {
-        type: 'code',
-        displayName: 'Title',
-        validation: {
-          schema: { type: 'string' },
-        },
-      },
-      loadingState: {
-        type: 'toggle',
-        displayName: 'Loading state',
-        validation: {
-          schema: { type: 'boolean' },
-        },
-      },
-      useDefaultButton: {
-        type: 'toggle',
-        displayName: 'Use default trigger button',
-        validation: {
-          schema: {
-            type: 'boolean',
-          },
-        },
-      },
-      triggerButtonLabel: {
-        type: 'code',
-        displayName: 'Trigger button label',
-        validation: {
-          schema: {
-            type: 'string',
-          },
-        },
-      },
-      hideTitleBar: { type: 'toggle', displayName: 'Hide title bar' },
-      hideCloseButton: { type: 'toggle', displayName: 'Hide close button' },
-      hideOnEsc: { type: 'toggle', displayName: 'Close on escape key' },
-      closeOnClickingOutside: { type: 'toggle', displayName: 'Close on clicking outside' },
-
-      size: {
-        type: 'select',
-        displayName: 'Modal size',
-        options: [
-          { name: 'small', value: 'sm' },
-          { name: 'medium', value: 'lg' },
-          { name: 'large', value: 'xl' },
-        ],
-        validation: {
-          schema: { type: 'string' },
-        },
-      },
-      modalHeight: {
-        type: 'code',
-        displayName: 'Modal height',
-        validation: {
-          schema: { type: 'string' },
-        },
-      },
-    },
-    events: {
-      onOpen: { displayName: 'On open' },
-      onClose: { displayName: 'On close' },
-    },
-    styles: {
-      headerBackgroundColor: {
-        type: 'color',
-        displayName: 'Header background color',
-        validation: {
-          schema: { type: 'string' },
-        },
-      },
-      headerTextColor: {
-        type: 'color',
-        displayName: 'Header title color',
-        validation: {
-          schema: { type: 'string' },
-        },
-      },
-      bodyBackgroundColor: {
-        type: 'color',
-        displayName: 'Body background color',
-        validation: {
-          schema: { type: 'string' },
-        },
-      },
-      disabledState: {
-        type: 'toggle',
-        displayName: 'Disable',
-        validation: {
-          schema: { type: 'boolean' },
-        },
-      },
-      visibility: {
-        type: 'toggle',
-        displayName: 'Visibility',
-        validation: {
-          schema: { type: 'boolean' },
-          defaultValue: true,
-        },
-      },
-      triggerButtonBackgroundColor: {
-        type: 'color',
-        displayName: 'Trigger button background color',
-        validation: {
-          schema: { type: 'string' },
-          defaultValue: false,
-        },
-      },
-      triggerButtonTextColor: {
-        type: 'color',
-        displayName: 'Trigger button text color',
-        validation: {
-          schema: { type: 'string' },
-          defaultValue: false,
-        },
-      },
-    },
-    exposedVariables: {
-      show: false,
-    },
-    actions: [
-      {
-        handle: 'open',
-        displayName: 'Open',
-      },
-      {
-        handle: 'close',
-        displayName: 'Close',
-      },
-    ],
-    definition: {
-      others: {
-        showOnDesktop: { value: '{{true}}' },
-        showOnMobile: { value: '{{false}}' },
-      },
-      properties: {
-        title: { value: 'This title can be changed' },
-        loadingState: { value: `{{false}}` },
-        useDefaultButton: { value: `{{true}}` },
-        triggerButtonLabel: { value: `Launch Modal` },
-        size: { value: 'lg' },
-        hideTitleBar: { value: '{{false}}' },
-        hideCloseButton: { value: '{{false}}' },
-        hideOnEsc: { value: '{{true}}' },
-        closeOnClickingOutside: { value: '{{false}}' },
-        modalHeight: { value: '400px' },
-      },
-      events: [],
-      styles: {
-        headerBackgroundColor: { value: '#ffffffff' },
-        headerTextColor: { value: '#000000' },
-        bodyBackgroundColor: { value: '#ffffffff' },
-        disabledState: { value: '{{false}}' },
-        visibility: { value: '{{true}}' },
-        triggerButtonBackgroundColor: { value: '#4D72FA' },
-        triggerButtonTextColor: { value: '#ffffffff' },
-      },
-    },
-  },
-  {
-    name: 'Form',
-    displayName: 'Form',
-    description: 'Wrapper for multiple components',
-    defaultSize: {
-      width: 13,
-      height: 330,
-    },
-    defaultChildren: [
-      {
-        componentName: 'Text',
-        layout: {
-          top: 40,
-          left: 10,
-          height: 30,
-          width: 17,
-        },
-        properties: ['text'],
-        styles: [
-          'textSize',
-          'fontWeight',
-          'fontStyle',
-          'textColor',
-          'isScrollRequired',
-          'lineHeight',
-          'textIndent',
-          'textAlign',
-          'verticalAlignment',
-          'decoration',
-          'transformation',
-          'letterSpacing',
-          'wordSpacing',
-          'fontVariant',
-          'backgroundColor',
-          'borderColor',
-          'borderRadius',
-          'boxShadow',
-          'padding',
-        ],
-        defaultValue: {
-          text: 'User Details',
-          fontWeight: 'bold',
-          textSize: 18,
-          textColor: '#000',
-          backgroundColor: '#fff00000',
-          textAlign: 'left',
-          decoration: 'none',
-          transformation: 'none',
-          fontStyle: 'normal',
-          lineHeight: 1.5,
-          textIndent: '-1',
-          letterSpacing: '0',
-          wordSpacing: '0',
-          fontVariant: 'normal',
-          verticalAlignment: 'top',
-          padding: 'default',
-          boxShadow: '0px 0px 0px 0px #00000090',
-          borderRadius: '0',
-          isScrollRequired: 'enabled',
-        },
-      },
-      {
-        componentName: 'Text',
-        layout: {
-          top: 90,
-          left: 10,
-          height: 30,
-        },
-        properties: ['text'],
-        styles: [
-          'textSize',
-          'fontWeight',
-          'fontStyle',
-          'textColor',
-          'isScrollRequired',
-          'lineHeight',
-          'textIndent',
-          'textAlign',
-          'verticalAlignment',
-          'decoration',
-          'transformation',
-          'letterSpacing',
-          'wordSpacing',
-          'fontVariant',
-          'backgroundColor',
-          'borderColor',
-          'borderRadius',
-          'boxShadow',
-          'padding',
-        ],
-        defaultValue: {
-          text: 'Name',
-          fontWeight: 'normal',
-          textSize: 14,
-          textColor: '#000',
-          backgroundColor: '#fff00000',
-          textAlign: 'left',
-          decoration: 'none',
-          transformation: 'none',
-          fontStyle: 'normal',
-          lineHeight: 1.5,
-          textIndent: '0',
-          letterSpacing: '0',
-          wordSpacing: '0',
-          fontVariant: 'normal',
-          verticalAlignment: 'top',
-          padding: 'default',
-          boxShadow: '0px 0px 0px 0px #00000090',
-          borderRadius: '0',
-          isScrollRequired: 'enabled',
-        },
-      },
-      {
-        componentName: 'Text',
-        layout: {
-          top: 160,
-          left: 10,
-          height: 30,
-        },
-        properties: ['text'],
-        styles: [
-          'textSize',
-          'fontWeight',
-          'fontStyle',
-          'textColor',
-          'isScrollRequired',
-          'lineHeight',
-          'textIndent',
-          'textAlign',
-          'verticalAlignment',
-          'decoration',
-          'transformation',
-          'letterSpacing',
-          'wordSpacing',
-          'fontVariant',
-          'backgroundColor',
-          'borderColor',
-          'borderRadius',
-          'boxShadow',
-          'padding',
-        ],
-        defaultValue: {
-          text: 'Age',
-          fontWeight: 'normal',
-          textSize: 14,
-          textColor: '#000',
-          backgroundColor: '#fff00000',
-          textAlign: 'left',
-          decoration: 'none',
-          transformation: 'none',
-          fontStyle: 'normal',
-          lineHeight: 1.5,
-          textIndent: '0',
-          letterSpacing: '0',
-          wordSpacing: '0',
-          fontVariant: 'normal',
-          verticalAlignment: 'top',
-          padding: 'default',
-          boxShadow: '0px 0px 0px 0px #00000090',
-          borderRadius: '0',
-          isScrollRequired: 'enabled',
-        },
-      },
-      {
-        componentName: 'TextInput',
-        layout: {
-          top: 120,
-          left: 10,
-          height: 30,
-          width: 25,
-        },
-        properties: ['placeholder', 'label'],
-        defaultValue: {
-          placeholder: 'Enter your name',
-          label: '',
-        },
-      },
-      {
-        componentName: 'NumberInput',
-        layout: {
-          top: 190,
-          left: 10,
-          height: 30,
-          width: 25,
-        },
-        properties: ['value', 'label'],
-        defaultValue: {
-          value: 24,
-          label: '',
-        },
-      },
-      {
-        componentName: 'Button',
-        layout: {
-          top: 240,
-          left: 10,
-          height: 30,
-          width: 10,
-        },
-        properties: ['text'],
-        defaultValue: {
-          text: 'Submit',
-        },
-      },
-    ],
-    component: 'Form',
-    others: {
-      showOnDesktop: { type: 'toggle', displayName: 'Show on desktop' },
-      showOnMobile: { type: 'toggle', displayName: 'Show on mobile' },
-    },
-    properties: {
-      buttonToSubmit: {
-        type: 'select',
-        displayName: 'Button to submit form',
-        options: [{ name: 'None', value: 'none' }],
-        validation: {
-          schema: { type: 'string' },
-        },
-        conditionallyRender: {
-          key: 'advanced',
-          value: false,
-        },
-      },
-      loadingState: {
-        type: 'toggle',
-        displayName: 'Loading state',
-        validation: {
-          schema: { type: 'boolean' },
-        },
-      },
-      advanced: {
-        type: 'toggle',
-        displayName: ' Use custom schema',
-      },
-      JSONSchema: {
-        type: 'code',
-        displayName: 'JSON Schema',
-        conditionallyRender: {
-          key: 'advanced',
-          value: true,
-        },
-      },
-    },
-    events: {
-      onSubmit: { displayName: 'On submit' },
-      onInvalid: { displayName: 'On invalid' },
-    },
-    styles: {
-      backgroundColor: {
-        type: 'color',
-        displayName: 'Background color',
-        validation: {
-          schema: { type: 'string' },
-        },
-      },
-      borderRadius: {
-        type: 'code',
-        displayName: 'Border radius',
-        validation: {
-          schema: {
-            type: 'union',
-            schemas: [{ type: 'string' }, { type: 'number' }],
-          },
-        },
-      },
-      borderColor: {
-        type: 'color',
-        displayName: 'Border color',
-        validation: {
-          schema: { type: 'string' },
-        },
-      },
-      visibility: {
-        type: 'toggle',
-        displayName: 'Visibility',
-        validation: {
-          schema: { type: 'boolean' },
-        },
-      },
-      disabledState: {
-        type: 'toggle',
-        displayName: 'Disable',
-        validation: {
-          schema: { type: 'boolean' },
-        },
-      },
-    },
-    exposedVariables: {
-      data: {},
-      isValid: true,
-    },
-    actions: [
-      {
-        handle: 'submitForm',
-        displayName: 'Submit Form',
-      },
-      {
-        handle: 'resetForm',
-        displayName: 'Reset Form',
-      },
-    ],
-    definition: {
-      others: {
-        showOnDesktop: { value: '{{true}}' },
-        showOnMobile: { value: '{{false}}' },
-      },
-      properties: {
-        loadingState: { value: '{{false}}' },
-        advanced: { value: '{{false}}' },
-        JSONSchema: {
-          value:
-            "{{ {title: 'User registration form', properties: {firstname: {type: 'textinput',value: 'Maria',label:'First name', validation:{maxLength:6}, styles: {backgroundColor: '#f6f5ff',textColor: 'black'},},lastname:{type: 'textinput',value: 'Doe', label:'Last name', styles: {backgroundColor: '#f6f5ff',textColor: 'black'},},age:{type:'number'},}, submitButton: {value: 'Submit', styles: {backgroundColor: '#3a433b',borderColor:'#595959'}}} }}",
-        },
-      },
-      events: [],
-      styles: {
-        backgroundColor: { value: '#fff' },
-        borderRadius: { value: '0' },
-        borderColor: { value: '#fff' },
-        visibility: { value: '{{true}}' },
-        disabledState: { value: '{{false}}' },
-      },
-    },
-  },
-  {
-    name: 'TextInput',
-    displayName: 'Text Input',
-    description: 'User text input field',
-    component: 'TextInput',
-    defaultSize: {
-      width: 10,
-      height: 40,
-    },
-    others: {
-      showOnDesktop: { type: 'toggle', displayName: 'Show on desktop' },
-      showOnMobile: { type: 'toggle', displayName: 'Show on mobile' },
-    },
-    properties: {
-      label: {
-        type: 'code',
-        displayName: 'Label',
-        validation: { schema: { type: 'string' } },
-      },
-      placeholder: {
-        type: 'code',
-        displayName: 'Placeholder',
-        validation: {
-          schema: { type: 'string' },
-        },
-      },
-      value: {
-        type: 'code',
-        displayName: 'Default value',
-        validation: {
-          schema: {
-            type: 'string',
-          },
-        },
-      },
-      loadingState: {
-        type: 'toggle',
-        displayName: 'Loading state',
-        validation: { schema: { type: 'boolean' } },
-        section: 'additionalActions',
-      },
-      visibility: {
-        type: 'toggle',
-        displayName: 'Visibility',
-        validation: { schema: { type: 'boolean' } },
-        section: 'additionalActions',
-      },
-      disabledState: {
-        type: 'toggle',
-        displayName: 'Disable',
-        validation: { schema: { type: 'boolean' } },
-        section: 'additionalActions',
-      },
-      tooltip: {
-        type: 'code',
-        displayName: 'Tooltip',
-        validation: { schema: { type: 'string' } },
-        section: 'additionalActions',
-        placeholder: 'Enter tooltip text',
-      },
-    },
-    validation: {
-      mandatory: { type: 'toggle', displayName: 'Make this field mandatory' },
-      regex: { type: 'code', displayName: 'Regex', placeholder: '^[a-zA-Z0-9_ -]{3,16}$' },
-      minLength: { type: 'code', displayName: 'Min length', placeholder: 'Enter min length' },
-      maxLength: { type: 'code', displayName: 'Max length', placeholder: 'Enter max length' },
-      customRule: {
-        type: 'code',
-        displayName: 'Custom validation',
-        placeholder: `{{components.text2.text=='yes'&&'valid'}}`,
-      },
-    },
-    events: {
-      onChange: { displayName: 'On change' },
-      onEnterPressed: { displayName: 'On enter pressed' },
-      onFocus: { displayName: 'On focus' },
-      onBlur: { displayName: 'On blur' },
-    },
-    styles: {
-      color: {
-        type: 'color',
-        displayName: 'Text',
-        validation: { schema: { type: 'string' } },
-        accordian: 'label',
-      },
-      alignment: {
-        type: 'switch',
-        displayName: 'Alignment',
-        validation: { schema: { type: 'string' } },
-        options: [
-          { displayName: 'Side', value: 'side' },
-          { displayName: 'Top', value: 'top' },
-        ],
-        accordian: 'label',
-      },
-      direction: {
-        type: 'switch',
-        displayName: '',
-        validation: { schema: { type: 'string' } },
-        showLabel: false,
-        isIcon: true,
-        options: [
-          { displayName: 'alignleftinspector', value: 'left', iconName: 'alignleftinspector' },
-          { displayName: 'alignrightinspector', value: 'right', iconName: 'alignrightinspector' },
-        ],
-        accordian: 'label',
-      },
-      width: {
-        type: 'slider',
-        displayName: 'Width',
-        accordian: 'label',
-        conditionallyRender: {
-          key: 'alignment',
-          value: 'side',
-        },
-      },
-      auto: {
-        type: 'checkbox',
-        displayName: 'auto',
-        showLabel: false,
-        validation: { schema: { type: 'boolean' } },
-        accordian: 'label',
-        conditionallyRender: {
-          key: 'alignment',
-          value: 'side',
-        },
-      },
-      backgroundColor: {
-        type: 'color',
-        displayName: 'Background',
-        validation: { schema: { type: 'string' } },
-        accordian: 'field',
-      },
-
-      borderColor: {
-        type: 'color',
-        displayName: 'Border',
-        validation: { schema: { type: 'string' } },
-        accordian: 'field',
-      },
-      accentColor: {
-        type: 'color',
-        displayName: 'Accent',
-        validation: { schema: { type: 'string' } },
-        accordian: 'field',
-      },
-      textColor: {
-        type: 'color',
-        displayName: 'Text',
-        validation: { schema: { type: 'string' } },
-        accordian: 'field',
-      },
-      errTextColor: {
-        type: 'color',
-        displayName: 'Error text',
-        validation: { schema: { type: 'string' } },
-        accordian: 'field',
-      },
-      icon: {
-        type: 'icon',
-        displayName: 'Icon',
-        validation: { schema: { type: 'string' } },
-        accordian: 'field',
-        visibility: false,
-      },
-      iconColor: {
-        type: 'color',
-        displayName: 'Icon color',
-        validation: { schema: { type: 'string' } },
-        accordian: 'field',
-        visibility: false,
-        showLabel: false,
-      },
-      borderRadius: {
-        type: 'numberInput',
-        displayName: 'Border radius',
-        validation: { schema: { type: 'union', schemas: [{ type: 'string' }, { type: 'number' }] } },
-        accordian: 'field',
-      },
-      boxShadow: {
-        type: 'boxShadow',
-        displayName: 'Box Shadow',
-        validation: { schema: { type: 'union', schemas: [{ type: 'string' }, { type: 'number' }] } },
-        accordian: 'field',
-      },
-      padding: {
-        type: 'switch',
-        displayName: 'Padding',
-        validation: { schema: { type: 'union', schemas: [{ type: 'string' }, { type: 'number' }] } },
-        options: [
-          { displayName: 'Default', value: 'default' },
-          { displayName: 'None', value: 'none' },
-        ],
-        accordian: 'container',
-      },
-    },
-    exposedVariables: {
-      value: '',
-      isMandatory: false,
-      isVisible: true,
-      isDisabled: false,
-      isLoading: false,
-    },
-    actions: [
-      {
-        handle: 'setText',
-        displayName: 'Set text',
-        params: [{ handle: 'text', displayName: 'text', defaultValue: 'New text' }],
-      },
-      {
-        handle: 'clear',
-        displayName: 'Clear',
-      },
-      {
-        handle: 'setFocus',
-        displayName: 'Set focus',
-      },
-      {
-        handle: 'setBlur',
-        displayName: 'Set blur',
-      },
-      {
-        handle: 'disable',
-        displayName: 'Disable(deprecated)',
-        params: [{ handle: 'disable', displayName: 'Value', defaultValue: '{{false}}', type: 'toggle' }],
-      },
-      {
-        handle: 'visibility',
-        displayName: 'Visibility(deprecated)',
-        params: [{ handle: 'visibility', displayName: 'Value', defaultValue: '{{false}}', type: 'toggle' }],
-      },
-      {
-        handle: 'setVisibility',
-        displayName: 'Set visibility',
-        params: [{ handle: 'disable', displayName: 'Value', defaultValue: '{{false}}', type: 'toggle' }],
-      },
-      {
-        handle: 'setDisable',
-        displayName: 'Set disable',
-        params: [{ handle: 'disable', displayName: 'Value', defaultValue: '{{false}}', type: 'toggle' }],
-      },
-      {
-        handle: 'setLoading',
-        displayName: 'Set loading',
-        params: [{ handle: 'loading', displayName: 'Value', defaultValue: '{{false}}', type: 'toggle' }],
-      },
-    ],
-    definition: {
-      validation: {
-        mandatory: { value: '{{false}}' },
-        regex: { value: '' },
-        minLength: { value: null },
-        maxLength: { value: null },
-        customRule: { value: null },
-      },
-
-      others: {
-        showOnDesktop: { value: '{{true}}' },
-        showOnMobile: { value: '{{false}}' },
-      },
-      properties: {
-        value: { value: '' },
-        label: { value: 'Label' },
-        placeholder: { value: 'Enter your input' },
-        visibility: { value: '{{true}}' },
-        disabledState: { value: '{{false}}' },
-        loadingState: { value: '{{false}}' },
-        tooltip: { value: '' },
-      },
-      events: [],
-      styles: {
-        textColor: { value: '#1B1F24' },
-        borderColor: { value: '#CCD1D5' },
-        accentColor: { value: '#4368E3' },
-        errTextColor: { value: '#D72D39' },
-        borderRadius: { value: '{{6}}' },
-        backgroundColor: { value: '#fff' },
-        iconColor: { value: '#CFD3D859' },
-        direction: { value: 'left' },
-        width: { value: '{{33}}' },
-        alignment: { value: 'side' },
-        color: { value: '#1B1F24' },
-        auto: { value: '{{true}}' },
-        padding: { value: 'default' },
-        boxShadow: { value: '0px 0px 0px 0px #00000040' },
-        icon: { value: 'IconHome2' },
-        iconVisibility: { value: false },
-      },
-    },
-  },
-  {
-    name: 'NumberInput',
-    displayName: 'Number Input',
-    description: 'Numeric input field',
-    component: 'NumberInput',
-    defaultSize: {
-      width: 10,
-      height: 40,
-    },
-    others: {
-      showOnDesktop: { type: 'toggle', displayName: 'Show on desktop' },
-      showOnMobile: { type: 'toggle', displayName: 'Show on mobile' },
-    },
-    properties: {
-      label: {
-        type: 'code',
-        displayName: 'Label',
-        validation: { schema: { type: 'string' } },
-      },
-      value: {
-        type: 'code',
-        displayName: 'Default value',
-        validation: {
-          schema: { type: 'union', schemas: [{ type: 'string' }, { type: 'number' }] },
-        },
-      },
-      placeholder: {
-        type: 'code',
-        displayName: 'Placeholder',
-        validation: {
-          schema: { type: 'string' },
-        },
-      },
-      decimalPlaces: {
-        type: 'code',
-        displayName: 'Decimal places',
-        validation: {
-          schema: { type: 'number' },
-        },
-      },
-      loadingState: {
-        type: 'toggle',
-        displayName: 'Loading state',
-        validation: { schema: { type: 'boolean' } },
-        section: 'additionalActions',
-      },
-      visibility: {
-        type: 'toggle',
-        displayName: 'Visibility',
-        validation: { schema: { type: 'boolean' } },
-        section: 'additionalActions',
-      },
-      disabledState: {
-        type: 'toggle',
-        displayName: 'Disable',
-        validation: { schema: { type: 'boolean' } },
-        section: 'additionalActions',
-      },
-      tooltip: {
-        type: 'code',
-        displayName: 'Tooltip',
-        validation: { schema: { type: 'string' } },
-        section: 'additionalActions',
-        placeholder: 'Enter tooltip text',
-      },
-    },
-    events: {
-      onChange: { displayName: 'On change' },
-      onFocus: { displayName: 'On focus' },
-      onBlur: { displayName: 'On blur' },
-      onEnterPressed: { displayName: 'On enter pressed' },
-    },
-    styles: {
-      color: {
-        type: 'color',
-        displayName: 'Text',
-        validation: { schema: { type: 'string' } },
-        accordian: 'label',
-      },
-      alignment: {
-        type: 'switch',
-        displayName: 'Alignment',
-        validation: { schema: { type: 'string' } },
-        options: [
-          { displayName: 'Side', value: 'side' },
-          { displayName: 'Top', value: 'top' },
-        ],
-        accordian: 'label',
-      },
-      direction: {
-        type: 'switch',
-        displayName: '',
-        validation: { schema: { type: 'string' } },
-        showLabel: false,
-        isIcon: true,
-        options: [
-          { displayName: 'alignleftinspector', value: 'left', iconName: 'alignleftinspector' },
-          { displayName: 'alignrightinspector', value: 'right', iconName: 'alignrightinspector' },
-        ],
-        accordian: 'label',
-      },
-      width: {
-        type: 'slider',
-        displayName: 'Width',
-        accordian: 'label',
-        conditionallyRender: {
-          key: 'alignment',
-          value: 'side',
-        },
-      },
-      auto: {
-        type: 'checkbox',
-        displayName: 'auto',
-        showLabel: false,
-        validation: { schema: { type: 'boolean' } },
-        accordian: 'label',
-        conditionallyRender: {
-          key: 'alignment',
-          value: 'side',
-        },
-      },
-
-      backgroundColor: {
-        type: 'color',
-        displayName: 'Background',
-        validation: { schema: { type: 'string' } },
-        accordian: 'field',
-      },
-
-      borderColor: {
-        type: 'color',
-        displayName: 'Border',
-        validation: { schema: { type: 'string' } },
-        accordian: 'field',
-      },
-      accentColor: {
-        type: 'color',
-        displayName: 'Accent',
-        validation: { schema: { type: 'string' } },
-        accordian: 'field',
-      },
-      textColor: {
-        type: 'color',
-        displayName: 'Text',
-        validation: { schema: { type: 'string' } },
-        accordian: 'field',
-      },
-      errTextColor: {
-        type: 'color',
-        displayName: 'Error text',
-        validation: { schema: { type: 'string' } },
-        accordian: 'field',
-      },
-      icon: {
-        type: 'icon',
-        displayName: 'Icon',
-        validation: { schema: { type: 'string' } },
-        accordian: 'field',
-        visibility: false,
-      },
-      iconColor: {
-        type: 'color',
-        displayName: 'Icon color',
-        validation: { schema: { type: 'string' } },
-        accordian: 'field',
-        visibility: false,
-        showLabel: false,
-      },
-      borderRadius: {
-        type: 'numberInput',
-        displayName: 'Border radius',
-        validation: { schema: { type: 'union', schemas: [{ type: 'string' }, { type: 'number' }] } },
-        accordian: 'field',
-      },
-      boxShadow: {
-        type: 'boxShadow',
-        displayName: 'Box Shadow',
-        validation: { schema: { type: 'union', schemas: [{ type: 'string' }, { type: 'number' }] } },
-        accordian: 'field',
-      },
-      padding: {
-        type: 'switch',
-        displayName: 'Padding',
-        validation: { schema: { type: 'union', schemas: [{ type: 'string' }, { type: 'number' }] } },
-        options: [
-          { displayName: 'Default', value: 'default' },
-          { displayName: 'None', value: 'none' },
-        ],
-        accordian: 'container',
-      },
-    },
-    actions: [
-      {
-        handle: 'setText',
-        displayName: 'Set text',
-        params: [{ handle: 'text', displayName: 'text', defaultValue: '100' }],
-      },
-      {
-        handle: 'clear',
-        displayName: 'Clear',
-      },
-      {
-        handle: 'setFocus',
-        displayName: 'Set focus',
-      },
-      {
-        handle: 'setBlur',
-        displayName: 'Set blur',
-      },
-      {
-        handle: 'setVisibility',
-        displayName: 'Set visibility',
-        params: [{ handle: 'disable', displayName: 'Value', defaultValue: '{{false}}', type: 'toggle' }],
-      },
-      {
-        handle: 'setDisable',
-        displayName: 'Set disable',
-        params: [{ handle: 'disable', displayName: 'Value', defaultValue: '{{false}}', type: 'toggle' }],
-      },
-      {
-        handle: 'setLoading',
-        displayName: 'Set loading',
-        params: [{ handle: 'loading', displayName: 'Value', defaultValue: '{{false}}', type: 'toggle' }],
-      },
-    ],
-    exposedVariables: {
-      value: 99,
-      isMandatory: false,
-      isVisible: true,
-      isDisabled: false,
-      isLoading: false,
-    },
-    validation: {
-      mandatory: { type: 'toggle', displayName: 'Make this field mandatory' },
-      regex: { type: 'code', displayName: 'Regex', placeholder: '^d+$' },
-      minValue: { type: 'code', displayName: 'Min value', placeholder: 'Enter min value' },
-      maxValue: { type: 'code', displayName: 'Max value', placeholder: 'Enter max value' },
-      customRule: {
-        type: 'code',
-        displayName: 'Custom validation',
-        placeholder: `{{components.text2.text=='yes'&&'valid'}}`,
-      },
-    },
-    definition: {
-      others: {
-        showOnDesktop: { value: '{{true}}' },
-        showOnMobile: { value: '{{false}}' },
-      },
-      validation: {
-        mandatory: { value: '{{false}}' },
-        regex: { value: '' },
-        minValue: { value: '' },
-        maxValue: { value: '' },
-        customRule: { value: null },
-      },
-      properties: {
-        value: { value: '' },
-        label: { value: 'Label' },
-        maxValue: { value: '' },
-        minValue: { value: '' },
-        placeholder: { value: '0' },
-        decimalPlaces: { value: '{{2}}' },
-        tooltip: { value: '' },
-        visibility: { value: '{{true}}' },
-        loadingState: { value: '{{false}}' },
-        disabledState: { value: '{{false}}' },
-      },
-      events: [],
-      styles: {
-        borderRadius: { value: '{{6}}' },
-        backgroundColor: { value: '#fff' },
-        borderColor: { value: '#CCD1D5' },
-        accentColor: { value: '#4368E3' },
-        errTextColor: { value: '#D72D39' },
-        textColor: { value: '#1B1F24' },
-        color: { value: '#1B1F24' },
-
-        iconColor: { value: '#CFD3D859' },
-        direction: { value: 'left' },
-        width: { value: '{{33}}' },
-        alignment: { value: 'side' },
-        auto: { value: '{{true}}' },
-        padding: { value: 'default' },
-        boxShadow: { value: '0px 0px 0px 0px #00000040' },
-        icon: { value: 'IconHome2' },
-        iconVisibility: { value: false },
-      },
-    },
-  },
-  {
-    name: 'PasswordInput',
-    displayName: 'Password Input',
-    description: 'Secure text input',
-    component: 'PasswordInput',
-    defaultSize: {
-      width: 10,
-      height: 40,
-    },
-    others: {
-      showOnDesktop: { type: 'toggle', displayName: 'Show on desktop' },
-      showOnMobile: { type: 'toggle', displayName: 'Show on mobile' },
-    },
-    properties: {
-      label: {
-        type: 'code',
-        displayName: 'Label',
-        validation: { schema: { type: 'string' } },
-      },
-      placeholder: {
-        type: 'code',
-        displayName: 'Placeholder',
-        validation: {
-          schema: { type: 'string' },
-        },
-      },
-      value: {
-        type: 'code',
-        displayName: 'Default value',
-        validation: {
-          schema: {
-            type: 'string',
-          },
-        },
-      },
-      loadingState: {
-        type: 'toggle',
-        displayName: 'Loading state',
-        validation: { schema: { type: 'boolean' } },
-        section: 'additionalActions',
-      },
-      visibility: {
-        type: 'toggle',
-        displayName: 'Visibility',
-        validation: { schema: { type: 'boolean' } },
-        section: 'additionalActions',
-      },
-      disabledState: {
-        type: 'toggle',
-        displayName: 'Disable',
-        validation: { schema: { type: 'boolean' } },
-        section: 'additionalActions',
-      },
-      tooltip: {
-        type: 'code',
-        displayName: 'Tooltip',
-        validation: { schema: { type: 'string' } },
-        section: 'additionalActions',
-        placeholder: 'Enter tooltip text',
-      },
-    },
-    validation: {
-      mandatory: { type: 'toggle', displayName: 'Make this field mandatory' },
-      regex: {
-        type: 'code',
-        displayName: 'Regex',
-        placeholder: '^(?=.*[a-z])(?=.*[A-Z])(?=.*d)[a-zA-Zd]{8,}$',
-      },
-      minLength: { type: 'code', displayName: 'Min length', placeholder: 'Enter min length' },
-      maxLength: { type: 'code', displayName: 'Max length', placeholder: 'Enter max length' },
-      customRule: {
-        type: 'code',
-        displayName: 'Custom validation',
-        placeholder: `{{components.text2.text=='yes'&&'valid'}}`,
-      },
-    },
-    events: {
-      onChange: { displayName: 'On change' },
-      onFocus: { displayName: 'On focus' },
-      onBlur: { displayName: 'On blur' },
-      onEnterPressed: { displayName: 'On enter pressed' },
-    },
-    styles: {
-      color: {
-        type: 'color',
-        displayName: 'Text',
-        validation: { schema: { type: 'string' } },
-        accordian: 'label',
-      },
-      alignment: {
-        type: 'switch',
-        displayName: 'Alignment',
-        validation: { schema: { type: 'string' } },
-        options: [
-          { displayName: 'Side', value: 'side' },
-          { displayName: 'Top', value: 'top' },
-        ],
-        accordian: 'label',
-      },
-      direction: {
-        type: 'switch',
-        displayName: '',
-        validation: { schema: { type: 'string' } },
-        showLabel: false,
-        isIcon: true,
-        options: [
-          { displayName: 'alignleftinspector', value: 'left', iconName: 'alignleftinspector' },
-          { displayName: 'alignrightinspector', value: 'right', iconName: 'alignrightinspector' },
-        ],
-        accordian: 'label',
-      },
-      width: {
-        type: 'slider',
-        displayName: 'Width',
-        accordian: 'label',
-        conditionallyRender: {
-          key: 'alignment',
-          value: 'side',
-        },
-      },
-      auto: {
-        type: 'checkbox',
-        displayName: 'auto',
-        showLabel: false,
-        validation: { schema: { type: 'boolean' } },
-        accordian: 'label',
-        conditionallyRender: {
-          key: 'alignment',
-          value: 'side',
-        },
-      },
-
-      backgroundColor: {
-        type: 'color',
-        displayName: 'Background',
-        validation: { schema: { type: 'string' } },
-        accordian: 'field',
-      },
-      accentColor: {
-        type: 'color',
-        displayName: 'Accent',
-        validation: { schema: { type: 'string' } },
-        accordian: 'field',
-      },
-      borderColor: {
-        type: 'color',
-        displayName: 'Border',
-        validation: { schema: { type: 'string' } },
-        accordian: 'field',
-      },
-      textColor: {
-        type: 'color',
-        displayName: 'Text',
-        validation: { schema: { type: 'string' } },
-        accordian: 'field',
-      },
-      errTextColor: {
-        type: 'color',
-        displayName: 'Error text',
-        validation: { schema: { type: 'string' } },
-        accordian: 'field',
-      },
-      icon: {
-        type: 'icon',
-        displayName: 'Icon',
-        validation: { schema: { type: 'string' } },
-        accordian: 'field',
-        visibility: false,
-      },
-      iconColor: {
-        type: 'color',
-        displayName: 'Icon color',
-        validation: { schema: { type: 'string' } },
-        accordian: 'field',
-        visibility: false,
-        showLabel: false,
-      },
-      borderRadius: {
-        type: 'numberInput',
-        displayName: 'Border radius',
-        validation: { schema: { type: 'union', schemas: [{ type: 'string' }, { type: 'number' }] } },
-        accordian: 'field',
-      },
-      boxShadow: {
-        type: 'boxShadow',
-        displayName: 'Box shadow',
-        validation: { schema: { type: 'union', schemas: [{ type: 'string' }, { type: 'number' }] } },
-        accordian: 'field',
-      },
-
-      padding: {
-        type: 'switch',
-        displayName: 'Padding',
-        validation: { schema: { type: 'union', schemas: [{ type: 'string' }, { type: 'number' }] } },
-        options: [
-          { displayName: 'Default', value: 'default' },
-          { displayName: 'None', value: 'none' },
-        ],
-        accordian: 'container',
-      },
-    },
-    exposedVariables: {
-      value: '',
-      mandatory: { value: '{{false}}' },
-      isVisible: true,
-      isDisabled: false,
-      isLoading: false,
-    },
-    actions: [
-      {
-        handle: 'setText',
-        displayName: 'Set text',
-        params: [{ handle: 'text', displayName: 'text', defaultValue: 'New Text' }],
-      },
-      {
-        handle: 'clear',
-        displayName: 'Clear',
-      },
-      {
-        handle: 'setFocus',
-        displayName: 'Set focus',
-      },
-      {
-        handle: 'setBlur',
-        displayName: 'Set blur',
-      },
-      {
-        handle: 'setVisibility',
-        displayName: 'Set visibility',
-        params: [{ handle: 'disable', displayName: 'Value', defaultValue: '{{false}}', type: 'toggle' }],
-      },
-      {
-        handle: 'setDisable',
-        displayName: 'Set disable',
-        params: [{ handle: 'disable', displayName: 'Value', defaultValue: '{{false}}', type: 'toggle' }],
-      },
-      {
-        handle: 'setLoading',
-        displayName: 'Set loading',
-        params: [{ handle: 'loading', displayName: 'Value', defaultValue: '{{false}}', type: 'toggle' }],
-      },
-    ],
-    definition: {
-      others: {
-        showOnDesktop: { value: '{{true}}' },
-        showOnMobile: { value: '{{false}}' },
-      },
-      properties: {
-        placeholder: { value: 'Password' },
-        visibility: { value: '{{true}}' },
-        disabledState: { value: '{{false}}' },
-        loadingState: { value: '{{false}}' },
-        tooltip: { value: '' },
-        label: { value: 'Label' },
-        value: { value: '' },
-      },
-      validation: {
-        mandatory: { value: false },
-        regex: { value: '' },
-        minLength: { value: null },
-        maxLength: { value: null },
-        customRule: { value: null },
-      },
-      events: [],
-      styles: {
-        borderRadius: { value: '{{6}}' },
-        backgroundColor: { value: '#fff' },
-        borderColor: { value: '#CCD1D5' },
-        accentColor: { value: '#4368E3' },
-        errTextColor: { value: '#D72D39' },
-        textColor: { value: '#1B1F24' },
-        iconColor: { value: '#CFD3D859' },
-        direction: { value: 'left' },
-        width: { value: '{{33}}' },
-        alignment: { value: 'side' },
-        color: { value: '#1B1F24' },
-        auto: { value: '{{true}}' },
-        padding: { value: 'default' },
-        boxShadow: { value: '0px 0px 0px 0px #00000040' },
-        icon: { value: 'IconLock' },
-        iconVisibility: { value: true },
-      },
-    },
-  },
-  {
-    name: 'Datepicker',
-    displayName: 'Date Picker',
-    description: 'Choose date and time',
-    component: 'Datepicker',
-    defaultSize: {
-      width: 5,
-      height: 30,
-    },
-    validation: {
-      customRule: { type: 'code', displayName: 'Custom validation' },
-    },
-    others: {
-      showOnDesktop: { type: 'toggle', displayName: 'Show on desktop' },
-      showOnMobile: { type: 'toggle', displayName: 'Show on mobile' },
-    },
-    properties: {
-      defaultValue: {
-        type: 'code',
-        displayName: 'Default value',
-        validation: {
-          schema: { type: 'string' },
-        },
-      },
-      format: {
-        type: 'code',
-        displayName: 'Format',
-        validation: {
-          schema: { type: 'string' },
-        },
-      },
-      enableTime: {
-        type: 'toggle',
-        displayName: 'Enable time selection?',
-        validation: {
-          schema: { type: 'boolean' },
-          defaultValue: false,
-        },
-      },
-      enableDate: {
-        type: 'toggle',
-        displayName: 'Enable date selection?',
-        validation: {
-          schema: { type: 'boolean' },
-          defaultValue: true,
-        },
-      },
-      disabledDates: {
-        type: 'code',
-        displayName: 'Disabled dates',
-        validation: {
-          schema: { type: 'array', element: { type: 'string' } },
-        },
-      },
-    },
-    events: {
-      onSelect: { displayName: 'On select' },
-    },
-    styles: {
-      visibility: {
-        type: 'toggle',
-        displayName: 'Visibility',
-        validation: {
-          schema: { type: 'boolean' },
-        },
-      },
-      disabledState: {
-        type: 'toggle',
-        displayName: 'Disable',
-        validation: {
-          schema: { type: 'boolean' },
-        },
-      },
-      borderRadius: {
-        type: 'code',
-        displayName: 'Border radius',
-        validation: {
-          schema: { type: 'union', schemas: [{ type: 'string' }, { type: 'number' }] },
-        },
-      },
-    },
-    exposedVariables: {
-      value: '',
-    },
-    definition: {
-      others: {
-        showOnDesktop: { value: '{{true}}' },
-        showOnMobile: { value: '{{false}}' },
-      },
-      validation: {
-        customRule: { value: null },
-      },
-      properties: {
-        defaultValue: { value: '01/01/2022' },
-        format: { value: 'DD/MM/YYYY' },
-        enableTime: { value: '{{false}}' },
-        enableDate: { value: '{{true}}' },
-        disabledDates: { value: '{{[]}}' },
-      },
-      events: [],
-      styles: {
-        visibility: { value: '{{true}}' },
-        disabledState: { value: '{{false}}' },
-        borderRadius: { value: '{{4}}' },
-      },
-    },
-  },
-  {
-    name: 'Checkbox',
-    displayName: 'Checkbox',
-    description: 'Single checkbox toggle',
-    component: 'Checkbox',
-    defaultSize: {
-      width: 6,
-      height: 30,
-    },
-    others: {
-      showOnDesktop: { type: 'toggle', displayName: 'Show on desktop' },
-      showOnMobile: { type: 'toggle', displayName: 'Show on mobile' },
-    },
-    properties: {
-      label: {
-        type: 'code',
-        displayName: 'Label',
-        validation: {
-          schema: { type: 'string' },
-        },
-      },
-      defaultValue: {
-        type: 'switch',
-        displayName: 'Default state',
-        validation: { schema: { type: 'boolean' } },
-        options: [
-          { displayName: 'On', value: '{{true}}' },
-          { displayName: 'Off', value: '{{false}}' },
-        ],
-        accordian: 'label',
-      },
-      loadingState: {
-        type: 'toggle',
-        displayName: 'Loading state',
-        validation: { schema: { type: 'boolean' } },
-        section: 'additionalActions',
-      },
-      visibility: {
-        type: 'toggle',
-        displayName: 'Visibility',
-        validation: { schema: { type: 'boolean' } },
-        section: 'additionalActions',
-      },
-      disabledState: {
-        type: 'toggle',
-        displayName: 'Disable',
-        validation: { schema: { type: 'boolean' } },
-        section: 'additionalActions',
-      },
-      tooltip: {
-        type: 'code',
-        displayName: 'Tooltip',
-        validation: { schema: { type: 'string' } },
-        section: 'additionalActions',
-        placeholder: 'Enter tooltip text',
-      },
-    },
-    validation: {
-      mandatory: { type: 'toggle', displayName: 'Make this field mandatory' },
-      customRule: {
-        type: 'code',
-        displayName: 'Custom validation',
-        placeholder: `{{components.text2.text=='yes'&&'valid'}}`,
-      },
-    },
-    events: {
-      onChange: { displayName: 'On change' },
-      onCheck: { displayName: 'On check (Deprecated)' },
-      onUnCheck: { displayName: 'On uncheck (Deprecated)' },
-    },
-    styles: {
-      textColor: {
-        type: 'color',
-        displayName: 'Text color',
-        validation: {
-          schema: { type: 'string' },
-        },
-        accordian: 'label',
-      },
-      borderColor: {
-        type: 'color',
-        displayName: 'Border color',
-        validation: {
-          schema: { type: 'string' },
-        },
-        accordian: 'switch',
-      },
-      checkboxColor: {
-        type: 'color',
-        displayName: 'Checked color',
-        validation: {
-          schema: { type: 'string' },
-        },
-        accordian: 'switch',
-      },
-      uncheckedColor: {
-        type: 'color',
-        displayName: 'Unchecked color',
-        validation: {
-          schema: { type: 'string' },
-        },
-        accordian: 'switch',
-      },
-      handleColor: {
-        type: 'color',
-        displayName: 'Handle color',
-        validation: {
-          schema: { type: 'string' },
-        },
-        accordian: 'switch',
-      },
-      boxShadow: {
-        type: 'boxShadow',
-        displayName: 'Box shadow',
-        validation: { schema: { type: 'union', schemas: [{ type: 'string' }, { type: 'number' }] } },
-        accordian: 'switch',
-      },
-
-      alignment: {
-        type: 'switch',
-        displayName: 'Alignment',
-        validation: { schema: { type: 'string' } },
-        options: [
-          { displayName: 'Left', value: 'left' },
-          { displayName: 'Right', value: 'right' },
-        ],
-        accordian: 'label',
-      },
-    },
-    exposedVariables: {
-      value: false,
-      label: 'Label',
-      isMandatory: false,
-      isVisible: true,
-      isDisabled: false,
-      isLoading: false,
-    },
-    actions: [
-      {
-        handle: 'toggle',
-        displayName: 'toggle',
-      },
-      {
-        handle: 'setValue',
-        displayName: 'Set value',
-        params: [{ handle: 'value', displayName: 'value' }],
-      },
-      {
-        handle: 'setVisibility',
-        displayName: 'Set visibility',
-        params: [{ handle: 'disable', displayName: 'Value', defaultValue: '{{false}}', type: 'toggle' }],
-      },
-      {
-        handle: 'setDisable',
-        displayName: 'Set disable',
-        params: [{ handle: 'disable', displayName: 'Value', defaultValue: '{{false}}', type: 'toggle' }],
-      },
-      {
-        handle: 'setLoading',
-        displayName: 'Set loading',
-        params: [{ handle: 'loading', displayName: 'Value', defaultValue: '{{false}}', type: 'toggle' }],
-      },
-      {
-        handle: 'setChecked',
-        displayName: 'Set checked (Deprecated)',
-        params: [{ handle: 'status', displayName: 'status' }],
-      },
-    ],
-    definition: {
-      others: {
-        showOnDesktop: { value: '{{true}}' },
-        showOnMobile: { value: '{{false}}' },
-      },
-      properties: {
-        label: { value: 'Label' },
-        defaultValue: { value: '{{false}}' },
-        visibility: { value: '{{true}}' },
-        disabledState: { value: '{{false}}' },
-        loadingState: { value: '{{false}}' },
-        tooltip: { value: '' },
-      },
-      events: [],
-      styles: {
-        disabledState: { value: '{{false}}' },
-        textColor: { value: '#1B1F24' },
-        checkboxColor: { value: '#4368E3' },
-        uncheckedColor: { value: '#E4E7EB' },
-        borderColor: { value: '#CCD1D5' },
-        handleColor: { value: '#FFFFFF' },
-        alignment: { value: 'right' },
-        boxShadow: { value: '0px 0px 0px 0px #00000090' },
-      },
-      validation: {
-        mandatory: { value: false },
-        customRule: { value: null },
-      },
-    },
-  },
-  {
-    name: 'Radio-button',
-    displayName: 'Radio Button',
-    description: 'Select one from multiple choices',
-    component: 'RadioButton',
-    defaultSize: {
-      width: 6,
-      height: 60,
-    },
-    others: {
-      showOnDesktop: { type: 'toggle', displayName: 'Show on desktop' },
-      showOnMobile: { type: 'toggle', displayName: 'Show on mobile' },
-    },
-    properties: {
-      label: {
-        type: 'code',
-        displayName: 'Label',
-        validation: {
-          schema: { type: 'string' },
-        },
-      },
-      value: {
-        type: 'code',
-        displayName: 'Default value',
-        validation: {
-          schema: { type: 'union', schemas: [{ type: 'string' }, { type: 'number' }, { type: 'boolean' }] },
-        },
-      },
-      values: {
-        type: 'code',
-        displayName: 'Option values',
-        validation: {
-          schema: {
-            type: 'array',
-            element: { type: 'union', schemas: [{ type: 'string' }, { type: 'number' }, { type: 'boolean' }] },
-          },
-        },
-      },
-      display_values: {
-        type: 'code',
-        displayName: 'Option labels',
-        validation: {
-          schema: { type: 'array', element: { type: 'union', schemas: [{ type: 'string' }, { type: 'number' }] } },
-        },
-      },
-    },
-    events: {
-      onSelectionChange: { displayName: 'On select' },
-    },
-    styles: {
-      textColor: {
-        type: 'color',
-        displayName: 'Text color',
-        validation: {
-          schema: { type: 'string' },
-        },
-      },
-      activeColor: {
-        type: 'color',
-        displayName: 'Active color',
-        validation: {
-          schema: { type: 'string' },
-        },
-      },
-      visibility: {
-        type: 'toggle',
-        displayName: 'Visibility',
-        validation: {
-          schema: { type: 'boolean' },
-        },
-      },
-      disabledState: {
-        type: 'toggle',
-        displayName: 'Disable',
-        validation: {
-          schema: { type: 'boolean' },
-        },
-      },
-    },
-    actions: [
-      {
-        handle: 'selectOption',
-        displayName: 'Select Option',
-        params: [
-          {
-            handle: 'option',
-            displayName: 'Option',
-          },
-        ],
-      },
-    ],
-    exposedVariables: {},
-    definition: {
-      others: {
-        showOnDesktop: { value: '{{true}}' },
-        showOnMobile: { value: '{{false}}' },
-      },
-      properties: {
-        label: { value: 'Select' },
-        value: { value: '{{true}}' },
-        values: { value: '{{[true,false]}}' },
-        display_values: { value: '{{["yes", "no"]}}' },
-        visible: { value: '{{true}}' },
-      },
-      events: [],
-      styles: {
-        textColor: { value: '' },
-        activeColor: { value: '' },
-        visibility: { value: '{{true}}' },
-        disabledState: { value: '{{false}}' },
-      },
-    },
-  },
-  {
-    name: 'ToggleSwitch',
-    displayName: 'Toggle Switch',
-    description: 'User-controlled on-off switch',
-    component: 'ToggleSwitchV2',
-    defaultSize: {
-      width: 6,
-      height: 30,
-    },
-    others: {
-      showOnDesktop: { type: 'toggle', displayName: 'Show on desktop' },
-      showOnMobile: { type: 'toggle', displayName: 'Show on mobile' },
-    },
-
-    validation: {
-      mandatory: { type: 'toggle', displayName: 'Make this field mandatory' },
-      customRule: {
-        type: 'code',
-        displayName: 'Custom validation',
-        placeholder: `{{components.text2.text=='yes'&&'valid'}}`,
-      },
-    },
-
-    properties: {
-      label: {
-        type: 'code',
-        displayName: 'Label',
-        validation: {
-          schema: { type: 'string' },
-        },
-      },
-
-      defaultValue: {
-        type: 'switch',
-        displayName: 'Default state',
-        validation: { schema: { type: 'boolean' } },
-        options: [
-          { displayName: 'On', value: '{{true}}' },
-          { displayName: 'Off', value: '{{false}}' },
-        ],
-        accordian: 'label',
-      },
-      loadingState: {
-        type: 'toggle',
-        displayName: 'Loading state',
-        validation: { schema: { type: 'boolean' } },
-        section: 'additionalActions',
-      },
-      visibility: {
-        type: 'toggle',
-        displayName: 'Visibility',
-        validation: { schema: { type: 'boolean' } },
-        section: 'additionalActions',
-      },
-      disabledState: {
-        type: 'toggle',
-        displayName: 'Disable',
-        validation: { schema: { type: 'boolean' } },
-        section: 'additionalActions',
-      },
-      tooltip: {
-        type: 'code',
-        displayName: 'Tooltip',
-        validation: { schema: { type: 'string' } },
-        section: 'additionalActions',
-        placeholder: 'Enter tooltip text',
-      },
-    },
-    events: {
-      onChange: { displayName: 'On change' },
-    },
-    styles: {
-      textColor: {
-        type: 'color',
-        displayName: 'Text Color',
-        validation: {
-          schema: { type: 'string' },
-        },
-        accordian: 'label',
-      },
-      borderColor: {
-        type: 'color',
-        displayName: 'Border color',
-        validation: {
-          schema: { type: 'string' },
-        },
-        accordian: 'switch',
-      },
-      toggleSwitchColor: {
-        type: 'color',
-        displayName: 'Checked color',
-        validation: {
-          schema: { type: 'string' },
-        },
-        accordian: 'switch',
-      },
-      uncheckedColor: {
-        type: 'color',
-        displayName: 'Unchecked color',
-        validation: {
-          schema: { type: 'string' },
-        },
-        accordian: 'switch',
-      },
-      handleColor: {
-        type: 'color',
-        displayName: 'Handle color',
-        validation: {
-          schema: { type: 'string' },
-        },
-        accordian: 'switch',
-      },
-      alignment: {
-        type: 'switch',
-        displayName: 'Alignment',
-        validation: { schema: { type: 'string' } },
-        options: [
-          { displayName: 'Left', value: 'left' },
-          { displayName: 'Right', value: 'right' },
-        ],
-        accordian: 'label',
-      },
-      boxShadow: {
-        type: 'boxShadow',
-        displayName: 'Box Shadow',
-        validation: { schema: { type: 'union', schemas: [{ type: 'string' }, { type: 'number' }] } },
-        accordian: 'switch',
-      },
-    },
-    exposedVariables: {
-      value: false,
-      label: 'Label',
-      isMandatory: false,
-      isVisible: true,
-      isDisabled: false,
-      isLoading: false,
-    },
-    actions: [
-      {
-        handle: 'toggle',
-        displayName: 'toggle',
-      },
-      {
-        handle: 'setValue',
-        displayName: 'Set value',
-        params: [{ handle: 'value', displayName: 'value' }],
-      },
-      {
-        handle: 'setVisibility',
-        displayName: 'Set visibility',
-        params: [{ handle: 'disable', displayName: 'Value', defaultValue: '{{false}}', type: 'toggle' }],
-      },
-      {
-        handle: 'setDisable',
-        displayName: 'Set disable',
-        params: [{ handle: 'disable', displayName: 'Value', defaultValue: '{{false}}', type: 'toggle' }],
-      },
-      {
-        handle: 'setLoading',
-        displayName: 'Set loading',
-        params: [{ handle: 'loading', displayName: 'Value', defaultValue: '{{false}}', type: 'toggle' }],
-      },
-    ],
-    definition: {
-      others: {
-        showOnDesktop: { value: '{{true}}' },
-        showOnMobile: { value: '{{false}}' },
-      },
-      validation: {
-        mandatory: { value: false },
-        customRule: { value: null },
-      },
-      properties: {
-        label: { value: 'Label' },
-        defaultValue: { value: '{{false}}' },
-        visibility: { value: '{{true}}' },
-        disabledState: { value: '{{false}}' },
-        loadingState: { value: '{{false}}' },
-        tooltip: { value: '' },
-      },
-      events: [],
-      styles: {
-        textColor: { value: '#1B1F24' },
-        toggleSwitchColor: { value: '#4368E3' }, //keeping same key for backward comopatibility
-        uncheckedColor: { value: '#E4E7EB' },
-        borderColor: { value: '#E4E7EB' },
-        handleColor: { value: '#FFFFFF' },
-        alignment: { value: 'right' },
-        boxShadow: { value: '0px 0px 0px 0px #00000090' },
-      },
-    },
-  },
-  {
-    name: 'ToggleSwitchLegacy',
-    displayName: 'Toggle Switch',
-    description: 'User-controlled on-off switch',
-    component: 'ToggleSwitch',
-    defaultSize: {
-      width: 6,
-      height: 30,
-    },
-    others: {
-      showOnDesktop: { type: 'toggle', displayName: 'Show on desktop' },
-      showOnMobile: { type: 'toggle', displayName: 'Show on mobile' },
-    },
-    properties: {
-      label: {
-        type: 'code',
-        displayName: 'Label',
-        validation: {
-          schema: { type: 'string' },
-        },
-      },
-      defaultValue: {
-        type: 'toggle',
-        displayName: 'Default status',
-        validation: {
-          schema: { type: 'boolean' },
-        },
-      },
-    },
-    events: {
-      onChange: { displayName: 'On change' },
-    },
-    styles: {
-      textColor: {
-        type: 'color',
-        displayName: 'Text color',
-        validation: {
-          schema: { type: 'string' },
-        },
-      },
-      toggleSwitchColor: {
-        type: 'color',
-        displayName: 'Toggle switch color',
-        validation: {
-          schema: { type: 'string' },
-        },
-      },
-      visibility: {
-        type: 'toggle',
-        displayName: 'Visibility',
-        validation: {
-          schema: { type: 'boolean' },
-        },
-      },
-      disabledState: {
-        type: 'toggle',
-        displayName: 'Disable',
-        validation: {
-          schema: { type: 'boolean' },
-        },
-      },
-    },
-    exposedVariables: {
-      value: false,
-    },
-    definition: {
-      others: {
-        showOnDesktop: { value: '{{true}}' },
-        showOnMobile: { value: '{{false}}' },
-      },
-      properties: {
-        label: { value: 'Toggle label' },
-        defaultValue: { value: '{{false}}' },
-      },
-      events: [],
-      styles: {
-        textColor: { value: '' },
-        toggleSwitchColor: { value: '' },
-        visibility: { value: '{{true}}' },
-        disabledState: { value: '{{false}}' },
-      },
-    },
-  },
-  {
-    name: 'Textarea',
-    displayName: 'Text Area',
-    description: 'Multi-line text input',
-    component: 'TextArea',
-    defaultSize: {
-      width: 6,
-      height: 100,
-    },
-    others: {
-      showOnDesktop: { type: 'toggle', displayName: 'Show on desktop' },
-      showOnMobile: { type: 'toggle', displayName: 'Show on mobile' },
-    },
-    properties: {
-      value: {
-        type: 'code',
-        displayName: 'Default value',
-        validation: {
-          schema: { type: 'string' },
-        },
-      },
-      placeholder: {
-        type: 'code',
-        displayName: 'Placeholder',
-        validation: {
-          schema: { type: 'string' },
-        },
-      },
-    },
-    events: {},
-    styles: {
-      visibility: {
-        type: 'toggle',
-        displayName: 'Visibility',
-        validation: {
-          schema: { type: 'boolean' },
-        },
-      },
-      disabledState: {
-        type: 'toggle',
-        displayName: 'Disable',
-        validation: {
-          schema: { type: 'boolean' },
-        },
-      },
-      borderRadius: {
-        type: 'code',
-        displayName: 'Border radius',
-        validation: {
-          schema: { type: 'union', schemas: [{ type: 'string' }, { type: 'number' }] },
-        },
-      },
-    },
-    exposedVariables: {
-      value:
-        'ToolJet is an open-source low-code platform for building and deploying internal tools with minimal engineering efforts 🚀',
-    },
-    actions: [
-      {
-        handle: 'setText',
-        displayName: 'Set Text',
-        params: [{ handle: 'text', displayName: 'text', defaultValue: 'New Text' }],
-      },
-      {
-        handle: 'clear',
-        displayName: 'Clear',
-      },
-    ],
-    definition: {
-      others: {
-        showOnDesktop: { value: '{{true}}' },
-        showOnMobile: { value: '{{false}}' },
-      },
-      properties: {
-        value: {
-          value:
-            'ToolJet is an open-source low-code platform for building and deploying internal tools with minimal engineering efforts 🚀',
-        },
-        placeholder: { value: 'Placeholder text' },
-      },
-      events: [],
-      styles: {
-        visibility: { value: '{{true}}' },
-        disabledState: { value: '{{false}}' },
-        borderRadius: { value: '{{4}}' },
-      },
-    },
-  },
-  {
-    name: 'DateRangePicker',
-    displayName: 'Range Picker',
-    description: 'Choose date ranges',
-    component: 'DaterangePicker',
-    defaultSize: {
-      width: 10,
-      height: 30,
-    },
-    others: {
-      showOnDesktop: { type: 'toggle', displayName: 'Show on desktop' },
-      showOnMobile: { type: 'toggle', displayName: 'Show on mobile' },
-    },
-    properties: {
-      defaultStartDate: {
-        type: 'code',
-        displayName: 'Default start date',
-        validation: {
-          schema: {
-            type: 'string',
-          },
-        },
-      },
-      defaultEndDate: {
-        type: 'code',
-        displayName: 'Default end date',
-        validation: {
-          schema: {
-            type: 'string',
-          },
-        },
-      },
-      format: {
-        type: 'code',
-        displayName: 'Format',
-        validation: {
-          schema: {
-            type: 'string',
-          },
-        },
-      },
-    },
-    events: {
-      onSelect: { displayName: 'On select' },
-    },
-    styles: {
-      borderRadius: {
-        type: 'code',
-        displayName: 'Border radius',
-        validation: {
-          schema: {
-            type: 'union',
-            schemas: [{ type: 'number' }, { type: 'string' }],
-          },
-        },
-      },
-      visibility: {
-        type: 'toggle',
-        displayName: 'Visibility',
-        validation: {
-          schema: {
-            type: 'boolean',
-          },
-        },
-      },
-      disabledState: {
-        type: 'toggle',
-        displayName: 'Disable',
-        validation: {
-          schema: {
-            type: 'boolean',
-          },
-        },
-      },
-    },
-    exposedVariables: {
-      endDate: {},
-      startDate: {},
-    },
-    definition: {
-      others: {
-        showOnDesktop: { value: '{{true}}' },
-        showOnMobile: { value: '{{false}}' },
-      },
-      properties: {
-        defaultStartDate: { value: '01/04/2022' },
-        defaultEndDate: { value: '10/04/2022' },
-
-        format: { value: 'DD/MM/YYYY' },
-      },
-      events: [],
-      styles: {
-        borderRadius: { value: '4' },
-        visibility: { value: '{{true}}' },
-        disabledState: { value: '{{false}}' },
-      },
-    },
-  },
-  {
-    name: 'Text',
-    displayName: 'Text',
-    description: 'Display text or HTML',
-    component: 'Text',
-    others: {
-      showOnDesktop: { type: 'toggle', displayName: 'Show on desktop' },
-      showOnMobile: { type: 'toggle', displayName: 'Show on mobile' },
-    },
-    properties: {
-      textFormat: {
-        type: 'switch',
-        displayName: 'Text Format',
-        options: [
-          { displayName: 'Plain text', value: 'plainText' },
-          { displayName: 'Markdown', value: 'markdown' },
-          { displayName: 'HTML', value: 'html' },
-        ],
-        isFxNotRequired: true,
-        defaultValue: { value: 'plainText' },
-        fullWidth: true,
-      },
-      text: {
-        type: 'code',
-        displayName: 'TextComponentTextInput', // Keeping this name unique so that we can filter it in Codehinter
-        validation: {
-          schema: { type: 'union', schemas: [{ type: 'string' }, { type: 'number' }] },
-        },
-      },
-      loadingState: {
-        type: 'toggle',
-        displayName: 'Show loading state',
-        validation: {
-          schema: { type: 'boolean' },
-        },
-        section: 'additionalActions',
-      },
-      visibility: {
-        type: 'toggle',
-        displayName: 'Visibility',
-        validation: {
-          schema: { type: 'boolean' },
-        },
-        section: 'additionalActions',
-      },
-      disabledState: {
-        type: 'toggle',
-        displayName: 'Disable',
-        validation: {
-          schema: { type: 'boolean' },
-        },
-        section: 'additionalActions',
-      },
-      tooltip: {
-        type: 'code',
-        displayName: 'Tooltip',
-        validation: { schema: { type: 'string' } },
-        section: 'additionalActions',
-        placeholder: 'Enter tooltip text',
-      },
-    },
-    defaultSize: {
-      width: 6,
-      height: 40,
-    },
-    events: {
-      onClick: { displayName: 'On click' },
-      onHover: { displayName: 'On hover' },
-    },
-    styles: {
-      textSize: {
-        type: 'numberInput',
-        displayName: 'Size',
-        validation: {
-          schema: [{ type: 'string' }, { type: 'number' }],
-        },
-        accordian: 'Text',
-      },
-      fontWeight: {
-        type: 'select',
-        displayName: 'Weight',
-        options: [
-          { name: 'normal', value: 'normal' },
-          { name: 'bold', value: 'bold' },
-          { name: 'lighter', value: 'lighter' },
-          { name: 'bolder', value: 'bolder' },
-        ],
-        accordian: 'Text',
-      },
-      fontStyle: {
-        type: 'switch',
-        displayName: 'Style',
-        options: [
-          { displayName: 'Normal', value: 'normal', iconName: 'minus' },
-          { displayName: 'Oblique', value: 'oblique', iconName: 'oblique' },
-          { displayName: 'Italic', value: 'italic', iconName: 'italic' },
-        ],
-        isIcon: true,
-        accordian: 'Text',
-      },
-      textColor: {
-        type: 'color',
-        displayName: 'Color',
-        validation: {
-          schema: { type: 'string' },
-        },
-        accordian: 'Text',
-      },
-      isScrollRequired: {
-        type: 'switch',
-        displayName: 'Scroll',
-        options: [
-          { displayName: 'Enable', value: 'enabled' },
-          { displayName: 'Disable', value: 'disabled' },
-        ],
-        accordian: 'Text',
-      },
-      lineHeight: { type: 'numberInput', displayName: 'Line height', accordian: 'Text' },
-      textIndent: { type: 'numberInput', displayName: 'Text indent', accordian: 'Text' },
-      textAlign: {
-        type: 'alignButtons',
-        displayName: 'Alignment',
-        validation: {
-          schema: { type: 'string' },
-        },
-        accordian: 'Text',
-      },
-      verticalAlignment: {
-        type: 'switch',
-        displayName: '',
-        validation: { schema: { type: 'string' } },
-        showLabel: false,
-        isIcon: true,
-        options: [
-          { displayName: 'alignverticallytop', value: 'top', iconName: 'alignverticallytop' },
-          { displayName: 'alignverticallycenter', value: 'center', iconName: 'alignverticallycenter' },
-          { displayName: 'alignverticallybottom', value: 'bottom', iconName: 'alignverticallybottom' },
-        ],
-        accordian: 'Text',
-      },
-      decoration: {
-        type: 'switch',
-        displayName: 'Decoration',
-        isIcon: true,
-        options: [
-          { displayName: 'none', value: 'none', iconName: 'minus' },
-          { displayName: 'underline', value: 'underline', iconName: 'underline' },
-          { displayName: 'overline', value: 'overline', iconName: 'overline' },
-          { displayName: 'line-through', value: 'line-through', iconName: 'linethrough' },
-        ],
-        accordian: 'Text',
-      },
-      transformation: {
-        type: 'switch',
-        displayName: 'Transformation',
-        isIcon: true,
-        options: [
-          { displayName: 'none', value: 'none', iconName: 'minus' },
-          { displayName: 'uppercase', value: 'uppercase', iconName: 'uppercase' },
-          { displayName: 'lowercase', value: 'lowercase', iconName: 'lowercase' },
-          { displayName: 'capitalize', value: 'capitalize', iconName: 'capitalize' },
-        ],
-        accordian: 'Text',
-      },
-      letterSpacing: { type: 'numberInput', displayName: 'Letter spacing', accordian: 'Text' },
-      wordSpacing: { type: 'numberInput', displayName: 'Word spacing', accordian: 'Text' },
-      fontVariant: {
-        type: 'select',
-        displayName: 'Font variant',
-        options: [
-          { name: 'normal', value: 'normal' },
-          { name: 'small-caps', value: 'small-caps' },
-          { name: 'initial', value: 'initial' },
-          { name: 'inherit', value: 'inherit' },
-        ],
-        accordian: 'Text',
-      },
-
-      backgroundColor: {
-        type: 'color',
-        displayName: 'Background',
-        validation: {
-          schema: { type: 'string' },
-        },
-        accordian: 'Container',
-        colorPickerPosition: 'top',
-      },
-      borderColor: {
-        type: 'color',
-        displayName: 'Border',
-        validation: {
-          schema: { type: 'string' },
-        },
-        accordian: 'Container',
-        colorPickerPosition: 'top',
-      },
-      borderRadius: {
-        type: 'numberInput',
-        displayName: 'Border radius',
-        validation: { schema: { type: 'union', schemas: [{ type: 'string' }, { type: 'number' }] } },
-        accordian: 'Container',
-      },
-      boxShadow: {
-        type: 'boxShadow',
-        displayName: 'Box shadow',
-        validation: { schema: { type: 'union', schemas: [{ type: 'string' }, { type: 'number' }] } },
-        accordian: 'Container',
-      },
-      padding: {
-        type: 'switch',
-        displayName: 'Padding',
-        validation: { schema: { type: 'string' } },
-        options: [
-          { displayName: 'Default', value: 'default' },
-          { displayName: 'None', value: 'none' },
-        ],
-        accordian: 'Container',
-      },
-    },
-    exposedVariables: {
-      text: 'Hello, there!',
-    },
-    actions: [
-      {
-        handle: 'setText',
-        displayName: 'Set text',
-        params: [{ handle: 'text', displayName: 'Text', defaultValue: 'New text' }],
-      },
-      {
-        handle: 'setVisibility',
-        displayName: 'Set visibility',
-        params: [{ handle: 'setVisibility', displayName: 'Value', defaultValue: `{{true}}`, type: 'toggle' }],
-      },
-      {
-        handle: 'clear',
-        displayName: 'Clear',
-      },
-      {
-        handle: 'setLoading',
-        displayName: 'Set loading',
-        params: [{ handle: 'setLoading', displayName: 'Value', defaultValue: `{{false}}`, type: 'toggle' }],
-      },
-      {
-        handle: 'setDisable',
-        displayName: 'Set disable',
-        params: [{ handle: 'setDisable', displayName: 'Value', defaultValue: `{{false}}`, type: 'toggle' }],
-      },
-    ],
-    definition: {
-      others: {
-        showOnDesktop: { value: '{{true}}' },
-        showOnMobile: { value: '{{false}}' },
-      },
-      properties: {
-        textFormat: { value: 'html' },
-        text: { value: `Hello {{globals?.currentUser?.firstName}}👋` },
-        loadingState: { value: `{{false}}` },
-        disabledState: { value: '{{false}}' },
-        visibility: { value: '{{true}}' },
-      },
-      events: [],
-      styles: {
-        backgroundColor: { value: '#fff00000' },
-        textColor: { value: '#000000' },
-        textSize: { value: 14 },
-        textAlign: { value: 'left' },
-        fontWeight: { value: 'normal' },
-        decoration: { value: 'none' },
-        transformation: { value: 'none' },
-        fontStyle: { value: 'normal' },
-        lineHeight: { value: 1.5 },
-        textIndent: { value: 0 },
-        letterSpacing: { value: 0 },
-        wordSpacing: { value: 0 },
-        fontVariant: { value: 'normal' },
-        verticalAlignment: { value: 'center' },
-        padding: { value: 'default' },
-        boxShadow: { value: '0px 0px 0px 0px #00000090' },
-        borderColor: { value: '' },
-        borderRadius: { value: 6 },
-        isScrollRequired: { value: 'enabled' },
-      },
-    },
-  },
-  {
-    name: 'Image',
-    displayName: 'Image',
-    description: 'Show image files',
-    defaultSize: {
-      width: 3,
-      height: 100,
-    },
-    component: 'Image',
-    others: {
-      showOnDesktop: { type: 'toggle', displayName: 'Show on desktop' },
-      showOnMobile: { type: 'toggle', displayName: 'Show on mobile' },
-    },
-    properties: {
-      source: {
-        type: 'code',
-        displayName: 'URL',
-        validation: {
-          schema: { type: 'string' },
-        },
-      },
-      loadingState: {
-        type: 'toggle',
-        displayName: 'Loading state',
-        validation: {
-          schema: { type: 'boolean' },
-        },
-      },
-      alternativeText: {
-        type: 'code',
-        displayName: 'Alternative text',
-        validation: {
-          schema: { type: 'string' },
-        },
-      },
-      zoomButtons: {
-        type: 'toggle',
-        displayName: 'Zoom button',
-        validation: {
-          schema: { type: 'boolean' },
-        },
-      },
-      rotateButton: {
-        type: 'toggle',
-        displayName: 'Rotate button',
-        validation: {
-          schema: { type: 'boolean' },
-        },
-      },
-    },
-    events: {
-      onClick: { displayName: 'On click' },
-    },
-    styles: {
-      borderType: {
-        type: 'select',
-        displayName: 'Border type',
-        options: [
-          { name: 'None', value: 'none' },
-          { name: 'Rounded', value: 'rounded' },
-          { name: 'Circle', value: 'rounded-circle' },
-          { name: 'Thumbnail', value: 'img-thumbnail' },
-        ],
-        validation: {
-          schema: { type: 'string' },
-        },
-      },
-      backgroundColor: {
-        type: 'color',
-        displayName: 'Background color',
-        validation: {
-          schema: { type: 'string' },
-        },
-      },
-      padding: {
-        type: 'code',
-        displayName: 'Padding',
-        validation: {
-          schema: { type: 'union', schemas: [{ type: 'string' }, { type: 'number' }] },
-        },
-      },
-      visibility: {
-        type: 'toggle',
-        displayName: 'Visibility',
-        validation: {
-          schema: { type: 'boolean' },
-        },
-      },
-      disabledState: {
-        type: 'toggle',
-        displayName: 'Disable',
-        validation: {
-          schema: { type: 'boolean' },
-        },
-      },
-      imageFit: {
-        type: 'select',
-        displayName: 'Image fit',
-        options: [
-          { name: 'fill', value: 'fill' },
-          { name: 'contain', value: 'contain' },
-          { name: 'cover', value: 'cover' },
-          { name: 'scale-down', value: 'scale-down' },
-        ],
-        validation: {
-          schema: { type: 'string' },
-        },
-      },
-    },
-    exposedVariables: {},
-    definition: {
-      others: {
-        showOnDesktop: { value: '{{true}}' },
-        showOnMobile: { value: '{{false}}' },
-      },
-      properties: {
-        source: { value: 'https://www.svgrepo.com/show/34217/image.svg' },
-        visible: { value: '{{true}}' },
-        loadingState: { value: '{{false}}' },
-        alternativeText: { value: '' },
-        zoomButtons: { value: '{{false}}' },
-        rotateButton: { value: '{{false}}' },
-      },
-      events: [],
-      styles: {
-        borderType: { value: 'none' },
-        padding: { value: '0' },
-        visibility: { value: '{{true}}' },
-        disabledState: { value: '{{false}}' },
-        imageFit: { value: 'contain' },
-        backgroundColor: { value: '' },
-      },
-    },
-  },
-  {
-    name: 'Container',
-    displayName: 'Container',
-    description: 'Group components',
-    defaultSize: {
-      width: 5,
-      height: 200,
-    },
-    component: 'Container',
-    others: {
-      showOnDesktop: { type: 'toggle', displayName: 'Show on desktop' },
-      showOnMobile: { type: 'toggle', displayName: 'Show on mobile' },
-    },
-    properties: {
-      loadingState: {
-        type: 'toggle',
-        displayName: 'Loading state',
-        validation: {
-          schema: { type: 'boolean' },
-        },
-      },
-    },
-    events: {},
-    styles: {
-      backgroundColor: {
-        type: 'color',
-        displayName: 'Background color',
-        validation: {
-          schema: { type: 'string' },
-        },
-      },
-      borderRadius: {
-        type: 'code',
-        displayName: 'Border radius',
-        validation: {
-          schema: {
-            type: 'union',
-            schemas: [{ type: 'string' }, { type: 'number' }],
-          },
-        },
-      },
-      borderColor: {
-        type: 'color',
-        displayName: 'Border color',
-        validation: {
-          schema: { type: 'string' },
-        },
-      },
-      visibility: {
-        type: 'toggle',
-        displayName: 'Visibility',
-        validation: {
-          schema: { type: 'boolean' },
-        },
-      },
-      disabledState: {
-        type: 'toggle',
-        displayName: 'Disable',
-        validation: {
-          schema: { type: 'boolean' },
-        },
-      },
-    },
-    exposedVariables: {},
-    definition: {
-      others: {
-        showOnDesktop: { value: '{{true}}' },
-        showOnMobile: { value: '{{false}}' },
-      },
-      properties: {
-        visible: { value: '{{true}}' },
-        loadingState: { value: `{{false}}` },
-      },
-      events: [],
-      styles: {
-        backgroundColor: { value: '#fff' },
-        borderRadius: { value: '4' },
-        borderColor: { value: '#fff' },
-        visibility: { value: '{{true}}' },
-        disabledState: { value: '{{false}}' },
-      },
-    },
-  },
-  {
-    name: 'DropdownLegacy',
-    displayName: 'Dropdown',
-    description: 'Single item selector',
-    defaultSize: {
-      width: 8,
-      height: 30,
-    },
-    component: 'DropDown',
-    others: {
-      showOnDesktop: { type: 'toggle', displayName: 'Show on desktop' },
-      showOnMobile: { type: 'toggle', displayName: 'Show on mobile' },
-    },
-    validation: {
-      customRule: { type: 'code', displayName: 'Custom validation' },
-    },
-    properties: {
-      label: {
-        type: 'code',
-        displayName: 'Label',
-        validation: {
-          schema: { type: 'string' },
-        },
-      },
-      placeholder: {
-        type: 'code',
-        displayName: 'Placeholder',
-        validation: {
-          validation: {
-            schema: { type: 'string' },
-          },
-        },
-      },
-      advanced: {
-        type: 'toggle',
-        displayName: 'Advanced',
-        validation: {
-          schema: { type: 'boolean' },
-        },
-      },
-      value: {
-        type: 'code',
-        displayName: 'Default value',
-        conditionallyRender: {
-          key: 'advanced',
-          value: false,
-        },
-        validation: {
-          schema: {
-            type: 'union',
-            schemas: [{ type: 'string' }, { type: 'number' }, { type: 'boolean' }],
-          },
-        },
-      },
-      values: {
-        type: 'code',
-        displayName: 'Option values',
-        conditionallyRender: {
-          key: 'advanced',
-          value: false,
-        },
-        validation: {
-          schema: {
-            type: 'array',
-            element: { type: 'union', schemas: [{ type: 'string' }, { type: 'number' }, { type: 'boolean' }] },
-          },
-        },
-      },
-      display_values: {
-        type: 'code',
-        displayName: 'Option labels',
-        conditionallyRender: {
-          key: 'advanced',
-          value: false,
-        },
-        validation: {
-          schema: {
-            type: 'array',
-            element: { type: 'union', schemas: [{ type: 'string' }, { type: 'number' }, { type: 'boolean' }] },
-          },
-        },
-      },
-
-      schema: {
-        type: 'code',
-        displayName: 'Schema',
-        conditionallyRender: {
-          key: 'advanced',
-          value: true,
-        },
-      },
-      loadingState: {
-        type: 'toggle',
-        displayName: 'Options loading state',
-        validation: {
-          schema: { type: 'boolean' },
-        },
-      },
-    },
-    events: {
-      onSelect: { displayName: 'On select' },
-      onSearchTextChanged: { displayName: 'On search text changed' },
-    },
-    styles: {
-      borderRadius: {
-        type: 'code',
-        displayName: 'Border radius',
-        validation: {
-          schema: {
-            type: 'union',
-            schemas: [{ type: 'number' }, { type: 'string' }],
-          },
-        },
-      },
-      visibility: {
-        type: 'toggle',
-        displayName: 'Visibility',
-        validation: {
-          schema: { type: 'boolean' },
-        },
-      },
-      selectedTextColor: {
-        type: 'color',
-        displayName: 'Selected text color',
-        validation: {
-          schema: {
-            type: 'string',
-          },
-        },
-      },
-      disabledState: {
-        type: 'toggle',
-        displayName: 'Disable',
-        validation: {
-          schema: {
-            type: 'boolean',
-          },
-        },
-      },
-      justifyContent: {
-        type: 'alignButtons',
-        displayName: 'Align Text',
-        validation: {
-          schema: {
-            type: 'string',
-          },
-        },
-      },
-    },
-    exposedVariables: {
-      value: 2,
-      searchText: '',
-      label: 'Select',
-      optionLabels: ['one', 'two', 'three'],
-      selectedOptionLabel: 'two',
-    },
-    actions: [
-      {
-        handle: 'selectOption',
-        displayName: 'Select option',
-        params: [{ handle: 'select', displayName: 'Select' }],
-      },
-    ],
-    definition: {
-      others: {
-        showOnDesktop: { value: '{{true}}' },
-        showOnMobile: { value: '{{false}}' },
-      },
-      validation: {
-        customRule: { value: null },
-      },
-      properties: {
-        advanced: { value: `{{false}}` },
-        schema: {
-          value:
-            "{{[\t{label: 'One',value: 1,disable: false,visible: true,default: true},{label: 'Two',value: 2,disable: false,visible: true},{label: 'Three',value: 3,disable: false,visible: true}\t]}}",
-        },
-
-        label: { value: 'Select' },
-        value: { value: '{{2}}' },
-        values: { value: '{{[1,2,3]}}' },
-        display_values: { value: '{{["one", "two", "three"]}}' },
-        loadingState: { value: '{{false}}' },
-        placeholder: { value: 'Select an option' },
-      },
-      events: [],
-      styles: {
-        borderRadius: { value: '4' },
-        visibility: { value: '{{true}}' },
-        disabledState: { value: '{{false}}' },
-        justifyContent: { value: 'left' },
-      },
-    },
-  },
-  {
-    name: 'Dropdown',
-    displayName: 'Dropdown',
-    description: 'Single item selector',
-    defaultSize: {
-      width: 10,
-      height: 40,
-    },
-    component: 'DropdownV2',
-    others: {
-      showOnDesktop: { type: 'toggle', displayName: 'Show on desktop' },
-      showOnMobile: { type: 'toggle', displayName: 'Show on mobile' },
-    },
-    validation: {
-      mandatory: { type: 'toggle', displayName: 'Make this field mandatory' },
-      customRule: { type: 'code', displayName: 'Custom validation' },
-    },
-    properties: {
-      label: {
-        type: 'code',
-        displayName: 'Label',
-        validation: {
-          schema: { type: 'string' },
-        },
-        accordian: 'Data',
-      },
-      placeholder: {
-        type: 'code',
-        displayName: 'Placeholder',
-        validation: {
-          validation: {
-            schema: { type: 'string' },
-          },
-        },
-        accordian: 'Data',
-      },
-      advanced: {
-        type: 'toggle',
-        displayName: 'Dynamic options',
-        validation: {
-          schema: { type: 'boolean' },
-        },
-        accordian: 'Options',
-      },
-      value: {
-        type: 'code',
-        displayName: 'Default value',
-        conditionallyRender: {
-          key: 'advanced',
-          value: false,
-        },
-        validation: {
-          schema: {
-            type: 'union',
-            schemas: [{ type: 'string' }, { type: 'number' }, { type: 'boolean' }],
-          },
-        },
-        accordian: 'Options',
-      },
-      schema: {
-        type: 'code',
-        displayName: 'Schema',
-        conditionallyRender: {
-          key: 'advanced',
-          value: true,
-        },
-        accordian: 'Options',
-      },
-      optionsLoadingState: {
-        type: 'toggle',
-        displayName: 'Options loading state',
-        validation: {
-          schema: { type: 'boolean' },
-        },
-        accordian: 'Options',
-      },
-      loadingState: {
-        type: 'toggle',
-        displayName: 'Show loading state',
-        validation: {
-          schema: { type: 'boolean' },
-        },
-        section: 'additionalActions',
-      },
-      visibility: {
-        type: 'toggle',
-        displayName: 'Visibility',
-        validation: {
-          schema: { type: 'boolean' },
-        },
-        section: 'additionalActions',
-      },
-      disabledState: {
-        type: 'toggle',
-        displayName: 'Disable',
-        validation: {
-          schema: {
-            type: 'boolean',
-          },
-        },
-        section: 'additionalActions',
-      },
-      tooltip: {
-        type: 'code',
-        displayName: 'Tooltip',
-        validation: { schema: { type: 'string' } },
-        section: 'additionalActions',
-        placeholder: 'Enter tooltip text',
-      },
-    },
-    events: {
-      onSelect: { displayName: 'On select' },
-      onSearchTextChanged: { displayName: 'On search text changed' },
-      onFocus: { displayName: 'On focus' },
-      onBlur: { displayName: 'On blur' },
-    },
-    styles: {
-      labelColor: {
-        type: 'color',
-        displayName: 'Color',
-        validation: { schema: { type: 'string' } },
-        accordian: 'label',
-      },
-      alignment: {
-        type: 'switch',
-        displayName: 'Alignment',
-        validation: { schema: { type: 'string' } },
-        options: [
-          { displayName: 'Side', value: 'side' },
-          { displayName: 'Top', value: 'top' },
-        ],
-        accordian: 'label',
-      },
-      direction: {
-        type: 'switch',
-        displayName: 'Direction',
-        validation: { schema: { type: 'string' } },
-        showLabel: false,
-        isIcon: true,
-        options: [
-          { displayName: 'alignleftinspector', value: 'alignLeft', iconName: 'alignleftinspector' },
-          { displayName: 'alignrightinspector', value: 'alignRight', iconName: 'alignrightinspector' },
-        ],
-        accordian: 'label',
-      },
-      labelWidth: {
-        type: 'slider',
-        displayName: 'Width',
-        accordian: 'label',
-        conditionallyRender: {
-          key: 'alignment',
-          value: 'side',
-        },
-      },
-      auto: {
-        type: 'checkbox',
-        displayName: 'auto',
-        showLabel: false,
-        validation: { schema: { type: 'boolean' } },
-        accordian: 'label',
-        conditionallyRender: {
-          key: 'alignment',
-          value: 'side',
-        },
-      },
-
-      fieldBackgroundColor: {
-        type: 'color',
-        displayName: 'Background',
-        validation: { schema: { type: 'string' } },
-        accordian: 'field',
-      },
-      fieldBorderColor: {
-        type: 'color',
-        displayName: 'Border',
-        validation: { schema: { type: 'string' } },
-        accordian: 'field',
-      },
-      accentColor: {
-        type: 'color',
-        displayName: 'Accent',
-        validation: { schema: { type: 'string' } },
-        accordian: 'field',
-      },
-      selectedTextColor: {
-        type: 'color',
-        displayName: 'Text',
-        validation: { schema: { type: 'string' } },
-        accordian: 'field',
-      },
-      errTextColor: {
-        type: 'color',
-        displayName: 'Error text',
-        validation: { schema: { type: 'string' } },
-        accordian: 'field',
-      },
-      icon: {
-        type: 'icon',
-        displayName: 'Icon',
-        validation: { schema: { type: 'string' } },
-        accordian: 'field',
-        visibility: false,
-      },
-      iconColor: {
-        type: 'color',
-        displayName: '',
-        showLabel: false,
-        validation: {
-          schema: { type: 'string' },
-        },
-        accordian: 'field',
-      },
-      fieldBorderRadius: {
-        type: 'input',
-        displayName: 'Border radius',
-        validation: { schema: { type: 'union', schemas: [{ type: 'string' }, { type: 'number' }] } },
-        accordian: 'field',
-      },
-      boxShadow: {
-        type: 'boxShadow',
-        displayName: 'Box shadow',
-        validation: { schema: { type: 'union', schemas: [{ type: 'string' }, { type: 'number' }] } },
-        accordian: 'field',
-      },
-      padding: {
-        type: 'switch',
-        displayName: 'Padding',
-        validation: { schema: { type: 'union', schemas: [{ type: 'string' }, { type: 'number' }] } },
-        options: [
-          { displayName: 'Default', value: 'default' },
-          { displayName: 'None', value: 'none' },
-        ],
-        accordian: 'container',
-      },
-    },
-    exposedVariables: {
-      searchText: '',
-      label: 'Select',
-    },
-    actions: [
-      {
-        handle: 'selectOption',
-        displayName: 'Select option',
-        params: [{ handle: 'select', displayName: 'Select' }],
-      },
-      {
-        handle: 'setVisibility',
-        displayName: 'Set visibility',
-        params: [{ handle: 'setVisibility', displayName: 'Value', defaultValue: `{{true}}`, type: 'toggle' }],
-      },
-      {
-        handle: 'clear',
-        displayName: 'Clear',
-      },
-      {
-        handle: 'setLoading',
-        displayName: 'Set loading',
-        params: [{ handle: 'setLoading', displayName: 'Value', defaultValue: `{{false}}`, type: 'toggle' }],
-      },
-      {
-        handle: 'setDisable',
-        displayName: 'Set disable',
-        params: [{ handle: 'setDisable', displayName: 'Value', defaultValue: `{{false}}`, type: 'toggle' }],
-      },
-    ],
-    definition: {
-      others: {
-        showOnDesktop: { value: '{{true}}' },
-        showOnMobile: { value: '{{false}}' },
-      },
-      validation: {
-        mandatory: { value: false },
-        customRule: { value: null },
-      },
-      properties: {
-        advanced: { value: `{{false}}` },
-        schema: {
-          value:
-            "{{[\t{label: 'Option 1',value: '1',disable: false,visible: true,default: true},{label: 'Option 2',value: '2',disable: false,visible: true},{label: 'Option 3',value: '3',disable: false,visible: true}\t]}}",
-        },
-        options: {
-          value:
-            "{{[\t{label: 'Option 1',value: '1',disable: false,visible: true,default: true},{label: 'Option 2',value: '2',disable: false,visible: true},{label: 'Option 3',value: '3',disable: false,visible: true}\t]}}",
-        },
-        label: { value: 'Select' },
-        value: { value: '{{"2"}}' },
-        optionsLoadingState: { value: '{{false}}' },
-        placeholder: { value: 'Select an option' },
-        visibility: { value: '{{true}}' },
-        disabledState: { value: '{{false}}' },
-        loadingState: { value: '{{false}}' },
-        optionVisibility: { value: '{{[true, true, true]}}' },
-        optionDisable: { value: '{{[false, false, false]}}' },
-        tooltip: { value: '' },
-      },
-      events: [],
-      styles: {
-        labelColor: { value: '#1B1F24' },
-        labelWidth: { value: '33' },
-        auto: { value: '{{true}}' },
-        fieldBorderRadius: { value: '6' },
-        selectedTextColor: { value: '#1B1F24' },
-        fieldBorderColor: { value: '#CCD1D5' },
-        errTextColor: { value: '#D72D39' },
-        fieldBackgroundColor: { value: '#fff' },
-        direction: { value: 'alignLeft' },
-        alignment: { value: 'side' },
-        padding: { value: 'default' },
-        boxShadow: { value: '0px 0px 0px 0px #00000090' },
-        icon: { value: 'IconHome2' },
-        iconVisibility: { value: false },
-        iconColor: { value: '#6A727C' },
-        accentColor: { value: '#4368E3' },
-      },
-    },
-  },
-  {
-    name: 'Multiselect',
-    displayName: 'Multiselect',
-    description: 'Multiple item selector',
-    defaultSize: {
-      width: 12,
-      height: 30,
-    },
-    component: 'Multiselect',
-    others: {
-      showOnDesktop: { type: 'toggle', displayName: 'Show on desktop' },
-      showOnMobile: { type: 'toggle', displayName: 'Show on mobile' },
-    },
-    actions: [
-      {
-        handle: 'selectOption',
-        displayName: 'Select Option',
-        params: [
-          {
-            handle: 'option',
-            displayName: 'Option',
-          },
-        ],
-      },
-      {
-        handle: 'deselectOption',
-        displayName: 'Deselect Option',
-        params: [
-          {
-            handle: 'option',
-            displayName: 'Option',
-          },
-        ],
-      },
-      {
-        handle: 'clearSelections',
-        displayName: 'Clear selections',
-      },
-    ],
-    properties: {
-      label: {
-        type: 'code',
-        displayName: 'Label',
-        validation: {
-          schema: { type: 'string' },
-        },
-      },
-      value: {
-        type: 'code',
-        displayName: 'Default value',
-        validation: {
-          schema: { type: 'array', element: { type: 'union', schemas: [{ type: 'string' }, { type: 'number' }] } },
-        },
-      },
-      values: {
-        type: 'code',
-        displayName: 'Option values',
-        validation: {
-          schema: { type: 'array', element: { type: 'union', schemas: [{ type: 'string' }, { type: 'number' }] } },
-        },
-      },
-      display_values: {
-        type: 'code',
-        displayName: 'Option labels',
-        validation: {
-          schema: { type: 'array', element: { type: 'string' } },
-        },
-      },
-      showAllOption: {
-        type: 'toggle',
-        displayName: 'Enable select All option',
-        validation: {
-          schema: { type: 'boolean' },
-        },
-      },
-    },
-    events: {
-      onSelect: { displayName: 'On select' },
-      onSearchTextChanged: { displayName: 'On search text changed' },
-    },
-    styles: {
-      borderRadius: {
-        type: 'code',
-        displayName: 'Border radius',
-        validation: {
-          schema: { type: 'union', schemas: [{ type: 'string' }, { type: 'number' }] },
-        },
-      },
-      visibility: {
-        type: 'toggle',
-        displayName: 'Visibility',
-        validation: {
-          schema: { type: 'boolean' },
-        },
-      },
-      disabledState: {
-        type: 'toggle',
-        displayName: 'Disable',
-        validation: {
-          schema: { type: 'boolean' },
-        },
-      },
-    },
-    exposedVariables: {
-      values: {},
-      searchText: '',
-    },
-    definition: {
-      others: {
-        showOnDesktop: { value: '{{true}}' },
-        showOnMobile: { value: '{{false}}' },
-      },
-      properties: {
-        label: { value: 'Select' },
-        value: { value: '{{[2,3]}}' },
-        values: { value: '{{[1,2,3]}}' },
-        display_values: { value: '{{["one", "two", "three"]}}' },
-        visible: { value: '{{true}}' },
-        showAllOption: { value: '{{false}}' },
-      },
-      events: [],
-      styles: {
-        borderRadius: { value: '4' },
-        visibility: { value: '{{true}}' },
-        disabledState: { value: '{{false}}' },
-      },
-    },
-  },
-  {
-    name: 'RichTextEditor',
-    displayName: 'Text Editor',
-    description: 'Rich text editor',
-    component: 'RichTextEditor',
-    defaultSize: {
-      width: 16,
-      height: 210,
-    },
-    others: {
-      showOnDesktop: { type: 'toggle', displayName: 'Show on desktop' },
-      showOnMobile: { type: 'toggle', displayName: 'Show on mobile' },
-    },
-    properties: {
-      placeholder: {
-        type: 'code',
-        displayName: 'Placeholder',
-        validation: {
-          schema: { type: 'string' },
-        },
-      },
-      defaultValue: {
-        type: 'code',
-        displayName: 'Default value',
-        validation: {
-          schema: { type: 'string' },
-        },
-      },
-    },
-    events: {},
-    styles: {
-      visibility: {
-        type: 'toggle',
-        displayName: 'Visibility',
-        validation: {
-          schema: {
-            type: 'boolean',
-          },
-        },
-      },
-      disabledState: {
-        type: 'toggle',
-        displayName: 'Disable',
-        validation: {
-          schema: {
-            type: 'boolean',
-          },
-        },
-      },
-    },
-    exposedVariables: {
-      value: '',
-    },
-    definition: {
-      others: {
-        showOnDesktop: { value: '{{true}}' },
-        showOnMobile: { value: '{{false}}' },
-      },
-      properties: {
-        placeholder: { value: 'Placeholder text' },
-        defaultValue: { value: '' },
-      },
-      events: [],
-      styles: {
-        visibility: { value: '{{true}}' },
-        disabledState: { value: '{{false}}' },
-      },
-    },
-  },
-  {
-    name: 'Map',
-    displayName: 'Map',
-    description: 'Display map locations',
-    component: 'Map',
-    defaultSize: {
-      width: 16,
-      height: 420,
-    },
-    others: {
-      showOnDesktop: { type: 'toggle', displayName: 'Show on desktop' },
-      showOnMobile: { type: 'toggle', displayName: 'Show on mobile' },
-    },
-    properties: {
-      initialLocation: {
-        type: 'code',
-        displayName: 'Initial location',
-        tip: 'This location will be the initial center of the map',
-        options: {
-          mode: 'javascript',
-          theme: 'duotone-light',
-          className: 'map-location-input pr-2',
-        },
-        validation: {
-          schema: {
-            type: 'union',
-            schemas: [{ type: 'array', element: { type: 'object' } }, { type: 'object' }],
-          },
-        },
-      },
-      defaultMarkers: {
-        type: 'code',
-        displayName: 'Default markers',
-        options: {
-          mode: 'javascript',
-          theme: 'duotone-light',
-          className: 'map-location-input pr-2',
-        },
-        validation: {
-          schema: {
-            type: 'union',
-            schemas: [{ type: 'array', element: { type: 'object' } }, { type: 'object' }],
-          },
-        },
-      },
-      polygonPoints: {
-        type: 'code',
-        displayName: 'Polygon points',
-        options: {
-          mode: 'javascript',
-          theme: 'duotone-light',
-          className: 'map-location-input pr-2',
-        },
-        validation: {
-          schema: {
-            type: 'union',
-            schemas: [{ type: 'array', element: { type: 'object' } }, { type: 'object' }],
-          },
-        },
-      },
-      addNewMarkers: {
-        type: 'toggle',
-        displayName: 'Add new markers',
-        validation: {
-          schema: {
-            type: 'boolean',
-          },
-        },
-      },
-      canSearch: {
-        type: 'toggle',
-        displayName: 'Search for places',
-        validation: {
-          schema: {
-            type: 'boolean',
-          },
-        },
-      },
-    },
-    events: {
-      onBoundsChange: { displayName: 'On bounds change' },
-      onCreateMarker: { displayName: 'On create marker' },
-      onMarkerClick: { displayName: 'On marker click' },
-      onPolygonClick: { displayName: 'On polygon click' },
-    },
-    actions: [
-      {
-        handle: 'setLocation',
-        displayName: 'Set Location',
-        params: [
-          { handle: 'lat', displayName: 'Latitude' },
-          { handle: 'lng', displayName: 'Longitude' },
-        ],
-      },
-    ],
-    styles: {
-      visibility: {
-        type: 'toggle',
-        displayName: 'Visibility',
-        validation: {
-          schema: {
-            type: 'boolean',
-          },
-        },
-      },
-      disabledState: {
-        type: 'toggle',
-        displayName: 'Disable',
-        validation: {
-          schema: {
-            type: 'boolean',
-          },
-        },
-      },
-    },
-    exposedVariables: {
-      center: {},
-    },
-    definition: {
-      others: {
-        showOnDesktop: { value: '{{true}}' },
-        showOnMobile: { value: '{{false}}' },
-      },
-      properties: {
-        initialLocation: {
-          value: `{{ {"lat": 40.7128, "lng": -73.935242} }}`,
-        },
-        defaultMarkers: {
-          value: `{{ [{"lat": 40.7128, "lng": -73.935242}] }}`,
-        },
-        polygonPoints: {
-          value: `{{[\n\t\t{"lat": 40.7032, "lng": -73.975242},\n\t\t{"lat": 40.7532, "lng": -73.943242},\n\t\t{"lat": 40.7032, "lng": -73.916242}\n]}}`,
-        },
-        canSearch: {
-          value: `{{true}}`,
-        },
-        addNewMarkers: { value: `{{true}}` },
-      },
-      events: [],
-      styles: {
-        visibility: { value: '{{true}}' },
-        disabledState: { value: '{{false}}' },
-      },
-    },
-  },
-  {
-    name: 'QrScanner',
-    displayName: 'QR Scanner',
-    description: 'Scan QR codes and hold its data',
-    component: 'QrScanner',
-    defaultSize: {
-      width: 10,
-      height: 300,
-    },
-    others: {
-      showOnDesktop: { type: 'toggle', displayName: 'Show on desktop' },
-      showOnMobile: { type: 'toggle', displayName: 'Show on mobile' },
-    },
-    properties: {},
-    events: {
-      onDetect: { displayName: 'On detect' },
-    },
-    styles: {
-      visibility: {
-        type: 'toggle',
-        displayName: 'Visibility',
-        validation: {
-          schema: { type: 'boolean' },
-        },
-      },
-      disabledState: {
-        type: 'toggle',
-        displayName: 'Disable',
-        validation: {
-          schema: { type: 'boolean' },
-        },
-      },
-    },
-    exposedVariables: {
-      lastDetectedValue: '',
-    },
-    definition: {
-      others: {
-        showOnDesktop: { value: '{{true}}' },
-        showOnMobile: { value: '{{true}}' },
-      },
-      properties: {},
-      events: [],
-      styles: {
-        visibility: { value: '{{true}}' },
-        disabledState: { value: '{{false}}' },
-      },
-    },
-  },
-  {
-    name: 'StarRating',
-    displayName: 'Rating',
-    description: 'Star rating',
-    component: 'StarRating',
-    defaultSize: {
-      width: 10,
-      height: 30,
-    },
-    others: {
-      showOnDesktop: { type: 'toggle', displayName: 'Show on desktop' },
-      showOnMobile: { type: 'toggle', displayName: 'Show on mobile' },
-    },
-    properties: {
-      label: {
-        type: 'code',
-        displayName: 'Label',
-        validation: {
-          schema: { type: 'string' },
-        },
-      },
-      maxRating: {
-        type: 'code',
-        displayName: 'Number of stars',
-        validation: {
-          schema: { type: 'union', schemas: [{ type: 'string' }, { type: 'number' }] },
-        },
-      },
-      defaultSelected: {
-        type: 'code',
-        displayName: 'Default no of selected stars',
-        validation: {
-          schema: { type: 'union', schemas: [{ type: 'string' }, { type: 'number' }] },
-        },
-      },
-      allowHalfStar: {
-        type: 'toggle',
-        displayName: 'Enable half star',
-        validation: {
-          schema: { type: 'boolean' },
-        },
-      },
-      tooltips: {
-        type: 'code',
-        displayName: 'Tooltips',
-        validation: {
-          schema: { type: 'array', element: { type: 'union', schemas: [{ type: 'string' }, { type: 'number' }] } },
-        },
-      },
-    },
-    events: {
-      onChange: { displayName: 'On Change' },
-    },
-    styles: {
-      textColor: {
-        type: 'color',
-        displayName: 'Star color',
-        validation: {
-          schema: { type: 'string' },
-        },
-      },
-      labelColor: {
-        type: 'color',
-        displayName: 'Label color',
-        validation: {
-          schema: { type: 'string' },
-        },
-      },
-      visibility: {
-        type: 'toggle',
-        displayName: 'Visibility',
-        validation: {
-          schema: { type: 'boolean' },
-        },
-      },
-      disabledState: {
-        type: 'toggle',
-        displayName: 'Disable',
-        validation: {
-          schema: { type: 'boolean' },
-        },
-      },
-    },
-    exposedVariables: {
-      value: 0,
-    },
-    definition: {
-      others: {
-        showOnDesktop: { value: '{{true}}' },
-        showOnMobile: { value: '{{false}}' },
-      },
-      properties: {
-        label: { value: 'Select your rating' },
-        maxRating: { value: '5' },
-        defaultSelected: { value: '5' },
-        allowHalfStar: { value: '{{false}}' },
-        visible: { value: '{{true}}' },
-        tooltips: { value: '{{[]}}' },
-      },
-      events: [],
-      styles: {
-        textColor: { value: '#ffb400' },
-        labelColor: { value: '' },
-        visibility: { value: '{{true}}' },
-        disabledState: { value: '{{false}}' },
-      },
-    },
-  },
-  {
-    name: 'Divider',
-    displayName: 'Divider',
-    description: 'Separator between components',
-    component: 'Divider',
-    defaultSize: {
-      width: 10,
-      height: 10,
-    },
-    others: {
-      showOnDesktop: { type: 'toggle', displayName: 'Show on desktop' },
-      showOnMobile: { type: 'toggle', displayName: 'Show on mobile' },
-    },
-    properties: {},
-    events: {},
-    styles: {
-      dividerColor: {
-        type: 'color',
-        displayName: 'Divider color',
-        validation: {
-          schema: { type: 'string' },
-        },
-      },
-      visibility: {
-        type: 'toggle',
-        displayName: 'Visibility',
-        validation: {
-          schema: { type: 'boolean' },
-        },
-      },
-    },
-    exposedVariables: {
-      value: {},
-    },
-    definition: {
-      others: {
-        showOnDesktop: { value: '{{true}}' },
-        showOnMobile: { value: '{{false}}' },
-      },
-      properties: {},
-      events: [],
-      styles: {
-        visibility: { value: '{{true}}' },
-        dividerColor: { value: '' },
-      },
-    },
-  },
-  {
-    name: 'FilePicker',
-    displayName: 'File Picker',
-    description: 'File Picker',
-    component: 'FilePicker',
-    defaultSize: {
-      width: 15,
-      height: 100,
-    },
-    others: {
-      showOnDesktop: { type: 'toggle', displayName: 'Show on desktop' },
-      showOnMobile: { type: 'toggle', displayName: 'Show on mobile' },
-    },
-    actions: [
-      {
-        handle: 'clearFiles',
-        displayName: 'Clear Files',
-      },
-    ],
-    properties: {
-      instructionText: {
-        type: 'code',
-        displayName: 'Instruction text',
-        validation: {
-          schema: { type: 'string' },
-        },
-      },
-      enableDropzone: {
-        type: 'code',
-        displayName: 'Use drop zone',
-        validation: {
-          schema: { type: 'boolean' },
-        },
-      },
-      enablePicker: {
-        type: 'code',
-        displayName: 'Use file picker',
-        validation: {
-          schema: { type: 'boolean' },
-        },
-      },
-      enableMultiple: {
-        type: 'code',
-        displayName: 'Pick multiple files',
-        validation: {
-          schema: { type: 'boolean' },
-        },
-      },
-      maxFileCount: {
-        type: 'code',
-        displayName: 'Max file count',
-        validation: {
-          schema: {
-            type: 'union',
-            schemas: [{ type: 'string' }, { type: 'number' }],
-          },
-        },
-      },
-      fileType: {
-        type: 'code',
-        displayName: 'Accept file types',
-        validation: {
-          schema: {
-            type: 'string',
-          },
-        },
-      },
-      maxSize: {
-        type: 'code',
-        displayName: 'Max size limit (Bytes)',
-        validation: {
-          schema: {
-            type: 'union',
-            schemas: [{ type: 'string' }, { type: 'number' }],
-          },
-        },
-      },
-      minSize: {
-        type: 'code',
-        displayName: 'Min size limit (Bytes)',
-        validation: {
-          schema: {
-            type: 'union',
-            schemas: [{ type: 'string' }, { type: 'number' }],
-          },
-        },
-      },
-      parseContent: {
-        type: 'toggle',
-        displayName: 'Parse content',
-        validation: {
-          schema: {
-            type: 'boolean',
-          },
-        },
-      },
-      parseFileType: {
-        type: 'select',
-        displayName: 'File type',
-        options: [
-          { name: 'Autodetect from extension', value: 'auto-detect' },
-          { name: 'CSV', value: 'csv' },
-          { name: 'Microsoft Excel - xls', value: 'vnd.ms-excel' },
-          {
-            name: 'Microsoft Excel - xlsx',
-            value: 'vnd.openxmlformats-officedocument.spreadsheetml.sheet',
-          },
-        ],
-        validation: {
-          schema: {
-            type: 'string',
-          },
-        },
-      },
-    },
-    events: {
-      onFileSelected: { displayName: 'On File Selected' },
-      onFileLoaded: { displayName: 'On File Loaded' },
-      onFileDeselected: { displayName: 'On File Deselected' },
-    },
-    styles: {
-      visibility: {
-        type: 'toggle',
-        displayName: 'Visibility',
-        validation: {
-          schema: {
-            type: 'boolean',
-          },
-        },
-      },
-      disabledState: {
-        type: 'toggle',
-        displayName: 'Disable',
-        validation: {
-          schema: {
-            type: 'boolean',
-          },
-        },
-      },
-      borderRadius: {
-        type: 'code',
-        displayName: 'Border radius',
-        validation: {
-          schema: {
-            type: 'union',
-            schemas: [{ type: 'string' }, { type: 'number' }],
-          },
-        },
-      },
-    },
-    exposedVariables: {
-      file: [{ name: '', content: '', dataURL: '', type: '', parsedData: '' }],
-      isParsing: false,
-    },
-    definition: {
-      others: {
-        showOnDesktop: { value: '{{true}}' },
-        showOnMobile: { value: '{{false}}' },
-      },
-      properties: {
-        instructionText: { value: 'Drag and drop files here or click to select files' },
-        enableDropzone: { value: '{{true}}' },
-        enablePicker: { value: '{{true}}' },
-        maxFileCount: { value: '{{2}}' },
-        enableMultiple: { value: '{{false}}' },
-        fileType: { value: '{{"image/*"}}' },
-        maxSize: { value: '{{1048576}}' },
-        minSize: { value: '{{50}}' },
-        parseContent: { value: '{{false}}' },
-        parseFileType: { value: 'auto-detect' },
-      },
-      events: [],
-      styles: {
-        visibility: { value: '{{true}}' },
-        disabledState: { value: '{{false}}' },
-        borderRadius: { value: '{{4}}' },
-      },
-    },
-  },
-  {
-    name: 'Calendar',
-    displayName: 'Calendar',
-    description: 'Display calendar events',
-    component: 'Calendar',
-    defaultSize: {
-      width: 30,
-      height: 600,
-    },
-    others: {
-      showOnDesktop: { type: 'toggle', displayName: 'Show on desktop' },
-      showOnMobile: { type: 'toggle', displayName: 'Show on mobile' },
-    },
-    properties: {
-      dateFormat: { type: 'code', displayName: 'Date format' },
-      defaultDate: { type: 'code', displayName: 'Default date' },
-      events: { type: 'code', displayName: 'Events' },
-      resources: { type: 'code', displayName: 'Resources' },
-      defaultView: { type: 'code', displayName: 'Default view' },
-      startTime: {
-        type: 'code',
-        displayName: 'Start time on week and day view',
-      },
-      endTime: { type: 'code', displayName: 'End time on week and day view' },
-      displayToolbar: { type: 'toggle', displayName: 'Show toolbar' },
-      displayViewSwitcher: {
-        type: 'toggle',
-        displayName: 'Show view switcher',
-      },
-      highlightToday: { type: 'toggle', displayName: 'Highlight today' },
-      showPopOverOnEventClick: {
-        type: 'toggle',
-        displayName: 'Show popover when event is clicked',
-      },
-    },
-    events: {
-      onCalendarEventSelect: { displayName: 'On Event Select' },
-      onCalendarSlotSelect: { displayName: 'On Slot Select' },
-      onCalendarNavigate: { displayName: 'On Date Navigate' },
-      onCalendarViewChange: { displayName: 'On View Change' },
-    },
-    styles: {
-      visibility: { type: 'toggle', displayName: 'Visibility' },
-      cellSizeInViewsClassifiedByResource: {
-        type: 'select',
-        displayName: 'Cell size in views classified by resource',
-        options: [
-          { name: 'Compact', value: 'compact' },
-          { name: 'Spacious', value: 'spacious' },
-        ],
-      },
-      weekDateFormat: {
-        type: 'code',
-        displayName: 'Header date format on week view',
-      },
-    },
-    exposedVariables: {
-      selectedEvent: {},
-      selectedSlots: {},
-      currentView: 'month',
-      currentDate: undefined,
-    },
-    definition: {
-      others: {
-        showOnDesktop: { value: '{{true}}' },
-        showOnMobile: { value: '{{false}}' },
-      },
-      properties: {
-        dateFormat: {
-          value: 'MM-DD-YYYY HH:mm:ss A Z',
-        },
-        defaultDate: {
-          value: '{{moment().format("MM-DD-YYYY HH:mm:ss A Z")}}',
-        },
-        events: {
-          value:
-            "{{[\n\t\t{\n\t\t\t title: 'Sample event',\n\t\t\t start: `${moment().startOf('day').format('MM-DD-YYYY HH:mm:ss A Z')}`,\n\t\t\t end: `${moment().endOf('day').format('MM-DD-YYYY HH:mm:ss A Z')}`,\n\t\t\t allDay: false,\n\t\t\t color: '#4D72DA'\n\t\t}\n]}}",
-        },
-        resources: {
-          value: '{{[]}}',
-        },
-        defaultView: {
-          value: "{{'month'}}",
-        },
-        startTime: {
-          value: "{{moment().startOf('day').format('MM-DD-YYYY HH:mm:ss A Z')}}",
-        },
-        endTime: {
-          value: "{{moment().endOf('day').format('MM-DD-YYYY HH:mm:ss A Z')}}",
-        },
-        displayToolbar: {
-          value: true,
-        },
-        displayViewSwitcher: {
-          value: true,
-        },
-        highlightToday: {
-          value: true,
-        },
-        showPopOverOnEventClick: {
-          value: false,
-        },
-      },
-      events: [],
-      styles: {
-        visibility: { value: '{{true}}' },
-        cellSizeInViewsClassifiedByResource: { value: 'spacious' },
-        weekDateFormat: { value: 'DD MMM' },
-      },
-    },
-  },
-  {
-    name: 'Iframe',
-    displayName: 'Iframe',
-    description: 'Embed external content',
-    defaultSize: {
-      width: 10,
-      height: 310,
-    },
-    component: 'IFrame',
-    others: {
-      showOnDesktop: { type: 'toggle', displayName: 'Show on desktop' },
-      showOnMobile: { type: 'toggle', displayName: 'Show on mobile' },
-    },
-    properties: {
-      source: {
-        type: 'code',
-        displayName: 'URL',
-        validation: {
-          schema: { type: 'string' },
-        },
-      },
-    },
-    events: {},
-    styles: {
-      visibility: {
-        type: 'toggle',
-        displayName: 'Visibility',
-        validation: {
-          schema: { type: 'boolean' },
-        },
-      },
-      disabledState: {
-        type: 'toggle',
-        displayName: 'Disable',
-        validation: {
-          schema: { type: 'boolean' },
-        },
-      },
-    },
-    exposedVariables: {},
-    definition: {
-      others: {
-        showOnDesktop: { value: '{{true}}' },
-        showOnMobile: { value: '{{false}}' },
-      },
-      properties: {
-        source: { value: 'https://tooljet.io/' },
-        visible: { value: '{{true}}' },
-      },
-      events: [],
-      styles: {
-        visibility: { value: '{{true}}' },
-        disabledState: { value: '{{false}}' },
-      },
-    },
-  },
-  {
-    name: 'CodeEditor',
-    displayName: 'Code Editor',
-    description: 'Edit source code',
-    component: 'CodeEditor',
-    defaultSize: {
-      width: 15,
-      height: 120,
-    },
-    others: {
-      showOnDesktop: { type: 'toggle', displayName: 'Show on desktop' },
-      showOnMobile: { type: 'toggle', displayName: 'Show on mobile' },
-    },
-    properties: {
-      enableLineNumber: {
-        type: 'code',
-        displayName: 'Show line number',
-        validation: {
-          schema: { type: 'boolean' },
-        },
-      },
-      mode: {
-        type: 'code',
-        displayName: 'Mode',
-        validation: {
-          schema: { type: 'string' },
-        },
-      },
-      placeholder: {
-        type: 'code',
-        displayName: 'Placeholder',
-        validation: {
-          schema: { type: 'string' },
-        },
-      },
-    },
-    events: {},
-    styles: {
-      visibility: {
-        type: 'toggle',
-        displayName: 'Visibility',
-        validation: {
-          schema: { type: 'boolean' },
-        },
-      },
-      disabledState: {
-        type: 'toggle',
-        displayName: 'Disable',
-        validation: {
-          schema: { type: 'boolean' },
-        },
-      },
-      borderRadius: {
-        type: 'code',
-        displayName: 'Border radius',
-        validation: {
-          schema: { type: 'union', schemas: [{ type: 'string' }, { type: 'number' }] },
-        },
-      },
-    },
-    exposedVariables: {
-      value: '',
-    },
-    definition: {
-      others: {
-        showOnDesktop: { value: '{{true}}' },
-        showOnMobile: { value: '{{false}}' },
-      },
-      properties: {
-        enableLineNumber: { value: '{{true}}' },
-        mode: { value: 'javascript' },
-        placeholder: { value: '' },
-      },
-      events: [],
-      styles: {
-        visibility: { value: '{{true}}' },
-        disabledState: { value: '{{false}}' },
-        borderRadius: { value: '{{4}}' },
-      },
-    },
-  },
-  {
-    name: 'Tabs',
-    displayName: 'Tabs',
-    description: 'Organize content in tabs',
-    defaultSize: {
-      width: 30,
-      height: 300,
-    },
-    defaultChildren: [
-      {
-        componentName: 'Image',
-        layout: {
-          top: 60,
-          left: 37,
-          height: 100,
-        },
-        tab: 0,
-        properties: ['source'],
-        defaultValue: {
-          source: 'https://uploads-ssl.webflow.com/6266634263b9179f76b2236e/62666392f32677b5cb2fb84b_logo.svg',
-        },
-      },
-      {
-        componentName: 'Text',
-        layout: {
-          top: 100,
-          left: 17,
-          height: 50,
-          width: 34,
-        },
-        tab: 1,
-        properties: ['text'],
-        defaultValue: {
-          text: 'Open-source low-code framework to build & deploy internal tools within minutes.',
-        },
-      },
-      {
-        componentName: 'Table',
-        layout: {
-          top: 0,
-          left: 1,
-          width: 42,
-          height: 250,
-        },
-        tab: 2,
-      },
-    ],
-    component: 'Tabs',
-    others: {
-      showOnDesktop: { type: 'toggle', displayName: 'Show on desktop' },
-      showOnMobile: { type: 'toggle', displayName: 'Show on mobile' },
-    },
-    properties: {
-      tabs: {
-        type: 'code',
-        displayName: 'Tabs',
-        validation: {
-          schema: {
-            type: 'array',
-            element: {
-              type: 'object',
-              object: {
-                id: {
-                  type: 'union',
-                  schemas: [{ type: 'string' }, { type: 'number' }],
-                },
-              },
-            },
-          },
-        },
-      },
-      defaultTab: {
-        type: 'code',
-        displayName: 'Default tab',
-        validation: {
-          schema: {
-            type: 'union',
-            schemas: [{ type: 'string' }, { type: 'number' }],
-          },
-        },
-      },
-      hideTabs: {
-        type: 'toggle',
-        displayName: 'Hide tabs',
-        validation: {
-          schema: {
-            type: 'boolean',
-          },
-        },
-      },
-      renderOnlyActiveTab: {
-        type: 'toggle',
-        displayName: 'Render only active tab',
-        validation: {
-          schema: {
-            type: 'boolean',
-          },
-        },
-      },
-    },
-    events: { onTabSwitch: { displayName: 'On tab switch' } },
-    styles: {
-      highlightColor: {
-        type: 'color',
-        displayName: 'Highlight color',
-        validation: {
-          schema: { type: 'string' },
-        },
-      },
-      visibility: {
-        type: 'toggle',
-        displayName: 'Visibility',
-        validation: {
-          schema: {
-            type: 'boolean',
-          },
-        },
-      },
-      disabledState: {
-        type: 'toggle',
-        displayName: 'Disable',
-        validation: {
-          schema: {
-            type: 'boolean',
-          },
-        },
-      },
-      tabWidth: {
-        type: 'select',
-        displayName: 'Tab width',
-        options: [
-          { name: 'Auto', value: 'auto' },
-          { name: 'Equally split', value: 'split' },
-        ],
-      },
-    },
-    actions: [
-      {
-        handle: 'setTab',
-        displayName: 'Set current tab',
-        params: [
-          {
-            handle: 'id',
-            displayName: 'Id',
-          },
-        ],
-      },
-    ],
-    exposedVariables: { currentTab: '' },
-    definition: {
-      others: {
-        showOnDesktop: { value: '{{true}}' },
-        showOnMobile: { value: '{{false}}' },
-      },
-      properties: {
-        tabs: {
-          value:
-            "{{[ \n\t\t{ title: 'Home', id: '0' }, \n\t\t{ title: 'Profile', id: '1' }, \n\t\t{ title: 'Settings', id: '2' } \n ]}}",
-        },
-        defaultTab: { value: '0' },
-        hideTabs: { value: false },
-        renderOnlyActiveTab: { value: true },
-      },
-      events: [],
-      styles: {
-        highlightColor: { value: '' },
-        visibility: { value: '{{true}}' },
-        disabledState: { value: '{{false}}' },
-        tabWidth: { value: 'auto' },
-      },
-    },
-  },
-  {
-    name: 'Timer',
-    displayName: 'Timer',
-    description: 'Countdown or stopwatch',
-    component: 'Timer',
-    defaultSize: {
-      width: 11,
-      height: 128,
-    },
-    others: {
-      showOnDesktop: { type: 'toggle', displayName: 'Show on desktop' },
-      showOnMobile: { type: 'toggle', displayName: 'Show on mobile' },
-    },
-    properties: {
-      value: {
-        type: 'code',
-        displayName: 'Default value',
-        validation: {
-          schema: { type: 'string' },
-        },
-      },
-      type: {
-        type: 'select',
-        displayName: 'Timer type',
-        options: [
-          { name: 'Count up', value: 'countUp' },
-          { name: 'Count down', value: 'countDown' },
-        ],
-        validation: {
-          schema: { type: 'string' },
-        },
-      },
-    },
-    validation: {},
-    events: {
-      onStart: { displayName: 'On Start' },
-      onResume: { displayName: 'On Resume' },
-      onPause: { displayName: 'On Pause' },
-      onCountDownFinish: { displayName: 'On Count Down Finish' },
-      onReset: { displayName: 'On Reset' },
-    },
-    styles: {
-      visibility: {
-        type: 'toggle',
-        displayName: 'Visibility',
-        validation: {
-          schema: { type: 'boolean' },
-        },
-      },
-      disabledState: {
-        type: 'toggle',
-        displayName: 'Disable',
-        validation: {
-          schema: { type: 'boolean' },
-        },
-      },
-    },
-    exposedVariables: {
-      value: '',
-    },
-    definition: {
-      validation: {},
-      others: {
-        showOnDesktop: { value: '{{true}}' },
-        showOnMobile: { value: '{{false}}' },
-      },
-      properties: {
-        value: {
-          value: '00:00:00:000',
-        },
-        type: {
-          value: 'countUp',
-        },
-      },
-      defaults: [
-        {
-          type: 'countUp',
-          value: '00:00:00:000',
-          paramName: 'value',
-        },
-        {
-          type: 'countDown',
-          value: '00:00:10:000',
-          paramName: 'value',
-        },
-      ],
-      events: [],
-      styles: {
-        visibility: { value: '{{true}}' },
-        disabledState: { value: '{{false}}' },
-      },
-    },
-  },
-  {
-    name: 'Listview',
-    displayName: 'List View',
-    description: 'List multiple items',
-    defaultSize: {
-      width: 20,
-      height: 300,
-    },
-    defaultChildren: [
-      {
-        componentName: 'Image',
-        layout: {
-          top: 15,
-          left: 6.976744186046512,
-          height: 100,
-        },
-        properties: ['source'],
-        accessorKey: 'imageURL',
-      },
-      {
-        componentName: 'Text',
-        layout: {
-          top: 50,
-          left: 27,
-          height: 30,
-        },
-        properties: ['text'],
-        accessorKey: 'text',
-      },
-      {
-        componentName: 'Button',
-        layout: {
-          top: 50,
-          left: 60,
-          height: 30,
-        },
-        incrementWidth: 2,
-        properties: ['text'],
-        accessorKey: 'buttonText',
-      },
-    ],
-    component: 'Listview',
-    others: {
-      showOnDesktop: { type: 'toggle', displayName: 'Show on desktop' },
-      showOnMobile: { type: 'toggle', displayName: 'Show on mobile' },
-    },
-    properties: {
-      data: {
-        type: 'code',
-        displayName: 'List data',
-        validation: {
-          schema: { type: 'array', element: { type: 'object' } },
-        },
-      },
-      mode: {
-        type: 'select',
-        displayName: 'Mode',
-        options: [
-          { name: 'list', value: 'list' },
-          { name: 'grid', value: 'grid' },
-        ],
-        validation: {
-          schema: { type: 'string' },
-        },
-      },
-      columns: {
-        type: 'number',
-        displayName: 'Columns',
-        validation: {
-          schema: { type: 'number' },
-        },
-        conditionallyRender: {
-          key: 'mode',
-          value: 'grid',
-        },
-      },
-      rowHeight: {
-        type: 'code',
-        displayName: 'Row height',
-        validation: {
-          schema: { type: 'union', schemas: [{ type: 'string' }, { type: 'number' }] },
-        },
-      },
-      showBorder: {
-        type: 'code',
-        displayName: 'Show bottom border',
-        validation: {
-          schema: { type: 'boolean' },
-        },
-        conditionallyRender: {
-          key: 'mode',
-          value: 'list',
-        },
-      },
-      enablePagination: {
-        type: 'toggle',
-        displayName: 'Enable pagination',
-        validation: {
-          schema: { type: 'boolean' },
-        },
-      },
-      rowsPerPage: {
-        type: 'code',
-        displayName: 'Rows per page',
-        validation: {
-          schema: { type: 'number' },
-        },
-      },
-    },
-    events: {
-      onRowClicked: { displayName: 'Row clicked (Deprecated)' },
-      onRecordClicked: { displayName: 'Record clicked' },
-    },
-    styles: {
-      backgroundColor: {
-        type: 'color',
-        displayName: 'Background color',
-        validation: {
-          schema: { type: 'string' },
-        },
-      },
-      borderColor: {
-        type: 'color',
-        displayName: 'Border color',
-        validation: {
-          schema: { type: 'string' },
-        },
-      },
-      visibility: {
-        type: 'toggle',
-        displayName: 'Visibility',
-        validation: {
-          schema: { type: 'boolean' },
-        },
-      },
-      disabledState: {
-        type: 'toggle',
-        displayName: 'Disable',
-        validation: {
-          schema: { type: 'boolean' },
-        },
-      },
-      borderRadius: {
-        type: 'number',
-        displayName: 'Border radius',
-        validation: {
-          schema: { type: 'union', schemas: [{ type: 'string' }, { type: 'number' }] },
-        },
-      },
-    },
-    exposedVariables: {
-      data: [{}],
-    },
-    definition: {
-      others: {
-        showOnDesktop: { value: '{{true}}' },
-        showOnMobile: { value: '{{false}}' },
-      },
-      properties: {
-        data: {
-          value: `{{[
-  { imageURL: 'https://www.svgrepo.com/show/34217/image.svg', text: 'Sample text 1', buttonText: 'Button 1' },
-    { imageURL: 'https://www.svgrepo.com/show/34217/image.svg', text: 'Sample text 1', buttonText: 'Button 2' },
-    { imageURL: 'https://www.svgrepo.com/show/34217/image.svg', text: 'Sample text 1', buttonText: 'Button 3' },
-  ]}}`,
-        },
-        mode: { value: 'list' },
-        columns: { value: '{{3}}' },
-        rowHeight: {
-          value: '100',
-        },
-        visible: { value: '{{true}}' },
-        showBorder: { value: '{{true}}' },
-        rowsPerPage: { value: '{{10}}' },
-        enablePagination: { value: '{{false}}' },
-      },
-      events: [],
-      styles: {
-        backgroundColor: { value: '#fff' },
-        borderColor: { value: '#dadcde' },
-        visibility: { value: '{{true}}' },
-        disabledState: { value: '{{false}}' },
-        borderRadius: { value: '{{4}}' },
-      },
-    },
-  },
-  {
-    name: 'Tags',
-    displayName: 'Tags',
-    description: 'Display tag labels',
-    component: 'Tags',
-    defaultSize: {
-      width: 8,
-      height: 30,
-    },
-    others: {
-      showOnDesktop: { type: 'toggle', displayName: 'Show on desktop' },
-      showOnMobile: { type: 'toggle', displayName: 'Show on mobile' },
-    },
-    properties: {
-      data: {
-        type: 'code',
-        displayName: 'Tags',
-        validation: {
-          schema: {
-            type: 'array',
-            element: {
-              type: 'object',
-              object: { title: { type: 'string' }, color: { type: 'string' }, textColor: { type: 'string' } },
-            },
-          },
-        },
-      },
-    },
-    events: {},
-    styles: {
-      visibility: {
-        type: 'toggle',
-        displayName: 'Visibility',
-        validation: {
-          schema: { type: 'boolean' },
-        },
-      },
-    },
-    exposedVariables: {},
-    definition: {
-      others: {
-        showOnDesktop: { value: '{{true}}' },
-        showOnMobile: { value: '{{false}}' },
-      },
-      properties: {
-        data: {
-          value:
-            "{{ [ \n\t\t{ title: 'success', color: '#2fb344', textColor: '#fff' }, \n\t\t{ title: 'info', color: '#206bc4', textColor: '#fff'  }, \n\t\t{ title: 'warning', color: '#f59f00', textColor: '#fff'  }, \n\t\t{ title: 'danger', color: '#d63939', textColor: '#fff' } ] }}",
-        },
-      },
-      events: [],
-      styles: {
-        visibility: { value: '{{true}}' },
-      },
-    },
-  },
-  {
-    name: 'Pagination',
-    displayName: 'Pagination',
-    description: 'Navigate pages',
-    component: 'Pagination',
-    defaultSize: {
-      width: 10,
-      height: 30,
-    },
-    others: {
-      showOnDesktop: { type: 'toggle', displayName: 'Show on desktop' },
-      showOnMobile: { type: 'toggle', displayName: 'Show on mobile' },
-    },
-    properties: {
-      numberOfPages: {
-        type: 'code',
-        displayName: 'Number of pages',
-        validation: {
-          schema: { type: 'number' },
-        },
-      },
-      defaultPageIndex: {
-        type: 'code',
-        displayName: 'Default page index',
-        validation: {
-          schema: { type: 'number' },
-        },
-      },
-    },
-    validation: {},
-    events: {
-      onPageChange: { displayName: 'On Page Change' },
-    },
-    styles: {
-      visibility: {
-        type: 'toggle',
-        displayName: 'Visibility',
-        validation: {
-          schema: { type: 'boolean' },
-        },
-      },
-      disabledState: {
-        type: 'toggle',
-        displayName: 'Disable',
-        validation: {
-          schema: { type: 'boolean' },
-        },
-      },
-    },
-    exposedVariables: {
-      totalPages: null,
-      currentPageIndex: null,
-    },
-    definition: {
-      validation: {},
-      others: {
-        showOnDesktop: { value: '{{true}}' },
-        showOnMobile: { value: '{{false}}' },
-      },
-      properties: {
-        numberOfPages: {
-          value: '{{5}}',
-        },
-        defaultPageIndex: {
-          value: '{{1}}',
-        },
-      },
-      events: [],
-      styles: {
-        visibility: { value: '{{true}}' },
-        disabledState: { value: '{{false}}' },
-      },
-    },
-  },
-  {
-    name: 'CircularProgressBar',
-    displayName: 'Circular Progressbar',
-    description: 'Show circular progress',
-    component: 'CircularProgressBar',
-    defaultSize: {
-      width: 7,
-      height: 50,
-    },
-    others: {
-      showOnDesktop: { type: 'toggle', displayName: 'Show on desktop' },
-      showOnMobile: { type: 'toggle', displayName: 'Show on mobile' },
-    },
-    properties: {
-      text: {
-        type: 'code',
-        displayName: 'Text',
-        validation: {
-          schema: { type: 'string' },
-        },
-      },
-      progress: {
-        type: 'code',
-        displayName: 'Progress',
-        validation: {
-          schema: { type: 'union', schemas: [{ type: 'string' }, { type: 'number' }] },
-        },
-      },
-    },
-    events: {},
-    styles: {
-      color: {
-        type: 'color',
-        displayName: 'Color',
-        validation: {
-          schema: { type: 'string' },
-        },
-      },
-      textColor: {
-        type: 'color',
-        displayName: 'Text Color',
-        validation: {
-          schema: { type: 'string' },
-        },
-      },
-      textSize: {
-        type: 'code',
-        displayName: 'Text size',
-        validation: {
-          schema: { type: 'union', schemas: [{ type: 'string' }, { type: 'number' }] },
-        },
-      },
-      strokeWidth: {
-        type: 'code',
-        displayName: 'Stroke width',
-        validation: {
-          schema: { type: 'union', schemas: [{ type: 'string' }, { type: 'number' }] },
-        },
-      },
-      counterClockwise: {
-        type: 'code',
-        displayName: 'Counter clockwise',
-        validation: {
-          schema: { type: 'boolean' },
-        },
-      },
-      circleRatio: {
-        type: 'code',
-        displayName: 'Circle ratio',
-        validation: {
-          schema: { type: 'union', schemas: [{ type: 'string' }, { type: 'number' }] },
-        },
-      },
-      visibility: {
-        type: 'toggle',
-        displayName: 'Visibility',
-        validation: {
-          schema: { type: 'boolean' },
-        },
-      },
-    },
-    exposedVariables: {},
-    definition: {
-      others: {
-        showOnDesktop: { value: '{{true}}' },
-        showOnMobile: { value: '{{false}}' },
-      },
-      properties: {
-        text: {
-          value: '',
-        },
-        progress: {
-          value: '{{50}}',
-        },
-      },
-      events: [],
-      styles: {
-        color: { value: '' },
-        textColor: { value: '' },
-        textSize: { value: '{{16}}' },
-        strokeWidth: { value: '{{8}}' },
-        counterClockwise: { value: '{{false}}' },
-        circleRatio: { value: '{{1}}' },
-        visibility: { value: '{{true}}' },
-      },
-    },
-  },
-  {
-    name: 'Spinner',
-    displayName: 'Spinner',
-    description: 'Indicate loading state',
-    component: 'Spinner',
-    defaultSize: {
-      width: 4,
-      height: 30,
-    },
-    others: {
-      showOnDesktop: { type: 'toggle', displayName: 'Show on desktop' },
-      showOnMobile: { type: 'toggle', displayName: 'Show on mobile' },
-    },
-    properties: {},
-    events: {},
-    styles: {
-      visibility: {
-        type: 'toggle',
-        displayName: 'Visibility',
-        validation: {
-          schema: { type: 'boolean' },
-        },
-      },
-      colour: {
-        type: 'color',
-        displayName: 'Colour',
-        validation: {
-          schema: { type: 'string' },
-        },
-      },
-      size: {
-        type: 'select',
-        displayName: 'Size',
-        options: [
-          { name: 'small', value: 'sm' },
-          { name: 'large', value: 'lg' },
-        ],
-        validation: {
-          schema: { type: 'string' },
-        },
-      },
-    },
-    exposedVariables: {},
-    definition: {
-      others: {
-        showOnDesktop: { value: '{{true}}' },
-        showOnMobile: { value: '{{false}}' },
-      },
-      properties: {},
-      events: [],
-      styles: {
-        visibility: { value: '{{true}}' },
-        size: { value: 'sm' },
-        colour: { value: '#0565ff' },
-      },
-    },
-  },
-  {
-    name: 'Statistics',
-    displayName: 'Statistics',
-    description: 'Show key metrics',
-    component: 'Statistics',
-    defaultSize: {
-      width: 9.2,
-      height: 152,
-    },
-    others: {
-      showOnDesktop: { type: 'toggle', displayName: 'Show on desktop' },
-      showOnMobile: { type: 'toggle', displayName: 'Show on mobile' },
-    },
-    properties: {
-      primaryValueLabel: {
-        type: 'code',
-        displayName: 'Primary value label',
-        validation: { schema: { type: 'string' } },
-      },
-      primaryValue: { type: 'code', displayName: 'Primary value', validation: { schema: { type: 'string' } } },
-      hideSecondary: {
-        type: 'toggle',
-        displayName: 'Hide secondary value',
-        validation: { schema: { type: 'boolean' } },
-      },
-      secondaryValueLabel: {
-        type: 'code',
-        displayName: 'Secondary value label',
-        validation: { schema: { type: 'string' } },
-      },
-      secondaryValue: { type: 'code', displayName: 'Secondary value', validation: { schema: { type: 'string' } } },
-      secondarySignDisplay: {
-        type: 'code',
-        displayName: 'Secondary sign display',
-
-        validation: { schema: { type: 'string' } },
-      },
-      loadingState: { type: 'toggle', displayName: 'Loading state', validation: { schema: { type: 'boolean' } } },
-    },
-    events: {},
-    styles: {
-      primaryLabelColour: {
-        type: 'color',
-        displayName: 'Primary label colour',
-        validation: { schema: { type: 'string' } },
-      },
-      primaryTextColour: {
-        type: 'color',
-        displayName: 'Primary text  colour',
-        validation: { schema: { type: 'string' } },
-      },
-      secondaryLabelColour: {
-        type: 'color',
-        displayName: 'Secondary label colour',
-        validation: { schema: { type: 'string' } },
-      },
-      secondaryTextColour: {
-        type: 'color',
-        displayName: 'Secondary text colour',
-        validation: { schema: { type: 'string' } },
-      },
-      visibility: {
-        type: 'toggle',
-        displayName: 'Visibility',
-        validation: { schema: { type: 'boolean' } },
-      },
-    },
-    definition: {
-      others: {
-        showOnDesktop: { value: '{{true}}' },
-        showOnMobile: { value: '{{false}}' },
-      },
-      properties: {
-        primaryValueLabel: { value: 'This months earnings' },
-        primaryValue: { value: '682.3' },
-        secondaryValueLabel: { value: 'Last month' },
-        secondaryValue: { value: '2.85' },
-        secondarySignDisplay: { value: 'positive' },
-        loadingState: { value: `{{false}}` },
-      },
-      events: [],
-      styles: {
-        primaryLabelColour: { value: '#8092AB' },
-        primaryTextColour: { value: '#000000' },
-        secondaryLabelColour: { value: '#8092AB' },
-        secondaryTextColour: { value: '#36AF8B' },
-        visibility: { value: '{{true}}' },
-      },
-    },
-  },
-  {
-    name: 'RangeSlider',
-    displayName: 'Range Slider',
-    description: 'Adjust value range',
-    component: 'RangeSlider',
-    defaultSize: {
-      width: 9,
-      height: 30,
-    },
-    others: {
-      showOnDesktop: { type: 'toggle', displayName: 'Show on desktop' },
-      showOnMobile: { type: 'toggle', displayName: 'Show on mobile' },
-    },
-    properties: {
-      min: {
-        type: 'number',
-        displayName: 'Min',
-        validation: {
-          schema: { type: 'number' },
-        },
-      },
-      max: {
-        type: 'number',
-        displayName: 'Max',
-        validation: {
-          schema: { type: 'number' },
-        },
-      },
-      value: {
-        type: 'code',
-        displayName: 'Value',
-        validation: {
-          schema: { type: 'union', schemas: [{ type: 'string' }, { type: 'number' }] },
-        },
-      },
-      enableTwoHandle: {
-        type: 'toggle',
-        displayName: 'Two handles',
-        validation: {
-          schema: { type: 'boolean' },
-        },
-      },
-    },
-    events: {
-      onChange: { displayName: 'On change' },
-    },
-    styles: {
-      lineColor: {
-        type: 'color',
-        displayName: 'Line color',
-        validation: {
-          schema: { type: 'string' },
-        },
-      },
-      handleColor: {
-        type: 'color',
-        displayName: 'Handle color',
-        validation: {
-          schema: { type: 'string' },
-        },
-      },
-      trackColor: {
-        type: 'color',
-        displayName: 'Track color',
-        validation: {
-          schema: { type: 'string' },
-        },
-      },
-      visibility: {
-        type: 'code',
-        displayName: 'Visibility',
-        validation: {
-          schema: { type: 'boolean' },
-        },
-      },
-    },
-    exposedVariables: {
-      value: null,
-    },
-    definition: {
-      others: {
-        showOnDesktop: { value: true },
-        showOnMobile: { value: false },
-      },
-      properties: {
-        min: {
-          value: '{{0}}',
-        },
-        max: {
-          value: '{{100}}',
-        },
-        value: {
-          value: '{{50}}',
-        },
-        enableTwoHandle: { value: false },
-      },
-      events: [],
-      styles: {
-        lineColor: { value: '' },
-        handleColor: { value: '' },
-        trackColor: { value: '' },
-        visibility: { value: '{{true}}' },
-      },
-    },
-  },
-  {
-    name: 'Timeline',
-    displayName: 'Timeline',
-    description: 'Show event timeline',
-    component: 'Timeline',
-    properties: {
-      data: {
-        type: 'code',
-        displayName: 'Timeline data',
-        validation: {
-          schema: { type: 'array', element: { type: 'object' } },
-        },
-      },
-      hideDate: {
-        type: 'toggle',
-        displayName: 'Hide date',
-        validation: {
-          schema: { type: 'boolean' },
-        },
-      },
-    },
-    defaultSize: {
-      width: 20,
-      height: 270,
-    },
-    others: {
-      showOnDesktop: { type: 'toggle', displayName: 'Show on desktop' },
-      showOnMobile: { type: 'toggle', displayName: 'Show on mobile' },
-    },
-    events: {},
-    styles: {
-      visibility: {
-        type: 'toggle',
-        displayName: 'Visibility',
-        validation: { schema: { type: 'boolean' } },
-      },
-    },
-    exposedVariables: {
-      value: {},
-    },
-    definition: {
-      others: {
-        showOnDesktop: { value: '{{true}}' },
-        showOnMobile: { value: '{{false}}' },
-      },
-      properties: {
-        data: {
-          value:
-            "{{ [ \n\t\t{ title: 'Product Launched', subTitle: 'First version of our product released to public', date: '20/10/2021', iconBackgroundColor: '#4d72fa'},\n\t\t { title: 'First Signup', subTitle: 'Congratulations! We got our first signup', date: '22/10/2021', iconBackgroundColor: '#4d72fa'}, \n\t\t { title: 'First Payment', subTitle: 'Hurray! We got our first payment', date: '01/11/2021', iconBackgroundColor: '#4d72fa'} \n] }}",
-        },
-        hideDate: { value: '{{false}}' },
-      },
-      events: [],
-      styles: {
-        visibility: { value: '{{true}}' },
-      },
-    },
-  },
-  {
-    name: 'SvgImage',
-    displayName: 'Svg Image',
-    description: 'Display SVG graphics',
-    component: 'SvgImage',
-    properties: {
-      data: {
-        type: 'code',
-        displayName: 'Svg  data',
-        validation: {
-          schema: { type: 'string' },
-        },
-      },
-    },
-    defaultSize: {
-      width: 4,
-      height: 50,
-    },
-    others: {
-      showOnDesktop: { type: 'toggle', displayName: 'Show on desktop' },
-      showOnMobile: { type: 'toggle', displayName: 'Show on mobile' },
-    },
-    events: {},
-    styles: {
-      visibility: {
-        type: 'toggle',
-        displayName: 'Visibility',
-        validation: {
-          schema: { type: 'boolean' },
-        },
-      },
-    },
-    exposedVariables: {
-      value: {},
-    },
-    definition: {
-      others: {
-        showOnDesktop: { value: '{{true}}' },
-        showOnMobile: { value: '{{false}}' },
-      },
-      properties: {
-        data: {
-          value:
-            '<svg xmlns="http://www.w3.org/2000/svg" class="icon" width="24" height="24" viewBox="0 0 24 24" stroke-width="2" stroke="currentColor" fill="none" stroke-linecap="round" stroke-linejoin="round"><path stroke="none" d="M0 0h24v24H0z" fill="none"/><rect x="4" y="4" width="6" height="6" rx="1" /><rect x="4" y="14" width="6" height="6" rx="1" /><rect x="14" y="14" width="6" height="6" rx="1" /><line x1="14" y1="7" x2="20" y2="7" /><line x1="17" y1="4" x2="17" y2="10" /></svg>',
-        },
-      },
-      events: [],
-      styles: {
-        visibility: { value: '{{true}}' },
-      },
-    },
-  },
-  {
-    name: 'Html',
-    displayName: 'HTML Viewer',
-    description: 'View HTML content',
-    component: 'Html',
-    defaultSize: {
-      width: 10,
-      height: 310,
-    },
-    properties: {
-      rawHtml: {
-        type: 'code',
-        displayName: 'Raw HTML',
-        validation: {
-          schema: { type: 'string' },
-        },
-      },
-    },
-    others: {
-      showOnDesktop: { type: 'toggle', displayName: 'Show on desktop' },
-      showOnMobile: { type: 'toggle', displayName: 'Show on mobile' },
-    },
-    events: {},
-    styles: {
-      visibility: {
-        type: 'toggle',
-        displayName: 'Visibility',
-        validation: {
-          schema: { type: 'boolean' },
-        },
-      },
-    },
-    exposedVariables: {},
-    definition: {
-      others: {
-        showOnDesktop: { value: '{{true}}' },
-        showOnMobile: { value: '{{false}}' },
-      },
-      properties: {
-        rawHtml: {
-          value: `<body><main><section class="hero" style="height:306px;display: flex;
-          justify-content: center;padding:0 1px;align-items: center;text-align:center">You can build your custom HTML-CSS template here</section></main></body>`,
-        },
-      },
-      events: [],
-      styles: {
-        visibility: { value: '{{true}}' },
-      },
-    },
-  },
-  {
-    name: 'VerticalDivider',
-    displayName: 'Vertical Divider',
-    description: 'Vertical line separator',
-    component: 'VerticalDivider',
-    defaultSize: {
-      width: 2,
-      height: 100,
-    },
-    others: {
-      showOnDesktop: { type: 'toggle', displayName: 'Show on desktop' },
-      showOnMobile: { type: 'toggle', displayName: 'Show on mobile' },
-    },
-    properties: {},
-    events: {},
-    styles: {
-      dividerColor: {
-        type: 'color',
-        displayName: 'Divider color',
-        validation: {
-          schema: { type: 'string' },
-        },
-      },
-      visibility: {
-        type: 'toggle',
-        displayName: 'Visibility',
-        validation: {
-          schema: { type: 'boolean' },
-        },
-      },
-    },
-    exposedVariables: {
-      value: {},
-    },
-    definition: {
-      others: {
-        showOnDesktop: { value: '{{true}}' },
-        showOnMobile: { value: '{{false}}' },
-      },
-      properties: {},
-      events: [],
-      styles: {
-        visibility: { value: '{{true}}' },
-        dividerColor: { value: '#000000' },
-      },
-    },
-  },
-  {
-    name: 'CustomComponent',
-    displayName: 'Custom Component',
-    description: 'Create React components',
-    component: 'CustomComponent',
-    properties: {
-      data: { type: 'code', displayName: 'Data', validation: { schema: { type: 'object' } } },
-      code: { type: 'code', displayName: 'Code' },
-    },
-    defaultSize: {
-      width: 20,
-      height: 140,
-    },
-    others: {
-      showOnDesktop: { type: 'toggle', displayName: 'Show on desktop' },
-      showOnMobile: { type: 'toggle', displayName: 'Show on mobile' },
-    },
-    events: {},
-    styles: {
-      visibility: {
-        type: 'toggle',
-        displayName: 'Visibility',
-        validation: { schema: { type: 'boolean' } },
-      },
-    },
-    exposedVariables: {
-      data: { value: `{{{ title: 'Hi! There', buttonText: 'Update Title'}}}` },
-    },
-    definition: {
-      others: {
-        showOnDesktop: { value: '{{true}}' },
-        showOnMobile: { value: '{{false}}' },
-      },
-      properties: {
-        visible: { value: '{{true}}' },
-        data: {
-          value: `{{{ title: 'Hi! There', buttonText: 'Update Title'}}}`,
-        },
-        code: {
-          value: `import React from 'https://cdn.skypack.dev/react';
-import ReactDOM from 'https://cdn.skypack.dev/react-dom';
-import { Button, Container } from 'https://cdn.skypack.dev/@material-ui/core';
-const MyCustomComponent = ({data, updateData, runQuery}) => (
-  <Container>
-      <h1>{data.title}</h1>
-      <Button
-        color="primary"
-        variant="outlined"
-        onClick={() => {updateData({title: 'Hello World!!'})}}
-      >
-        {data.buttonText}
-      </Button>
-    </Container>
-);
-const ConnectedComponent = Tooljet.connectComponent(MyCustomComponent);
-ReactDOM.render(<ConnectedComponent />, document.body);`,
-          skipResolve: true,
-        },
-      },
-      events: [],
-      styles: {
-        visibility: { value: '{{true}}' },
-      },
-    },
-  },
-  {
-    name: 'ButtonGroup',
-    displayName: 'Button Group',
-    description: 'Group of buttons',
-    component: 'ButtonGroup',
-    properties: {
-      label: {
-        type: 'code',
-        displayName: 'label',
-        validation: {
-          schema: { type: 'string' },
-        },
-      },
-      values: {
-        type: 'code',
-        displayName: 'values',
-        validation: {
-          schema: {
-            type: 'union',
-            schemas: [{ type: 'array', element: { type: 'union', schemas: [{ type: 'string' }, { type: 'number' }] } }],
-          },
-        },
-      },
-      labels: {
-        type: 'code',
-        displayName: 'Labels',
-        validation: {
-          schema: {
-            type: 'union',
-            schemas: [{ type: 'array', element: { type: 'union', schemas: [{ type: 'string' }, { type: 'number' }] } }],
-          },
-        },
-      },
-      defaultSelected: {
-        type: 'code',
-        displayName: 'Default selected',
-        validation: {
-          schema: {
-            type: 'union',
-            schemas: [{ type: 'array', element: { type: 'union', schemas: [{ type: 'string' }, { type: 'number' }] } }],
-          },
-        },
-      },
-      multiSelection: {
-        type: 'toggle',
-        displayName: 'Enable multiple selection',
-
-        validation: {
-          schema: { type: 'boolean' },
-        },
-      },
-    },
-    defaultSize: {
-      width: 12,
-      height: 80,
-    },
-    others: {
-      showOnDesktop: { type: 'toggle', displayName: 'Show on desktop' },
-      showOnMobile: { type: 'toggle', displayName: 'Show on mobile' },
-    },
-    events: {
-      onClick: { displayName: 'On click' },
-    },
-    styles: {
-      backgroundColor: {
-        type: 'color',
-        displayName: 'Background color',
-        validation: {
-          schema: { type: 'string' },
-        },
-      },
-      textColor: {
-        type: 'color',
-        displayName: 'Text color',
-        validation: {
-          schema: { type: 'string' },
-        },
-      },
-      visibility: {
-        type: 'toggle',
-        displayName: 'Visibility',
-        validation: {
-          schema: { type: 'boolean' },
-        },
-      },
-      disabledState: {
-        type: 'toggle',
-        displayName: 'Disable',
-        validation: {
-          schema: { type: 'boolean' },
-        },
-      },
-      borderRadius: {
-        type: 'number',
-        displayName: 'Border radius',
-        validation: {
-          schema: { type: 'number' },
-          defaultValue: false,
-        },
-      },
-      selectedTextColor: {
-        type: 'color',
-        displayName: 'Selected text colour',
-        validation: {
-          schema: { type: 'string' },
-        },
-      },
-      selectedBackgroundColor: {
-        type: 'color',
-        displayName: 'Selected background color',
-        validation: {
-          schema: { type: 'string' },
-        },
-      },
-    },
-    exposedVariables: {
-      selected: [1],
-    },
-    definition: {
-      others: {
-        showOnDesktop: { value: '{{true}}' },
-        showOnMobile: { value: '{{false}}' },
-      },
-      properties: {
-        label: { value: `Button group` },
-        defaultSelected: { value: '{{[1]}}' },
-        values: { value: '{{[1,2,3]}}' },
-        labels: { value: '{{[]}}' },
-        multiSelection: { value: '{{false}}' },
-      },
-      events: [],
-      styles: {
-        backgroundColor: { value: '' },
-        textColor: { value: '' },
-        visibility: { value: '{{true}}' },
-        borderRadius: { value: '{{4}}' },
-        disabledState: { value: '{{false}}' },
-        selectedTextColor: { value: '' },
-        selectedBackgroundColor: { value: '' },
-      },
-    },
-  },
-  {
-    name: 'PDF',
-    displayName: 'PDF',
-    description: 'Embed PDF documents',
-    component: 'PDF',
-    properties: {
-      url: { type: 'code', displayName: 'File URL', validation: { schema: { type: 'string' } } },
-      scale: { type: 'toggle', displayName: 'Scale page to width', validation: { schema: { type: 'boolean' } } },
-      pageControls: { type: 'toggle', displayName: 'Show page controls', validation: { schema: { type: 'boolean' } } },
-      showDownloadOption: {
-        type: 'toggle',
-        displayName: 'Show download button',
-        validation: { schema: { type: 'boolean' } },
-      },
-    },
-    defaultSize: {
-      width: 20,
-      height: 640,
-    },
-    others: {
-      showOnDesktop: { type: 'toggle', displayName: 'Show on desktop' },
-      showOnMobile: { type: 'toggle', displayName: 'Show on mobile' },
-    },
-    events: {},
-    styles: {
-      visibility: {
-        type: 'toggle',
-        displayName: 'Visibility',
-        validation: { schema: { type: 'boolean' } },
-      },
-    },
-    exposedVariables: {},
-    definition: {
-      others: {
-        showOnDesktop: { value: '{{true}}' },
-        showOnMobile: { value: '{{false}}' },
-      },
-      properties: {
-        url: {
-          value:
-            'https://upload.wikimedia.org/wikipedia/commons/e/ee/Guideline_No._GD-Ed-2214_Marman_Clamp_Systems_Design_Guidelines.pdf',
-        },
-        scale: {
-          value: '{{true}}',
-        },
-        pageControls: {
-          value: `{{true}}`,
-        },
-        showDownloadOption: {
-          value: `{{true}}`,
-        },
-      },
-      events: [],
-      styles: {
-        visibility: { value: '{{true}}' },
-      },
-    },
-  },
-
-  {
-    name: 'Steps',
-    displayName: 'Steps',
-    description: 'Step-by-step navigation aid',
-    component: 'Steps',
-    properties: {
-      steps: {
-        type: 'code',
-        displayName: 'Steps',
-        validation: {
-          schema: {
-            type: 'array',
-            element: { type: 'object', object: { id: { type: 'number' } } },
-          },
-        },
-      },
-      currentStep: {
-        type: 'code',
-        displayName: 'Current step',
-        validation: {
-          schema: { type: 'number' },
-        },
-      },
-      stepsSelectable: {
-        type: 'toggle',
-        displayName: 'Steps selectable',
-        validation: {
-          schema: { type: 'boolean' },
-        },
-      },
-    },
-    defaultSize: {
-      width: 22,
-      height: 38,
-    },
-    others: {
-      showOnDesktop: { type: 'toggle', displayName: 'Show on desktop' },
-      showOnMobile: { type: 'toggle', displayName: 'Show on mobile' },
-    },
-    events: {
-      onSelect: { displayName: 'On select' },
-    },
-    styles: {
-      color: {
-        type: 'color',
-        displayName: 'Color',
-        validation: {
-          schema: { type: 'string' },
-        },
-      },
-      textColor: {
-        type: 'color',
-        displayName: 'Text color',
-        validation: {
-          schema: { type: 'string' },
-        },
-      },
-      theme: {
-        type: 'select',
-        displayName: 'Theme',
-        options: [
-          { name: 'titles', value: 'titles' },
-          { name: 'numbers', value: 'numbers' },
-          { name: 'plain', value: 'plain' },
-        ],
-        validation: {
-          schema: { type: 'string' },
-        },
-      },
-      visibility: {
-        type: 'toggle',
-        displayName: 'Visibility',
-        validation: {
-          schema: { type: 'boolean' },
-        },
-      },
-    },
-    exposedVariables: {
-      currentStepId: '3',
-    },
-    definition: {
-      others: {
-        showOnDesktop: { value: '{{true}}' },
-        showOnMobile: { value: '{{false}}' },
-      },
-      properties: {
-        steps: {
-          value: `{{ [{ name: 'step 1', tooltip: 'some tooltip', id: 1},{ name: 'step 2', tooltip: 'some tooltip', id: 2},{ name: 'step 3', tooltip: 'some tooltip', id: 3},{ name: 'step 4', tooltip: 'some tooltip', id: 4},{ name: 'step 5', tooltip: 'some tooltip', id: 5}]}}`,
-        },
-        currentStep: { value: '{{3}}' },
-        stepsSelectable: { value: true },
-      },
-      events: [],
-      styles: {
-        visibility: { value: '{{true}}' },
-        theme: { value: 'titles' },
-        color: { value: '' },
-        textColor: { value: '' },
-      },
-    },
-  },
-  {
-    name: 'KanbanBoard',
-    displayName: 'Kanban Board',
-    description: 'Task management board',
-    component: 'KanbanBoard',
-    defaultSize: {
-      width: 40,
-      height: 490,
-    },
-    others: {
-      showOnDesktop: { type: 'toggle', displayName: 'Show on desktop' },
-      showOnMobile: { type: 'toggle', displayName: 'Show on mobile' },
-    },
-    properties: {
-      columns: { type: 'code', displayName: 'Columns' },
-      cardData: { type: 'code', displayName: 'Card Data' },
-      enableAddCard: { type: 'toggle', displayName: 'Enable Add Card' },
-    },
-    events: {
-      onCardAdded: { displayName: 'Card added' },
-      onCardRemoved: { displayName: 'Card removed' },
-      onCardMoved: { displayName: 'Card moved' },
-      onCardSelected: { displayName: 'Card selected' },
-      onCardUpdated: { displayName: 'Card updated' },
-    },
-    styles: {
-      disabledState: { type: 'toggle', displayName: 'Disable' },
-      visibility: { type: 'toggle', displayName: 'Visibility' },
-      width: { type: 'number', displayName: 'Width' },
-      minWidth: { type: 'number', displayName: 'Min Width' },
-      accentColor: { type: 'color', displayName: 'Accent color' },
-    },
-    exposedVariables: {
-      columns: {},
-      lastAddedCard: {},
-      lastRemovedCard: {},
-      lastCardMovement: {},
-      lastUpdatedCard: {},
-    },
-    definition: {
-      others: {
-        showOnDesktop: { value: '{{true}}' },
-        showOnMobile: { value: '{{false}}' },
-      },
-      properties: {
-        columns: {
-          value: '{{[{ "id": "1", "title": "to do" },{ "id": "2", "title": "in progress" }]}}',
-        },
-        cardData: {
-          value:
-            '{{[{ id: "01", title: "one", columnId: "1" },{ id: "02", title: "two", columnId: "1" },{ id: "03", title: "three", columnId: "2" }]}}',
-        },
-        enableAddCard: {
-          value: `{{true}}`,
-        },
-      },
-      events: [],
-      styles: {
-        visibility: { value: '{{true}}' },
-        disabledState: { value: '{{false}}' },
-        width: { value: '{{400}}' },
-        minWidth: { value: '{{200}}' },
-        textColor: { value: '' },
-      },
-    },
-  },
-  {
-    name: 'Kanban',
-    displayName: 'Kanban',
-    description: 'Task management board',
-    component: 'Kanban',
-    defaultSize: {
-      width: 40,
-      height: 490,
-    },
-    defaultChildren: [
-      {
-        componentName: 'Text',
-        layout: {
-          top: 20,
-          left: 4,
-          height: 30,
-        },
-        properties: ['text'],
-        accessorKey: 'text',
-        styles: ['fontWeight', 'textSize', 'textColor'],
-        defaultValue: {
-          text: '{{cardData.title}}',
-          fontWeight: 'bold',
-          textSize: 16,
-          textColor: '#000',
-        },
-      },
-      {
-        componentName: 'Text',
-        layout: {
-          top: 50,
-          left: 4,
-          height: 30,
-        },
-        properties: ['text'],
-        accessorKey: 'text',
-        styles: ['textSize', 'textColor'],
-        defaultValue: {
-          text: '{{cardData.description}}',
-          textSize: 14,
-          textColor: '#000',
-        },
-      },
-    ],
-    others: {
-      showOnDesktop: { type: 'toggle', displayName: 'Show on desktop' },
-      showOnMobile: { type: 'toggle', displayName: 'Show on mobile' },
-    },
-    properties: {
-      columnData: { type: 'code', displayName: 'Column data' },
-      cardData: { type: 'code', displayName: 'Card data' },
-      cardWidth: {
-        type: 'code',
-        displayName: 'Card width',
-        validation: {
-          schema: { type: 'number' },
-        },
-      },
-      cardHeight: {
-        type: 'code',
-        displayName: 'Card height',
-        validation: {
-          schema: { type: 'number' },
-        },
-      },
-      enableAddCard: { type: 'toggle', displayName: 'Enable add card' },
-      showDeleteButton: { type: 'toggle', displayName: 'Show delete button' },
-    },
-    events: {
-      onUpdate: { displayName: 'On update' },
-      onAddCardClick: { displayName: 'On add card click' },
-      onCardRemoved: { displayName: 'Card removed' },
-      onCardAdded: { displayName: 'Card added' },
-      onCardMoved: { displayName: 'Card moved' },
-      onCardSelected: { displayName: 'Card selected' },
-    },
-    styles: {
-      disabledState: { type: 'toggle', displayName: 'Disable' },
-      visibility: { type: 'toggle', displayName: 'Visibility' },
-      accentColor: { type: 'color', displayName: 'Accent color' },
-    },
-    actions: [
-      {
-        handle: 'addCard',
-        displayName: 'Add Card',
-        params: [
-          {
-            handle: 'cardDetails',
-            displayName: 'Card Details',
-            defaultValue: `{{{ id: "c11", title: "Title 11", description: "Description 11", columnId: "r3" }}}`,
-          },
-        ],
-      },
-      {
-        handle: 'deleteCard',
-        displayName: 'Delete Card',
-        params: [
-          { handle: 'id', displayName: 'Card Id', defaultValue: `{{components.kanban1?.lastSelectedCard?.id}}` },
-        ],
-      },
-      {
-        handle: 'moveCard',
-        displayName: 'Move Card',
-        params: [
-          { handle: 'cardId', displayName: 'Card Id', defaultValue: `{{components.kanban1?.lastSelectedCard?.id}}` },
-          { handle: 'columnId', displayName: 'Destination Column Id', defaultValue: '' },
-        ],
-      },
-      {
-        handle: 'updateCardData',
-        displayName: 'Update Card Data',
-        params: [
-          { handle: 'id', displayName: 'Card Id', defaultValue: `{{components.kanban1?.lastSelectedCard?.id}}` },
-          {
-            handle: 'value',
-            displayName: 'Value',
-            defaultValue: `{{{...components.kanban1?.lastSelectedCard, title: 'New Title'}}}`,
-          },
-        ],
-      },
-    ],
-    exposedVariables: {
-      updatedCardData: {},
-      lastAddedCard: {},
-      lastRemovedCard: {},
-      lastCardMovement: {},
-      lastSelectedCard: {},
-      lastUpdatedCard: {},
-      lastCardUpdate: [],
-    },
-    definition: {
-      others: {
-        showOnDesktop: { value: '{{true}}' },
-        showOnMobile: { value: '{{false}}' },
-      },
-      properties: {
-        columnData: {
-          value:
-            '{{[{ "id": "r1", "title": "To Do" },{ "id": "r2", "title": "In Progress" },{ "id": "r3", "title": "Done" }]}}',
-        },
-        cardData: {
-          value:
-            '{{[{ id: "c1", title: "Title 1", description: "Description 1", columnId: "r1" },{ id: "c2", title: "Title 2", description: "Description 2", columnId: "r1" },{ id: "c3", title: "Title 3", description: "Description 3",columnId: "r2" },{ id: "c4", title: "Title 4", description: "Description 4",columnId: "r3" },{ id: "c5", title: "Title 5", description: "Description 5",columnId: "r3" }, { id: "c6", title: "Title 6", description: "Description 6", columnId: "r1" },{ id: "c7", title: "Title 7", description: "Description 7", columnId: "r1" },{ id: "c8", title: "Title 8", description: "Description 8",columnId: "r2" },{ id: "c9", title: "Title 9", description: "Description 9",columnId: "r3" },{ id: "c10", title: "Title 10", description: "Description 10",columnId: "r3" }]}}',
-        },
-        cardWidth: {
-          value: '{{302}}',
-        },
-        cardHeight: {
-          value: '{{100}}',
-        },
-        enableAddCard: {
-          value: `{{true}}`,
-        },
-        showDeleteButton: {
-          value: `{{true}}`,
-        },
-      },
-      events: [],
-      styles: {
-        visibility: { value: '{{true}}' },
-        disabledState: { value: '{{false}}' },
-        accentColor: { value: '#4d72fa' },
-      },
-    },
-  },
-  {
-    name: 'ColorPicker',
-    displayName: 'Color Picker',
-    description: 'Choose colors from a palette',
-    component: 'ColorPicker',
-    properties: {
-      defaultColor: { type: 'color', displayName: 'Default color' },
-    },
-    defaultSize: {
-      width: 9,
-      height: 40,
-    },
-    actions: [
-      {
-        displayName: 'Set Color',
-        handle: 'setColor',
-        params: [{ handle: 'color', displayName: 'color', defaultValue: '#ffffff', type: 'color' }],
-      },
-    ],
-    others: {
-      showOnDesktop: { type: 'toggle', displayName: 'Show on desktop' },
-      showOnMobile: { type: 'toggle', displayName: 'Show on mobile' },
-    },
-    events: {
-      onChange: { displayName: 'On change' },
-    },
-    styles: {
-      visibility: { type: 'toggle', displayName: 'Visibility' },
-    },
-    exposedVariables: {
-      selectedColorHex: '#000000',
-      selectedColorRGB: 'rgb(0,0,0)',
-      selectedColorRGBA: 'rgba(0, 0, 0, 1)',
-    },
-    definition: {
-      others: {
-        showOnDesktop: { value: '{{true}}' },
-        showOnMobile: { value: '{{false}}' },
-      },
-      properties: {
-        defaultColor: {
-          value: '#000000',
-        },
-      },
-      events: [],
-      styles: {
-        visibility: { value: '{{true}}' },
-      },
-    },
-  },
-  {
-    name: 'TreeSelect',
-    displayName: 'Tree Select',
-    description: 'Hierarchical item selector',
-    defaultSize: {
-      width: 12,
-      height: 200,
-    },
-    component: 'TreeSelect',
-    others: {
-      showOnDesktop: { type: 'toggle', displayName: 'Show on desktop' },
-      showOnMobile: { type: 'toggle', displayName: 'Show on mobile' },
-    },
-    properties: {
-      label: { type: 'code', displayName: 'Title' },
-      data: { type: 'code', displayName: 'Structure' },
-      checkedData: { type: 'code', displayName: 'Checked values' },
-      expandedData: { type: 'code', displayName: 'Expanded values' },
-    },
-    events: {
-      onChange: { displayName: 'On change' },
-      onCheck: { displayName: 'On check' },
-      onUnCheck: { displayName: 'On uncheck' },
-    },
-    styles: {
-      textColor: { type: 'color', displayName: 'Text Color' },
-      checkboxColor: { type: 'color', displayName: 'Checkbox color' },
-      visibility: { type: 'toggle', displayName: 'Visibility' },
-      disabledState: { type: 'toggle', displayName: 'Disable' },
-    },
-    exposedVariables: {
-      checked: ['asia', 'china', 'beijing', 'shanghai', 'japan', 'india', 'delhi', 'mumbai', 'bengaluru'],
-      expanded: ['asia'],
-      checkedPathArray: [
-        ['asia'],
-        ['asia', 'china'],
-        ['asia', 'china', 'beijing'],
-        ['asia', 'china', 'shanghai'],
-        ['asia', 'japan'],
-        ['asia', 'india'],
-        ['asia', 'india', 'delhi'],
-        ['asia', 'india', 'mumbai'],
-        ['asia', 'india', 'bengaluru'],
-      ],
-      checkedPathStrings: [
-        'asia',
-        'asia-china',
-        'asia-china-beijing',
-        'asia-china-shanghai',
-        'asia-japan',
-        'asia-india',
-        'asia-india-delhi',
-        'asia-india-mumbai',
-        'asia-india-bengaluru',
-      ],
-    },
-    definition: {
-      others: {
-        showOnDesktop: { value: '{{true}}' },
-        showOnMobile: { value: '{{false}}' },
-      },
-      properties: {
-        label: { value: 'Countries' },
-        data: {
-          value:
-            '{{[{"label":"Asia","value":"asia","children":[{"label":"China","value":"china","children":[{"label":"Beijing","value":"beijing"},{"label":"Shanghai","value":"shanghai"}]},{"label":"Japan","value":"japan"},{"label":"India","value":"india","children":[{"label":"Delhi","value":"delhi"},{"label":"Mumbai","value":"mumbai"},{"label":"Bengaluru","value":"bengaluru"}]}]},{"label":"Europe","value":"europe","children":[{"label":"France","value":"france"},{"label":"Spain","value":"spain"},{"label":"England","value":"england"}]},{"label":"Africa","value":"africa"}]}}',
-        },
-        checkedData: { value: '{{["asia"]}}' },
-        expandedData: { value: '{{["asia"]}}' },
-      },
-      events: [],
-      styles: {
-        textColor: { value: '' },
-        checkboxColor: { value: '' },
-        visibility: { value: '{{true}}' },
-        disabledState: { value: '{{false}}' },
-      },
-    },
-  },
-  {
-    name: 'Link',
-    displayName: 'Link',
-    description: 'Add link to the text',
-    defaultSize: {
-      width: 6,
-      height: 30,
-    },
-    component: 'Link',
-    others: {
-      showOnDesktop: { type: 'toggle', displayName: 'Show on desktop' },
-      showOnMobile: { type: 'toggle', displayName: 'Show on mobile' },
-    },
-    properties: {
-      linkTarget: {
-        type: 'code',
-        displayName: 'Link target',
-        validation: {
-          schema: { type: 'string' },
-        },
-      },
-      linkText: {
-        type: 'code',
-        displayName: 'Link text',
-        validation: {
-          schema: { type: 'string' },
-        },
-      },
-      targetType: {
-        type: 'select',
-        displayName: 'Target type',
-        options: [
-          { name: 'New Tab', value: 'new' },
-          { name: 'Same Tab', value: 'same' },
-        ],
-        validation: {
-          schema: { type: 'string' },
-        },
-      },
-    },
-    events: {
-      onClick: { displayName: 'On click' },
-      onHover: { displayName: 'On hover' },
-    },
-    styles: {
-      textColor: {
-        type: 'color',
-        displayName: 'Text color',
-        validation: {
-          schema: { type: 'string' },
-        },
-      },
-      textSize: {
-        type: 'number',
-        displayName: 'Text size',
-        validation: {
-          schema: { type: 'number' },
-        },
-      },
-      underline: {
-        type: 'select',
-        displayName: 'Underline',
-        options: [
-          { name: 'Never', value: 'no-underline' },
-          { name: 'On Hover', value: 'on-hover' },
-          { name: 'Always', value: 'underline' },
-        ],
-        validation: {
-          schema: { type: 'string' },
-        },
-      },
-      visibility: {
-        type: 'toggle',
-        displayName: 'Visibility',
-        validation: {
-          schema: { type: 'boolean' },
-        },
-      },
-    },
-    exposedVariables: {},
-    actions: [
-      {
-        handle: 'click',
-        displayName: 'Click',
-      },
-    ],
-    definition: {
-      others: {
-        showOnDesktop: { value: '{{true}}' },
-        showOnMobile: { value: '{{false}}' },
-      },
-      properties: {
-        linkTarget: { value: 'https://dev.to/' },
-        linkText: { value: 'Click here' },
-        targetType: { value: 'new' },
-      },
-      events: [],
-      styles: {
-        textColor: { value: '#375FCF' },
-        textSize: { value: 14 },
-        underline: { value: 'on-hover' },
-        visibility: { value: '{{true}}' },
-      },
-    },
-  },
-  {
-    name: 'Icon',
-    displayName: 'Icon',
-    description: 'Icon',
-    defaultSize: {
-      width: 5,
-      height: 48,
-    },
-    component: 'Icon',
-    others: {
-      showOnDesktop: { type: 'toggle', displayName: 'Show on desktop' },
-      showOnMobile: { type: 'toggle', displayName: 'Show on mobile' },
-    },
-    properties: {
-      icon: {
-        type: 'iconPicker',
-        displayName: 'Icon',
-        validation: {
-          schema: { type: 'string' },
-        },
-      },
-    },
-    events: {
-      onClick: { displayName: 'On click' },
-      onHover: { displayName: 'On hover' },
-    },
-    styles: {
-      iconColor: {
-        type: 'color',
-        displayName: 'Icon color',
-        validation: {
-          schema: { type: 'string' },
-        },
-      },
-      visibility: {
-        type: 'toggle',
-        displayName: 'Visibility',
-        validation: {
-          schema: { type: 'boolean' },
-        },
-      },
-    },
-    exposedVariables: {},
-    actions: [
-      {
-        handle: 'click',
-        displayName: 'Click',
-      },
-      {
-        displayName: 'Set Visibility',
-        handle: 'setVisibility',
-        params: [{ handle: 'value', displayName: 'Value', defaultValue: '{{true}}', type: 'toggle' }],
-      },
-    ],
-    definition: {
-      others: {
-        showOnDesktop: { value: '{{true}}' },
-        showOnMobile: { value: '{{false}}' },
-      },
-      properties: {
-        icon: { value: 'IconHome2' },
-      },
-      events: [],
-      styles: {
-        iconColor: { value: '#000' },
-        visibility: { value: '{{true}}' },
-      },
-    },
-  },
-  {
-    name: 'BoundedBox',
-    displayName: 'Bounded Box',
-    description: 'An infinitely customizable image annotation widget',
-    component: 'BoundedBox',
-    defaultSize: {
-      width: 30,
-      height: 420,
-    },
-    others: {
-      showOnDesktop: { type: 'toggle', displayName: 'Show on desktop' },
-      showOnMobile: { type: 'toggle', displayName: 'Show on mobile' },
-    },
-    properties: {
-      imageUrl: {
-        type: 'code',
-        displayName: 'Image URL',
-        validation: {
-          schema: { type: 'string' },
-        },
-      },
-
-      defaultValue: {
-        type: 'code',
-        displayName: 'Default value',
-        validation: {
-          schema: { type: 'union', schemas: [{ type: 'string' }, { type: 'array', element: { type: 'object' } }] },
-        },
-      },
-      selector: {
-        type: 'select',
-        displayName: 'Selector',
-        options: [
-          { name: 'Rectangle', value: 'RECTANGLE' },
-          { name: 'Point', value: 'POINT' },
-        ],
-        validation: {
-          schema: { type: 'string' },
-        },
-      },
-      labels: {
-        type: 'code',
-        displayName: 'List of labels',
-        validation: {
-          schema: { type: 'array' },
-          element: { type: 'union', schemas: [{ type: 'string' }, { type: 'number' }] },
-        },
-      },
-    },
-    events: {
-      onChange: { displayName: 'On change' },
-    },
-    styles: {
-      visibility: {
-        type: 'toggle',
-        displayName: 'Visibility',
-        validation: {
-          schema: { type: 'boolean' },
-          defaultValue: false,
-        },
-      },
-      disabledState: {
-        type: 'toggle',
-        displayName: 'Disable',
-        validation: {
-          schema: { type: 'boolean' },
-          defaultValue: false,
-        },
-      },
-    },
-    exposedVariables: {
-      annotations: [
-        {
-          type: 'RECTANGLE',
-          x: 41,
-          y: 62,
-          width: 40,
-          height: 24,
-          text: 'Car',
-          id: 'ce103db2-b2a6-46f5-a4f0-5f4eaa6f3663',
-        },
-        {
-          type: 'RECTANGLE',
-          x: 41,
-          y: 12,
-          width: 40,
-          height: 24,
-          text: 'Tree',
-          id: 'b1a7315e-2b15-4bc8-a1c6-a042dab44f27',
-        },
-      ],
-    },
-    actions: [],
-    definition: {
-      others: {
-        showOnDesktop: { value: '{{true}}' },
-        showOnMobile: { value: '{{false}}' },
-      },
-      properties: {
-        defaultValue: {
-          value:
-            "{{[\t{type: 'RECTANGLE',width: 40,height:24, x:41,y:62,text:'Car'},{type: 'RECTANGLE',width: 40,height:24, x:41,y:12,text:'Tree'}\t]}}",
-        },
-        imageUrl: {
-          value: `https://burst.shopifycdn.com/photos/three-cars-are-parked-on-stone-paved-street.jpg?width=746&format=pjpg&exif=1&iptc=1`,
-        },
-        selector: { value: `RECTANGLE` },
-        labels: { value: `{{['Tree', 'Car', 'Stree light']}}` },
-      },
-      events: [],
-      styles: {
-        visibility: { value: '{{true}}' },
-
-        disabledState: { value: '{{false}}' },
-      },
-    },
-  },
-=======
 import {
   buttonConfig,
   tableConfig,
@@ -7403,6 +17,7 @@
   imageConfig,
   containerConfig,
   dropdownConfig,
+  dropdownV2Config,
   multiselectConfig,
   richtextareaConfig,
   mapConfig,
@@ -7458,6 +73,7 @@
   imageConfig,
   containerConfig,
   dropdownConfig,
+  dropdownV2Config,
   multiselectConfig,
   richtextareaConfig,
   mapConfig,
@@ -7492,5 +108,4 @@
   iconConfig,
   boundedBoxConfig,
   kanbanBoardConfig,
->>>>>>> 3cb97a5b
 ];