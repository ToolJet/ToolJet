export const widgets = [
  {
    name: 'Table',
    displayName: 'Table',
    description: 'Display paginated tabular data',
    component: 'Table',
    properties: {
      title: {
        type: 'string',
        displayName: 'Title',
        validation: {
          schema: { type: 'string' },
        },
      },
      data: {
        type: 'code',
        displayName: 'Table data',
        validation: {
          schema: {
            type: 'array',
            element: { type: 'object' },
            optional: true,
          },
        },
      },
      loadingState: {
        type: 'toggle',
        displayName: 'Loading state',
        validation: {
          schema: { type: 'boolean' },
        },
      },
      columns: {
        type: 'array',
        displayName: 'Table Columns',
        // validation: {
        //   schema: {
        //     type: 'array',
        //     element: {
        //       type: 'union',
        //       schemas: [
        //         {
        //           type: 'object',
        //           object: {
        //             columnType: { type: 'string' },
        //             name: { type: 'string' },
        //             textWrap: { type: 'string' },
        //             key: { type: 'union', schemas: [{ type: 'string' }, { type: 'number' }] },
        //             textColor: { type: 'string' },
        //             regex: { type: 'string' },
        //             minLength: { type: 'union', schemas: [{ type: 'string' }, { type: 'number' }] },
        //             maxLength: { type: 'union', schemas: [{ type: 'string' }, { type: 'number' }] },
        //             customRule: { type: 'string' },
        //           },
        //         },
        //         {
        //           type: 'object',
        //           object: {
        //             columnType: { type: 'string' },
        //             name: { type: 'string' },
        //             key: { type: 'union', schemas: [{ type: 'string' }, { type: 'number' }] },
        //           },
        //           isEditable: { type: 'boolean' },
        //         },
        //         {
        //           type: 'object',
        //           object: {
        //             columnType: { type: 'string' },
        //             name: { type: 'string' },
        //             activeColor: { type: 'string' },
        //             isEditable: { type: 'boolean' },
        //           },
        //         },
        //         {
        //           type: 'object',
        //           object: {
        //             columnType: { type: 'string' },
        //             name: { type: 'string' },
        //             key: { type: 'union', schemas: [{ type: 'string' }, { type: 'number' }] },
        //             values: {
        //               type: 'union',
        //               schemas: [
        //                 { type: 'array', element: { type: 'string' } },
        //                 { type: 'array', element: { type: 'number' } },
        //               ],
        //             },
        //             labels: {
        //               type: 'union',
        //               schemas: [
        //                 { type: 'array', element: { type: 'string' } },
        //                 { type: 'array', element: { type: 'number' } },
        //               ],
        //             },
        //           },
        //           isEditable: { type: 'boolean' },
        //         },
        //         {
        //           type: 'object',
        //           object: {
        //             columnType: { type: 'string' },
        //             name: { type: 'string' },
        //             key: { type: 'union', schemas: [{ type: 'string' }, { type: 'number' }] },
        //             values: {
        //               type: 'union',
        //               schemas: [
        //                 { type: 'array', element: { type: 'string' } },
        //                 { type: 'array', element: { type: 'number' } },
        //               ],
        //             },
        //             labels: {
        //               type: 'union',
        //               schemas: [
        //                 { type: 'array', element: { type: 'string' } },
        //                 { type: 'array', element: { type: 'number' } },
        //               ],
        //             },
        //           },
        //           isEditable: { type: 'boolean' },
        //         },
        //         {
        //           type: 'object',
        //           object: {
        //             columnType: { type: 'string' },
        //             name: { type: 'string' },
        //             key: { type: 'union', schemas: [{ type: 'string' }, { type: 'number' }] },
        //             dateFormat: { type: 'string' },
        //             parseDateFormat: { type: 'string' },
        //             isTimeChecked: { type: 'boolean' },
        //             isEditable: { type: 'boolean' },
        //           },
        //         },
        //       ],
        //     },
        //   },
        // },
      },
      serverSidePagination: {
        type: 'toggle',
        displayName: 'Server-side pagination',
        validation: {
          schema: { type: 'boolean' },
        },
      },
      clientSidePagination: {
        type: 'toggle',
        displayName: 'Client-side pagination',
        validation: {
          schema: { type: 'boolean' },
        },
      },
      serverSideSearch: {
        type: 'toggle',
        displayName: 'Server-side search',
        validation: {
          schema: { type: 'boolean' },
        },
      },
      actionButtonBackgroundColor: {
        type: 'color',
        displayName: 'Background color',
        validation: {
          schema: { type: 'string' },
        },
      },
      actionButtonTextColor: {
        type: 'color',
        displayName: 'Text color',
        validation: {
          schema: { type: 'string' },
        },
      },
      displaySearchBox: {
        type: 'toggle',
        displayName: 'Show search box',
        validation: {
          schema: { type: 'boolean' },
        },
      },
      showDownloadButton: {
        type: 'toggle',
        displayName: 'Show download button',
        validation: {
          schema: { type: 'boolean' },
        },
      },
      showFilterButton: {
        type: 'toggle',
        displayName: 'Show filter button',
        validation: {
          schema: { type: 'boolean' },
        },
      },
      showBulkUpdateActions: {
        type: 'toggle',
        displayName: 'Show bulk update actions',
        validation: {
          schema: { type: 'boolean' },
        },
      },
      showBulkSelector: {
        type: 'toggle',
        displayName: 'Bulk selection',
        validation: {
          schema: { type: 'boolean' },
        },
      },
      highlightSelectedRow: {
        type: 'toggle',
        displayName: 'Highlight selected row',
        validation: {
          schema: { type: 'boolean' },
        },
      },
    },
    others: {
      showOnDesktop: { type: 'toggle', displayName: 'Show on desktop ' },
      showOnMobile: { type: 'toggle', displayName: 'Show on mobile' },
    },
    defaultSize: {
      width: 20,
      height: 300,
    },
    events: {
      onRowClicked: { displayName: 'Row clicked' },
      onBulkUpdate: { displayName: 'Bulk update' },
      onPageChanged: { displayName: 'Page changed' },
      onSearch: { displayName: 'Search' },
<<<<<<< HEAD
      onSort: { displayName: 'On sorting columns' },
=======
      onCellValueChanged: { displayName: 'Cell value changed' },
      onFilterChanged: { displayName: 'Filter changed' },
>>>>>>> 22c87762
    },
    styles: {
      textColor: {
        type: 'color',
        displayName: 'Text Color',
        validation: {
          schema: { type: 'string' },
        },
      },
      actionButtonRadius: {
        type: 'code',
        displayName: 'Action Button Radius',
        validation: {
          schema: { type: 'union', schemas: [{ type: 'string' }, { type: 'boolean' }] },
        },
      },
      tableType: {
        type: 'select',
        displayName: 'Table type',
        options: [
          { name: 'Bordered', value: 'table-bordered' },
          { name: 'Borderless', value: 'table-borderless' },
          { name: 'Classic', value: 'table-classic' },
          { name: 'Striped', value: 'table-striped' },
          { name: 'Striped & bordered', value: 'table-striped table-bordered' },
        ],
        validation: {
          schema: { type: 'string' },
        },
      },
      cellSize: {
        type: 'select',
        displayName: 'Cell size',
        options: [
          { name: 'Compact', value: 'compact' },
          { name: 'Spacious', value: 'spacious' },
        ],
        validation: {
          schema: { type: 'string' },
        },
      },
      borderRadius: {
        type: 'code',
        displayName: 'Border Radius',
        validation: {
          schema: { type: 'union', schemas: [{ type: 'string' }, { type: 'number' }] },
        },
      },
      visibility: {
        type: 'toggle',
        displayName: 'Visibility',
        validation: {
          schema: { type: 'boolean' },
        },
      },
      disabledState: {
        type: 'toggle',
        displayName: 'Disable',
        validation: {
          schema: { type: 'boolean' },
        },
      },
    },
    exposedVariables: {
      selectedRow: {},
      changeSet: {},
      dataUpdates: [],
      pageIndex: 1,
      searchText: '',
      selectedRows: [],
      filters: [],
    },
    actions: [
      {
        handle: 'setPage',
        displayName: 'Set page',
        params: [
          {
            handle: 'page',
            displayName: 'Page',
            defaultValue: '{{1}}',
          },
        ],
      },
    ],
    definition: {
      others: {
        showOnDesktop: { value: '{{true}}' },
        showOnMobile: { value: '{{false}}' },
      },
      properties: {
        title: { value: 'Table' },
        visible: { value: '{{true}}' },
        loadingState: { value: '{{false}}' },
        data: {
          value:
            "{{ [ \n\t\t{ id: 1, name: 'Sarah', email: 'sarah@example.com'}, \n\t\t{ id: 2, name: 'Lisa', email: 'lisa@example.com'}, \n\t\t{ id: 3, name: 'Sam', email: 'sam@example.com'}, \n\t\t{ id: 4, name: 'Jon', email: 'jon@example.com'} \n] }}",
        },
        serverSidePagination: { value: '{{false}}' },
        clientSidePagination: { value: '{{true}}' },
        displaySearchBox: { value: '{{true}}' },
        showDownloadButton: { value: '{{true}}' },
        showFilterButton: { value: '{{true}}' },
        columns: {
          value: [
            {
              name: 'id',
              id: 'e3ecbf7fa52c4d7210a93edb8f43776267a489bad52bd108be9588f790126737',
            },
            {
              name: 'name',
              id: '5d2a3744a006388aadd012fcc15cc0dbcb5f9130e0fbb64c558561c97118754a',
            },
            {
              name: 'email',
              id: 'afc9a5091750a1bd4760e38760de3b4be11a43452ae8ae07ce2eebc569fe9a7f',
            },
          ],
        },
        showBulkUpdateActions: { value: '{{true}}' },
        showBulkSelector: { value: '{{false}}' },
        highlightSelectedRow: { value: '{{false}}' },
        columnSizes: { value: '{{({})}}' },
        actions: { value: [] },
      },
      events: [],
      styles: {
        textColor: { value: '' },
        actionButtonRadius: { value: '0' },
        visibility: { value: '{{true}}' },
        disabledState: { value: '{{false}}' },
        cellSize: { value: 'compact' },
        borderRadius: { value: '0' },
        tableType: { value: 'table-bordered' },
      },
    },
  },
  {
    name: 'Button',
    displayName: 'Button',
    description: 'Trigger actions: queries, alerts etc',
    component: 'Button',
    defaultSize: {
      width: 3,
      height: 30,
    },
    others: {
      showOnDesktop: { type: 'toggle', displayName: 'Show on desktop' },
      showOnMobile: { type: 'toggle', displayName: 'Show on mobile' },
    },
    properties: {
      text: {
        type: 'code',
        displayName: 'Button Text',
        validation: {
          schema: { type: 'string' },
        },
      },
      loadingState: {
        type: 'toggle',
        displayName: 'Loading State',
        validation: {
          schema: { type: 'boolean' },
        },
      },
    },
    events: {
      onClick: { displayName: 'On click' },
      onHover: { displayName: 'On hover' },
    },
    styles: {
      backgroundColor: {
        type: 'color',
        displayName: 'Background color',
        validation: {
          schema: { type: 'string' },
          defaultValue: false,
        },
      },
      textColor: {
        type: 'color',
        displayName: 'Text color',
        validation: {
          schema: { type: 'string' },
          defaultValue: false,
        },
      },
      loaderColor: {
        type: 'color',
        displayName: 'Loader color',
        validation: {
          schema: { type: 'string' },
          defaultValue: false,
        },
      },
      visibility: {
        type: 'toggle',
        displayName: 'Visibility',
        validation: {
          schema: { type: 'boolean' },
          defaultValue: false,
        },
      },
      disabledState: {
        type: 'toggle',
        displayName: 'Disable',
        validation: {
          schema: { type: 'boolean' },
          defaultValue: false,
        },
      },
      borderRadius: {
        type: 'number',
        displayName: 'Border radius',
        validation: {
          schema: { type: 'number' },
          defaultValue: false,
        },
      },
    },
    exposedVariables: {},
    actions: [
      {
        handle: 'click',
        displayName: 'Click',
      },
      {
        handle: 'setText',
        displayName: 'Set Text',
        params: [{ handle: 'text', displayName: 'Text', defaultValue: 'New Text' }],
      },
      {
        handle: 'disable',
        displayName: 'Disable',
        params: [{ handle: 'disable', displayName: 'Value', defaultValue: `{{false}}`, type: 'toggle' }],
      },
      {
        handle: 'visibility',
        displayName: 'Visibility',
        params: [{ handle: 'visible', displayName: 'Value', defaultValue: `{{false}}`, type: 'toggle' }],
      },
      {
        handle: 'loading',
        displayName: 'Loading',
        params: [{ handle: 'loading', displayName: 'Value', defaultValue: `{{false}}`, type: 'toggle' }],
      },
    ],
    definition: {
      others: {
        showOnDesktop: { value: '{{true}}' },
        showOnMobile: { value: '{{false}}' },
      },
      properties: {
        text: { value: `Button` },
        loadingState: { value: `{{false}}` },
      },
      events: [],
      styles: {
        backgroundColor: { value: '' },
        textColor: { value: '' },
        loaderColor: { value: '' },
        visibility: { value: '{{true}}' },
        borderRadius: { value: '{{0}}' },
        disabledState: { value: '{{false}}' },
      },
    },
  },
  {
    name: 'Chart',
    displayName: 'Chart',
    description: 'Display charts',
    component: 'Chart',
    defaultSize: {
      width: 20,
      height: 400,
    },
    others: {
      showOnDesktop: { type: 'toggle', displayName: 'Show on desktop' },
      showOnMobile: { type: 'toggle', displayName: 'Show on mobile' },
    },
    properties: {
      title: {
        type: 'code',
        displayName: 'Title',
        validation: {
          schema: {
            type: 'string',
          },
        },
      },
      data: {
        type: 'json',
        displayName: 'Data',
        validation: {
          schema: { type: 'union', schemas: [{ type: 'string' }, { type: 'array' }] },
        },
      },
      loadingState: {
        type: 'toggle',
        displayName: 'Loading State',
        validation: {
          schema: { type: 'boolean' },
        },
      },
      markerColor: {
        type: 'color',
        displayName: 'Marker color',
        validation: {
          schema: {
            type: 'string',
          },
        },
      },
      showAxes: {
        type: 'toggle',
        displayName: 'Show axes',
        validation: {
          schema: {
            type: 'boolean',
          },
        },
      },
      showGridLines: {
        type: 'toggle',
        displayName: 'Show grid lines',
        validation: {
          schema: {
            type: 'boolean',
          },
        },
      },
      type: {
        type: 'select',
        displayName: 'Chart type',
        options: [
          { name: 'Line', value: 'line' },
          { name: 'Bar', value: 'bar' },
          { name: 'Pie', value: 'pie' },
        ],
        validation: {
          schema: {
            type: 'union',
            schemas: [{ type: 'string' }, { type: 'boolean' }, { type: 'number' }],
          },
        },
      },
      jsonDescription: {
        type: 'json',
        displayName: 'Json Description',
        validation: {
          schema: {
            type: 'string',
          },
        },
      },
      plotFromJson: {
        type: 'toggle',
        displayName: 'Use Plotly JSON schema',
        validation: {
          schema: {
            type: 'boolean',
          },
        },
      },
    },
    events: {},
    styles: {
      padding: {
        type: 'code',
        displayName: 'Padding',
        validation: {
          schema: {
            type: 'union',
            schemas: [{ type: 'number' }, { type: 'string' }],
          },
        },
      },
      visibility: {
        type: 'toggle',
        displayName: 'Visibility',
        validation: {
          schema: {
            type: 'boolean',
          },
        },
      },
      disabledState: {
        type: 'toggle',
        displayName: 'Disable',
        validation: {
          schema: {
            type: 'boolean',
          },
        },
      },
    },
    exposedVariables: {
      show: null,
    },
    definition: {
      others: {
        showOnDesktop: { value: '{{true}}' },
        showOnMobile: { value: '{{false}}' },
      },
      properties: {
        title: { value: 'This title can be changed' },
        markerColor: { value: '' },
        showAxes: { value: '{{true}}' },
        showGridLines: { value: '{{true}}' },
        plotFromJson: { value: '{{false}}' },
        loadingState: { value: `{{false}}` },
        jsonDescription: {
          value: `{
            "data": [
                {
                    "x": [
                        "Jan",
                        "Feb",
                        "Mar"
                    ],
                    "y": [
                        100,
                        80,
                        40
                    ],
                    "type": "bar"
                }
            ]
        }`,
        },
        type: { value: `line` },
        data: {
          value: `[
  { "x": "Jan", "y": 100},
  { "x": "Feb", "y": 80},
  { "x": "Mar", "y": 40}
]`,
        },
      },
      events: [],
      styles: {
        padding: { value: '50' },
        visibility: { value: '{{true}}' },
        disabledState: { value: '{{false}}' },
      },
    },
  },
  {
    name: 'Modal',
    displayName: 'Modal',
    description: 'Modal triggered by events',
    component: 'Modal',
    defaultSize: {
      width: 10,
      height: 400,
    },
    others: {
      showOnDesktop: { type: 'toggle', displayName: 'Show on desktop' },
      showOnMobile: { type: 'toggle', displayName: 'Show on mobile' },
    },
    properties: {
      title: {
        type: 'code',
        displayName: 'Title',
        validation: {
          schema: { type: 'string' },
        },
      },
      loadingState: {
        type: 'toggle',
        displayName: 'Loading State',
        validation: {
          schema: { type: 'boolean' },
        },
      },
      useDefaultButton: {
        type: 'toggle',
        displayName: 'Use default trigger button',
        validation: {
          schema: {
            type: 'boolean',
          },
        },
      },
      triggerButtonLabel: {
        type: 'code',
        displayName: 'Trigger button label',
        validation: {
          schema: {
            type: 'string',
          },
        },
      },
      hideTitleBar: { type: 'toggle', displayName: 'Hide title bar' },
      hideCloseButton: { type: 'toggle', displayName: 'Hide close button' },
      hideOnEsc: { type: 'toggle', displayName: 'Hide on escape' },

      size: {
        type: 'select',
        displayName: 'Modal size',
        options: [
          { name: 'small', value: 'sm' },
          { name: 'medium', value: 'lg' },
          { name: 'large', value: 'xl' },
        ],
        validation: {
          schema: { type: 'string' },
        },
      },
    },
    events: {
      onOpen: { displayName: 'On open' },
      onClose: { displayName: 'On close' },
    },
    styles: {
      headerBackgroundColor: {
        type: 'color',
        displayName: 'Header background color',
        validation: {
          schema: { type: 'string' },
        },
      },
      headerTextColor: {
        type: 'color',
        displayName: 'Header title color',
        validation: {
          schema: { type: 'string' },
        },
      },
      bodyBackgroundColor: {
        type: 'color',
        displayName: 'Body background color',
        validation: {
          schema: { type: 'string' },
        },
      },
      disabledState: {
        type: 'toggle',
        displayName: 'Disable',
        validation: {
          schema: { type: 'boolean' },
        },
      },
      visibility: {
        type: 'toggle',
        displayName: 'Visibility',
        validation: {
          schema: { type: 'boolean' },
          defaultValue: true,
        },
      },
      triggerButtonBackgroundColor: {
        type: 'color',
        displayName: 'Trigger button background color',
        validation: {
          schema: { type: 'string' },
          defaultValue: false,
        },
      },
      triggerButtonTextColor: {
        type: 'color',
        displayName: 'Trigger button text color',
        validation: {
          schema: { type: 'string' },
          defaultValue: false,
        },
      },
    },
    exposedVariables: {
      show: false,
    },
    actions: [
      {
        handle: 'open',
        displayName: 'Open',
      },
      {
        handle: 'close',
        displayName: 'Close',
      },
    ],
    definition: {
      others: {
        showOnDesktop: { value: '{{true}}' },
        showOnMobile: { value: '{{false}}' },
      },
      properties: {
        title: { value: 'This title can be changed' },
        loadingState: { value: `{{false}}` },
        useDefaultButton: { value: `{{true}}` },
        triggerButtonLabel: { value: `Launch Modal` },
        size: { value: 'lg' },
        hideTitleBar: { value: '{{false}}' },
        hideCloseButton: { value: '{{false}}' },
        hideOnEsc: { value: '{{true}}' },
      },
      events: [],
      styles: {
        headerBackgroundColor: { value: '#ffffffff' },
        headerTextColor: { value: '#000000' },
        bodyBackgroundColor: { value: '#ffffffff' },
        disabledState: { value: '{{false}}' },
        visibility: { value: '{{true}}' },
        triggerButtonBackgroundColor: { value: '#4D72FA' },
        triggerButtonTextColor: { value: '#ffffffff' },
      },
    },
  },
  {
    name: 'TextInput',
    displayName: 'Text Input',
    description: 'Text field for forms',
    component: 'TextInput',
    defaultSize: {
      width: 6,
      height: 30,
    },
    others: {
      showOnDesktop: { type: 'toggle', displayName: 'Show on desktop' },
      showOnMobile: { type: 'toggle', displayName: 'Show on mobile' },
    },
    properties: {
      value: {
        type: 'code',
        displayName: 'Default value',
        validation: {
          schema: {
            type: 'string',
          },
        },
      },
      placeholder: {
        type: 'code',
        displayName: 'Placeholder',
        validation: {
          schema: { type: 'string' },
        },
      },
    },
    validation: {
      regex: { type: 'code', displayName: 'Regex' },
      minLength: { type: 'code', displayName: 'Min length' },
      maxLength: { type: 'code', displayName: 'Max length' },
      customRule: { type: 'code', displayName: 'Custom validation' },
    },
    events: {
      onChange: { displayName: 'On change' },
      onEnterPressed: { displayName: 'On Enter Pressed' },
      onFocus: { displayName: 'On focus' },
      onBlur: { displayName: 'On blur' },
    },
    styles: {
      textColor: {
        type: 'color',
        displayName: 'Text Color',
        validation: { schema: { type: 'string' } },
      },
      borderRadius: {
        type: 'code',
        displayName: 'Border radius',
        validation: { schema: { type: 'union', schemas: [{ type: 'string' }, { type: 'number' }] } },
      },
      visibility: { type: 'toggle', displayName: 'Visibility', validation: { schema: { type: 'boolean' } } },
      disabledState: { type: 'toggle', displayName: 'Disable', validation: { schema: { type: 'boolean' } } },
    },
    exposedVariables: {
      value: '',
    },
    actions: [
      {
        handle: 'setText',
        displayName: 'Set text',
        params: [{ handle: 'text', displayName: 'text', defaultValue: 'New Text' }],
      },
      {
        handle: 'clear',
        displayName: 'Clear',
      },
      {
        handle: 'setFocus',
        displayName: 'Set focus',
      },
      {
        handle: 'setBlur',
        displayName: 'Set blur',
      },
      {
        handle: 'disable',
        displayName: 'Disable',
        params: [{ handle: 'disable', displayName: 'Value', defaultValue: '{{false}}', type: 'toggle' }],
      },
      {
        handle: 'visibility',
        displayName: 'Visibility',
        params: [{ handle: 'visibility', displayName: 'Value', defaultValue: '{{false}}', type: 'toggle' }],
      },
    ],
    definition: {
      validation: {
        regex: { value: '' },
        minLength: { value: null },
        maxLength: { value: null },
        customRule: { value: null },
      },
      others: {
        showOnDesktop: { value: '{{true}}' },
        showOnMobile: { value: '{{false}}' },
      },
      properties: {
        value: { value: '' },
        placeholder: { value: 'Enter your input' },
      },
      events: [],
      styles: {
        textColor: { value: '#000' },
        borderRadius: { value: '{{0}}' },
        visibility: { value: '{{true}}' },
        disabledState: { value: '{{false}}' },
      },
    },
  },
  {
    name: 'NumberInput',
    displayName: 'Number Input',
    description: 'Number field for forms',
    component: 'NumberInput',
    defaultSize: {
      width: 4,
      height: 30,
    },
    others: {
      showOnDesktop: { type: 'toggle', displayName: 'Show on desktop' },
      showOnMobile: { type: 'toggle', displayName: 'Show on mobile' },
    },
    properties: {
      value: {
        type: 'code',
        displayName: 'Default value',
        validation: {
          schema: { type: 'union', schemas: [{ type: 'string' }, { type: 'number' }] },
        },
      },
      minValue: {
        type: 'code',
        displayName: 'Minimum value',
        validation: {
          schema: { type: 'union', schemas: [{ type: 'string' }, { type: 'number' }] },
        },
      },
      maxValue: {
        type: 'code',
        displayName: 'Maximum value',
        validation: {
          schema: { type: 'union', schemas: [{ type: 'string' }, { type: 'number' }] },
        },
      },
      placeholder: {
        type: 'code',
        displayName: 'Placeholder',
        validation: {
          schema: { type: 'string' },
        },
      },
    },
    events: {},
    styles: {
      visibility: {
        type: 'toggle',
        displayName: 'Visibility',
        validation: {
          schema: { type: 'boolean' },
        },
      },
      disabledState: {
        type: 'toggle',
        displayName: 'Disable',
        validation: {
          schema: { type: 'boolean' },
        },
      },
      borderRadius: {
        type: 'code',
        displayName: 'Border radius',
        validation: {
          schema: { type: 'union', schemas: [{ type: 'string' }, { type: 'number' }] },
        },
      },
    },
    exposedVariables: {
      value: 0,
    },
    definition: {
      others: {
        showOnDesktop: { value: '{{true}}' },
        showOnMobile: { value: '{{false}}' },
      },
      properties: {
        value: { value: '99' },
        maxValue: { value: '' },
        minValue: { value: '' },
        placeholder: { value: '0' },
      },
      events: [],
      styles: {
        visibility: { value: '{{true}}' },
        disabledState: { value: '{{false}}' },
        borderRadius: { value: '{{0}}' },
      },
    },
  },
  {
    name: 'PasswordInput',
    displayName: 'Password Input',
    description: 'Password input field for forms',
    component: 'PasswordInput',
    defaultSize: {
      width: 4,
      height: 30,
    },
    others: {
      showOnDesktop: { type: 'toggle', displayName: 'Show on desktop' },
      showOnMobile: { type: 'toggle', displayName: 'Show on mobile' },
    },
    properties: {
      placeholder: {
        type: 'code',
        displayName: 'Placeholder',
        validation: {
          schema: { type: 'string' },
        },
      },
    },
    validation: {
      regex: { type: 'code', displayName: 'Regex' },
      minLength: { type: 'code', displayName: 'Min length' },
      maxLength: { type: 'code', displayName: 'Max length' },
      customRule: { type: 'code', displayName: 'Custom validation' },
    },
    events: {},
    styles: {
      visibility: {
        type: 'toggle',
        displayName: 'Visibility',
        validation: {
          schema: { type: 'boolean' },
        },
      },
      disabledState: {
        type: 'toggle',
        displayName: 'Disable',
        validation: {
          schema: { type: 'boolean' },
        },
      },
      borderRadius: {
        type: 'code',
        displayName: 'Border radius',
        validation: {
          schema: { type: 'union', schemas: [{ type: 'string' }, { type: 'number' }] },
        },
      },
    },
    exposedVariables: {
      value: '',
    },
    definition: {
      others: {
        showOnDesktop: { value: '{{true}}' },
        showOnMobile: { value: '{{false}}' },
      },
      properties: {
        placeholder: { value: 'password' },
      },
      validation: {
        regex: { value: '' },
        minLength: { value: null },
        maxLength: { value: null },
        customRule: { value: null },
      },
      events: [],
      styles: {
        visibility: { value: '{{true}}' },
        disabledState: { value: '{{false}}' },
        borderRadius: { value: '{{0}}' },
      },
    },
  },
  {
    name: 'Datepicker',
    displayName: 'Date Picker',
    description: 'Select a date and time',
    component: 'Datepicker',
    defaultSize: {
      width: 5,
      height: 30,
    },
    validation: {
      customRule: { type: 'code', displayName: 'Custom validation' },
    },
    others: {
      showOnDesktop: { type: 'toggle', displayName: 'Show on desktop' },
      showOnMobile: { type: 'toggle', displayName: 'Show on mobile' },
    },
    properties: {
      defaultValue: {
        type: 'code',
        displayName: 'Default value',
        validation: {
          schema: { type: 'string' },
        },
      },
      format: {
        type: 'code',
        displayName: 'Format',
        validation: {
          schema: { type: 'string' },
        },
      },
      enableTime: {
        type: 'code',
        displayName: 'Enable time selection?',
        validation: {
          schema: { type: 'boolean' },
        },
      },
      enableDate: {
        type: 'code',
        displayName: 'Enable date selection?',
        validation: {
          schema: { type: 'boolean' },
        },
      },
      disabledDates: {
        type: 'code',
        displayName: 'Disabled dates',
        validation: {
          schema: { type: 'array', element: { type: 'string' } },
        },
      },
    },
    events: {
      onSelect: { displayName: 'On select' },
    },
    styles: {
      visibility: {
        type: 'toggle',
        displayName: 'Visibility',
        validation: {
          schema: { type: 'boolean' },
        },
      },
      disabledState: {
        type: 'toggle',
        displayName: 'Disable',
        validation: {
          schema: { type: 'boolean' },
        },
      },
      borderRadius: {
        type: 'code',
        displayName: 'Border radius',
        validation: {
          schema: { type: 'union', schemas: [{ type: 'string' }, { type: 'number' }] },
        },
      },
    },
    exposedVariables: {
      value: '',
    },
    definition: {
      others: {
        showOnDesktop: { value: '{{true}}' },
        showOnMobile: { value: '{{false}}' },
      },
      validation: {
        customRule: { value: null },
      },
      properties: {
        defaultValue: { value: '01/01/2022' },
        format: { value: 'DD/MM/YYYY' },
        enableTime: { value: '{{false}}' },
        enableDate: { value: '{{true}}' },
        disabledDates: { value: '{{[]}}' },
      },
      events: [],
      styles: {
        visibility: { value: '{{true}}' },
        disabledState: { value: '{{false}}' },
        borderRadius: { value: '{{0}}' },
      },
    },
  },
  {
    name: 'Checkbox',
    displayName: 'Checkbox',
    description: 'A single checkbox',
    component: 'Checkbox',
    defaultSize: {
      width: 5,
      height: 30,
    },
    actions: [
      {
        handle: 'setChecked',
        displayName: 'Set checked',
        params: [{ handle: 'status', displayName: 'status' }],
      },
    ],
    others: {
      showOnDesktop: { type: 'toggle', displayName: 'Show on desktop' },
      showOnMobile: { type: 'toggle', displayName: 'Show on mobile' },
    },
    properties: {
      label: {
        type: 'code',
        displayName: 'Label',
        validation: {
          schema: { type: 'string' },
        },
      },
      defaultValue: {
        type: 'toggle',
        displayName: 'Default Status',
        validation: {
          schema: { type: 'boolean' },
        },
      },
    },
    events: {
      onCheck: { displayName: 'On check' },
      onUnCheck: { displayName: 'On uncheck' },
    },
    styles: {
      textColor: {
        type: 'color',
        displayName: 'Text Color',
        validation: {
          schema: { type: 'string' },
        },
      },
      checkboxColor: {
        type: 'color',
        displayName: 'Checkbox Color',
        validation: {
          schema: { type: 'string' },
        },
      },
      visibility: {
        type: 'toggle',
        displayName: 'Visibility',
        validation: {
          schema: { type: 'boolean' },
        },
      },
      disabledState: {
        type: 'toggle',
        displayName: 'Disable',
        validation: {
          schema: { type: 'boolean' },
        },
      },
    },
    exposedVariables: {
      value: false,
    },
    definition: {
      others: {
        showOnDesktop: { value: '{{true}}' },
        showOnMobile: { value: '{{false}}' },
      },
      properties: {
        label: { value: 'Checkbox label' },
        defaultValue: { value: '{{false}}' },
      },
      events: [],
      styles: {
        textColor: { value: '' },
        checkboxColor: { value: '' },
        visibility: { value: '{{true}}' },
        disabledState: { value: '{{false}}' },
      },
    },
  },
  {
    name: 'Radio-button',
    displayName: 'Radio Button',
    description: 'Radio buttons',
    component: 'RadioButton',
    defaultSize: {
      width: 6,
      height: 60,
    },
    others: {
      showOnDesktop: { type: 'toggle', displayName: 'Show on desktop' },
      showOnMobile: { type: 'toggle', displayName: 'Show on mobile' },
    },
    properties: {
      label: {
        type: 'code',
        displayName: 'Label',
        validation: {
          schema: { type: 'string' },
        },
      },
      value: {
        type: 'code',
        displayName: 'Default value',
        validation: {
          schema: { type: 'boolean' },
        },
      },
      values: {
        type: 'code',
        displayName: 'Option values',
        validation: {
          schema: { type: 'array', element: { type: 'boolean' } },
        },
      },
      display_values: {
        type: 'code',
        displayName: 'Option labels',
        validation: {
          schema: { type: 'array', element: { type: 'union', schemas: [{ type: 'string' }, { type: 'number' }] } },
        },
      },
    },
    events: {
      onSelectionChange: { displayName: 'On select' },
    },
    styles: {
      textColor: {
        type: 'color',
        displayName: 'Text Color',
        validation: {
          schema: { type: 'string' },
        },
      },
      activeColor: {
        type: 'color',
        displayName: 'Active Color',
        validation: {
          schema: { type: 'string' },
        },
      },
      visibility: {
        type: 'toggle',
        displayName: 'Visibility',
        validation: {
          schema: { type: 'boolean' },
        },
      },
      disabledState: {
        type: 'toggle',
        displayName: 'Disable',
        validation: {
          schema: { type: 'boolean' },
        },
      },
    },
    actions: [
      {
        handle: 'selectOption',
        displayName: 'Select Option',
        params: [
          {
            handle: 'option',
            displayName: 'Option',
          },
        ],
      },
    ],
    exposedVariables: {},
    definition: {
      others: {
        showOnDesktop: { value: '{{true}}' },
        showOnMobile: { value: '{{false}}' },
      },
      properties: {
        label: { value: 'Select' },
        value: { value: '{{true}}' },
        values: { value: '{{[true,false]}}' },
        display_values: { value: '{{["yes", "no"]}}' },
        visible: { value: '{{true}}' },
      },
      events: [],
      styles: {
        textColor: { value: '' },
        activeColor: { value: '' },
        visibility: { value: '{{true}}' },
        disabledState: { value: '{{false}}' },
      },
    },
  },
  {
    name: 'ToggleSwitch',
    displayName: 'Toggle Switch',
    description: 'Toggle Switch',
    component: 'ToggleSwitch',
    defaultSize: {
      width: 6,
      height: 30,
    },
    others: {
      showOnDesktop: { type: 'toggle', displayName: 'Show on desktop' },
      showOnMobile: { type: 'toggle', displayName: 'Show on mobile' },
    },
    properties: {
      label: {
        type: 'code',
        displayName: 'Label',
        validation: {
          schema: { type: 'string' },
        },
      },
      defaultValue: {
        type: 'toggle',
        displayName: 'Default Status',
        validation: {
          schema: { type: 'boolean' },
        },
      },
    },
    events: {
      onChange: { displayName: 'On change' },
    },
    styles: {
      textColor: {
        type: 'color',
        displayName: 'Text Color',
        validation: {
          schema: { type: 'string' },
        },
      },
      toggleSwitchColor: {
        type: 'color',
        displayName: 'Toggle Switch Color',
        validation: {
          schema: { type: 'string' },
        },
      },
      visibility: {
        type: 'toggle',
        displayName: 'Visibility',
        validation: {
          schema: { type: 'boolean' },
        },
      },
      disabledState: {
        type: 'toggle',
        displayName: 'Disable',
        validation: {
          schema: { type: 'boolean' },
        },
      },
    },
    exposedVariables: {
      value: false,
    },
    definition: {
      others: {
        showOnDesktop: { value: '{{true}}' },
        showOnMobile: { value: '{{false}}' },
      },
      properties: {
        label: { value: 'Toggle label' },
        defaultValue: { value: '{{false}}' },
      },
      events: [],
      styles: {
        textColor: { value: '' },
        toggleSwitchColor: { value: '' },
        visibility: { value: '{{true}}' },
        disabledState: { value: '{{false}}' },
      },
    },
  },
  {
    name: 'Textarea',
    displayName: 'Textarea',
    description: 'Text area form field',
    component: 'TextArea',
    defaultSize: {
      width: 6,
      height: 100,
    },
    others: {
      showOnDesktop: { type: 'toggle', displayName: 'Show on desktop' },
      showOnMobile: { type: 'toggle', displayName: 'Show on mobile' },
    },
    properties: {
      value: {
        type: 'code',
        displayName: 'Default value',
        validation: {
          schema: { type: 'string' },
        },
      },
      placeholder: {
        type: 'code',
        displayName: 'Placeholder',
        validation: {
          schema: { type: 'string' },
        },
      },
    },
    events: {},
    styles: {
      visibility: {
        type: 'toggle',
        displayName: 'Visibility',
        validation: {
          schema: { type: 'boolean' },
        },
      },
      disabledState: {
        type: 'toggle',
        displayName: 'Disable',
        validation: {
          schema: { type: 'boolean' },
        },
      },
      borderRadius: {
        type: 'code',
        displayName: 'Border radius',
        validation: {
          schema: { type: 'union', schemas: [{ type: 'string' }, { type: 'number' }] },
        },
      },
    },
    exposedVariables: {
      value:
        'ToolJet is an open-source low-code platform for building and deploying internal tools with minimal engineering efforts 🚀',
    },
    actions: [
      {
        handle: 'setText',
        displayName: 'Set Text',
        params: [{ handle: 'text', displayName: 'text', defaultValue: 'New Text' }],
      },
      {
        handle: 'clear',
        displayName: 'Clear',
      },
    ],
    definition: {
      others: {
        showOnDesktop: { value: '{{true}}' },
        showOnMobile: { value: '{{false}}' },
      },
      properties: {
        value: {
          value:
            'ToolJet is an open-source low-code platform for building and deploying internal tools with minimal engineering efforts 🚀',
        },
        placeholder: { value: 'Placeholder text' },
      },
      events: [],
      styles: {
        visibility: { value: '{{true}}' },
        disabledState: { value: '{{false}}' },
        borderRadius: { value: '{{0}}' },
      },
    },
  },
  {
    name: 'DateRangePicker',
    displayName: 'Range Picker',
    description: 'Select a date range',
    component: 'DaterangePicker',
    defaultSize: {
      width: 10,
      height: 30,
    },
    others: {
      showOnDesktop: { type: 'toggle', displayName: 'Show on desktop' },
      showOnMobile: { type: 'toggle', displayName: 'Show on mobile' },
    },
    properties: {
      defaultStartDate: {
        type: 'code',
        displayName: 'Default start date',
        validation: {
          schema: {
            type: 'string',
          },
        },
      },
      defaultEndDate: {
        type: 'code',
        displayName: 'Default end date',
        validation: {
          schema: {
            type: 'string',
          },
        },
      },
      format: {
        type: 'code',
        displayName: 'Format',
        validation: {
          schema: {
            type: 'string',
          },
        },
      },
    },
    events: {
      onSelect: { displayName: 'On select' },
    },
    styles: {
      borderRadius: {
        type: 'code',
        displayName: 'Border radius',
        validation: {
          schema: {
            type: 'union',
            schemas: [{ type: 'number' }, { type: 'string' }],
          },
        },
      },
      visibility: {
        type: 'toggle',
        displayName: 'Visibility',
        validation: {
          schema: {
            type: 'boolean',
          },
        },
      },
      disabledState: {
        type: 'toggle',
        displayName: 'Disable',
        validation: {
          schema: {
            type: 'boolean',
          },
        },
      },
    },
    exposedVariables: {
      endDate: {},
      startDate: {},
    },
    definition: {
      others: {
        showOnDesktop: { value: '{{true}}' },
        showOnMobile: { value: '{{false}}' },
      },
      properties: {
        defaultStartDate: { value: '01/04/2022' },
        defaultEndDate: { value: '10/04/2022' },

        format: { value: 'DD/MM/YYYY' },
      },
      events: [],
      styles: {
        borderRadius: { value: '0' },
        visibility: { value: '{{true}}' },
        disabledState: { value: '{{false}}' },
      },
    },
  },
  {
    name: 'Text',
    displayName: 'Text',
    description: 'Display markdown or HTML',
    component: 'Text',
    others: {
      showOnDesktop: { type: 'toggle', displayName: 'Show on desktop' },
      showOnMobile: { type: 'toggle', displayName: 'Show on mobile' },
    },
    properties: {
      text: {
        type: 'code',
        displayName: 'Text',
        validation: {
          schema: { type: 'union', schemas: [{ type: 'string' }, { type: 'number' }] },
        },
      },
      loadingState: {
        type: 'toggle',
        displayName: 'Show loading state',
        validation: {
          schema: { type: 'boolean' },
        },
      },
    },
    defaultSize: {
      width: 6,
      height: 30,
    },
    events: [],
    styles: {
      fontWeight: {
        type: 'select',
        displayName: 'Font Weight',
        options: [
          { name: 'normal', value: 'normal' },
          { name: 'bold', value: 'bold' },
          { name: 'lighter', value: 'lighter' },
          { name: 'bolder', value: 'bolder' },
        ],
      },
      decoration: {
        type: 'select',
        displayName: 'Text Decoration',
        options: [
          { name: 'none', value: 'none' },
          { name: 'overline', value: 'overline' },
          { name: 'line-through', value: 'line-through' },
          { name: 'underline', value: 'underline' },
          { name: 'overline underline', value: 'overline underline' },
        ],
      },
      transformation: {
        type: 'select',
        displayName: 'Text Transformation',
        options: [
          { name: 'none', value: 'none' },
          { name: 'uppercase', value: 'uppercase' },
          { name: 'lowercase', value: 'lowercase' },
          { name: 'capitalize', value: 'capitalize' },
        ],
      },
      fontStyle: {
        type: 'select',
        displayName: 'Font Style',
        options: [
          { name: 'normal', value: 'normal' },
          { name: 'italic', value: 'italic' },
          { name: 'oblique', value: 'oblique' },
        ],
      },
      lineHeight: { type: 'number', displayName: 'Line Height' },
      textIndent: { type: 'number', displayName: 'Text Indent' },
      letterSpacing: { type: 'number', displayName: 'Letter Spacing' },
      wordSpacing: { type: 'number', displayName: 'Word Spacing' },
      fontVariant: {
        type: 'select',
        displayName: 'Font Variant',
        options: [
          { name: 'normal', value: 'normal' },
          { name: 'small-caps', value: 'small-caps' },
          { name: 'initial', value: 'initial' },
          { name: 'inherit', value: 'inherit' },
        ],
      },
      textSize: {
        type: 'number',
        displayName: 'Text Size',
        validation: {
          schema: { type: 'number' },
        },
      },
      backgroundColor: {
        type: 'color',
        displayName: 'Background Color',
        validation: {
          schema: { type: 'string' },
        },
      },
      textColor: {
        type: 'color',
        displayName: 'Text Color',
        validation: {
          schema: { type: 'string' },
        },
      },
      textAlign: {
        type: 'alignButtons',
        displayName: 'Align Text',
        validation: {
          schema: { type: 'string' },
        },
      },
      visibility: {
        type: 'toggle',
        displayName: 'Visibility',
        validation: {
          schema: { type: 'boolean' },
        },
      },
      disabledState: {
        type: 'toggle',
        displayName: 'Disable',
        validation: {
          schema: { type: 'boolean' },
        },
      },
    },
    exposedVariables: {},
    actions: [
      {
        handle: 'setText',
        displayName: 'Set Text',
        params: [{ handle: 'text', displayName: 'Text', defaultValue: 'New text' }],
      },
      {
        handle: 'visibility',
        displayName: 'Set Visibility',
        params: [{ handle: 'visibility', displayName: 'Value', defaultValue: `{{false}}`, type: 'toggle' }],
      },
    ],
    definition: {
      others: {
        showOnDesktop: { value: '{{true}}' },
        showOnMobile: { value: '{{false}}' },
      },
      properties: {
        text: { value: 'Hello, there!' },
        loadingState: { value: `{{false}}` },
      },
      events: [],
      styles: {
        backgroundColor: { value: '' },
        textColor: { value: '#000000' },
        textSize: { value: 14 },
        textAlign: { value: 'left' },
        fontWeight: { value: 'normal' },
        decoration: { value: 'none' },
        transformation: { value: 'none' },
        fontStyle: { value: 'normal' },
        lineHeight: { value: 1.5 },
        textIndent: { value: 0 },
        letterSpacing: { value: 0 },
        wordSpacing: { value: 0 },
        fontVariant: { value: 'normal' },
        visibility: { value: '{{true}}' },
        disabledState: { value: '{{false}}' },
      },
    },
  },
  {
    name: 'Image',
    displayName: 'Image',
    description: 'Display an Image',
    defaultSize: {
      width: 3,
      height: 100,
    },
    component: 'Image',
    others: {
      showOnDesktop: { type: 'toggle', displayName: 'Show on desktop' },
      showOnMobile: { type: 'toggle', displayName: 'Show on mobile' },
    },
    properties: {
      source: {
        type: 'code',
        displayName: 'URL',
        validation: {
          schema: { type: 'string' },
        },
      },
      loadingState: {
        type: 'toggle',
        displayName: 'Loading state',
        validation: {
          schema: { type: 'boolean' },
        },
      },
      alternativeText: {
        type: 'code',
        displayName: 'Alternative text',
        validation: {
          schema: { type: 'string' },
        },
      },
      zoomButtons: {
        type: 'toggle',
        displayName: 'Zoom button',
        validation: {
          schema: { type: 'boolean' },
        },
      },
      rotateButton: {
        type: 'toggle',
        displayName: 'Rotate button',
        validation: {
          schema: { type: 'boolean' },
        },
      },
    },
    events: {
      onClick: { displayName: 'On click' },
    },
    styles: {
      borderType: {
        type: 'select',
        displayName: 'Border type',
        options: [
          { name: 'None', value: 'none' },
          { name: 'Rounded', value: 'rounded' },
          { name: 'Circle', value: 'rounded-circle' },
          { name: 'Thumbnail', value: 'img-thumbnail' },
        ],
        validation: {
          schema: { type: 'string' },
        },
      },
      backgroundColor: {
        type: 'color',
        displayName: 'Background color',
        validation: {
          schema: { type: 'string' },
        },
      },
      padding: {
        type: 'code',
        displayName: 'Padding',
        validation: {
          schema: { type: 'union', schemas: [{ type: 'string' }, { type: 'number' }] },
        },
      },
      visibility: {
        type: 'toggle',
        displayName: 'Visibility',
        validation: {
          schema: { type: 'boolean' },
        },
      },
      disabledState: {
        type: 'toggle',
        displayName: 'Disable',
        validation: {
          schema: { type: 'boolean' },
        },
      },
      imageFit: {
        type: 'select',
        displayName: 'Image fit',
        options: [
          { name: 'fill', value: 'fill' },
          { name: 'contain', value: 'contain' },
          { name: 'cover', value: 'cover' },
          { name: 'scale-down', value: 'scale-down' },
        ],
        validation: {
          schema: { type: 'string' },
        },
      },
    },
    exposedVariables: {},
    definition: {
      others: {
        showOnDesktop: { value: '{{true}}' },
        showOnMobile: { value: '{{false}}' },
      },
      properties: {
        source: { value: 'https://www.svgrepo.com/show/34217/image.svg' },
        visible: { value: '{{true}}' },
        loadingState: { value: '{{false}}' },
        alternativeText: { value: '' },
        zoomButtons: { value: '{{false}}' },
        rotateButton: { value: '{{false}}' },
      },
      events: [],
      styles: {
        borderType: { value: 'none' },
        padding: { value: '0' },
        visibility: { value: '{{true}}' },
        disabledState: { value: '{{false}}' },
        imageFit: { value: 'contain' },
        backgroundColor: { value: '' },
      },
    },
  },
  {
    name: 'Container',
    displayName: 'Container',
    description: 'Wrapper for multiple components',
    defaultSize: {
      width: 5,
      height: 200,
    },
    component: 'Container',
    others: {
      showOnDesktop: { type: 'toggle', displayName: 'Show on desktop' },
      showOnMobile: { type: 'toggle', displayName: 'Show on mobile' },
    },
    properties: {},
    events: {},
    styles: {
      backgroundColor: {
        type: 'color',
        displayName: 'Background color',
        validation: {
          schema: { type: 'string' },
        },
      },
      borderRadius: {
        type: 'code',
        displayName: 'Border Radius',
        validation: {
          schema: {
            type: 'union',
            schemas: [{ type: 'string' }, { type: 'number' }],
          },
        },
      },
      visibility: {
        type: 'toggle',
        displayName: 'Visibility',
        validation: {
          schema: { type: 'boolean' },
        },
      },
      disabledState: {
        type: 'toggle',
        displayName: 'Disable',
        validation: {
          schema: { type: 'boolean' },
        },
      },
    },
    exposedVariables: {},
    definition: {
      others: {
        showOnDesktop: { value: '{{true}}' },
        showOnMobile: { value: '{{false}}' },
      },
      properties: {
        visible: { value: '{{true}}' },
      },
      events: [],
      styles: {
        backgroundColor: { value: '' },
        borderRadius: { value: '0' },
        visibility: { value: '{{true}}' },
        disabledState: { value: '{{false}}' },
      },
    },
  },
  {
    name: 'Dropdown',
    displayName: 'Dropdown',
    description: 'Select one value from options',
    defaultSize: {
      width: 8,
      height: 30,
    },
    component: 'DropDown',
    others: {
      showOnDesktop: { type: 'toggle', displayName: 'Show on desktop' },
      showOnMobile: { type: 'toggle', displayName: 'Show on mobile' },
    },
    validation: {
      customRule: { type: 'code', displayName: 'Custom validation' },
    },
    properties: {
      label: {
        type: 'code',
        displayName: 'Label',
        validation: {
          schema: { type: 'string' },
        },
      },
      value: {
        type: 'code',
        displayName: 'Default value',
        validation: {
          schema: {
            type: 'union',
            schemas: [{ type: 'string' }, { type: 'number' }, { type: 'boolean' }],
          },
        },
      },
      values: {
        type: 'code',
        displayName: 'Option values',
        validation: {
          schema: {
            type: 'array',
            element: { type: 'union', schemas: [{ type: 'string' }, { type: 'number' }, { type: 'boolean' }] },
          },
        },
      },
      display_values: {
        type: 'code',
        displayName: 'Option labels',
        validation: {
          schema: {
            type: 'array',
            element: { type: 'union', schemas: [{ type: 'string' }, { type: 'number' }, { type: 'boolean' }] },
          },
        },
      },
      loadingState: {
        type: 'toggle',
        displayName: 'Options loading state',
        validation: {
          schema: { type: 'boolean' },
        },
      },
    },
    events: {
      onSelect: { displayName: 'On select' },
      onSearchTextChanged: { displayName: 'On search text changed' },
    },
    styles: {
      borderRadius: {
        type: 'code',
        displayName: 'Border radius',
        validation: {
          schema: {
            type: 'union',
            schemas: [{ type: 'number' }, { type: 'string' }],
          },
        },
      },
      visibility: {
        type: 'toggle',
        displayName: 'Visibility',
        validation: {
          schema: { type: 'boolean' },
        },
      },
      selectedTextColor: {
        type: 'color',
        displayName: 'Selected Text Color',
        validation: {
          schema: {
            type: 'string',
          },
        },
      },
      disabledState: {
        type: 'toggle',
        displayName: 'Disable',
        validation: {
          schema: {
            type: 'boolean',
          },
        },
      },
      justifyContent: {
        type: 'alignButtons',
        displayName: 'Align Text',
        validation: {
          schema: {
            type: 'string',
          },
        },
      },
    },
    exposedVariables: {
      value: 2,
      searchText: '',
    },
    actions: [
      {
        handle: 'selectOption',
        displayName: 'Select option',
        params: [{ handle: 'select', displayName: 'Select' }],
      },
    ],
    definition: {
      others: {
        showOnDesktop: { value: '{{true}}' },
        showOnMobile: { value: '{{false}}' },
      },
      validation: {
        customRule: { value: null },
      },
      properties: {
        label: { value: 'Select' },
        value: { value: '{{2}}' },
        values: { value: '{{[1,2,3]}}' },
        display_values: { value: '{{["one", "two", "three"]}}' },
        visible: { value: '{{true}}' },
        loadingState: { value: '{{false}}' },
      },
      events: [],
      styles: {
        borderRadius: { value: '0' },
        visibility: { value: '{{true}}' },
        disabledState: { value: '{{false}}' },
        justifyContent: { value: 'left' },
      },
    },
  },
  {
    name: 'Multiselect',
    displayName: 'Multiselect',
    description: 'Select multiple values from options',
    defaultSize: {
      width: 12,
      height: 30,
    },
    component: 'Multiselect',
    others: {
      showOnDesktop: { type: 'toggle', displayName: 'Show on desktop' },
      showOnMobile: { type: 'toggle', displayName: 'Show on mobile' },
    },
    actions: [
      {
        handle: 'selectOption',
        displayName: 'Select Option',
        params: [
          {
            handle: 'option',
            displayName: 'Option',
          },
        ],
      },
      {
        handle: 'deselectOption',
        displayName: 'Deselect Option',
        params: [
          {
            handle: 'option',
            displayName: 'Option',
          },
        ],
      },
      {
        handle: 'clearSelections',
        displayName: 'Clear selections',
      },
    ],
    properties: {
      label: {
        type: 'code',
        displayName: 'Label',
        validation: {
          schema: { type: 'string' },
        },
      },
      value: {
        type: 'code',
        displayName: 'Default value',
        validation: {
          schema: { type: 'array', element: { type: 'union', schemas: [{ type: 'string' }, { type: 'number' }] } },
        },
      },
      values: {
        type: 'code',
        displayName: 'Option values',
        validation: {
          schema: { type: 'array', element: { type: 'union', schemas: [{ type: 'string' }, { type: 'number' }] } },
        },
      },
      display_values: {
        type: 'code',
        displayName: 'Option labels',
        validation: {
          schema: { type: 'array', element: { type: 'string' } },
        },
      },
      showAllOption: {
        type: 'toggle',
        displayName: 'Enable select All option',
        validation: {
          schema: { type: 'boolean' },
        },
      },
    },
    events: {
      onSelect: { displayName: 'On select' },
    },
    styles: {
      borderRadius: {
        type: 'code',
        displayName: 'Border radius',
        validation: {
          schema: { type: 'union', schemas: [{ type: 'string' }, { type: 'number' }] },
        },
      },
      visibility: {
        type: 'toggle',
        displayName: 'Visibility',
        validation: {
          schema: { type: 'boolean' },
        },
      },
      disabledState: {
        type: 'toggle',
        displayName: 'Disable',
        validation: {
          schema: { type: 'boolean' },
        },
      },
    },
    exposedVariables: {
      values: {},
    },
    definition: {
      others: {
        showOnDesktop: { value: '{{true}}' },
        showOnMobile: { value: '{{false}}' },
      },
      properties: {
        label: { value: 'Select' },
        value: { value: '{{[2,3]}}' },
        values: { value: '{{[1,2,3]}}' },
        display_values: { value: '{{["one", "two", "three"]}}' },
        visible: { value: '{{true}}' },
      },
      events: [],
      styles: {
        borderRadius: { value: '0' },
        visibility: { value: '{{true}}' },
        disabledState: { value: '{{false}}' },
      },
    },
  },
  {
    name: 'RichTextEditor',
    displayName: 'Text Editor',
    description: 'Rich text editor',
    component: 'RichTextEditor',
    defaultSize: {
      width: 16,
      height: 210,
    },
    others: {
      showOnDesktop: { type: 'toggle', displayName: 'Show on desktop' },
      showOnMobile: { type: 'toggle', displayName: 'Show on mobile' },
    },
    properties: {
      placeholder: {
        type: 'code',
        displayName: 'Placeholder',
        validation: {
          schema: { type: 'string' },
        },
      },
      defaultValue: {
        type: 'code',
        displayName: 'Default Value',
        validation: {
          schema: { type: 'string' },
        },
      },
    },
    events: {},
    styles: {
      visibility: {
        type: 'toggle',
        displayName: 'Visibility',
        validation: {
          schema: {
            type: 'boolean',
          },
        },
      },
      disabledState: {
        type: 'toggle',
        displayName: 'Disable',
        validation: {
          schema: {
            type: 'boolean',
          },
        },
      },
    },
    exposedVariables: {
      value: '',
    },
    definition: {
      others: {
        showOnDesktop: { value: '{{true}}' },
        showOnMobile: { value: '{{false}}' },
      },
      properties: {
        placeholder: { value: 'Placeholder text' },
        defaultValue: { value: '' },
      },
      events: [],
      styles: {
        visibility: { value: '{{true}}' },
        disabledState: { value: '{{false}}' },
      },
    },
  },
  {
    name: 'Map',
    displayName: 'Map',
    description: 'Display Google Maps',
    component: 'Map',
    defaultSize: {
      width: 16,
      height: 420,
    },
    others: {
      showOnDesktop: { type: 'toggle', displayName: 'Show on desktop' },
      showOnMobile: { type: 'toggle', displayName: 'Show on mobile' },
    },
    properties: {
      initialLocation: {
        type: 'code',
        displayName: 'Initial location',
        tip: 'This location will be the initial center of the map',
        options: {
          mode: 'javascript',
          theme: 'duotone-light',
          className: 'map-location-input pr-2',
        },
        validation: {
          schema: {
            type: 'union',
            schemas: [{ type: 'array', element: { type: 'object' } }, { type: 'object' }],
          },
        },
      },
      defaultMarkers: {
        type: 'code',
        displayName: 'Default markers',
        options: {
          mode: 'javascript',
          theme: 'duotone-light',
          className: 'map-location-input pr-2',
        },
        validation: {
          schema: {
            type: 'union',
            schemas: [{ type: 'array', element: { type: 'object' } }, { type: 'object' }],
          },
        },
      },
      addNewMarkers: {
        type: 'toggle',
        displayName: 'Add new markers',
        validation: {
          schema: {
            type: 'boolean',
          },
        },
      },
      canSearch: {
        type: 'toggle',
        displayName: 'Search for places',
        validation: {
          schema: {
            type: 'boolean',
          },
        },
      },
    },
    events: {
      onBoundsChange: { displayName: 'On bounds change' },
      onCreateMarker: { displayName: 'On create marker' },
      onMarkerClick: { displayName: 'On marker click' },
    },
    actions: [
      {
        handle: 'setLocation',
        displayName: 'Set Location',
        params: [
          { handle: 'lat', displayName: 'Latitude' },
          { handle: 'lng', displayName: 'Longitude' },
        ],
      },
    ],
    styles: {
      visibility: {
        type: 'toggle',
        displayName: 'Visibility',
        validation: {
          schema: {
            type: 'boolean',
          },
        },
      },
      disabledState: {
        type: 'toggle',
        displayName: 'Disable',
        validation: {
          schema: {
            type: 'boolean',
          },
        },
      },
    },
    exposedVariables: {
      center: {},
    },
    definition: {
      others: {
        showOnDesktop: { value: '{{true}}' },
        showOnMobile: { value: '{{false}}' },
      },
      properties: {
        initialLocation: {
          value: `{{ {"lat": 40.7128, "lng": -73.935242} }}`,
        },
        defaultMarkers: {
          value: `{{ [{"lat": 40.7128, "lng": -73.935242}] }}`,
        },
        canSearch: {
          value: `{{true}}`,
        },
        addNewMarkers: { value: `{{true}}` },
      },
      events: [],
      styles: {
        visibility: { value: '{{true}}' },
        disabledState: { value: '{{false}}' },
      },
    },
  },
  {
    name: 'QrScanner',
    displayName: 'QR Scanner',
    description: 'Scan QR codes and hold its data',
    component: 'QrScanner',
    defaultSize: {
      width: 10,
      height: 300,
    },
    others: {
      showOnDesktop: { type: 'toggle', displayName: 'Show on desktop' },
      showOnMobile: { type: 'toggle', displayName: 'Show on mobile' },
    },
    properties: {},
    events: {
      onDetect: { displayName: 'On detect' },
    },
    styles: {
      visibility: {
        type: 'toggle',
        displayName: 'Visibility',
        validation: {
          schema: { type: 'boolean' },
        },
      },
      disabledState: {
        type: 'toggle',
        displayName: 'Disable',
        validation: {
          schema: { type: 'boolean' },
        },
      },
    },
    exposedVariables: {
      lastDetectedValue: '',
    },
    definition: {
      others: {
        showOnDesktop: { value: '{{true}}' },
        showOnMobile: { value: '{{true}}' },
      },
      properties: {},
      events: [],
      styles: {
        visibility: { value: '{{true}}' },
        disabledState: { value: '{{false}}' },
      },
    },
  },
  {
    name: 'StarRating',
    displayName: 'Rating',
    description: 'Star rating',
    component: 'StarRating',
    defaultSize: {
      width: 10,
      height: 30,
    },
    others: {
      showOnDesktop: { type: 'toggle', displayName: 'Show on desktop' },
      showOnMobile: { type: 'toggle', displayName: 'Show on mobile' },
    },
    properties: {
      label: {
        type: 'code',
        displayName: 'Label',
        validation: {
          schema: { type: 'string' },
        },
      },
      maxRating: {
        type: 'code',
        displayName: 'Number of stars',
        validation: {
          schema: { type: 'union', schemas: [{ type: 'string' }, { type: 'number' }] },
        },
      },
      defaultSelected: {
        type: 'code',
        displayName: 'Default no of selected stars',
        validation: {
          schema: { type: 'union', schemas: [{ type: 'string' }, { type: 'number' }] },
        },
      },
      allowHalfStar: {
        type: 'toggle',
        displayName: 'Enable half star',
        validation: {
          schema: { type: 'boolean' },
        },
      },
      tooltips: {
        type: 'code',
        displayName: 'Tooltips',
        validation: {
          schema: { type: 'array', element: { type: 'union', schemas: [{ type: 'string' }, { type: 'number' }] } },
        },
      },
    },
    events: {
      onChange: { displayName: 'On Change' },
    },
    styles: {
      textColor: {
        type: 'color',
        displayName: 'Star Color',
        validation: {
          schema: { type: 'string' },
        },
      },
      labelColor: {
        type: 'color',
        displayName: 'Label Color',
        validation: {
          schema: { type: 'string' },
        },
      },
      visibility: {
        type: 'toggle',
        displayName: 'Visibility',
        validation: {
          schema: { type: 'boolean' },
        },
      },
      disabledState: {
        type: 'toggle',
        displayName: 'Disable',
        validation: {
          schema: { type: 'boolean' },
        },
      },
    },
    exposedVariables: {
      value: 0,
    },
    definition: {
      others: {
        showOnDesktop: { value: '{{true}}' },
        showOnMobile: { value: '{{false}}' },
      },
      properties: {
        label: { value: 'Select your rating' },
        maxRating: { value: '5' },
        defaultSelected: { value: '5' },
        allowHalfStar: { value: '{{false}}' },
        visible: { value: '{{true}}' },
        tooltips: { value: '{{[]}}' },
      },
      events: [],
      styles: {
        textColor: { value: '' },
        labelColor: { value: '' },
        visibility: { value: '{{true}}' },
        disabledState: { value: '{{false}}' },
      },
    },
  },
  {
    name: 'Divider',
    displayName: 'Divider',
    description: 'Separator between components',
    component: 'Divider',
    defaultSize: {
      width: 10,
      height: 10,
    },
    others: {
      showOnDesktop: { type: 'toggle', displayName: 'Show on desktop' },
      showOnMobile: { type: 'toggle', displayName: 'Show on mobile' },
    },
    properties: {},
    events: {},
    styles: {
      dividerColor: {
        type: 'color',
        displayName: 'Divider Color',
        validation: {
          schema: { type: 'string' },
        },
      },
      visibility: {
        type: 'toggle',
        displayName: 'Visibility',
        validation: {
          schema: { type: 'boolean' },
        },
      },
    },
    exposedVariables: {
      value: {},
    },
    definition: {
      others: {
        showOnDesktop: { value: '{{true}}' },
        showOnMobile: { value: '{{false}}' },
      },
      properties: {},
      events: [],
      styles: {
        visibility: { value: '{{true}}' },
        dividerColor: { value: '' },
      },
    },
  },
  {
    name: 'FilePicker',
    displayName: 'File Picker',
    description: 'File Picker',
    component: 'FilePicker',
    defaultSize: {
      width: 15,
      height: 100,
    },
    others: {
      showOnDesktop: { type: 'toggle', displayName: 'Show on desktop' },
      showOnMobile: { type: 'toggle', displayName: 'Show on mobile' },
    },
    actions: [
      {
        handle: 'clearFiles',
        displayName: 'Clear Files',
      },
    ],
    properties: {
      instructionText: {
        type: 'code',
        displayName: 'Instruction Text',
        validation: {
          schema: { type: 'string' },
        },
      },
      enableDropzone: {
        type: 'code',
        displayName: 'Use Drop zone',
        validation: {
          schema: { type: 'boolean' },
        },
      },
      enablePicker: {
        type: 'code',
        displayName: 'Use File Picker',
        validation: {
          schema: { type: 'boolean' },
        },
      },
      enableMultiple: {
        type: 'code',
        displayName: 'Pick multiple files',
        validation: {
          schema: { type: 'boolean' },
        },
      },
      maxFileCount: {
        type: 'code',
        displayName: 'Max file count',
        validation: {
          schema: {
            type: 'union',
            schemas: [{ type: 'string' }, { type: 'number' }],
          },
        },
      },
      fileType: {
        type: 'code',
        displayName: 'Accept file types',
        validation: {
          schema: {
            type: 'string',
          },
        },
      },
      maxSize: {
        type: 'code',
        displayName: 'Max size limit (Bytes)',
        validation: {
          schema: {
            type: 'union',
            schemas: [{ type: 'string' }, { type: 'number' }],
          },
        },
      },
      minSize: {
        type: 'code',
        displayName: 'Min size limit (Bytes)',
        validation: {
          schema: {
            type: 'union',
            schemas: [{ type: 'string' }, { type: 'number' }],
          },
        },
      },
      parseContent: {
        type: 'toggle',
        displayName: 'Parse content',
        validation: {
          schema: {
            type: 'boolean',
          },
        },
      },
      parseFileType: {
        type: 'select',
        displayName: 'File type',
        options: [
          { name: 'Autodetect from extension', value: 'auto-detect' },
          { name: 'CSV', value: 'csv' },
          { name: 'Microsoft Excel - xls', value: 'vnd.ms-excel' },
          {
            name: 'Microsoft Excel - xlsx',
            value: 'vnd.openxmlformats-officedocument.spreadsheetml.sheet',
          },
        ],
        validation: {
          schema: {
            type: 'string',
          },
        },
      },
    },
    events: {
      onFileSelected: { displayName: 'On File Selected' },
      onFileLoaded: { displayName: 'On File Loaded' },
      onFileDeselected: { displayName: 'On File Deselected' },
    },
    styles: {
      visibility: {
        type: 'toggle',
        displayName: 'Visibility',
        validation: {
          schema: {
            type: 'boolean',
          },
        },
      },
      disabledState: {
        type: 'toggle',
        displayName: 'Disable',
        validation: {
          schema: {
            type: 'boolean',
          },
        },
      },
      borderRadius: {
        type: 'code',
        displayName: 'Border radius',
        validation: {
          schema: {
            type: 'union',
            schemas: [{ type: 'string' }, { type: 'number' }],
          },
        },
      },
    },
    exposedVariables: {
      file: [{ name: '', content: '', dataURL: '', type: '', parsedData: '' }],
      isParsing: false,
    },
    definition: {
      others: {
        showOnDesktop: { value: '{{true}}' },
        showOnMobile: { value: '{{false}}' },
      },
      properties: {
        instructionText: { value: 'Drag and Drop some files here, or click to select files' },
        enableDropzone: { value: '{{true}}' },
        enablePicker: { value: '{{true}}' },
        maxFileCount: { value: '{{2}}' },
        enableMultiple: { value: '{{false}}' },
        fileType: { value: '{{"image/*"}}' },
        maxSize: { value: '{{1048576}}' },
        minSize: { value: '{{50}}' },
        parseContent: { value: '{{false}}' },
        parseFileType: { value: 'auto-detect' },
      },
      events: [],
      styles: {
        visibility: { value: '{{true}}' },
        disabledState: { value: '{{false}}' },
        borderRadius: { value: '{{0}}' },
      },
    },
  },
  {
    name: 'Calendar',
    displayName: 'Calendar',
    description: 'Calendar',
    component: 'Calendar',
    defaultSize: {
      width: 30,
      height: 600,
    },
    others: {
      showOnDesktop: { type: 'toggle', displayName: 'Show on desktop' },
      showOnMobile: { type: 'toggle', displayName: 'Show on mobile' },
    },
    properties: {
      dateFormat: { type: 'code', displayName: 'Date format' },
      defaultDate: { type: 'code', displayName: 'Default date' },
      events: { type: 'code', displayName: 'Events' },
      resources: { type: 'code', displayName: 'Resources' },
      defaultView: { type: 'code', displayName: 'Default view' },
      startTime: {
        type: 'code',
        displayName: 'Start time on week and day view',
      },
      endTime: { type: 'code', displayName: 'End time on week and day view' },
      displayToolbar: { type: 'toggle', displayName: 'Show toolbar' },
      displayViewSwitcher: {
        type: 'toggle',
        displayName: 'Show view switcher',
      },
      highlightToday: { type: 'toggle', displayName: 'Highlight today' },
      showPopOverOnEventClick: {
        type: 'toggle',
        displayName: 'Show popover when event is clicked',
      },
    },
    events: {
      onCalendarEventSelect: { displayName: 'On Event Select' },
      onCalendarSlotSelect: { displayName: 'On Slot Select' },
      onCalendarNavigate: { displayName: 'On Date Navigate' },
      onCalendarViewChange: { displayName: 'On View Change' },
    },
    styles: {
      visibility: { type: 'toggle', displayName: 'Visibility' },
      cellSizeInViewsClassifiedByResource: {
        type: 'select',
        displayName: 'Cell size in views classified by resource',
        options: [
          { name: 'Compact', value: 'compact' },
          { name: 'Spacious', value: 'spacious' },
        ],
      },
      weekDateFormat: {
        type: 'code',
        displayName: 'Header date format on week view',
      },
    },
    exposedVariables: {
      selectedEvent: {},
      selectedSlots: {},
      currentView: 'month',
      currentDate: undefined,
    },
    definition: {
      others: {
        showOnDesktop: { value: '{{true}}' },
        showOnMobile: { value: '{{false}}' },
      },
      properties: {
        dateFormat: {
          value: 'MM-DD-YYYY HH:mm:ss A Z',
        },
        defaultDate: {
          value: '{{moment().format("MM-DD-YYYY HH:mm:ss A Z")}}',
        },
        events: {
          value:
            "{{[\n\t\t{\n\t\t\t title: 'Sample event',\n\t\t\t start: `${moment().startOf('day').format('MM-DD-YYYY HH:mm:ss A Z')}`,\n\t\t\t end: `${moment().endOf('day').format('MM-DD-YYYY HH:mm:ss A Z')}`,\n\t\t\t allDay: false,\n\t\t\t color: '#4D72DA'\n\t\t}\n]}}",
        },
        resources: {
          value: '{{[]}}',
        },
        defaultView: {
          value: "{{'month'}}",
        },
        startTime: {
          value: "{{moment().startOf('day').format('MM-DD-YYYY HH:mm:ss A Z')}}",
        },
        endTime: {
          value: "{{moment().endOf('day').format('MM-DD-YYYY HH:mm:ss A Z')}}",
        },
        displayToolbar: {
          value: true,
        },
        displayViewSwitcher: {
          value: true,
        },
        highlightToday: {
          value: true,
        },
        showPopOverOnEventClick: {
          value: false,
        },
      },
      events: [],
      styles: {
        visibility: { value: '{{true}}' },
        cellSizeInViewsClassifiedByResource: { value: 'spacious' },
        weekDateFormat: { value: 'DD MMM' },
      },
    },
  },
  {
    name: 'Iframe',
    displayName: 'Iframe',
    description: 'Display an Iframe',
    defaultSize: {
      width: 10,
      height: 310,
    },
    component: 'IFrame',
    others: {
      showOnDesktop: { type: 'toggle', displayName: 'Show on desktop' },
      showOnMobile: { type: 'toggle', displayName: 'Show on mobile' },
    },
    properties: {
      source: {
        type: 'code',
        displayName: 'URL',
        validation: {
          schema: { type: 'string' },
        },
      },
    },
    events: {},
    styles: {
      visibility: {
        type: 'toggle',
        displayName: 'Visibility',
        validation: {
          schema: { type: 'boolean' },
        },
      },
      disabledState: {
        type: 'toggle',
        displayName: 'Disable',
        validation: {
          schema: { type: 'boolean' },
        },
      },
    },
    exposedVariables: {},
    definition: {
      others: {
        showOnDesktop: { value: '{{true}}' },
        showOnMobile: { value: '{{false}}' },
      },
      properties: {
        source: { value: 'https://tooljet.io/' },
        visible: { value: '{{true}}' },
      },
      events: [],
      styles: {
        visibility: { value: '{{true}}' },
        disabledState: { value: '{{false}}' },
      },
    },
  },
  {
    name: 'CodeEditor',
    displayName: 'Code Editor',
    description: 'Code Editor',
    component: 'CodeEditor',
    defaultSize: {
      width: 15,
      height: 120,
    },
    others: {
      showOnDesktop: { type: 'toggle', displayName: 'Show on desktop' },
      showOnMobile: { type: 'toggle', displayName: 'Show on mobile' },
    },
    properties: {
      enableLineNumber: {
        type: 'code',
        displayName: 'Show Line Number',
        validation: {
          schema: { type: 'boolean' },
        },
      },
      mode: {
        type: 'code',
        displayName: 'Mode',
        validation: {
          schema: { type: 'string' },
        },
      },
      placeholder: {
        type: 'code',
        displayName: 'Placeholder',
        validation: {
          schema: { type: 'string' },
        },
      },
    },
    events: {},
    styles: {
      visibility: {
        type: 'toggle',
        displayName: 'Visibility',
        validation: {
          schema: { type: 'boolean' },
        },
      },
      disabledState: {
        type: 'toggle',
        displayName: 'Disable',
        validation: {
          schema: { type: 'boolean' },
        },
      },
      borderRadius: {
        type: 'code',
        displayName: 'Border radius',
        validation: {
          schema: { type: 'union', schemas: [{ type: 'string' }, { type: 'number' }] },
        },
      },
    },
    exposedVariables: {
      value: '',
    },
    definition: {
      others: {
        showOnDesktop: { value: '{{true}}' },
        showOnMobile: { value: '{{false}}' },
      },
      properties: {
        enableLineNumber: { value: '{{true}}' },
        mode: { value: 'javascript' },
        placeholder: { value: '' },
      },
      events: [],
      styles: {
        visibility: { value: '{{true}}' },
        disabledState: { value: '{{false}}' },
        borderRadius: { value: '{{0}}' },
      },
    },
  },
  {
    name: 'Tabs',
    displayName: 'Tabs',
    description: 'Tabs component',
    defaultSize: {
      width: 30,
      height: 300,
    },
    defaultChildren: [
      {
        componentName: 'Image',
        layout: {
          top: 60,
          left: 37,
          height: 100,
        },
        tab: 0,
        properties: ['source'],
        defaultValue: {
          source: 'https://uploads-ssl.webflow.com/6266634263b9179f76b2236e/62666392f32677b5cb2fb84b_logo.svg',
        },
      },
      {
        componentName: 'Text',
        layout: {
          top: 100,
          left: 17,
          height: 50,
          width: 34,
        },
        tab: 1,
        properties: ['text'],
        defaultValue: {
          text: 'Open-source low-code framework to build & deploy internal tools within minutes.',
        },
      },
      {
        componentName: 'Table',
        layout: {
          top: 0,
          left: 1,
          width: 42,
          height: 250,
        },
        tab: 2,
      },
    ],
    component: 'Tabs',
    others: {
      showOnDesktop: { type: 'toggle', displayName: 'Show on desktop' },
      showOnMobile: { type: 'toggle', displayName: 'Show on mobile' },
    },
    properties: {
      tabs: {
        type: 'code',
        displayName: 'Tabs',
        validation: {
          schema: {
            type: 'array',
            element: {
              type: 'object',
              object: {
                id: {
                  type: 'union',
                  schemas: [{ type: 'string' }, { type: 'number' }],
                },
              },
            },
          },
        },
      },
      defaultTab: {
        type: 'code',
        displayName: 'Default tab',
        validation: {
          schema: {
            type: 'union',
            schemas: [{ type: 'string' }, { type: 'number' }],
          },
        },
      },
      hideTabs: {
        type: 'toggle',
        displayName: 'Hide Tabs',
        validation: {
          schema: {
            type: 'boolean',
          },
        },
      },
      renderOnlyActiveTab: {
        type: 'toggle',
        displayName: 'Render only active tab',
        validation: {
          schema: {
            type: 'boolean',
          },
        },
      },
    },
    events: { onTabSwitch: { displayName: 'On tab switch' } },
    styles: {
      highlightColor: {
        type: 'color',
        displayName: 'Highlight Color',
        validation: {
          schema: { type: 'string' },
        },
      },
      visibility: {
        type: 'toggle',
        displayName: 'Visibility',
        validation: {
          schema: {
            type: 'boolean',
          },
        },
      },
      disabledState: {
        type: 'toggle',
        displayName: 'Disable',
        validation: {
          schema: {
            type: 'boolean',
          },
        },
      },
      tabWidth: {
        type: 'select',
        displayName: 'Tab width',
        options: [
          { name: 'Auto', value: 'auto' },
          { name: 'Equally split', value: 'split' },
        ],
      },
    },
    actions: [
      {
        handle: 'setTab',
        displayName: 'Set current tab',
        params: [
          {
            handle: 'id',
            displayName: 'Id',
          },
        ],
      },
    ],
    exposedVariables: { currentTab: '' },
    definition: {
      others: {
        showOnDesktop: { value: '{{true}}' },
        showOnMobile: { value: '{{false}}' },
      },
      properties: {
        tabs: {
          value:
            "{{[ \n\t\t{ title: 'Home', id: '0' }, \n\t\t{ title: 'Profile', id: '1' }, \n\t\t{ title: 'Settings', id: '2' } \n ]}}",
        },
        defaultTab: { value: '0' },
        hideTabs: { value: false },
        renderOnlyActiveTab: { value: true },
      },
      events: [],
      styles: {
        highlightColor: { value: '' },
        visibility: { value: '{{true}}' },
        disabledState: { value: '{{false}}' },
        tabWidth: { value: 'auto' },
      },
    },
  },
  {
    name: 'Timer',
    displayName: 'Timer',
    description: 'timer',
    component: 'Timer',
    defaultSize: {
      width: 11,
      height: 128,
    },
    others: {
      showOnDesktop: { type: 'toggle', displayName: 'Show on desktop' },
      showOnMobile: { type: 'toggle', displayName: 'Show on mobile' },
    },
    properties: {
      value: {
        type: 'code',
        displayName: 'Default value',
        validation: {
          schema: { type: 'string' },
        },
      },
      type: {
        type: 'select',
        displayName: 'Timer type',
        options: [
          { name: 'Count Up', value: 'countUp' },
          { name: 'Count Down', value: 'countDown' },
        ],
        validation: {
          schema: { type: 'string' },
        },
      },
    },
    validation: {},
    events: {
      onStart: { displayName: 'On Start' },
      onResume: { displayName: 'On Resume' },
      onPause: { displayName: 'On Pause' },
      onCountDownFinish: { displayName: 'On Count Down Finish' },
      onReset: { displayName: 'On Reset' },
    },
    styles: {
      visibility: {
        type: 'toggle',
        displayName: 'Visibility',
        validation: {
          schema: { type: 'boolean' },
        },
      },
      disabledState: {
        type: 'toggle',
        displayName: 'Disable',
        validation: {
          schema: { type: 'boolean' },
        },
      },
    },
    exposedVariables: {
      value: '',
    },
    definition: {
      validation: {},
      others: {
        showOnDesktop: { value: '{{true}}' },
        showOnMobile: { value: '{{false}}' },
      },
      properties: {
        value: {
          value: '00:00:00:000',
        },
        type: {
          value: 'countUp',
        },
      },
      defaults: [
        {
          type: 'countUp',
          value: '00:00:00:000',
          paramName: 'value',
        },
        {
          type: 'countDown',
          value: '00:00:10:000',
          paramName: 'value',
        },
      ],
      events: [],
      styles: {
        visibility: { value: '{{true}}' },
        disabledState: { value: '{{false}}' },
      },
    },
  },
  {
    name: 'Listview',
    displayName: 'List View',
    description: 'Wrapper for multiple components',
    defaultSize: {
      width: 20,
      height: 300,
    },
    defaultChildren: [
      {
        componentName: 'Image',
        layout: {
          top: 15,
          left: 6.976744186046512,
          height: 100,
        },
        properties: ['source'],
        accessorKey: 'imageURL',
      },
      {
        componentName: 'Text',
        layout: {
          top: 50,
          left: 27,
          height: 30,
        },
        properties: ['text'],
        accessorKey: 'text',
      },
      {
        componentName: 'Button',
        layout: {
          top: 50,
          left: 60,
          height: 30,
        },
        incrementWidth: 2,
        properties: ['text'],
        accessorKey: 'buttonText',
      },
    ],
    component: 'Listview',
    others: {
      showOnDesktop: { type: 'toggle', displayName: 'Show on desktop' },
      showOnMobile: { type: 'toggle', displayName: 'Show on mobile' },
    },
    properties: {
      data: {
        type: 'code',
        displayName: 'List data',
        validation: {
          schema: { type: 'array', element: { type: 'object' } },
        },
      },
      rowHeight: {
        type: 'code',
        displayName: 'Row height',
        validation: {
          schema: { type: 'union', schemas: [{ type: 'string' }, { type: 'number' }] },
        },
      },
      showBorder: {
        type: 'code',
        displayName: 'Show bottom border',
        validation: {
          schema: { type: 'boolean' },
        },
      },
    },
    events: {
      onRowClicked: { displayName: 'Row clicked' },
    },
    styles: {
      backgroundColor: {
        type: 'color',
        displayName: 'Background color',
        validation: {
          schema: { type: 'string' },
        },
      },
      visibility: {
        type: 'toggle',
        displayName: 'Visibility',
        validation: {
          schema: { type: 'boolean' },
        },
      },
      disabledState: {
        type: 'toggle',
        displayName: 'Disable',
        validation: {
          schema: { type: 'boolean' },
        },
      },
      borderRadius: {
        type: 'number',
        displayName: 'Border radius',
        validation: {
          schema: { type: 'union', schemas: [{ type: 'string' }, { type: 'number' }] },
        },
      },
    },
    exposedVariables: {
      data: [{}],
    },
    definition: {
      others: {
        showOnDesktop: { value: '{{true}}' },
        showOnMobile: { value: '{{false}}' },
      },
      properties: {
        data: {
          value: `{{[
  { imageURL: 'https://www.svgrepo.com/show/34217/image.svg', text: 'Sample text 1', buttonText: 'Button 1' },
    { imageURL: 'https://www.svgrepo.com/show/34217/image.svg', text: 'Sample text 1', buttonText: 'Button 2' },
    { imageURL: 'https://www.svgrepo.com/show/34217/image.svg', text: 'Sample text 1', buttonText: 'Button 3' },
  ]}}`,
        },
        rowHeight: {
          value: '100',
        },
        visible: { value: '{{true}}' },
        showBorder: { value: '{{true}}' },
      },
      events: [],
      styles: {
        backgroundColor: { value: '' },
        visibility: { value: '{{true}}' },
        disabledState: { value: '{{false}}' },
        borderRadius: { value: '{{0}}' },
      },
    },
  },
  {
    name: 'Tags',
    displayName: 'Tags',
    description: 'Content can be shown as tags',
    component: 'Tags',
    defaultSize: {
      width: 8,
      height: 30,
    },
    others: {
      showOnDesktop: { type: 'toggle', displayName: 'Show on desktop' },
      showOnMobile: { type: 'toggle', displayName: 'Show on mobile' },
    },
    properties: {
      data: {
        type: 'code',
        displayName: 'Tags',
        validation: {
          schema: {
            type: 'array',
            element: {
              type: 'object',
              object: { title: { type: 'string' }, color: { type: 'string' }, textColor: { type: 'string' } },
            },
          },
        },
      },
    },
    events: {},
    styles: {
      visibility: {
        type: 'toggle',
        displayName: 'Visibility',
        validation: {
          schema: { type: 'boolean' },
        },
      },
    },
    exposedVariables: {},
    definition: {
      others: {
        showOnDesktop: { value: '{{true}}' },
        showOnMobile: { value: '{{false}}' },
      },
      properties: {
        data: {
          value:
            "{{ [ \n\t\t{ title: 'success', color: '#2fb344', textColor: '#fff' }, \n\t\t{ title: 'info', color: '#206bc4', textColor: '#fff'  }, \n\t\t{ title: 'warning', color: '#f59f00', textColor: '#fff'  }, \n\t\t{ title: 'danger', color: '#d63939', textColor: '#fff' } ] }}",
        },
      },
      events: [],
      styles: {
        visibility: { value: '{{true}}' },
      },
    },
  },
  {
    name: 'Pagination',
    displayName: 'Pagination',
    description: 'Pagination ',
    component: 'Pagination',
    defaultSize: {
      width: 10,
      height: 30,
    },
    others: {
      showOnDesktop: { type: 'toggle', displayName: 'Show on desktop' },
      showOnMobile: { type: 'toggle', displayName: 'Show on mobile' },
    },
    properties: {
      numberOfPages: {
        type: 'code',
        displayName: 'Number of pages',
        validation: {
          schema: { type: 'number' },
        },
      },
      defaultPageIndex: {
        type: 'code',
        displayName: 'Default page index',
        validation: {
          schema: { type: 'number' },
        },
      },
    },
    validation: {},
    events: {
      onPageChange: { displayName: 'On Page Change' },
    },
    styles: {
      visibility: {
        type: 'toggle',
        displayName: 'Visibility',
        validation: {
          schema: { type: 'boolean' },
        },
      },
      disabledState: {
        type: 'toggle',
        displayName: 'Disable',
        validation: {
          schema: { type: 'boolean' },
        },
      },
    },
    exposedVariables: {
      totalPages: null,
      currentPageIndex: null,
    },
    definition: {
      validation: {},
      others: {
        showOnDesktop: { value: '{{true}}' },
        showOnMobile: { value: '{{false}}' },
      },
      properties: {
        numberOfPages: {
          value: '{{5}}',
        },
        defaultPageIndex: {
          value: '{{1}}',
        },
      },
      events: [],
      styles: {
        visibility: { value: '{{true}}' },
        disabledState: { value: '{{false}}' },
      },
    },
  },
  {
    name: 'CircularProgressbar',
    displayName: 'Circular Progressbar',
    description: 'Show the progress using circular progressbar',
    component: 'CircularProgressBar',
    defaultSize: {
      width: 7,
      height: 50,
    },
    others: {
      showOnDesktop: { type: 'toggle', displayName: 'Show on desktop' },
      showOnMobile: { type: 'toggle', displayName: 'Show on mobile' },
    },
    properties: {
      text: {
        type: 'code',
        displayName: 'Text',
        validation: {
          schema: { type: 'string' },
        },
      },
      progress: {
        type: 'code',
        displayName: 'Progress',
        validation: {
          schema: { type: 'union', schemas: [{ type: 'string' }, { type: 'number' }] },
        },
      },
    },
    events: {},
    styles: {
      color: {
        type: 'color',
        displayName: 'Color',
        validation: {
          schema: { type: 'string' },
        },
      },
      textColor: {
        type: 'color',
        displayName: 'Text Color',
        validation: {
          schema: { type: 'string' },
        },
      },
      textSize: {
        type: 'code',
        displayName: 'Text Size',
        validation: {
          schema: { type: 'union', schemas: [{ type: 'string' }, { type: 'number' }] },
        },
      },
      strokeWidth: {
        type: 'code',
        displayName: 'Stroke Width',
        validation: {
          schema: { type: 'union', schemas: [{ type: 'string' }, { type: 'number' }] },
        },
      },
      counterClockwise: {
        type: 'code',
        displayName: 'Counter Clockwise',
        validation: {
          schema: { type: 'boolean' },
        },
      },
      circleRatio: {
        type: 'code',
        displayName: 'Circle Ratio',
        validation: {
          schema: { type: 'union', schemas: [{ type: 'string' }, { type: 'number' }] },
        },
      },
      visibility: {
        type: 'toggle',
        displayName: 'Visibility',
        validation: {
          schema: { type: 'boolean' },
        },
      },
    },
    exposedVariables: {},
    definition: {
      others: {
        showOnDesktop: { value: '{{true}}' },
        showOnMobile: { value: '{{false}}' },
      },
      properties: {
        text: {
          value: '',
        },
        progress: {
          value: '{{50}}',
        },
      },
      events: [],
      styles: {
        color: { value: '' },
        textColor: { value: '' },
        textSize: { value: '{{16}}' },
        strokeWidth: { value: '{{8}}' },
        counterClockwise: { value: '{{false}}' },
        circleRatio: { value: '{{1}}' },
        visibility: { value: '{{true}}' },
      },
    },
  },
  {
    name: 'Spinner',
    displayName: 'Spinner',
    description: 'Spinner can be used to display loading status',
    component: 'Spinner',
    defaultSize: {
      width: 4,
      height: 30,
    },
    others: {
      showOnDesktop: { type: 'toggle', displayName: 'Show on desktop' },
      showOnMobile: { type: 'toggle', displayName: 'Show on mobile' },
    },
    properties: {},
    events: {},
    styles: {
      visibility: {
        type: 'toggle',
        displayName: 'Visibility',
        validation: {
          schema: { type: 'boolean' },
        },
      },
      colour: {
        type: 'color',
        displayName: 'Colour',
        validation: {
          schema: { type: 'string' },
        },
      },
      size: {
        type: 'select',
        displayName: 'Size',
        options: [
          { name: 'small', value: 'sm' },
          { name: 'large', value: 'lg' },
        ],
        validation: {
          schema: { type: 'string' },
        },
      },
    },
    exposedVariables: {},
    definition: {
      others: {
        showOnDesktop: { value: '{{true}}' },
        showOnMobile: { value: '{{false}}' },
      },
      properties: {},
      events: [],
      styles: {
        visibility: { value: '{{true}}' },
        size: { value: 'sm' },
        colour: { value: '#0565ff' },
      },
    },
  },
  {
    name: 'Statistics',
    displayName: 'Statistics',
    description: 'Statistics can be used to display different statistical information',
    component: 'Statistics',
    defaultSize: {
      width: 9.2,
      height: 152,
    },
    others: {
      showOnDesktop: { type: 'toggle', displayName: 'Show on desktop' },
      showOnMobile: { type: 'toggle', displayName: 'Show on mobile' },
    },
    properties: {
      primaryValueLabel: {
        type: 'code',
        displayName: 'Primary value label',
        validation: { schema: { type: 'string' } },
      },
      primaryValue: { type: 'code', displayName: 'Primary value', validation: { schema: { type: 'string' } } },
      hideSecondary: {
        type: 'toggle',
        displayName: 'Hide secondary value',
        validation: { schema: { type: 'boolean' } },
      },
      secondaryValueLabel: {
        type: 'code',
        displayName: 'Secondary value label',
        validation: { schema: { type: 'string' } },
      },
      secondaryValue: { type: 'code', displayName: 'Secondary value', validation: { schema: { type: 'string' } } },
      secondarySignDisplay: {
        type: 'code',
        displayName: 'Secondary sign display',

        validation: { schema: { type: 'string' } },
      },
      loadingState: { type: 'toggle', displayName: 'Loading State', validation: { schema: { type: 'boolean' } } },
    },
    events: {},
    styles: {
      primaryLabelColour: {
        type: 'color',
        displayName: 'Primary Label Colour',
        validation: { schema: { type: 'string' } },
      },
      primaryTextColour: {
        type: 'color',
        displayName: 'Primary Text  Colour',
        validation: { schema: { type: 'string' } },
      },
      secondaryLabelColour: {
        type: 'color',
        displayName: 'Secondary Label Colour',
        validation: { schema: { type: 'string' } },
      },
      secondaryTextColour: {
        type: 'color',
        displayName: 'Secondary Text Colour',
        validation: { schema: { type: 'string' } },
      },
      visibility: {
        type: 'toggle',
        displayName: 'Visibility',
        validation: { schema: { type: 'boolean' } },
      },
    },
    definition: {
      others: {
        showOnDesktop: { value: '{{true}}' },
        showOnMobile: { value: '{{false}}' },
      },
      properties: {
        primaryValueLabel: { value: 'This months earnings' },
        primaryValue: { value: '682.3' },
        secondaryValueLabel: { value: 'Last month' },
        secondaryValue: { value: '2.85' },
        secondarySignDisplay: { value: 'positive' },
        loadingState: { value: `{{false}}` },
      },
      events: [],
      styles: {
        primaryLabelColour: { value: '#8092AB' },
        primaryTextColour: { value: '#000000' },
        secondaryLabelColour: { value: '#8092AB' },
        secondaryTextColour: { value: '#36AF8B' },
        visibility: { value: '{{true}}' },
      },
    },
  },
  {
    name: 'RangeSlider',
    displayName: 'Range Slider',
    description: 'Can be used to show slider with a range',
    component: 'RangeSlider',
    defaultSize: {
      width: 9,
      height: 30,
    },
    others: {
      showOnDesktop: { type: 'toggle', displayName: 'Show on desktop' },
      showOnMobile: { type: 'toggle', displayName: 'Show on mobile' },
    },
    properties: {
      min: {
        type: 'number',
        displayName: 'Min',
        validation: {
          schema: { type: 'number' },
        },
      },
      max: {
        type: 'number',
        displayName: 'Max',
        validation: {
          schema: { type: 'number' },
        },
      },
      value: {
        type: 'code',
        displayName: 'Value',
        validation: {
          schema: { type: 'union', schemas: [{ type: 'string' }, { type: 'number' }] },
        },
      },
      enableTwoHandle: {
        type: 'toggle',
        displayName: 'Two handles',
        validation: {
          schema: { type: 'boolean' },
        },
      },
    },
    events: {},
    styles: {
      lineColor: {
        type: 'color',
        displayName: 'Line color',
        validation: {
          schema: { type: 'string' },
        },
      },
      handleColor: {
        type: 'color',
        displayName: 'Handle color',
        validation: {
          schema: { type: 'string' },
        },
      },
      trackColor: {
        type: 'color',
        displayName: 'Track color',
        validation: {
          schema: { type: 'string' },
        },
      },
      visibility: {
        type: 'code',
        displayName: 'Visibility',
        validation: {
          schema: { type: 'boolean' },
        },
      },
    },
    exposedVariables: {
      value: null,
    },
    definition: {
      others: {
        showOnDesktop: { value: true },
        showOnMobile: { value: false },
      },
      properties: {
        min: {
          value: '{{0}}',
        },
        max: {
          value: '{{100}}',
        },
        value: {
          value: '{{50}}',
        },
        enableTwoHandle: { value: false },
      },
      events: [],
      styles: {
        lineColor: { value: '' },
        handleColor: { value: '' },
        trackColor: { value: '' },
        visibility: { value: '{{true}}' },
      },
    },
  },
  {
    name: 'Timeline',
    displayName: 'Timeline',
    description: 'Visual representation of a sequence of events',
    component: 'Timeline',
    properties: {
      data: {
        type: 'code',
        displayName: 'Timeline data',
        validation: {
          schema: { type: 'array', element: { type: 'object' } },
        },
      },
      hideDate: {
        type: 'toggle',
        displayName: 'Hide Date',
        validation: {
          schema: { type: 'boolean' },
        },
      },
    },
    defaultSize: {
      width: 20,
      height: 270,
    },
    others: {
      showOnDesktop: { type: 'toggle', displayName: 'Show on desktop' },
      showOnMobile: { type: 'toggle', displayName: 'Show on mobile' },
    },
    events: {},
    styles: {
      visibility: {
        type: 'toggle',
        displayName: 'Visibility',
        validation: { schema: { type: 'boolean' } },
      },
    },
    exposedVariables: {
      value: {},
    },
    definition: {
      others: {
        showOnDesktop: { value: '{{true}}' },
        showOnMobile: { value: '{{false}}' },
      },
      properties: {
        data: {
          value:
            "{{ [ \n\t\t{ title: 'Product Launched', subTitle: 'First version of our product released to public', date: '20/10/2021', iconBackgroundColor: '#4d72fa'},\n\t\t { title: 'First Signup', subTitle: 'Congratulations! We got our first signup', date: '22/10/2021', iconBackgroundColor: '#4d72fa'}, \n\t\t { title: 'First Payment', subTitle: 'Hurray! We got our first payment', date: '01/11/2021', iconBackgroundColor: '#4d72fa'} \n] }}",
        },
        hideDate: { value: '{{false}}' },
      },
      events: [],
      styles: {
        visibility: { value: '{{true}}' },
      },
    },
  },
  {
    name: 'SvgImage',
    displayName: 'Svg Image',
    description: 'Svg image',
    component: 'SvgImage',
    properties: {
      data: {
        type: 'code',
        displayName: 'Svg  data',
        validation: {
          schema: { type: 'string' },
        },
      },
    },
    defaultSize: {
      width: 4,
      height: 50,
    },
    others: {
      showOnDesktop: { type: 'toggle', displayName: 'Show on desktop' },
      showOnMobile: { type: 'toggle', displayName: 'Show on mobile' },
    },
    events: {},
    styles: {
      visibility: {
        type: 'toggle',
        displayName: 'Visibility',
        validation: {
          schema: { type: 'boolean' },
        },
      },
    },
    exposedVariables: {
      value: {},
    },
    definition: {
      others: {
        showOnDesktop: { value: '{{true}}' },
        showOnMobile: { value: '{{false}}' },
      },
      properties: {
        data: {
          value:
            '<svg xmlns="http://www.w3.org/2000/svg" class="icon" width="24" height="24" viewBox="0 0 24 24" stroke-width="2" stroke="currentColor" fill="none" stroke-linecap="round" stroke-linejoin="round"><path stroke="none" d="M0 0h24v24H0z" fill="none"/><rect x="4" y="4" width="6" height="6" rx="1" /><rect x="4" y="14" width="6" height="6" rx="1" /><rect x="14" y="14" width="6" height="6" rx="1" /><line x1="14" y1="7" x2="20" y2="7" /><line x1="17" y1="4" x2="17" y2="10" /></svg>',
        },
      },
      events: [],
      styles: {
        visibility: { value: '{{true}}' },
      },
    },
  },
  {
    name: 'Html',
    displayName: 'HTML Viewer',
    description: 'HTML Viewer',
    component: 'Html',
    defaultSize: {
      width: 10,
      height: 310,
    },
    properties: {
      rawHtml: {
        type: 'code',
        displayName: 'Raw HTML',
        validation: {
          schema: { type: 'string' },
        },
      },
    },
    others: {
      showOnDesktop: { type: 'toggle', displayName: 'Show on desktop' },
      showOnMobile: { type: 'toggle', displayName: 'Show on mobile' },
    },
    events: {},
    styles: {
      visibility: {
        type: 'toggle',
        displayName: 'Visibility',
        validation: {
          schema: { type: 'boolean' },
        },
      },
    },
    exposedVariables: {},
    definition: {
      others: {
        showOnDesktop: { value: '{{true}}' },
        showOnMobile: { value: '{{false}}' },
      },
      properties: {
        rawHtml: {
          value: `<body><main><section class="hero" style="height:306px;display: flex;
          justify-content: center;padding:0 1px;align-items: center;text-align:center">You can build your custom HTML-CSS template here</section></main></body>`,
        },
      },
      events: [],
      styles: {
        visibility: { value: '{{true}}' },
      },
    },
  },
  {
    name: 'VerticalDivider',
    displayName: 'Vertical Divider',
    description: 'Vertical Separator between components',
    component: 'VerticalDivider',
    defaultSize: {
      width: 2,
      height: 100,
    },
    others: {
      showOnDesktop: { type: 'toggle', displayName: 'Show on desktop' },
      showOnMobile: { type: 'toggle', displayName: 'Show on mobile' },
    },
    properties: {},
    events: {},
    styles: {
      dividerColor: {
        type: 'color',
        displayName: 'Divider Color',
        validation: {
          schema: { type: 'string' },
        },
      },
      visibility: {
        type: 'toggle',
        displayName: 'Visibility',
        validation: {
          schema: { type: 'boolean' },
        },
      },
    },
    exposedVariables: {
      value: {},
    },
    definition: {
      others: {
        showOnDesktop: { value: '{{true}}' },
        showOnMobile: { value: '{{false}}' },
      },
      properties: {},
      events: [],
      styles: {
        visibility: { value: '{{true}}' },
        dividerColor: { value: '' },
      },
    },
  },
  {
    name: 'CustomComponent',
    displayName: 'Custom Component',
    description: 'Visual representation of a sequence of events',
    component: 'CustomComponent',
    properties: {
      data: { type: 'code', displayName: 'Data', validation: { schema: { type: 'object' } } },
      code: { type: 'code', displayName: 'Code' },
    },
    defaultSize: {
      width: 20,
      height: 140,
    },
    others: {
      showOnDesktop: { type: 'toggle', displayName: 'Show on desktop' },
      showOnMobile: { type: 'toggle', displayName: 'Show on mobile' },
    },
    events: {},
    styles: {
      visibility: {
        type: 'toggle',
        displayName: 'Visibility',
        validation: { schema: { type: 'boolean' } },
      },
    },
    exposedVariables: {
      data: { value: `{{{ title: 'Hi! There', buttonText: 'Update Title'}}}` },
    },
    definition: {
      others: {
        showOnDesktop: { value: '{{true}}' },
        showOnMobile: { value: '{{false}}' },
      },
      properties: {
        visible: { value: '{{true}}' },
        data: {
          value: `{{{ title: 'Hi! There', buttonText: 'Update Title'}}}`,
        },
        code: {
          value: `import React from 'https://cdn.skypack.dev/react';
import ReactDOM from 'https://cdn.skypack.dev/react-dom';
import { Button, Container } from 'https://cdn.skypack.dev/@material-ui/core';
const MyCustomComponent = ({data, updateData, runQuery}) => (
  <Container>
      <h1>{data.title}</h1>
      <Button
        color="primary"
        variant="outlined"
        onClick={() => {updateData({title: 'Hello World!!'})}}
      >
        {data.buttonText}
      </Button>
    </Container>
);
const ConnectedComponent = Tooljet.connectComponent(MyCustomComponent);
ReactDOM.render(<ConnectedComponent />, document.body);`,
          skipResolve: true,
        },
      },
      events: [],
      styles: {
        visibility: { value: '{{true}}' },
      },
    },
  },
  {
    name: 'ButtonGroup',
    displayName: 'Button Group',
    description: 'ButtonGroup',
    component: 'ButtonGroup',
    properties: {
      label: {
        type: 'code',
        displayName: 'label',
        validation: {
          schema: { type: 'string' },
        },
      },
      values: {
        type: 'code',
        displayName: 'values',
        validation: {
          schema: {
            type: 'union',
            schemas: [{ type: 'array', element: { type: 'union', schemas: [{ type: 'string' }, { type: 'number' }] } }],
          },
        },
      },
      labels: {
        type: 'code',
        displayName: 'Labels',
        validation: {
          schema: {
            type: 'union',
            schemas: [{ type: 'array', element: { type: 'union', schemas: [{ type: 'string' }, { type: 'number' }] } }],
          },
        },
      },
      defaultSelected: {
        type: 'code',
        displayName: 'Default selected',
        validation: {
          schema: {
            type: 'union',
            schemas: [{ type: 'array', element: { type: 'union', schemas: [{ type: 'string' }, { type: 'number' }] } }],
          },
        },
      },
      multiSelection: {
        type: 'toggle',
        displayName: 'Enable mutiple selection',

        validation: {
          schema: { type: 'boolean' },
        },
      },
    },
    defaultSize: {
      width: 12,
      height: 80,
    },
    others: {
      showOnDesktop: { type: 'toggle', displayName: 'Show on desktop' },
      showOnMobile: { type: 'toggle', displayName: 'Show on mobile' },
    },
    events: {
      onClick: { displayName: 'On click' },
    },
    styles: {
      backgroundColor: {
        type: 'color',
        displayName: 'Background color',
        validation: {
          schema: { type: 'string' },
        },
      },
      textColor: {
        type: 'color',
        displayName: 'Text color',
        validation: {
          schema: { type: 'string' },
        },
      },
      visibility: {
        type: 'toggle',
        displayName: 'Visibility',
        validation: {
          schema: { type: 'boolean' },
        },
      },
      disabledState: {
        type: 'toggle',
        displayName: 'Disable',
        validation: {
          schema: { type: 'boolean' },
        },
      },
      borderRadius: {
        type: 'number',
        displayName: 'Border radius',
        validation: {
          schema: { type: 'number' },
          defaultValue: false,
        },
      },
      selectedTextColor: {
        type: 'color',
        displayName: 'Selected text colour',
        validation: {
          schema: { type: 'string' },
        },
      },
      selectedBackgroundColor: {
        type: 'color',
        displayName: 'Selected background color',
        validation: {
          schema: { type: 'string' },
        },
      },
    },
    exposedVariables: {
      selected: [1],
    },
    definition: {
      others: {
        showOnDesktop: { value: '{{true}}' },
        showOnMobile: { value: '{{false}}' },
      },
      properties: {
        label: { value: `Button group` },
        defaultSelected: { value: '{{[1]}}' },
        values: { value: '{{[1,2,3]}}' },
        labels: { value: '{{[]}}' },
        multiSelection: { value: '{{false}}' },
      },
      events: [],
      styles: {
        backgroundColor: { value: '' },
        textColor: { value: '' },
        visibility: { value: '{{true}}' },
        borderRadius: { value: '{{0}}' },
        disabledState: { value: '{{false}}' },
        selectedTextColor: { value: '' },
        selectedBackgroundColor: { value: '' },
      },
    },
  },
  {
    name: 'PDF',
    displayName: 'PDF',
    description: 'Embed PDF file',
    component: 'PDF',
    properties: {
      url: { type: 'code', displayName: 'File URL', validation: { schema: { type: 'string' } } },
      scale: { type: 'toggle', displayName: 'Scale page to width', validation: { schema: { type: 'boolean' } } },
      pageControls: { type: 'toggle', displayName: 'Show page controls', validation: { schema: { type: 'boolean' } } },
      showDownloadOption: {
        type: 'toggle',
        displayName: 'Show the Download',
        validation: { schema: { type: 'boolean' } },
      },
    },
    defaultSize: {
      width: 20,
      height: 640,
    },
    others: {
      showOnDesktop: { type: 'toggle', displayName: 'Show on desktop' },
      showOnMobile: { type: 'toggle', displayName: 'Show on mobile' },
    },
    events: {},
    styles: {
      visibility: {
        type: 'toggle',
        displayName: 'Visibility',
        validation: { schema: { type: 'boolean' } },
      },
    },
    exposedVariables: {},
    definition: {
      others: {
        showOnDesktop: { value: '{{true}}' },
        showOnMobile: { value: '{{false}}' },
      },
      properties: {
        url: {
          value:
            'https://upload.wikimedia.org/wikipedia/commons/e/ee/Guideline_No._GD-Ed-2214_Marman_Clamp_Systems_Design_Guidelines.pdf',
        },
        scale: {
          value: '{{true}}',
        },
        pageControls: {
          value: `{{true}}`,
        },
        showDownloadOption: {
          value: `{{true}}`,
        },
      },
      events: [],
      styles: {
        visibility: { value: '{{true}}' },
      },
    },
  },

  {
    name: 'Steps',
    displayName: 'Steps',
    description: 'Steps',
    component: 'Steps',
    properties: {
      steps: {
        type: 'code',
        displayName: 'Steps',
        validation: {
          schema: {
            type: 'array',
            element: { type: 'object', object: { id: { type: 'number' } } },
          },
        },
      },
      currentStep: {
        type: 'code',
        displayName: 'Current step',
        validation: {
          schema: { type: 'number' },
        },
      },
      stepsSelectable: {
        type: 'toggle',
        displayName: 'Steps selectable',
        validation: {
          schema: { type: 'boolean' },
        },
      },
    },
    defaultSize: {
      width: 22,
      height: 38,
    },
    others: {
      showOnDesktop: { type: 'toggle', displayName: 'Show on desktop' },
      showOnMobile: { type: 'toggle', displayName: 'Show on mobile' },
    },
    events: {
      onSelect: { displayName: 'On select' },
    },
    styles: {
      color: {
        type: 'color',
        displayName: 'Color',
        validation: {
          schema: { type: 'string' },
        },
      },
      textColor: {
        type: 'color',
        displayName: 'Text color',
        validation: {
          schema: { type: 'string' },
        },
      },
      theme: {
        type: 'select',
        displayName: 'Theme',
        options: [
          { name: 'titles', value: 'titles' },
          { name: 'numbers', value: 'numbers' },
          { name: 'plain', value: 'plain' },
        ],
        validation: {
          schema: { type: 'string' },
        },
      },
      visibility: {
        type: 'toggle',
        displayName: 'Visibility',
        validation: {
          schema: { type: 'boolean' },
        },
      },
    },
    exposedVariables: {
      currentStepId: '3',
    },
    definition: {
      others: {
        showOnDesktop: { value: '{{true}}' },
        showOnMobile: { value: '{{false}}' },
      },
      properties: {
        steps: {
          value: `{{ [{ name: 'step 1', tooltip: 'some tooltip', id: 1},{ name: 'step 2', tooltip: 'some tooltip', id: 2},{ name: 'step 3', tooltip: 'some tooltip', id: 3},{ name: 'step 4', tooltip: 'some tooltip', id: 4},{ name: 'step 5', tooltip: 'some tooltip', id: 5}]}}`,
        },
        currentStep: { value: '{{3}}' },
        stepsSelectable: { value: true },
      },
      events: [],
      styles: {
        visibility: { value: '{{true}}' },
        theme: { value: 'titles' },
        color: { value: '' },
        textColor: { value: '' },
      },
    },
  },
  {
    name: 'KanbanBoard',
    displayName: 'Kanban Board',
    description: 'Kanban Board',
    component: 'KanbanBoard',
    defaultSize: {
      width: 40,
      height: 490,
    },
    others: {
      showOnDesktop: { type: 'toggle', displayName: 'Show on desktop' },
      showOnMobile: { type: 'toggle', displayName: 'Show on mobile' },
    },
    properties: {
      columns: { type: 'code', displayName: 'Columns' },
      cardData: { type: 'code', displayName: 'Card Data' },
      enableAddCard: { type: 'toggle', displayName: 'Enable Add Card' },
    },
    events: {
      onCardAdded: { displayName: 'Card added' },
      onCardRemoved: { displayName: 'Card removed' },
      onCardMoved: { displayName: 'Card moved' },
      onCardSelected: { displayName: 'Card selected' },
      onCardUpdated: { displayName: 'Card updated' },
    },
    styles: {
      disabledState: { type: 'toggle', displayName: 'Disable' },
      visibility: { type: 'toggle', displayName: 'Visibility' },
      width: { type: 'number', displayName: 'Width' },
      minWidth: { type: 'number', displayName: 'Min Width' },
      accentColor: { type: 'color', displayName: 'Accent color' },
    },
    exposedVariables: {
      columns: {},
      lastAddedCard: {},
      lastRemovedCard: {},
      lastCardMovement: {},
      lastUpdatedCard: {},
    },
    definition: {
      others: {
        showOnDesktop: { value: '{{true}}' },
        showOnMobile: { value: '{{false}}' },
      },
      properties: {
        columns: {
          value: '{{[{ "id": "1", "title": "to do" },{ "id": "2", "title": "in progress" }]}}',
        },
        cardData: {
          value:
            '{{[{ id: "01", title: "one", columnId: "1" },{ id: "02", title: "two", columnId: "1" },{ id: "03", title: "three", columnId: "2" }]}}',
        },
        enableAddCard: {
          value: `{{true}}`,
        },
      },
      events: [],
      styles: {
        visibility: { value: '{{true}}' },
        disabledState: { value: '{{false}}' },
        width: { value: '{{400}}' },
        minWidth: { value: '{{200}}' },
        textColor: { value: '' },
      },
    },
  },
  {
    name: 'ColorPicker',
    displayName: 'Color Picker',
    description: 'Color Picker Pallete',
    component: 'ColorPicker',
    properties: {
      defaultColor: { type: 'color', displayName: 'Default Color' },
    },
    defaultSize: {
      width: 9,
      height: 40,
    },
    actions: [
      {
        displayName: 'Set Color',
        handle: 'setColor',
        params: [{ handle: 'color', displayName: 'color', defaultValue: '#ffffff', type: 'color' }],
      },
    ],
    others: {
      showOnDesktop: { type: 'toggle', displayName: 'Show on desktop' },
      showOnMobile: { type: 'toggle', displayName: 'Show on mobile' },
    },
    events: {},
    styles: {
      visibility: { type: 'toggle', displayName: 'Visibility' },
    },
    exposedVariables: {
      selectedColorHex: '#000000',
      selectedColorRGB: 'rgb(0,0,0)',
      selectedColorRGBA: 'rgba(0, 0, 0, 1)',
    },
    definition: {
      others: {
        showOnDesktop: { value: '{{true}}' },
        showOnMobile: { value: '{{false}}' },
      },
      properties: {
        defaultColor: {
          value: '#000000',
        },
      },
      events: [],
      styles: {
        visibility: { value: '{{true}}' },
      },
    },
  },
  {
    name: 'TreeSelect',
    displayName: 'Tree Select',
    description: 'Select values from a tree view',
    defaultSize: {
      width: 12,
      height: 200,
    },
    component: 'TreeSelect',
    others: {
      showOnDesktop: { type: 'toggle', displayName: 'Show on desktop' },
      showOnMobile: { type: 'toggle', displayName: 'Show on mobile' },
    },
    properties: {
      label: { type: 'code', displayName: 'Title' },
      data: { type: 'code', displayName: 'Structure' },
      checkedData: { type: 'code', displayName: 'Checked Values' },
      expandedData: { type: 'code', displayName: 'Expanded Values' },
    },
    events: {
      onChange: { displayName: 'On change' },
      onCheck: { displayName: 'On check' },
      onUnCheck: { displayName: 'On uncheck' },
    },
    styles: {
      textColor: { type: 'color', displayName: 'Text Color' },
      checkboxColor: { type: 'color', displayName: 'Checkbox Color' },
      visibility: { type: 'toggle', displayName: 'Visibility' },
      disabledState: { type: 'toggle', displayName: 'Disable' },
    },
    exposedVariables: {
      checked: ['asia', 'china', 'beijing', 'shanghai', 'japan', 'india', 'delhi', 'mumbai', 'bengaluru'],
      expanded: ['asia'],
      checkedPathArray: [
        ['asia'],
        ['asia', 'china'],
        ['asia', 'china', 'beijing'],
        ['asia', 'china', 'shanghai'],
        ['asia', 'japan'],
        ['asia', 'india'],
        ['asia', 'india', 'delhi'],
        ['asia', 'india', 'mumbai'],
        ['asia', 'india', 'bengaluru'],
      ],
      checkedPathStrings: [
        'asia',
        'asia-china',
        'asia-china-beijing',
        'asia-china-shanghai',
        'asia-japan',
        'asia-india',
        'asia-india-delhi',
        'asia-india-mumbai',
        'asia-india-bengaluru',
      ],
    },
    definition: {
      others: {
        showOnDesktop: { value: '{{true}}' },
        showOnMobile: { value: '{{false}}' },
      },
      properties: {
        label: { value: 'Countries' },
        data: {
          value:
            '{{[{"label":"Asia","value":"asia","children":[{"label":"China","value":"china","children":[{"label":"Beijing","value":"beijing"},{"label":"Shanghai","value":"shanghai"}]},{"label":"Japan","value":"japan"},{"label":"India","value":"india","children":[{"label":"Delhi","value":"delhi"},{"label":"Mumbai","value":"mumbai"},{"label":"Bengaluru","value":"bengaluru"}]}]},{"label":"Europe","value":"europe","children":[{"label":"France","value":"france"},{"label":"Spain","value":"spain"},{"label":"England","value":"england"}]},{"label":"Africa","value":"africa"}]}}',
        },
        checkedData: { value: '{{["asia"]}}' },
        expandedData: { value: '{{["asia"]}}' },
      },
      events: [],
      styles: {
        textColor: { value: '' },
        checkboxColor: { value: '' },
        visibility: { value: '{{true}}' },
        disabledState: { value: '{{false}}' },
      },
    },
  },
  {
    name: 'Link',
    displayName: 'Link',
    description: 'Add link to the text',
    defaultSize: {
      width: 6,
      height: 30,
    },
    component: 'Link',
    others: {
      showOnDesktop: { type: 'toggle', displayName: 'Show on desktop' },
      showOnMobile: { type: 'toggle', displayName: 'Show on mobile' },
    },
    properties: {
      linkTarget: {
        type: 'code',
        displayName: 'Link Target',
        validation: {
          schema: { type: 'string' },
        },
      },
      linkText: {
        type: 'code',
        displayName: 'Link Text',
        validation: {
          schema: { type: 'string' },
        },
      },
      targetType: {
        type: 'select',
        displayName: 'Target Type',
        options: [
          { name: 'New Tab', value: 'new' },
          { name: 'Same Tab', value: 'same' },
        ],
        validation: {
          schema: { type: 'string' },
        },
      },
    },
    events: {
      onClick: { displayName: 'On click' },
      onHover: { displayName: 'On hover' },
    },
    styles: {
      textColor: {
        type: 'color',
        displayName: 'Text Color',
        validation: {
          schema: { type: 'string' },
        },
      },
      textSize: {
        type: 'number',
        displayName: 'Text Size',
        validation: {
          schema: { type: 'number' },
        },
      },
      underline: {
        type: 'select',
        displayName: 'Underline',
        options: [
          { name: 'Never', value: 'no-underline' },
          { name: 'On Hover', value: 'on-hover' },
          { name: 'Always', value: 'underline' },
        ],
        validation: {
          schema: { type: 'string' },
        },
      },
      visibility: {
        type: 'toggle',
        displayName: 'Visibility',
        validation: {
          schema: { type: 'boolean' },
        },
      },
    },
    exposedVariables: {},
    actions: [
      {
        handle: 'click',
        displayName: 'Click',
      },
    ],
    definition: {
      others: {
        showOnDesktop: { value: '{{true}}' },
        showOnMobile: { value: '{{false}}' },
      },
      properties: {
        linkTarget: { value: 'https://dev.to/' },
        linkText: { value: 'Click here' },
        targetType: { value: 'new' },
      },
      events: [],
      styles: {
        textColor: { value: '#375FCF' },
        textSize: { value: 14 },
        underline: { value: 'on-hover' },
        visibility: { value: '{{true}}' },
      },
    },
  },
  {
    name: 'Icon',
    displayName: 'Icon',
    description: 'Icon',
    defaultSize: {
      width: 5,
      height: 48,
    },
    component: 'Icon',
    others: {
      showOnDesktop: { type: 'toggle', displayName: 'Show on desktop' },
      showOnMobile: { type: 'toggle', displayName: 'Show on mobile' },
    },
    properties: {
      icon: {
        type: 'iconPicker',
        displayName: 'Icon',
        validation: {
          schema: { type: 'string' },
        },
      },
    },
    events: {
      onClick: { displayName: 'On click' },
      onHover: { displayName: 'On hover' },
    },
    styles: {
      iconColor: {
        type: 'color',
        displayName: 'Icon Color',
        validation: {
          schema: { type: 'string' },
        },
      },
      visibility: {
        type: 'toggle',
        displayName: 'Visibility',
        validation: {
          schema: { type: 'boolean' },
        },
      },
    },
    exposedVariables: {},
    actions: [
      {
        handle: 'click',
        displayName: 'Click',
      },
      {
        displayName: 'Set Visibility',
        handle: 'setVisibility',
        params: [{ handle: 'value', displayName: 'Value', defaultValue: '{{true}}', type: 'toggle' }],
      },
    ],
    definition: {
      others: {
        showOnDesktop: { value: '{{true}}' },
        showOnMobile: { value: '{{false}}' },
      },
      properties: {
        icon: { value: 'IconHome2' },
      },
      events: [],
      styles: {
        iconColor: { value: '#000' },
        visibility: { value: '{{true}}' },
      },
    },
  },
];<|MERGE_RESOLUTION|>--- conflicted
+++ resolved
@@ -225,12 +225,9 @@
       onBulkUpdate: { displayName: 'Bulk update' },
       onPageChanged: { displayName: 'Page changed' },
       onSearch: { displayName: 'Search' },
-<<<<<<< HEAD
       onSort: { displayName: 'On sorting columns' },
-=======
       onCellValueChanged: { displayName: 'Cell value changed' },
       onFilterChanged: { displayName: 'Filter changed' },
->>>>>>> 22c87762
     },
     styles: {
       textColor: {
