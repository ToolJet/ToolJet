--- conflicted
+++ resolved
@@ -1145,22 +1145,13 @@
       },
       direction: {
         type: 'switch',
-<<<<<<< HEAD
-        displayName: 'Direction',
-=======
         displayName: '',
->>>>>>> 9109d5a9
         validation: { schema: { type: 'string' } },
         showLabel: false,
         isIcon: true,
         options: [
-<<<<<<< HEAD
           { displayName: 'alignleftinspector', value: 'alignleftinspector', iconName: 'alignleftinspector' },
           { displayName: 'alignrightinspector', value: 'alignrightinspector', iconName: 'alignrightinspector' },
-=======
-          { displayName: 'alignleftinspector', value: 'alignleftinspector' },
-          { displayName: 'alignrightinspector', value: 'alignrightinspector' },
->>>>>>> 9109d5a9
         ],
         accordian: 'label',
       },
@@ -1320,11 +1311,8 @@
         auto: { value: '{{false}}' },
         padding: { value: 'default' },
         boxShadow: { value: '0px 0px 0px 0px #00000090' },
-<<<<<<< HEAD
-=======
         icon: { value: 'IconHome2' },
         iconVisibility: { value: false },
->>>>>>> 9109d5a9
       },
     },
   },
