export const widgets = [
  {
    name: 'Table',
    displayName: 'Table',
    description: 'Display paginated tabular data',
    component: 'Table',
    properties: {
      title: {
        type: 'string',
        displayName: 'Title',
        validation: {
          schema: { type: 'string' },
        },
      },
      data: {
        type: 'code',
        displayName: 'Table data',
        validation: {
          schema: {
            type: 'array',
            element: { type: 'object' },
            optional: true,
          },
        },
      },
      loadingState: {
        type: 'toggle',
        displayName: 'Loading state',
        validation: {
          schema: { type: 'boolean' },
        },
      },
      columns: {
        type: 'array',
        displayName: 'Table Columns',
        // validation: {
        //   schema: {
        //     type: 'array',
        //     element: {
        //       type: 'union',
        //       schemas: [
        //         {
        //           type: 'object',
        //           object: {
        //             columnType: { type: 'string' },
        //             name: { type: 'string' },
        //             textWrap: { type: 'string' },
        //             key: { type: 'union', schemas: [{ type: 'string' }, { type: 'number' }] },
        //             textColor: { type: 'string' },
        //             regex: { type: 'string' },
        //             minLength: { type: 'union', schemas: [{ type: 'string' }, { type: 'number' }] },
        //             maxLength: { type: 'union', schemas: [{ type: 'string' }, { type: 'number' }] },
        //             customRule: { type: 'string' },
        //           },
        //         },
        //         {
        //           type: 'object',
        //           object: {
        //             columnType: { type: 'string' },
        //             name: { type: 'string' },
        //             key: { type: 'union', schemas: [{ type: 'string' }, { type: 'number' }] },
        //           },
        //           isEditable: { type: 'boolean' },
        //         },
        //         {
        //           type: 'object',
        //           object: {
        //             columnType: { type: 'string' },
        //             name: { type: 'string' },
        //             activeColor: { type: 'string' },
        //             isEditable: { type: 'boolean' },
        //           },
        //         },
        //         {
        //           type: 'object',
        //           object: {
        //             columnType: { type: 'string' },
        //             name: { type: 'string' },
        //             key: { type: 'union', schemas: [{ type: 'string' }, { type: 'number' }] },
        //             values: {
        //               type: 'union',
        //               schemas: [
        //                 { type: 'array', element: { type: 'string' } },
        //                 { type: 'array', element: { type: 'number' } },
        //               ],
        //             },
        //             labels: {
        //               type: 'union',
        //               schemas: [
        //                 { type: 'array', element: { type: 'string' } },
        //                 { type: 'array', element: { type: 'number' } },
        //               ],
        //             },
        //           },
        //           isEditable: { type: 'boolean' },
        //         },
        //         {
        //           type: 'object',
        //           object: {
        //             columnType: { type: 'string' },
        //             name: { type: 'string' },
        //             key: { type: 'union', schemas: [{ type: 'string' }, { type: 'number' }] },
        //             values: {
        //               type: 'union',
        //               schemas: [
        //                 { type: 'array', element: { type: 'string' } },
        //                 { type: 'array', element: { type: 'number' } },
        //               ],
        //             },
        //             labels: {
        //               type: 'union',
        //               schemas: [
        //                 { type: 'array', element: { type: 'string' } },
        //                 { type: 'array', element: { type: 'number' } },
        //               ],
        //             },
        //           },
        //           isEditable: { type: 'boolean' },
        //         },
        //         {
        //           type: 'object',
        //           object: {
        //             columnType: { type: 'string' },
        //             name: { type: 'string' },
        //             key: { type: 'union', schemas: [{ type: 'string' }, { type: 'number' }] },
        //             dateFormat: { type: 'string' },
        //             parseDateFormat: { type: 'string' },
        //             isTimeChecked: { type: 'boolean' },
        //             isEditable: { type: 'boolean' },
        //           },
        //         },
        //       ],
        //     },
        //   },
        // },
      },
      rowsPerPage: {
        type: 'code',
        displayName: 'Number of rows per page',
        validation: {
          schema: { type: 'union', schemas: [{ type: 'string' }, { type: 'number' }] },
        },
      },
      serverSidePagination: {
        type: 'toggle',
        displayName: 'Server-side pagination',
        validation: {
          schema: { type: 'boolean' },
        },
      },
      enableNextButton: {
        type: 'toggle',
        displayName: 'Enable next page button',
        validation: {
          schema: { type: 'boolean' },
        },
      },
      enabledSort: {
        type: 'toggle',
        displayName: 'Enable sorting',
        validation: {
          schema: { type: 'boolean' },
        },
      },
      enablePrevButton: {
        type: 'toggle',
        displayName: 'Enable previous page button',
        validation: {
          schema: { type: 'boolean' },
        },
      },
      totalRecords: {
        type: 'code',
        displayName: 'Total records server side',
        validation: {
          schema: { type: 'union', schemas: [{ type: 'string' }, { type: 'number' }] },
        },
      },
      clientSidePagination: {
        type: 'toggle',
        displayName: 'Client-side pagination',
        validation: {
          schema: { type: 'boolean' },
        },
      },
      serverSideSearch: {
        type: 'toggle',
        displayName: 'Server-side search',
        validation: {
          schema: { type: 'boolean' },
        },
      },
      serverSideSort: {
        type: 'toggle',
        displayName: 'Server-side sort',
        validation: {
          schema: { type: 'boolean' },
        },
      },
      serverSideFilter: {
        type: 'toggle',
        displayName: 'Server-side filter',
        validation: {
          schema: { type: 'boolean' },
        },
      },
      actionButtonBackgroundColor: {
        type: 'color',
        displayName: 'Background color',
        validation: {
          schema: { type: 'string' },
        },
      },
      actionButtonTextColor: {
        type: 'color',
        displayName: 'Text color',
        validation: {
          schema: { type: 'string' },
        },
      },
      displaySearchBox: {
        type: 'toggle',
        displayName: 'Show search box',
        validation: {
          schema: { type: 'boolean' },
        },
      },
      showDownloadButton: {
        type: 'toggle',
        displayName: 'Show download button',
        validation: {
          schema: { type: 'boolean' },
        },
      },
      showFilterButton: {
        type: 'toggle',
        displayName: 'Show filter button',
        validation: {
          schema: { type: 'boolean' },
        },
      },
      showBulkUpdateActions: {
        type: 'toggle',
        displayName: 'Show bulk update actions',
        validation: {
          schema: { type: 'boolean' },
        },
      },
      showBulkSelector: {
        type: 'toggle',
        displayName: 'Bulk selection',
        validation: {
          schema: { type: 'boolean' },
        },
      },
      highlightSelectedRow: {
        type: 'toggle',
        displayName: 'Highlight selected row',
        validation: {
          schema: { type: 'boolean' },
        },
      },
    },
    others: {
      showOnDesktop: { type: 'toggle', displayName: 'Show on desktop ' },
      showOnMobile: { type: 'toggle', displayName: 'Show on mobile' },
    },
    defaultSize: {
      width: 20,
      height: 300,
    },
    events: {
      onRowHovered: { displayName: 'Row hovered' },
      onRowClicked: { displayName: 'Row clicked' },
      onBulkUpdate: { displayName: 'Save changes' },
      onPageChanged: { displayName: 'Page changed' },
      onSearch: { displayName: 'Search' },
      onCancelChanges: { displayName: 'Cancel changes' },
      onSort: { displayName: 'Sort applied' },
      onCellValueChanged: { displayName: 'Cell value changed' },
      onFilterChanged: { displayName: 'Filter changed' },
    },
    styles: {
      textColor: {
        type: 'color',
        displayName: 'Text Color',
        validation: {
          schema: { type: 'string' },
        },
      },
      actionButtonRadius: {
        type: 'code',
        displayName: 'Action Button Radius',
        validation: {
          schema: { type: 'union', schemas: [{ type: 'string' }, { type: 'boolean' }] },
        },
      },
      tableType: {
        type: 'select',
        displayName: 'Table type',
        options: [
          { name: 'Bordered', value: 'table-bordered' },
          { name: 'Borderless', value: 'table-borderless' },
          { name: 'Classic', value: 'table-classic' },
          { name: 'Striped', value: 'table-striped' },
          { name: 'Striped & bordered', value: 'table-striped table-bordered' },
        ],
        validation: {
          schema: { type: 'string' },
        },
      },
      cellSize: {
        type: 'select',
        displayName: 'Cell size',
        options: [
          { name: 'Compact', value: 'compact' },
          { name: 'Spacious', value: 'spacious' },
        ],
        validation: {
          schema: { type: 'string' },
        },
      },
      borderRadius: {
        type: 'code',
        displayName: 'Border Radius',
        validation: {
          schema: { type: 'union', schemas: [{ type: 'string' }, { type: 'number' }] },
        },
      },
      visibility: {
        type: 'toggle',
        displayName: 'Visibility',
        validation: {
          schema: { type: 'boolean' },
        },
      },
      disabledState: {
        type: 'toggle',
        displayName: 'Disable',
        validation: {
          schema: { type: 'boolean' },
        },
      },
    },
    exposedVariables: {
      selectedRow: {},
      changeSet: {},
      dataUpdates: [],
      pageIndex: 1,
      searchText: '',
      selectedRows: [],
      filters: [],
    },
    actions: [
      {
        handle: 'setPage',
        displayName: 'Set page',
        params: [
          {
            handle: 'page',
            displayName: 'Page',
            defaultValue: '{{1}}',
          },
        ],
      },
    ],
    definition: {
      others: {
        showOnDesktop: { value: '{{true}}' },
        showOnMobile: { value: '{{false}}' },
      },
      properties: {
        title: { value: 'Table' },
        visible: { value: '{{true}}' },
        loadingState: { value: '{{false}}' },
        data: {
          value:
            "{{ [ \n\t\t{ id: 1, name: 'Sarah', email: 'sarah@example.com'}, \n\t\t{ id: 2, name: 'Lisa', email: 'lisa@example.com'}, \n\t\t{ id: 3, name: 'Sam', email: 'sam@example.com'}, \n\t\t{ id: 4, name: 'Jon', email: 'jon@example.com'} \n] }}",
        },
        rowsPerPage: { value: '{{10}}' },
        serverSidePagination: { value: '{{false}}' },
        enableNextButton: { value: '{{true}}' },
        enablePrevButton: { value: '{{true}}' },
        totalRecords: { value: '' },
        clientSidePagination: { value: '{{true}}' },
        serverSideSort: { value: '{{false}}' },
        serverSideFilter: { value: '{{false}}' },
        displaySearchBox: { value: '{{true}}' },
        showDownloadButton: { value: '{{true}}' },
        showFilterButton: { value: '{{true}}' },
        autogenerateColumns: { value: true },
        columns: {
          value: [
            {
              name: 'id',
              id: 'e3ecbf7fa52c4d7210a93edb8f43776267a489bad52bd108be9588f790126737',
              autogenerated: true,
            },
            {
              name: 'name',
              id: '5d2a3744a006388aadd012fcc15cc0dbcb5f9130e0fbb64c558561c97118754a',
              autogenerated: true,
            },
            {
              name: 'email',
              id: 'afc9a5091750a1bd4760e38760de3b4be11a43452ae8ae07ce2eebc569fe9a7f',
              autogenerated: true,
            },
          ],
        },
        showBulkUpdateActions: { value: '{{true}}' },
        showBulkSelector: { value: '{{false}}' },
        highlightSelectedRow: { value: '{{false}}' },
        columnSizes: { value: '{{({})}}' },
        actions: { value: [] },
        enabledSort: { value: '{{true}}' },
      },
      events: [],
      styles: {
        textColor: { value: '#000' },
        actionButtonRadius: { value: '0' },
        visibility: { value: '{{true}}' },
        disabledState: { value: '{{false}}' },
        cellSize: { value: 'compact' },
        borderRadius: { value: '0' },
        tableType: { value: 'table-bordered' },
      },
    },
  },
  {
    name: 'Button',
    displayName: 'Button',
    description: 'Trigger actions: queries, alerts etc',
    component: 'Button',
    defaultSize: {
      width: 3,
      height: 30,
    },
    others: {
      showOnDesktop: { type: 'toggle', displayName: 'Show on desktop' },
      showOnMobile: { type: 'toggle', displayName: 'Show on mobile' },
    },
    properties: {
      text: {
        type: 'code',
        displayName: 'Button Text',
        validation: {
          schema: { type: 'string' },
        },
      },
      loadingState: {
        type: 'toggle',
        displayName: 'Loading State',
        validation: {
          schema: { type: 'boolean' },
        },
      },
    },
    events: {
      onClick: { displayName: 'On click' },
      onHover: { displayName: 'On hover' },
    },
    styles: {
      backgroundColor: {
        type: 'color',
        displayName: 'Background color',
        validation: {
          schema: { type: 'string' },
          defaultValue: false,
        },
      },
      textColor: {
        type: 'color',
        displayName: 'Text color',
        validation: {
          schema: { type: 'string' },
          defaultValue: false,
        },
      },
      loaderColor: {
        type: 'color',
        displayName: 'Loader color',
        validation: {
          schema: { type: 'string' },
          defaultValue: false,
        },
      },
      visibility: {
        type: 'toggle',
        displayName: 'Visibility',
        validation: {
          schema: { type: 'boolean' },
          defaultValue: false,
        },
      },
      disabledState: {
        type: 'toggle',
        displayName: 'Disable',
        validation: {
          schema: { type: 'boolean' },
          defaultValue: false,
        },
      },
      borderRadius: {
        type: 'number',
        displayName: 'Border radius',
        validation: {
          schema: { type: 'number' },
          defaultValue: false,
        },
      },
      borderColor: {
        type: 'color',
        displayName: 'Border color',
        validation: {
          schema: { type: 'string' },
          defaultValue: false,
        },
      },
    },
    exposedVariables: {},
    actions: [
      {
        handle: 'click',
        displayName: 'Click',
      },
      {
        handle: 'setText',
        displayName: 'Set Text',
        params: [{ handle: 'text', displayName: 'Text', defaultValue: 'New Text' }],
      },
      {
        handle: 'disable',
        displayName: 'Disable',
        params: [{ handle: 'disable', displayName: 'Value', defaultValue: `{{false}}`, type: 'toggle' }],
      },
      {
        handle: 'visibility',
        displayName: 'Visibility',
        params: [{ handle: 'visible', displayName: 'Value', defaultValue: `{{false}}`, type: 'toggle' }],
      },
      {
        handle: 'loading',
        displayName: 'Loading',
        params: [{ handle: 'loading', displayName: 'Value', defaultValue: `{{false}}`, type: 'toggle' }],
      },
    ],
    definition: {
      others: {
        showOnDesktop: { value: '{{true}}' },
        showOnMobile: { value: '{{false}}' },
      },
      properties: {
        text: { value: `Button` },
        loadingState: { value: `{{false}}` },
      },
      events: [],
      styles: {
        backgroundColor: { value: '#375FCF' },
        textColor: { value: '#fff' },
        loaderColor: { value: '#fff' },
        visibility: { value: '{{true}}' },
        borderRadius: { value: '{{0}}' },
        borderColor: { value: '#375FCF' },
        disabledState: { value: '{{false}}' },
      },
    },
  },
  {
    name: 'Chart',
    displayName: 'Chart',
    description: 'Display charts',
    component: 'Chart',
    defaultSize: {
      width: 20,
      height: 400,
    },
    others: {
      showOnDesktop: { type: 'toggle', displayName: 'Show on desktop' },
      showOnMobile: { type: 'toggle', displayName: 'Show on mobile' },
    },
    properties: {
      title: {
        type: 'code',
        displayName: 'Title',
        validation: {
          schema: {
            type: 'string',
          },
        },
      },
      data: {
        type: 'json',
        displayName: 'Data',
        validation: {
          schema: { type: 'union', schemas: [{ type: 'string' }, { type: 'array' }] },
        },
      },
      loadingState: {
        type: 'toggle',
        displayName: 'Loading State',
        validation: {
          schema: { type: 'boolean' },
        },
      },
      markerColor: {
        type: 'color',
        displayName: 'Marker color',
        validation: {
          schema: {
            type: 'string',
          },
        },
      },
      showAxes: {
        type: 'toggle',
        displayName: 'Show axes',
        validation: {
          schema: {
            type: 'boolean',
          },
        },
      },
      showGridLines: {
        type: 'toggle',
        displayName: 'Show grid lines',
        validation: {
          schema: {
            type: 'boolean',
          },
        },
      },
      type: {
        type: 'select',
        displayName: 'Chart type',
        options: [
          { name: 'Line', value: 'line' },
          { name: 'Bar', value: 'bar' },
          { name: 'Pie', value: 'pie' },
        ],
        validation: {
          schema: {
            type: 'union',
            schemas: [{ type: 'string' }, { type: 'boolean' }, { type: 'number' }],
          },
        },
      },
      jsonDescription: {
        type: 'json',
        displayName: 'Json Description',
        validation: {
          schema: {
            type: 'string',
          },
        },
      },
      plotFromJson: {
        type: 'toggle',
        displayName: 'Use Plotly JSON schema',
        validation: {
          schema: {
            type: 'boolean',
          },
        },
      },
    },
    events: {},
    styles: {
      padding: {
        type: 'code',
        displayName: 'Padding',
        validation: {
          schema: {
            type: 'union',
            schemas: [{ type: 'number' }, { type: 'string' }],
          },
        },
      },
      visibility: {
        type: 'toggle',
        displayName: 'Visibility',
        validation: {
          schema: {
            type: 'boolean',
          },
        },
      },
      disabledState: {
        type: 'toggle',
        displayName: 'Disable',
        validation: {
          schema: {
            type: 'boolean',
          },
        },
      },
    },
    exposedVariables: {
      show: null,
    },
    definition: {
      others: {
        showOnDesktop: { value: '{{true}}' },
        showOnMobile: { value: '{{false}}' },
      },
      properties: {
        title: { value: 'This title can be changed' },
        markerColor: { value: '#CDE1F8' },
        showAxes: { value: '{{true}}' },
        showGridLines: { value: '{{true}}' },
        plotFromJson: { value: '{{false}}' },
        loadingState: { value: `{{false}}` },
        jsonDescription: {
          value: `{
            "data": [
                {
                    "x": [
                        "Jan",
                        "Feb",
                        "Mar"
                    ],
                    "y": [
                        100,
                        80,
                        40
                    ],
                    "type": "bar"
                }
            ]
        }`,
        },
        type: { value: `line` },
        data: {
          value: `[
  { "x": "Jan", "y": 100},
  { "x": "Feb", "y": 80},
  { "x": "Mar", "y": 40}
]`,
        },
      },
      events: [],
      styles: {
        padding: { value: '50' },
        visibility: { value: '{{true}}' },
        disabledState: { value: '{{false}}' },
      },
    },
  },
  {
    name: 'Modal',
    displayName: 'Modal',
    description: 'Modal triggered by events',
    component: 'Modal',
    defaultSize: {
      width: 10,
      height: 400,
    },
    others: {
      showOnDesktop: { type: 'toggle', displayName: 'Show on desktop' },
      showOnMobile: { type: 'toggle', displayName: 'Show on mobile' },
    },
    properties: {
      title: {
        type: 'code',
        displayName: 'Title',
        validation: {
          schema: { type: 'string' },
        },
      },
      loadingState: {
        type: 'toggle',
        displayName: 'Loading State',
        validation: {
          schema: { type: 'boolean' },
        },
      },
      useDefaultButton: {
        type: 'toggle',
        displayName: 'Use default trigger button',
        validation: {
          schema: {
            type: 'boolean',
          },
        },
      },
      triggerButtonLabel: {
        type: 'code',
        displayName: 'Trigger button label',
        validation: {
          schema: {
            type: 'string',
          },
        },
      },
      hideTitleBar: { type: 'toggle', displayName: 'Hide title bar' },
      hideCloseButton: { type: 'toggle', displayName: 'Hide close button' },
      hideOnEsc: { type: 'toggle', displayName: 'Hide on escape' },

      size: {
        type: 'select',
        displayName: 'Modal size',
        options: [
          { name: 'small', value: 'sm' },
          { name: 'medium', value: 'lg' },
          { name: 'large', value: 'xl' },
        ],
        validation: {
          schema: { type: 'string' },
        },
      },
    },
    events: {
      onOpen: { displayName: 'On open' },
      onClose: { displayName: 'On close' },
    },
    styles: {
      headerBackgroundColor: {
        type: 'color',
        displayName: 'Header background color',
        validation: {
          schema: { type: 'string' },
        },
      },
      headerTextColor: {
        type: 'color',
        displayName: 'Header title color',
        validation: {
          schema: { type: 'string' },
        },
      },
      bodyBackgroundColor: {
        type: 'color',
        displayName: 'Body background color',
        validation: {
          schema: { type: 'string' },
        },
      },
      disabledState: {
        type: 'toggle',
        displayName: 'Disable',
        validation: {
          schema: { type: 'boolean' },
        },
      },
      visibility: {
        type: 'toggle',
        displayName: 'Visibility',
        validation: {
          schema: { type: 'boolean' },
          defaultValue: true,
        },
      },
      triggerButtonBackgroundColor: {
        type: 'color',
        displayName: 'Trigger button background color',
        validation: {
          schema: { type: 'string' },
          defaultValue: false,
        },
      },
      triggerButtonTextColor: {
        type: 'color',
        displayName: 'Trigger button text color',
        validation: {
          schema: { type: 'string' },
          defaultValue: false,
        },
      },
    },
    exposedVariables: {
      show: false,
    },
    actions: [
      {
        handle: 'open',
        displayName: 'Open',
      },
      {
        handle: 'close',
        displayName: 'Close',
      },
    ],
    definition: {
      others: {
        showOnDesktop: { value: '{{true}}' },
        showOnMobile: { value: '{{false}}' },
      },
      properties: {
        title: { value: 'This title can be changed' },
        loadingState: { value: `{{false}}` },
        useDefaultButton: { value: `{{true}}` },
        triggerButtonLabel: { value: `Launch Modal` },
        size: { value: 'lg' },
        hideTitleBar: { value: '{{false}}' },
        hideCloseButton: { value: '{{false}}' },
        hideOnEsc: { value: '{{true}}' },
      },
      events: [],
      styles: {
        headerBackgroundColor: { value: '#ffffffff' },
        headerTextColor: { value: '#000000' },
        bodyBackgroundColor: { value: '#ffffffff' },
        disabledState: { value: '{{false}}' },
        visibility: { value: '{{true}}' },
        triggerButtonBackgroundColor: { value: '#4D72FA' },
        triggerButtonTextColor: { value: '#ffffffff' },
      },
    },
  },
  {
    name: 'TextInput',
    displayName: 'Text Input',
    description: 'Text field for forms',
    component: 'TextInput',
    defaultSize: {
      width: 6,
      height: 30,
    },
    others: {
      showOnDesktop: { type: 'toggle', displayName: 'Show on desktop' },
      showOnMobile: { type: 'toggle', displayName: 'Show on mobile' },
    },
    properties: {
      value: {
        type: 'code',
        displayName: 'Default value',
        validation: {
          schema: {
            type: 'string',
          },
        },
      },
      placeholder: {
        type: 'code',
        displayName: 'Placeholder',
        validation: {
          schema: { type: 'string' },
        },
      },
    },
    validation: {
      regex: { type: 'code', displayName: 'Regex' },
      minLength: { type: 'code', displayName: 'Min length' },
      maxLength: { type: 'code', displayName: 'Max length' },
      customRule: { type: 'code', displayName: 'Custom validation' },
    },
    events: {
      onChange: { displayName: 'On change' },
      onEnterPressed: { displayName: 'On Enter Pressed' },
      onFocus: { displayName: 'On focus' },
      onBlur: { displayName: 'On blur' },
    },
    styles: {
      textColor: {
        type: 'color',
        displayName: 'Text Color',
        validation: { schema: { type: 'string' } },
      },
<<<<<<< HEAD
      backgroundColor: {
        type: 'color',
        displayName: 'Background Color',
        validation: { schema: { type: 'string' }, defaultValue: '#fff' },
=======
      borderColor: {
        type: 'color',
        displayName: 'Border Color',
        validation: { schema: { type: 'string' } },
>>>>>>> 2046eaf8
      },
      borderRadius: {
        type: 'code',
        displayName: 'Border radius',
        validation: { schema: { type: 'union', schemas: [{ type: 'string' }, { type: 'number' }] } },
      },
      visibility: { type: 'toggle', displayName: 'Visibility', validation: { schema: { type: 'boolean' } } },
      disabledState: { type: 'toggle', displayName: 'Disable', validation: { schema: { type: 'boolean' } } },
    },
    exposedVariables: {
      value: '',
    },
    actions: [
      {
        handle: 'setText',
        displayName: 'Set text',
        params: [{ handle: 'text', displayName: 'text', defaultValue: 'New Text' }],
      },
      {
        handle: 'clear',
        displayName: 'Clear',
      },
      {
        handle: 'setFocus',
        displayName: 'Set focus',
      },
      {
        handle: 'setBlur',
        displayName: 'Set blur',
      },
      {
        handle: 'disable',
        displayName: 'Disable',
        params: [{ handle: 'disable', displayName: 'Value', defaultValue: '{{false}}', type: 'toggle' }],
      },
      {
        handle: 'visibility',
        displayName: 'Visibility',
        params: [{ handle: 'visibility', displayName: 'Value', defaultValue: '{{false}}', type: 'toggle' }],
      },
    ],
    definition: {
      validation: {
        regex: { value: '' },
        minLength: { value: null },
        maxLength: { value: null },
        customRule: { value: null },
      },
      others: {
        showOnDesktop: { value: '{{true}}' },
        showOnMobile: { value: '{{false}}' },
      },
      properties: {
        value: { value: '' },
        placeholder: { value: 'Enter your input' },
      },
      events: [],
      styles: {
        textColor: { value: '#000' },
        borderColor: { value: '#dadcde' },
        borderRadius: { value: '{{0}}' },
        visibility: { value: '{{true}}' },
        disabledState: { value: '{{false}}' },
      },
    },
  },
  {
    name: 'NumberInput',
    displayName: 'Number Input',
    description: 'Number field for forms',
    component: 'NumberInput',
    defaultSize: {
      width: 4,
      height: 30,
    },
    others: {
      showOnDesktop: { type: 'toggle', displayName: 'Show on desktop' },
      showOnMobile: { type: 'toggle', displayName: 'Show on mobile' },
    },
    properties: {
      value: {
        type: 'code',
        displayName: 'Default value',
        validation: {
          schema: { type: 'union', schemas: [{ type: 'string' }, { type: 'number' }] },
        },
      },
      minValue: {
        type: 'code',
        displayName: 'Minimum value',
        validation: {
          schema: { type: 'union', schemas: [{ type: 'string' }, { type: 'number' }] },
        },
      },
      maxValue: {
        type: 'code',
        displayName: 'Maximum value',
        validation: {
          schema: { type: 'union', schemas: [{ type: 'string' }, { type: 'number' }] },
        },
      },
      placeholder: {
        type: 'code',
        displayName: 'Placeholder',
        validation: {
          schema: { type: 'string' },
        },
      },
    },
    events: {
      onChange: { displayName: 'On change' },
    },
    styles: {
      visibility: {
        type: 'toggle',
        displayName: 'Visibility',
        validation: {
          schema: { type: 'boolean' },
        },
      },
      disabledState: {
        type: 'toggle',
        displayName: 'Disable',
        validation: {
          schema: { type: 'boolean' },
        },
      },
      borderRadius: {
        type: 'code',
        displayName: 'Border radius',
        validation: {
          schema: { type: 'union', schemas: [{ type: 'string' }, { type: 'number' }] },
        },
      },
      borderColor: {
        type: 'color',
        displayName: 'Border Color',
        validation: {
          schema: { type: 'string' },
        },
      },
      textColor: {
        type: 'color',
        displayName: 'Text Color',
        validation: { schema: { type: 'string' } },
      },
    },
    exposedVariables: {
      value: 0,
    },
    definition: {
      others: {
        showOnDesktop: { value: '{{true}}' },
        showOnMobile: { value: '{{false}}' },
      },
      properties: {
        value: { value: '99' },
        maxValue: { value: '' },
        minValue: { value: '' },
        placeholder: { value: '0' },
      },
      events: [],
      styles: {
        visibility: { value: '{{true}}' },
        disabledState: { value: '{{false}}' },
        borderRadius: { value: '{{0}}' },
        borderColor: { value: '#fff' },
        textColor: { value: '#232e3c' },
      },
    },
  },
  {
    name: 'PasswordInput',
    displayName: 'Password Input',
    description: 'Password input field for forms',
    component: 'PasswordInput',
    defaultSize: {
      width: 4,
      height: 30,
    },
    others: {
      showOnDesktop: { type: 'toggle', displayName: 'Show on desktop' },
      showOnMobile: { type: 'toggle', displayName: 'Show on mobile' },
    },
    properties: {
      placeholder: {
        type: 'code',
        displayName: 'Placeholder',
        validation: {
          schema: { type: 'string' },
        },
      },
    },
    validation: {
      regex: { type: 'code', displayName: 'Regex' },
      minLength: { type: 'code', displayName: 'Min length' },
      maxLength: { type: 'code', displayName: 'Max length' },
      customRule: { type: 'code', displayName: 'Custom validation' },
    },
    events: {
      onChange: { displayName: 'On change' },
    },
    styles: {
      visibility: {
        type: 'toggle',
        displayName: 'Visibility',
        validation: {
          schema: { type: 'boolean' },
        },
      },
      disabledState: {
        type: 'toggle',
        displayName: 'Disable',
        validation: {
          schema: { type: 'boolean' },
        },
      },
      borderRadius: {
        type: 'code',
        displayName: 'Border radius',
        validation: {
          schema: { type: 'union', schemas: [{ type: 'string' }, { type: 'number' }] },
        },
      },
      backgroundColor: {
        type: 'color',
        displayName: 'Background Color',
        validation: {
          schema: { type: 'string' },
        },
      },
    },
    exposedVariables: {
      value: '',
    },
    definition: {
      others: {
        showOnDesktop: { value: '{{true}}' },
        showOnMobile: { value: '{{false}}' },
      },
      properties: {
        placeholder: { value: 'password' },
      },
      validation: {
        regex: { value: '' },
        minLength: { value: null },
        maxLength: { value: null },
        customRule: { value: null },
      },
      events: [],
      styles: {
        visibility: { value: '{{true}}' },
        disabledState: { value: '{{false}}' },
        borderRadius: { value: '{{0}}' },
        backgroundColor: { value: '#fff' },
      },
    },
  },
  {
    name: 'Datepicker',
    displayName: 'Date Picker',
    description: 'Select a date and time',
    component: 'Datepicker',
    defaultSize: {
      width: 5,
      height: 30,
    },
    validation: {
      customRule: { type: 'code', displayName: 'Custom validation' },
    },
    others: {
      showOnDesktop: { type: 'toggle', displayName: 'Show on desktop' },
      showOnMobile: { type: 'toggle', displayName: 'Show on mobile' },
    },
    properties: {
      defaultValue: {
        type: 'code',
        displayName: 'Default value',
        validation: {
          schema: { type: 'string' },
        },
      },
      format: {
        type: 'code',
        displayName: 'Format',
        validation: {
          schema: { type: 'string' },
        },
      },
      enableTime: {
        type: 'toggle',
        displayName: 'Enable time selection?',
        validation: {
          schema: { type: 'boolean' },
          defaultValue: false,
        },
      },
      enableDate: {
        type: 'toggle',
        displayName: 'Enable date selection?',
        validation: {
          schema: { type: 'boolean' },
          defaultValue: true,
        },
      },
      disabledDates: {
        type: 'code',
        displayName: 'Disabled dates',
        validation: {
          schema: { type: 'array', element: { type: 'string' } },
        },
      },
    },
    events: {
      onSelect: { displayName: 'On select' },
    },
    styles: {
      visibility: {
        type: 'toggle',
        displayName: 'Visibility',
        validation: {
          schema: { type: 'boolean' },
        },
      },
      disabledState: {
        type: 'toggle',
        displayName: 'Disable',
        validation: {
          schema: { type: 'boolean' },
        },
      },
      borderRadius: {
        type: 'code',
        displayName: 'Border radius',
        validation: {
          schema: { type: 'union', schemas: [{ type: 'string' }, { type: 'number' }] },
        },
      },
    },
    exposedVariables: {
      value: '',
    },
    definition: {
      others: {
        showOnDesktop: { value: '{{true}}' },
        showOnMobile: { value: '{{false}}' },
      },
      validation: {
        customRule: { value: null },
      },
      properties: {
        defaultValue: { value: '01/01/2022' },
        format: { value: 'DD/MM/YYYY' },
        enableTime: { value: '{{false}}' },
        enableDate: { value: '{{true}}' },
        disabledDates: { value: '{{[]}}' },
      },
      events: [],
      styles: {
        visibility: { value: '{{true}}' },
        disabledState: { value: '{{false}}' },
        borderRadius: { value: '{{0}}' },
      },
    },
  },
  {
    name: 'Checkbox',
    displayName: 'Checkbox',
    description: 'A single checkbox',
    component: 'Checkbox',
    defaultSize: {
      width: 5,
      height: 30,
    },
    actions: [
      {
        handle: 'setChecked',
        displayName: 'Set checked',
        params: [{ handle: 'status', displayName: 'status' }],
      },
    ],
    others: {
      showOnDesktop: { type: 'toggle', displayName: 'Show on desktop' },
      showOnMobile: { type: 'toggle', displayName: 'Show on mobile' },
    },
    properties: {
      label: {
        type: 'code',
        displayName: 'Label',
        validation: {
          schema: { type: 'string' },
        },
      },
      defaultValue: {
        type: 'toggle',
        displayName: 'Default Status',
        validation: {
          schema: { type: 'boolean' },
        },
      },
    },
    events: {
      onCheck: { displayName: 'On check' },
      onUnCheck: { displayName: 'On uncheck' },
    },
    styles: {
      textColor: {
        type: 'color',
        displayName: 'Text Color',
        validation: {
          schema: { type: 'string' },
        },
      },
      checkboxColor: {
        type: 'color',
        displayName: 'Checkbox Color',
        validation: {
          schema: { type: 'string' },
        },
      },
      visibility: {
        type: 'toggle',
        displayName: 'Visibility',
        validation: {
          schema: { type: 'boolean' },
        },
      },
      disabledState: {
        type: 'toggle',
        displayName: 'Disable',
        validation: {
          schema: { type: 'boolean' },
        },
      },
    },
    exposedVariables: {
      value: false,
    },
    definition: {
      others: {
        showOnDesktop: { value: '{{true}}' },
        showOnMobile: { value: '{{false}}' },
      },
      properties: {
        label: { value: 'Checkbox label' },
        defaultValue: { value: '{{false}}' },
      },
      events: [],
      styles: {
        textColor: { value: '' },
        checkboxColor: { value: '' },
        visibility: { value: '{{true}}' },
        disabledState: { value: '{{false}}' },
      },
    },
  },
  {
    name: 'Radio-button',
    displayName: 'Radio Button',
    description: 'Radio buttons',
    component: 'RadioButton',
    defaultSize: {
      width: 6,
      height: 60,
    },
    others: {
      showOnDesktop: { type: 'toggle', displayName: 'Show on desktop' },
      showOnMobile: { type: 'toggle', displayName: 'Show on mobile' },
    },
    properties: {
      label: {
        type: 'code',
        displayName: 'Label',
        validation: {
          schema: { type: 'string' },
        },
      },
      value: {
        type: 'code',
        displayName: 'Default value',
        validation: {
          schema: { type: 'boolean' },
        },
      },
      values: {
        type: 'code',
        displayName: 'Option values',
        validation: {
          schema: { type: 'array', element: { type: 'boolean' } },
        },
      },
      display_values: {
        type: 'code',
        displayName: 'Option labels',
        validation: {
          schema: { type: 'array', element: { type: 'union', schemas: [{ type: 'string' }, { type: 'number' }] } },
        },
      },
    },
    events: {
      onSelectionChange: { displayName: 'On select' },
    },
    styles: {
      textColor: {
        type: 'color',
        displayName: 'Text Color',
        validation: {
          schema: { type: 'string' },
        },
      },
      activeColor: {
        type: 'color',
        displayName: 'Active Color',
        validation: {
          schema: { type: 'string' },
        },
      },
      visibility: {
        type: 'toggle',
        displayName: 'Visibility',
        validation: {
          schema: { type: 'boolean' },
        },
      },
      disabledState: {
        type: 'toggle',
        displayName: 'Disable',
        validation: {
          schema: { type: 'boolean' },
        },
      },
    },
    actions: [
      {
        handle: 'selectOption',
        displayName: 'Select Option',
        params: [
          {
            handle: 'option',
            displayName: 'Option',
          },
        ],
      },
    ],
    exposedVariables: {},
    definition: {
      others: {
        showOnDesktop: { value: '{{true}}' },
        showOnMobile: { value: '{{false}}' },
      },
      properties: {
        label: { value: 'Select' },
        value: { value: '{{true}}' },
        values: { value: '{{[true,false]}}' },
        display_values: { value: '{{["yes", "no"]}}' },
        visible: { value: '{{true}}' },
      },
      events: [],
      styles: {
        textColor: { value: '' },
        activeColor: { value: '' },
        visibility: { value: '{{true}}' },
        disabledState: { value: '{{false}}' },
      },
    },
  },
  {
    name: 'ToggleSwitch',
    displayName: 'Toggle Switch',
    description: 'Toggle Switch',
    component: 'ToggleSwitch',
    defaultSize: {
      width: 6,
      height: 30,
    },
    others: {
      showOnDesktop: { type: 'toggle', displayName: 'Show on desktop' },
      showOnMobile: { type: 'toggle', displayName: 'Show on mobile' },
    },
    properties: {
      label: {
        type: 'code',
        displayName: 'Label',
        validation: {
          schema: { type: 'string' },
        },
      },
      defaultValue: {
        type: 'toggle',
        displayName: 'Default Status',
        validation: {
          schema: { type: 'boolean' },
        },
      },
    },
    events: {
      onChange: { displayName: 'On change' },
    },
    styles: {
      textColor: {
        type: 'color',
        displayName: 'Text Color',
        validation: {
          schema: { type: 'string' },
        },
      },
      toggleSwitchColor: {
        type: 'color',
        displayName: 'Toggle Switch Color',
        validation: {
          schema: { type: 'string' },
        },
      },
      visibility: {
        type: 'toggle',
        displayName: 'Visibility',
        validation: {
          schema: { type: 'boolean' },
        },
      },
      disabledState: {
        type: 'toggle',
        displayName: 'Disable',
        validation: {
          schema: { type: 'boolean' },
        },
      },
    },
    exposedVariables: {
      value: false,
    },
    definition: {
      others: {
        showOnDesktop: { value: '{{true}}' },
        showOnMobile: { value: '{{false}}' },
      },
      properties: {
        label: { value: 'Toggle label' },
        defaultValue: { value: '{{false}}' },
      },
      events: [],
      styles: {
        textColor: { value: '' },
        toggleSwitchColor: { value: '' },
        visibility: { value: '{{true}}' },
        disabledState: { value: '{{false}}' },
      },
    },
  },
  {
    name: 'Textarea',
    displayName: 'Textarea',
    description: 'Text area form field',
    component: 'TextArea',
    defaultSize: {
      width: 6,
      height: 100,
    },
    others: {
      showOnDesktop: { type: 'toggle', displayName: 'Show on desktop' },
      showOnMobile: { type: 'toggle', displayName: 'Show on mobile' },
    },
    properties: {
      value: {
        type: 'code',
        displayName: 'Default value',
        validation: {
          schema: { type: 'string' },
        },
      },
      placeholder: {
        type: 'code',
        displayName: 'Placeholder',
        validation: {
          schema: { type: 'string' },
        },
      },
    },
    events: {},
    styles: {
      visibility: {
        type: 'toggle',
        displayName: 'Visibility',
        validation: {
          schema: { type: 'boolean' },
        },
      },
      disabledState: {
        type: 'toggle',
        displayName: 'Disable',
        validation: {
          schema: { type: 'boolean' },
        },
      },
      borderRadius: {
        type: 'code',
        displayName: 'Border radius',
        validation: {
          schema: { type: 'union', schemas: [{ type: 'string' }, { type: 'number' }] },
        },
      },
    },
    exposedVariables: {
      value:
        'ToolJet is an open-source low-code platform for building and deploying internal tools with minimal engineering efforts 🚀',
    },
    actions: [
      {
        handle: 'setText',
        displayName: 'Set Text',
        params: [{ handle: 'text', displayName: 'text', defaultValue: 'New Text' }],
      },
      {
        handle: 'clear',
        displayName: 'Clear',
      },
    ],
    definition: {
      others: {
        showOnDesktop: { value: '{{true}}' },
        showOnMobile: { value: '{{false}}' },
      },
      properties: {
        value: {
          value:
            'ToolJet is an open-source low-code platform for building and deploying internal tools with minimal engineering efforts 🚀',
        },
        placeholder: { value: 'Placeholder text' },
      },
      events: [],
      styles: {
        visibility: { value: '{{true}}' },
        disabledState: { value: '{{false}}' },
        borderRadius: { value: '{{0}}' },
      },
    },
  },
  {
    name: 'DateRangePicker',
    displayName: 'Range Picker',
    description: 'Select a date range',
    component: 'DaterangePicker',
    defaultSize: {
      width: 10,
      height: 30,
    },
    others: {
      showOnDesktop: { type: 'toggle', displayName: 'Show on desktop' },
      showOnMobile: { type: 'toggle', displayName: 'Show on mobile' },
    },
    properties: {
      defaultStartDate: {
        type: 'code',
        displayName: 'Default start date',
        validation: {
          schema: {
            type: 'string',
          },
        },
      },
      defaultEndDate: {
        type: 'code',
        displayName: 'Default end date',
        validation: {
          schema: {
            type: 'string',
          },
        },
      },
      format: {
        type: 'code',
        displayName: 'Format',
        validation: {
          schema: {
            type: 'string',
          },
        },
      },
    },
    events: {
      onSelect: { displayName: 'On select' },
    },
    styles: {
      borderRadius: {
        type: 'code',
        displayName: 'Border radius',
        validation: {
          schema: {
            type: 'union',
            schemas: [{ type: 'number' }, { type: 'string' }],
          },
        },
      },
      visibility: {
        type: 'toggle',
        displayName: 'Visibility',
        validation: {
          schema: {
            type: 'boolean',
          },
        },
      },
      disabledState: {
        type: 'toggle',
        displayName: 'Disable',
        validation: {
          schema: {
            type: 'boolean',
          },
        },
      },
    },
    exposedVariables: {
      endDate: {},
      startDate: {},
    },
    definition: {
      others: {
        showOnDesktop: { value: '{{true}}' },
        showOnMobile: { value: '{{false}}' },
      },
      properties: {
        defaultStartDate: { value: '01/04/2022' },
        defaultEndDate: { value: '10/04/2022' },

        format: { value: 'DD/MM/YYYY' },
      },
      events: [],
      styles: {
        borderRadius: { value: '0' },
        visibility: { value: '{{true}}' },
        disabledState: { value: '{{false}}' },
      },
    },
  },
  {
    name: 'Text',
    displayName: 'Text',
    description: 'Display markdown or HTML',
    component: 'Text',
    others: {
      showOnDesktop: { type: 'toggle', displayName: 'Show on desktop' },
      showOnMobile: { type: 'toggle', displayName: 'Show on mobile' },
    },
    properties: {
      text: {
        type: 'code',
        displayName: 'Text',
        validation: {
          schema: { type: 'union', schemas: [{ type: 'string' }, { type: 'number' }] },
        },
      },
      loadingState: {
        type: 'toggle',
        displayName: 'Show loading state',
        validation: {
          schema: { type: 'boolean' },
        },
      },
    },
    defaultSize: {
      width: 6,
      height: 30,
    },
    events: [],
    styles: {
      fontWeight: {
        type: 'select',
        displayName: 'Font Weight',
        options: [
          { name: 'normal', value: 'normal' },
          { name: 'bold', value: 'bold' },
          { name: 'lighter', value: 'lighter' },
          { name: 'bolder', value: 'bolder' },
        ],
      },
      decoration: {
        type: 'select',
        displayName: 'Text Decoration',
        options: [
          { name: 'none', value: 'none' },
          { name: 'overline', value: 'overline' },
          { name: 'line-through', value: 'line-through' },
          { name: 'underline', value: 'underline' },
          { name: 'overline underline', value: 'overline underline' },
        ],
      },
      transformation: {
        type: 'select',
        displayName: 'Text Transformation',
        options: [
          { name: 'none', value: 'none' },
          { name: 'uppercase', value: 'uppercase' },
          { name: 'lowercase', value: 'lowercase' },
          { name: 'capitalize', value: 'capitalize' },
        ],
      },
      fontStyle: {
        type: 'select',
        displayName: 'Font Style',
        options: [
          { name: 'normal', value: 'normal' },
          { name: 'italic', value: 'italic' },
          { name: 'oblique', value: 'oblique' },
        ],
      },
      lineHeight: { type: 'number', displayName: 'Line Height' },
      textIndent: { type: 'number', displayName: 'Text Indent' },
      letterSpacing: { type: 'number', displayName: 'Letter Spacing' },
      wordSpacing: { type: 'number', displayName: 'Word Spacing' },
      fontVariant: {
        type: 'select',
        displayName: 'Font Variant',
        options: [
          { name: 'normal', value: 'normal' },
          { name: 'small-caps', value: 'small-caps' },
          { name: 'initial', value: 'initial' },
          { name: 'inherit', value: 'inherit' },
        ],
      },
      textSize: {
        type: 'number',
        displayName: 'Text Size',
        validation: {
          schema: { type: 'number' },
        },
      },
      backgroundColor: {
        type: 'color',
        displayName: 'Background Color',
        validation: {
          schema: { type: 'string' },
        },
      },
      textColor: {
        type: 'color',
        displayName: 'Text Color',
        validation: {
          schema: { type: 'string' },
        },
      },
      textAlign: {
        type: 'alignButtons',
        displayName: 'Align Text',
        validation: {
          schema: { type: 'string' },
        },
      },
      visibility: {
        type: 'toggle',
        displayName: 'Visibility',
        validation: {
          schema: { type: 'boolean' },
        },
      },
      disabledState: {
        type: 'toggle',
        displayName: 'Disable',
        validation: {
          schema: { type: 'boolean' },
        },
      },
    },
    exposedVariables: {},
    actions: [
      {
        handle: 'setText',
        displayName: 'Set Text',
        params: [{ handle: 'text', displayName: 'Text', defaultValue: 'New text' }],
      },
      {
        handle: 'visibility',
        displayName: 'Set Visibility',
        params: [{ handle: 'visibility', displayName: 'Value', defaultValue: `{{false}}`, type: 'toggle' }],
      },
    ],
    definition: {
      others: {
        showOnDesktop: { value: '{{true}}' },
        showOnMobile: { value: '{{false}}' },
      },
      properties: {
        text: { value: 'Hello, there!' },
        loadingState: { value: `{{false}}` },
      },
      events: [],
      styles: {
        backgroundColor: { value: '' },
        textColor: { value: '#000000' },
        textSize: { value: 14 },
        textAlign: { value: 'left' },
        fontWeight: { value: 'normal' },
        decoration: { value: 'none' },
        transformation: { value: 'none' },
        fontStyle: { value: 'normal' },
        lineHeight: { value: 1.5 },
        textIndent: { value: 0 },
        letterSpacing: { value: 0 },
        wordSpacing: { value: 0 },
        fontVariant: { value: 'normal' },
        visibility: { value: '{{true}}' },
        disabledState: { value: '{{false}}' },
      },
    },
  },
  {
    name: 'Image',
    displayName: 'Image',
    description: 'Display an Image',
    defaultSize: {
      width: 3,
      height: 100,
    },
    component: 'Image',
    others: {
      showOnDesktop: { type: 'toggle', displayName: 'Show on desktop' },
      showOnMobile: { type: 'toggle', displayName: 'Show on mobile' },
    },
    properties: {
      source: {
        type: 'code',
        displayName: 'URL',
        validation: {
          schema: { type: 'string' },
        },
      },
      loadingState: {
        type: 'toggle',
        displayName: 'Loading state',
        validation: {
          schema: { type: 'boolean' },
        },
      },
      alternativeText: {
        type: 'code',
        displayName: 'Alternative text',
        validation: {
          schema: { type: 'string' },
        },
      },
      zoomButtons: {
        type: 'toggle',
        displayName: 'Zoom button',
        validation: {
          schema: { type: 'boolean' },
        },
      },
      rotateButton: {
        type: 'toggle',
        displayName: 'Rotate button',
        validation: {
          schema: { type: 'boolean' },
        },
      },
    },
    events: {
      onClick: { displayName: 'On click' },
    },
    styles: {
      borderType: {
        type: 'select',
        displayName: 'Border type',
        options: [
          { name: 'None', value: 'none' },
          { name: 'Rounded', value: 'rounded' },
          { name: 'Circle', value: 'rounded-circle' },
          { name: 'Thumbnail', value: 'img-thumbnail' },
        ],
        validation: {
          schema: { type: 'string' },
        },
      },
      backgroundColor: {
        type: 'color',
        displayName: 'Background color',
        validation: {
          schema: { type: 'string' },
        },
      },
      padding: {
        type: 'code',
        displayName: 'Padding',
        validation: {
          schema: { type: 'union', schemas: [{ type: 'string' }, { type: 'number' }] },
        },
      },
      visibility: {
        type: 'toggle',
        displayName: 'Visibility',
        validation: {
          schema: { type: 'boolean' },
        },
      },
      disabledState: {
        type: 'toggle',
        displayName: 'Disable',
        validation: {
          schema: { type: 'boolean' },
        },
      },
      imageFit: {
        type: 'select',
        displayName: 'Image fit',
        options: [
          { name: 'fill', value: 'fill' },
          { name: 'contain', value: 'contain' },
          { name: 'cover', value: 'cover' },
          { name: 'scale-down', value: 'scale-down' },
        ],
        validation: {
          schema: { type: 'string' },
        },
      },
    },
    exposedVariables: {},
    definition: {
      others: {
        showOnDesktop: { value: '{{true}}' },
        showOnMobile: { value: '{{false}}' },
      },
      properties: {
        source: { value: 'https://www.svgrepo.com/show/34217/image.svg' },
        visible: { value: '{{true}}' },
        loadingState: { value: '{{false}}' },
        alternativeText: { value: '' },
        zoomButtons: { value: '{{false}}' },
        rotateButton: { value: '{{false}}' },
      },
      events: [],
      styles: {
        borderType: { value: 'none' },
        padding: { value: '0' },
        visibility: { value: '{{true}}' },
        disabledState: { value: '{{false}}' },
        imageFit: { value: 'contain' },
        backgroundColor: { value: '' },
      },
    },
  },
  {
    name: 'Container',
    displayName: 'Container',
    description: 'Wrapper for multiple components',
    defaultSize: {
      width: 5,
      height: 200,
    },
    component: 'Container',
    others: {
      showOnDesktop: { type: 'toggle', displayName: 'Show on desktop' },
      showOnMobile: { type: 'toggle', displayName: 'Show on mobile' },
    },
    properties: {},
    events: {},
    styles: {
      backgroundColor: {
        type: 'color',
        displayName: 'Background color',
        validation: {
          schema: { type: 'string' },
        },
      },
      borderRadius: {
        type: 'code',
        displayName: 'Border Radius',
        validation: {
          schema: {
            type: 'union',
            schemas: [{ type: 'string' }, { type: 'number' }],
          },
        },
      },
      borderColor: {
        type: 'color',
        displayName: 'Border color',
        validation: {
          schema: { type: 'string' },
        },
      },
      visibility: {
        type: 'toggle',
        displayName: 'Visibility',
        validation: {
          schema: { type: 'boolean' },
        },
      },
      disabledState: {
        type: 'toggle',
        displayName: 'Disable',
        validation: {
          schema: { type: 'boolean' },
        },
      },
    },
    exposedVariables: {},
    definition: {
      others: {
        showOnDesktop: { value: '{{true}}' },
        showOnMobile: { value: '{{false}}' },
      },
      properties: {
        visible: { value: '{{true}}' },
      },
      events: [],
      styles: {
        backgroundColor: { value: '#fff' },
        borderRadius: { value: '0' },
        borderColor: { value: '#fff' },
        visibility: { value: '{{true}}' },
        disabledState: { value: '{{false}}' },
      },
    },
  },
  {
    name: 'Dropdown',
    displayName: 'Dropdown',
    description: 'Select one value from options',
    defaultSize: {
      width: 8,
      height: 30,
    },
    component: 'DropDown',
    others: {
      showOnDesktop: { type: 'toggle', displayName: 'Show on desktop' },
      showOnMobile: { type: 'toggle', displayName: 'Show on mobile' },
    },
    validation: {
      customRule: { type: 'code', displayName: 'Custom validation' },
    },
    properties: {
      label: {
        type: 'code',
        displayName: 'Label',
        validation: {
          schema: { type: 'string' },
        },
      },
      value: {
        type: 'code',
        displayName: 'Default value',
        validation: {
          schema: {
            type: 'union',
            schemas: [{ type: 'string' }, { type: 'number' }, { type: 'boolean' }],
          },
        },
      },
      values: {
        type: 'code',
        displayName: 'Option values',
        validation: {
          schema: {
            type: 'array',
            element: { type: 'union', schemas: [{ type: 'string' }, { type: 'number' }, { type: 'boolean' }] },
          },
        },
      },
      display_values: {
        type: 'code',
        displayName: 'Option labels',
        validation: {
          schema: {
            type: 'array',
            element: { type: 'union', schemas: [{ type: 'string' }, { type: 'number' }, { type: 'boolean' }] },
          },
        },
      },
      loadingState: {
        type: 'toggle',
        displayName: 'Options loading state',
        validation: {
          schema: { type: 'boolean' },
        },
      },
    },
    events: {
      onSelect: { displayName: 'On select' },
      onSearchTextChanged: { displayName: 'On search text changed' },
    },
    styles: {
      borderRadius: {
        type: 'code',
        displayName: 'Border radius',
        validation: {
          schema: {
            type: 'union',
            schemas: [{ type: 'number' }, { type: 'string' }],
          },
        },
      },
      visibility: {
        type: 'toggle',
        displayName: 'Visibility',
        validation: {
          schema: { type: 'boolean' },
        },
      },
      selectedTextColor: {
        type: 'color',
        displayName: 'Selected Text Color',
        validation: {
          schema: {
            type: 'string',
          },
        },
      },
      disabledState: {
        type: 'toggle',
        displayName: 'Disable',
        validation: {
          schema: {
            type: 'boolean',
          },
        },
      },
      justifyContent: {
        type: 'alignButtons',
        displayName: 'Align Text',
        validation: {
          schema: {
            type: 'string',
          },
        },
      },
    },
    exposedVariables: {
      value: 2,
      searchText: '',
    },
    actions: [
      {
        handle: 'selectOption',
        displayName: 'Select option',
        params: [{ handle: 'select', displayName: 'Select' }],
      },
    ],
    definition: {
      others: {
        showOnDesktop: { value: '{{true}}' },
        showOnMobile: { value: '{{false}}' },
      },
      validation: {
        customRule: { value: null },
      },
      properties: {
        label: { value: 'Select' },
        value: { value: '{{2}}' },
        values: { value: '{{[1,2,3]}}' },
        display_values: { value: '{{["one", "two", "three"]}}' },
        visible: { value: '{{true}}' },
        loadingState: { value: '{{false}}' },
      },
      events: [],
      styles: {
        borderRadius: { value: '0' },
        visibility: { value: '{{true}}' },
        disabledState: { value: '{{false}}' },
        justifyContent: { value: 'left' },
      },
    },
  },
  {
    name: 'Multiselect',
    displayName: 'Multiselect',
    description: 'Select multiple values from options',
    defaultSize: {
      width: 12,
      height: 30,
    },
    component: 'Multiselect',
    others: {
      showOnDesktop: { type: 'toggle', displayName: 'Show on desktop' },
      showOnMobile: { type: 'toggle', displayName: 'Show on mobile' },
    },
    actions: [
      {
        handle: 'selectOption',
        displayName: 'Select Option',
        params: [
          {
            handle: 'option',
            displayName: 'Option',
          },
        ],
      },
      {
        handle: 'deselectOption',
        displayName: 'Deselect Option',
        params: [
          {
            handle: 'option',
            displayName: 'Option',
          },
        ],
      },
      {
        handle: 'clearSelections',
        displayName: 'Clear selections',
      },
    ],
    properties: {
      label: {
        type: 'code',
        displayName: 'Label',
        validation: {
          schema: { type: 'string' },
        },
      },
      value: {
        type: 'code',
        displayName: 'Default value',
        validation: {
          schema: { type: 'array', element: { type: 'union', schemas: [{ type: 'string' }, { type: 'number' }] } },
        },
      },
      values: {
        type: 'code',
        displayName: 'Option values',
        validation: {
          schema: { type: 'array', element: { type: 'union', schemas: [{ type: 'string' }, { type: 'number' }] } },
        },
      },
      display_values: {
        type: 'code',
        displayName: 'Option labels',
        validation: {
          schema: { type: 'array', element: { type: 'string' } },
        },
      },
      showAllOption: {
        type: 'toggle',
        displayName: 'Enable select All option',
        validation: {
          schema: { type: 'boolean' },
        },
      },
    },
    events: {
      onSelect: { displayName: 'On select' },
    },
    styles: {
      borderRadius: {
        type: 'code',
        displayName: 'Border radius',
        validation: {
          schema: { type: 'union', schemas: [{ type: 'string' }, { type: 'number' }] },
        },
      },
      visibility: {
        type: 'toggle',
        displayName: 'Visibility',
        validation: {
          schema: { type: 'boolean' },
        },
      },
      disabledState: {
        type: 'toggle',
        displayName: 'Disable',
        validation: {
          schema: { type: 'boolean' },
        },
      },
    },
    exposedVariables: {
      values: {},
    },
    definition: {
      others: {
        showOnDesktop: { value: '{{true}}' },
        showOnMobile: { value: '{{false}}' },
      },
      properties: {
        label: { value: 'Select' },
        value: { value: '{{[2,3]}}' },
        values: { value: '{{[1,2,3]}}' },
        display_values: { value: '{{["one", "two", "three"]}}' },
        visible: { value: '{{true}}' },
      },
      events: [],
      styles: {
        borderRadius: { value: '0' },
        visibility: { value: '{{true}}' },
        disabledState: { value: '{{false}}' },
      },
    },
  },
  {
    name: 'RichTextEditor',
    displayName: 'Text Editor',
    description: 'Rich text editor',
    component: 'RichTextEditor',
    defaultSize: {
      width: 16,
      height: 210,
    },
    others: {
      showOnDesktop: { type: 'toggle', displayName: 'Show on desktop' },
      showOnMobile: { type: 'toggle', displayName: 'Show on mobile' },
    },
    properties: {
      placeholder: {
        type: 'code',
        displayName: 'Placeholder',
        validation: {
          schema: { type: 'string' },
        },
      },
      defaultValue: {
        type: 'code',
        displayName: 'Default Value',
        validation: {
          schema: { type: 'string' },
        },
      },
    },
    events: {},
    styles: {
      visibility: {
        type: 'toggle',
        displayName: 'Visibility',
        validation: {
          schema: {
            type: 'boolean',
          },
        },
      },
      disabledState: {
        type: 'toggle',
        displayName: 'Disable',
        validation: {
          schema: {
            type: 'boolean',
          },
        },
      },
    },
    exposedVariables: {
      value: '',
    },
    definition: {
      others: {
        showOnDesktop: { value: '{{true}}' },
        showOnMobile: { value: '{{false}}' },
      },
      properties: {
        placeholder: { value: 'Placeholder text' },
        defaultValue: { value: '' },
      },
      events: [],
      styles: {
        visibility: { value: '{{true}}' },
        disabledState: { value: '{{false}}' },
      },
    },
  },
  {
    name: 'Map',
    displayName: 'Map',
    description: 'Display Google Maps',
    component: 'Map',
    defaultSize: {
      width: 16,
      height: 420,
    },
    others: {
      showOnDesktop: { type: 'toggle', displayName: 'Show on desktop' },
      showOnMobile: { type: 'toggle', displayName: 'Show on mobile' },
    },
    properties: {
      initialLocation: {
        type: 'code',
        displayName: 'Initial location',
        tip: 'This location will be the initial center of the map',
        options: {
          mode: 'javascript',
          theme: 'duotone-light',
          className: 'map-location-input pr-2',
        },
        validation: {
          schema: {
            type: 'union',
            schemas: [{ type: 'array', element: { type: 'object' } }, { type: 'object' }],
          },
        },
      },
      defaultMarkers: {
        type: 'code',
        displayName: 'Default markers',
        options: {
          mode: 'javascript',
          theme: 'duotone-light',
          className: 'map-location-input pr-2',
        },
        validation: {
          schema: {
            type: 'union',
            schemas: [{ type: 'array', element: { type: 'object' } }, { type: 'object' }],
          },
        },
      },
      addNewMarkers: {
        type: 'toggle',
        displayName: 'Add new markers',
        validation: {
          schema: {
            type: 'boolean',
          },
        },
      },
      canSearch: {
        type: 'toggle',
        displayName: 'Search for places',
        validation: {
          schema: {
            type: 'boolean',
          },
        },
      },
    },
    events: {
      onBoundsChange: { displayName: 'On bounds change' },
      onCreateMarker: { displayName: 'On create marker' },
      onMarkerClick: { displayName: 'On marker click' },
    },
    actions: [
      {
        handle: 'setLocation',
        displayName: 'Set Location',
        params: [
          { handle: 'lat', displayName: 'Latitude' },
          { handle: 'lng', displayName: 'Longitude' },
        ],
      },
    ],
    styles: {
      visibility: {
        type: 'toggle',
        displayName: 'Visibility',
        validation: {
          schema: {
            type: 'boolean',
          },
        },
      },
      disabledState: {
        type: 'toggle',
        displayName: 'Disable',
        validation: {
          schema: {
            type: 'boolean',
          },
        },
      },
    },
    exposedVariables: {
      center: {},
    },
    definition: {
      others: {
        showOnDesktop: { value: '{{true}}' },
        showOnMobile: { value: '{{false}}' },
      },
      properties: {
        initialLocation: {
          value: `{{ {"lat": 40.7128, "lng": -73.935242} }}`,
        },
        defaultMarkers: {
          value: `{{ [{"lat": 40.7128, "lng": -73.935242}] }}`,
        },
        canSearch: {
          value: `{{true}}`,
        },
        addNewMarkers: { value: `{{true}}` },
      },
      events: [],
      styles: {
        visibility: { value: '{{true}}' },
        disabledState: { value: '{{false}}' },
      },
    },
  },
  {
    name: 'QrScanner',
    displayName: 'QR Scanner',
    description: 'Scan QR codes and hold its data',
    component: 'QrScanner',
    defaultSize: {
      width: 10,
      height: 300,
    },
    others: {
      showOnDesktop: { type: 'toggle', displayName: 'Show on desktop' },
      showOnMobile: { type: 'toggle', displayName: 'Show on mobile' },
    },
    properties: {},
    events: {
      onDetect: { displayName: 'On detect' },
    },
    styles: {
      visibility: {
        type: 'toggle',
        displayName: 'Visibility',
        validation: {
          schema: { type: 'boolean' },
        },
      },
      disabledState: {
        type: 'toggle',
        displayName: 'Disable',
        validation: {
          schema: { type: 'boolean' },
        },
      },
    },
    exposedVariables: {
      lastDetectedValue: '',
    },
    definition: {
      others: {
        showOnDesktop: { value: '{{true}}' },
        showOnMobile: { value: '{{true}}' },
      },
      properties: {},
      events: [],
      styles: {
        visibility: { value: '{{true}}' },
        disabledState: { value: '{{false}}' },
      },
    },
  },
  {
    name: 'StarRating',
    displayName: 'Rating',
    description: 'Star rating',
    component: 'StarRating',
    defaultSize: {
      width: 10,
      height: 30,
    },
    others: {
      showOnDesktop: { type: 'toggle', displayName: 'Show on desktop' },
      showOnMobile: { type: 'toggle', displayName: 'Show on mobile' },
    },
    properties: {
      label: {
        type: 'code',
        displayName: 'Label',
        validation: {
          schema: { type: 'string' },
        },
      },
      maxRating: {
        type: 'code',
        displayName: 'Number of stars',
        validation: {
          schema: { type: 'union', schemas: [{ type: 'string' }, { type: 'number' }] },
        },
      },
      defaultSelected: {
        type: 'code',
        displayName: 'Default no of selected stars',
        validation: {
          schema: { type: 'union', schemas: [{ type: 'string' }, { type: 'number' }] },
        },
      },
      allowHalfStar: {
        type: 'toggle',
        displayName: 'Enable half star',
        validation: {
          schema: { type: 'boolean' },
        },
      },
      tooltips: {
        type: 'code',
        displayName: 'Tooltips',
        validation: {
          schema: { type: 'array', element: { type: 'union', schemas: [{ type: 'string' }, { type: 'number' }] } },
        },
      },
    },
    events: {
      onChange: { displayName: 'On Change' },
    },
    styles: {
      textColor: {
        type: 'color',
        displayName: 'Star Color',
        validation: {
          schema: { type: 'string' },
        },
      },
      labelColor: {
        type: 'color',
        displayName: 'Label Color',
        validation: {
          schema: { type: 'string' },
        },
      },
      visibility: {
        type: 'toggle',
        displayName: 'Visibility',
        validation: {
          schema: { type: 'boolean' },
        },
      },
      disabledState: {
        type: 'toggle',
        displayName: 'Disable',
        validation: {
          schema: { type: 'boolean' },
        },
      },
    },
    exposedVariables: {
      value: 0,
    },
    definition: {
      others: {
        showOnDesktop: { value: '{{true}}' },
        showOnMobile: { value: '{{false}}' },
      },
      properties: {
        label: { value: 'Select your rating' },
        maxRating: { value: '5' },
        defaultSelected: { value: '5' },
        allowHalfStar: { value: '{{false}}' },
        visible: { value: '{{true}}' },
        tooltips: { value: '{{[]}}' },
      },
      events: [],
      styles: {
        textColor: { value: '#ffb400' },
        labelColor: { value: '' },
        visibility: { value: '{{true}}' },
        disabledState: { value: '{{false}}' },
      },
    },
  },
  {
    name: 'Divider',
    displayName: 'Divider',
    description: 'Separator between components',
    component: 'Divider',
    defaultSize: {
      width: 10,
      height: 10,
    },
    others: {
      showOnDesktop: { type: 'toggle', displayName: 'Show on desktop' },
      showOnMobile: { type: 'toggle', displayName: 'Show on mobile' },
    },
    properties: {},
    events: {},
    styles: {
      dividerColor: {
        type: 'color',
        displayName: 'Divider Color',
        validation: {
          schema: { type: 'string' },
        },
      },
      visibility: {
        type: 'toggle',
        displayName: 'Visibility',
        validation: {
          schema: { type: 'boolean' },
        },
      },
    },
    exposedVariables: {
      value: {},
    },
    definition: {
      others: {
        showOnDesktop: { value: '{{true}}' },
        showOnMobile: { value: '{{false}}' },
      },
      properties: {},
      events: [],
      styles: {
        visibility: { value: '{{true}}' },
        dividerColor: { value: '' },
      },
    },
  },
  {
    name: 'FilePicker',
    displayName: 'File Picker',
    description: 'File Picker',
    component: 'FilePicker',
    defaultSize: {
      width: 15,
      height: 100,
    },
    others: {
      showOnDesktop: { type: 'toggle', displayName: 'Show on desktop' },
      showOnMobile: { type: 'toggle', displayName: 'Show on mobile' },
    },
    actions: [
      {
        handle: 'clearFiles',
        displayName: 'Clear Files',
      },
    ],
    properties: {
      instructionText: {
        type: 'code',
        displayName: 'Instruction Text',
        validation: {
          schema: { type: 'string' },
        },
      },
      enableDropzone: {
        type: 'code',
        displayName: 'Use Drop zone',
        validation: {
          schema: { type: 'boolean' },
        },
      },
      enablePicker: {
        type: 'code',
        displayName: 'Use File Picker',
        validation: {
          schema: { type: 'boolean' },
        },
      },
      enableMultiple: {
        type: 'code',
        displayName: 'Pick multiple files',
        validation: {
          schema: { type: 'boolean' },
        },
      },
      maxFileCount: {
        type: 'code',
        displayName: 'Max file count',
        validation: {
          schema: {
            type: 'union',
            schemas: [{ type: 'string' }, { type: 'number' }],
          },
        },
      },
      fileType: {
        type: 'code',
        displayName: 'Accept file types',
        validation: {
          schema: {
            type: 'string',
          },
        },
      },
      maxSize: {
        type: 'code',
        displayName: 'Max size limit (Bytes)',
        validation: {
          schema: {
            type: 'union',
            schemas: [{ type: 'string' }, { type: 'number' }],
          },
        },
      },
      minSize: {
        type: 'code',
        displayName: 'Min size limit (Bytes)',
        validation: {
          schema: {
            type: 'union',
            schemas: [{ type: 'string' }, { type: 'number' }],
          },
        },
      },
      parseContent: {
        type: 'toggle',
        displayName: 'Parse content',
        validation: {
          schema: {
            type: 'boolean',
          },
        },
      },
      parseFileType: {
        type: 'select',
        displayName: 'File type',
        options: [
          { name: 'Autodetect from extension', value: 'auto-detect' },
          { name: 'CSV', value: 'csv' },
          { name: 'Microsoft Excel - xls', value: 'vnd.ms-excel' },
          {
            name: 'Microsoft Excel - xlsx',
            value: 'vnd.openxmlformats-officedocument.spreadsheetml.sheet',
          },
        ],
        validation: {
          schema: {
            type: 'string',
          },
        },
      },
    },
    events: {
      onFileSelected: { displayName: 'On File Selected' },
      onFileLoaded: { displayName: 'On File Loaded' },
      onFileDeselected: { displayName: 'On File Deselected' },
    },
    styles: {
      visibility: {
        type: 'toggle',
        displayName: 'Visibility',
        validation: {
          schema: {
            type: 'boolean',
          },
        },
      },
      disabledState: {
        type: 'toggle',
        displayName: 'Disable',
        validation: {
          schema: {
            type: 'boolean',
          },
        },
      },
      borderRadius: {
        type: 'code',
        displayName: 'Border radius',
        validation: {
          schema: {
            type: 'union',
            schemas: [{ type: 'string' }, { type: 'number' }],
          },
        },
      },
    },
    exposedVariables: {
      file: [{ name: '', content: '', dataURL: '', type: '', parsedData: '' }],
      isParsing: false,
    },
    definition: {
      others: {
        showOnDesktop: { value: '{{true}}' },
        showOnMobile: { value: '{{false}}' },
      },
      properties: {
        instructionText: { value: 'Drag and Drop some files here, or click to select files' },
        enableDropzone: { value: '{{true}}' },
        enablePicker: { value: '{{true}}' },
        maxFileCount: { value: '{{2}}' },
        enableMultiple: { value: '{{false}}' },
        fileType: { value: '{{"image/*"}}' },
        maxSize: { value: '{{1048576}}' },
        minSize: { value: '{{50}}' },
        parseContent: { value: '{{false}}' },
        parseFileType: { value: 'auto-detect' },
      },
      events: [],
      styles: {
        visibility: { value: '{{true}}' },
        disabledState: { value: '{{false}}' },
        borderRadius: { value: '{{0}}' },
      },
    },
  },
  {
    name: 'Calendar',
    displayName: 'Calendar',
    description: 'Calendar',
    component: 'Calendar',
    defaultSize: {
      width: 30,
      height: 600,
    },
    others: {
      showOnDesktop: { type: 'toggle', displayName: 'Show on desktop' },
      showOnMobile: { type: 'toggle', displayName: 'Show on mobile' },
    },
    properties: {
      dateFormat: { type: 'code', displayName: 'Date format' },
      defaultDate: { type: 'code', displayName: 'Default date' },
      events: { type: 'code', displayName: 'Events' },
      resources: { type: 'code', displayName: 'Resources' },
      defaultView: { type: 'code', displayName: 'Default view' },
      startTime: {
        type: 'code',
        displayName: 'Start time on week and day view',
      },
      endTime: { type: 'code', displayName: 'End time on week and day view' },
      displayToolbar: { type: 'toggle', displayName: 'Show toolbar' },
      displayViewSwitcher: {
        type: 'toggle',
        displayName: 'Show view switcher',
      },
      highlightToday: { type: 'toggle', displayName: 'Highlight today' },
      showPopOverOnEventClick: {
        type: 'toggle',
        displayName: 'Show popover when event is clicked',
      },
    },
    events: {
      onCalendarEventSelect: { displayName: 'On Event Select' },
      onCalendarSlotSelect: { displayName: 'On Slot Select' },
      onCalendarNavigate: { displayName: 'On Date Navigate' },
      onCalendarViewChange: { displayName: 'On View Change' },
    },
    styles: {
      visibility: { type: 'toggle', displayName: 'Visibility' },
      cellSizeInViewsClassifiedByResource: {
        type: 'select',
        displayName: 'Cell size in views classified by resource',
        options: [
          { name: 'Compact', value: 'compact' },
          { name: 'Spacious', value: 'spacious' },
        ],
      },
      weekDateFormat: {
        type: 'code',
        displayName: 'Header date format on week view',
      },
    },
    exposedVariables: {
      selectedEvent: {},
      selectedSlots: {},
      currentView: 'month',
      currentDate: undefined,
    },
    definition: {
      others: {
        showOnDesktop: { value: '{{true}}' },
        showOnMobile: { value: '{{false}}' },
      },
      properties: {
        dateFormat: {
          value: 'MM-DD-YYYY HH:mm:ss A Z',
        },
        defaultDate: {
          value: '{{moment().format("MM-DD-YYYY HH:mm:ss A Z")}}',
        },
        events: {
          value:
            "{{[\n\t\t{\n\t\t\t title: 'Sample event',\n\t\t\t start: `${moment().startOf('day').format('MM-DD-YYYY HH:mm:ss A Z')}`,\n\t\t\t end: `${moment().endOf('day').format('MM-DD-YYYY HH:mm:ss A Z')}`,\n\t\t\t allDay: false,\n\t\t\t color: '#4D72DA'\n\t\t}\n]}}",
        },
        resources: {
          value: '{{[]}}',
        },
        defaultView: {
          value: "{{'month'}}",
        },
        startTime: {
          value: "{{moment().startOf('day').format('MM-DD-YYYY HH:mm:ss A Z')}}",
        },
        endTime: {
          value: "{{moment().endOf('day').format('MM-DD-YYYY HH:mm:ss A Z')}}",
        },
        displayToolbar: {
          value: true,
        },
        displayViewSwitcher: {
          value: true,
        },
        highlightToday: {
          value: true,
        },
        showPopOverOnEventClick: {
          value: false,
        },
      },
      events: [],
      styles: {
        visibility: { value: '{{true}}' },
        cellSizeInViewsClassifiedByResource: { value: 'spacious' },
        weekDateFormat: { value: 'DD MMM' },
      },
    },
  },
  {
    name: 'Iframe',
    displayName: 'Iframe',
    description: 'Display an Iframe',
    defaultSize: {
      width: 10,
      height: 310,
    },
    component: 'IFrame',
    others: {
      showOnDesktop: { type: 'toggle', displayName: 'Show on desktop' },
      showOnMobile: { type: 'toggle', displayName: 'Show on mobile' },
    },
    properties: {
      source: {
        type: 'code',
        displayName: 'URL',
        validation: {
          schema: { type: 'string' },
        },
      },
    },
    events: {},
    styles: {
      visibility: {
        type: 'toggle',
        displayName: 'Visibility',
        validation: {
          schema: { type: 'boolean' },
        },
      },
      disabledState: {
        type: 'toggle',
        displayName: 'Disable',
        validation: {
          schema: { type: 'boolean' },
        },
      },
    },
    exposedVariables: {},
    definition: {
      others: {
        showOnDesktop: { value: '{{true}}' },
        showOnMobile: { value: '{{false}}' },
      },
      properties: {
        source: { value: 'https://tooljet.io/' },
        visible: { value: '{{true}}' },
      },
      events: [],
      styles: {
        visibility: { value: '{{true}}' },
        disabledState: { value: '{{false}}' },
      },
    },
  },
  {
    name: 'CodeEditor',
    displayName: 'Code Editor',
    description: 'Code Editor',
    component: 'CodeEditor',
    defaultSize: {
      width: 15,
      height: 120,
    },
    others: {
      showOnDesktop: { type: 'toggle', displayName: 'Show on desktop' },
      showOnMobile: { type: 'toggle', displayName: 'Show on mobile' },
    },
    properties: {
      enableLineNumber: {
        type: 'code',
        displayName: 'Show Line Number',
        validation: {
          schema: { type: 'boolean' },
        },
      },
      mode: {
        type: 'code',
        displayName: 'Mode',
        validation: {
          schema: { type: 'string' },
        },
      },
      placeholder: {
        type: 'code',
        displayName: 'Placeholder',
        validation: {
          schema: { type: 'string' },
        },
      },
    },
    events: {},
    styles: {
      visibility: {
        type: 'toggle',
        displayName: 'Visibility',
        validation: {
          schema: { type: 'boolean' },
        },
      },
      disabledState: {
        type: 'toggle',
        displayName: 'Disable',
        validation: {
          schema: { type: 'boolean' },
        },
      },
      borderRadius: {
        type: 'code',
        displayName: 'Border radius',
        validation: {
          schema: { type: 'union', schemas: [{ type: 'string' }, { type: 'number' }] },
        },
      },
    },
    exposedVariables: {
      value: '',
    },
    definition: {
      others: {
        showOnDesktop: { value: '{{true}}' },
        showOnMobile: { value: '{{false}}' },
      },
      properties: {
        enableLineNumber: { value: '{{true}}' },
        mode: { value: 'javascript' },
        placeholder: { value: '' },
      },
      events: [],
      styles: {
        visibility: { value: '{{true}}' },
        disabledState: { value: '{{false}}' },
        borderRadius: { value: '{{0}}' },
      },
    },
  },
  {
    name: 'Tabs',
    displayName: 'Tabs',
    description: 'Tabs component',
    defaultSize: {
      width: 30,
      height: 300,
    },
    defaultChildren: [
      {
        componentName: 'Image',
        layout: {
          top: 60,
          left: 37,
          height: 100,
        },
        tab: 0,
        properties: ['source'],
        defaultValue: {
          source: 'https://uploads-ssl.webflow.com/6266634263b9179f76b2236e/62666392f32677b5cb2fb84b_logo.svg',
        },
      },
      {
        componentName: 'Text',
        layout: {
          top: 100,
          left: 17,
          height: 50,
          width: 34,
        },
        tab: 1,
        properties: ['text'],
        defaultValue: {
          text: 'Open-source low-code framework to build & deploy internal tools within minutes.',
        },
      },
      {
        componentName: 'Table',
        layout: {
          top: 0,
          left: 1,
          width: 42,
          height: 250,
        },
        tab: 2,
      },
    ],
    component: 'Tabs',
    others: {
      showOnDesktop: { type: 'toggle', displayName: 'Show on desktop' },
      showOnMobile: { type: 'toggle', displayName: 'Show on mobile' },
    },
    properties: {
      tabs: {
        type: 'code',
        displayName: 'Tabs',
        validation: {
          schema: {
            type: 'array',
            element: {
              type: 'object',
              object: {
                id: {
                  type: 'union',
                  schemas: [{ type: 'string' }, { type: 'number' }],
                },
              },
            },
          },
        },
      },
      defaultTab: {
        type: 'code',
        displayName: 'Default tab',
        validation: {
          schema: {
            type: 'union',
            schemas: [{ type: 'string' }, { type: 'number' }],
          },
        },
      },
      hideTabs: {
        type: 'toggle',
        displayName: 'Hide Tabs',
        validation: {
          schema: {
            type: 'boolean',
          },
        },
      },
      renderOnlyActiveTab: {
        type: 'toggle',
        displayName: 'Render only active tab',
        validation: {
          schema: {
            type: 'boolean',
          },
        },
      },
    },
    events: { onTabSwitch: { displayName: 'On tab switch' } },
    styles: {
      highlightColor: {
        type: 'color',
        displayName: 'Highlight Color',
        validation: {
          schema: { type: 'string' },
        },
      },
      visibility: {
        type: 'toggle',
        displayName: 'Visibility',
        validation: {
          schema: {
            type: 'boolean',
          },
        },
      },
      disabledState: {
        type: 'toggle',
        displayName: 'Disable',
        validation: {
          schema: {
            type: 'boolean',
          },
        },
      },
      tabWidth: {
        type: 'select',
        displayName: 'Tab width',
        options: [
          { name: 'Auto', value: 'auto' },
          { name: 'Equally split', value: 'split' },
        ],
      },
    },
    actions: [
      {
        handle: 'setTab',
        displayName: 'Set current tab',
        params: [
          {
            handle: 'id',
            displayName: 'Id',
          },
        ],
      },
    ],
    exposedVariables: { currentTab: '' },
    definition: {
      others: {
        showOnDesktop: { value: '{{true}}' },
        showOnMobile: { value: '{{false}}' },
      },
      properties: {
        tabs: {
          value:
            "{{[ \n\t\t{ title: 'Home', id: '0' }, \n\t\t{ title: 'Profile', id: '1' }, \n\t\t{ title: 'Settings', id: '2' } \n ]}}",
        },
        defaultTab: { value: '0' },
        hideTabs: { value: false },
        renderOnlyActiveTab: { value: true },
      },
      events: [],
      styles: {
        highlightColor: { value: '' },
        visibility: { value: '{{true}}' },
        disabledState: { value: '{{false}}' },
        tabWidth: { value: 'auto' },
      },
    },
  },
  {
    name: 'Timer',
    displayName: 'Timer',
    description: 'timer',
    component: 'Timer',
    defaultSize: {
      width: 11,
      height: 128,
    },
    others: {
      showOnDesktop: { type: 'toggle', displayName: 'Show on desktop' },
      showOnMobile: { type: 'toggle', displayName: 'Show on mobile' },
    },
    properties: {
      value: {
        type: 'code',
        displayName: 'Default value',
        validation: {
          schema: { type: 'string' },
        },
      },
      type: {
        type: 'select',
        displayName: 'Timer type',
        options: [
          { name: 'Count Up', value: 'countUp' },
          { name: 'Count Down', value: 'countDown' },
        ],
        validation: {
          schema: { type: 'string' },
        },
      },
    },
    validation: {},
    events: {
      onStart: { displayName: 'On Start' },
      onResume: { displayName: 'On Resume' },
      onPause: { displayName: 'On Pause' },
      onCountDownFinish: { displayName: 'On Count Down Finish' },
      onReset: { displayName: 'On Reset' },
    },
    styles: {
      visibility: {
        type: 'toggle',
        displayName: 'Visibility',
        validation: {
          schema: { type: 'boolean' },
        },
      },
      disabledState: {
        type: 'toggle',
        displayName: 'Disable',
        validation: {
          schema: { type: 'boolean' },
        },
      },
    },
    exposedVariables: {
      value: '',
    },
    definition: {
      validation: {},
      others: {
        showOnDesktop: { value: '{{true}}' },
        showOnMobile: { value: '{{false}}' },
      },
      properties: {
        value: {
          value: '00:00:00:000',
        },
        type: {
          value: 'countUp',
        },
      },
      defaults: [
        {
          type: 'countUp',
          value: '00:00:00:000',
          paramName: 'value',
        },
        {
          type: 'countDown',
          value: '00:00:10:000',
          paramName: 'value',
        },
      ],
      events: [],
      styles: {
        visibility: { value: '{{true}}' },
        disabledState: { value: '{{false}}' },
      },
    },
  },
  {
    name: 'Listview',
    displayName: 'List View',
    description: 'Wrapper for multiple components',
    defaultSize: {
      width: 20,
      height: 300,
    },
    defaultChildren: [
      {
        componentName: 'Image',
        layout: {
          top: 15,
          left: 6.976744186046512,
          height: 100,
        },
        properties: ['source'],
        accessorKey: 'imageURL',
      },
      {
        componentName: 'Text',
        layout: {
          top: 50,
          left: 27,
          height: 30,
        },
        properties: ['text'],
        accessorKey: 'text',
      },
      {
        componentName: 'Button',
        layout: {
          top: 50,
          left: 60,
          height: 30,
        },
        incrementWidth: 2,
        properties: ['text'],
        accessorKey: 'buttonText',
      },
    ],
    component: 'Listview',
    others: {
      showOnDesktop: { type: 'toggle', displayName: 'Show on desktop' },
      showOnMobile: { type: 'toggle', displayName: 'Show on mobile' },
    },
    properties: {
      data: {
        type: 'code',
        displayName: 'List data',
        validation: {
          schema: { type: 'array', element: { type: 'object' } },
        },
      },
      rowHeight: {
        type: 'code',
        displayName: 'Row height',
        validation: {
          schema: { type: 'union', schemas: [{ type: 'string' }, { type: 'number' }] },
        },
      },
      showBorder: {
        type: 'code',
        displayName: 'Show bottom border',
        validation: {
          schema: { type: 'boolean' },
        },
      },
    },
    events: {
      onRowClicked: { displayName: 'Row clicked' },
    },
    styles: {
      backgroundColor: {
        type: 'color',
        displayName: 'Background color',
        validation: {
          schema: { type: 'string' },
        },
      },
      borderColor: {
        type: 'color',
        displayName: 'Border color',
        validation: {
          schema: { type: 'string' },
        },
      },
      visibility: {
        type: 'toggle',
        displayName: 'Visibility',
        validation: {
          schema: { type: 'boolean' },
        },
      },
      disabledState: {
        type: 'toggle',
        displayName: 'Disable',
        validation: {
          schema: { type: 'boolean' },
        },
      },
      borderRadius: {
        type: 'number',
        displayName: 'Border radius',
        validation: {
          schema: { type: 'union', schemas: [{ type: 'string' }, { type: 'number' }] },
        },
      },
    },
    exposedVariables: {
      data: [{}],
    },
    definition: {
      others: {
        showOnDesktop: { value: '{{true}}' },
        showOnMobile: { value: '{{false}}' },
      },
      properties: {
        data: {
          value: `{{[
  { imageURL: 'https://www.svgrepo.com/show/34217/image.svg', text: 'Sample text 1', buttonText: 'Button 1' },
    { imageURL: 'https://www.svgrepo.com/show/34217/image.svg', text: 'Sample text 1', buttonText: 'Button 2' },
    { imageURL: 'https://www.svgrepo.com/show/34217/image.svg', text: 'Sample text 1', buttonText: 'Button 3' },
  ]}}`,
        },
        rowHeight: {
          value: '100',
        },
        visible: { value: '{{true}}' },
        showBorder: { value: '{{true}}' },
      },
      events: [],
      styles: {
        backgroundColor: { value: '#fff' },
        borderColor: { value: '#dadcde' },
        visibility: { value: '{{true}}' },
        disabledState: { value: '{{false}}' },
        borderRadius: { value: '{{0}}' },
      },
    },
  },
  {
    name: 'Tags',
    displayName: 'Tags',
    description: 'Content can be shown as tags',
    component: 'Tags',
    defaultSize: {
      width: 8,
      height: 30,
    },
    others: {
      showOnDesktop: { type: 'toggle', displayName: 'Show on desktop' },
      showOnMobile: { type: 'toggle', displayName: 'Show on mobile' },
    },
    properties: {
      data: {
        type: 'code',
        displayName: 'Tags',
        validation: {
          schema: {
            type: 'array',
            element: {
              type: 'object',
              object: { title: { type: 'string' }, color: { type: 'string' }, textColor: { type: 'string' } },
            },
          },
        },
      },
    },
    events: {},
    styles: {
      visibility: {
        type: 'toggle',
        displayName: 'Visibility',
        validation: {
          schema: { type: 'boolean' },
        },
      },
    },
    exposedVariables: {},
    definition: {
      others: {
        showOnDesktop: { value: '{{true}}' },
        showOnMobile: { value: '{{false}}' },
      },
      properties: {
        data: {
          value:
            "{{ [ \n\t\t{ title: 'success', color: '#2fb344', textColor: '#fff' }, \n\t\t{ title: 'info', color: '#206bc4', textColor: '#fff'  }, \n\t\t{ title: 'warning', color: '#f59f00', textColor: '#fff'  }, \n\t\t{ title: 'danger', color: '#d63939', textColor: '#fff' } ] }}",
        },
      },
      events: [],
      styles: {
        visibility: { value: '{{true}}' },
      },
    },
  },
  {
    name: 'Pagination',
    displayName: 'Pagination',
    description: 'Pagination ',
    component: 'Pagination',
    defaultSize: {
      width: 10,
      height: 30,
    },
    others: {
      showOnDesktop: { type: 'toggle', displayName: 'Show on desktop' },
      showOnMobile: { type: 'toggle', displayName: 'Show on mobile' },
    },
    properties: {
      numberOfPages: {
        type: 'code',
        displayName: 'Number of pages',
        validation: {
          schema: { type: 'number' },
        },
      },
      defaultPageIndex: {
        type: 'code',
        displayName: 'Default page index',
        validation: {
          schema: { type: 'number' },
        },
      },
    },
    validation: {},
    events: {
      onPageChange: { displayName: 'On Page Change' },
    },
    styles: {
      visibility: {
        type: 'toggle',
        displayName: 'Visibility',
        validation: {
          schema: { type: 'boolean' },
        },
      },
      disabledState: {
        type: 'toggle',
        displayName: 'Disable',
        validation: {
          schema: { type: 'boolean' },
        },
      },
    },
    exposedVariables: {
      totalPages: null,
      currentPageIndex: null,
    },
    definition: {
      validation: {},
      others: {
        showOnDesktop: { value: '{{true}}' },
        showOnMobile: { value: '{{false}}' },
      },
      properties: {
        numberOfPages: {
          value: '{{5}}',
        },
        defaultPageIndex: {
          value: '{{1}}',
        },
      },
      events: [],
      styles: {
        visibility: { value: '{{true}}' },
        disabledState: { value: '{{false}}' },
      },
    },
  },
  {
    name: 'CircularProgressbar',
    displayName: 'Circular Progressbar',
    description: 'Show the progress using circular progressbar',
    component: 'CircularProgressBar',
    defaultSize: {
      width: 7,
      height: 50,
    },
    others: {
      showOnDesktop: { type: 'toggle', displayName: 'Show on desktop' },
      showOnMobile: { type: 'toggle', displayName: 'Show on mobile' },
    },
    properties: {
      text: {
        type: 'code',
        displayName: 'Text',
        validation: {
          schema: { type: 'string' },
        },
      },
      progress: {
        type: 'code',
        displayName: 'Progress',
        validation: {
          schema: { type: 'union', schemas: [{ type: 'string' }, { type: 'number' }] },
        },
      },
    },
    events: {},
    styles: {
      color: {
        type: 'color',
        displayName: 'Color',
        validation: {
          schema: { type: 'string' },
        },
      },
      textColor: {
        type: 'color',
        displayName: 'Text Color',
        validation: {
          schema: { type: 'string' },
        },
      },
      textSize: {
        type: 'code',
        displayName: 'Text Size',
        validation: {
          schema: { type: 'union', schemas: [{ type: 'string' }, { type: 'number' }] },
        },
      },
      strokeWidth: {
        type: 'code',
        displayName: 'Stroke Width',
        validation: {
          schema: { type: 'union', schemas: [{ type: 'string' }, { type: 'number' }] },
        },
      },
      counterClockwise: {
        type: 'code',
        displayName: 'Counter Clockwise',
        validation: {
          schema: { type: 'boolean' },
        },
      },
      circleRatio: {
        type: 'code',
        displayName: 'Circle Ratio',
        validation: {
          schema: { type: 'union', schemas: [{ type: 'string' }, { type: 'number' }] },
        },
      },
      visibility: {
        type: 'toggle',
        displayName: 'Visibility',
        validation: {
          schema: { type: 'boolean' },
        },
      },
    },
    exposedVariables: {},
    definition: {
      others: {
        showOnDesktop: { value: '{{true}}' },
        showOnMobile: { value: '{{false}}' },
      },
      properties: {
        text: {
          value: '',
        },
        progress: {
          value: '{{50}}',
        },
      },
      events: [],
      styles: {
        color: { value: '' },
        textColor: { value: '' },
        textSize: { value: '{{16}}' },
        strokeWidth: { value: '{{8}}' },
        counterClockwise: { value: '{{false}}' },
        circleRatio: { value: '{{1}}' },
        visibility: { value: '{{true}}' },
      },
    },
  },
  {
    name: 'Spinner',
    displayName: 'Spinner',
    description: 'Spinner can be used to display loading status',
    component: 'Spinner',
    defaultSize: {
      width: 4,
      height: 30,
    },
    others: {
      showOnDesktop: { type: 'toggle', displayName: 'Show on desktop' },
      showOnMobile: { type: 'toggle', displayName: 'Show on mobile' },
    },
    properties: {},
    events: {},
    styles: {
      visibility: {
        type: 'toggle',
        displayName: 'Visibility',
        validation: {
          schema: { type: 'boolean' },
        },
      },
      colour: {
        type: 'color',
        displayName: 'Colour',
        validation: {
          schema: { type: 'string' },
        },
      },
      size: {
        type: 'select',
        displayName: 'Size',
        options: [
          { name: 'small', value: 'sm' },
          { name: 'large', value: 'lg' },
        ],
        validation: {
          schema: { type: 'string' },
        },
      },
    },
    exposedVariables: {},
    definition: {
      others: {
        showOnDesktop: { value: '{{true}}' },
        showOnMobile: { value: '{{false}}' },
      },
      properties: {},
      events: [],
      styles: {
        visibility: { value: '{{true}}' },
        size: { value: 'sm' },
        colour: { value: '#0565ff' },
      },
    },
  },
  {
    name: 'Statistics',
    displayName: 'Statistics',
    description: 'Statistics can be used to display different statistical information',
    component: 'Statistics',
    defaultSize: {
      width: 9.2,
      height: 152,
    },
    others: {
      showOnDesktop: { type: 'toggle', displayName: 'Show on desktop' },
      showOnMobile: { type: 'toggle', displayName: 'Show on mobile' },
    },
    properties: {
      primaryValueLabel: {
        type: 'code',
        displayName: 'Primary value label',
        validation: { schema: { type: 'string' } },
      },
      primaryValue: { type: 'code', displayName: 'Primary value', validation: { schema: { type: 'string' } } },
      hideSecondary: {
        type: 'toggle',
        displayName: 'Hide secondary value',
        validation: { schema: { type: 'boolean' } },
      },
      secondaryValueLabel: {
        type: 'code',
        displayName: 'Secondary value label',
        validation: { schema: { type: 'string' } },
      },
      secondaryValue: { type: 'code', displayName: 'Secondary value', validation: { schema: { type: 'string' } } },
      secondarySignDisplay: {
        type: 'code',
        displayName: 'Secondary sign display',

        validation: { schema: { type: 'string' } },
      },
      loadingState: { type: 'toggle', displayName: 'Loading State', validation: { schema: { type: 'boolean' } } },
    },
    events: {},
    styles: {
      primaryLabelColour: {
        type: 'color',
        displayName: 'Primary Label Colour',
        validation: { schema: { type: 'string' } },
      },
      primaryTextColour: {
        type: 'color',
        displayName: 'Primary Text  Colour',
        validation: { schema: { type: 'string' } },
      },
      secondaryLabelColour: {
        type: 'color',
        displayName: 'Secondary Label Colour',
        validation: { schema: { type: 'string' } },
      },
      secondaryTextColour: {
        type: 'color',
        displayName: 'Secondary Text Colour',
        validation: { schema: { type: 'string' } },
      },
      visibility: {
        type: 'toggle',
        displayName: 'Visibility',
        validation: { schema: { type: 'boolean' } },
      },
    },
    definition: {
      others: {
        showOnDesktop: { value: '{{true}}' },
        showOnMobile: { value: '{{false}}' },
      },
      properties: {
        primaryValueLabel: { value: 'This months earnings' },
        primaryValue: { value: '682.3' },
        secondaryValueLabel: { value: 'Last month' },
        secondaryValue: { value: '2.85' },
        secondarySignDisplay: { value: 'positive' },
        loadingState: { value: `{{false}}` },
      },
      events: [],
      styles: {
        primaryLabelColour: { value: '#8092AB' },
        primaryTextColour: { value: '#000000' },
        secondaryLabelColour: { value: '#8092AB' },
        secondaryTextColour: { value: '#36AF8B' },
        visibility: { value: '{{true}}' },
      },
    },
  },
  {
    name: 'RangeSlider',
    displayName: 'Range Slider',
    description: 'Can be used to show slider with a range',
    component: 'RangeSlider',
    defaultSize: {
      width: 9,
      height: 30,
    },
    others: {
      showOnDesktop: { type: 'toggle', displayName: 'Show on desktop' },
      showOnMobile: { type: 'toggle', displayName: 'Show on mobile' },
    },
    properties: {
      min: {
        type: 'number',
        displayName: 'Min',
        validation: {
          schema: { type: 'number' },
        },
      },
      max: {
        type: 'number',
        displayName: 'Max',
        validation: {
          schema: { type: 'number' },
        },
      },
      value: {
        type: 'code',
        displayName: 'Value',
        validation: {
          schema: { type: 'union', schemas: [{ type: 'string' }, { type: 'number' }] },
        },
      },
      enableTwoHandle: {
        type: 'toggle',
        displayName: 'Two handles',
        validation: {
          schema: { type: 'boolean' },
        },
      },
    },
    events: {},
    styles: {
      lineColor: {
        type: 'color',
        displayName: 'Line color',
        validation: {
          schema: { type: 'string' },
        },
      },
      handleColor: {
        type: 'color',
        displayName: 'Handle color',
        validation: {
          schema: { type: 'string' },
        },
      },
      trackColor: {
        type: 'color',
        displayName: 'Track color',
        validation: {
          schema: { type: 'string' },
        },
      },
      visibility: {
        type: 'code',
        displayName: 'Visibility',
        validation: {
          schema: { type: 'boolean' },
        },
      },
    },
    exposedVariables: {
      value: null,
    },
    definition: {
      others: {
        showOnDesktop: { value: true },
        showOnMobile: { value: false },
      },
      properties: {
        min: {
          value: '{{0}}',
        },
        max: {
          value: '{{100}}',
        },
        value: {
          value: '{{50}}',
        },
        enableTwoHandle: { value: false },
      },
      events: [],
      styles: {
        lineColor: { value: '' },
        handleColor: { value: '' },
        trackColor: { value: '' },
        visibility: { value: '{{true}}' },
      },
    },
  },
  {
    name: 'Timeline',
    displayName: 'Timeline',
    description: 'Visual representation of a sequence of events',
    component: 'Timeline',
    properties: {
      data: {
        type: 'code',
        displayName: 'Timeline data',
        validation: {
          schema: { type: 'array', element: { type: 'object' } },
        },
      },
      hideDate: {
        type: 'toggle',
        displayName: 'Hide Date',
        validation: {
          schema: { type: 'boolean' },
        },
      },
    },
    defaultSize: {
      width: 20,
      height: 270,
    },
    others: {
      showOnDesktop: { type: 'toggle', displayName: 'Show on desktop' },
      showOnMobile: { type: 'toggle', displayName: 'Show on mobile' },
    },
    events: {},
    styles: {
      visibility: {
        type: 'toggle',
        displayName: 'Visibility',
        validation: { schema: { type: 'boolean' } },
      },
    },
    exposedVariables: {
      value: {},
    },
    definition: {
      others: {
        showOnDesktop: { value: '{{true}}' },
        showOnMobile: { value: '{{false}}' },
      },
      properties: {
        data: {
          value:
            "{{ [ \n\t\t{ title: 'Product Launched', subTitle: 'First version of our product released to public', date: '20/10/2021', iconBackgroundColor: '#4d72fa'},\n\t\t { title: 'First Signup', subTitle: 'Congratulations! We got our first signup', date: '22/10/2021', iconBackgroundColor: '#4d72fa'}, \n\t\t { title: 'First Payment', subTitle: 'Hurray! We got our first payment', date: '01/11/2021', iconBackgroundColor: '#4d72fa'} \n] }}",
        },
        hideDate: { value: '{{false}}' },
      },
      events: [],
      styles: {
        visibility: { value: '{{true}}' },
      },
    },
  },
  {
    name: 'SvgImage',
    displayName: 'Svg Image',
    description: 'Svg image',
    component: 'SvgImage',
    properties: {
      data: {
        type: 'code',
        displayName: 'Svg  data',
        validation: {
          schema: { type: 'string' },
        },
      },
    },
    defaultSize: {
      width: 4,
      height: 50,
    },
    others: {
      showOnDesktop: { type: 'toggle', displayName: 'Show on desktop' },
      showOnMobile: { type: 'toggle', displayName: 'Show on mobile' },
    },
    events: {},
    styles: {
      visibility: {
        type: 'toggle',
        displayName: 'Visibility',
        validation: {
          schema: { type: 'boolean' },
        },
      },
    },
    exposedVariables: {
      value: {},
    },
    definition: {
      others: {
        showOnDesktop: { value: '{{true}}' },
        showOnMobile: { value: '{{false}}' },
      },
      properties: {
        data: {
          value:
            '<svg xmlns="http://www.w3.org/2000/svg" class="icon" width="24" height="24" viewBox="0 0 24 24" stroke-width="2" stroke="currentColor" fill="none" stroke-linecap="round" stroke-linejoin="round"><path stroke="none" d="M0 0h24v24H0z" fill="none"/><rect x="4" y="4" width="6" height="6" rx="1" /><rect x="4" y="14" width="6" height="6" rx="1" /><rect x="14" y="14" width="6" height="6" rx="1" /><line x1="14" y1="7" x2="20" y2="7" /><line x1="17" y1="4" x2="17" y2="10" /></svg>',
        },
      },
      events: [],
      styles: {
        visibility: { value: '{{true}}' },
      },
    },
  },
  {
    name: 'Html',
    displayName: 'HTML Viewer',
    description: 'HTML Viewer',
    component: 'Html',
    defaultSize: {
      width: 10,
      height: 310,
    },
    properties: {
      rawHtml: {
        type: 'code',
        displayName: 'Raw HTML',
        validation: {
          schema: { type: 'string' },
        },
      },
    },
    others: {
      showOnDesktop: { type: 'toggle', displayName: 'Show on desktop' },
      showOnMobile: { type: 'toggle', displayName: 'Show on mobile' },
    },
    events: {},
    styles: {
      visibility: {
        type: 'toggle',
        displayName: 'Visibility',
        validation: {
          schema: { type: 'boolean' },
        },
      },
    },
    exposedVariables: {},
    definition: {
      others: {
        showOnDesktop: { value: '{{true}}' },
        showOnMobile: { value: '{{false}}' },
      },
      properties: {
        rawHtml: {
          value: `<body><main><section class="hero" style="height:306px;display: flex;
          justify-content: center;padding:0 1px;align-items: center;text-align:center">You can build your custom HTML-CSS template here</section></main></body>`,
        },
      },
      events: [],
      styles: {
        visibility: { value: '{{true}}' },
      },
    },
  },
  {
    name: 'VerticalDivider',
    displayName: 'Vertical Divider',
    description: 'Vertical Separator between components',
    component: 'VerticalDivider',
    defaultSize: {
      width: 2,
      height: 100,
    },
    others: {
      showOnDesktop: { type: 'toggle', displayName: 'Show on desktop' },
      showOnMobile: { type: 'toggle', displayName: 'Show on mobile' },
    },
    properties: {},
    events: {},
    styles: {
      dividerColor: {
        type: 'color',
        displayName: 'Divider Color',
        validation: {
          schema: { type: 'string' },
        },
      },
      visibility: {
        type: 'toggle',
        displayName: 'Visibility',
        validation: {
          schema: { type: 'boolean' },
        },
      },
    },
    exposedVariables: {
      value: {},
    },
    definition: {
      others: {
        showOnDesktop: { value: '{{true}}' },
        showOnMobile: { value: '{{false}}' },
      },
      properties: {},
      events: [],
      styles: {
        visibility: { value: '{{true}}' },
        dividerColor: { value: '' },
      },
    },
  },
  {
    name: 'CustomComponent',
    displayName: 'Custom Component',
    description: 'Visual representation of a sequence of events',
    component: 'CustomComponent',
    properties: {
      data: { type: 'code', displayName: 'Data', validation: { schema: { type: 'object' } } },
      code: { type: 'code', displayName: 'Code' },
    },
    defaultSize: {
      width: 20,
      height: 140,
    },
    others: {
      showOnDesktop: { type: 'toggle', displayName: 'Show on desktop' },
      showOnMobile: { type: 'toggle', displayName: 'Show on mobile' },
    },
    events: {},
    styles: {
      visibility: {
        type: 'toggle',
        displayName: 'Visibility',
        validation: { schema: { type: 'boolean' } },
      },
    },
    exposedVariables: {
      data: { value: `{{{ title: 'Hi! There', buttonText: 'Update Title'}}}` },
    },
    definition: {
      others: {
        showOnDesktop: { value: '{{true}}' },
        showOnMobile: { value: '{{false}}' },
      },
      properties: {
        visible: { value: '{{true}}' },
        data: {
          value: `{{{ title: 'Hi! There', buttonText: 'Update Title'}}}`,
        },
        code: {
          value: `import React from 'https://cdn.skypack.dev/react';
import ReactDOM from 'https://cdn.skypack.dev/react-dom';
import { Button, Container } from 'https://cdn.skypack.dev/@material-ui/core';
const MyCustomComponent = ({data, updateData, runQuery}) => (
  <Container>
      <h1>{data.title}</h1>
      <Button
        color="primary"
        variant="outlined"
        onClick={() => {updateData({title: 'Hello World!!'})}}
      >
        {data.buttonText}
      </Button>
    </Container>
);
const ConnectedComponent = Tooljet.connectComponent(MyCustomComponent);
ReactDOM.render(<ConnectedComponent />, document.body);`,
          skipResolve: true,
        },
      },
      events: [],
      styles: {
        visibility: { value: '{{true}}' },
      },
    },
  },
  {
    name: 'ButtonGroup',
    displayName: 'Button Group',
    description: 'ButtonGroup',
    component: 'ButtonGroup',
    properties: {
      label: {
        type: 'code',
        displayName: 'label',
        validation: {
          schema: { type: 'string' },
        },
      },
      values: {
        type: 'code',
        displayName: 'values',
        validation: {
          schema: {
            type: 'union',
            schemas: [{ type: 'array', element: { type: 'union', schemas: [{ type: 'string' }, { type: 'number' }] } }],
          },
        },
      },
      labels: {
        type: 'code',
        displayName: 'Labels',
        validation: {
          schema: {
            type: 'union',
            schemas: [{ type: 'array', element: { type: 'union', schemas: [{ type: 'string' }, { type: 'number' }] } }],
          },
        },
      },
      defaultSelected: {
        type: 'code',
        displayName: 'Default selected',
        validation: {
          schema: {
            type: 'union',
            schemas: [{ type: 'array', element: { type: 'union', schemas: [{ type: 'string' }, { type: 'number' }] } }],
          },
        },
      },
      multiSelection: {
        type: 'toggle',
        displayName: 'Enable multiple selection',

        validation: {
          schema: { type: 'boolean' },
        },
      },
    },
    defaultSize: {
      width: 12,
      height: 80,
    },
    others: {
      showOnDesktop: { type: 'toggle', displayName: 'Show on desktop' },
      showOnMobile: { type: 'toggle', displayName: 'Show on mobile' },
    },
    events: {
      onClick: { displayName: 'On click' },
    },
    styles: {
      backgroundColor: {
        type: 'color',
        displayName: 'Background color',
        validation: {
          schema: { type: 'string' },
        },
      },
      textColor: {
        type: 'color',
        displayName: 'Text color',
        validation: {
          schema: { type: 'string' },
        },
      },
      visibility: {
        type: 'toggle',
        displayName: 'Visibility',
        validation: {
          schema: { type: 'boolean' },
        },
      },
      disabledState: {
        type: 'toggle',
        displayName: 'Disable',
        validation: {
          schema: { type: 'boolean' },
        },
      },
      borderRadius: {
        type: 'number',
        displayName: 'Border radius',
        validation: {
          schema: { type: 'number' },
          defaultValue: false,
        },
      },
      selectedTextColor: {
        type: 'color',
        displayName: 'Selected text colour',
        validation: {
          schema: { type: 'string' },
        },
      },
      selectedBackgroundColor: {
        type: 'color',
        displayName: 'Selected background color',
        validation: {
          schema: { type: 'string' },
        },
      },
    },
    exposedVariables: {
      selected: [1],
    },
    definition: {
      others: {
        showOnDesktop: { value: '{{true}}' },
        showOnMobile: { value: '{{false}}' },
      },
      properties: {
        label: { value: `Button group` },
        defaultSelected: { value: '{{[1]}}' },
        values: { value: '{{[1,2,3]}}' },
        labels: { value: '{{[]}}' },
        multiSelection: { value: '{{false}}' },
      },
      events: [],
      styles: {
        backgroundColor: { value: '' },
        textColor: { value: '' },
        visibility: { value: '{{true}}' },
        borderRadius: { value: '{{0}}' },
        disabledState: { value: '{{false}}' },
        selectedTextColor: { value: '' },
        selectedBackgroundColor: { value: '' },
      },
    },
  },
  {
    name: 'PDF',
    displayName: 'PDF',
    description: 'Embed PDF file',
    component: 'PDF',
    properties: {
      url: { type: 'code', displayName: 'File URL', validation: { schema: { type: 'string' } } },
      scale: { type: 'toggle', displayName: 'Scale page to width', validation: { schema: { type: 'boolean' } } },
      pageControls: { type: 'toggle', displayName: 'Show page controls', validation: { schema: { type: 'boolean' } } },
      showDownloadOption: {
        type: 'toggle',
        displayName: 'Show the Download',
        validation: { schema: { type: 'boolean' } },
      },
    },
    defaultSize: {
      width: 20,
      height: 640,
    },
    others: {
      showOnDesktop: { type: 'toggle', displayName: 'Show on desktop' },
      showOnMobile: { type: 'toggle', displayName: 'Show on mobile' },
    },
    events: {},
    styles: {
      visibility: {
        type: 'toggle',
        displayName: 'Visibility',
        validation: { schema: { type: 'boolean' } },
      },
    },
    exposedVariables: {},
    definition: {
      others: {
        showOnDesktop: { value: '{{true}}' },
        showOnMobile: { value: '{{false}}' },
      },
      properties: {
        url: {
          value:
            'https://upload.wikimedia.org/wikipedia/commons/e/ee/Guideline_No._GD-Ed-2214_Marman_Clamp_Systems_Design_Guidelines.pdf',
        },
        scale: {
          value: '{{true}}',
        },
        pageControls: {
          value: `{{true}}`,
        },
        showDownloadOption: {
          value: `{{true}}`,
        },
      },
      events: [],
      styles: {
        visibility: { value: '{{true}}' },
      },
    },
  },

  {
    name: 'Steps',
    displayName: 'Steps',
    description: 'Steps',
    component: 'Steps',
    properties: {
      steps: {
        type: 'code',
        displayName: 'Steps',
        validation: {
          schema: {
            type: 'array',
            element: { type: 'object', object: { id: { type: 'number' } } },
          },
        },
      },
      currentStep: {
        type: 'code',
        displayName: 'Current step',
        validation: {
          schema: { type: 'number' },
        },
      },
      stepsSelectable: {
        type: 'toggle',
        displayName: 'Steps selectable',
        validation: {
          schema: { type: 'boolean' },
        },
      },
    },
    defaultSize: {
      width: 22,
      height: 38,
    },
    others: {
      showOnDesktop: { type: 'toggle', displayName: 'Show on desktop' },
      showOnMobile: { type: 'toggle', displayName: 'Show on mobile' },
    },
    events: {
      onSelect: { displayName: 'On select' },
    },
    styles: {
      color: {
        type: 'color',
        displayName: 'Color',
        validation: {
          schema: { type: 'string' },
        },
      },
      textColor: {
        type: 'color',
        displayName: 'Text color',
        validation: {
          schema: { type: 'string' },
        },
      },
      theme: {
        type: 'select',
        displayName: 'Theme',
        options: [
          { name: 'titles', value: 'titles' },
          { name: 'numbers', value: 'numbers' },
          { name: 'plain', value: 'plain' },
        ],
        validation: {
          schema: { type: 'string' },
        },
      },
      visibility: {
        type: 'toggle',
        displayName: 'Visibility',
        validation: {
          schema: { type: 'boolean' },
        },
      },
    },
    exposedVariables: {
      currentStepId: '3',
    },
    definition: {
      others: {
        showOnDesktop: { value: '{{true}}' },
        showOnMobile: { value: '{{false}}' },
      },
      properties: {
        steps: {
          value: `{{ [{ name: 'step 1', tooltip: 'some tooltip', id: 1},{ name: 'step 2', tooltip: 'some tooltip', id: 2},{ name: 'step 3', tooltip: 'some tooltip', id: 3},{ name: 'step 4', tooltip: 'some tooltip', id: 4},{ name: 'step 5', tooltip: 'some tooltip', id: 5}]}}`,
        },
        currentStep: { value: '{{3}}' },
        stepsSelectable: { value: true },
      },
      events: [],
      styles: {
        visibility: { value: '{{true}}' },
        theme: { value: 'titles' },
        color: { value: '' },
        textColor: { value: '' },
      },
    },
  },
  {
    name: 'KanbanBoard',
    displayName: 'Kanban Board',
    description: 'Kanban Board',
    component: 'KanbanBoard',
    defaultSize: {
      width: 40,
      height: 490,
    },
    others: {
      showOnDesktop: { type: 'toggle', displayName: 'Show on desktop' },
      showOnMobile: { type: 'toggle', displayName: 'Show on mobile' },
    },
    properties: {
      columns: { type: 'code', displayName: 'Columns' },
      cardData: { type: 'code', displayName: 'Card Data' },
      enableAddCard: { type: 'toggle', displayName: 'Enable Add Card' },
    },
    events: {
      onCardAdded: { displayName: 'Card added' },
      onCardRemoved: { displayName: 'Card removed' },
      onCardMoved: { displayName: 'Card moved' },
      onCardSelected: { displayName: 'Card selected' },
      onCardUpdated: { displayName: 'Card updated' },
    },
    styles: {
      disabledState: { type: 'toggle', displayName: 'Disable' },
      visibility: { type: 'toggle', displayName: 'Visibility' },
      width: { type: 'number', displayName: 'Width' },
      minWidth: { type: 'number', displayName: 'Min Width' },
      accentColor: { type: 'color', displayName: 'Accent color' },
    },
    exposedVariables: {
      columns: {},
      lastAddedCard: {},
      lastRemovedCard: {},
      lastCardMovement: {},
      lastUpdatedCard: {},
    },
    definition: {
      others: {
        showOnDesktop: { value: '{{true}}' },
        showOnMobile: { value: '{{false}}' },
      },
      properties: {
        columns: {
          value: '{{[{ "id": "1", "title": "to do" },{ "id": "2", "title": "in progress" }]}}',
        },
        cardData: {
          value:
            '{{[{ id: "01", title: "one", columnId: "1" },{ id: "02", title: "two", columnId: "1" },{ id: "03", title: "three", columnId: "2" }]}}',
        },
        enableAddCard: {
          value: `{{true}}`,
        },
      },
      events: [],
      styles: {
        visibility: { value: '{{true}}' },
        disabledState: { value: '{{false}}' },
        width: { value: '{{400}}' },
        minWidth: { value: '{{200}}' },
        textColor: { value: '' },
      },
    },
  },
  {
    name: 'ColorPicker',
    displayName: 'Color Picker',
    description: 'Color Picker Palette',
    component: 'ColorPicker',
    properties: {
      defaultColor: { type: 'color', displayName: 'Default Color' },
    },
    defaultSize: {
      width: 9,
      height: 40,
    },
    actions: [
      {
        displayName: 'Set Color',
        handle: 'setColor',
        params: [{ handle: 'color', displayName: 'color', defaultValue: '#ffffff', type: 'color' }],
      },
    ],
    others: {
      showOnDesktop: { type: 'toggle', displayName: 'Show on desktop' },
      showOnMobile: { type: 'toggle', displayName: 'Show on mobile' },
    },
    events: {},
    styles: {
      visibility: { type: 'toggle', displayName: 'Visibility' },
    },
    exposedVariables: {
      selectedColorHex: '#000000',
      selectedColorRGB: 'rgb(0,0,0)',
      selectedColorRGBA: 'rgba(0, 0, 0, 1)',
    },
    definition: {
      others: {
        showOnDesktop: { value: '{{true}}' },
        showOnMobile: { value: '{{false}}' },
      },
      properties: {
        defaultColor: {
          value: '#000000',
        },
      },
      events: [],
      styles: {
        visibility: { value: '{{true}}' },
      },
    },
  },
  {
    name: 'TreeSelect',
    displayName: 'Tree Select',
    description: 'Select values from a tree view',
    defaultSize: {
      width: 12,
      height: 200,
    },
    component: 'TreeSelect',
    others: {
      showOnDesktop: { type: 'toggle', displayName: 'Show on desktop' },
      showOnMobile: { type: 'toggle', displayName: 'Show on mobile' },
    },
    properties: {
      label: { type: 'code', displayName: 'Title' },
      data: { type: 'code', displayName: 'Structure' },
      checkedData: { type: 'code', displayName: 'Checked Values' },
      expandedData: { type: 'code', displayName: 'Expanded Values' },
    },
    events: {
      onChange: { displayName: 'On change' },
      onCheck: { displayName: 'On check' },
      onUnCheck: { displayName: 'On uncheck' },
    },
    styles: {
      textColor: { type: 'color', displayName: 'Text Color' },
      checkboxColor: { type: 'color', displayName: 'Checkbox Color' },
      visibility: { type: 'toggle', displayName: 'Visibility' },
      disabledState: { type: 'toggle', displayName: 'Disable' },
    },
    exposedVariables: {
      checked: ['asia', 'china', 'beijing', 'shanghai', 'japan', 'india', 'delhi', 'mumbai', 'bengaluru'],
      expanded: ['asia'],
      checkedPathArray: [
        ['asia'],
        ['asia', 'china'],
        ['asia', 'china', 'beijing'],
        ['asia', 'china', 'shanghai'],
        ['asia', 'japan'],
        ['asia', 'india'],
        ['asia', 'india', 'delhi'],
        ['asia', 'india', 'mumbai'],
        ['asia', 'india', 'bengaluru'],
      ],
      checkedPathStrings: [
        'asia',
        'asia-china',
        'asia-china-beijing',
        'asia-china-shanghai',
        'asia-japan',
        'asia-india',
        'asia-india-delhi',
        'asia-india-mumbai',
        'asia-india-bengaluru',
      ],
    },
    definition: {
      others: {
        showOnDesktop: { value: '{{true}}' },
        showOnMobile: { value: '{{false}}' },
      },
      properties: {
        label: { value: 'Countries' },
        data: {
          value:
            '{{[{"label":"Asia","value":"asia","children":[{"label":"China","value":"china","children":[{"label":"Beijing","value":"beijing"},{"label":"Shanghai","value":"shanghai"}]},{"label":"Japan","value":"japan"},{"label":"India","value":"india","children":[{"label":"Delhi","value":"delhi"},{"label":"Mumbai","value":"mumbai"},{"label":"Bengaluru","value":"bengaluru"}]}]},{"label":"Europe","value":"europe","children":[{"label":"France","value":"france"},{"label":"Spain","value":"spain"},{"label":"England","value":"england"}]},{"label":"Africa","value":"africa"}]}}',
        },
        checkedData: { value: '{{["asia"]}}' },
        expandedData: { value: '{{["asia"]}}' },
      },
      events: [],
      styles: {
        textColor: { value: '' },
        checkboxColor: { value: '' },
        visibility: { value: '{{true}}' },
        disabledState: { value: '{{false}}' },
      },
    },
  },
  {
    name: 'Link',
    displayName: 'Link',
    description: 'Add link to the text',
    defaultSize: {
      width: 6,
      height: 30,
    },
    component: 'Link',
    others: {
      showOnDesktop: { type: 'toggle', displayName: 'Show on desktop' },
      showOnMobile: { type: 'toggle', displayName: 'Show on mobile' },
    },
    properties: {
      linkTarget: {
        type: 'code',
        displayName: 'Link Target',
        validation: {
          schema: { type: 'string' },
        },
      },
      linkText: {
        type: 'code',
        displayName: 'Link Text',
        validation: {
          schema: { type: 'string' },
        },
      },
      targetType: {
        type: 'select',
        displayName: 'Target Type',
        options: [
          { name: 'New Tab', value: 'new' },
          { name: 'Same Tab', value: 'same' },
        ],
        validation: {
          schema: { type: 'string' },
        },
      },
    },
    events: {
      onClick: { displayName: 'On click' },
      onHover: { displayName: 'On hover' },
    },
    styles: {
      textColor: {
        type: 'color',
        displayName: 'Text Color',
        validation: {
          schema: { type: 'string' },
        },
      },
      textSize: {
        type: 'number',
        displayName: 'Text Size',
        validation: {
          schema: { type: 'number' },
        },
      },
      underline: {
        type: 'select',
        displayName: 'Underline',
        options: [
          { name: 'Never', value: 'no-underline' },
          { name: 'On Hover', value: 'on-hover' },
          { name: 'Always', value: 'underline' },
        ],
        validation: {
          schema: { type: 'string' },
        },
      },
      visibility: {
        type: 'toggle',
        displayName: 'Visibility',
        validation: {
          schema: { type: 'boolean' },
        },
      },
    },
    exposedVariables: {},
    actions: [
      {
        handle: 'click',
        displayName: 'Click',
      },
    ],
    definition: {
      others: {
        showOnDesktop: { value: '{{true}}' },
        showOnMobile: { value: '{{false}}' },
      },
      properties: {
        linkTarget: { value: 'https://dev.to/' },
        linkText: { value: 'Click here' },
        targetType: { value: 'new' },
      },
      events: [],
      styles: {
        textColor: { value: '#375FCF' },
        textSize: { value: 14 },
        underline: { value: 'on-hover' },
        visibility: { value: '{{true}}' },
      },
    },
  },
  {
    name: 'Icon',
    displayName: 'Icon',
    description: 'Icon',
    defaultSize: {
      width: 5,
      height: 48,
    },
    component: 'Icon',
    others: {
      showOnDesktop: { type: 'toggle', displayName: 'Show on desktop' },
      showOnMobile: { type: 'toggle', displayName: 'Show on mobile' },
    },
    properties: {
      icon: {
        type: 'iconPicker',
        displayName: 'Icon',
        validation: {
          schema: { type: 'string' },
        },
      },
    },
    events: {
      onClick: { displayName: 'On click' },
      onHover: { displayName: 'On hover' },
    },
    styles: {
      iconColor: {
        type: 'color',
        displayName: 'Icon Color',
        validation: {
          schema: { type: 'string' },
        },
      },
      visibility: {
        type: 'toggle',
        displayName: 'Visibility',
        validation: {
          schema: { type: 'boolean' },
        },
      },
    },
    exposedVariables: {},
    actions: [
      {
        handle: 'click',
        displayName: 'Click',
      },
      {
        displayName: 'Set Visibility',
        handle: 'setVisibility',
        params: [{ handle: 'value', displayName: 'Value', defaultValue: '{{true}}', type: 'toggle' }],
      },
    ],
    definition: {
      others: {
        showOnDesktop: { value: '{{true}}' },
        showOnMobile: { value: '{{false}}' },
      },
      properties: {
        icon: { value: 'IconHome2' },
      },
      events: [],
      styles: {
        iconColor: { value: '#000' },
        visibility: { value: '{{true}}' },
      },
    },
  },
];<|MERGE_RESOLUTION|>--- conflicted
+++ resolved
@@ -956,17 +956,15 @@
         displayName: 'Text Color',
         validation: { schema: { type: 'string' } },
       },
-<<<<<<< HEAD
       backgroundColor: {
         type: 'color',
         displayName: 'Background Color',
         validation: { schema: { type: 'string' }, defaultValue: '#fff' },
-=======
+      },
       borderColor: {
         type: 'color',
         displayName: 'Border Color',
         validation: { schema: { type: 'string' } },
->>>>>>> 2046eaf8
       },
       borderRadius: {
         type: 'code',
