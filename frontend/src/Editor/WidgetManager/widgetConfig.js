export const widgets = [
  {
    name: 'Table',
    displayName: 'Table',
    description: 'Display paginated tabular data',
    component: 'Table',
    properties: {
      title: {
        type: 'string',
        displayName: 'Title',
        validation: {
          schema: { type: 'string' },
        },
      },
      data: {
        type: 'code',
        displayName: 'Table data',
        validation: {
          schema: {
            type: 'array',
            element: { type: 'object' },
            optional: true,
          },
        },
      },
      loadingState: {
        type: 'toggle',
        displayName: 'Loading state',
        validation: {
          schema: { type: 'boolean' },
        },
      },
      columns: {
        type: 'array',
        displayName: 'Table Columns',
        // validation: {
        //   schema: {
        //     type: 'array',
        //     element: {
        //       type: 'union',
        //       schemas: [
        //         {
        //           type: 'object',
        //           object: {
        //             columnType: { type: 'string' },
        //             name: { type: 'string' },
        //             textWrap: { type: 'string' },
        //             key: { type: 'union', schemas: [{ type: 'string' }, { type: 'number' }] },
        //             textColor: { type: 'string' },
        //             regex: { type: 'string' },
        //             minLength: { type: 'union', schemas: [{ type: 'string' }, { type: 'number' }] },
        //             maxLength: { type: 'union', schemas: [{ type: 'string' }, { type: 'number' }] },
        //             customRule: { type: 'string' },
        //           },
        //         },
        //         {
        //           type: 'object',
        //           object: {
        //             columnType: { type: 'string' },
        //             name: { type: 'string' },
        //             key: { type: 'union', schemas: [{ type: 'string' }, { type: 'number' }] },
        //           },
        //           isEditable: { type: 'boolean' },
        //         },
        //         {
        //           type: 'object',
        //           object: {
        //             columnType: { type: 'string' },
        //             name: { type: 'string' },
        //             activeColor: { type: 'string' },
        //             isEditable: { type: 'boolean' },
        //           },
        //         },
        //         {
        //           type: 'object',
        //           object: {
        //             columnType: { type: 'string' },
        //             name: { type: 'string' },
        //             key: { type: 'union', schemas: [{ type: 'string' }, { type: 'number' }] },
        //             values: {
        //               type: 'union',
        //               schemas: [
        //                 { type: 'array', element: { type: 'string' } },
        //                 { type: 'array', element: { type: 'number' } },
        //               ],
        //             },
        //             labels: {
        //               type: 'union',
        //               schemas: [
        //                 { type: 'array', element: { type: 'string' } },
        //                 { type: 'array', element: { type: 'number' } },
        //               ],
        //             },
        //           },
        //           isEditable: { type: 'boolean' },
        //         },
        //         {
        //           type: 'object',
        //           object: {
        //             columnType: { type: 'string' },
        //             name: { type: 'string' },
        //             key: { type: 'union', schemas: [{ type: 'string' }, { type: 'number' }] },
        //             values: {
        //               type: 'union',
        //               schemas: [
        //                 { type: 'array', element: { type: 'string' } },
        //                 { type: 'array', element: { type: 'number' } },
        //               ],
        //             },
        //             labels: {
        //               type: 'union',
        //               schemas: [
        //                 { type: 'array', element: { type: 'string' } },
        //                 { type: 'array', element: { type: 'number' } },
        //               ],
        //             },
        //           },
        //           isEditable: { type: 'boolean' },
        //         },
        //         {
        //           type: 'object',
        //           object: {
        //             columnType: { type: 'string' },
        //             name: { type: 'string' },
        //             key: { type: 'union', schemas: [{ type: 'string' }, { type: 'number' }] },
        //             dateFormat: { type: 'string' },
        //             parseDateFormat: { type: 'string' },
        //             isTimeChecked: { type: 'boolean' },
        //             isEditable: { type: 'boolean' },
        //           },
        //         },
        //       ],
        //     },
        //   },
        // },
      },
      useDynamicColumn: {
        type: 'toggle',
        displayName: 'Use dynamic column',
        validation: {
          schema: { type: 'boolean' },
        },
      },
      columnData: {
        type: 'code',
        displayName: 'Column data',
      },
      rowsPerPage: {
        type: 'code',
        displayName: 'Number of rows per page',
        validation: {
          schema: { type: 'union', schemas: [{ type: 'string' }, { type: 'number' }] },
        },
      },

      enableNextButton: {
        type: 'toggle',
        displayName: 'Enable next page button',
        validation: {
          schema: { type: 'boolean' },
        },
      },
      enabledSort: {
        type: 'toggle',
        displayName: 'Enable column sorting',
        validation: {
          schema: { type: 'boolean' },
        },
      },
      hideColumnSelectorButton: {
        type: 'toggle',
        displayName: 'Hide column selector button',
        validation: {
          schema: { type: 'boolean' },
        },
      },
      enablePrevButton: {
        type: 'toggle',
        displayName: 'Enable previous page button',
        validation: {
          schema: { type: 'boolean' },
        },
      },
      totalRecords: {
        type: 'code',
        displayName: 'Total records server side',
        validation: {
          schema: { type: 'union', schemas: [{ type: 'string' }, { type: 'number' }] },
        },
      },
      // clientSidePagination: {
      //   type: 'toggle',
      //   displayName: 'Enable pagination',
      //   validation: {
      //     schema: { type: 'boolean' },
      //   },
      // },
      enablePagination: {
        type: 'toggle',
        displayName: 'Enable pagination',
        validation: {
          schema: { type: 'boolean' },
        },
      },
      serverSidePagination: {
        type: 'clientServerSwitch',
        displayName: 'Type',
        validation: {
          schema: { type: 'boolean' },
        },
        options: [
          { displayName: 'Client side', value: 'clientSide' },
          { displayName: 'Server side', value: 'serverSide' },
        ],
        // defaultValue: 'clientSide',
      },
      serverSideSearch: {
        type: 'clientServerSwitch',
        displayName: 'Type',
        options: [
          { displayName: 'Client side', value: 'clientSide' },
          { displayName: 'Server side', value: 'serverSide' },
        ],
        // defaultValue: 'clientSide',
        validation: {
          schema: { type: 'boolean' },
        },
      },
      serverSideSort: {
        type: 'clientServerSwitch',
        displayName: 'Type',
        validation: {
          schema: { type: 'boolean' },
        },
        options: [
          { displayName: 'Client side', value: 'clientSide' },
          { displayName: 'Server side', value: 'serverSide' },
        ],
        // defaultValue: 'clientSide',
      },
      serverSideFilter: {
        type: 'clientServerSwitch',
        displayName: 'Type',
        validation: {
          schema: { type: 'boolean' },
        },
        options: [
          { displayName: 'Client side', value: 'clientSide' },
          { displayName: 'Server side', value: 'serverSide' },
        ],
        defaultValue: 'clientSide',
      },
      actionButtonBackgroundColor: {
        type: 'color',
        displayName: 'Background color',
        validation: {
          schema: { type: 'string' },
        },
      },
      actionButtonTextColor: {
        type: 'color',
        displayName: 'Text color',
        validation: {
          schema: { type: 'string' },
        },
      },
      displaySearchBox: {
        type: 'toggle',
        displayName: 'Show search',
        validation: {
          schema: { type: 'boolean' },
        },
      },
      showDownloadButton: {
        type: 'toggle',
        displayName: 'Show download button',
        validation: {
          schema: { type: 'boolean' },
        },
      },
      showFilterButton: {
        type: 'toggle',
        displayName: 'Enable filtering',
        validation: {
          schema: { type: 'boolean' },
        },
      },
      showBulkUpdateActions: {
        type: 'toggle',
        displayName: 'Show update buttons',
        validation: {
          schema: { type: 'boolean' },
        },
      },
      allowSelection: {
        type: 'toggle',
        displayName: 'Allow selection',
        validation: {
          schema: { type: 'boolean' },
        },
      },
      showBulkSelector: {
        type: 'toggle',
        displayName: 'Bulk selection',
        validation: {
          schema: { type: 'boolean' },
        },
      },
      highlightSelectedRow: {
        type: 'toggle',
        displayName: 'Highlight selected row',
        validation: {
          schema: { type: 'boolean' },
        },
      },
      defaultSelectedRow: {
        type: 'code',
        displayName: 'Default selected row',
        validation: {
          schema: {
            type: 'object',
          },
        },
      },

      showAddNewRowButton: {
        type: 'toggle',
        displayName: 'Show add new row button',
        validation: {
          schema: { type: 'boolean' },
        },
      },
    },
    others: {
      showOnDesktop: { type: 'toggle', displayName: 'Show on desktop ' },
      showOnMobile: { type: 'toggle', displayName: 'Show on mobile' },
    },
    defaultSize: {
      width: 28.86,
      height: 456,
    },
    events: {
      onRowHovered: { displayName: 'Row hovered' },
      onRowClicked: { displayName: 'Row clicked' },
      onBulkUpdate: { displayName: 'Save changes' },
      onPageChanged: { displayName: 'Page changed' },
      onSearch: { displayName: 'Search' },
      onCancelChanges: { displayName: 'Cancel changes' },
      onSort: { displayName: 'Sort applied' },
      onCellValueChanged: { displayName: 'Cell value changed' },
      onFilterChanged: { displayName: 'Filter changed' },
      onNewRowsAdded: { displayName: 'Add new rows' },
    },
    styles: {
      textColor: {
        type: 'color',
        displayName: 'Text Color',
        validation: {
          schema: { type: 'string' },
        },
      },
      actionButtonRadius: {
        type: 'code',
        displayName: 'Action button radius',
        validation: {
          schema: { type: 'union', schemas: [{ type: 'string' }, { type: 'boolean' }] },
        },
      },
      tableType: {
        type: 'select',
        displayName: 'Table type',
        options: [
          { name: 'Bordered', value: 'table-bordered' },
          { name: 'Regular', value: 'table-classic' },
          { name: 'Striped', value: 'table-striped' },
        ],
        validation: {
          schema: { type: 'string' },
        },
      },
      cellSize: {
        type: 'select',
        displayName: 'Cell size',
        options: [
          { name: 'Condensed', value: 'condensed' },
          { name: 'Regular', value: 'regular' },
        ],
        validation: {
          schema: { type: 'string' },
        },
      },
      borderRadius: {
        type: 'code',
        displayName: 'Border radius',
        validation: {
          schema: { type: 'union', schemas: [{ type: 'string' }, { type: 'number' }] },
        },
      },
      visibility: {
        type: 'toggle',
        displayName: 'Visibility',
        validation: {
          schema: { type: 'boolean' },
        },
      },
      disabledState: {
        type: 'toggle',
        displayName: 'Disable',
        validation: {
          schema: { type: 'boolean' },
        },
      },
    },
    exposedVariables: {
      selectedRow: {},
      changeSet: {},
      dataUpdates: [],
      pageIndex: 1,
      searchText: '',
      selectedRows: [],
      filters: [],
    },
    actions: [
      {
        handle: 'setPage',
        displayName: 'Set page',
        params: [
          {
            handle: 'page',
            displayName: 'Page',
            defaultValue: '{{1}}',
          },
        ],
      },
      {
        handle: 'selectRow',
        displayName: 'Select row',
        params: [
          { handle: 'key', displayName: 'Key' },
          { handle: 'value', displayName: 'Value' },
        ],
      },
      {
        handle: 'deselectRow',
        displayName: 'Deselect row',
      },
      {
        handle: 'discardChanges',
        displayName: 'Discard Changes',
      },
      {
        handle: 'discardNewlyAddedRows',
        displayName: 'Discard newly added rows',
      },
      {
        displayName: 'Download table data',
        handle: 'downloadTableData',
        params: [
          {
            handle: 'type',
            displayName: 'Type',
            options: [
              { name: 'Download as Excel', value: 'xlsx' },
              { name: 'Download as CSV', value: 'csv' },
              { name: 'Download as PDF', value: 'pdf' },
            ],
            defaultValue: `{{Download as Excel}}`,
            type: 'select',
          },
        ],
      },
    ],
    definition: {
      others: {
        showOnDesktop: { value: '{{true}}' },
        showOnMobile: { value: '{{false}}' },
      },
      properties: {
        title: { value: 'Table' },
        visible: { value: '{{true}}' },
        loadingState: { value: '{{false}}' },
        data: {
          value:
            "{{ [ \n\t\t{ id: 1, name: 'Sarah', email: 'sarah@example.com'}, \n\t\t{ id: 2, name: 'Lisa', email: 'lisa@example.com'}, \n\t\t{ id: 3, name: 'Sam', email: 'sam@example.com'}, \n\t\t{ id: 4, name: 'Jon', email: 'jon@example.com'} \n] }}",
        },
        useDynamicColumn: { value: '{{false}}' },
        columnData: {
          value: "{{[{name: 'email', key: 'email'}, {name: 'Full name', key: 'name', isEditable: true}]}}",
        },
        rowsPerPage: { value: '{{10}}' },
        serverSidePagination: { value: '{{false}}' },
        enableNextButton: { value: '{{true}}' },
        enablePrevButton: { value: '{{true}}' },
        totalRecords: { value: '' },
        enablePagination: { value: '{{true}}' },
        serverSideSort: { value: '{{false}}' },
        serverSideFilter: { value: '{{false}}' },
        displaySearchBox: { value: '{{true}}' },
        showDownloadButton: { value: '{{true}}' },
        showFilterButton: { value: '{{true}}' },
        autogenerateColumns: { value: true, generateNestedColumns: true },
        columns: {
          value: [
            {
              name: 'id',
              id: 'e3ecbf7fa52c4d7210a93edb8f43776267a489bad52bd108be9588f790126737',
              autogenerated: true,
            },
            {
              name: 'name',
              id: '5d2a3744a006388aadd012fcc15cc0dbcb5f9130e0fbb64c558561c97118754a',
              autogenerated: true,
            },
            {
              name: 'email',
              id: 'afc9a5091750a1bd4760e38760de3b4be11a43452ae8ae07ce2eebc569fe9a7f',
              autogenerated: true,
            },
          ],
        },
        showBulkUpdateActions: { value: '{{true}}' },
        showBulkSelector: { value: '{{false}}' },
        highlightSelectedRow: { value: '{{false}}' },
        columnSizes: { value: '{{({})}}' },
        actions: { value: [] },
        enabledSort: { value: '{{true}}' },
        hideColumnSelectorButton: { value: '{{false}}' },
        defaultSelectedRow: { value: '{{{"id":1}}}' },
        showAddNewRowButton: { value: '{{true}}' },
        allowSelection: { value: '{{true}}' },
      },
      events: [],
      styles: {
        textColor: { value: '#000' },
        actionButtonRadius: { value: '0' },
        visibility: { value: '{{true}}' },
        disabledState: { value: '{{false}}' },
        cellSize: { value: 'regular' },
        borderRadius: { value: '0' },
        tableType: { value: 'table-classic' },
      },
    },
  },
  {
    name: 'Button',
    displayName: 'Button',
    description: 'Trigger actions: queries, alerts, set variables etc.',
    component: 'Button',
    defaultSize: {
      width: 3,
      height: 30,
    },
    others: {
      showOnDesktop: { type: 'toggle', displayName: 'Show on desktop' },
      showOnMobile: { type: 'toggle', displayName: 'Show on mobile' },
    },
    properties: {
      text: {
        type: 'code',
        displayName: 'Button text',
        validation: {
          schema: { type: 'string' },
        },
      },
      loadingState: {
        type: 'toggle',
        displayName: 'Loading state',
        validation: {
          schema: { type: 'boolean' },
        },
      },
    },
    events: {
      onClick: { displayName: 'On click' },
      onHover: { displayName: 'On hover' },
    },
    styles: {
      backgroundColor: {
        type: 'color',
        displayName: 'Background color',
        validation: {
          schema: { type: 'string' },
          defaultValue: false,
        },
      },
      textColor: {
        type: 'color',
        displayName: 'Text color',
        validation: {
          schema: { type: 'string' },
          defaultValue: false,
        },
      },
      loaderColor: {
        type: 'color',
        displayName: 'Loader color',
        validation: {
          schema: { type: 'string' },
          defaultValue: false,
        },
      },
      visibility: {
        type: 'toggle',
        displayName: 'Visibility',
        validation: {
          schema: { type: 'boolean' },
          defaultValue: false,
        },
      },
      disabledState: {
        type: 'toggle',
        displayName: 'Disable',
        validation: {
          schema: { type: 'boolean' },
          defaultValue: false,
        },
      },
      borderRadius: {
        type: 'number',
        displayName: 'Border radius',
        validation: {
          schema: { type: 'number' },
          defaultValue: false,
        },
      },
      borderColor: {
        type: 'color',
        displayName: 'Border color',
        validation: {
          schema: { type: 'string' },
          defaultValue: false,
        },
      },
    },
    exposedVariables: {
      buttonText: 'Button',
    },
    actions: [
      {
        handle: 'click',
        displayName: 'Click',
      },
      {
        handle: 'setText',
        displayName: 'Set Text',
        params: [{ handle: 'text', displayName: 'Text', defaultValue: 'New Text' }],
      },
      {
        handle: 'disable',
        displayName: 'Disable',
        params: [{ handle: 'disable', displayName: 'Value', defaultValue: `{{false}}`, type: 'toggle' }],
      },
      {
        handle: 'visibility',
        displayName: 'Visibility',
        params: [{ handle: 'visible', displayName: 'Value', defaultValue: `{{false}}`, type: 'toggle' }],
      },
      {
        handle: 'loading',
        displayName: 'Loading',
        params: [{ handle: 'loading', displayName: 'Value', defaultValue: `{{false}}`, type: 'toggle' }],
      },
    ],
    definition: {
      others: {
        showOnDesktop: { value: '{{true}}' },
        showOnMobile: { value: '{{false}}' },
      },
      properties: {
        text: { value: `Button` },
        loadingState: { value: `{{false}}` },
      },
      events: [],
      styles: {
        backgroundColor: { value: '#375FCF' },
        textColor: { value: '#fff' },
        loaderColor: { value: '#fff' },
        visibility: { value: '{{true}}' },
        borderRadius: { value: '{{0}}' },
        borderColor: { value: '#375FCF' },
        disabledState: { value: '{{false}}' },
      },
    },
  },
  {
    name: 'Chart',
    displayName: 'Chart',
    description: 'Visualize data',
    component: 'Chart',
    defaultSize: {
      width: 20,
      height: 400,
    },
    others: {
      showOnDesktop: { type: 'toggle', displayName: 'Show on desktop' },
      showOnMobile: { type: 'toggle', displayName: 'Show on mobile' },
    },
    properties: {
      title: {
        type: 'code',
        displayName: 'Title',
        validation: {
          schema: {
            type: 'string',
          },
        },
      },
      data: {
        type: 'json',
        displayName: 'Data',
        validation: {
          schema: { type: 'union', schemas: [{ type: 'string' }, { type: 'array' }] },
        },
      },
      loadingState: {
        type: 'toggle',
        displayName: 'Loading state',
        validation: {
          schema: { type: 'boolean' },
        },
      },
      markerColor: {
        type: 'color',
        displayName: 'Marker color',
        validation: {
          schema: {
            type: 'string',
          },
        },
      },
      showAxes: {
        type: 'toggle',
        displayName: 'Show axes',
        validation: {
          schema: {
            type: 'boolean',
          },
        },
      },
      showGridLines: {
        type: 'toggle',
        displayName: 'Show grid lines',
        validation: {
          schema: {
            type: 'boolean',
          },
        },
      },
      type: {
        type: 'select',
        displayName: 'Chart type',
        options: [
          { name: 'Line', value: 'line' },
          { name: 'Bar', value: 'bar' },
          { name: 'Pie', value: 'pie' },
        ],
        validation: {
          schema: {
            type: 'union',
            schemas: [{ type: 'string' }, { type: 'boolean' }, { type: 'number' }],
          },
        },
      },
      jsonDescription: {
        type: 'json',
        displayName: 'Json Description',
        validation: {
          schema: {
            type: 'string',
          },
        },
      },
      plotFromJson: {
        type: 'toggle',
        displayName: 'Use Plotly JSON schema',
        validation: {
          schema: {
            type: 'boolean',
          },
        },
      },
      barmode: {
        type: 'select',
        displayName: 'Bar mode',
        options: [
          { name: 'Stack', value: 'stack' },
          { name: 'Group', value: 'group' },
          { name: 'Overlay', value: 'overlay' },
          { name: 'Relative', value: 'relative' },
        ],
        validation: {
          schema: {
            schemas: { type: 'string' },
          },
        },
      },
    },
    events: {},
    styles: {
      padding: {
        type: 'code',
        displayName: 'Padding',
        validation: {
          schema: {
            type: 'union',
            schemas: [{ type: 'number' }, { type: 'string' }],
          },
        },
      },
      visibility: {
        type: 'toggle',
        displayName: 'Visibility',
        validation: {
          schema: {
            type: 'boolean',
          },
        },
      },
      disabledState: {
        type: 'toggle',
        displayName: 'Disable',
        validation: {
          schema: {
            type: 'boolean',
          },
        },
      },
    },
    exposedVariables: {
      show: null,
    },
    definition: {
      others: {
        showOnDesktop: { value: '{{true}}' },
        showOnMobile: { value: '{{false}}' },
      },
      properties: {
        title: { value: 'This title can be changed' },
        markerColor: { value: '#CDE1F8' },
        showAxes: { value: '{{true}}' },
        showGridLines: { value: '{{true}}' },
        plotFromJson: { value: '{{false}}' },
        loadingState: { value: `{{false}}` },
        barmode: { value: `group` },
        jsonDescription: {
          value: `{
            "data": [
                {
                    "x": [
                        "Jan",
                        "Feb",
                        "Mar"
                    ],
                    "y": [
                        100,
                        80,
                        40
                    ],
                    "type": "bar"
                }
            ]
        }`,
        },
        type: { value: `line` },
        data: {
          value: `[
  { "x": "Jan", "y": 100},
  { "x": "Feb", "y": 80},
  { "x": "Mar", "y": 40}
]`,
        },
      },
      events: [],
      styles: {
        padding: { value: '50' },
        visibility: { value: '{{true}}' },
        disabledState: { value: '{{false}}' },
      },
    },
  },
  {
    name: 'Modal',
    displayName: 'Modal',
    description: 'Show pop-up windows',
    component: 'Modal',
    defaultSize: {
      width: 10,
      height: 34,
    },
    others: {
      showOnDesktop: { type: 'toggle', displayName: 'Show on desktop' },
      showOnMobile: { type: 'toggle', displayName: 'Show on mobile' },
    },
    properties: {
      title: {
        type: 'code',
        displayName: 'Title',
        validation: {
          schema: { type: 'string' },
        },
      },
      loadingState: {
        type: 'toggle',
        displayName: 'Loading state',
        validation: {
          schema: { type: 'boolean' },
        },
      },
      useDefaultButton: {
        type: 'toggle',
        displayName: 'Use default trigger button',
        validation: {
          schema: {
            type: 'boolean',
          },
        },
      },
      triggerButtonLabel: {
        type: 'code',
        displayName: 'Trigger button label',
        validation: {
          schema: {
            type: 'string',
          },
        },
      },
      hideTitleBar: { type: 'toggle', displayName: 'Hide title bar' },
      hideCloseButton: { type: 'toggle', displayName: 'Hide close button' },
      hideOnEsc: { type: 'toggle', displayName: 'Close on escape key' },
      closeOnClickingOutside: { type: 'toggle', displayName: 'Close on clicking outside' },

      size: {
        type: 'select',
        displayName: 'Modal size',
        options: [
          { name: 'small', value: 'sm' },
          { name: 'medium', value: 'lg' },
          { name: 'large', value: 'xl' },
        ],
        validation: {
          schema: { type: 'string' },
        },
      },
      modalHeight: {
        type: 'code',
        displayName: 'Modal height',
        validation: {
          schema: { type: 'string' },
        },
      },
    },
    events: {
      onOpen: { displayName: 'On open' },
      onClose: { displayName: 'On close' },
    },
    styles: {
      headerBackgroundColor: {
        type: 'color',
        displayName: 'Header background color',
        validation: {
          schema: { type: 'string' },
        },
      },
      headerTextColor: {
        type: 'color',
        displayName: 'Header title color',
        validation: {
          schema: { type: 'string' },
        },
      },
      bodyBackgroundColor: {
        type: 'color',
        displayName: 'Body background color',
        validation: {
          schema: { type: 'string' },
        },
      },
      disabledState: {
        type: 'toggle',
        displayName: 'Disable',
        validation: {
          schema: { type: 'boolean' },
        },
      },
      visibility: {
        type: 'toggle',
        displayName: 'Visibility',
        validation: {
          schema: { type: 'boolean' },
          defaultValue: true,
        },
      },
      triggerButtonBackgroundColor: {
        type: 'color',
        displayName: 'Trigger button background color',
        validation: {
          schema: { type: 'string' },
          defaultValue: false,
        },
      },
      triggerButtonTextColor: {
        type: 'color',
        displayName: 'Trigger button text color',
        validation: {
          schema: { type: 'string' },
          defaultValue: false,
        },
      },
    },
    exposedVariables: {
      show: false,
    },
    actions: [
      {
        handle: 'open',
        displayName: 'Open',
      },
      {
        handle: 'close',
        displayName: 'Close',
      },
    ],
    definition: {
      others: {
        showOnDesktop: { value: '{{true}}' },
        showOnMobile: { value: '{{false}}' },
      },
      properties: {
        title: { value: 'This title can be changed' },
        loadingState: { value: `{{false}}` },
        useDefaultButton: { value: `{{true}}` },
        triggerButtonLabel: { value: `Launch Modal` },
        size: { value: 'lg' },
        hideTitleBar: { value: '{{false}}' },
        hideCloseButton: { value: '{{false}}' },
        hideOnEsc: { value: '{{true}}' },
        closeOnClickingOutside: { value: '{{false}}' },
        modalHeight: { value: '400px' },
      },
      events: [],
      styles: {
        headerBackgroundColor: { value: '#ffffffff' },
        headerTextColor: { value: '#000000' },
        bodyBackgroundColor: { value: '#ffffffff' },
        disabledState: { value: '{{false}}' },
        visibility: { value: '{{true}}' },
        triggerButtonBackgroundColor: { value: '#4D72FA' },
        triggerButtonTextColor: { value: '#ffffffff' },
      },
    },
  },
  {
    name: 'TextInput',
    displayName: 'Text Input',
    description: 'User text input field',
    component: 'TextInput',
    defaultSize: {
      width: 21,
      height: 41,
    },
    others: {
      showOnDesktop: { type: 'toggle', displayName: 'Show on desktop' },
      showOnMobile: { type: 'toggle', displayName: 'Show on mobile' },
    },
    properties: {
      label: {
        type: 'code',
        displayName: 'Label',
        validation: { schema: { type: 'string' } },
      },
      placeholder: {
        type: 'code',
        displayName: 'Placeholder',
        validation: {
          schema: { type: 'string' },
        },
      },
      value: {
        type: 'code',
        displayName: 'Default value',
        validation: {
          schema: {
            type: 'string',
          },
        },
      },
      loadingState: {
        type: 'toggle',
        displayName: 'Loading state',
        validation: { schema: { type: 'boolean' } },
        section: 'additionalActions',
      },
      visibility: {
        type: 'toggle',
        displayName: 'Visibility',
        validation: { schema: { type: 'boolean' } },
        section: 'additionalActions',
      },
      disabledState: {
        type: 'toggle',
        displayName: 'Disable',
        validation: { schema: { type: 'boolean' } },
        section: 'additionalActions',
      },
      tooltip: {
        type: 'code',
        displayName: 'Tooltip',
        validation: { schema: { type: 'string' } },
        section: 'additionalActions',
      },
    },
    validation: {
      mandatory: { type: 'toggle', displayName: 'Make this field mandatory' },
      regex: { type: 'code', displayName: 'Regex' },
      minLength: { type: 'code', displayName: 'Min length', placeholder: 'Enter min length' },
      maxLength: { type: 'code', displayName: 'Max length', placeholder: 'Enter max length' },
      customRule: {
        type: 'code',
        displayName: 'Custom validation',
        placeholder: `{{components.text2.text=='yes'&&'valid'}}`,
      },
    },
    events: {
      onChange: { displayName: 'On change' },
      onEnterPressed: { displayName: 'On Enter Pressed' },
      onFocus: { displayName: 'On focus' },
      onBlur: { displayName: 'On blur' },
    },
    styles: {
      color: {
        type: 'color',
<<<<<<< HEAD
        displayName: 'Color',
        validation: { schema: { type: 'string' } },
        accordian: 'label',
      },
      alignment: {
        type: 'switch',
        displayName: 'Alignment',
        validation: { schema: { type: 'string' } },
        options: [
          { displayName: 'Side', value: 'side' },
          { displayName: 'Top', value: 'top' },
        ],
        accordian: 'label',
      },
      direction: {
        type: 'switch',
        displayName: 'Direction',
=======
        displayName: 'Text color',
>>>>>>> 5c4d3958
        validation: { schema: { type: 'string' } },
        showLabel: false,
        isIcon: true,
        options: [
          { displayName: 'alignleftinspector', value: 'alignleftinspector', iconName: 'alignleftinspector' },
          { displayName: 'alignrightinspector', value: 'alignrightinspector', iconName: 'alignrightinspector' },
        ],
        accordian: 'label',
      },
      width: {
        type: 'slider',
        displayName: 'Width',
        validation: { schema: { type: 'union', schemas: [{ type: 'string' }, { type: 'number' }] } },
        accordian: 'label',
        conditionallyRender: {
          key: 'alignment',
          value: 'side',
        },
      },
      auto: {
        type: 'checkbox',
        displayName: 'auto',
        showLabel: false,
        validation: { schema: { type: 'boolean' } },
        accordian: 'label',
        conditionallyRender: {
          key: 'alignment',
          value: 'side',
        },
      },

      backgroundColor: {
        type: 'color',
        displayName: 'Background color',
        validation: { schema: { type: 'string' } },
        accordian: 'field',
      },

      borderColor: {
        type: 'color',
        displayName: 'Border color',
        validation: { schema: { type: 'string' } },
        accordian: 'field',
      },
      textColor: {
        type: 'color',
        displayName: 'Text Color',
        validation: { schema: { type: 'string' } },
        accordian: 'field',
      },
      errTextColor: {
        type: 'color',
        displayName: 'Error text color',
        validation: { schema: { type: 'string' } },
        accordian: 'field',
      },
      borderRadius: {
        type: 'input',
        displayName: 'Border radius',
        validation: { schema: { type: 'union', schemas: [{ type: 'string' }, { type: 'number' }] } },
        accordian: 'field',
      },
      boxShadow: {
        type: 'boxShadow',
        displayName: 'Box Shadow',
        validation: { schema: { type: 'union', schemas: [{ type: 'string' }, { type: 'number' }] } },
        accordian: 'field',
      },
      padding: {
        type: 'switch',
        displayName: 'Padding',
        validation: { schema: { type: 'union', schemas: [{ type: 'string' }, { type: 'number' }] } },
        options: [
          { displayName: 'Default', value: 'default' },
          { displayName: 'None', value: 'none' },
        ],
        accordian: 'container',
      },
    },
    exposedVariables: {
      value: '',
    },
    actions: [
      {
        handle: 'setText',
        displayName: 'Set text',
        params: [{ handle: 'text', displayName: 'text', defaultValue: 'New Text' }],
      },
      {
        handle: 'clear',
        displayName: 'Clear',
      },
      {
        handle: 'setFocus',
        displayName: 'Set focus',
      },
      {
        handle: 'setBlur',
        displayName: 'Set blur',
      },
      {
        handle: 'disable',
        displayName: 'Disable',
        params: [{ handle: 'disable', displayName: 'Value', defaultValue: '{{false}}', type: 'toggle' }],
      },
      {
        handle: 'visibility',
        displayName: 'Visibility',
        params: [{ handle: 'visibility', displayName: 'Value', defaultValue: '{{false}}', type: 'toggle' }],
      },
    ],
    definition: {
      validation: {
        mandatory: { value: false },
        regex: { value: '' },
        minLength: { value: null },
        maxLength: { value: null },
        customRule: { value: null },
      },

      others: {
        showOnDesktop: { value: '{{true}}' },
        showOnMobile: { value: '{{false}}' },
      },
      properties: {
        value: { value: '' },
        label: { value: 'Label' },
        placeholder: { value: 'Enter your input' },
        visibility: { value: '{{true}}' },
        disabledState: { value: '{{false}}' },
        toolltip: { value: '' },
      },
      events: [],
      styles: {
        textColor: { value: '#11181C' },
        borderColor: { value: '#D7DBDF' },
        errTextColor: { value: '#DB4324' },
        borderRadius: { value: '{{6}}' },
        backgroundColor: { value: '#fff' },
        direction: { value: 'alignleftinspector' },
        width: { value: '33' },
        alignment: { value: 'side' },
        color: { value: '#11181C' },
        auto: { value: '{{false}}' },
        padding: { value: 'default' },
        boxShadow: { value: '0px 0px 0px 0px #00000090' },
      },
    },
  },
  {
    name: 'NumberInput',
    displayName: 'Number Input',
    description: 'Numeric input field',
    component: 'NumberInput',
    defaultSize: {
      width: 4,
      height: 30,
    },
    others: {
      showOnDesktop: { type: 'toggle', displayName: 'Show on desktop' },
      showOnMobile: { type: 'toggle', displayName: 'Show on mobile' },
    },
    properties: {
      value: {
        type: 'code',
        displayName: 'Default value',
        validation: {
          schema: { type: 'union', schemas: [{ type: 'string' }, { type: 'number' }] },
        },
      },
      minValue: {
        type: 'code',
        displayName: 'Minimum value',
        validation: {
          schema: { type: 'union', schemas: [{ type: 'string' }, { type: 'number' }] },
        },
      },
      maxValue: {
        type: 'code',
        displayName: 'Maximum value',
        validation: {
          schema: { type: 'union', schemas: [{ type: 'string' }, { type: 'number' }] },
        },
      },
      placeholder: {
        type: 'code',
        displayName: 'Placeholder',
        validation: {
          schema: { type: 'string' },
        },
      },
      loadingState: {
        type: 'toggle',
        displayName: 'Loading state',
        validation: {
          schema: { type: 'boolean' },
        },
      },
      decimalPlaces: {
        type: 'code',
        displayName: 'Decimal places',
        validation: {
          schema: { type: 'number' },
        },
      },
    },
    events: {
      onChange: { displayName: 'On change' },
    },
    styles: {
      visibility: {
        type: 'toggle',
        displayName: 'Visibility',
        validation: {
          schema: { type: 'boolean' },
        },
      },
      disabledState: {
        type: 'toggle',
        displayName: 'Disable',
        validation: {
          schema: { type: 'boolean' },
        },
      },
      borderRadius: {
        type: 'code',
        displayName: 'Border radius',
        validation: {
          schema: { type: 'union', schemas: [{ type: 'string' }, { type: 'number' }] },
        },
      },
      backgroundColor: {
        type: 'color',
        displayName: 'Background Color',
      },
      borderColor: {
        type: 'color',
        displayName: 'Border Color',
        validation: {
          schema: { type: 'string' },
        },
      },
      textColor: {
        type: 'color',
        displayName: 'Text Color',
        validation: { schema: { type: 'string' } },
      },
    },
    exposedVariables: {
      value: 99,
    },
    definition: {
      others: {
        showOnDesktop: { value: '{{true}}' },
        showOnMobile: { value: '{{false}}' },
      },
      properties: {
        value: { value: '99' },
        maxValue: { value: '' },
        minValue: { value: '' },
        placeholder: { value: '0' },
        decimalPlaces: { value: '{{2}}' },
        loadingState: { value: '{{false}}' },
      },
      events: [],
      styles: {
        visibility: { value: '{{true}}' },
        disabledState: { value: '{{false}}' },
        borderRadius: { value: '{{0}}' },
        backgroundColor: { value: '#ffffffff' },
        borderColor: { value: '#fff' },
        textColor: { value: '#232e3c' },
      },
    },
  },
  {
    name: 'PasswordInput',
    displayName: 'Password Input',
    description: 'Secure text input',
    component: 'PasswordInput',
    defaultSize: {
      width: 4,
      height: 30,
    },
    others: {
      showOnDesktop: { type: 'toggle', displayName: 'Show on desktop' },
      showOnMobile: { type: 'toggle', displayName: 'Show on mobile' },
    },
    properties: {
      placeholder: {
        type: 'code',
        displayName: 'Placeholder',
        validation: {
          schema: { type: 'string' },
        },
      },
    },
    validation: {
      regex: { type: 'code', displayName: 'Regex' },
      minLength: { type: 'code', displayName: 'Min length' },
      maxLength: { type: 'code', displayName: 'Max length' },
      customRule: { type: 'code', displayName: 'Custom validation' },
    },
    events: {
      onChange: { displayName: 'On change' },
    },
    styles: {
      visibility: {
        type: 'toggle',
        displayName: 'Visibility',
        validation: {
          schema: { type: 'boolean' },
        },
      },
      disabledState: {
        type: 'toggle',
        displayName: 'Disable',
        validation: {
          schema: { type: 'boolean' },
        },
      },
      borderRadius: {
        type: 'code',
        displayName: 'Border radius',
        validation: {
          schema: { type: 'union', schemas: [{ type: 'string' }, { type: 'number' }] },
        },
      },
      backgroundColor: {
        type: 'color',
        displayName: 'Background color',
        validation: {
          schema: { type: 'string' },
        },
      },
    },
    exposedVariables: {
      value: '',
    },
    definition: {
      others: {
        showOnDesktop: { value: '{{true}}' },
        showOnMobile: { value: '{{false}}' },
      },
      properties: {
        placeholder: { value: 'password' },
      },
      validation: {
        regex: { value: '' },
        minLength: { value: null },
        maxLength: { value: null },
        customRule: { value: null },
      },
      events: [],
      styles: {
        visibility: { value: '{{true}}' },
        disabledState: { value: '{{false}}' },
        borderRadius: { value: '{{0}}' },
        backgroundColor: { value: '#ffffff' },
      },
    },
  },
  {
    name: 'Datepicker',
    displayName: 'Date Picker',
    description: 'Choose date and time',
    component: 'Datepicker',
    defaultSize: {
      width: 5,
      height: 30,
    },
    validation: {
      customRule: { type: 'code', displayName: 'Custom validation' },
    },
    others: {
      showOnDesktop: { type: 'toggle', displayName: 'Show on desktop' },
      showOnMobile: { type: 'toggle', displayName: 'Show on mobile' },
    },
    properties: {
      defaultValue: {
        type: 'code',
        displayName: 'Default value',
        validation: {
          schema: { type: 'string' },
        },
      },
      format: {
        type: 'code',
        displayName: 'Format',
        validation: {
          schema: { type: 'string' },
        },
      },
      enableTime: {
        type: 'toggle',
        displayName: 'Enable time selection?',
        validation: {
          schema: { type: 'boolean' },
          defaultValue: false,
        },
      },
      enableDate: {
        type: 'toggle',
        displayName: 'Enable date selection?',
        validation: {
          schema: { type: 'boolean' },
          defaultValue: true,
        },
      },
      disabledDates: {
        type: 'code',
        displayName: 'Disabled dates',
        validation: {
          schema: { type: 'array', element: { type: 'string' } },
        },
      },
    },
    events: {
      onSelect: { displayName: 'On select' },
    },
    styles: {
      visibility: {
        type: 'toggle',
        displayName: 'Visibility',
        validation: {
          schema: { type: 'boolean' },
        },
      },
      disabledState: {
        type: 'toggle',
        displayName: 'Disable',
        validation: {
          schema: { type: 'boolean' },
        },
      },
      borderRadius: {
        type: 'code',
        displayName: 'Border radius',
        validation: {
          schema: { type: 'union', schemas: [{ type: 'string' }, { type: 'number' }] },
        },
      },
    },
    exposedVariables: {
      value: '',
    },
    definition: {
      others: {
        showOnDesktop: { value: '{{true}}' },
        showOnMobile: { value: '{{false}}' },
      },
      validation: {
        customRule: { value: null },
      },
      properties: {
        defaultValue: { value: '01/01/2022' },
        format: { value: 'DD/MM/YYYY' },
        enableTime: { value: '{{false}}' },
        enableDate: { value: '{{true}}' },
        disabledDates: { value: '{{[]}}' },
      },
      events: [],
      styles: {
        visibility: { value: '{{true}}' },
        disabledState: { value: '{{false}}' },
        borderRadius: { value: '{{0}}' },
      },
    },
  },
  {
    name: 'Checkbox',
    displayName: 'Checkbox',
    description: 'Single checkbox toggle',
    component: 'Checkbox',
    defaultSize: {
      width: 5,
      height: 30,
    },
    actions: [
      {
        handle: 'setChecked',
        displayName: 'Set checked',
        params: [{ handle: 'status', displayName: 'status' }],
      },
    ],
    others: {
      showOnDesktop: { type: 'toggle', displayName: 'Show on desktop' },
      showOnMobile: { type: 'toggle', displayName: 'Show on mobile' },
    },
    properties: {
      label: {
        type: 'code',
        displayName: 'Label',
        validation: {
          schema: { type: 'string' },
        },
      },
      defaultValue: {
        type: 'toggle',
        displayName: 'Default Status',
        validation: {
          schema: { type: 'boolean' },
        },
      },
    },
    events: {
      onCheck: { displayName: 'On check' },
      onUnCheck: { displayName: 'On uncheck' },
    },
    styles: {
      textColor: {
        type: 'color',
        displayName: 'Text Color',
        validation: {
          schema: { type: 'string' },
        },
      },
      checkboxColor: {
        type: 'color',
        displayName: 'Checkbox Color',
        validation: {
          schema: { type: 'string' },
        },
      },
      visibility: {
        type: 'toggle',
        displayName: 'Visibility',
        validation: {
          schema: { type: 'boolean' },
        },
      },
      disabledState: {
        type: 'toggle',
        displayName: 'Disable',
        validation: {
          schema: { type: 'boolean' },
        },
      },
    },
    exposedVariables: {
      value: false,
    },
    definition: {
      others: {
        showOnDesktop: { value: '{{true}}' },
        showOnMobile: { value: '{{false}}' },
      },
      properties: {
        label: { value: 'Checkbox label' },
        defaultValue: { value: '{{false}}' },
      },
      events: [],
      styles: {
        textColor: { value: '' },
        checkboxColor: { value: '' },
        visibility: { value: '{{true}}' },
        disabledState: { value: '{{false}}' },
      },
    },
  },
  {
    name: 'Radio-button',
    displayName: 'Radio Button',
    description: 'Select one from multiple choices',
    component: 'RadioButton',
    defaultSize: {
      width: 6,
      height: 60,
    },
    others: {
      showOnDesktop: { type: 'toggle', displayName: 'Show on desktop' },
      showOnMobile: { type: 'toggle', displayName: 'Show on mobile' },
    },
    properties: {
      label: {
        type: 'code',
        displayName: 'Label',
        validation: {
          schema: { type: 'string' },
        },
      },
      value: {
        type: 'code',
        displayName: 'Default value',
        validation: {
          schema: { type: 'union', schemas: [{ type: 'string' }, { type: 'number' }, { type: 'boolean' }] },
        },
      },
      values: {
        type: 'code',
        displayName: 'Option values',
        validation: {
          schema: {
            type: 'array',
            element: { type: 'union', schemas: [{ type: 'string' }, { type: 'number' }, { type: 'boolean' }] },
          },
        },
      },
      display_values: {
        type: 'code',
        displayName: 'Option labels',
        validation: {
          schema: { type: 'array', element: { type: 'union', schemas: [{ type: 'string' }, { type: 'number' }] } },
        },
      },
    },
    events: {
      onSelectionChange: { displayName: 'On select' },
    },
    styles: {
      textColor: {
        type: 'color',
        displayName: 'Text color',
        validation: {
          schema: { type: 'string' },
        },
      },
      activeColor: {
        type: 'color',
        displayName: 'Active color',
        validation: {
          schema: { type: 'string' },
        },
      },
      visibility: {
        type: 'toggle',
        displayName: 'Visibility',
        validation: {
          schema: { type: 'boolean' },
        },
      },
      disabledState: {
        type: 'toggle',
        displayName: 'Disable',
        validation: {
          schema: { type: 'boolean' },
        },
      },
    },
    actions: [
      {
        handle: 'selectOption',
        displayName: 'Select Option',
        params: [
          {
            handle: 'option',
            displayName: 'Option',
          },
        ],
      },
    ],
    exposedVariables: {},
    definition: {
      others: {
        showOnDesktop: { value: '{{true}}' },
        showOnMobile: { value: '{{false}}' },
      },
      properties: {
        label: { value: 'Select' },
        value: { value: '{{true}}' },
        values: { value: '{{[true,false]}}' },
        display_values: { value: '{{["yes", "no"]}}' },
        visible: { value: '{{true}}' },
      },
      events: [],
      styles: {
        textColor: { value: '' },
        activeColor: { value: '' },
        visibility: { value: '{{true}}' },
        disabledState: { value: '{{false}}' },
      },
    },
  },
  {
    name: 'ToggleSwitch',
    displayName: 'Toggle Switch',
    description: 'User-controlled on-off switch',
    component: 'ToggleSwitch',
    defaultSize: {
      width: 6,
      height: 30,
    },
    others: {
      showOnDesktop: { type: 'toggle', displayName: 'Show on desktop' },
      showOnMobile: { type: 'toggle', displayName: 'Show on mobile' },
    },
    properties: {
      label: {
        type: 'code',
        displayName: 'Label',
        validation: {
          schema: { type: 'string' },
        },
      },
      defaultValue: {
        type: 'toggle',
        displayName: 'Default Status',
        validation: {
          schema: { type: 'boolean' },
        },
      },
    },
    events: {
      onChange: { displayName: 'On change' },
    },
    styles: {
      textColor: {
        type: 'color',
        displayName: 'Text Color',
        validation: {
          schema: { type: 'string' },
        },
      },
      toggleSwitchColor: {
        type: 'color',
        displayName: 'Toggle Switch Color',
        validation: {
          schema: { type: 'string' },
        },
      },
      visibility: {
        type: 'toggle',
        displayName: 'Visibility',
        validation: {
          schema: { type: 'boolean' },
        },
      },
      disabledState: {
        type: 'toggle',
        displayName: 'Disable',
        validation: {
          schema: { type: 'boolean' },
        },
      },
    },
    exposedVariables: {
      value: false,
    },
    definition: {
      others: {
        showOnDesktop: { value: '{{true}}' },
        showOnMobile: { value: '{{false}}' },
      },
      properties: {
        label: { value: 'Toggle label' },
        defaultValue: { value: '{{false}}' },
      },
      events: [],
      styles: {
        textColor: { value: '' },
        toggleSwitchColor: { value: '' },
        visibility: { value: '{{true}}' },
        disabledState: { value: '{{false}}' },
      },
    },
  },
  {
    name: 'Textarea',
    displayName: 'Text Area',
    description: 'Multi-line text input',
    component: 'TextArea',
    defaultSize: {
      width: 6,
      height: 100,
    },
    others: {
      showOnDesktop: { type: 'toggle', displayName: 'Show on desktop' },
      showOnMobile: { type: 'toggle', displayName: 'Show on mobile' },
    },
    properties: {
      value: {
        type: 'code',
        displayName: 'Default value',
        validation: {
          schema: { type: 'string' },
        },
      },
      placeholder: {
        type: 'code',
        displayName: 'Placeholder',
        validation: {
          schema: { type: 'string' },
        },
      },
    },
    events: {},
    styles: {
      visibility: {
        type: 'toggle',
        displayName: 'Visibility',
        validation: {
          schema: { type: 'boolean' },
        },
      },
      disabledState: {
        type: 'toggle',
        displayName: 'Disable',
        validation: {
          schema: { type: 'boolean' },
        },
      },
      borderRadius: {
        type: 'code',
        displayName: 'Border radius',
        validation: {
          schema: { type: 'union', schemas: [{ type: 'string' }, { type: 'number' }] },
        },
      },
    },
    exposedVariables: {
      value:
        'ToolJet is an open-source low-code platform for building and deploying internal tools with minimal engineering efforts 🚀',
    },
    actions: [
      {
        handle: 'setText',
        displayName: 'Set Text',
        params: [{ handle: 'text', displayName: 'text', defaultValue: 'New Text' }],
      },
      {
        handle: 'clear',
        displayName: 'Clear',
      },
    ],
    definition: {
      others: {
        showOnDesktop: { value: '{{true}}' },
        showOnMobile: { value: '{{false}}' },
      },
      properties: {
        value: {
          value:
            'ToolJet is an open-source low-code platform for building and deploying internal tools with minimal engineering efforts 🚀',
        },
        placeholder: { value: 'Placeholder text' },
      },
      events: [],
      styles: {
        visibility: { value: '{{true}}' },
        disabledState: { value: '{{false}}' },
        borderRadius: { value: '{{0}}' },
      },
    },
  },
  {
    name: 'DateRangePicker',
    displayName: 'Range Picker',
    description: 'Choose date ranges',
    component: 'DaterangePicker',
    defaultSize: {
      width: 10,
      height: 30,
    },
    others: {
      showOnDesktop: { type: 'toggle', displayName: 'Show on desktop' },
      showOnMobile: { type: 'toggle', displayName: 'Show on mobile' },
    },
    properties: {
      defaultStartDate: {
        type: 'code',
        displayName: 'Default start date',
        validation: {
          schema: {
            type: 'string',
          },
        },
      },
      defaultEndDate: {
        type: 'code',
        displayName: 'Default end date',
        validation: {
          schema: {
            type: 'string',
          },
        },
      },
      format: {
        type: 'code',
        displayName: 'Format',
        validation: {
          schema: {
            type: 'string',
          },
        },
      },
    },
    events: {
      onSelect: { displayName: 'On select' },
    },
    styles: {
      borderRadius: {
        type: 'code',
        displayName: 'Border radius',
        validation: {
          schema: {
            type: 'union',
            schemas: [{ type: 'number' }, { type: 'string' }],
          },
        },
      },
      visibility: {
        type: 'toggle',
        displayName: 'Visibility',
        validation: {
          schema: {
            type: 'boolean',
          },
        },
      },
      disabledState: {
        type: 'toggle',
        displayName: 'Disable',
        validation: {
          schema: {
            type: 'boolean',
          },
        },
      },
    },
    exposedVariables: {
      endDate: {},
      startDate: {},
    },
    definition: {
      others: {
        showOnDesktop: { value: '{{true}}' },
        showOnMobile: { value: '{{false}}' },
      },
      properties: {
        defaultStartDate: { value: '01/04/2022' },
        defaultEndDate: { value: '10/04/2022' },

        format: { value: 'DD/MM/YYYY' },
      },
      events: [],
      styles: {
        borderRadius: { value: '0' },
        visibility: { value: '{{true}}' },
        disabledState: { value: '{{false}}' },
      },
    },
  },
  {
    name: 'Text',
    displayName: 'Text',
    description: 'Display text or HTML',
    component: 'Text',
    others: {
      showOnDesktop: { type: 'toggle', displayName: 'Show on desktop' },
      showOnMobile: { type: 'toggle', displayName: 'Show on mobile' },
    },
    properties: {
      textFormat: {
        type: 'switch',
        displayName: 'Text Format',
        options: [
          { displayName: 'Plain text', value: 'plainText' },
          { displayName: 'Markdown', value: 'markdown' },
          { displayName: 'HTML', value: 'html' },
        ],
        isFxNotRequired: true,
        defaultValue: { value: 'plainText' },
        fullWidth: true,
      },
      text: {
        type: 'code',
        displayName: 'Text',
        validation: {
          schema: { type: 'union', schemas: [{ type: 'string' }, { type: 'number' }] },
        },
      },
      loadingState: {
        type: 'toggle',
        displayName: 'Show loading state',
        validation: {
          schema: { type: 'boolean' },
        },
        section: 'additionalActions',
      },
      visibility: {
        type: 'toggle',
        displayName: 'Visibility',
        validation: {
          schema: { type: 'boolean' },
        },
        section: 'additionalActions',
      },
      disabledState: {
        type: 'toggle',
        displayName: 'Disable',
        validation: {
          schema: { type: 'boolean' },
        },
        section: 'additionalActions',
      },
      toolltip: {
        type: 'code',
        displayName: 'Tooltip',
        validation: { schema: { type: 'string' } },
        section: 'additionalActions',
      },
    },
    defaultSize: {
      width: 6,
      height: 30,
    },
    events: {
      onClick: { displayName: 'On click' },
      onHover: { displayName: 'On hover' },
    },
    styles: {
      textSize: {
        type: 'input',
        displayName: 'Size',
        validation: {
          schema: { type: 'number' },
        },
        accordian: 'Text',
      },
      fontWeight: {
        type: 'select',
<<<<<<< HEAD
        displayName: 'Weight',
=======
        displayName: 'Font weight',
>>>>>>> 5c4d3958
        options: [
          { name: 'normal', value: 'normal' },
          { name: 'bold', value: 'bold' },
          { name: 'lighter', value: 'lighter' },
          { name: 'bolder', value: 'bolder' },
        ],
        accordian: 'Text',
      },
<<<<<<< HEAD
      fontStyle: {
        type: 'switch',
        displayName: 'Style',
=======
      decoration: {
        type: 'select',
        displayName: 'Text decoration',
>>>>>>> 5c4d3958
        options: [
          { displayName: 'Normal', value: 'normal', iconName: 'minus' },
          { displayName: 'Oblique', value: 'oblique', iconName: 'oblique' },
          { displayName: 'Italic', value: 'italic', iconName: 'italic' },
        ],
        isIcon: true,
        accordian: 'Text',
      },
<<<<<<< HEAD
      textColor: {
        type: 'color',
        displayName: 'Color',
        validation: {
          schema: { type: 'string' },
        },
        accordian: 'Text',
      },
      lineHeight: { type: 'input', displayName: 'Line Height', accordian: 'Text' },
      textIndent: { type: 'input', displayName: 'Text Indent', accordian: 'Text' },
      textAlign: {
        type: 'alignButtons',
        displayName: 'Alignment',
        validation: {
          schema: { type: 'string' },
        },
        accordian: 'Text',
      },
      verticalAlignment: {
        type: 'switch',
        displayName: '',
        validation: { schema: { type: 'string' } },
        showLabel: false,
        isIcon: true,
=======
      transformation: {
        type: 'select',
        displayName: 'Text transformation',
>>>>>>> 5c4d3958
        options: [
          { displayName: 'alignverticallytop', value: 'top', iconName: 'alignverticallytop' },
          { displayName: 'alignverticallycenter', value: 'center', iconName: 'alignverticallycenter' },
          { displayName: 'alignverticallybottom', value: 'bottom', iconName: 'alignverticallybottom' },
        ],
        accordian: 'Text',
      },
<<<<<<< HEAD
      decoration: {
        type: 'switch',
        displayName: 'Decoration',
        isIcon: true,
=======
      fontStyle: {
        type: 'select',
        displayName: 'Font style',
>>>>>>> 5c4d3958
        options: [
          { displayName: 'none', value: 'none', iconName: 'minus' },
          { displayName: 'underline', value: 'underline', iconName: 'underline' },
          { displayName: 'overline', value: 'overline', iconName: 'overline' },
          { displayName: 'line-through', value: 'line-through', iconName: 'linethrough' },
          // Change below icon
          // { displayName: 'overline underline', value: 'overline underline', iconName: 'linethrough' },
        ],
        accordian: 'Text',
      },
      transformation: {
        type: 'switch',
        displayName: 'Transformation',
        isIcon: true,
        options: [
          { displayName: 'none', value: 'none', iconName: 'minus' },
          { displayName: 'uppercase', value: 'uppercase', iconName: 'uppercase' },
          { displayName: 'lowercase', value: 'lowercase', iconName: 'lowercase' },
          { displayName: 'capitalize', value: 'capitalize', iconName: 'capitalize' },
        ],
        accordian: 'Text',
      },
<<<<<<< HEAD
      letterSpacing: { type: 'input', displayName: 'Letter Spacing', accordian: 'Text' },
      wordSpacing: { type: 'input', displayName: 'Word Spacing', accordian: 'Text' },
=======
      lineHeight: { type: 'number', displayName: 'Line height' },
      textIndent: { type: 'number', displayName: 'Text indent' },
      letterSpacing: { type: 'number', displayName: 'Letter spacing' },
      wordSpacing: { type: 'number', displayName: 'Word spacing' },
>>>>>>> 5c4d3958
      fontVariant: {
        type: 'select',
        displayName: 'Font variant',
        options: [
          { name: 'normal', value: 'normal' },
          { name: 'small-caps', value: 'small-caps' },
          { name: 'initial', value: 'initial' },
          { name: 'inherit', value: 'inherit' },
        ],
        accordian: 'Text',
      },
<<<<<<< HEAD

      backgroundColor: {
        type: 'color',
        displayName: 'Background',
=======
      textSize: {
        type: 'number',
        displayName: 'Text size',
        validation: {
          schema: { type: 'number' },
        },
      },
      backgroundColor: {
        type: 'color',
        displayName: 'Background color',
>>>>>>> 5c4d3958
        validation: {
          schema: { type: 'string' },
        },
        accordian: 'Container',
      },
      borderColor: {
        type: 'color',
<<<<<<< HEAD
        displayName: 'Border',
=======
        displayName: 'Text color',
>>>>>>> 5c4d3958
        validation: {
          schema: { type: 'string' },
        },
        accordian: 'Container',
      },
<<<<<<< HEAD
      borderRadius: {
        type: 'input',
        displayName: 'Border radius',
        validation: { schema: { type: 'number' } },
        accordian: 'Container',
=======
      textAlign: {
        type: 'alignButtons',
        displayName: 'Align text',
        validation: {
          schema: { type: 'string' },
        },
>>>>>>> 5c4d3958
      },
      boxShadow: {
        type: 'boxShadow',
        displayName: 'Box shadow',
        validation: { schema: { type: 'union', schemas: [{ type: 'string' }, { type: 'number' }] } },
        accordian: 'Container',
      },
      padding: {
        type: 'switch',
        displayName: 'Padding',
        validation: { schema: { type: 'string' } },
        options: [
          { displayName: 'None', value: 'none' },
          { displayName: 'Default', value: 'default' },
        ],
        accordian: 'Container',
      },
    },
    exposedVariables: {
      text: 'Hello, there!',
    },
    actions: [
      {
        handle: 'setText',
        displayName: 'Set Text',
        params: [{ handle: 'text', displayName: 'Text', defaultValue: 'New text' }],
      },
      {
        handle: 'visibility',
        displayName: 'Set Visibility',
        params: [{ handle: 'visibility', displayName: 'Value', defaultValue: `{{false}}`, type: 'toggle' }],
      },
    ],
    definition: {
      others: {
        showOnDesktop: { value: '{{true}}' },
        showOnMobile: { value: '{{false}}' },
      },
      properties: {
        textFormat: { value: 'plainText' },
        text: { value: 'Hello, there!' },
        loadingState: { value: `{{false}}` },
        disabledState: { value: '{{false}}' },
        visibility: { value: '{{true}}' },
      },
      events: [],
      styles: {
        backgroundColor: { value: '#F2F2F5' },
        textColor: { value: '#000000' },
        textSize: { value: 14 },
        textAlign: { value: 'left' },
        fontWeight: { value: 'normal' },
        decoration: { value: 'none' },
        transformation: { value: 'none' },
        fontStyle: { value: 'normal' },
        lineHeight: { value: 1.5 },
        textIndent: { value: 0 },
        letterSpacing: { value: 0 },
        wordSpacing: { value: 0 },
        fontVariant: { value: 'normal' },
        verticalAlignment: { value: 'center' },
        padding: { value: 'default' },
        boxShadow: { value: '0px 0px 0px 0px #00000090' },
        borderColor: { value: '#F2F2F5' },
        borderRadius: { value: 0 },
      },
    },
  },
  {
    name: 'Image',
    displayName: 'Image',
    description: 'Show image files',
    defaultSize: {
      width: 3,
      height: 100,
    },
    component: 'Image',
    others: {
      showOnDesktop: { type: 'toggle', displayName: 'Show on desktop' },
      showOnMobile: { type: 'toggle', displayName: 'Show on mobile' },
    },
    properties: {
      source: {
        type: 'code',
        displayName: 'URL',
        validation: {
          schema: { type: 'string' },
        },
      },
      loadingState: {
        type: 'toggle',
        displayName: 'Loading state',
        validation: {
          schema: { type: 'boolean' },
        },
      },
      alternativeText: {
        type: 'code',
        displayName: 'Alternative text',
        validation: {
          schema: { type: 'string' },
        },
      },
      zoomButtons: {
        type: 'toggle',
        displayName: 'Zoom button',
        validation: {
          schema: { type: 'boolean' },
        },
      },
      rotateButton: {
        type: 'toggle',
        displayName: 'Rotate button',
        validation: {
          schema: { type: 'boolean' },
        },
      },
    },
    events: {
      onClick: { displayName: 'On click' },
    },
    styles: {
      borderType: {
        type: 'select',
        displayName: 'Border type',
        options: [
          { name: 'None', value: 'none' },
          { name: 'Rounded', value: 'rounded' },
          { name: 'Circle', value: 'rounded-circle' },
          { name: 'Thumbnail', value: 'img-thumbnail' },
        ],
        validation: {
          schema: { type: 'string' },
        },
      },
      backgroundColor: {
        type: 'color',
        displayName: 'Background color',
        validation: {
          schema: { type: 'string' },
        },
      },
      padding: {
        type: 'code',
        displayName: 'Padding',
        validation: {
          schema: { type: 'union', schemas: [{ type: 'string' }, { type: 'number' }] },
        },
      },
      visibility: {
        type: 'toggle',
        displayName: 'Visibility',
        validation: {
          schema: { type: 'boolean' },
        },
      },
      disabledState: {
        type: 'toggle',
        displayName: 'Disable',
        validation: {
          schema: { type: 'boolean' },
        },
      },
      imageFit: {
        type: 'select',
        displayName: 'Image fit',
        options: [
          { name: 'fill', value: 'fill' },
          { name: 'contain', value: 'contain' },
          { name: 'cover', value: 'cover' },
          { name: 'scale-down', value: 'scale-down' },
        ],
        validation: {
          schema: { type: 'string' },
        },
      },
    },
    exposedVariables: {},
    definition: {
      others: {
        showOnDesktop: { value: '{{true}}' },
        showOnMobile: { value: '{{false}}' },
      },
      properties: {
        source: { value: 'https://www.svgrepo.com/show/34217/image.svg' },
        visible: { value: '{{true}}' },
        loadingState: { value: '{{false}}' },
        alternativeText: { value: '' },
        zoomButtons: { value: '{{false}}' },
        rotateButton: { value: '{{false}}' },
      },
      events: [],
      styles: {
        borderType: { value: 'none' },
        padding: { value: '0' },
        visibility: { value: '{{true}}' },
        disabledState: { value: '{{false}}' },
        imageFit: { value: 'contain' },
        backgroundColor: { value: '' },
      },
    },
  },
  {
    name: 'Container',
    displayName: 'Container',
    description: 'Group components',
    defaultSize: {
      width: 5,
      height: 200,
    },
    component: 'Container',
    others: {
      showOnDesktop: { type: 'toggle', displayName: 'Show on desktop' },
      showOnMobile: { type: 'toggle', displayName: 'Show on mobile' },
    },
    properties: {
      loadingState: {
        type: 'toggle',
        displayName: 'Loading state',
        validation: {
          schema: { type: 'boolean' },
        },
      },
    },
    events: {},
    styles: {
      backgroundColor: {
        type: 'color',
        displayName: 'Background color',
        validation: {
          schema: { type: 'string' },
        },
      },
      borderRadius: {
        type: 'code',
        displayName: 'Border radius',
        validation: {
          schema: {
            type: 'union',
            schemas: [{ type: 'string' }, { type: 'number' }],
          },
        },
      },
      borderColor: {
        type: 'color',
        displayName: 'Border color',
        validation: {
          schema: { type: 'string' },
        },
      },
      visibility: {
        type: 'toggle',
        displayName: 'Visibility',
        validation: {
          schema: { type: 'boolean' },
        },
      },
      disabledState: {
        type: 'toggle',
        displayName: 'Disable',
        validation: {
          schema: { type: 'boolean' },
        },
      },
    },
    exposedVariables: {},
    definition: {
      others: {
        showOnDesktop: { value: '{{true}}' },
        showOnMobile: { value: '{{false}}' },
      },
      properties: {
        visible: { value: '{{true}}' },
        loadingState: { value: `{{false}}` },
      },
      events: [],
      styles: {
        backgroundColor: { value: '#fff' },
        borderRadius: { value: '0' },
        borderColor: { value: '#fff' },
        visibility: { value: '{{true}}' },
        disabledState: { value: '{{false}}' },
      },
    },
  },
  {
    name: 'Dropdown',
    displayName: 'Dropdown',
    description: 'Single item selector',
    defaultSize: {
      width: 8,
      height: 30,
    },
    component: 'DropDown',
    others: {
      showOnDesktop: { type: 'toggle', displayName: 'Show on desktop' },
      showOnMobile: { type: 'toggle', displayName: 'Show on mobile' },
    },
    validation: {
      customRule: { type: 'code', displayName: 'Custom validation' },
      mandatory: { type: 'toggle', displayName: 'Make this field mandatory' },
    },
    properties: {
      label: {
        type: 'code',
        displayName: 'Label',
        validation: {
          schema: { type: 'string' },
        },
        accordian: 'Data',
      },
      placeholder: {
        type: 'code',
        displayName: 'Placeholder',
        validation: {
          validation: {
            schema: { type: 'string' },
          },
        },
        accordian: 'Data',
      },
      advanced: {
        type: 'toggle',
        displayName: 'Dynamic options',
        validation: {
          schema: { type: 'boolean' },
        },
        accordian: 'Options',
      },
      value: {
        type: 'code',
        displayName: 'Default value',
        conditionallyRender: {
          key: 'advanced',
          value: false,
        },
        validation: {
          schema: {
            type: 'union',
            schemas: [{ type: 'string' }, { type: 'number' }, { type: 'boolean' }],
          },
        },
        accordian: 'Options',
        popoverId: 'abc',
      },
      values: {
        type: 'code',
        displayName: 'Option values',
        conditionallyRender: {
          key: 'advanced',
          value: false,
        },
        validation: {
          schema: {
            type: 'array',
            element: { type: 'union', schemas: [{ type: 'string' }, { type: 'number' }, { type: 'boolean' }] },
          },
        },
        accordian: 'Options',
        popoverId: 'abc',
      },
      display_values: {
        type: 'code',
        displayName: 'Option labels',
        conditionallyRender: {
          key: 'advanced',
          value: false,
        },
        validation: {
          schema: {
            type: 'array',
            element: { type: 'union', schemas: [{ type: 'string' }, { type: 'number' }, { type: 'boolean' }] },
          },
        },
        accordian: 'Options',
        popoverId: 'abc',
      },

      schema: {
        type: 'code',
        displayName: 'Schema',
        conditionallyRender: {
          key: 'advanced',
          value: true,
        },
        accordian: 'Options',
      },
      loadingState: {
        type: 'toggle',
        displayName: 'Options loading state',
        validation: {
          schema: { type: 'boolean' },
        },
        accordian: 'Options',
      },
      dropdownLoadingState: {
        type: 'toggle',
        displayName: 'Show loading state',
        validation: {
          schema: { type: 'boolean' },
        },
        section: 'additionalActions',
      },
      visibility: {
        type: 'toggle',
        displayName: 'Visibility',
        validation: {
          schema: { type: 'boolean' },
        },
        section: 'additionalActions',
      },
      disabledState: {
        type: 'toggle',
        displayName: 'Disable',
        validation: {
          schema: {
            type: 'boolean',
          },
        },
        section: 'additionalActions',
      },
      toolltip: {
        type: 'code',
        displayName: 'Tooltip',
        validation: { schema: { type: 'string' } },
        section: 'additionalActions',
      },
    },
    events: {
      onSelect: { displayName: 'On select' },
      onSearchTextChanged: { displayName: 'On search text changed' },
    },
    styles: {
      labelColor: {
        type: 'color',
        displayName: 'Color',
        validation: { schema: { type: 'string' } },
        accordian: 'label',
      },
      alignment: {
        type: 'switch',
        displayName: 'Alignment',
        validation: { schema: { type: 'string' } },
        options: [
          { displayName: 'Side', value: 'side' },
          { displayName: 'Top', value: 'top' },
        ],
        accordian: 'label',
      },
      direction: {
        type: 'switch',
        displayName: 'Direction',
        validation: { schema: { type: 'string' } },
        showLabel: false,
        isIcon: true,
        options: [
          { displayName: 'alignleftinspector', value: 'alignLeft', iconName: 'alignleftinspector' },
          { displayName: 'alignrightinspector', value: 'alignRight', iconName: 'alignrightinspector' },
        ],
        accordian: 'label',
      },
      labelWidth: {
        type: 'slider',
        displayName: 'Width',
        validation: { schema: { type: 'union', schemas: [{ type: 'string' }, { type: 'number' }] } },
        accordian: 'label',
        conditionallyRender: {
          key: 'alignment',
          value: 'side',
        },
      },
      autoWidth: {
        type: 'checkbox',
        displayName: 'auto',
        showLabel: false,
        validation: { schema: { type: 'boolean' } },
        accordian: 'label',
        conditionallyRender: {
          key: 'alignment',
          value: 'side',
        },
      },

      fieldBackgroundColor: {
        type: 'color',
        displayName: 'Background Color',
        validation: { schema: { type: 'string' } },
        accordian: 'field',
      },

      fieldBorderColor: {
        type: 'color',
        displayName: 'Border Color',
        validation: { schema: { type: 'string' } },
        accordian: 'field',
      },
      selectedTextColor: {
        type: 'color',
        displayName: 'Text Color',
        validation: { schema: { type: 'string' } },
        accordian: 'field',
      },
      errTextColor: {
        type: 'color',
        displayName: 'Error Text Color',
        validation: { schema: { type: 'string' } },
        accordian: 'field',
      },
      borderRadius: {
        type: 'input',
        displayName: 'Border radius',
        validation: { schema: { type: 'union', schemas: [{ type: 'string' }, { type: 'number' }] } },
        accordian: 'field',
      },
      boxShadow: {
        type: 'boxShadow',
        displayName: 'Box Shadow',
        validation: { schema: { type: 'union', schemas: [{ type: 'string' }, { type: 'number' }] } },
        accordian: 'field',
      },
      padding: {
        type: 'switch',
        displayName: 'Padding',
        validation: { schema: { type: 'union', schemas: [{ type: 'string' }, { type: 'number' }] } },
        options: [
          { displayName: 'Default', value: 'default' },
          { displayName: 'None', value: 'none' },
        ],
        accordian: 'container',
      },
      // borderRadius: {
      //   type: 'code',
      //   displayName: 'Border radius',
      //   validation: {
      //     schema: {
      //       type: 'union',
      //       schemas: [{ type: 'number' }, { type: 'string' }],
      //     },
      //   },
      // },
      // selectedTextColor: {
      //   type: 'color',
      //   displayName: 'Selected Text Color',
      //   validation: {
      //     schema: {
      //       type: 'string',
      //     },
      //   },
      // },
      // justifyContent: {
      //   type: 'alignButtons',
      //   displayName: 'Align Text',
      //   validation: {
      //     schema: {
      //       type: 'string',
      //     },
      //   },
      // },
    },
    exposedVariables: {
      value: 2,
      searchText: '',
      label: 'Select',
      optionLabels: ['one', 'two', 'three'],
      selectedOptionLabel: 'two',
    },
    actions: [
      {
        handle: 'selectOption',
        displayName: 'Select option',
        params: [{ handle: 'select', displayName: 'Select' }],
      },
    ],
    definition: {
      others: {
        showOnDesktop: { value: '{{true}}' },
        showOnMobile: { value: '{{false}}' },
      },
      validation: {
        customRule: { value: null },
      },
      properties: {
        advanced: { value: `{{false}}` },
        schema: {
          value:
            "{{[\t{label: 'One',value: 1,disable: false,visible: true,default: true},{label: 'Two',value: 2,disable: false,visible: true},{label: 'Three',value: 3,disable: false,visible: true}\t]}}",
        },

        label: { value: 'Select' },
        value: { value: '{{"2"}}' },
        values: { value: '{{["1","2","3"]}}' },
        display_values: { value: '{{["one", "two", "three"]}}' },
        loadingState: { value: '{{false}}' },
        placeholder: { value: 'Select an option' },
        visibility: { value: '{{true}}' },
        disabledState: { value: '{{false}}' },
        dropdownLoadingState: { value: '{{false}}' },
      },
      events: [],
      styles: {
        borderRadius: { value: '0' },
        justifyContent: { value: 'left' },
        textColor: { value: '#11181C' },
        borderColor: { value: '#D7DBDF' },
        errTextColor: { value: '#DB4324' },
        backgroundColor: { value: '#fff' },
        direction: { value: 'alignleftinspector' },
        width: { value: '33' },
        alignment: { value: 'side' },
        autoWidth: { value: '{{false}}' },
        padding: { value: 'default' },
        boxShadow: { value: '0px 0px 0px 0px #00000090' },
      },
    },
  },
  {
    name: 'Multiselect',
    displayName: 'Multiselect',
    description: 'Multiple item selector',
    defaultSize: {
      width: 12,
      height: 30,
    },
    component: 'Multiselect',
    others: {
      showOnDesktop: { type: 'toggle', displayName: 'Show on desktop' },
      showOnMobile: { type: 'toggle', displayName: 'Show on mobile' },
    },
    actions: [
      {
        handle: 'selectOption',
        displayName: 'Select Option',
        params: [
          {
            handle: 'option',
            displayName: 'Option',
          },
        ],
      },
      {
        handle: 'deselectOption',
        displayName: 'Deselect Option',
        params: [
          {
            handle: 'option',
            displayName: 'Option',
          },
        ],
      },
      {
        handle: 'clearSelections',
        displayName: 'Clear selections',
      },
    ],
    properties: {
      label: {
        type: 'code',
        displayName: 'Label',
        validation: {
          schema: { type: 'string' },
        },
      },
      value: {
        type: 'code',
        displayName: 'Default value',
        validation: {
          schema: { type: 'array', element: { type: 'union', schemas: [{ type: 'string' }, { type: 'number' }] } },
        },
      },
      values: {
        type: 'code',
        displayName: 'Option values',
        validation: {
          schema: { type: 'array', element: { type: 'union', schemas: [{ type: 'string' }, { type: 'number' }] } },
        },
      },
      display_values: {
        type: 'code',
        displayName: 'Option labels',
        validation: {
          schema: { type: 'array', element: { type: 'string' } },
        },
      },
      showAllOption: {
        type: 'toggle',
        displayName: 'Enable select All option',
        validation: {
          schema: { type: 'boolean' },
        },
      },
    },
    events: {
      onSelect: { displayName: 'On select' },
      onSearchTextChanged: { displayName: 'On search text changed' },
    },
    styles: {
      borderRadius: {
        type: 'code',
        displayName: 'Border radius',
        validation: {
          schema: { type: 'union', schemas: [{ type: 'string' }, { type: 'number' }] },
        },
      },
      visibility: {
        type: 'toggle',
        displayName: 'Visibility',
        validation: {
          schema: { type: 'boolean' },
        },
      },
      disabledState: {
        type: 'toggle',
        displayName: 'Disable',
        validation: {
          schema: { type: 'boolean' },
        },
      },
    },
    exposedVariables: {
      values: {},
      searchText: '',
    },
    definition: {
      others: {
        showOnDesktop: { value: '{{true}}' },
        showOnMobile: { value: '{{false}}' },
      },
      properties: {
        label: { value: 'Select' },
        value: { value: '{{[2,3]}}' },
        values: { value: '{{[1,2,3]}}' },
        display_values: { value: '{{["one", "two", "three"]}}' },
        visible: { value: '{{true}}' },
        showAllOption: { value: '{{false}}' },
      },
      events: [],
      styles: {
        borderRadius: { value: '0' },
        visibility: { value: '{{true}}' },
        disabledState: { value: '{{false}}' },
      },
    },
  },
  {
    name: 'RichTextEditor',
    displayName: 'Text Editor',
    description: 'Rich text editor',
    component: 'RichTextEditor',
    defaultSize: {
      width: 16,
      height: 210,
    },
    others: {
      showOnDesktop: { type: 'toggle', displayName: 'Show on desktop' },
      showOnMobile: { type: 'toggle', displayName: 'Show on mobile' },
    },
    properties: {
      placeholder: {
        type: 'code',
        displayName: 'Placeholder',
        validation: {
          schema: { type: 'string' },
        },
      },
      defaultValue: {
        type: 'code',
        displayName: 'Default value',
        validation: {
          schema: { type: 'string' },
        },
      },
    },
    events: {},
    styles: {
      visibility: {
        type: 'toggle',
        displayName: 'Visibility',
        validation: {
          schema: {
            type: 'boolean',
          },
        },
      },
      disabledState: {
        type: 'toggle',
        displayName: 'Disable',
        validation: {
          schema: {
            type: 'boolean',
          },
        },
      },
    },
    exposedVariables: {
      value: '',
    },
    definition: {
      others: {
        showOnDesktop: { value: '{{true}}' },
        showOnMobile: { value: '{{false}}' },
      },
      properties: {
        placeholder: { value: 'Placeholder text' },
        defaultValue: { value: '' },
      },
      events: [],
      styles: {
        visibility: { value: '{{true}}' },
        disabledState: { value: '{{false}}' },
      },
    },
  },
  {
    name: 'Map',
    displayName: 'Map',
    description: 'Display map locations',
    component: 'Map',
    defaultSize: {
      width: 16,
      height: 420,
    },
    others: {
      showOnDesktop: { type: 'toggle', displayName: 'Show on desktop' },
      showOnMobile: { type: 'toggle', displayName: 'Show on mobile' },
    },
    properties: {
      initialLocation: {
        type: 'code',
        displayName: 'Initial location',
        tip: 'This location will be the initial center of the map',
        options: {
          mode: 'javascript',
          theme: 'duotone-light',
          className: 'map-location-input pr-2',
        },
        validation: {
          schema: {
            type: 'union',
            schemas: [{ type: 'array', element: { type: 'object' } }, { type: 'object' }],
          },
        },
      },
      defaultMarkers: {
        type: 'code',
        displayName: 'Default markers',
        options: {
          mode: 'javascript',
          theme: 'duotone-light',
          className: 'map-location-input pr-2',
        },
        validation: {
          schema: {
            type: 'union',
            schemas: [{ type: 'array', element: { type: 'object' } }, { type: 'object' }],
          },
        },
      },
      polygonPoints: {
        type: 'code',
        displayName: 'Polygon points',
        options: {
          mode: 'javascript',
          theme: 'duotone-light',
          className: 'map-location-input pr-2',
        },
        validation: {
          schema: {
            type: 'union',
            schemas: [{ type: 'array', element: { type: 'object' } }, { type: 'object' }],
          },
        },
      },
      addNewMarkers: {
        type: 'toggle',
        displayName: 'Add new markers',
        validation: {
          schema: {
            type: 'boolean',
          },
        },
      },
      canSearch: {
        type: 'toggle',
        displayName: 'Search for places',
        validation: {
          schema: {
            type: 'boolean',
          },
        },
      },
    },
    events: {
      onBoundsChange: { displayName: 'On bounds change' },
      onCreateMarker: { displayName: 'On create marker' },
      onMarkerClick: { displayName: 'On marker click' },
      onPolygonClick: { displayName: 'On polygon click' },
    },
    actions: [
      {
        handle: 'setLocation',
        displayName: 'Set Location',
        params: [
          { handle: 'lat', displayName: 'Latitude' },
          { handle: 'lng', displayName: 'Longitude' },
        ],
      },
    ],
    styles: {
      visibility: {
        type: 'toggle',
        displayName: 'Visibility',
        validation: {
          schema: {
            type: 'boolean',
          },
        },
      },
      disabledState: {
        type: 'toggle',
        displayName: 'Disable',
        validation: {
          schema: {
            type: 'boolean',
          },
        },
      },
    },
    exposedVariables: {
      center: {},
    },
    definition: {
      others: {
        showOnDesktop: { value: '{{true}}' },
        showOnMobile: { value: '{{false}}' },
      },
      properties: {
        initialLocation: {
          value: `{{ {"lat": 40.7128, "lng": -73.935242} }}`,
        },
        defaultMarkers: {
          value: `{{ [{"lat": 40.7128, "lng": -73.935242}] }}`,
        },
        polygonPoints: {
          value: `{{[\n\t\t{"lat": 40.7032, "lng": -73.975242},\n\t\t{"lat": 40.7532, "lng": -73.943242},\n\t\t{"lat": 40.7032, "lng": -73.916242}\n]}}`,
        },
        canSearch: {
          value: `{{true}}`,
        },
        addNewMarkers: { value: `{{true}}` },
      },
      events: [],
      styles: {
        visibility: { value: '{{true}}' },
        disabledState: { value: '{{false}}' },
      },
    },
  },
  {
    name: 'QrScanner',
    displayName: 'QR Scanner',
    description: 'Scan QR codes and hold its data',
    component: 'QrScanner',
    defaultSize: {
      width: 10,
      height: 300,
    },
    others: {
      showOnDesktop: { type: 'toggle', displayName: 'Show on desktop' },
      showOnMobile: { type: 'toggle', displayName: 'Show on mobile' },
    },
    properties: {},
    events: {
      onDetect: { displayName: 'On detect' },
    },
    styles: {
      visibility: {
        type: 'toggle',
        displayName: 'Visibility',
        validation: {
          schema: { type: 'boolean' },
        },
      },
      disabledState: {
        type: 'toggle',
        displayName: 'Disable',
        validation: {
          schema: { type: 'boolean' },
        },
      },
    },
    exposedVariables: {
      lastDetectedValue: '',
    },
    definition: {
      others: {
        showOnDesktop: { value: '{{true}}' },
        showOnMobile: { value: '{{true}}' },
      },
      properties: {},
      events: [],
      styles: {
        visibility: { value: '{{true}}' },
        disabledState: { value: '{{false}}' },
      },
    },
  },
  {
    name: 'StarRating',
    displayName: 'Rating',
    description: 'Star rating',
    component: 'StarRating',
    defaultSize: {
      width: 10,
      height: 30,
    },
    others: {
      showOnDesktop: { type: 'toggle', displayName: 'Show on desktop' },
      showOnMobile: { type: 'toggle', displayName: 'Show on mobile' },
    },
    properties: {
      label: {
        type: 'code',
        displayName: 'Label',
        validation: {
          schema: { type: 'string' },
        },
      },
      maxRating: {
        type: 'code',
        displayName: 'Number of stars',
        validation: {
          schema: { type: 'union', schemas: [{ type: 'string' }, { type: 'number' }] },
        },
      },
      defaultSelected: {
        type: 'code',
        displayName: 'Default no of selected stars',
        validation: {
          schema: { type: 'union', schemas: [{ type: 'string' }, { type: 'number' }] },
        },
      },
      allowHalfStar: {
        type: 'toggle',
        displayName: 'Enable half star',
        validation: {
          schema: { type: 'boolean' },
        },
      },
      tooltips: {
        type: 'code',
        displayName: 'Tooltips',
        validation: {
          schema: { type: 'array', element: { type: 'union', schemas: [{ type: 'string' }, { type: 'number' }] } },
        },
      },
    },
    events: {
      onChange: { displayName: 'On Change' },
    },
    styles: {
      textColor: {
        type: 'color',
        displayName: 'Star color',
        validation: {
          schema: { type: 'string' },
        },
      },
      labelColor: {
        type: 'color',
        displayName: 'Label color',
        validation: {
          schema: { type: 'string' },
        },
      },
      visibility: {
        type: 'toggle',
        displayName: 'Visibility',
        validation: {
          schema: { type: 'boolean' },
        },
      },
      disabledState: {
        type: 'toggle',
        displayName: 'Disable',
        validation: {
          schema: { type: 'boolean' },
        },
      },
    },
    exposedVariables: {
      value: 0,
    },
    definition: {
      others: {
        showOnDesktop: { value: '{{true}}' },
        showOnMobile: { value: '{{false}}' },
      },
      properties: {
        label: { value: 'Select your rating' },
        maxRating: { value: '5' },
        defaultSelected: { value: '5' },
        allowHalfStar: { value: '{{false}}' },
        visible: { value: '{{true}}' },
        tooltips: { value: '{{[]}}' },
      },
      events: [],
      styles: {
        textColor: { value: '#ffb400' },
        labelColor: { value: '' },
        visibility: { value: '{{true}}' },
        disabledState: { value: '{{false}}' },
      },
    },
  },
  {
    name: 'Divider',
    displayName: 'Divider',
    description: 'Separator between components',
    component: 'Divider',
    defaultSize: {
      width: 10,
      height: 10,
    },
    others: {
      showOnDesktop: { type: 'toggle', displayName: 'Show on desktop' },
      showOnMobile: { type: 'toggle', displayName: 'Show on mobile' },
    },
    properties: {},
    events: {},
    styles: {
      dividerColor: {
        type: 'color',
        displayName: 'Divider color',
        validation: {
          schema: { type: 'string' },
        },
      },
      visibility: {
        type: 'toggle',
        displayName: 'Visibility',
        validation: {
          schema: { type: 'boolean' },
        },
      },
    },
    exposedVariables: {
      value: {},
    },
    definition: {
      others: {
        showOnDesktop: { value: '{{true}}' },
        showOnMobile: { value: '{{false}}' },
      },
      properties: {},
      events: [],
      styles: {
        visibility: { value: '{{true}}' },
        dividerColor: { value: '' },
      },
    },
  },
  {
    name: 'FilePicker',
    displayName: 'File Picker',
    description: 'File Picker',
    component: 'FilePicker',
    defaultSize: {
      width: 15,
      height: 100,
    },
    others: {
      showOnDesktop: { type: 'toggle', displayName: 'Show on desktop' },
      showOnMobile: { type: 'toggle', displayName: 'Show on mobile' },
    },
    actions: [
      {
        handle: 'clearFiles',
        displayName: 'Clear Files',
      },
    ],
    properties: {
      instructionText: {
        type: 'code',
        displayName: 'Instruction text',
        validation: {
          schema: { type: 'string' },
        },
      },
      enableDropzone: {
        type: 'code',
        displayName: 'Use drop zone',
        validation: {
          schema: { type: 'boolean' },
        },
      },
      enablePicker: {
        type: 'code',
        displayName: 'Use file picker',
        validation: {
          schema: { type: 'boolean' },
        },
      },
      enableMultiple: {
        type: 'code',
        displayName: 'Pick multiple files',
        validation: {
          schema: { type: 'boolean' },
        },
      },
      maxFileCount: {
        type: 'code',
        displayName: 'Max file count',
        validation: {
          schema: {
            type: 'union',
            schemas: [{ type: 'string' }, { type: 'number' }],
          },
        },
      },
      fileType: {
        type: 'code',
        displayName: 'Accept file types',
        validation: {
          schema: {
            type: 'string',
          },
        },
      },
      maxSize: {
        type: 'code',
        displayName: 'Max size limit (Bytes)',
        validation: {
          schema: {
            type: 'union',
            schemas: [{ type: 'string' }, { type: 'number' }],
          },
        },
      },
      minSize: {
        type: 'code',
        displayName: 'Min size limit (Bytes)',
        validation: {
          schema: {
            type: 'union',
            schemas: [{ type: 'string' }, { type: 'number' }],
          },
        },
      },
      parseContent: {
        type: 'toggle',
        displayName: 'Parse content',
        validation: {
          schema: {
            type: 'boolean',
          },
        },
      },
      parseFileType: {
        type: 'select',
        displayName: 'File type',
        options: [
          { name: 'Autodetect from extension', value: 'auto-detect' },
          { name: 'CSV', value: 'csv' },
          { name: 'Microsoft Excel - xls', value: 'vnd.ms-excel' },
          {
            name: 'Microsoft Excel - xlsx',
            value: 'vnd.openxmlformats-officedocument.spreadsheetml.sheet',
          },
        ],
        validation: {
          schema: {
            type: 'string',
          },
        },
      },
    },
    events: {
      onFileSelected: { displayName: 'On File Selected' },
      onFileLoaded: { displayName: 'On File Loaded' },
      onFileDeselected: { displayName: 'On File Deselected' },
    },
    styles: {
      visibility: {
        type: 'toggle',
        displayName: 'Visibility',
        validation: {
          schema: {
            type: 'boolean',
          },
        },
      },
      disabledState: {
        type: 'toggle',
        displayName: 'Disable',
        validation: {
          schema: {
            type: 'boolean',
          },
        },
      },
      borderRadius: {
        type: 'code',
        displayName: 'Border radius',
        validation: {
          schema: {
            type: 'union',
            schemas: [{ type: 'string' }, { type: 'number' }],
          },
        },
      },
    },
    exposedVariables: {
      file: [{ name: '', content: '', dataURL: '', type: '', parsedData: '' }],
      isParsing: false,
    },
    definition: {
      others: {
        showOnDesktop: { value: '{{true}}' },
        showOnMobile: { value: '{{false}}' },
      },
      properties: {
        instructionText: { value: 'Drag and drop files here or click to select files' },
        enableDropzone: { value: '{{true}}' },
        enablePicker: { value: '{{true}}' },
        maxFileCount: { value: '{{2}}' },
        enableMultiple: { value: '{{false}}' },
        fileType: { value: '{{"image/*"}}' },
        maxSize: { value: '{{1048576}}' },
        minSize: { value: '{{50}}' },
        parseContent: { value: '{{false}}' },
        parseFileType: { value: 'auto-detect' },
      },
      events: [],
      styles: {
        visibility: { value: '{{true}}' },
        disabledState: { value: '{{false}}' },
        borderRadius: { value: '{{0}}' },
      },
    },
  },
  {
    name: 'Calendar',
    displayName: 'Calendar',
    description: 'Display calendar events',
    component: 'Calendar',
    defaultSize: {
      width: 30,
      height: 600,
    },
    others: {
      showOnDesktop: { type: 'toggle', displayName: 'Show on desktop' },
      showOnMobile: { type: 'toggle', displayName: 'Show on mobile' },
    },
    properties: {
      dateFormat: { type: 'code', displayName: 'Date format' },
      defaultDate: { type: 'code', displayName: 'Default date' },
      events: { type: 'code', displayName: 'Events' },
      resources: { type: 'code', displayName: 'Resources' },
      defaultView: { type: 'code', displayName: 'Default view' },
      startTime: {
        type: 'code',
        displayName: 'Start time on week and day view',
      },
      endTime: { type: 'code', displayName: 'End time on week and day view' },
      displayToolbar: { type: 'toggle', displayName: 'Show toolbar' },
      displayViewSwitcher: {
        type: 'toggle',
        displayName: 'Show view switcher',
      },
      highlightToday: { type: 'toggle', displayName: 'Highlight today' },
      showPopOverOnEventClick: {
        type: 'toggle',
        displayName: 'Show popover when event is clicked',
      },
    },
    events: {
      onCalendarEventSelect: { displayName: 'On Event Select' },
      onCalendarSlotSelect: { displayName: 'On Slot Select' },
      onCalendarNavigate: { displayName: 'On Date Navigate' },
      onCalendarViewChange: { displayName: 'On View Change' },
    },
    styles: {
      visibility: { type: 'toggle', displayName: 'Visibility' },
      cellSizeInViewsClassifiedByResource: {
        type: 'select',
        displayName: 'Cell size in views classified by resource',
        options: [
          { name: 'Compact', value: 'compact' },
          { name: 'Spacious', value: 'spacious' },
        ],
      },
      weekDateFormat: {
        type: 'code',
        displayName: 'Header date format on week view',
      },
    },
    exposedVariables: {
      selectedEvent: {},
      selectedSlots: {},
      currentView: 'month',
      currentDate: undefined,
    },
    definition: {
      others: {
        showOnDesktop: { value: '{{true}}' },
        showOnMobile: { value: '{{false}}' },
      },
      properties: {
        dateFormat: {
          value: 'MM-DD-YYYY HH:mm:ss A Z',
        },
        defaultDate: {
          value: '{{moment().format("MM-DD-YYYY HH:mm:ss A Z")}}',
        },
        events: {
          value:
            "{{[\n\t\t{\n\t\t\t title: 'Sample event',\n\t\t\t start: `${moment().startOf('day').format('MM-DD-YYYY HH:mm:ss A Z')}`,\n\t\t\t end: `${moment().endOf('day').format('MM-DD-YYYY HH:mm:ss A Z')}`,\n\t\t\t allDay: false,\n\t\t\t color: '#4D72DA'\n\t\t}\n]}}",
        },
        resources: {
          value: '{{[]}}',
        },
        defaultView: {
          value: "{{'month'}}",
        },
        startTime: {
          value: "{{moment().startOf('day').format('MM-DD-YYYY HH:mm:ss A Z')}}",
        },
        endTime: {
          value: "{{moment().endOf('day').format('MM-DD-YYYY HH:mm:ss A Z')}}",
        },
        displayToolbar: {
          value: true,
        },
        displayViewSwitcher: {
          value: true,
        },
        highlightToday: {
          value: true,
        },
        showPopOverOnEventClick: {
          value: false,
        },
      },
      events: [],
      styles: {
        visibility: { value: '{{true}}' },
        cellSizeInViewsClassifiedByResource: { value: 'spacious' },
        weekDateFormat: { value: 'DD MMM' },
      },
    },
  },
  {
    name: 'Iframe',
    displayName: 'Iframe',
    description: 'Embed external content',
    defaultSize: {
      width: 10,
      height: 310,
    },
    component: 'IFrame',
    others: {
      showOnDesktop: { type: 'toggle', displayName: 'Show on desktop' },
      showOnMobile: { type: 'toggle', displayName: 'Show on mobile' },
    },
    properties: {
      source: {
        type: 'code',
        displayName: 'URL',
        validation: {
          schema: { type: 'string' },
        },
      },
    },
    events: {},
    styles: {
      visibility: {
        type: 'toggle',
        displayName: 'Visibility',
        validation: {
          schema: { type: 'boolean' },
        },
      },
      disabledState: {
        type: 'toggle',
        displayName: 'Disable',
        validation: {
          schema: { type: 'boolean' },
        },
      },
    },
    exposedVariables: {},
    definition: {
      others: {
        showOnDesktop: { value: '{{true}}' },
        showOnMobile: { value: '{{false}}' },
      },
      properties: {
        source: { value: 'https://tooljet.io/' },
        visible: { value: '{{true}}' },
      },
      events: [],
      styles: {
        visibility: { value: '{{true}}' },
        disabledState: { value: '{{false}}' },
      },
    },
  },
  {
    name: 'CodeEditor',
    displayName: 'Code Editor',
    description: 'Edit source code',
    component: 'CodeEditor',
    defaultSize: {
      width: 15,
      height: 120,
    },
    others: {
      showOnDesktop: { type: 'toggle', displayName: 'Show on desktop' },
      showOnMobile: { type: 'toggle', displayName: 'Show on mobile' },
    },
    properties: {
      enableLineNumber: {
        type: 'code',
        displayName: 'Show Line Number',
        validation: {
          schema: { type: 'boolean' },
        },
      },
      mode: {
        type: 'code',
        displayName: 'Mode',
        validation: {
          schema: { type: 'string' },
        },
      },
      placeholder: {
        type: 'code',
        displayName: 'Placeholder',
        validation: {
          schema: { type: 'string' },
        },
      },
    },
    events: {},
    styles: {
      visibility: {
        type: 'toggle',
        displayName: 'Visibility',
        validation: {
          schema: { type: 'boolean' },
        },
      },
      disabledState: {
        type: 'toggle',
        displayName: 'Disable',
        validation: {
          schema: { type: 'boolean' },
        },
      },
      borderRadius: {
        type: 'code',
        displayName: 'Border radius',
        validation: {
          schema: { type: 'union', schemas: [{ type: 'string' }, { type: 'number' }] },
        },
      },
    },
    exposedVariables: {
      value: '',
    },
    definition: {
      others: {
        showOnDesktop: { value: '{{true}}' },
        showOnMobile: { value: '{{false}}' },
      },
      properties: {
        enableLineNumber: { value: '{{true}}' },
        mode: { value: 'javascript' },
        placeholder: { value: '' },
      },
      events: [],
      styles: {
        visibility: { value: '{{true}}' },
        disabledState: { value: '{{false}}' },
        borderRadius: { value: '{{0}}' },
      },
    },
  },
  {
    name: 'Tabs',
    displayName: 'Tabs',
    description: 'Organize content in tabs',
    defaultSize: {
      width: 30,
      height: 300,
    },
    defaultChildren: [
      {
        componentName: 'Image',
        layout: {
          top: 60,
          left: 37,
          height: 100,
        },
        tab: 0,
        properties: ['source'],
        defaultValue: {
          source: 'https://uploads-ssl.webflow.com/6266634263b9179f76b2236e/62666392f32677b5cb2fb84b_logo.svg',
        },
      },
      {
        componentName: 'Text',
        layout: {
          top: 100,
          left: 17,
          height: 50,
          width: 34,
        },
        tab: 1,
        properties: ['text'],
        defaultValue: {
          text: 'Open-source low-code framework to build & deploy internal tools within minutes.',
        },
      },
      {
        componentName: 'Table',
        layout: {
          top: 0,
          left: 1,
          width: 42,
          height: 250,
        },
        tab: 2,
      },
    ],
    component: 'Tabs',
    others: {
      showOnDesktop: { type: 'toggle', displayName: 'Show on desktop' },
      showOnMobile: { type: 'toggle', displayName: 'Show on mobile' },
    },
    properties: {
      tabs: {
        type: 'code',
        displayName: 'Tabs',
        validation: {
          schema: {
            type: 'array',
            element: {
              type: 'object',
              object: {
                id: {
                  type: 'union',
                  schemas: [{ type: 'string' }, { type: 'number' }],
                },
              },
            },
          },
        },
      },
      defaultTab: {
        type: 'code',
        displayName: 'Default tab',
        validation: {
          schema: {
            type: 'union',
            schemas: [{ type: 'string' }, { type: 'number' }],
          },
        },
      },
      hideTabs: {
        type: 'toggle',
        displayName: 'Hide tabs',
        validation: {
          schema: {
            type: 'boolean',
          },
        },
      },
      renderOnlyActiveTab: {
        type: 'toggle',
        displayName: 'Render only active tab',
        validation: {
          schema: {
            type: 'boolean',
          },
        },
      },
    },
    events: { onTabSwitch: { displayName: 'On tab switch' } },
    styles: {
      highlightColor: {
        type: 'color',
        displayName: 'Highlight color',
        validation: {
          schema: { type: 'string' },
        },
      },
      visibility: {
        type: 'toggle',
        displayName: 'Visibility',
        validation: {
          schema: {
            type: 'boolean',
          },
        },
      },
      disabledState: {
        type: 'toggle',
        displayName: 'Disable',
        validation: {
          schema: {
            type: 'boolean',
          },
        },
      },
      tabWidth: {
        type: 'select',
        displayName: 'Tab width',
        options: [
          { name: 'Auto', value: 'auto' },
          { name: 'Equally split', value: 'split' },
        ],
      },
    },
    actions: [
      {
        handle: 'setTab',
        displayName: 'Set current tab',
        params: [
          {
            handle: 'id',
            displayName: 'Id',
          },
        ],
      },
    ],
    exposedVariables: { currentTab: '' },
    definition: {
      others: {
        showOnDesktop: { value: '{{true}}' },
        showOnMobile: { value: '{{false}}' },
      },
      properties: {
        tabs: {
          value:
            "{{[ \n\t\t{ title: 'Home', id: '0' }, \n\t\t{ title: 'Profile', id: '1' }, \n\t\t{ title: 'Settings', id: '2' } \n ]}}",
        },
        defaultTab: { value: '0' },
        hideTabs: { value: false },
        renderOnlyActiveTab: { value: true },
      },
      events: [],
      styles: {
        highlightColor: { value: '' },
        visibility: { value: '{{true}}' },
        disabledState: { value: '{{false}}' },
        tabWidth: { value: 'auto' },
      },
    },
  },
  {
    name: 'Timer',
    displayName: 'Timer',
    description: 'Countdown or stopwatch',
    component: 'Timer',
    defaultSize: {
      width: 11,
      height: 128,
    },
    others: {
      showOnDesktop: { type: 'toggle', displayName: 'Show on desktop' },
      showOnMobile: { type: 'toggle', displayName: 'Show on mobile' },
    },
    properties: {
      value: {
        type: 'code',
        displayName: 'Default value',
        validation: {
          schema: { type: 'string' },
        },
      },
      type: {
        type: 'select',
        displayName: 'Timer type',
        options: [
          { name: 'Count up', value: 'countUp' },
          { name: 'Count down', value: 'countDown' },
        ],
        validation: {
          schema: { type: 'string' },
        },
      },
    },
    validation: {},
    events: {
      onStart: { displayName: 'On Start' },
      onResume: { displayName: 'On Resume' },
      onPause: { displayName: 'On Pause' },
      onCountDownFinish: { displayName: 'On Count Down Finish' },
      onReset: { displayName: 'On Reset' },
    },
    styles: {
      visibility: {
        type: 'toggle',
        displayName: 'Visibility',
        validation: {
          schema: { type: 'boolean' },
        },
      },
      disabledState: {
        type: 'toggle',
        displayName: 'Disable',
        validation: {
          schema: { type: 'boolean' },
        },
      },
    },
    exposedVariables: {
      value: '',
    },
    definition: {
      validation: {},
      others: {
        showOnDesktop: { value: '{{true}}' },
        showOnMobile: { value: '{{false}}' },
      },
      properties: {
        value: {
          value: '00:00:00:000',
        },
        type: {
          value: 'countUp',
        },
      },
      defaults: [
        {
          type: 'countUp',
          value: '00:00:00:000',
          paramName: 'value',
        },
        {
          type: 'countDown',
          value: '00:00:10:000',
          paramName: 'value',
        },
      ],
      events: [],
      styles: {
        visibility: { value: '{{true}}' },
        disabledState: { value: '{{false}}' },
      },
    },
  },
  {
    name: 'Listview',
    displayName: 'List View',
    description: 'List multiple items',
    defaultSize: {
      width: 20,
      height: 300,
    },
    defaultChildren: [
      {
        componentName: 'Image',
        layout: {
          top: 15,
          left: 6.976744186046512,
          height: 100,
        },
        properties: ['source'],
        accessorKey: 'imageURL',
      },
      {
        componentName: 'Text',
        layout: {
          top: 50,
          left: 27,
          height: 30,
        },
        properties: ['text'],
        accessorKey: 'text',
      },
      {
        componentName: 'Button',
        layout: {
          top: 50,
          left: 60,
          height: 30,
        },
        incrementWidth: 2,
        properties: ['text'],
        accessorKey: 'buttonText',
      },
    ],
    component: 'Listview',
    others: {
      showOnDesktop: { type: 'toggle', displayName: 'Show on desktop' },
      showOnMobile: { type: 'toggle', displayName: 'Show on mobile' },
    },
    properties: {
      data: {
        type: 'code',
        displayName: 'List data',
        validation: {
          schema: { type: 'array', element: { type: 'object' } },
        },
      },
      mode: {
        type: 'select',
        displayName: 'Mode',
        options: [
          { name: 'list', value: 'list' },
          { name: 'grid', value: 'grid' },
        ],
        validation: {
          schema: { type: 'string' },
        },
      },
      columns: {
        type: 'number',
        displayName: 'Columns',
        validation: {
          schema: { type: 'number' },
        },
        conditionallyRender: {
          key: 'mode',
          value: 'grid',
        },
      },
      rowHeight: {
        type: 'code',
        displayName: 'Row height',
        validation: {
          schema: { type: 'union', schemas: [{ type: 'string' }, { type: 'number' }] },
        },
      },
      showBorder: {
        type: 'code',
        displayName: 'Show bottom border',
        validation: {
          schema: { type: 'boolean' },
        },
        conditionallyRender: {
          key: 'mode',
          value: 'list',
        },
      },
      enablePagination: {
        type: 'toggle',
        displayName: 'Enable pagination',
        validation: {
          schema: { type: 'boolean' },
        },
      },
      rowsPerPage: {
        type: 'code',
        displayName: 'Rows per page',
        validation: {
          schema: { type: 'number' },
        },
      },
    },
    events: {
      onRowClicked: { displayName: 'Row clicked (Deprecated)' },
      onRecordClicked: { displayName: 'Record clicked' },
    },
    styles: {
      backgroundColor: {
        type: 'color',
        displayName: 'Background color',
        validation: {
          schema: { type: 'string' },
        },
      },
      borderColor: {
        type: 'color',
        displayName: 'Border color',
        validation: {
          schema: { type: 'string' },
        },
      },
      visibility: {
        type: 'toggle',
        displayName: 'Visibility',
        validation: {
          schema: { type: 'boolean' },
        },
      },
      disabledState: {
        type: 'toggle',
        displayName: 'Disable',
        validation: {
          schema: { type: 'boolean' },
        },
      },
      borderRadius: {
        type: 'number',
        displayName: 'Border radius',
        validation: {
          schema: { type: 'union', schemas: [{ type: 'string' }, { type: 'number' }] },
        },
      },
    },
    exposedVariables: {
      data: [{}],
    },
    definition: {
      others: {
        showOnDesktop: { value: '{{true}}' },
        showOnMobile: { value: '{{false}}' },
      },
      properties: {
        data: {
          value: `{{[
  { imageURL: 'https://www.svgrepo.com/show/34217/image.svg', text: 'Sample text 1', buttonText: 'Button 1' },
    { imageURL: 'https://www.svgrepo.com/show/34217/image.svg', text: 'Sample text 1', buttonText: 'Button 2' },
    { imageURL: 'https://www.svgrepo.com/show/34217/image.svg', text: 'Sample text 1', buttonText: 'Button 3' },
  ]}}`,
        },
        mode: { value: 'list' },
        columns: { value: '{{3}}' },
        rowHeight: {
          value: '100',
        },
        visible: { value: '{{true}}' },
        showBorder: { value: '{{true}}' },
        rowsPerPage: { value: '{{10}}' },
        enablePagination: { value: '{{false}}' },
      },
      events: [],
      styles: {
        backgroundColor: { value: '#fff' },
        borderColor: { value: '#dadcde' },
        visibility: { value: '{{true}}' },
        disabledState: { value: '{{false}}' },
        borderRadius: { value: '{{0}}' },
      },
    },
  },
  {
    name: 'Tags',
    displayName: 'Tags',
    description: 'Display tag labels',
    component: 'Tags',
    defaultSize: {
      width: 8,
      height: 30,
    },
    others: {
      showOnDesktop: { type: 'toggle', displayName: 'Show on desktop' },
      showOnMobile: { type: 'toggle', displayName: 'Show on mobile' },
    },
    properties: {
      data: {
        type: 'code',
        displayName: 'Tags',
        validation: {
          schema: {
            type: 'array',
            element: {
              type: 'object',
              object: { title: { type: 'string' }, color: { type: 'string' }, textColor: { type: 'string' } },
            },
          },
        },
      },
    },
    events: {},
    styles: {
      visibility: {
        type: 'toggle',
        displayName: 'Visibility',
        validation: {
          schema: { type: 'boolean' },
        },
      },
    },
    exposedVariables: {},
    definition: {
      others: {
        showOnDesktop: { value: '{{true}}' },
        showOnMobile: { value: '{{false}}' },
      },
      properties: {
        data: {
          value:
            "{{ [ \n\t\t{ title: 'success', color: '#2fb344', textColor: '#fff' }, \n\t\t{ title: 'info', color: '#206bc4', textColor: '#fff'  }, \n\t\t{ title: 'warning', color: '#f59f00', textColor: '#fff'  }, \n\t\t{ title: 'danger', color: '#d63939', textColor: '#fff' } ] }}",
        },
      },
      events: [],
      styles: {
        visibility: { value: '{{true}}' },
      },
    },
  },
  {
    name: 'Pagination',
    displayName: 'Pagination',
    description: 'Navigate pages',
    component: 'Pagination',
    defaultSize: {
      width: 10,
      height: 30,
    },
    others: {
      showOnDesktop: { type: 'toggle', displayName: 'Show on desktop' },
      showOnMobile: { type: 'toggle', displayName: 'Show on mobile' },
    },
    properties: {
      numberOfPages: {
        type: 'code',
        displayName: 'Number of pages',
        validation: {
          schema: { type: 'number' },
        },
      },
      defaultPageIndex: {
        type: 'code',
        displayName: 'Default page index',
        validation: {
          schema: { type: 'number' },
        },
      },
    },
    validation: {},
    events: {
      onPageChange: { displayName: 'On Page Change' },
    },
    styles: {
      visibility: {
        type: 'toggle',
        displayName: 'Visibility',
        validation: {
          schema: { type: 'boolean' },
        },
      },
      disabledState: {
        type: 'toggle',
        displayName: 'Disable',
        validation: {
          schema: { type: 'boolean' },
        },
      },
    },
    exposedVariables: {
      totalPages: null,
      currentPageIndex: null,
    },
    definition: {
      validation: {},
      others: {
        showOnDesktop: { value: '{{true}}' },
        showOnMobile: { value: '{{false}}' },
      },
      properties: {
        numberOfPages: {
          value: '{{5}}',
        },
        defaultPageIndex: {
          value: '{{1}}',
        },
      },
      events: [],
      styles: {
        visibility: { value: '{{true}}' },
        disabledState: { value: '{{false}}' },
      },
    },
  },
  {
    name: 'CircularProgressBar',
    displayName: 'Circular Progressbar',
    description: 'Show circular progress',
    component: 'CircularProgressBar',
    defaultSize: {
      width: 7,
      height: 50,
    },
    others: {
      showOnDesktop: { type: 'toggle', displayName: 'Show on desktop' },
      showOnMobile: { type: 'toggle', displayName: 'Show on mobile' },
    },
    properties: {
      text: {
        type: 'code',
        displayName: 'Text',
        validation: {
          schema: { type: 'string' },
        },
      },
      progress: {
        type: 'code',
        displayName: 'Progress',
        validation: {
          schema: { type: 'union', schemas: [{ type: 'string' }, { type: 'number' }] },
        },
      },
    },
    events: {},
    styles: {
      color: {
        type: 'color',
        displayName: 'Color',
        validation: {
          schema: { type: 'string' },
        },
      },
      textColor: {
        type: 'color',
        displayName: 'Text Color',
        validation: {
          schema: { type: 'string' },
        },
      },
      textSize: {
        type: 'code',
        displayName: 'Text size',
        validation: {
          schema: { type: 'union', schemas: [{ type: 'string' }, { type: 'number' }] },
        },
      },
      strokeWidth: {
        type: 'code',
        displayName: 'Stroke width',
        validation: {
          schema: { type: 'union', schemas: [{ type: 'string' }, { type: 'number' }] },
        },
      },
      counterClockwise: {
        type: 'code',
        displayName: 'Counter clockwise',
        validation: {
          schema: { type: 'boolean' },
        },
      },
      circleRatio: {
        type: 'code',
        displayName: 'Circle ratio',
        validation: {
          schema: { type: 'union', schemas: [{ type: 'string' }, { type: 'number' }] },
        },
      },
      visibility: {
        type: 'toggle',
        displayName: 'Visibility',
        validation: {
          schema: { type: 'boolean' },
        },
      },
    },
    exposedVariables: {},
    definition: {
      others: {
        showOnDesktop: { value: '{{true}}' },
        showOnMobile: { value: '{{false}}' },
      },
      properties: {
        text: {
          value: '',
        },
        progress: {
          value: '{{50}}',
        },
      },
      events: [],
      styles: {
        color: { value: '' },
        textColor: { value: '' },
        textSize: { value: '{{16}}' },
        strokeWidth: { value: '{{8}}' },
        counterClockwise: { value: '{{false}}' },
        circleRatio: { value: '{{1}}' },
        visibility: { value: '{{true}}' },
      },
    },
  },
  {
    name: 'Spinner',
    displayName: 'Spinner',
    description: 'Indicate loading state',
    component: 'Spinner',
    defaultSize: {
      width: 4,
      height: 30,
    },
    others: {
      showOnDesktop: { type: 'toggle', displayName: 'Show on desktop' },
      showOnMobile: { type: 'toggle', displayName: 'Show on mobile' },
    },
    properties: {},
    events: {},
    styles: {
      visibility: {
        type: 'toggle',
        displayName: 'Visibility',
        validation: {
          schema: { type: 'boolean' },
        },
      },
      colour: {
        type: 'color',
        displayName: 'Colour',
        validation: {
          schema: { type: 'string' },
        },
      },
      size: {
        type: 'select',
        displayName: 'Size',
        options: [
          { name: 'small', value: 'sm' },
          { name: 'large', value: 'lg' },
        ],
        validation: {
          schema: { type: 'string' },
        },
      },
    },
    exposedVariables: {},
    definition: {
      others: {
        showOnDesktop: { value: '{{true}}' },
        showOnMobile: { value: '{{false}}' },
      },
      properties: {},
      events: [],
      styles: {
        visibility: { value: '{{true}}' },
        size: { value: 'sm' },
        colour: { value: '#0565ff' },
      },
    },
  },
  {
    name: 'Statistics',
    displayName: 'Statistics',
    description: 'Show key metrics',
    component: 'Statistics',
    defaultSize: {
      width: 9.2,
      height: 152,
    },
    others: {
      showOnDesktop: { type: 'toggle', displayName: 'Show on desktop' },
      showOnMobile: { type: 'toggle', displayName: 'Show on mobile' },
    },
    properties: {
      primaryValueLabel: {
        type: 'code',
        displayName: 'Primary value label',
        validation: { schema: { type: 'string' } },
      },
      primaryValue: { type: 'code', displayName: 'Primary value', validation: { schema: { type: 'string' } } },
      hideSecondary: {
        type: 'toggle',
        displayName: 'Hide secondary value',
        validation: { schema: { type: 'boolean' } },
      },
      secondaryValueLabel: {
        type: 'code',
        displayName: 'Secondary value label',
        validation: { schema: { type: 'string' } },
      },
      secondaryValue: { type: 'code', displayName: 'Secondary value', validation: { schema: { type: 'string' } } },
      secondarySignDisplay: {
        type: 'code',
        displayName: 'Secondary sign display',

        validation: { schema: { type: 'string' } },
      },
      loadingState: { type: 'toggle', displayName: 'Loading state', validation: { schema: { type: 'boolean' } } },
    },
    events: {},
    styles: {
      primaryLabelColour: {
        type: 'color',
        displayName: 'Primary label colour',
        validation: { schema: { type: 'string' } },
      },
      primaryTextColour: {
        type: 'color',
        displayName: 'Primary text  colour',
        validation: { schema: { type: 'string' } },
      },
      secondaryLabelColour: {
        type: 'color',
        displayName: 'Secondary label colour',
        validation: { schema: { type: 'string' } },
      },
      secondaryTextColour: {
        type: 'color',
        displayName: 'Secondary text colour',
        validation: { schema: { type: 'string' } },
      },
      visibility: {
        type: 'toggle',
        displayName: 'Visibility',
        validation: { schema: { type: 'boolean' } },
      },
    },
    definition: {
      others: {
        showOnDesktop: { value: '{{true}}' },
        showOnMobile: { value: '{{false}}' },
      },
      properties: {
        primaryValueLabel: { value: 'This months earnings' },
        primaryValue: { value: '682.3' },
        secondaryValueLabel: { value: 'Last month' },
        secondaryValue: { value: '2.85' },
        secondarySignDisplay: { value: 'positive' },
        loadingState: { value: `{{false}}` },
      },
      events: [],
      styles: {
        primaryLabelColour: { value: '#8092AB' },
        primaryTextColour: { value: '#000000' },
        secondaryLabelColour: { value: '#8092AB' },
        secondaryTextColour: { value: '#36AF8B' },
        visibility: { value: '{{true}}' },
      },
    },
  },
  {
    name: 'RangeSlider',
    displayName: 'Range Slider',
    description: 'Adjust value range',
    component: 'RangeSlider',
    defaultSize: {
      width: 9,
      height: 30,
    },
    others: {
      showOnDesktop: { type: 'toggle', displayName: 'Show on desktop' },
      showOnMobile: { type: 'toggle', displayName: 'Show on mobile' },
    },
    properties: {
      min: {
        type: 'number',
        displayName: 'Min',
        validation: {
          schema: { type: 'number' },
        },
      },
      max: {
        type: 'number',
        displayName: 'Max',
        validation: {
          schema: { type: 'number' },
        },
      },
      value: {
        type: 'code',
        displayName: 'Value',
        validation: {
          schema: { type: 'union', schemas: [{ type: 'string' }, { type: 'number' }] },
        },
      },
      enableTwoHandle: {
        type: 'toggle',
        displayName: 'Two handles',
        validation: {
          schema: { type: 'boolean' },
        },
      },
    },
    events: {
      onChange: { displayName: 'On change' },
    },
    styles: {
      lineColor: {
        type: 'color',
        displayName: 'Line color',
        validation: {
          schema: { type: 'string' },
        },
      },
      handleColor: {
        type: 'color',
        displayName: 'Handle color',
        validation: {
          schema: { type: 'string' },
        },
      },
      trackColor: {
        type: 'color',
        displayName: 'Track color',
        validation: {
          schema: { type: 'string' },
        },
      },
      visibility: {
        type: 'code',
        displayName: 'Visibility',
        validation: {
          schema: { type: 'boolean' },
        },
      },
    },
    exposedVariables: {
      value: null,
    },
    definition: {
      others: {
        showOnDesktop: { value: true },
        showOnMobile: { value: false },
      },
      properties: {
        min: {
          value: '{{0}}',
        },
        max: {
          value: '{{100}}',
        },
        value: {
          value: '{{50}}',
        },
        enableTwoHandle: { value: false },
      },
      events: [],
      styles: {
        lineColor: { value: '' },
        handleColor: { value: '' },
        trackColor: { value: '' },
        visibility: { value: '{{true}}' },
      },
    },
  },
  {
    name: 'Timeline',
    displayName: 'Timeline',
    description: 'Show event timeline',
    component: 'Timeline',
    properties: {
      data: {
        type: 'code',
        displayName: 'Timeline data',
        validation: {
          schema: { type: 'array', element: { type: 'object' } },
        },
      },
      hideDate: {
        type: 'toggle',
        displayName: 'Hide date',
        validation: {
          schema: { type: 'boolean' },
        },
      },
    },
    defaultSize: {
      width: 20,
      height: 270,
    },
    others: {
      showOnDesktop: { type: 'toggle', displayName: 'Show on desktop' },
      showOnMobile: { type: 'toggle', displayName: 'Show on mobile' },
    },
    events: {},
    styles: {
      visibility: {
        type: 'toggle',
        displayName: 'Visibility',
        validation: { schema: { type: 'boolean' } },
      },
    },
    exposedVariables: {
      value: {},
    },
    definition: {
      others: {
        showOnDesktop: { value: '{{true}}' },
        showOnMobile: { value: '{{false}}' },
      },
      properties: {
        data: {
          value:
            "{{ [ \n\t\t{ title: 'Product Launched', subTitle: 'First version of our product released to public', date: '20/10/2021', iconBackgroundColor: '#4d72fa'},\n\t\t { title: 'First Signup', subTitle: 'Congratulations! We got our first signup', date: '22/10/2021', iconBackgroundColor: '#4d72fa'}, \n\t\t { title: 'First Payment', subTitle: 'Hurray! We got our first payment', date: '01/11/2021', iconBackgroundColor: '#4d72fa'} \n] }}",
        },
        hideDate: { value: '{{false}}' },
      },
      events: [],
      styles: {
        visibility: { value: '{{true}}' },
      },
    },
  },
  {
    name: 'SvgImage',
    displayName: 'Svg Image',
    description: 'Display SVG graphics',
    component: 'SvgImage',
    properties: {
      data: {
        type: 'code',
        displayName: 'Svg  data',
        validation: {
          schema: { type: 'string' },
        },
      },
    },
    defaultSize: {
      width: 4,
      height: 50,
    },
    others: {
      showOnDesktop: { type: 'toggle', displayName: 'Show on desktop' },
      showOnMobile: { type: 'toggle', displayName: 'Show on mobile' },
    },
    events: {},
    styles: {
      visibility: {
        type: 'toggle',
        displayName: 'Visibility',
        validation: {
          schema: { type: 'boolean' },
        },
      },
    },
    exposedVariables: {
      value: {},
    },
    definition: {
      others: {
        showOnDesktop: { value: '{{true}}' },
        showOnMobile: { value: '{{false}}' },
      },
      properties: {
        data: {
          value:
            '<svg xmlns="http://www.w3.org/2000/svg" class="icon" width="24" height="24" viewBox="0 0 24 24" stroke-width="2" stroke="currentColor" fill="none" stroke-linecap="round" stroke-linejoin="round"><path stroke="none" d="M0 0h24v24H0z" fill="none"/><rect x="4" y="4" width="6" height="6" rx="1" /><rect x="4" y="14" width="6" height="6" rx="1" /><rect x="14" y="14" width="6" height="6" rx="1" /><line x1="14" y1="7" x2="20" y2="7" /><line x1="17" y1="4" x2="17" y2="10" /></svg>',
        },
      },
      events: [],
      styles: {
        visibility: { value: '{{true}}' },
      },
    },
  },
  {
    name: 'Html',
    displayName: 'HTML Viewer',
    description: 'View HTML content',
    component: 'Html',
    defaultSize: {
      width: 10,
      height: 310,
    },
    properties: {
      rawHtml: {
        type: 'code',
        displayName: 'Raw HTML',
        validation: {
          schema: { type: 'string' },
        },
      },
    },
    others: {
      showOnDesktop: { type: 'toggle', displayName: 'Show on desktop' },
      showOnMobile: { type: 'toggle', displayName: 'Show on mobile' },
    },
    events: {},
    styles: {
      visibility: {
        type: 'toggle',
        displayName: 'Visibility',
        validation: {
          schema: { type: 'boolean' },
        },
      },
    },
    exposedVariables: {},
    definition: {
      others: {
        showOnDesktop: { value: '{{true}}' },
        showOnMobile: { value: '{{false}}' },
      },
      properties: {
        rawHtml: {
          value: `<body><main><section class="hero" style="height:306px;display: flex;
          justify-content: center;padding:0 1px;align-items: center;text-align:center">You can build your custom HTML-CSS template here</section></main></body>`,
        },
      },
      events: [],
      styles: {
        visibility: { value: '{{true}}' },
      },
    },
  },
  {
    name: 'VerticalDivider',
    displayName: 'Vertical Divider',
    description: 'Vertical line separator',
    component: 'VerticalDivider',
    defaultSize: {
      width: 2,
      height: 100,
    },
    others: {
      showOnDesktop: { type: 'toggle', displayName: 'Show on desktop' },
      showOnMobile: { type: 'toggle', displayName: 'Show on mobile' },
    },
    properties: {},
    events: {},
    styles: {
      dividerColor: {
        type: 'color',
        displayName: 'Divider color',
        validation: {
          schema: { type: 'string' },
        },
      },
      visibility: {
        type: 'toggle',
        displayName: 'Visibility',
        validation: {
          schema: { type: 'boolean' },
        },
      },
    },
    exposedVariables: {
      value: {},
    },
    definition: {
      others: {
        showOnDesktop: { value: '{{true}}' },
        showOnMobile: { value: '{{false}}' },
      },
      properties: {},
      events: [],
      styles: {
        visibility: { value: '{{true}}' },
        dividerColor: { value: '#000000' },
      },
    },
  },
  {
    name: 'CustomComponent',
    displayName: 'Custom Component',
    description: 'Create React components',
    component: 'CustomComponent',
    properties: {
      data: { type: 'code', displayName: 'Data', validation: { schema: { type: 'object' } } },
      code: { type: 'code', displayName: 'Code' },
    },
    defaultSize: {
      width: 20,
      height: 140,
    },
    others: {
      showOnDesktop: { type: 'toggle', displayName: 'Show on desktop' },
      showOnMobile: { type: 'toggle', displayName: 'Show on mobile' },
    },
    events: {},
    styles: {
      visibility: {
        type: 'toggle',
        displayName: 'Visibility',
        validation: { schema: { type: 'boolean' } },
      },
    },
    exposedVariables: {
      data: { value: `{{{ title: 'Hi! There', buttonText: 'Update Title'}}}` },
    },
    definition: {
      others: {
        showOnDesktop: { value: '{{true}}' },
        showOnMobile: { value: '{{false}}' },
      },
      properties: {
        visible: { value: '{{true}}' },
        data: {
          value: `{{{ title: 'Hi! There', buttonText: 'Update Title'}}}`,
        },
        code: {
          value: `import React from 'https://cdn.skypack.dev/react';
import ReactDOM from 'https://cdn.skypack.dev/react-dom';
import { Button, Container } from 'https://cdn.skypack.dev/@material-ui/core';
const MyCustomComponent = ({data, updateData, runQuery}) => (
  <Container>
      <h1>{data.title}</h1>
      <Button
        color="primary"
        variant="outlined"
        onClick={() => {updateData({title: 'Hello World!!'})}}
      >
        {data.buttonText}
      </Button>
    </Container>
);
const ConnectedComponent = Tooljet.connectComponent(MyCustomComponent);
ReactDOM.render(<ConnectedComponent />, document.body);`,
          skipResolve: true,
        },
      },
      events: [],
      styles: {
        visibility: { value: '{{true}}' },
      },
    },
  },
  {
    name: 'ButtonGroup',
    displayName: 'Button Group',
    description: 'Group of buttons',
    component: 'ButtonGroup',
    properties: {
      label: {
        type: 'code',
        displayName: 'label',
        validation: {
          schema: { type: 'string' },
        },
      },
      values: {
        type: 'code',
        displayName: 'values',
        validation: {
          schema: {
            type: 'union',
            schemas: [{ type: 'array', element: { type: 'union', schemas: [{ type: 'string' }, { type: 'number' }] } }],
          },
        },
      },
      labels: {
        type: 'code',
        displayName: 'Labels',
        validation: {
          schema: {
            type: 'union',
            schemas: [{ type: 'array', element: { type: 'union', schemas: [{ type: 'string' }, { type: 'number' }] } }],
          },
        },
      },
      defaultSelected: {
        type: 'code',
        displayName: 'Default selected',
        validation: {
          schema: {
            type: 'union',
            schemas: [{ type: 'array', element: { type: 'union', schemas: [{ type: 'string' }, { type: 'number' }] } }],
          },
        },
      },
      multiSelection: {
        type: 'toggle',
        displayName: 'Enable multiple selection',

        validation: {
          schema: { type: 'boolean' },
        },
      },
    },
    defaultSize: {
      width: 12,
      height: 80,
    },
    others: {
      showOnDesktop: { type: 'toggle', displayName: 'Show on desktop' },
      showOnMobile: { type: 'toggle', displayName: 'Show on mobile' },
    },
    events: {
      onClick: { displayName: 'On click' },
    },
    styles: {
      backgroundColor: {
        type: 'color',
        displayName: 'Background color',
        validation: {
          schema: { type: 'string' },
        },
      },
      textColor: {
        type: 'color',
        displayName: 'Text color',
        validation: {
          schema: { type: 'string' },
        },
      },
      visibility: {
        type: 'toggle',
        displayName: 'Visibility',
        validation: {
          schema: { type: 'boolean' },
        },
      },
      disabledState: {
        type: 'toggle',
        displayName: 'Disable',
        validation: {
          schema: { type: 'boolean' },
        },
      },
      borderRadius: {
        type: 'number',
        displayName: 'Border radius',
        validation: {
          schema: { type: 'number' },
          defaultValue: false,
        },
      },
      selectedTextColor: {
        type: 'color',
        displayName: 'Selected text colour',
        validation: {
          schema: { type: 'string' },
        },
      },
      selectedBackgroundColor: {
        type: 'color',
        displayName: 'Selected background color',
        validation: {
          schema: { type: 'string' },
        },
      },
    },
    exposedVariables: {
      selected: [1],
    },
    definition: {
      others: {
        showOnDesktop: { value: '{{true}}' },
        showOnMobile: { value: '{{false}}' },
      },
      properties: {
        label: { value: `Button group` },
        defaultSelected: { value: '{{[1]}}' },
        values: { value: '{{[1,2,3]}}' },
        labels: { value: '{{[]}}' },
        multiSelection: { value: '{{false}}' },
      },
      events: [],
      styles: {
        backgroundColor: { value: '' },
        textColor: { value: '' },
        visibility: { value: '{{true}}' },
        borderRadius: { value: '{{0}}' },
        disabledState: { value: '{{false}}' },
        selectedTextColor: { value: '' },
        selectedBackgroundColor: { value: '' },
      },
    },
  },
  {
    name: 'PDF',
    displayName: 'PDF',
    description: 'Embed PDF documents',
    component: 'PDF',
    properties: {
      url: { type: 'code', displayName: 'File URL', validation: { schema: { type: 'string' } } },
      scale: { type: 'toggle', displayName: 'Scale page to width', validation: { schema: { type: 'boolean' } } },
      pageControls: { type: 'toggle', displayName: 'Show page controls', validation: { schema: { type: 'boolean' } } },
      showDownloadOption: {
        type: 'toggle',
        displayName: 'Show the download',
        validation: { schema: { type: 'boolean' } },
      },
    },
    defaultSize: {
      width: 20,
      height: 640,
    },
    others: {
      showOnDesktop: { type: 'toggle', displayName: 'Show on desktop' },
      showOnMobile: { type: 'toggle', displayName: 'Show on mobile' },
    },
    events: {},
    styles: {
      visibility: {
        type: 'toggle',
        displayName: 'Visibility',
        validation: { schema: { type: 'boolean' } },
      },
    },
    exposedVariables: {},
    definition: {
      others: {
        showOnDesktop: { value: '{{true}}' },
        showOnMobile: { value: '{{false}}' },
      },
      properties: {
        url: {
          value:
            'https://upload.wikimedia.org/wikipedia/commons/e/ee/Guideline_No._GD-Ed-2214_Marman_Clamp_Systems_Design_Guidelines.pdf',
        },
        scale: {
          value: '{{true}}',
        },
        pageControls: {
          value: `{{true}}`,
        },
        showDownloadOption: {
          value: `{{true}}`,
        },
      },
      events: [],
      styles: {
        visibility: { value: '{{true}}' },
      },
    },
  },

  {
    name: 'Steps',
    displayName: 'Steps',
    description: 'Step-by-step navigation aid',
    component: 'Steps',
    properties: {
      steps: {
        type: 'code',
        displayName: 'Steps',
        validation: {
          schema: {
            type: 'array',
            element: { type: 'object', object: { id: { type: 'number' } } },
          },
        },
      },
      currentStep: {
        type: 'code',
        displayName: 'Current step',
        validation: {
          schema: { type: 'number' },
        },
      },
      stepsSelectable: {
        type: 'toggle',
        displayName: 'Steps selectable',
        validation: {
          schema: { type: 'boolean' },
        },
      },
    },
    defaultSize: {
      width: 22,
      height: 38,
    },
    others: {
      showOnDesktop: { type: 'toggle', displayName: 'Show on desktop' },
      showOnMobile: { type: 'toggle', displayName: 'Show on mobile' },
    },
    events: {
      onSelect: { displayName: 'On select' },
    },
    styles: {
      color: {
        type: 'color',
        displayName: 'Color',
        validation: {
          schema: { type: 'string' },
        },
      },
      textColor: {
        type: 'color',
        displayName: 'Text color',
        validation: {
          schema: { type: 'string' },
        },
      },
      theme: {
        type: 'select',
        displayName: 'Theme',
        options: [
          { name: 'titles', value: 'titles' },
          { name: 'numbers', value: 'numbers' },
          { name: 'plain', value: 'plain' },
        ],
        validation: {
          schema: { type: 'string' },
        },
      },
      visibility: {
        type: 'toggle',
        displayName: 'Visibility',
        validation: {
          schema: { type: 'boolean' },
        },
      },
    },
    exposedVariables: {
      currentStepId: '3',
    },
    definition: {
      others: {
        showOnDesktop: { value: '{{true}}' },
        showOnMobile: { value: '{{false}}' },
      },
      properties: {
        steps: {
          value: `{{ [{ name: 'step 1', tooltip: 'some tooltip', id: 1},{ name: 'step 2', tooltip: 'some tooltip', id: 2},{ name: 'step 3', tooltip: 'some tooltip', id: 3},{ name: 'step 4', tooltip: 'some tooltip', id: 4},{ name: 'step 5', tooltip: 'some tooltip', id: 5}]}}`,
        },
        currentStep: { value: '{{3}}' },
        stepsSelectable: { value: true },
      },
      events: [],
      styles: {
        visibility: { value: '{{true}}' },
        theme: { value: 'titles' },
        color: { value: '' },
        textColor: { value: '' },
      },
    },
  },
  {
    name: 'KanbanBoard',
    displayName: 'Kanban Board',
    description: 'Task management board',
    component: 'KanbanBoard',
    defaultSize: {
      width: 40,
      height: 490,
    },
    others: {
      showOnDesktop: { type: 'toggle', displayName: 'Show on desktop' },
      showOnMobile: { type: 'toggle', displayName: 'Show on mobile' },
    },
    properties: {
      columns: { type: 'code', displayName: 'Columns' },
      cardData: { type: 'code', displayName: 'Card Data' },
      enableAddCard: { type: 'toggle', displayName: 'Enable Add Card' },
    },
    events: {
      onCardAdded: { displayName: 'Card added' },
      onCardRemoved: { displayName: 'Card removed' },
      onCardMoved: { displayName: 'Card moved' },
      onCardSelected: { displayName: 'Card selected' },
      onCardUpdated: { displayName: 'Card updated' },
    },
    styles: {
      disabledState: { type: 'toggle', displayName: 'Disable' },
      visibility: { type: 'toggle', displayName: 'Visibility' },
      width: { type: 'number', displayName: 'Width' },
      minWidth: { type: 'number', displayName: 'Min Width' },
      accentColor: { type: 'color', displayName: 'Accent color' },
    },
    exposedVariables: {
      columns: {},
      lastAddedCard: {},
      lastRemovedCard: {},
      lastCardMovement: {},
      lastUpdatedCard: {},
    },
    definition: {
      others: {
        showOnDesktop: { value: '{{true}}' },
        showOnMobile: { value: '{{false}}' },
      },
      properties: {
        columns: {
          value: '{{[{ "id": "1", "title": "to do" },{ "id": "2", "title": "in progress" }]}}',
        },
        cardData: {
          value:
            '{{[{ id: "01", title: "one", columnId: "1" },{ id: "02", title: "two", columnId: "1" },{ id: "03", title: "three", columnId: "2" }]}}',
        },
        enableAddCard: {
          value: `{{true}}`,
        },
      },
      events: [],
      styles: {
        visibility: { value: '{{true}}' },
        disabledState: { value: '{{false}}' },
        width: { value: '{{400}}' },
        minWidth: { value: '{{200}}' },
        textColor: { value: '' },
      },
    },
  },
  {
    name: 'Kanban',
    displayName: 'Kanban',
    description: 'Task management board',
    component: 'Kanban',
    defaultSize: {
      width: 40,
      height: 490,
    },
    defaultChildren: [
      {
        componentName: 'Text',
        layout: {
          top: 20,
          left: 4,
          height: 30,
        },
        properties: ['text'],
        accessorKey: 'text',
        styles: ['fontWeight', 'textSize', 'textColor'],
        defaultValue: {
          text: '{{cardData.title}}',
          fontWeight: 'bold',
          textSize: 16,
          textColor: '#000',
        },
      },
      {
        componentName: 'Text',
        layout: {
          top: 50,
          left: 4,
          height: 30,
        },
        properties: ['text'],
        accessorKey: 'text',
        styles: ['textSize', 'textColor'],
        defaultValue: {
          text: '{{cardData.description}}',
          textSize: 14,
          textColor: '#000',
        },
      },
    ],
    others: {
      showOnDesktop: { type: 'toggle', displayName: 'Show on desktop' },
      showOnMobile: { type: 'toggle', displayName: 'Show on mobile' },
    },
    properties: {
      columnData: { type: 'code', displayName: 'Column Data' },
      cardData: { type: 'code', displayName: 'Card Data' },
      cardWidth: {
        type: 'code',
        displayName: 'Card Width',
        validation: {
          schema: { type: 'number' },
        },
      },
      cardHeight: {
        type: 'code',
        displayName: 'Card Height',
        validation: {
          schema: { type: 'number' },
        },
      },
      enableAddCard: { type: 'toggle', displayName: 'Enable Add Card' },
      showDeleteButton: { type: 'toggle', displayName: 'Show Delete Button' },
    },
    events: {
      onUpdate: { displayName: 'On update' },
      onAddCardClick: { displayName: 'On add card click' },
      onCardRemoved: { displayName: 'Card removed' },
      onCardAdded: { displayName: 'Card added' },
      onCardMoved: { displayName: 'Card moved' },
      onCardSelected: { displayName: 'Card selected' },
    },
    styles: {
      disabledState: { type: 'toggle', displayName: 'Disable' },
      visibility: { type: 'toggle', displayName: 'Visibility' },
      accentColor: { type: 'color', displayName: 'Accent color' },
    },
    actions: [
      {
        handle: 'addCard',
        displayName: 'Add Card',
        params: [
          {
            handle: 'cardDetails',
            displayName: 'Card Details',
            defaultValue: `{{{ id: "c11", title: "Title 11", description: "Description 11", columnId: "r3" }}}`,
          },
        ],
      },
      {
        handle: 'deleteCard',
        displayName: 'Delete Card',
        params: [
          { handle: 'id', displayName: 'Card Id', defaultValue: `{{components.kanban1?.lastSelectedCard?.id}}` },
        ],
      },
      {
        handle: 'moveCard',
        displayName: 'Move Card',
        params: [
          { handle: 'cardId', displayName: 'Card Id', defaultValue: `{{components.kanban1?.lastSelectedCard?.id}}` },
          { handle: 'columnId', displayName: 'Destination Column Id', defaultValue: '' },
        ],
      },
      {
        handle: 'updateCardData',
        displayName: 'Update Card Data',
        params: [
          { handle: 'id', displayName: 'Card Id', defaultValue: `{{components.kanban1?.lastSelectedCard?.id}}` },
          {
            handle: 'value',
            displayName: 'Value',
            defaultValue: `{{{...components.kanban1?.lastSelectedCard, title: 'New Title'}}}`,
          },
        ],
      },
    ],
    exposedVariables: {
      updatedCardData: {},
      lastAddedCard: {},
      lastRemovedCard: {},
      lastCardMovement: {},
      lastSelectedCard: {},
      lastUpdatedCard: {},
      lastCardUpdate: [],
    },
    definition: {
      others: {
        showOnDesktop: { value: '{{true}}' },
        showOnMobile: { value: '{{false}}' },
      },
      properties: {
        columnData: {
          value:
            '{{[{ "id": "r1", "title": "To Do" },{ "id": "r2", "title": "In Progress" },{ "id": "r3", "title": "Done" }]}}',
        },
        cardData: {
          value:
            '{{[{ id: "c1", title: "Title 1", description: "Description 1", columnId: "r1" },{ id: "c2", title: "Title 2", description: "Description 2", columnId: "r1" },{ id: "c3", title: "Title 3", description: "Description 3",columnId: "r2" },{ id: "c4", title: "Title 4", description: "Description 4",columnId: "r3" },{ id: "c5", title: "Title 5", description: "Description 5",columnId: "r3" }, { id: "c6", title: "Title 6", description: "Description 6", columnId: "r1" },{ id: "c7", title: "Title 7", description: "Description 7", columnId: "r1" },{ id: "c8", title: "Title 8", description: "Description 8",columnId: "r2" },{ id: "c9", title: "Title 9", description: "Description 9",columnId: "r3" },{ id: "c10", title: "Title 10", description: "Description 10",columnId: "r3" }]}}',
        },
        cardWidth: {
          value: '{{302}}',
        },
        cardHeight: {
          value: '{{100}}',
        },
        enableAddCard: {
          value: `{{true}}`,
        },
        showDeleteButton: {
          value: `{{true}}`,
        },
      },
      events: [],
      styles: {
        visibility: { value: '{{true}}' },
        disabledState: { value: '{{false}}' },
        accentColor: { value: '#4d72fa' },
      },
    },
  },
  {
    name: 'ColorPicker',
    displayName: 'Color Picker',
    description: 'Choose colors from a palette',
    component: 'ColorPicker',
    properties: {
      defaultColor: { type: 'color', displayName: 'Default color' },
    },
    defaultSize: {
      width: 9,
      height: 40,
    },
    actions: [
      {
        displayName: 'Set Color',
        handle: 'setColor',
        params: [{ handle: 'color', displayName: 'color', defaultValue: '#ffffff', type: 'color' }],
      },
    ],
    others: {
      showOnDesktop: { type: 'toggle', displayName: 'Show on desktop' },
      showOnMobile: { type: 'toggle', displayName: 'Show on mobile' },
    },
    events: {
      onChange: { displayName: 'On change' },
    },
    styles: {
      visibility: { type: 'toggle', displayName: 'Visibility' },
    },
    exposedVariables: {
      selectedColorHex: '#000000',
      selectedColorRGB: 'rgb(0,0,0)',
      selectedColorRGBA: 'rgba(0, 0, 0, 1)',
    },
    definition: {
      others: {
        showOnDesktop: { value: '{{true}}' },
        showOnMobile: { value: '{{false}}' },
      },
      properties: {
        defaultColor: {
          value: '#000000',
        },
      },
      events: [],
      styles: {
        visibility: { value: '{{true}}' },
      },
    },
  },
  {
    name: 'TreeSelect',
    displayName: 'Tree Select',
    description: 'Hierarchical item selector',
    defaultSize: {
      width: 12,
      height: 200,
    },
    component: 'TreeSelect',
    others: {
      showOnDesktop: { type: 'toggle', displayName: 'Show on desktop' },
      showOnMobile: { type: 'toggle', displayName: 'Show on mobile' },
    },
    properties: {
      label: { type: 'code', displayName: 'Title' },
      data: { type: 'code', displayName: 'Structure' },
      checkedData: { type: 'code', displayName: 'Checked Values' },
      expandedData: { type: 'code', displayName: 'Expanded Values' },
    },
    events: {
      onChange: { displayName: 'On change' },
      onCheck: { displayName: 'On check' },
      onUnCheck: { displayName: 'On uncheck' },
    },
    styles: {
      textColor: { type: 'color', displayName: 'Text Color' },
      checkboxColor: { type: 'color', displayName: 'Checkbox Color' },
      visibility: { type: 'toggle', displayName: 'Visibility' },
      disabledState: { type: 'toggle', displayName: 'Disable' },
    },
    exposedVariables: {
      checked: ['asia', 'china', 'beijing', 'shanghai', 'japan', 'india', 'delhi', 'mumbai', 'bengaluru'],
      expanded: ['asia'],
      checkedPathArray: [
        ['asia'],
        ['asia', 'china'],
        ['asia', 'china', 'beijing'],
        ['asia', 'china', 'shanghai'],
        ['asia', 'japan'],
        ['asia', 'india'],
        ['asia', 'india', 'delhi'],
        ['asia', 'india', 'mumbai'],
        ['asia', 'india', 'bengaluru'],
      ],
      checkedPathStrings: [
        'asia',
        'asia-china',
        'asia-china-beijing',
        'asia-china-shanghai',
        'asia-japan',
        'asia-india',
        'asia-india-delhi',
        'asia-india-mumbai',
        'asia-india-bengaluru',
      ],
    },
    definition: {
      others: {
        showOnDesktop: { value: '{{true}}' },
        showOnMobile: { value: '{{false}}' },
      },
      properties: {
        label: { value: 'Countries' },
        data: {
          value:
            '{{[{"label":"Asia","value":"asia","children":[{"label":"China","value":"china","children":[{"label":"Beijing","value":"beijing"},{"label":"Shanghai","value":"shanghai"}]},{"label":"Japan","value":"japan"},{"label":"India","value":"india","children":[{"label":"Delhi","value":"delhi"},{"label":"Mumbai","value":"mumbai"},{"label":"Bengaluru","value":"bengaluru"}]}]},{"label":"Europe","value":"europe","children":[{"label":"France","value":"france"},{"label":"Spain","value":"spain"},{"label":"England","value":"england"}]},{"label":"Africa","value":"africa"}]}}',
        },
        checkedData: { value: '{{["asia"]}}' },
        expandedData: { value: '{{["asia"]}}' },
      },
      events: [],
      styles: {
        textColor: { value: '' },
        checkboxColor: { value: '' },
        visibility: { value: '{{true}}' },
        disabledState: { value: '{{false}}' },
      },
    },
  },
  {
    name: 'Link',
    displayName: 'Link',
    description: 'Add link to the text',
    defaultSize: {
      width: 6,
      height: 30,
    },
    component: 'Link',
    others: {
      showOnDesktop: { type: 'toggle', displayName: 'Show on desktop' },
      showOnMobile: { type: 'toggle', displayName: 'Show on mobile' },
    },
    properties: {
      linkTarget: {
        type: 'code',
        displayName: 'Link Target',
        validation: {
          schema: { type: 'string' },
        },
      },
      linkText: {
        type: 'code',
        displayName: 'Link Text',
        validation: {
          schema: { type: 'string' },
        },
      },
      targetType: {
        type: 'select',
        displayName: 'Target Type',
        options: [
          { name: 'New Tab', value: 'new' },
          { name: 'Same Tab', value: 'same' },
        ],
        validation: {
          schema: { type: 'string' },
        },
      },
    },
    events: {
      onClick: { displayName: 'On click' },
      onHover: { displayName: 'On hover' },
    },
    styles: {
      textColor: {
        type: 'color',
        displayName: 'Text Color',
        validation: {
          schema: { type: 'string' },
        },
      },
      textSize: {
        type: 'number',
        displayName: 'Text Size',
        validation: {
          schema: { type: 'number' },
        },
      },
      underline: {
        type: 'select',
        displayName: 'Underline',
        options: [
          { name: 'Never', value: 'no-underline' },
          { name: 'On Hover', value: 'on-hover' },
          { name: 'Always', value: 'underline' },
        ],
        validation: {
          schema: { type: 'string' },
        },
      },
      visibility: {
        type: 'toggle',
        displayName: 'Visibility',
        validation: {
          schema: { type: 'boolean' },
        },
      },
    },
    exposedVariables: {},
    actions: [
      {
        handle: 'click',
        displayName: 'Click',
      },
    ],
    definition: {
      others: {
        showOnDesktop: { value: '{{true}}' },
        showOnMobile: { value: '{{false}}' },
      },
      properties: {
        linkTarget: { value: 'https://dev.to/' },
        linkText: { value: 'Click here' },
        targetType: { value: 'new' },
      },
      events: [],
      styles: {
        textColor: { value: '#375FCF' },
        textSize: { value: 14 },
        underline: { value: 'on-hover' },
        visibility: { value: '{{true}}' },
      },
    },
  },
  {
    name: 'Icon',
    displayName: 'Icon',
    description: 'Icon',
    defaultSize: {
      width: 5,
      height: 48,
    },
    component: 'Icon',
    others: {
      showOnDesktop: { type: 'toggle', displayName: 'Show on desktop' },
      showOnMobile: { type: 'toggle', displayName: 'Show on mobile' },
    },
    properties: {
      icon: {
        type: 'iconPicker',
        displayName: 'Icon',
        validation: {
          schema: { type: 'string' },
        },
      },
    },
    events: {
      onClick: { displayName: 'On click' },
      onHover: { displayName: 'On hover' },
    },
    styles: {
      iconColor: {
        type: 'color',
        displayName: 'Icon color',
        validation: {
          schema: { type: 'string' },
        },
      },
      visibility: {
        type: 'toggle',
        displayName: 'Visibility',
        validation: {
          schema: { type: 'boolean' },
        },
      },
    },
    exposedVariables: {},
    actions: [
      {
        handle: 'click',
        displayName: 'Click',
      },
      {
        displayName: 'Set Visibility',
        handle: 'setVisibility',
        params: [{ handle: 'value', displayName: 'Value', defaultValue: '{{true}}', type: 'toggle' }],
      },
    ],
    definition: {
      others: {
        showOnDesktop: { value: '{{true}}' },
        showOnMobile: { value: '{{false}}' },
      },
      properties: {
        icon: { value: 'IconHome2' },
      },
      events: [],
      styles: {
        iconColor: { value: '#000' },
        visibility: { value: '{{true}}' },
      },
    },
  },
  {
    name: 'Form',
    displayName: 'Form',
    description: 'Wrapper for multiple components',
    defaultSize: {
      width: 13,
      height: 330,
    },
    defaultChildren: [
      {
        componentName: 'Text',
        layout: {
          top: 40,
          left: 10,
          height: 30,
          width: 17,
        },
        properties: ['text'],
        styles: ['fontWeight', 'textSize', 'textColor'],
        defaultValue: {
          text: 'User Details',
          fontWeight: 'bold',
          textSize: 20,
          textColor: '#000',
        },
      },
      {
        componentName: 'Text',
        layout: {
          top: 90,
          left: 10,
          height: 30,
        },
        properties: ['text'],
        defaultValue: {
          text: 'Name',
        },
      },
      {
        componentName: 'Text',
        layout: {
          top: 160,
          left: 10,
          height: 30,
        },
        properties: ['text'],
        defaultValue: {
          text: 'Age',
        },
      },
      {
        componentName: 'TextInput',
        layout: {
          top: 120,
          left: 10,
          height: 30,
          width: 25,
        },
        properties: ['placeholder'],
        defaultValue: {
          placeholder: 'Enter your name',
        },
      },
      {
        componentName: 'NumberInput',
        layout: {
          top: 190,
          left: 10,
          height: 30,
          width: 25,
        },
        properties: ['value'],
        styles: ['borderColor'],
        defaultValue: {
          value: 24,
          borderColor: '#dadcde',
        },
      },
      {
        componentName: 'Button',
        layout: {
          top: 240,
          left: 10,
          height: 30,
          width: 10,
        },
        properties: ['text'],
        defaultValue: {
          text: 'Submit',
        },
      },
    ],
    component: 'Form',
    others: {
      showOnDesktop: { type: 'toggle', displayName: 'Show on desktop' },
      showOnMobile: { type: 'toggle', displayName: 'Show on mobile' },
    },
    properties: {
      buttonToSubmit: {
        type: 'select',
        displayName: 'Button To Submit Form',
        options: [{ name: 'None', value: 'none' }],
        validation: {
          schema: { type: 'string' },
        },
        conditionallyRender: {
          key: 'advanced',
          value: false,
        },
      },
      loadingState: {
        type: 'toggle',
        displayName: 'Loading state',
        validation: {
          schema: { type: 'boolean' },
        },
      },
      advanced: {
        type: 'toggle',
        displayName: ' Use custom schema',
      },
      JSONSchema: {
        type: 'code',
        displayName: 'JSON Schema',
        conditionallyRender: {
          key: 'advanced',
          value: true,
        },
      },
    },
    events: {
      onSubmit: { displayName: 'On submit' },
      onInvalid: { displayName: 'On invalid' },
    },
    styles: {
      backgroundColor: {
        type: 'color',
        displayName: 'Background color',
        validation: {
          schema: { type: 'string' },
        },
      },
      borderRadius: {
        type: 'code',
        displayName: 'Border Radius',
        validation: {
          schema: {
            type: 'union',
            schemas: [{ type: 'string' }, { type: 'number' }],
          },
        },
      },
      borderColor: {
        type: 'color',
        displayName: 'Border color',
        validation: {
          schema: { type: 'string' },
        },
      },
      visibility: {
        type: 'toggle',
        displayName: 'Visibility',
        validation: {
          schema: { type: 'boolean' },
        },
      },
      disabledState: {
        type: 'toggle',
        displayName: 'Disable',
        validation: {
          schema: { type: 'boolean' },
        },
      },
    },
    exposedVariables: {
      data: {},
      isValid: true,
    },
    actions: [
      {
        handle: 'submitForm',
        displayName: 'Submit Form',
      },
      {
        handle: 'resetForm',
        displayName: 'Reset Form',
      },
    ],
    definition: {
      others: {
        showOnDesktop: { value: '{{true}}' },
        showOnMobile: { value: '{{false}}' },
      },
      properties: {
        loadingState: { value: '{{false}}' },
        advanced: { value: '{{false}}' },
        JSONSchema: {
          value:
            "{{ {title: 'User registration form', properties: {firstname: {type: 'textinput',value: 'Maria',label:'First name', validation:{maxLength:6}, styles: {backgroundColor: '#f6f5ff',textColor: 'black'},},lastname:{type: 'textinput',value: 'Doe', label:'Last name', styles: {backgroundColor: '#f6f5ff',textColor: 'black'},},age:{type:'number'},}, submitButton: {value: 'Submit', styles: {backgroundColor: '#3a433b',borderColor:'#595959'}}} }}",
        },
      },
      events: [],
      styles: {
        backgroundColor: { value: '#fff' },
        borderRadius: { value: '0' },
        borderColor: { value: '#fff' },
        visibility: { value: '{{true}}' },
        disabledState: { value: '{{false}}' },
      },
    },
  },
  {
    name: 'BoundedBox',
    displayName: 'Bounded Box',
    description: 'An infinitely customizable image annotation widget',
    component: 'BoundedBox',
    defaultSize: {
      width: 30,
      height: 420,
    },
    others: {
      showOnDesktop: { type: 'toggle', displayName: 'Show on desktop' },
      showOnMobile: { type: 'toggle', displayName: 'Show on mobile' },
    },
    properties: {
      imageUrl: {
        type: 'code',
        displayName: 'Image URL',
        validation: {
          schema: { type: 'string' },
        },
      },

      defaultValue: {
        type: 'code',
        displayName: 'Default value',
        validation: {
          schema: { type: 'union', schemas: [{ type: 'string' }, { type: 'array', element: { type: 'object' } }] },
        },
      },
      selector: {
        type: 'select',
        displayName: 'Selector',
        options: [
          { name: 'Rectangle', value: 'RECTANGLE' },
          { name: 'Point', value: 'POINT' },
        ],
        validation: {
          schema: { type: 'string' },
        },
      },
      labels: {
        type: 'code',
        displayName: 'List of labels',
        validation: {
          schema: { type: 'array' },
          element: { type: 'union', schemas: [{ type: 'string' }, { type: 'number' }] },
        },
      },
    },
    events: {
      onChange: { displayName: 'On change' },
    },
    styles: {
      visibility: {
        type: 'toggle',
        displayName: 'Visibility',
        validation: {
          schema: { type: 'boolean' },
          defaultValue: false,
        },
      },
      disabledState: {
        type: 'toggle',
        displayName: 'Disable',
        validation: {
          schema: { type: 'boolean' },
          defaultValue: false,
        },
      },
    },
    exposedVariables: {
      annotations: [
        {
          type: 'RECTANGLE',
          x: 41,
          y: 62,
          width: 40,
          height: 24,
          text: 'Car',
          id: 'ce103db2-b2a6-46f5-a4f0-5f4eaa6f3663',
        },
        {
          type: 'RECTANGLE',
          x: 41,
          y: 12,
          width: 40,
          height: 24,
          text: 'Tree',
          id: 'b1a7315e-2b15-4bc8-a1c6-a042dab44f27',
        },
      ],
    },
    actions: [],
    definition: {
      others: {
        showOnDesktop: { value: '{{true}}' },
        showOnMobile: { value: '{{false}}' },
      },
      properties: {
        defaultValue: {
          value:
            "{{[\t{type: 'RECTANGLE',width: 40,height:24, x:41,y:62,text:'Car'},{type: 'RECTANGLE',width: 40,height:24, x:41,y:12,text:'Tree'}\t]}}",
        },
        imageUrl: {
          value: `https://burst.shopifycdn.com/photos/three-cars-are-parked-on-stone-paved-street.jpg?width=746&format=pjpg&exif=1&iptc=1`,
        },
        selector: { value: `RECTANGLE` },
        labels: { value: `{{['Tree', 'Car', 'Stree light']}}` },
      },
      events: [],
      styles: {
        visibility: { value: '{{true}}' },

        disabledState: { value: '{{false}}' },
      },
    },
  },
];<|MERGE_RESOLUTION|>--- conflicted
+++ resolved
@@ -1129,7 +1129,6 @@
     styles: {
       color: {
         type: 'color',
-<<<<<<< HEAD
         displayName: 'Color',
         validation: { schema: { type: 'string' } },
         accordian: 'label',
@@ -1147,9 +1146,6 @@
       direction: {
         type: 'switch',
         displayName: 'Direction',
-=======
-        displayName: 'Text color',
->>>>>>> 5c4d3958
         validation: { schema: { type: 'string' } },
         showLabel: false,
         isIcon: true,
@@ -2171,11 +2167,7 @@
       },
       fontWeight: {
         type: 'select',
-<<<<<<< HEAD
         displayName: 'Weight',
-=======
-        displayName: 'Font weight',
->>>>>>> 5c4d3958
         options: [
           { name: 'normal', value: 'normal' },
           { name: 'bold', value: 'bold' },
@@ -2184,15 +2176,9 @@
         ],
         accordian: 'Text',
       },
-<<<<<<< HEAD
       fontStyle: {
         type: 'switch',
         displayName: 'Style',
-=======
-      decoration: {
-        type: 'select',
-        displayName: 'Text decoration',
->>>>>>> 5c4d3958
         options: [
           { displayName: 'Normal', value: 'normal', iconName: 'minus' },
           { displayName: 'Oblique', value: 'oblique', iconName: 'oblique' },
@@ -2201,7 +2187,6 @@
         isIcon: true,
         accordian: 'Text',
       },
-<<<<<<< HEAD
       textColor: {
         type: 'color',
         displayName: 'Color',
@@ -2226,11 +2211,6 @@
         validation: { schema: { type: 'string' } },
         showLabel: false,
         isIcon: true,
-=======
-      transformation: {
-        type: 'select',
-        displayName: 'Text transformation',
->>>>>>> 5c4d3958
         options: [
           { displayName: 'alignverticallytop', value: 'top', iconName: 'alignverticallytop' },
           { displayName: 'alignverticallycenter', value: 'center', iconName: 'alignverticallycenter' },
@@ -2238,16 +2218,10 @@
         ],
         accordian: 'Text',
       },
-<<<<<<< HEAD
       decoration: {
         type: 'switch',
         displayName: 'Decoration',
         isIcon: true,
-=======
-      fontStyle: {
-        type: 'select',
-        displayName: 'Font style',
->>>>>>> 5c4d3958
         options: [
           { displayName: 'none', value: 'none', iconName: 'minus' },
           { displayName: 'underline', value: 'underline', iconName: 'underline' },
@@ -2270,15 +2244,8 @@
         ],
         accordian: 'Text',
       },
-<<<<<<< HEAD
       letterSpacing: { type: 'input', displayName: 'Letter Spacing', accordian: 'Text' },
       wordSpacing: { type: 'input', displayName: 'Word Spacing', accordian: 'Text' },
-=======
-      lineHeight: { type: 'number', displayName: 'Line height' },
-      textIndent: { type: 'number', displayName: 'Text indent' },
-      letterSpacing: { type: 'number', displayName: 'Letter spacing' },
-      wordSpacing: { type: 'number', displayName: 'Word spacing' },
->>>>>>> 5c4d3958
       fontVariant: {
         type: 'select',
         displayName: 'Font variant',
@@ -2290,23 +2257,10 @@
         ],
         accordian: 'Text',
       },
-<<<<<<< HEAD
 
       backgroundColor: {
         type: 'color',
         displayName: 'Background',
-=======
-      textSize: {
-        type: 'number',
-        displayName: 'Text size',
-        validation: {
-          schema: { type: 'number' },
-        },
-      },
-      backgroundColor: {
-        type: 'color',
-        displayName: 'Background color',
->>>>>>> 5c4d3958
         validation: {
           schema: { type: 'string' },
         },
@@ -2314,30 +2268,17 @@
       },
       borderColor: {
         type: 'color',
-<<<<<<< HEAD
         displayName: 'Border',
-=======
-        displayName: 'Text color',
->>>>>>> 5c4d3958
         validation: {
           schema: { type: 'string' },
         },
         accordian: 'Container',
       },
-<<<<<<< HEAD
       borderRadius: {
         type: 'input',
         displayName: 'Border radius',
         validation: { schema: { type: 'number' } },
         accordian: 'Container',
-=======
-      textAlign: {
-        type: 'alignButtons',
-        displayName: 'Align text',
-        validation: {
-          schema: { type: 'string' },
-        },
->>>>>>> 5c4d3958
       },
       boxShadow: {
         type: 'boxShadow',
