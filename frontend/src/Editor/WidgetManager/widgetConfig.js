--- conflicted
+++ resolved
@@ -1132,7 +1132,6 @@
         displayName: 'Color',
         validation: { schema: { type: 'string' } },
         accordian: 'label',
-<<<<<<< HEAD
       },
       alignment: {
         type: 'switch',
@@ -1146,7 +1145,7 @@
       },
       direction: {
         type: 'switch',
-        displayName: 'Direction',
+        displayName: '',
         validation: { schema: { type: 'string' } },
         showLabel: false,
         isIcon: true,
@@ -1177,52 +1176,6 @@
           value: 'side',
         },
       },
-=======
-      },
-      alignment: {
-        type: 'switch',
-        displayName: 'Alignment',
-        validation: { schema: { type: 'string' } },
-        options: [
-          { displayName: 'Side', value: 'side' },
-          { displayName: 'Top', value: 'top' },
-        ],
-        accordian: 'label',
-      },
-      direction: {
-        type: 'switch',
-        displayName: '',
-        validation: { schema: { type: 'string' } },
-        showLabel: false,
-        isIcon: true,
-        options: [
-          { displayName: 'alignleftinspector', value: 'left' },
-          { displayName: 'alignrightinspector', value: 'right' },
-        ],
-        accordian: 'label',
-      },
-      width: {
-        type: 'slider',
-        displayName: 'Width',
-        validation: { schema: { type: 'union', schemas: [{ type: 'string' }, { type: 'number' }] } },
-        accordian: 'label',
-        conditionallyRender: {
-          key: 'alignment',
-          value: 'side',
-        },
-      },
-      auto: {
-        type: 'checkbox',
-        displayName: 'auto',
-        showLabel: false,
-        validation: { schema: { type: 'boolean' } },
-        accordian: 'label',
-        conditionallyRender: {
-          key: 'alignment',
-          value: 'side',
-        },
-      },
->>>>>>> 44c4155b
 
       backgroundColor: {
         type: 'color',
@@ -1248,8 +1201,6 @@
         displayName: 'Error text color',
         validation: { schema: { type: 'string' } },
         accordian: 'field',
-<<<<<<< HEAD
-=======
       },
       icon: {
         type: 'icon',
@@ -1264,7 +1215,6 @@
         validation: { schema: { type: 'string' } },
         accordian: 'field',
         visibility: false,
->>>>>>> 44c4155b
       },
       borderRadius: {
         type: 'input',
@@ -1349,15 +1299,6 @@
         errTextColor: { value: '#DB4324' },
         borderRadius: { value: '{{6}}' },
         backgroundColor: { value: '#fff' },
-<<<<<<< HEAD
-        direction: { value: 'alignleftinspector' },
-        width: { value: '33' },
-        alignment: { value: 'side' },
-        color: { value: '#11181C' },
-        auto: { value: '{{false}}' },
-        padding: { value: 'default' },
-        boxShadow: { value: '0px 0px 0px 0px #00000090' },
-=======
         iconColor: { value: '#DB4324' },
         direction: { value: 'left' },
         width: { value: '33' },
@@ -1368,7 +1309,6 @@
         boxShadow: { value: '0px 0px 0px 0px #00000040' },
         icon: { value: 'IconHome2' },
         iconVisibility: { value: false },
->>>>>>> 44c4155b
       },
     },
   },
