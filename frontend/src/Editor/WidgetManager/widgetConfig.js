--- conflicted
+++ resolved
@@ -1838,14 +1838,9 @@
       },
       events: [],
       styles: {
-<<<<<<< HEAD
+        backgroundColor: { value: '' },
+        textColor: { value: '' },
         textSize: { value: 14 },
-        textColor: { value: '' },
-=======
-        backgroundColor: { value: '#ffffff00' },
-        textColor: { value: '#000' },
-        textSize: { value: 14 },
->>>>>>> 09080365
         textAlign: { value: 'left' },
         fontWeight: { value: 'normal' },
         decoration: { value: 'none' },
