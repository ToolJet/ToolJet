--- conflicted
+++ resolved
@@ -6,12 +6,8 @@
 import { toast } from 'react-hot-toast';
 import { getSvgIcon } from '@/_helpers/appUtils';
 import { TestConnection } from './TestConnection';
-<<<<<<< HEAD
-import { getWorkspaceId, deepEqual, returnDevelopmentEnv } from '@/_helpers/utils';
+import { getWorkspaceId, deepEqual, returnDevelopmentEnv, decodeEntities } from '@/_helpers/utils';
 import { getSubpath } from '@/_helpers/routes';
-=======
-import { getWorkspaceId, deepEqual, decodeEntities } from '@/_helpers/utils';
->>>>>>> da93579e
 import {
   DataBaseSources,
   ApiSources,
