import React from 'react';
import { datasourceService, authenticationService, pluginsService } from '@/_services';
import { Modal, Button, Tab, Row, Col, ListGroup } from 'react-bootstrap';
import { toast } from 'react-hot-toast';
import { getSvgIcon } from '@/_helpers/appUtils';
import { TestConnection } from './TestConnection';
import {
  DataBaseSources,
  ApiSources,
  DataSourceTypes,
  SourceComponent,
  SourceComponents,
  CloudStorageSources,
} from './SourceComponents';
import { CopyToClipboard } from 'react-copy-to-clipboard';
import config from 'config';
import { isEmpty } from 'lodash';
<<<<<<< HEAD
import { Card } from '@/_ui/card';
import posthog from 'posthog-js';
=======
import { Card } from '@/_ui/Card';
>>>>>>> 7f785f03
import { withTranslation, useTranslation } from 'react-i18next';
import { camelizeKeys, decamelizeKeys } from 'humps';

class DataSourceManagerComponent extends React.Component {
  constructor(props) {
    super(props);

    let selectedDataSource = null;
    let dataSourceSchema = null;
    let selectedDataSourceIcon = null;
    let options = {};
    let dataSourceMeta = {};

    if (props.selectedDataSource) {
      selectedDataSource = props.selectedDataSource;
      options = selectedDataSource.options;
      dataSourceMeta = this.getDataSourceMeta(selectedDataSource);
      dataSourceSchema = props.selectedDataSource?.plugin?.manifest_file?.data;
      selectedDataSourceIcon = props.selectDataSource?.plugin?.icon_file.data;
    }

    this.state = {
      currentUser: authenticationService.currentUserValue,
      showModal: true,
      appId: props.appId,
      selectedDataSource,
      dataSourceSchema,
      selectedDataSourceIcon,
      options,
      dataSourceMeta,
      isSaving: false,
      isCopied: false,
      queryString: null,
      plugins: [],
      filteredDatasources: [],
      activeDatasourceList: '#alldatasources',
      suggestingDatasources: false,
    };
  }

  componentDidMount() {
    this.setState({
      appId: this.props.appId,
    });

    pluginsService
      .findAll()
      .then(({ data = [] }) => this.setState({ plugins: data }))
      .catch((error) => {
        toast.error(error?.message || 'failed to fetch plugins');
      });
  }

  componentDidUpdate(prevProps) {
    if (prevProps.selectedDataSource !== this.props.selectedDataSource) {
      let dataSourceMeta = this.getDataSourceMeta(this.props.selectedDataSource);

      this.setState({
        selectedDataSource: this.props.selectedDataSource,
        options: this.props.selectedDataSource?.options,
        dataSourceMeta,
        dataSourceSchema: this.props.selectedDataSource?.plugin?.manifest_file?.data,
        selectedDataSourceIcon: this.props.selectedDataSource?.plugin?.icon_file?.data,
      });
    }
  }

  getDataSourceMeta = (dataSource) => {
    if (!dataSource) return {};

    if (dataSource?.plugin_id) {
      let dataSourceMeta = camelizeKeys(dataSource?.plugin?.manifest_file?.data.source);
      dataSourceMeta.options = decamelizeKeys(dataSourceMeta.options);

      return dataSourceMeta;
    }

    return DataSourceTypes.find((source) => source.kind === dataSource.kind);
  };

  selectDataSource = (source, type) => {
    posthog.capture('choose_datasource', { dataSource: source.kind, category: type });
    this.setState({
      dataSourceMeta: source.manifestFile?.data?.source ?? source,
      selectedDataSource: source.manifestFile?.data?.source ?? source,
      selectedDataSourceIcon: source.iconFile?.data,
      name: source.manifestFile?.data?.source?.kind ?? source.kind,
      dataSourceSchema: source.manifestFile?.data,
      selectedDataSourcePluginId: source.id,
    });
  };

  onNameChanged = (newName) => {
    this.setState({
      selectedDataSource: {
        ...this.state.selectedDataSource,
        name: newName,
      },
    });
  };

  onExit = () => {
    this.setState({
      dataSourceMeta: {},
      selectedDataSource: null,
      options: {},
      connectionTestError: null,
      queryString: null,
      filteredDatasources: [],
      activeDatasourceList: '#alldatasources',
    });
  };

  setStateAsync = (state) => {
    return new Promise((resolve) => {
      this.setState(state, resolve);
    });
  };

  optionchanged = (option, value) => {
    return this.setStateAsync({
      connectionTestError: null,
      options: {
        ...this.state.options,
        [option]: { value },
      },
    });
  };

  hideModal = () => {
    this.onExit();
    this.props.hideModal();
  };

  createDataSource = () => {
    const { appId, options, selectedDataSource, selectedDataSourcePluginId } = this.state;
    const name = selectedDataSource.name;
    const kind = selectedDataSource.kind;
    const pluginId = selectedDataSourcePluginId;
    const appVersionId = this.props.editingVersionId;
    const currentAppEnvironmentId = this.props.currentAppEnvironmentId;

    posthog.capture('save_connection_datasource', { dataSource: kind }); //posthog event

    const parsedOptions = Object.keys(options).map((key) => {
      const keyMeta = selectedDataSource.options[key];
      return {
        key: key,
        value: options[key].value,
        encrypted: keyMeta ? keyMeta.encrypted : false,
      };
    });
    if (name.trim() !== '') {
      if (selectedDataSource.id) {
        this.setState({ isSaving: true });
        datasourceService.save(selectedDataSource.id, appId, name, parsedOptions, currentAppEnvironmentId).then(() => {
          this.setState({ isSaving: false });
          this.hideModal();
          toast.success(
            this.props.t('editor.queryManager.dataSourceManager.toast.success.dataSourceSaved', 'Datasource Saved'),
            { position: 'top-center' }
          );
          this.props.dataSourcesChanged();
        });
      } else {
        this.setState({ isSaving: true });
        datasourceService
          .create(appId, appVersionId, pluginId, name, kind, parsedOptions, currentAppEnvironmentId)
          .then(() => {
            this.setState({ isSaving: false });
            this.hideModal();
            toast.success(
              this.props.t('editor.queryManager.dataSourceManager.toast.success.dataSourceAdded', 'Datasource Added'),
              { position: 'top-center' }
            );
            this.props.dataSourcesChanged();
          });
      }
    } else {
      toast.error(
        this.props.t(
          'editor.queryManager.dataSourceManager.toast.error.noEmptyDsName',
          'The name of datasource should not be empty'
        ),
        { position: 'top-center' }
      );
    }
  };

  handleSearch = (searchQuery, activeDatasourceList) => {
    this.setState({ queryString: searchQuery });

    const arr = [];
    const filteredDatasources = this.datasourcesGroups().filter((group) => group.key === activeDatasourceList)[0].list;

    filteredDatasources.forEach((datasource) => {
      if (datasource.name.toLowerCase().includes(searchQuery.toLowerCase())) {
        arr.push(datasource);
      }
    });
    this.setState({ filteredDatasources: arr });
  };

  handleBackToAllDatasources = () => {
    this.setState({
      queryString: null,
      filteredDatasources: [],
      activeDatasourceList: '#alldatasources',
    });
  };

  updateSuggestedDatasources = () => {
    this.setState({ suggestingDatasources: true, activeDatasourceList: '#' });
  };

  renderSourceComponent = (kind) => {
    const { options, isSaving } = this.state;

    const sourceComponentName = kind.charAt(0).toUpperCase() + kind.slice(1);
    const ComponentToRender = SourceComponents[sourceComponentName] || SourceComponent;
    return (
      <ComponentToRender
        dataSourceSchema={this.state.dataSourceSchema}
        optionsChanged={(options = {}) => this.setState({ options })}
        optionchanged={this.optionchanged}
        createDataSource={this.createDataSource}
        options={options}
        isSaving={isSaving}
        hideModal={this.hideModal}
        selectedDataSource={this.state.selectedDataSource}
        isEditMode={!isEmpty(this.state.selectedDataSource)}
      />
    );
  };

  onConnectionTestFailed = (data) => {
    this.setState({ connectionTestError: data });
  };

  segregateDataSources = (suggestingDatasources, darkMode) => {
    const datasources = this.datasourcesGroups();

    const handleOnSelect = (activekey) => {
      if (suggestingDatasources) {
        this.setState({ suggestingDatasources: false });
      }
      this.setState({ activeDatasourceList: activekey });
    };

    const goBacktoAllDatasources = () => {
      this.setState({ suggestingDatasources: false });
      this.handleBackToAllDatasources();
    };

    const datasourceSuggestionUI = () => {
      return (
        <div className="empty-state-wrapper suggestingDatasourcesWrapper">
          <EmptyStateContainer
            suggestionUI={true}
            queryString={this.state.queryString}
            handleBackToAllDatasources={goBacktoAllDatasources}
            darkMode={this.props.darkMode}
            placeholder={this.props.t(
              'editor.queryManager.dataSourceManager.suggestAnIntegration',
              'Suggest an integration'
            )}
          />
        </div>
      );
    };

    return (
      <Tab.Container
        activeKey={this.state.activeDatasourceList}
        unmountOnExit={true}
        onSelect={(activekey) => handleOnSelect(activekey)}
        id="list-group-tabs-example"
        defaultActiveKey={this.state.activeDatasourceList}
      >
        <Row>
          <Col sm={6} md={4} className={`modal-sidebar ${darkMode ? 'dark' : ''}`}>
            {this.renderSidebarList()}
          </Col>
          <Col style={{ left: '25%' }} className={`modal-body-content ${darkMode ? 'dark' : ''}`}>
            <div className="selected-datasource-list-content">
              <Tab.Content>
                {suggestingDatasources ? (
                  <div className="suggestion-container">
                    <h4 className="justify-content-start">
                      {this.props.t('editor.queryManager.dataSourceManager.suggestDataSource', 'Suggest Datasource')}
                    </h4>
                    {datasourceSuggestionUI()}
                  </div>
                ) : (
                  <>
                    <div className="input-icon modal-searchbar">
                      <SearchBoxContainer
                        dataCy={'datasource-search-input'}
                        onChange={this.handleSearch}
                        onClear={this.handleBackToAllDatasources}
                        queryString={this.state.queryString}
                        activeDatasourceList={this.state.activeDatasourceList}
                      />
                    </div>
                    {datasources.map((datasource) => (
                      <Tab.Pane
                        transition={false}
                        active={this.state.activeDatasourceList === datasource.key}
                        bsPrefix={`datasource-modal-${this.state.activeDatasourceList}`}
                        eventKey={datasource.key}
                        key={datasource.key}
                      >
                        {datasource.renderDatasources()}
                      </Tab.Pane>
                    ))}
                  </>
                )}
                {!suggestingDatasources && this.state.queryString && this.state.filteredDatasources.length === 0 && (
                  <div className="empty-state-wrapper row">
                    <EmptyStateContainer
                      queryString={this.state.queryString}
                      handleBackToAllDatasources={this.handleBackToAllDatasources}
                      darkMode={this.props.darkMode}
                      placeholder={this.props.t(
                        'editor.queryManager.dataSourceManager.whatLookingFor',
                        'Tell us what you were looking for?'
                      )}
                    />
                  </div>
                )}
              </Tab.Content>
            </div>
          </Col>
        </Row>
      </Tab.Container>
    );
  };

  datasourcesGroups = () => {
    const allDataSourcesList = {
      databases: DataBaseSources,
      apis: ApiSources,
      cloudStorages: CloudStorageSources,
      plugins: this.state.plugins,
      filteredDatasources: this.state.filteredDatasources,
    };
    const dataSourceList = [
      {
        type: 'All Datasources',
        key: '#alldatasources',
        list: [...allDataSourcesList.databases, ...allDataSourcesList.apis, ...allDataSourcesList.cloudStorages],
        renderDatasources: () => this.renderCardGroup(allDataSourcesList, 'All Datasources'),
      },
      {
        type: 'Databases',
        key: '#databases',
        list: allDataSourcesList.databases,
        renderDatasources: () => this.renderCardGroup(allDataSourcesList.databases, 'Databases'),
      },
      {
        type: 'APIs',
        key: '#apis',
        list: allDataSourcesList.apis,
        renderDatasources: () => this.renderCardGroup(allDataSourcesList.apis, 'APIs'),
      },
      {
        type: 'Cloud Storage',
        key: '#cloudstorage',
        list: allDataSourcesList.cloudStorages,
        renderDatasources: () => this.renderCardGroup(allDataSourcesList.cloudStorages, 'Cloud Storages'),
      },
      {
        type: 'Plugins',
        key: '#plugins',
        list: allDataSourcesList.plugins,
        renderDatasources: () => this.renderCardGroup(allDataSourcesList.plugins, 'Plugins'),
      },
      {
        type: 'Filtered Datasources',
        key: '#filtereddatasources',
        list: allDataSourcesList.filteredDatasources,
        renderDatasources: () => this.renderCardGroup(this.state.filteredDatasources, this.state.activeDatasourceList),
      },
    ];

    return dataSourceList;
  };

  renderSidebarList = () => {
    const dataSourceList = this.datasourcesGroups().splice(0, 5);

    const updateSuggestionState = () => {
      this.updateSuggestedDatasources();
    };

    return (
      <>
        <ListGroup className="datasource-lists-modal" variant="flush">
          {dataSourceList.map((datasource) => (
            <ListGroup.Item key={datasource.key} eventKey={datasource.key}>
              {`${datasource.type} (${datasource.list.length})`}
            </ListGroup.Item>
          ))}
        </ListGroup>
        <div className="datasource-modal-sidebar-footer">
          <p>
            <span className="footer-text">
              {this.props.t(
                'editor.queryManager.dataSourceManager.noResultFound',
                `Don't see what you were looking for?`
              )}
            </span>
            <br />
            <span className="link-span" onClick={updateSuggestionState}>
              {this.props.t('editor.queryManager.dataSourceManager.suggest', 'Suggest')}
            </span>
          </p>
        </div>
      </>
    );
  };

  renderCardGroup = (source, type) => {
    const renderSelectedDatasource = (dataSource, type) => this.selectDataSource(dataSource, type);

    if (this.state.queryString && this.state.queryString.length > 0) {
      const filteredDatasources = this.state.filteredDatasources.map((datasource) => {
        const src = datasource.iconFile?.data
          ? `data:image/svg+xml;base64,${datasource.iconFile?.data}`
          : datasource.kind.toLowerCase();

        return {
          ...datasource,
          src,
          title: datasource.name,
        };
      });

      return (
        <>
          <div className="row row-deck mt-4">
            <h4 className="mb-2">{type}</h4>
            {filteredDatasources.map((item) => (
              <Card
                key={item.key}
                title={item.title}
                src={item.src}
                handleClick={() => renderSelectedDatasource(item, type)}
                usePluginIcon={isEmpty(item.iconFile?.data)}
                height="35px"
                width="35px"
              />
            ))}
          </div>
        </>
      );
    }

    if (type === 'All Datasources') {
      const databases = source.databases.map((datasource) => {
        return {
          ...datasource,
          src: datasource.kind.toLowerCase(),
          title: datasource.name,
        };
      });
      const apis = source.apis.map((datasource) => {
        return {
          ...datasource,
          src: datasource.kind.toLowerCase(),
          title: datasource.name,
        };
      });
      const cloudStorages = source.cloudStorages.map((datasource) => {
        return {
          ...datasource,
          src: datasource.kind.toLowerCase(),
          title: datasource.name,
        };
      });

      return (
        <>
          <div>
            <div className="row row-deck mt-4">
              <h4 className="mb-2">{'Databases'}</h4>
              {databases.map((item) => (
                <Card
                  key={item.key}
                  title={item.title}
                  src={item.src}
                  handleClick={() => renderSelectedDatasource(item, 'databases')}
                  usePluginIcon={true}
                  height="35px"
                  width="35px"
                />
              ))}
            </div>
          </div>
          <div>
            <div className="row row-deck mt-4">
              <h4 className="mb-2">{'APIs'}</h4>
              {apis.map((item) => (
                <Card
                  key={item.key}
                  title={item.title}
                  src={item.src}
                  handleClick={() => renderSelectedDatasource(item, 'apis')}
                  usePluginIcon={true}
                  height="35px"
                  width="35px"
                />
              ))}
            </div>
          </div>
          <div>
            <div className="row row-deck mt-4">
              <h4 className="mb-2">{'Cloud Storages'}</h4>
              {cloudStorages.map((item) => (
                <Card
                  key={item.key}
                  title={item.title}
                  src={item.src}
                  handleClick={() => renderSelectedDatasource(item, 'cloud storage')}
                  usePluginIcon={true}
                  height="35px"
                  width="35px"
                />
              ))}
            </div>
          </div>
        </>
      );
    }

    const datasources = source.map((datasource) => {
      const src = datasource.iconFile?.data
        ? `data:image/svg+xml;base64,${datasource.iconFile?.data}`
        : datasource.kind.toLowerCase();

      return {
        ...datasource,
        src,
        title: datasource.name,
      };
    });

    return (
      <>
        <div className="row row-deck mt-4">
          <h4 className="mb-2">{type}</h4>
          {datasources.map((item) => (
            <Card
              key={item.key}
              title={item.title}
              src={item?.src}
              handleClick={() => renderSelectedDatasource(item, type)}
              usePluginIcon={isEmpty(item.iconFile?.data)}
              height="35px"
              width="35px"
            />
          ))}
        </div>
      </>
    );
  };

  render() {
    const {
      dataSourceMeta,
      selectedDataSource,
      selectedDataSourceIcon,
      options,
      isSaving,
      connectionTestError,
      isCopied,
    } = this.state;

    return (
      <div>
        <Modal
          show={this.props.showDataSourceManagerModal}
          size={selectedDataSource ? 'lg' : 'xl'}
          onEscapeKeyDown={this.hideModal}
          className={selectedDataSource ? 'animation-fade' : 'select-datasource-list-modal animation-fade'}
          contentClassName={this.props.darkMode ? 'theme-dark' : ''}
          animation={false}
          onExit={this.onExit}
        >
          <Modal.Header className="justify-content-start">
            {selectedDataSource && (
              <div
                className={`back-btn me-3 ${this.props.darkMode ? 'dark' : ''}`}
                role="button"
                onClick={() => this.setState({ selectedDataSource: false }, () => this.onExit())}
              >
                <img
                  data-cy="button-back-ds-connection-modal"
                  className="m-0"
                  src="assets/images/icons/back.svg"
                  width="30"
                  height="30"
                />
              </div>
            )}
            <Modal.Title>
              {selectedDataSource && (
                <div className="row">
                  {getSvgIcon(dataSourceMeta.kind?.toLowerCase(), 35, 35, selectedDataSourceIcon)}
                  <div className="input-icon" style={{ width: '160px' }}>
                    <input
                      type="text"
                      onChange={(e) => this.onNameChanged(e.target.value)}
                      className="form-control-plaintext form-control-plaintext-sm"
                      value={selectedDataSource.name}
                      style={{ width: '160px' }}
                      data-cy="data-source-name-input-filed"
                      autoFocus
                    />
                    <span className="input-icon-addon">
                      <img src="assets/images/icons/edit-source.svg" width="12" height="12" />
                    </span>
                  </div>
                </div>
              )}
              {!selectedDataSource && (
                <span className="text-muted" data-cy="title-add-new-datasource">
                  {this.props.t('editor.queryManager.dataSourceManager.addNewDataSource', 'Add new datasource')}
                </span>
              )}
            </Modal.Title>
            <span
              data-cy="button-close-ds-connection-modal"
              className={`close-btn mx-4 mt-3 ${this.props.darkMode ? 'dark' : ''}`}
              onClick={() => this.hideModal()}
            >
              <img src="assets/images/icons/close.svg" width="12" height="12" />
            </span>
          </Modal.Header>

          <Modal.Body>
            {selectedDataSource && <div>{this.renderSourceComponent(selectedDataSource.kind)}</div>}
            {!selectedDataSource && this.segregateDataSources(this.state.suggestingDatasources, this.props.darkMode)}
          </Modal.Body>

          {selectedDataSource && !dataSourceMeta.customTesting && (
            <Modal.Footer>
              <div className="row w-100">
                <div className="card-body datasource-footer-info">
                  <div className="row">
                    <div className="col-1">
                      <svg
                        className="m-2"
                        width="14"
                        height="16"
                        viewBox="0 0 14 16"
                        fill="none"
                        xmlns="http://www.w3.org/2000/svg"
                      >
                        <path
                          d="M11.4305 2.4488C10.2559 1.27263 8.68244 0.624972 7.00002 0.624972C6.17871 0.623014 5.3651 0.783339 4.60593 1.09674C3.84676 1.41014 3.15699 1.87043 2.57624 2.45119C1.99548 3.03195 1.53518 3.72172 1.22178 4.48089C0.908385 5.24006 0.74806 6.05366 0.750018 6.87497C0.750018 8.69607 1.44806 10.3996 2.66408 11.5484L2.83439 11.7082C3.53791 12.366 4.50002 13.2672 4.50002 14.0625V15.625H6.37502V10.5121L4.64533 9.53122L5.35939 8.50466L7.00002 9.37497L8.61291 8.50036L9.359 9.50349L7.62502 10.5191V15.625H9.50002V14.0625C9.50002 13.2859 10.4516 12.3855 11.1465 11.7277L11.3383 11.5457C12.5891 10.3515 13.25 8.73474 13.25 6.87497C13.2542 6.05358 13.0955 5.23952 12.7832 4.4798C12.4709 3.72009 12.0111 3.0298 11.4305 2.4488Z"
                          fill="#EEB209"
                        />
                      </svg>
                    </div>
                    <div className="col" style={{ maxWidth: '480px' }}>
                      <p data-cy="white-list-ip-text">
                        {this.props.t(
                          'editor.queryManager.dataSourceManager.whiteListIP',
                          'Please white-list our IP address if the data source is not publicly accessible.'
                        )}
                      </p>
                    </div>
                    <div className="col-auto">
                      {isCopied ? (
                        <center className="my-2">
                          <span className="copied" data-cy="label-ip-copied">
                            {this.props.t('editor.queryManager.dataSourceManager.copied', 'Copied')}
                          </span>
                        </center>
                      ) : (
                        <CopyToClipboard
                          text={config.SERVER_IP}
                          onCopy={() => {
                            this.setState({ isCopied: true });
                          }}
                        >
                          <button
                            type="button"
                            className={`copy-button ${this.props.darkMode && 'dark-button'}`}
                            data-cy="button-copy-ip"
                          >
                            <svg
                              width="15"
                              height="18"
                              viewBox="0 0 15 18"
                              fill="none"
                              xmlns="http://www.w3.org/2000/svg"
                            >
                              <path
                                d="M10.5 15.6667H2.16667V4.83334C2.16667 4.37501 1.79167 4.00001 1.33333 4.00001C0.875 4.00001 0.5 4.37501 0.5 4.83334V15.6667C0.5 16.5833 1.25 17.3333 2.16667 17.3333H10.5C10.9583 17.3333 11.3333 16.9583 11.3333 16.5C11.3333 16.0417 10.9583 15.6667 10.5 15.6667ZM14.6667 12.3333V2.33334C14.6667 1.41667 13.9167 0.666672 13 0.666672H5.5C4.58333 0.666672 3.83333 1.41667 3.83333 2.33334V12.3333C3.83333 13.25 4.58333 14 5.5 14H13C13.9167 14 14.6667 13.25 14.6667 12.3333ZM13 12.3333H5.5V2.33334H13V12.3333Z"
                                fill="currentColor"
                              />
                            </svg>
                            {this.props.t('editor.queryManager.dataSourceManager.copy', 'Copy')}
                          </button>
                        </CopyToClipboard>
                      )}
                    </div>
                  </div>
                </div>
              </div>

              {connectionTestError && (
                <div className="row w-100">
                  <div className="alert alert-danger" role="alert">
                    <div className="text-muted" data-cy="connection-alert-text">
                      {connectionTestError.message}
                    </div>
                  </div>
                </div>
              )}

              <div className="col">
                <small>
                  <a
                    className="color-primary"
                    href={`https://docs.tooljet.io/docs/data-sources/${selectedDataSource.kind}`}
                    target="_blank"
                    rel="noreferrer"
                    data-cy="link-read-documentation"
                  >
                    {this.props.t('globals.readDocumentation', 'Read documentation')}
                  </a>
                </small>
              </div>
              <div className="col-auto" data-cy="button-test-connection">
                <TestConnection
                  kind={selectedDataSource.kind}
                  pluginId={selectedDataSource?.pluginId}
                  options={options}
                  onConnectionTestFailed={this.onConnectionTestFailed}
                  darkMode={this.props.darkMode}
                />
              </div>
              <div className="col-auto" data-cy="db-connection-save-button">
                <Button
                  className={`m-2 ${isSaving ? 'btn-loading' : ''}`}
                  disabled={isSaving}
                  variant="primary"
                  onClick={this.createDataSource}
                >
                  {this.props.t('globals.save', 'Save')}
                </Button>
              </div>
            </Modal.Footer>
          )}

          {!dataSourceMeta?.hideSave && selectedDataSource && dataSourceMeta.customTesting && (
            <Modal.Footer>
              <div className="col">
                <small>
                  <a
                    href={`https://docs.tooljet.io/docs/data-sources/${selectedDataSource.kind}`}
                    target="_blank"
                    rel="noreferrer"
                  >
                    {this.props.t('globals.readDocumentation', 'Read documentation')}
                  </a>
                </small>
              </div>
              <div className="col-auto">
                <Button className="m-2" disabled={isSaving} variant="primary" onClick={this.createDataSource}>
                  {isSaving
                    ? this.props.t('editor.queryManager.dataSourceManager.saving' + '...', 'Saving...')
                    : this.props.t('globals.save', 'Save')}
                </Button>
              </div>
            </Modal.Footer>
          )}
        </Modal>
      </div>
    );
  }
}

const EmptyStateContainer = ({
  suggestionUI = false,
  queryString,
  handleBackToAllDatasources,
  darkMode,
  placeholder,
}) => {
  const { t } = useTranslation();
  const [inputValue, set] = React.useState(() => '');

  const [status, setStatus] = React.useState(false);
  const handleSend = () => {
    if (inputValue) {
      setStatus(true);
      //send value to backend
    }
  };

  React.useEffect(() => {
    setStatus(false);
  }, [queryString]);

  return (
    <div className="empty">
      {queryString && !suggestionUI && (
        <h3>
          {t(
            `editor.queryManager.dataSourceManager.noResultsFor + "${queryString}"`,
            `No results for "${queryString}"`
          )}
        </h3>
      )}
      <center className={`empty-results ${suggestionUI ? 'suggestionUI-results' : ''}`}>
        <img src="assets/images/icons/no-results.svg" width="150" height="150" />
        {status ? (
          <div>
            <p className="text-success mt-2">
              {t('editor.queryManager.dataSourceManager.noteTaken', `Thank you, we've taken a note of that!`)}
            </p>
            <button
              className={`datasource-modal-button ${darkMode && 'dark-button'}`}
              onClick={handleBackToAllDatasources}
            >
              {t('editor.queryManager.dataSourceManager.goToAllDatasources', 'Go to all Datasources')}
            </button>
          </div>
        ) : (
          <div className="row empty-search">
            <div className="col-9 mt-2">
              <div className="input-icon">
                <input
                  type="text"
                  className="form-control mb-2"
                  value={inputValue}
                  placeholder={placeholder}
                  onChange={(e) => set(e.target.value)}
                />
              </div>
            </div>
            <div className="col-auto">
              <Button className="mt-2" variant="primary" onClick={handleSend}>
                {t('editor.queryManager.dataSourceManager.send', 'Send')}
              </Button>
            </div>
          </div>
        )}
      </center>
    </div>
  );
};

const SearchBoxContainer = ({ onChange, onClear, queryString, activeDatasourceList, dataCy }) => {
  const [searchText, setSearchText] = React.useState(queryString ?? '');
  const { t } = useTranslation();
  const handleChange = (e) => {
    setSearchText(e.target.value);
    onChange(e.target.value, activeDatasourceList);
  };

  const clearSearch = () => {
    setSearchText('');
    onClear();
  };

  React.useEffect(() => {
    if (searchText.length > 0) {
      onChange(searchText, activeDatasourceList);
    }

    // eslint-disable-next-line react-hooks/exhaustive-deps
  }, [activeDatasourceList]);

  React.useEffect(() => {
    if (queryString === null) {
      setSearchText('');
    }
    // eslint-disable-next-line react-hooks/exhaustive-deps
  }, [queryString]);
  React.useEffect(() => {
    if (searchText === '') {
      onClear();
    }
    if (searchText) {
      document.querySelector('.input-icon .form-control:not(:first-child)').style.paddingLeft = '0.5rem';
    }

    return () => {
      document.querySelector('.input-icon .form-control:not(:first-child)').style.paddingLeft = '2.5rem';
    };
    // eslint-disable-next-line react-hooks/exhaustive-deps
  }, [searchText]);

  return (
    <div className="search-box-wrapper">
      <div style={{ height: '36px' }} className="input-icon d-flex">
        {searchText.length === 0 && (
          <span className="search-icon mt-2 mx-2">
            <svg
              xmlns="http://www.w3.org/2000/svg"
              className="icon"
              width="24"
              height="24"
              viewBox="0 0 24 24"
              strokeWidth="2"
              stroke="currentColor"
              fill="none"
              strokeLinecap="round"
              strokeLinejoin="round"
            >
              <path stroke="none" d="M0 0h24v24H0z" fill="none" />
              <circle cx="10" cy="10" r="7" />
              <line x1="21" y1="21" x2="15" y2="15" />
            </svg>
          </span>
        )}
        <input
          type="text"
          value={searchText}
          onChange={handleChange}
          className="form-control"
          placeholder={t('globals.search', 'Search')}
          autoFocus
          data-cy={dataCy}
        />
        {searchText.length > 0 && (
          <span className="clear-icon mt-2" onClick={clearSearch}>
            <svg
              xmlns="http://www.w3.org/2000/svg"
              className="icon icon-tabler icon-tabler-circle-x"
              width="24"
              height="24"
              viewBox="0 0 24 24"
              strokeWidth="2"
              stroke="currentColor"
              fill="none"
              strokeLinecap="round"
              strokeLinejoin="round"
            >
              <path stroke="none" d="M0 0h24v24H0z" fill="none"></path>
              <circle cx="12" cy="12" r="9"></circle>
              <path d="M10 10l4 4m0 -4l-4 4"></path>
            </svg>
          </span>
        )}
      </div>
    </div>
  );
};

export const DataSourceManager = withTranslation()(DataSourceManagerComponent);<|MERGE_RESOLUTION|>--- conflicted
+++ resolved
@@ -15,12 +15,8 @@
 import { CopyToClipboard } from 'react-copy-to-clipboard';
 import config from 'config';
 import { isEmpty } from 'lodash';
-<<<<<<< HEAD
-import { Card } from '@/_ui/card';
+import { Card } from '@/_ui/Card';
 import posthog from 'posthog-js';
-=======
-import { Card } from '@/_ui/Card';
->>>>>>> 7f785f03
 import { withTranslation, useTranslation } from 'react-i18next';
 import { camelizeKeys, decamelizeKeys } from 'humps';
 
