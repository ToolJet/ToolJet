import React from 'react';
import { datasourceService, pluginsService, globalDatasourceService } from '@/_services';
import cx from 'classnames';
import { Modal, Button, Tab, Row, Col, ListGroup } from 'react-bootstrap';
import { toast } from 'react-hot-toast';
import { getSvgIcon } from '@/_helpers/appUtils';
import { TestConnection } from './TestConnection';
import {
  DataBaseSources,
  ApiSources,
  DataSourceTypes,
  SourceComponent,
  SourceComponents,
  CloudStorageSources,
} from './SourceComponents';
import { CopyToClipboard } from 'react-copy-to-clipboard';
import config from 'config';
import { capitalize, isEmpty } from 'lodash';
import { Card } from '@/_ui/Card';
import { withTranslation, useTranslation } from 'react-i18next';
import { camelizeKeys, decamelizeKeys } from 'humps';
import { ButtonSolid } from '@/_ui/AppButton/AppButton';
import SolidIcon from '@/_ui/Icon/SolidIcons';
import { useAppVersionStore } from '@/_stores/appVersionStore';
import { ConfirmDialog } from '@/_components';
import { deepEqual } from '../../_helpers/utils';
import { shallow } from 'zustand/shallow';
import { useDataSourcesStore } from '../../_stores/dataSourcesStore';
import { withRouter } from '@/_hoc/withRouter';

class DataSourceManagerComponent extends React.Component {
  constructor(props) {
    super(props);

    let selectedDataSource = null;
    let dataSourceSchema = null;
    let selectedDataSourceIcon = null;
    let options = {};
    let dataSourceMeta = {};
    let datasourceName = '';

    if (props.selectedDataSource) {
      selectedDataSource = props.selectedDataSource;
      options = selectedDataSource.options;
      dataSourceMeta = this.getDataSourceMeta(selectedDataSource);
      dataSourceSchema = props.selectedDataSource?.plugin?.manifestFile?.data;
      selectedDataSourceIcon = props.selectDataSource?.plugin?.iconFile.data;
      datasourceName = props.selectedDataSource?.name;
    }

    this.state = {
      showModal: true,
      appId: props.appId,
      selectedDataSource,
      dataSourceSchema,
      selectedDataSourceIcon,
      options,
      dataSourceMeta,
      isSaving: false,
      isCopied: false,
      queryString: null,
      plugins: [],
      filteredDatasources: [],
      activeDatasourceList: '#alldatasources',
      suggestingDatasources: false,
      scope: props?.scope,
      modalProps: props?.modalProps ?? {},
      showBackButton: props?.showBackButton ?? true,
      pluginsLoaded: false,
      dataSourceConfirmModalProps: { isOpen: false, dataSource: null },
      addingDataSource: false,
      createdDataSource: null,
      unsavedChangesModal: false,
      datasourceName,
    };
  }

  componentDidMount() {
    this.setState({
      appId: this.props.appId,
    });

    pluginsService
      .findAll()
      .then(({ data = [] }) => {
        this.setState({ plugins: data, pluginsLoaded: true });
      })
      .catch((error) => {
        this.setState({ pluginsLoaded: true });
        toast.error(error?.message || 'failed to fetch plugins');
      });
  }

  componentDidUpdate(prevProps) {
    this.props.setGlobalDataSourceStatus({ saveAction: this.createDataSource });
    if (prevProps.selectedDataSource !== this.props.selectedDataSource) {
      let dataSourceMeta = this.getDataSourceMeta(this.props.selectedDataSource);
      this.setState({
        selectedDataSource: this.props.selectedDataSource,
        options: this.props.selectedDataSource?.options,
        dataSourceMeta,
        dataSourceSchema: this.props.selectedDataSource?.plugin?.manifestFile?.data,
        selectedDataSourceIcon: this.props.selectedDataSource?.plugin?.iconFile?.data,
        connectionTestError: null,
        datasourceName: this.props.selectedDataSource?.name,
      });
    }
  }

  getDataSourceMeta = (dataSource) => {
    if (!dataSource) return {};

    if (dataSource?.pluginId) {
      let dataSourceMeta = camelizeKeys(dataSource?.plugin?.manifestFile?.data.source);
      dataSourceMeta.options = decamelizeKeys(dataSourceMeta.options);

      return dataSourceMeta;
    }

    return DataSourceTypes.find((source) => source.kind === dataSource.kind);
  };

  selectDataSource = (source) => {
    this.hideModal();
    this.setState(
      {
        dataSourceMeta: source.manifestFile?.data?.source ?? source,
        selectedDataSource: source.manifestFile?.data?.source ?? source,
        options: source?.defaults ?? source?.options,
        selectedDataSourceIcon: source.iconFile?.data,
        name: source.manifestFile?.data?.source?.kind ?? source.kind,
        dataSourceSchema: source.manifestFile?.data,
        selectedDataSourcePluginId: source.id,
        datasourceName: source.name,
      },
      () => this.createDataSource()
    );
  };

  onNameChanged = (newName) => {
    this.setState({
      selectedDataSource: {
        ...this.state.selectedDataSource,
        name: newName,
      },
    });
  };

  onExit = () => {
    this.setState({
      dataSourceMeta: {},
      selectedDataSource: null,
      options: {},
      connectionTestError: null,
      queryString: null,
      filteredDatasources: [],
      activeDatasourceList: '#alldatasources',
    });
  };

  setStateAsync = (state) => {
    return new Promise((resolve) => {
      this.setState(state, resolve);
    });
  };

  optionchanged = (option, value) => {
    const stateToUpdate = {
      connectionTestError: null,
      options: {
        ...this.state.options,
        [option]: { value: value },
      },
    };

    return this.setStateAsync(stateToUpdate);
  };

  hideModal = () => {
    this.onExit();
    this.props.hideModal();
  };

  resetDataSourceConfirmModal = () => {
    this.setState({
      dataSourceConfirmModalProps: {
        isOpen: false,
        dataSource: null,
      },
    });
  };

  createDataSource = () => {
    const { appId, options, selectedDataSource, selectedDataSourcePluginId } = this.state;
    const name = selectedDataSource.name;
    const kind = selectedDataSource.kind;
    const pluginId = selectedDataSourcePluginId;
    const appVersionId = useAppVersionStore?.getState()?.editingVersion?.id;
    const currentEnvironment = this.props.currentEnvironment?.id;
    const scope = this.state?.scope || selectedDataSource?.scope;

    const parsedOptions = Object?.keys(options)?.map((key) => {
      const keyMeta = selectedDataSource.options[key];
      return {
        key: key,
        value: options[key].value,
        encrypted: keyMeta ? keyMeta.encrypted : false,
        ...(!options[key]?.value && { credential_id: options[key]?.credential_id }),
      };
    });
    if (name.trim() !== '') {
      let service = scope === 'global' ? globalDatasourceService : datasourceService;
      if (selectedDataSource.id) {
        this.setState({ isSaving: true });
        this.props.setGlobalDataSourceStatus({ isSaving: true, isEditing: false });
        service
          .save({
            id: selectedDataSource.id,
            name,
            options: parsedOptions,
            app_id: appId,
            environment_id: currentEnvironment,
          })
          .then(() => {
            this.props.updateSelectedDatasource && this.props.updateSelectedDatasource(selectedDataSource.name);
            this.setState({ isSaving: false });
            this.hideModal();
            toast.success(
              this.props.t('editor.queryManager.dataSourceManager.toast.success.dataSourceSaved', 'Data Source Saved'),
              { position: 'top-center' }
            );
            this.props.dataSourcesChanged(false, selectedDataSource);
            this.props.globalDataSourcesChanged && this.props.globalDataSourcesChanged();
            this.props.setGlobalDataSourceStatus({ isSaving: false, isEditing: false });
            this.resetDataSourceConfirmModal();
          })
          .catch(({ error }) => {
            this.setState({ isSaving: false });
            this.hideModal();
            error && toast.error(error, { position: 'top-center' });
            this.resetDataSourceConfirmModal();
            this.props.setGlobalDataSourceStatus({ isSaving: false, isEditing: false });
          });
      } else {
        this.setState({ isSaving: true, addingDataSource: true });
        service
          .create({
            plugin_id: pluginId,
            name,
            kind,
            options: parsedOptions,
            app_id: appId,
            app_version_id: appVersionId,
            scope,
          })
          .then((data) => {
            this.setState({ isSaving: false, addingDataSource: false });
            this.props.updateSelectedDatasource && this.props.updateSelectedDatasource(name);

            this.hideModal();
            toast.success(
              this.props.t('editor.queryManager.dataSourceManager.toast.success.dataSourceAdded', 'Data Source Added'),
              { position: 'top-center' }
            );

            this.props.dataSourcesChanged(false, data);
            this.props.globalDataSourcesChanged && this.props.globalDataSourcesChanged();
            this.resetDataSourceConfirmModal();
          })
          .catch(({ error }) => {
            this.setState({ isSaving: false, addingDataSource: false });
            this.hideModal();
            error && toast.error(error, { position: 'top-center' });
            this.resetDataSourceConfirmModal();
          });
      }
    } else {
      toast.error(
        this.props.t(
          'editor.queryManager.dataSourceManager.toast.error.noEmptyDsName',
          'The name of datasource should not be empty'
        ),
        { position: 'top-center' }
      );
    }
  };

  handleSearch = (searchQuery, activeDatasourceList) => {
    this.setState({ queryString: searchQuery });

    const arr = [];
    const filteredDatasources = this.datasourcesGroups().filter((group) => group.key === activeDatasourceList)[0].list;

    filteredDatasources.forEach((datasource) => {
      if (datasource.name.toLowerCase().includes(searchQuery.toLowerCase())) {
        arr.push(datasource);
      }
    });
    this.setState({ filteredDatasources: arr });
  };

  handleBackToAllDatasources = () => {
    this.setState({
      queryString: null,
      filteredDatasources: [],
      activeDatasourceList: '#alldatasources',
    });
  };

  updateSuggestedDatasources = () => {
    this.setState({ suggestingDatasources: true, activeDatasourceList: '#' });
  };

  renderSourceComponent = (kind, isPlugin = false) => {
    const { options, isSaving } = this.state;

    const sourceComponentName = kind.charAt(0).toUpperCase() + kind.slice(1);
    const ComponentToRender = isPlugin ? SourceComponent : SourceComponents[sourceComponentName] || SourceComponent;
    return (
      <ComponentToRender
        dataSourceSchema={this.state.dataSourceSchema}
        optionsChanged={(options = {}) => this.setState({ options })}
        optionchanged={this.optionchanged}
        createDataSource={this.createDataSource}
        options={options}
        isSaving={isSaving}
        hideModal={this.hideModal}
        selectedDataSource={this.state.selectedDataSource}
        isEditMode={!isEmpty(this.state.selectedDataSource)}
        currentAppEnvironmentId={this.props.currentEnvironment?.id}
      />
    );
  };

  onConnectionTestFailed = (data) => {
    this.setState({ connectionTestError: data });
  };

  segregateDataSources = (suggestingDatasources, darkMode) => {
    const datasources = this.datasourcesGroups();

    const handleOnSelect = (activekey) => {
      if (suggestingDatasources) {
        this.setState({ suggestingDatasources: false });
      }
      this.setState({ activeDatasourceList: activekey });
    };

    const goBacktoAllDatasources = () => {
      this.setState({ suggestingDatasources: false });
      this.handleBackToAllDatasources();
    };

    const datasourceSuggestionUI = () => {
      return (
        <div className="empty-state-wrapper suggestingDatasourcesWrapper">
          <EmptyStateContainer
            suggestionUI={true}
            queryString={this.state.queryString}
            handleBackToAllDatasources={goBacktoAllDatasources}
            darkMode={this.props.darkMode}
            placeholder={this.props.t(
              'editor.queryManager.dataSourceManager.suggestAnIntegration',
              'Suggest an integration'
            )}
          />
        </div>
      );
    };

    return (
      <Tab.Container
        activeKey={this.state.activeDatasourceList}
        unmountOnExit={true}
        onSelect={(activekey) => handleOnSelect(activekey)}
        id="list-group-tabs-example"
        defaultActiveKey={this.state.activeDatasourceList}
      >
        <Row>
          <Col sm={6} md={4} className={`modal-sidebar ${darkMode ? 'dark' : ''}`}>
            {this.renderSidebarList()}
          </Col>
          <Col style={{ left: '25%' }} className={`modal-body-content ${darkMode ? 'dark' : ''}`}>
            <div className="selected-datasource-list-content">
              <Tab.Content>
                {suggestingDatasources ? (
                  <div className="suggestion-container">
                    <h4 className="justify-content-start">
                      {this.props.t('editor.queryManager.dataSourceManager.suggestDataSource', 'Suggest Datasource')}
                    </h4>
                    {datasourceSuggestionUI()}
                  </div>
                ) : (
                  <>
                    <div className="input-icon modal-searchbar">
                      <SearchBoxContainer
                        dataCy={'datasource-search-input'}
                        onChange={this.handleSearch}
                        onClear={this.handleBackToAllDatasources}
                        queryString={this.state.queryString}
                        activeDatasourceList={this.state.activeDatasourceList}
                        scope={this.state.scope}
                        className="tj-text"
                      />
                    </div>
                    {datasources.map((datasource) => (
                      <Tab.Pane
                        transition={false}
                        active={this.state.activeDatasourceList === datasource.key}
                        bsPrefix={`datasource-modal-${this.state.activeDatasourceList}`}
                        eventKey={datasource.key}
                        key={datasource.key}
                      >
                        {datasource.renderDatasources()}
                      </Tab.Pane>
                    ))}
                  </>
                )}
                {!suggestingDatasources && this.state.queryString && this.state.filteredDatasources.length === 0 && (
                  <div className="empty-state-wrapper row">
                    <EmptyStateContainer
                      queryString={this.state.queryString}
                      handleBackToAllDatasources={this.handleBackToAllDatasources}
                      darkMode={this.props.darkMode}
                      placeholder={this.props.t(
                        'editor.queryManager.dataSourceManager.whatLookingFor',
                        'Tell us what you were looking for?'
                      )}
                    />
                  </div>
                )}
              </Tab.Content>
            </div>
          </Col>
        </Row>
      </Tab.Container>
    );
  };

  datasourcesGroups = () => {
    const allDataSourcesList = {
      databases: DataBaseSources,
      apis: ApiSources,
      cloudStorages: CloudStorageSources,
      plugins: this.state.plugins,
      filteredDatasources: this.state.filteredDatasources,
    };
    const dataSourceList = [
      {
        type: 'All Datasources',
        key: '#alldatasources',
        list: [
          ...allDataSourcesList.databases,
          ...allDataSourcesList.apis,
          ...allDataSourcesList.cloudStorages,
          ...allDataSourcesList.plugins,
        ],
        renderDatasources: () => this.renderCardGroup(allDataSourcesList, 'All Datasources'),
      },
      {
        type: 'Databases',
        key: '#databases',
        list: allDataSourcesList.databases,
        renderDatasources: () => this.renderCardGroup(allDataSourcesList.databases, 'Databases'),
      },
      {
        type: 'APIs',
        key: '#apis',
        list: allDataSourcesList.apis,
        renderDatasources: () => this.renderCardGroup(allDataSourcesList.apis, 'APIs'),
      },
      {
        type: 'Cloud Storage',
        key: '#cloudstorage',
        list: allDataSourcesList.cloudStorages,
        renderDatasources: () => this.renderCardGroup(allDataSourcesList.cloudStorages, 'Cloud Storages'),
      },
      {
        type: 'Plugins',
        key: '#plugins',
        list: allDataSourcesList.plugins,
        renderDatasources: () => this.renderCardGroup(allDataSourcesList.plugins, 'Plugins'),
      },
      {
        type: 'Filtered Datasources',
        key: '#filtereddatasources',
        list: allDataSourcesList.filteredDatasources,
        renderDatasources: () => this.renderCardGroup(this.state.filteredDatasources, this.state.activeDatasourceList),
      },
    ];

    return dataSourceList;
  };

  renderSidebarList = () => {
    const dataSourceList = this.datasourcesGroups().splice(0, 5);

    const updateSuggestionState = () => {
      this.updateSuggestedDatasources();
    };

    return (
      <>
        <ListGroup className="datasource-lists-modal" variant="flush">
          {dataSourceList.map((datasource) => (
            <ListGroup.Item key={datasource.key} eventKey={datasource.key}>
              {`${datasource.type} (${datasource.list.length})`}
            </ListGroup.Item>
          ))}
        </ListGroup>
        <div className="datasource-modal-sidebar-footer">
          <p>
            <span className="footer-text">
              {this.props.t(
                'editor.queryManager.dataSourceManager.noResultFound',
                `Don't see what you were looking for?`
              )}
            </span>
            <br />
            <span className="link-span" onClick={updateSuggestionState}>
              {this.props.t('editor.queryManager.dataSourceManager.suggest', 'Suggest')}
            </span>
          </p>
        </div>
      </>
    );
  };

  renderCardGroup = (source, type) => {
    const openDataSourceConfirmModal = (dataSource) =>
      this.setState({
        dataSourceConfirmModalProps: {
          isOpen: true,
          dataSource,
        },
      });

    if (this.state.queryString && this.state.queryString.length > 0) {
      const filteredDatasources = this.state.filteredDatasources.map((datasource) => {
        const src = datasource?.iconFile?.data
          ? `data:image/svg+xml;base64,${datasource.iconFile?.data}`
          : datasource.kind.toLowerCase();

        return {
          ...datasource,
          src,
          title: datasource.name,
        };
      });

      return (
        <>
          <div className="row row-deck mt-4 ">
            <h4 className="mb-2">{type}</h4>
            {filteredDatasources.map((item) => (
              <Card
                key={item.key}
                title={item.title}
                src={item.src}
                handleClick={() => openDataSourceConfirmModal(item)}
                usePluginIcon={isEmpty(item?.iconFile?.data)}
                height="35px"
                width="35px"
              />
            ))}
          </div>
        </>
      );
    }

    if (type === 'All Datasources') {
      const databases = source.databases.map((datasource) => {
        return {
          ...datasource,
          src: datasource.kind.toLowerCase(),
          title: datasource.name,
        };
      });
      const apis = source.apis.map((datasource) => {
        return {
          ...datasource,
          src: datasource.kind.toLowerCase(),
          title: datasource.name,
        };
      });
      const cloudStorages = source.cloudStorages.map((datasource) => {
        return {
          ...datasource,
          src: datasource.kind.toLowerCase(),
          title: datasource.name,
        };
      });

      return (
        <>
          <div>
            <div className="row row-deck mt-4">
              <h4 className="mb-2">{'Databases'}</h4>
              {databases.map((item) => (
                <Card
                  key={item.key}
                  title={item.title}
                  src={item.src}
                  handleClick={() => openDataSourceConfirmModal(item)}
                  usePluginIcon={true}
                  height="35px"
                  width="35px"
                />
              ))}
            </div>
          </div>
          <div>
            <div className="row row-deck mt-4">
              <h4 className="mb-2">{'APIs'}</h4>
              {apis.map((item) => (
                <Card
                  key={item.key}
                  title={item.title}
                  src={item.src}
                  handleClick={() => openDataSourceConfirmModal(item)}
                  usePluginIcon={true}
                  height="35px"
                  width="35px"
                />
              ))}
            </div>
          </div>
          <div>
            <div className="row row-deck mt-4">
              <h4 className="mb-2">{'Cloud Storages'}</h4>
              {cloudStorages.map((item) => (
                <Card
                  key={item.key}
                  title={item.title}
                  src={item.src}
                  handleClick={() => openDataSourceConfirmModal(item)}
                  usePluginIcon={true}
                  height="35px"
                  width="35px"
                />
              ))}
            </div>
          </div>
        </>
      );
    }

    const datasources = source.map((datasource) => {
      const src = datasource?.iconFile?.data
        ? `data:image/svg+xml;base64,${datasource.iconFile?.data}`
        : datasource.kind.toLowerCase();

      return {
        ...datasource,
        src,
        title: datasource.name,
      };
    });

    return (
      <>
        <div className="row row-deck mt-4">
          <h4 className="mb-2">{type}</h4>
          {datasources.map((item) => (
            <Card
              key={item.key}
              title={item.title}
              src={item?.src}
              handleClick={() => openDataSourceConfirmModal(item)}
              usePluginIcon={isEmpty(item?.iconFile?.data)}
              height="35px"
              width="35px"
            />
          ))}
        </div>
      </>
    );
  };

  renderEnvironmentsTab = (selectedDataSource) => {
    return (
      selectedDataSource &&
      this.props.environment?.length > 1 && (
        <nav className="nav nav-tabs mt-3">
          {this.props?.environments.map((env) => (
            <a
              key={env?.id}
              onClick={() => this.props.environmentChanged(env, selectedDataSource?.id)}
              className={cx('nav-item nav-link', { active: this.props.currentEnvironment?.name === env.name })}
            >
              {capitalize(env.name)}
            </a>
          ))}
        </nav>
      )
    );
  };

  render() {
    const {
      dataSourceMeta,
      selectedDataSource,
      selectedDataSourceIcon,
      options,
      isSaving,
      connectionTestError,
      isCopied,
      dataSourceSchema,
      pluginsLoaded,
      dataSourceConfirmModalProps,
      addingDataSource,
      datasourceName,
    } = this.state;
    const isPlugin = dataSourceSchema ? true : false;
    const createSelectedDataSource = (dataSource) => {
      this.selectDataSource(dataSource);
    };
    const isSaveDisabled = selectedDataSource
      ? deepEqual(options, selectedDataSource?.options, ['encrypted']) && selectedDataSource?.name === datasourceName
      : true;
    this.props.setGlobalDataSourceStatus({ isEditing: !isSaveDisabled });
    return (
<<<<<<< HEAD
      <div>
        <Modal
          show={this.props.showDataSourceManagerModal}
          size={selectedDataSource ? 'lg' : 'xl'}
          onEscapeKeyDown={this.hideModal}
          className={selectedDataSource ? 'animation-fade' : 'select-datasource-list-modal animation-fade'}
          contentClassName={`${this.props.darkMode ? 'dark-theme' : ''}`}
          animation={false}
          onExit={this.onExit}
          container={this.props.container}
          {...this.props.modalProps}
        >
          <Modal.Header className={'d-block'}>
            <div className="d-flex">
              {selectedDataSource && this.props.showBackButton && (
                <div
                  className={`back-btn me-3 mt-3 ${this.props.darkMode ? 'dark' : ''}`}
                  role="button"
                  onClick={() => this.setState({ selectedDataSource: false }, () => this.onExit())}
                >
                  <img
                    data-cy="button-back-ds-connection-modal"
                    className="m-0"
                    src="assets/images/icons/back.svg"
                    width="30"
                    height="30"
                  />
                </div>
              )}
              <Modal.Title className="mt-3">
                {selectedDataSource && (
                  <div className="row selected-ds">
                    {getSvgIcon(dataSourceMeta?.kind?.toLowerCase(), 35, 35, selectedDataSourceIcon)}
                    <div className="input-icon" style={{ width: '160px' }}>
                      <input
                        type="text"
                        onChange={(e) => this.onNameChanged(e.target.value)}
                        className="form-control-plaintext form-control-plaintext-sm color-slate12"
                        value={selectedDataSource.name}
                        style={{ width: '160px' }}
                        data-cy="data-source-name-input-filed"
                        autoFocus
                      />
                      {!this.props.isEditing && (
                        <span className="input-icon-addon">
                          <img src="assets/images/icons/edit-source.svg" width="12" height="12" />
                        </span>
                      )}
                    </div>
                  </div>
                )}
                {!selectedDataSource && (
                  <span className="" data-cy="title-add-new-datasource">
                    {this.props.t('editor.queryManager.dataSourceManager.addNewDataSource', 'Add new datasource')}
                  </span>
                )}
              </Modal.Title>
              {!this.props.isEditing && (
                <span
                  data-cy="button-close-ds-connection-modal"
                  className={`close-btn mx-4 mt-3 ${this.props.darkMode ? 'dark' : ''}`}
                  onClick={() => this.hideModal()}
                >
                  <SolidIcon name="remove" width="20" fill={'var(--slate12)'} />
                </span>
              )}
            </div>
            {this.renderEnvironmentsTab(selectedDataSource)}
          </Modal.Header>
          <Modal.Body>
            {selectedDataSource && <div>{this.renderSourceComponent(selectedDataSource.kind, isPlugin)}</div>}
            {!selectedDataSource && this.segregateDataSources(this.state.suggestingDatasources, this.props.darkMode)}
          </Modal.Body>

          {selectedDataSource && !dataSourceMeta.customTesting && (
            <Modal.Footer>
              <div className="row w-100">
                <div className="card-body datasource-footer-info">
                  <div className="row">
                    <div className="col-1">
                      <SolidIcon name="information" fill="#3E63DD" />
                    </div>
                    <div className="col" style={{ maxWidth: '480px' }}>
                      <p data-cy="white-list-ip-text" className="tj-text">
                        {this.props.t(
                          'editor.queryManager.dataSourceManager.whiteListIP',
                          'Please white-list our IP address if the data source is not publicly accessible.'
=======
      pluginsLoaded && (
        <div>
          <Modal
            show={this.props.showDataSourceManagerModal}
            size={selectedDataSource ? 'lg' : 'xl'}
            onEscapeKeyDown={this.hideModal}
            className={selectedDataSource ? 'animation-fade' : 'select-datasource-list-modal animation-fade'}
            contentClassName={`${this.props.darkMode ? 'dark-theme' : ''}`}
            animation={false}
            onExit={this.onExit}
            container={this.props.container}
            {...this.props.modalProps}
          >
            <Modal.Header className={'d-block'}>
              <div className="d-flex">
                {selectedDataSource && this.props.showBackButton && (
                  <div
                    className={`back-btn me-3 mt-3 ${this.props.darkMode ? 'dark' : ''}`}
                    role="button"
                    onClick={() => this.setState({ selectedDataSource: false }, () => this.onExit())}
                  >
                    <img
                      data-cy="button-back-ds-connection-modal"
                      className="m-0"
                      src="assets/images/icons/back.svg"
                      width="30"
                      height="30"
                    />
                  </div>
                )}
                <Modal.Title className="mt-3">
                  {selectedDataSource && (
                    <div className="row selected-ds">
                      {getSvgIcon(dataSourceMeta?.kind?.toLowerCase(), 35, 35, selectedDataSourceIcon)}
                      <div className="input-icon" style={{ width: '160px' }}>
                        <input
                          type="text"
                          onChange={(e) => this.onNameChanged(e.target.value)}
                          className="form-control-plaintext form-control-plaintext-sm"
                          value={selectedDataSource.name}
                          style={{ width: '160px' }}
                          data-cy="data-source-name-input-filed"
                          autoFocus
                        />
                        {!this.props.isEditing && (
                          <span className="input-icon-addon">
                            <img src="assets/images/icons/edit-source.svg" width="12" height="12" />
                          </span>
>>>>>>> 71a5c122
                        )}
                      </div>
                    </div>
                  )}
                  {!selectedDataSource && (
                    <span className="" data-cy="title-add-new-datasource">
                      {this.props.t('editor.queryManager.dataSourceManager.addNewDataSource', 'Add new datasource')}
                    </span>
                  )}
                </Modal.Title>
                {!this.props.isEditing && (
                  <span
                    data-cy="button-close-ds-connection-modal"
                    className={`close-btn mx-4 mt-3 ${this.props.darkMode ? 'dark' : ''}`}
                    onClick={() => this.hideModal()}
                  >
                    <img src="assets/images/icons/close.svg" width="12" height="12" />
                  </span>
                )}
              </div>
              {this.renderEnvironmentsTab(selectedDataSource)}
            </Modal.Header>
            <Modal.Body>
              {selectedDataSource && <div>{this.renderSourceComponent(selectedDataSource.kind, isPlugin)}</div>}
              {!selectedDataSource && this.segregateDataSources(this.state.suggestingDatasources, this.props.darkMode)}
            </Modal.Body>

            {selectedDataSource && !dataSourceMeta.customTesting && (
              <Modal.Footer>
                <div className="row w-100">
                  <div className="card-body datasource-footer-info">
                    <div className="row">
                      <div className="col-1">
                        <SolidIcon name="information" fill="#3E63DD" />
                      </div>
                      <div className="col" style={{ maxWidth: '480px' }}>
                        <p data-cy="white-list-ip-text" className="tj-text">
                          {this.props.t(
                            'editor.queryManager.dataSourceManager.whiteListIP',
                            'Please white-list our IP address if the data source is not publicly accessible.'
                          )}
                        </p>
                      </div>
                      <div className="col-auto">
                        {isCopied ? (
                          <center className="my-2">
                            <span className="copied" data-cy="label-ip-copied">
                              {this.props.t('editor.queryManager.dataSourceManager.copied', 'Copied')}
                            </span>
                          </center>
                        ) : (
                          <CopyToClipboard
                            text={config.SERVER_IP}
                            onCopy={() => {
                              this.setState({ isCopied: true });
                            }}
                          >
                            <ButtonSolid
                              type="button"
                              className={`datasource-copy-button`}
                              data-cy="button-copy-ip"
                              variant="tertiary"
                              leftIcon="copy"
                              iconWidth="12"
                            >
                              {this.props.t('editor.queryManager.dataSourceManager.copy', 'Copy')}
                            </ButtonSolid>
                          </CopyToClipboard>
                        )}
                      </div>
                    </div>
                  </div>
                </div>

                {connectionTestError && (
                  <div className="row w-100">
                    <div className="alert alert-danger" role="alert">
                      <div className="text-muted" data-cy="connection-alert-text">
                        {connectionTestError.message}
                      </div>
                    </div>
                  </div>
                )}

                <div className="col">
                  <SolidIcon name="logs" fill="#3E63DD" width="20" style={{ marginRight: '8px' }} />
                  <a
                    className="color-primary tj-docs-link tj-text-sm"
                    href={`https://docs.tooljet.io/docs/data-sources/${selectedDataSource.kind}`}
                    target="_blank"
                    rel="noreferrer"
                    data-cy="link-read-documentation"
                  >
                    {this.props.t('globals.readDocumentation', 'Read documentation')}
                  </a>
                </div>
                <div className="col-auto" data-cy="button-test-connection">
                  <TestConnection
                    kind={selectedDataSource.kind}
                    pluginId={selectedDataSource?.pluginId ?? this.state.selectedDataSourcePluginId}
                    options={options}
                    onConnectionTestFailed={this.onConnectionTestFailed}
                    darkMode={this.props.darkMode}
                    environmentId={this.props.currentEnvironment?.id}
                  />
                </div>
                <div className="col-auto" data-cy="db-connection-save-button">
                  <ButtonSolid
                    className={`m-2 ${isSaving ? 'btn-loading' : ''}`}
                    isLoading={isSaving}
                    disabled={isSaving || this.props.isVersionReleased || isSaveDisabled}
                    variant="primary"
                    onClick={this.createDataSource}
                    leftIcon="floppydisk"
                    fill={this.props.darkMode && this.props.isVersionReleased ? '#4c5155' : '#FDFDFE'}
                  >
                    {this.props.t('globals.save', 'Save')}
                  </ButtonSolid>
                </div>
              </Modal.Footer>
            )}

            {!dataSourceMeta?.hideSave && selectedDataSource && dataSourceMeta.customTesting && (
              <Modal.Footer>
                <div className="col">
                  <SolidIcon name="logs" fill="#3E63DD" width="20" style={{ marginRight: '8px' }} />
                  <a
                    className="color-primary tj-docs-link tj-text-sm"
                    href={`https://docs.tooljet.io/docs/data-sources/${selectedDataSource.kind}`}
                    target="_blank"
                    rel="noreferrer"
                  >
                    {this.props.t('globals.readDocumentation', 'Read documentation')}
                  </a>
                </div>
                <div className="col-auto">
                  <ButtonSolid
                    leftIcon="floppydisk"
                    fill={'#FDFDFE'}
                    className="m-2"
                    disabled={isSaving || this.props.isVersionReleased || isSaveDisabled}
                    variant="primary"
                    onClick={this.createDataSource}
                  >
                    {isSaving
                      ? this.props.t('editor.queryManager.dataSourceManager.saving' + '...', 'Saving...')
                      : this.props.t('globals.save', 'Save')}
                  </ButtonSolid>
                </div>
              </Modal.Footer>
            )}
          </Modal>
          <ConfirmDialog
            title={'Add datasource'}
            show={dataSourceConfirmModalProps.isOpen}
            message={`Do you want to add ${dataSourceConfirmModalProps?.dataSource?.name}?`}
            onConfirm={() => createSelectedDataSource(dataSourceConfirmModalProps.dataSource)}
            onCancel={this.resetDataSourceConfirmModal}
            confirmButtonText={'Add datasource'}
            confirmButtonType="primary"
            cancelButtonType="tertiary"
            backdropClassName="datasource-selection-confirm-backdrop"
            confirmButtonLoading={addingDataSource}
          />
        </div>
      )
    );
  }
}

const EmptyStateContainer = ({
  suggestionUI = false,
  queryString,
  handleBackToAllDatasources,
  darkMode,
  placeholder,
}) => {
  const { t } = useTranslation();
  const [inputValue, set] = React.useState(() => '');

  const [status, setStatus] = React.useState(false);
  const handleSend = () => {
    if (inputValue) {
      setStatus(true);
      //send value to backend
    }
  };

  React.useEffect(() => {
    setStatus(false);
  }, [queryString]);

  return (
    <div className="empty">
      {queryString && !suggestionUI && (
        <h3>
          {t(
            `editor.queryManager.dataSourceManager.noResultsFor + "${queryString}"`,
            `No results for "${queryString}"`
          )}
        </h3>
      )}
      <center className={`empty-results ${suggestionUI ? 'suggestionUI-results' : ''}`}>
        <img src="assets/images/icons/no-results.svg" width="150" height="150" />
        {status ? (
          <div>
            <p className="text-success mt-2">
              {t('editor.queryManager.dataSourceManager.noteTaken', `Thank you, we've taken a note of that!`)}
            </p>
            <button
              className={`datasource-modal-button ${darkMode && 'dark-button'}`}
              onClick={handleBackToAllDatasources}
            >
              {t('editor.queryManager.dataSourceManager.goToAllDatasources', 'Go to all Datasources')}
            </button>
          </div>
        ) : (
          <div className="row empty-search">
            <div className="col-9 mt-2">
              <div className="input-icon">
                <input
                  type="text"
                  className="form-control mb-2"
                  value={inputValue}
                  placeholder={placeholder}
                  onChange={(e) => set(e.target.value)}
                  onKeyDown={(event) => {
                    if (event.key === 'Enter') {
                      handleSend();
                    }
                  }}
                />
              </div>
            </div>
            <div className="col-auto">
              <Button className="mt-2" variant="primary" onClick={handleSend}>
                {t('editor.queryManager.dataSourceManager.send', 'Send')}
              </Button>
            </div>
          </div>
        )}
      </center>
    </div>
  );
};

const SearchBoxContainer = ({ onChange, onClear, queryString, activeDatasourceList, dataCy, scope }) => {
  const [searchText, setSearchText] = React.useState(queryString ?? '');
  const { t } = useTranslation();
  const handleChange = (e) => {
    setSearchText(e.target.value);
    onChange(e.target.value, activeDatasourceList);
  };

  const clearSearch = () => {
    setSearchText('');
    onClear();
  };

  React.useEffect(() => {
    if (searchText.length > 0) {
      onChange(searchText, activeDatasourceList);
    }

    // eslint-disable-next-line react-hooks/exhaustive-deps
  }, [activeDatasourceList]);

  React.useEffect(() => {
    if (queryString === null) {
      setSearchText('');
    }
    // eslint-disable-next-line react-hooks/exhaustive-deps
  }, [queryString]);
  React.useEffect(() => {
    if (searchText === '') {
      onClear();
    }
    let element = document.querySelector('.input-icon .form-control:not(:first-child)');

    if (scope === 'global') {
      element = document.querySelector('.input-icon .form-control');
    }

    if (searchText) {
      element.style.paddingLeft = '0.5rem';
    }

    return () => {
      element.style.paddingLeft = '2.5rem';
    };
    // eslint-disable-next-line react-hooks/exhaustive-deps
  }, [searchText]);

  return (
    <div className="search-box-wrapper">
      <div style={{ height: '36px' }} className="input-icon d-flex">
        {searchText.length === 0 && (
          <span className="search-icon mt-2 mx-2">
            <svg
              xmlns="http://www.w3.org/2000/svg"
              className="icon"
              width="24"
              height="24"
              viewBox="0 0 24 24"
              strokeWidth="2"
              stroke="currentColor"
              fill="none"
              strokeLinecap="round"
              strokeLinejoin="round"
            >
              <path stroke="none" d="M0 0h24v24H0z" fill="none" />
              <circle cx="10" cy="10" r="7" />
              <line x1="21" y1="21" x2="15" y2="15" />
            </svg>
          </span>
        )}
        <input
          type="text"
          value={searchText}
          onChange={handleChange}
          className="form-control"
          placeholder={t('globals.search', 'Search')}
          autoFocus
          data-cy={dataCy}
        />
        {searchText.length > 0 && (
          <span className="clear-icon mt-2" onClick={clearSearch}>
            <svg
              xmlns="http://www.w3.org/2000/svg"
              className="icon icon-tabler icon-tabler-circle-x"
              width="24"
              height="24"
              viewBox="0 0 24 24"
              strokeWidth="2"
              stroke="currentColor"
              fill="none"
              strokeLinecap="round"
              strokeLinejoin="round"
            >
              <path stroke="none" d="M0 0h24v24H0z" fill="none"></path>
              <circle cx="12" cy="12" r="9"></circle>
              <path d="M10 10l4 4m0 -4l-4 4"></path>
            </svg>
          </span>
        )}
      </div>
    </div>
  );
};

const withStore = (Component) => (props) => {
  const { setGlobalDataSourceStatus } = useDataSourcesStore(
    (state) => ({
      setGlobalDataSourceStatus: state.actions.setGlobalDataSourceStatus,
    }),
    shallow
  );

  return <Component {...props} setGlobalDataSourceStatus={setGlobalDataSourceStatus} />;
};

export const DataSourceManager = withTranslation()(withRouter(withStore(DataSourceManagerComponent)));<|MERGE_RESOLUTION|>--- conflicted
+++ resolved
@@ -720,95 +720,6 @@
       : true;
     this.props.setGlobalDataSourceStatus({ isEditing: !isSaveDisabled });
     return (
-<<<<<<< HEAD
-      <div>
-        <Modal
-          show={this.props.showDataSourceManagerModal}
-          size={selectedDataSource ? 'lg' : 'xl'}
-          onEscapeKeyDown={this.hideModal}
-          className={selectedDataSource ? 'animation-fade' : 'select-datasource-list-modal animation-fade'}
-          contentClassName={`${this.props.darkMode ? 'dark-theme' : ''}`}
-          animation={false}
-          onExit={this.onExit}
-          container={this.props.container}
-          {...this.props.modalProps}
-        >
-          <Modal.Header className={'d-block'}>
-            <div className="d-flex">
-              {selectedDataSource && this.props.showBackButton && (
-                <div
-                  className={`back-btn me-3 mt-3 ${this.props.darkMode ? 'dark' : ''}`}
-                  role="button"
-                  onClick={() => this.setState({ selectedDataSource: false }, () => this.onExit())}
-                >
-                  <img
-                    data-cy="button-back-ds-connection-modal"
-                    className="m-0"
-                    src="assets/images/icons/back.svg"
-                    width="30"
-                    height="30"
-                  />
-                </div>
-              )}
-              <Modal.Title className="mt-3">
-                {selectedDataSource && (
-                  <div className="row selected-ds">
-                    {getSvgIcon(dataSourceMeta?.kind?.toLowerCase(), 35, 35, selectedDataSourceIcon)}
-                    <div className="input-icon" style={{ width: '160px' }}>
-                      <input
-                        type="text"
-                        onChange={(e) => this.onNameChanged(e.target.value)}
-                        className="form-control-plaintext form-control-plaintext-sm color-slate12"
-                        value={selectedDataSource.name}
-                        style={{ width: '160px' }}
-                        data-cy="data-source-name-input-filed"
-                        autoFocus
-                      />
-                      {!this.props.isEditing && (
-                        <span className="input-icon-addon">
-                          <img src="assets/images/icons/edit-source.svg" width="12" height="12" />
-                        </span>
-                      )}
-                    </div>
-                  </div>
-                )}
-                {!selectedDataSource && (
-                  <span className="" data-cy="title-add-new-datasource">
-                    {this.props.t('editor.queryManager.dataSourceManager.addNewDataSource', 'Add new datasource')}
-                  </span>
-                )}
-              </Modal.Title>
-              {!this.props.isEditing && (
-                <span
-                  data-cy="button-close-ds-connection-modal"
-                  className={`close-btn mx-4 mt-3 ${this.props.darkMode ? 'dark' : ''}`}
-                  onClick={() => this.hideModal()}
-                >
-                  <SolidIcon name="remove" width="20" fill={'var(--slate12)'} />
-                </span>
-              )}
-            </div>
-            {this.renderEnvironmentsTab(selectedDataSource)}
-          </Modal.Header>
-          <Modal.Body>
-            {selectedDataSource && <div>{this.renderSourceComponent(selectedDataSource.kind, isPlugin)}</div>}
-            {!selectedDataSource && this.segregateDataSources(this.state.suggestingDatasources, this.props.darkMode)}
-          </Modal.Body>
-
-          {selectedDataSource && !dataSourceMeta.customTesting && (
-            <Modal.Footer>
-              <div className="row w-100">
-                <div className="card-body datasource-footer-info">
-                  <div className="row">
-                    <div className="col-1">
-                      <SolidIcon name="information" fill="#3E63DD" />
-                    </div>
-                    <div className="col" style={{ maxWidth: '480px' }}>
-                      <p data-cy="white-list-ip-text" className="tj-text">
-                        {this.props.t(
-                          'editor.queryManager.dataSourceManager.whiteListIP',
-                          'Please white-list our IP address if the data source is not publicly accessible.'
-=======
       pluginsLoaded && (
         <div>
           <Modal
@@ -857,7 +768,6 @@
                           <span className="input-icon-addon">
                             <img src="assets/images/icons/edit-source.svg" width="12" height="12" />
                           </span>
->>>>>>> 71a5c122
                         )}
                       </div>
                     </div>
