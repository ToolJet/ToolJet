import React from 'react';
import { datasourceService, pluginsService, globalDatasourceService } from '@/_services';
import cx from 'classnames';
import { Modal, Button, Tab, Row, Col, ListGroup } from 'react-bootstrap';
import { toast } from 'react-hot-toast';
import { getSvgIcon } from '@/_helpers/appUtils';
import { TestConnection } from './TestConnection';
import {
  DataBaseSources,
  ApiSources,
  DataSourceTypes,
  SourceComponent,
  SourceComponents,
  CloudStorageSources,
} from './SourceComponents';
import { CopyToClipboard } from 'react-copy-to-clipboard';
import config from 'config';
import { capitalize, isEmpty } from 'lodash';
import { Card } from '@/_ui/Card';
import { withTranslation, useTranslation } from 'react-i18next';
import { camelizeKeys, decamelizeKeys } from 'humps';
import { ButtonSolid } from '@/_ui/AppButton/AppButton';
import SolidIcon from '@/_ui/Icon/SolidIcons';
import { deepEqual, returnDevelopmentEnv } from '@/_helpers/utils';
import { useAppVersionStore } from '@/_stores/appVersionStore';
import { ConfirmDialog } from '@/_components';
import { shallow } from 'zustand/shallow';
import { useDataSourcesStore } from '../../_stores/dataSourcesStore';
import { withRouter } from '@/_hoc/withRouter';
import useGlobalDatasourceUnsavedChanges from '@/_hooks/useGlobalDatasourceUnsavedChanges';
import { LicenseTooltip } from '@/LicenseTooltip';
class DataSourceManagerComponent extends React.Component {
  constructor(props) {
    super(props);

    let selectedDataSource = null;
    let dataSourceSchema = null;
    let selectedDataSourceIcon = null;
    let options = {};
    let dataSourceMeta = {};
    let datasourceName = '';

    if (props.selectedDataSource) {
      selectedDataSource = props.selectedDataSource;
      options = selectedDataSource.options;
      dataSourceMeta = this.getDataSourceMeta(selectedDataSource);
      dataSourceSchema = props.selectedDataSource?.plugin?.manifestFile?.data;
      selectedDataSourceIcon = props.selectDataSource?.plugin?.iconFile.data;
      datasourceName = props.selectedDataSource?.name;
    }

    this.state = {
      showModal: true,
      appId: props.appId,
      selectedDataSource,
      dataSourceSchema,
      selectedDataSourceIcon,
      options,
      dataSourceMeta,
      isSaving: false,
      isCopied: false,
      queryString: null,
      plugins: [],
      filteredDatasources: [],
      activeDatasourceList: '#alldatasources',
      suggestingDatasources: false,
      scope: props?.scope,
      modalProps: props?.modalProps ?? {},
      showBackButton: props?.showBackButton ?? true,
      defaultOptions: {},
      pluginsLoaded: false,
      dataSourceConfirmModalProps: { isOpen: false, dataSource: null },
      addingDataSource: false,
      createdDataSource: null,
      unsavedChangesModal: false,
      datasourceName,
    };
  }

  componentDidMount() {
    this.setState({
      appId: this.props.appId,
    });

    pluginsService
      .findAll()
      .then(({ data = [] }) => {
        this.setState({ plugins: data, pluginsLoaded: true });
      })
      .catch((error) => {
        this.setState({ pluginsLoaded: true });
        toast.error(error?.message || 'failed to fetch plugins');
      });
  }

  componentDidUpdate(prevProps) {
    this.props.setGlobalDataSourceStatus({ saveAction: this.createDataSource });
    if (prevProps.selectedDataSource !== this.props.selectedDataSource) {
      let dataSourceMeta = this.getDataSourceMeta(this.props.selectedDataSource);
      this.setState({
        selectedDataSource: this.props.selectedDataSource,
        options: this.props.selectedDataSource?.options,
        dataSourceMeta,
        dataSourceSchema: this.props.selectedDataSource?.plugin?.manifestFile?.data,
        selectedDataSourceIcon: this.props.selectedDataSource?.plugin?.iconFile?.data,
        connectionTestError: null,
        datasourceName: this.props.selectedDataSource?.name,
      });
    }
  }

  getDataSourceMeta = (dataSource) => {
    if (!dataSource) return {};

    if (dataSource?.pluginId) {
      let dataSourceMeta = camelizeKeys(dataSource?.plugin?.manifestFile?.data.source);
      dataSourceMeta.options = decamelizeKeys(dataSourceMeta.options);

      return dataSourceMeta;
    }

    return DataSourceTypes.find((source) => source?.kind === dataSource?.kind);
  };

  selectDataSource = (source) => {
    this.hideModal();
    this.setState(
      {
        dataSourceMeta: source.manifestFile?.data?.source ?? source,
        selectedDataSource: source.manifestFile?.data?.source ?? source,
        options: source?.defaults ?? source?.options,
        selectedDataSourceIcon: source.iconFile?.data,
        name: source.manifestFile?.data?.source?.kind ?? source.kind,
        dataSourceSchema: source.manifestFile?.data,
        selectedDataSourcePluginId: source.id,
        datasourceName: source.name,
      },
      () => this.createDataSource()
    );
  };

  onNameChanged = (newName) => {
    this.setState({
      selectedDataSource: {
        ...this.state.selectedDataSource,
        name: newName,
      },
    });
  };

  onExit = () => {
    !this.state.selectedDataSource?.id && this.props.environmentChanged(returnDevelopmentEnv(this.props.environments));
    this.setState({
      dataSourceMeta: {},
      selectedDataSource: null,
      options: {},
      connectionTestError: null,
      queryString: null,
      filteredDatasources: [],
      activeDatasourceList: '#alldatasources',
    });
  };

  setStateAsync = (state) => {
    return new Promise((resolve) => {
      this.setState(state, resolve);
    });
  };

  optionchanged = (option, value) => {
    const stateToUpdate = {
      connectionTestError: null,
      options: {
        ...this.state.options,
        [option]: { value: value },
      },
    };

    return this.setStateAsync(stateToUpdate);
  };

  resetOptions = () => {
    return this.setStateAsync({
      connectionTestError: null,
      options: this.state.defaultOptions,
    });
  };

  hideModal = (ds = null) => {
    this.onExit();
    this.props.hideModal(ds);
  };

  resetDataSourceConfirmModal = () => {
    this.setState({
      dataSourceConfirmModalProps: {
        isOpen: false,
        dataSource: null,
      },
    });
  };

  createDataSource = () => {
    const { appId, options, selectedDataSource, selectedDataSourcePluginId } = this.state;
    const name = selectedDataSource.name;
    const kind = selectedDataSource?.kind;
    const pluginId = selectedDataSourcePluginId;
    const appVersionId = useAppVersionStore?.getState()?.editingVersion?.id;
    const currentAppEnvironmentId = this.props.currentAppEnvironmentId ?? this.props.currentEnvironment?.id;
    const scope = this.state?.scope || selectedDataSource?.scope;

    const parsedOptions = Object?.keys(options)?.map((key) => {
      const keyMeta = selectedDataSource.options[key];
      return {
        key: key,
        value: options[key].value,
        encrypted: keyMeta ? keyMeta.encrypted : false,
        ...(!options[key]?.value && { credential_id: options[key]?.credential_id }),
      };
    });
    if (name.trim() !== '') {
      let service = scope === 'global' ? globalDatasourceService : datasourceService;
      if (selectedDataSource.id) {
        this.setState({ isSaving: true });
        this.props.setGlobalDataSourceStatus({ isSaving: true, isEditing: false });
        service
          .save({
            id: selectedDataSource.id,
            name,
            options: parsedOptions,
            app_id: appId,
            environment_id: currentAppEnvironmentId,
          })
          .then(() => {
            this.props.updateSelectedDatasource && this.props.updateSelectedDatasource(selectedDataSource.name);
            this.setState({ isSaving: false });
            this.hideModal(selectedDataSource);
            toast.success(
              this.props.t('editor.queryManager.dataSourceManager.toast.success.dataSourceSaved', 'Data Source Saved'),
              { position: 'top-center' }
            );
            this.props.dataSourcesChanged(false, selectedDataSource);
            this.props.globalDataSourcesChanged && this.props.globalDataSourcesChanged();
            this.props.setGlobalDataSourceStatus({ isSaving: false, isEditing: false });
            scope === 'local' && this.hideModal();
          })
          .catch(({ error }) => {
            this.setState({ isSaving: false });
            this.hideModal(selectedDataSource);
            error && toast.error(error, { position: 'top-center' });
            this.resetDataSourceConfirmModal();
            this.props.setGlobalDataSourceStatus({ isSaving: false, isEditing: false });
          });
      } else {
        this.setState({ isSaving: true, addingDataSource: true });
        service
          .create({
            plugin_id: pluginId,
            name,
            kind,
            options: parsedOptions,
            app_id: appId,
            app_version_id: appVersionId,
            scope,
            environment_id: currentAppEnvironmentId,
          })
          .then((data) => {
            this.setState({ isSaving: false, addingDataSource: false });
            this.props.updateSelectedDatasource && this.props.updateSelectedDatasource(name);

            this.hideModal(selectedDataSource);
            toast.success(
              this.props.t('editor.queryManager.dataSourceManager.toast.success.dataSourceAdded', 'Data Source Added'),
              { position: 'top-center' }
            );

            this.props.dataSourcesChanged(false, data);
            this.props.globalDataSourcesChanged && this.props.globalDataSourcesChanged();
            this.resetDataSourceConfirmModal();
          })
          .catch(({ error }) => {
            this.setState({ isSaving: false, addingDataSource: false });
            this.hideModal();
            error && toast.error(error, { position: 'top-center' });
            this.resetDataSourceConfirmModal();
          });
      }
    } else {
      toast.error(
        this.props.t(
          'editor.queryManager.dataSourceManager.toast.error.noEmptyDsName',
          'The name of datasource should not be empty'
        ),
        { position: 'top-center' }
      );
    }
  };

  handleSearch = (searchQuery, activeDatasourceList) => {
    this.setState({ queryString: searchQuery });

    const arr = [];
    const filteredDatasources = this.datasourcesGroups().filter((group) => group.key === activeDatasourceList)[0].list;

    filteredDatasources.forEach((datasource) => {
      if (datasource.name.toLowerCase().includes(searchQuery.toLowerCase())) {
        arr.push(datasource);
      }
    });
    this.setState({ filteredDatasources: arr });
  };

  handleBackToAllDatasources = () => {
    this.setState({
      queryString: null,
      filteredDatasources: [],
      activeDatasourceList: '#alldatasources',
    });
  };

  updateSuggestedDatasources = () => {
    this.setState({ suggestingDatasources: true, activeDatasourceList: '#' });
  };

  renderSourceComponent = (kind, isPlugin = false) => {
    const { options, isSaving } = this.state;

    const sourceComponentName = kind?.charAt(0).toUpperCase() + kind?.slice(1);
    const ComponentToRender = isPlugin ? SourceComponent : SourceComponents[sourceComponentName] || SourceComponent;
    return (
      <ComponentToRender
        dataSourceSchema={this.state.dataSourceSchema}
        optionsChanged={(options = {}) => this.setState({ options })}
        optionchanged={this.optionchanged}
        createDataSource={this.createDataSource}
        options={options}
        isSaving={isSaving}
        hideModal={this.hideModal}
        selectedDataSource={this.state.selectedDataSource}
        isEditMode={!isEmpty(this.state.selectedDataSource)}
        currentAppEnvironmentId={this.props.currentEnvironment?.id}
        setDefaultOptions={this.setDefaultOptions}
      />
    );
  };

  setDefaultOptions = (defaults) => {
    this.setState({
      defaultOptions: defaults,
    });
  };

  onConnectionTestFailed = (data) => {
    this.setState({ connectionTestError: data });
  };

  segregateDataSources = (suggestingDatasources, darkMode) => {
    const datasources = this.datasourcesGroups();

    const handleOnSelect = (activekey) => {
      if (suggestingDatasources) {
        this.setState({ suggestingDatasources: false });
      }
      this.setState({ activeDatasourceList: activekey });
    };

    const goBacktoAllDatasources = () => {
      this.setState({ suggestingDatasources: false });
      this.handleBackToAllDatasources();
    };

    const datasourceSuggestionUI = () => {
      return (
        <div className="empty-state-wrapper suggestingDatasourcesWrapper">
          <EmptyStateContainer
            suggestionUI={true}
            queryString={this.state.queryString}
            handleBackToAllDatasources={goBacktoAllDatasources}
            darkMode={this.props.darkMode}
            placeholder={this.props.t(
              'editor.queryManager.dataSourceManager.suggestAnIntegration',
              'Suggest an integration'
            )}
          />
        </div>
      );
    };

    return (
      <Tab.Container
        activeKey={this.state.activeDatasourceList}
        unmountOnExit={true}
        onSelect={(activekey) => handleOnSelect(activekey)}
        id="list-group-tabs-example"
        defaultActiveKey={this.state.activeDatasourceList}
      >
        <Row>
          <Col sm={6} md={4} className={`modal-sidebar ${darkMode ? 'dark' : ''}`}>
            {this.renderSidebarList()}
          </Col>
          <Col style={{ left: '25%' }} className={`modal-body-content ${darkMode ? 'dark' : ''}`}>
            <div className="selected-datasource-list-content">
              <Tab.Content>
                {suggestingDatasources ? (
                  <div className="suggestion-container">
                    <h4 className="justify-content-start">
                      {this.props.t('editor.queryManager.dataSourceManager.suggestDataSource', 'Suggest Datasource')}
                    </h4>
                    {datasourceSuggestionUI()}
                  </div>
                ) : (
                  <>
                    <div className="input-icon modal-searchbar">
                      <SearchBoxContainer
                        dataCy={'datasource-search-input'}
                        onChange={this.handleSearch}
                        onClear={this.handleBackToAllDatasources}
                        queryString={this.state.queryString}
                        activeDatasourceList={this.state.activeDatasourceList}
                        scope={this.state.scope}
                        className="tj-text"
                      />
                    </div>
                    {datasources.map((datasource) => (
                      <Tab.Pane
                        transition={false}
                        active={this.state.activeDatasourceList === datasource.key}
                        bsPrefix={`datasource-modal-${this.state.activeDatasourceList}`}
                        eventKey={datasource.key}
                        key={datasource.key}
                      >
                        {datasource.renderDatasources()}
                      </Tab.Pane>
                    ))}
                  </>
                )}
                {!suggestingDatasources && this.state.queryString && this.state.filteredDatasources.length === 0 && (
                  <div className="empty-state-wrapper row">
                    <EmptyStateContainer
                      queryString={this.state.queryString}
                      handleBackToAllDatasources={this.handleBackToAllDatasources}
                      darkMode={this.props.darkMode}
                      placeholder={this.props.t(
                        'editor.queryManager.dataSourceManager.whatLookingFor',
                        'Tell us what you were looking for?'
                      )}
                    />
                  </div>
                )}
              </Tab.Content>
            </div>
          </Col>
        </Row>
      </Tab.Container>
    );
  };

  datasourcesGroups = () => {
    const allDataSourcesList = {
      databases: DataBaseSources,
      apis: ApiSources,
      cloudStorages: CloudStorageSources,
      plugins: this.state.plugins,
      filteredDatasources: this.state.filteredDatasources,
    };
    const dataSourceList = [
      {
        type: 'All Datasources',
        key: '#alldatasources',
        list: [
          ...allDataSourcesList.databases,
          ...allDataSourcesList.apis,
          ...allDataSourcesList.cloudStorages,
          ...allDataSourcesList.plugins,
        ],
        renderDatasources: () => this.renderCardGroup(allDataSourcesList, 'All Datasources'),
      },
      {
        type: 'Databases',
        key: '#databases',
        list: allDataSourcesList.databases,
        renderDatasources: () => this.renderCardGroup(allDataSourcesList.databases, 'Databases'),
      },
      {
        type: 'APIs',
        key: '#apis',
        list: allDataSourcesList.apis,
        renderDatasources: () => this.renderCardGroup(allDataSourcesList.apis, 'APIs'),
      },
      {
        type: 'Cloud Storage',
        key: '#cloudstorage',
        list: allDataSourcesList.cloudStorages,
        renderDatasources: () => this.renderCardGroup(allDataSourcesList.cloudStorages, 'Cloud Storages'),
      },
      {
        type: 'Plugins',
        key: '#plugins',
        list: allDataSourcesList.plugins,
        renderDatasources: () => this.renderCardGroup(allDataSourcesList.plugins, 'Plugins'),
      },
      {
        type: 'Filtered Datasources',
        key: '#filtereddatasources',
        list: allDataSourcesList.filteredDatasources,
        renderDatasources: () => this.renderCardGroup(this.state.filteredDatasources, this.state.activeDatasourceList),
      },
    ];

    return dataSourceList;
  };

  renderSidebarList = () => {
    const dataSourceList = this.datasourcesGroups().splice(0, 5);

    const updateSuggestionState = () => {
      this.updateSuggestedDatasources();
    };

    return (
      <>
        <ListGroup className="datasource-lists-modal" variant="flush">
          {dataSourceList.map((datasource) => (
            <ListGroup.Item key={datasource.key} eventKey={datasource.key}>
              {`${datasource.type} (${datasource.list.length})`}
            </ListGroup.Item>
          ))}
        </ListGroup>
        <div className="datasource-modal-sidebar-footer">
          <p>
            <span className="footer-text">
              {this.props.t(
                'editor.queryManager.dataSourceManager.noResultFound',
                `Don't see what you were looking for?`
              )}
            </span>
            <br />
            <span className="link-span" onClick={updateSuggestionState}>
              {this.props.t('editor.queryManager.dataSourceManager.suggest', 'Suggest')}
            </span>
          </p>
        </div>
      </>
    );
  };

  renderCardGroup = (source, type) => {
    const openDataSourceConfirmModal = (dataSource) =>
      this.setState({
        dataSourceConfirmModalProps: {
          isOpen: true,
          dataSource,
        },
      });

    if (this.state.queryString && this.state.queryString.length > 0) {
      const filteredDatasources = this.state.filteredDatasources.map((datasource) => {
        const src = datasource?.iconFile?.data
          ? `data:image/svg+xml;base64,${datasource.iconFile?.data}`
          : datasource?.kind?.toLowerCase();

        return {
          ...datasource,
          src,
          title: datasource.name,
        };
      });

      return (
        <>
          <div className="row row-deck mt-4 ">
            <h4 className="mb-2">{type}</h4>
            {filteredDatasources.map((item) => (
              <Card
                key={item.key}
                title={item.title}
                src={item.src}
                handleClick={() => openDataSourceConfirmModal(item)}
                usePluginIcon={isEmpty(item?.iconFile?.data)}
                height="35px"
                width="35px"
              />
            ))}
          </div>
        </>
      );
    }

    if (type === 'All Datasources') {
      const databases = source.databases.map((datasource) => {
        return {
          ...datasource,
          src: datasource?.kind?.toLowerCase(),
          title: datasource.name,
        };
      });
      const apis = source.apis.map((datasource) => {
        return {
          ...datasource,
          src: datasource?.kind?.toLowerCase(),
          title: datasource.name,
        };
      });
      const cloudStorages = source.cloudStorages.map((datasource) => {
        return {
          ...datasource,
          src: datasource?.kind?.toLowerCase(),
          title: datasource.name,
        };
      });

      return (
        <>
          <div>
            <div className="row row-deck mt-4">
              <h4 className="mb-2">{'Databases'}</h4>
              {databases.map((item) => (
                <Card
                  key={item.key}
                  title={item.title}
                  src={item.src}
                  handleClick={() => openDataSourceConfirmModal(item)}
                  usePluginIcon={true}
                  height="35px"
                  width="35px"
                />
              ))}
            </div>
          </div>
          <div>
            <div className="row row-deck mt-4">
              <h4 className="mb-2">{'APIs'}</h4>
              {apis.map((item) => (
                <Card
                  key={item.key}
                  title={item.title}
                  src={item.src}
                  handleClick={() => openDataSourceConfirmModal(item)}
                  usePluginIcon={true}
                  height="35px"
                  width="35px"
                />
              ))}
            </div>
          </div>
          <div>
            <div className="row row-deck mt-4">
              <h4 className="mb-2">{'Cloud Storages'}</h4>
              {cloudStorages.map((item) => (
                <Card
                  key={item.key}
                  title={item.title}
                  src={item.src}
                  handleClick={() => openDataSourceConfirmModal(item)}
                  usePluginIcon={true}
                  height="35px"
                  width="35px"
                />
              ))}
            </div>
          </div>
        </>
      );
    }

    const datasources = source.map((datasource) => {
      const src = datasource?.iconFile?.data
        ? `data:image/svg+xml;base64,${datasource.iconFile?.data}`
        : datasource?.kind?.toLowerCase();

      return {
        ...datasource,
        src,
        title: datasource.name,
      };
    });

    return (
      <>
        <div className="row row-deck mt-4">
          <h4 className="mb-2">{type}</h4>
          {datasources.map((item) => (
            <Card
              key={item.key}
              title={item.title}
              src={item?.src}
              handleClick={() => openDataSourceConfirmModal(item)}
              usePluginIcon={isEmpty(item?.iconFile?.data)}
              height="35px"
              width="35px"
            />
          ))}
        </div>
      </>
    );
  };

  renderEnvironmentsTab = (selectedDataSource) => {
    return (
      selectedDataSource &&
      this.props.environments?.length > 1 && (
        <nav className="nav nav-tabs mt-3">
          {this.props?.environments.map((env, key) => {
            const Wrapper = ({ children }) =>
              !env?.enabled ? (
                <LicenseTooltip
                  placement="bottom"
                  feature={'multi-environments'}
                  isAvailable={env?.enabled}
                  noTooltipIfValid={true}
                  customMessage={
                    !this.props?.featureAccess?.isLicenseValid || this.props?.featureAccess?.isExpired
                      ? 'Multi-environments are available only in paid plans'
                      : 'Multi-environments are not included in your current plan'
                  }
                >
                  {children}
                </LicenseTooltip>
              ) : (
                <>{children}</>
              );
            return (
              <Wrapper key={key}>
                <a
                  key={env?.id}
                  onClick={() =>
                    this.props.handleActions(() => {
                      if (env?.enabled) {
                        !selectedDataSource?.id && this.resetOptions();
                        this.props.environmentChanged(env, selectedDataSource?.id);
                      }
                    })
                  }
                  disabled={!env?.enabled}
                  className={cx('nav-item nav-link', { active: this.props.currentEnvironment?.name === env.name })}
                  data-cy={`${env.name}-label`}
                >
                  {capitalize(env.name)}
                </a>
              </Wrapper>
            );
          })}
        </nav>
      )
    );
  };

  render() {
    const {
      dataSourceMeta,
      selectedDataSource,
      selectedDataSourceIcon,
      options,
      isSaving,
      connectionTestError,
      isCopied,
      dataSourceSchema,
      pluginsLoaded,
      dataSourceConfirmModalProps,
      addingDataSource,
      datasourceName,
    } = this.state;
    const isPlugin = dataSourceSchema ? true : false;
    const createSelectedDataSource = (dataSource) => {
      this.selectDataSource(dataSource);
    };
    const isSaveDisabled = selectedDataSource
      ? deepEqual(options, selectedDataSource?.options, ['encrypted']) && selectedDataSource?.name === datasourceName
      : true;
    this.props.setGlobalDataSourceStatus({ isEditing: !isSaveDisabled });
    return (
      pluginsLoaded && (
        <div>
          <Modal
            show={this.props.showDataSourceManagerModal}
            size={selectedDataSource ? 'lg' : 'xl'}
            onEscapeKeyDown={this.hideModal}
            className={selectedDataSource ? 'animation-fade' : 'select-datasource-list-modal animation-fade'}
            contentClassName={`${this.props.darkMode ? 'dark-theme' : ''}`}
            animation={false}
            onExit={this.onExit}
            container={this.props.container}
            {...this.props.modalProps}
          >
            <Modal.Header className={'d-block'}>
              <div className="d-flex">
                {selectedDataSource && this.props.showBackButton && (
                  <div
                    className={`back-btn me-3 mt-3 ${this.props.darkMode ? 'dark' : ''}`}
                    role="button"
                    onClick={() => this.setState({ selectedDataSource: false }, () => this.onExit())}
                  >
                    <img
                      data-cy="button-back-ds-connection-modal"
                      className="m-0"
                      src="assets/images/icons/back.svg"
                      width="30"
                      height="30"
                    />
                  </div>
                )}
                <Modal.Title className="mt-3">
                  {selectedDataSource && (
                    <div className="row selected-ds">
                      {getSvgIcon(dataSourceMeta?.kind?.toLowerCase(), 35, 35, selectedDataSourceIcon)}
                      <div className="input-icon" style={{ width: '160px' }}>
                        <input
                          type="text"
                          onChange={(e) => this.onNameChanged(e.target.value)}
                          className="form-control-plaintext form-control-plaintext-sm color-slate12"
                          value={selectedDataSource.name}
                          style={{ width: '160px' }}
                          data-cy="data-source-name-input-filed"
                          autoFocus
                        />
                        {!this.props.isEditing && (
                          <span className="input-icon-addon">
                            <img src="assets/images/icons/edit-source.svg" width="12" height="12" />
                          </span>
                        )}
                      </div>
                    </div>
                  )}
                  {!selectedDataSource && (
                    <span className="" data-cy="title-add-new-datasource">
                      {this.props.t('editor.queryManager.dataSourceManager.addNewDataSource', 'Add new datasource')}
                    </span>
                  )}
                </Modal.Title>
                {!this.props.isEditing && (
                  <span
                    data-cy="button-close-ds-connection-modal"
                    className={`close-btn mx-4 mt-3 ${this.props.darkMode ? 'dark' : ''}`}
                    onClick={() => this.hideModal()}
                  >
                    <SolidIcon name="remove" width="20" fill={'var(--slate12)'} />
                  </span>
                )}
              </div>
              {this.renderEnvironmentsTab(selectedDataSource)}
            </Modal.Header>
            <Modal.Body>
              {selectedDataSource && <div>{this.renderSourceComponent(selectedDataSource?.kind, isPlugin)}</div>}
              {!selectedDataSource && this.segregateDataSources(this.state.suggestingDatasources, this.props.darkMode)}
            </Modal.Body>

            {selectedDataSource && !dataSourceMeta.customTesting && (
              <Modal.Footer>
                <div className="row w-100">
                  <div className="card-body datasource-footer-info">
                    <div className="row">
                      <div className="col-1">
                        <SolidIcon name="information" fill="#3E63DD" />
                      </div>
                      <div className="col" style={{ maxWidth: '480px' }}>
                        <p data-cy="white-list-ip-text" className="tj-text">
                          {this.props.t(
                            'editor.queryManager.dataSourceManager.whiteListIP',
                            'Please white-list our IP address if the data source is not publicly accessible.'
                          )}
                        </p>
                      </div>
                      <div className="col-auto">
                        {isCopied ? (
                          <center className="my-2">
                            <span className="copied" data-cy="label-ip-copied">
                              {this.props.t('editor.queryManager.dataSourceManager.copied', 'Copied')}
                            </span>
                          </center>
                        ) : (
                          <CopyToClipboard
                            text={config.SERVER_IP}
                            onCopy={() => {
                              this.setState({ isCopied: true });
                            }}
                          >
                            <ButtonSolid
                              type="button"
                              className={`datasource-copy-button`}
                              data-cy="button-copy-ip"
                              variant="tertiary"
                              leftIcon="copy"
                              iconWidth="12"
                            >
                              {this.props.t('editor.queryManager.dataSourceManager.copy', 'Copy')}
                            </ButtonSolid>
                          </CopyToClipboard>
                        )}
                      </div>
                    </div>
                  </div>
                </div>

                {connectionTestError && (
                  <div className="row w-100">
                    <div className="alert alert-danger" role="alert">
                      <div className="text-muted" data-cy="connection-alert-text">
                        {connectionTestError.message}
                      </div>
                    </div>
                  </div>
                )}

                <div className="col">
                  <SolidIcon name="logs" fill="#3E63DD" width="20" style={{ marginRight: '8px' }} />
                  <a
                    className="color-primary tj-docs-link tj-text-sm"
<<<<<<< HEAD
                    href={`https://docs.tooljet.io/docs/data-sources/${selectedDataSource?.kind}`}
=======
                    href={
                      selectedDataSource?.pluginId && selectedDataSource.pluginId.trim() !== ''
                        ? `https://docs.tooljet.com/docs/marketplace/plugins/marketplace-plugin-${selectedDataSource.kind}/`
                        : `https://docs.tooljet.com/docs/data-sources/${selectedDataSource.kind}`
                    }
>>>>>>> d075143f
                    target="_blank"
                    rel="noreferrer"
                    data-cy="link-read-documentation"
                  >
                    {this.props.t('globals.readDocumentation', 'Read documentation')}
                  </a>
                </div>
                <div className="col-auto" data-cy="button-test-connection">
                  <TestConnection
                    kind={selectedDataSource?.kind}
                    pluginId={selectedDataSource?.pluginId ?? this.state.selectedDataSourcePluginId}
                    options={options}
                    onConnectionTestFailed={this.onConnectionTestFailed}
                    darkMode={this.props.darkMode}
                    environmentId={this.props.currentEnvironment?.id}
                  />
                </div>
                <div className="col-auto" data-cy="db-connection-save-button">
                  <ButtonSolid
                    className={`m-2 ${isSaving ? 'btn-loading' : ''}`}
                    isLoading={isSaving}
                    disabled={isSaving || this.props.isVersionReleased || isSaveDisabled}
                    variant="primary"
                    onClick={this.createDataSource}
                    leftIcon="floppydisk"
                    fill={this.props.darkMode && this.props.isVersionReleased ? '#4c5155' : '#FDFDFE'}
                  >
                    {this.props.t('globals.save', 'Save')}
                  </ButtonSolid>
                </div>
              </Modal.Footer>
            )}

            {!dataSourceMeta?.hideSave && selectedDataSource && dataSourceMeta.customTesting && (
              <Modal.Footer>
                <div className="col">
                  <SolidIcon name="logs" fill="#3E63DD" width="20" style={{ marginRight: '8px' }} />
                  <a
                    className="color-primary tj-docs-link tj-text-sm"
                    href={`https://docs.tooljet.io/docs/data-sources/${selectedDataSource?.kind}`}
                    target="_blank"
                    rel="noreferrer"
                  >
                    {this.props.t('globals.readDocumentation', 'Read documentation')}
                  </a>
                </div>
                <div className="col-auto" data-cy="db-connection-save-button">
                  <ButtonSolid
                    leftIcon="floppydisk"
                    fill={'#FDFDFE'}
                    className="m-2"
                    disabled={isSaving || this.props.isVersionReleased || isSaveDisabled}
                    variant="primary"
                    onClick={this.createDataSource}
                  >
                    {isSaving
                      ? this.props.t('editor.queryManager.dataSourceManager.saving' + '...', 'Saving...')
                      : this.props.t('globals.save', 'Save')}
                  </ButtonSolid>
                </div>
              </Modal.Footer>
            )}
          </Modal>
          <ConfirmDialog
            title={'Add datasource'}
            show={dataSourceConfirmModalProps.isOpen}
            message={`Do you want to add ${dataSourceConfirmModalProps?.dataSource?.name}?`}
            onConfirm={() => createSelectedDataSource(dataSourceConfirmModalProps.dataSource)}
            onCancel={this.resetDataSourceConfirmModal}
            confirmButtonText={'Add datasource'}
            confirmButtonType="primary"
            cancelButtonType="tertiary"
            backdropClassName="datasource-selection-confirm-backdrop"
            confirmButtonLoading={addingDataSource}
          />
        </div>
      )
    );
  }
}

const EmptyStateContainer = ({
  suggestionUI = false,
  queryString,
  handleBackToAllDatasources,
  darkMode,
  placeholder,
}) => {
  const { t } = useTranslation();
  const [inputValue, set] = React.useState(() => '');

  const [status, setStatus] = React.useState(false);
  const handleSend = () => {
    if (inputValue) {
      setStatus(true);
      //send value to backend
    }
  };

  React.useEffect(() => {
    setStatus(false);
  }, [queryString]);

  return (
    <div className="empty">
      {queryString && !suggestionUI && (
        <h3>
          {t(
            `editor.queryManager.dataSourceManager.noResultsFor + "${queryString}"`,
            `No results for "${queryString}"`
          )}
        </h3>
      )}
      <center className={`empty-results ${suggestionUI ? 'suggestionUI-results' : ''}`}>
        <img src="assets/images/icons/no-results.svg" width="150" height="150" />
        {status ? (
          <div>
            <p className="text-success mt-2">
              {t('editor.queryManager.dataSourceManager.noteTaken', `Thank you, we've taken a note of that!`)}
            </p>
            <button
              className={`datasource-modal-button ${darkMode && 'dark-button'}`}
              onClick={handleBackToAllDatasources}
            >
              {t('editor.queryManager.dataSourceManager.goToAllDatasources', 'Go to all Datasources')}
            </button>
          </div>
        ) : (
          <div className="row empty-search">
            <div className="col-9 mt-2">
              <div className="input-icon">
                <input
                  type="text"
                  className="form-control mb-2"
                  value={inputValue}
                  placeholder={placeholder}
                  onChange={(e) => set(e.target.value)}
                  onKeyDown={(event) => {
                    if (event.key === 'Enter') {
                      handleSend();
                    }
                  }}
                />
              </div>
            </div>
            <div className="col-auto">
              <Button className="mt-2" disabled={!inputValue.length} variant="primary" onClick={handleSend}>
                {t('editor.queryManager.dataSourceManager.send', 'Send')}
              </Button>
            </div>
          </div>
        )}
      </center>
    </div>
  );
};

const SearchBoxContainer = ({ onChange, onClear, queryString, activeDatasourceList, dataCy, scope }) => {
  const [searchText, setSearchText] = React.useState(queryString ?? '');
  const { t } = useTranslation();
  const handleChange = (e) => {
    setSearchText(e.target.value);
    onChange(e.target.value, activeDatasourceList);
  };

  const clearSearch = () => {
    setSearchText('');
    onClear();
  };

  React.useEffect(() => {
    if (searchText.length > 0) {
      onChange(searchText, activeDatasourceList);
    }

    // eslint-disable-next-line react-hooks/exhaustive-deps
  }, [activeDatasourceList]);

  React.useEffect(() => {
    if (queryString === null) {
      setSearchText('');
    }
    // eslint-disable-next-line react-hooks/exhaustive-deps
  }, [queryString]);
  React.useEffect(() => {
    if (searchText === '') {
      onClear();
    }
    let element = document.querySelector('.input-icon .form-control:not(:first-child)');

    if (scope === 'global') {
      element = document.querySelector('.input-icon .form-control');
    }

    if (searchText && element) {
      element.style.paddingLeft = '0.5rem';
    }

    return () => {
      element && (element.style.paddingLeft = '2.5rem');
    };
    // eslint-disable-next-line react-hooks/exhaustive-deps
  }, [searchText]);

  return (
    <div className="search-box-wrapper">
      <div style={{ height: '36px' }} className="input-icon d-flex">
        {searchText.length === 0 && (
          <span className="search-icon mt-2 mx-2">
            <svg
              xmlns="http://www.w3.org/2000/svg"
              className="icon"
              width="24"
              height="24"
              viewBox="0 0 24 24"
              strokeWidth="2"
              stroke="currentColor"
              fill="none"
              strokeLinecap="round"
              strokeLinejoin="round"
            >
              <path stroke="none" d="M0 0h24v24H0z" fill="none" />
              <circle cx="10" cy="10" r="7" />
              <line x1="21" y1="21" x2="15" y2="15" />
            </svg>
          </span>
        )}
        <input
          type="text"
          value={searchText}
          onChange={handleChange}
          className="form-control"
          placeholder={t('globals.search', 'Search')}
          autoFocus
          data-cy={dataCy}
        />
        {searchText.length > 0 && (
          <span className="clear-icon mt-2" onClick={clearSearch}>
            <svg
              xmlns="http://www.w3.org/2000/svg"
              className="icon icon-tabler icon-tabler-circle-x"
              width="24"
              height="24"
              viewBox="0 0 24 24"
              strokeWidth="2"
              stroke="currentColor"
              fill="none"
              strokeLinecap="round"
              strokeLinejoin="round"
            >
              <path stroke="none" d="M0 0h24v24H0z" fill="none"></path>
              <circle cx="12" cy="12" r="9"></circle>
              <path d="M10 10l4 4m0 -4l-4 4"></path>
            </svg>
          </span>
        )}
      </div>
    </div>
  );
};

const withStore = (Component) => (props) => {
  const { setGlobalDataSourceStatus } = useDataSourcesStore(
    (state) => ({
      setGlobalDataSourceStatus: state.actions.setGlobalDataSourceStatus,
    }),
    shallow
  );

  const { handleActions } = useGlobalDatasourceUnsavedChanges();

  return <Component {...props} setGlobalDataSourceStatus={setGlobalDataSourceStatus} handleActions={handleActions} />;
};

export const DataSourceManager = withTranslation()(withRouter(withStore(DataSourceManagerComponent)));<|MERGE_RESOLUTION|>--- conflicted
+++ resolved
@@ -905,15 +905,11 @@
                   <SolidIcon name="logs" fill="#3E63DD" width="20" style={{ marginRight: '8px' }} />
                   <a
                     className="color-primary tj-docs-link tj-text-sm"
-<<<<<<< HEAD
-                    href={`https://docs.tooljet.io/docs/data-sources/${selectedDataSource?.kind}`}
-=======
                     href={
                       selectedDataSource?.pluginId && selectedDataSource.pluginId.trim() !== ''
                         ? `https://docs.tooljet.com/docs/marketplace/plugins/marketplace-plugin-${selectedDataSource.kind}/`
                         : `https://docs.tooljet.com/docs/data-sources/${selectedDataSource.kind}`
                     }
->>>>>>> d075143f
                     target="_blank"
                     rel="noreferrer"
                     data-cy="link-read-documentation"
