--- conflicted
+++ resolved
@@ -158,12 +158,8 @@
     const kind = selectedDataSource.kind;
     const pluginId = selectedDataSourcePluginId;
     const appVersionId = this.props.editingVersionId;
-<<<<<<< HEAD
-    const currentAppEnvironmentId = this.props.currentAppEnvironmentId;
-=======
     const currentEnvironment = this.props.currentEnvironment?.id;
     const scope = this.state?.scope || selectedDataSource?.scope;
->>>>>>> 2dc6ae8e
 
     const parsedOptions = Object.keys(options).map((key) => {
       const keyMeta = selectedDataSource.options[key];
@@ -178,22 +174,6 @@
       let service = scope === 'global' ? globalDatasourceService : datasourceService;
       if (selectedDataSource.id) {
         this.setState({ isSaving: true });
-<<<<<<< HEAD
-        datasourceService.save(selectedDataSource.id, appId, name, parsedOptions, currentAppEnvironmentId).then(() => {
-          this.setState({ isSaving: false });
-          this.hideModal();
-          toast.success(
-            this.props.t('editor.queryManager.dataSourceManager.toast.success.dataSourceSaved', 'Datasource Saved'),
-            { position: 'top-center' }
-          );
-          this.props.dataSourcesChanged();
-        });
-      } else {
-        this.setState({ isSaving: true });
-        datasourceService
-          .create(appId, appVersionId, pluginId, name, kind, parsedOptions, currentAppEnvironmentId)
-          .then(() => {
-=======
         service
           .save({
             id: selectedDataSource.id,
@@ -230,16 +210,12 @@
             scope,
           })
           .then((data) => {
->>>>>>> 2dc6ae8e
             this.setState({ isSaving: false });
             this.hideModal();
             toast.success(
               this.props.t('editor.queryManager.dataSourceManager.toast.success.dataSourceAdded', 'Datasource Added'),
               { position: 'top-center' }
             );
-<<<<<<< HEAD
-            this.props.dataSourcesChanged();
-=======
             this.props.dataSourcesChanged(false, data);
             this.props.globalDataSourcesChanged();
           })
@@ -247,7 +223,6 @@
             this.setState({ isSaving: false });
             this.hideModal();
             error && toast.error(error, { position: 'top-center' });
->>>>>>> 2dc6ae8e
           });
       }
     } else {
@@ -303,7 +278,7 @@
         hideModal={this.hideModal}
         selectedDataSource={this.state.selectedDataSource}
         isEditMode={!isEmpty(this.state.selectedDataSource)}
-        currentAppEnvironmentId={this.props.currentAppEnvironmentId}
+        currentAppEnvironmentId={this.props.currentEnvironment?.id}
       />
     );
   };
