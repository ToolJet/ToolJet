--- conflicted
+++ resolved
@@ -202,7 +202,6 @@
     this.setState({ connectionTestError: data });
   };
 
-<<<<<<< HEAD
   segregateDataSources = (suggestingDatasources, darkMode) => {
     const datasources = this.datasourcesGroups();
 
@@ -389,21 +388,21 @@
       const databases = source.databases.map((datasource) => {
         return {
           ...datasource,
-          src: `/assets/images/icons/editor/datasources/${datasource.kind.toLowerCase()}.svg`,
+          src: datasource.kind.toLowerCase(),
           title: datasource.name,
         };
       });
       const apis = source.apis.map((datasource) => {
         return {
           ...datasource,
-          src: `/assets/images/icons/editor/datasources/${datasource.kind.toLowerCase()}.svg`,
+          src: datasource.kind.toLowerCase(),
           title: datasource.name,
         };
       });
       const cloudStorages = source.cloudStorages.map((datasource) => {
         return {
           ...datasource,
-          src: `/assets/images/icons/editor/datasources/${datasource.kind.toLowerCase()}.svg`,
+          src: datasource.kind.toLowerCase(),
           title: datasource.name,
         };
       });
@@ -419,6 +418,7 @@
                   title={item.title}
                   src={item.src}
                   handleClick={() => renderSelectedDatasource(item)}
+                  pluginIcon={true}
                 />
               ))}
             </div>
@@ -432,6 +432,7 @@
                   title={item.title}
                   src={item.src}
                   handleClick={() => renderSelectedDatasource(item)}
+                  pluginIcon={true}
                 />
               ))}
             </div>
@@ -445,6 +446,7 @@
                   title={item.title}
                   src={item.src}
                   handleClick={() => renderSelectedDatasource(item)}
+                  pluginIcon={true}
                 />
               ))}
             </div>
@@ -454,9 +456,10 @@
     }
 
     const datasources = source.map((datasource) => {
+      console.log('__svg__', datasource.kind.toLowerCase());
       return {
         ...datasource,
-        src: `/assets/images/icons/editor/datasources/${datasource.kind.toLowerCase()}.svg`,
+        src: datasource.kind.toLowerCase(),
         title: datasource.name,
       };
     });
@@ -466,17 +469,23 @@
         <div className="row row-deck mt-4">
           <h4 className="mb-2">{type}</h4>
           {datasources.map((item) => (
-            <Card key={item.key} title={item.title} src={item.src} handleClick={() => renderSelectedDatasource(item)} />
+            <Card
+              key={item.key}
+              title={item.title}
+              src={item.src}
+              handleClick={() => renderSelectedDatasource(item)}
+              pluginIcon={true}
+            />
           ))}
         </div>
       </>
     );
-=======
+  };
+
   getSvgIcon = (key, height = 50, width = 50) => {
     const Icon = allSvgs[key];
 
     return <Icon style={{ height, width }} />;
->>>>>>> 65a65f3a
   };
 
   render() {
@@ -521,65 +530,6 @@
           </Modal.Header>
 
           <Modal.Body>
-<<<<<<< HEAD
-=======
-            {!selectedDataSource && (
-              <div>
-                <div className="row row-deck">
-                  <h4 className="mb-2">DATABASES</h4>
-                  {DataBaseSources.map((dataSource) => (
-                    <div className="col-md-2" key={dataSource.name}>
-                      <div className="card mb-3" role="button" onClick={() => this.selectDataSource(dataSource)}>
-                        <div className="card-body">
-                          <center>
-                            {this.getSvgIcon(dataSource.kind.toLowerCase())}
-                            <br></br>
-                            <br></br>
-                            {dataSource.name}
-                          </center>
-                        </div>
-                      </div>
-                    </div>
-                  ))}
-                </div>
-                <div className="row row-deck mt-2">
-                  <h4 className="mb-2">APIS</h4>
-                  {ApiSources.map((dataSource) => (
-                    <div className="col-md-2" key={dataSource.name}>
-                      <div className="card mb-3" role="button" onClick={() => this.selectDataSource(dataSource)}>
-                        <div className="card-body">
-                          <center>
-                            {this.getSvgIcon(dataSource.kind.toLowerCase())}
-                            <br></br>
-                            <br></br>
-                            {dataSource.name}
-                          </center>
-                        </div>
-                      </div>
-                    </div>
-                  ))}
-                </div>
-                <div className="row row-deck mt-2">
-                  <h4 className="mb-2">CLOUD STORAGES</h4>
-                  {CloudStorageSources.map((dataSource) => (
-                    <div className="col-md-2" key={dataSource.name}>
-                      <div className="card mb-3" role="button" onClick={() => this.selectDataSource(dataSource)}>
-                        <div className="card-body">
-                          <center>
-                            {this.getSvgIcon(dataSource.kind.toLowerCase())}
-                            <br></br>
-                            <br></br>
-                            {dataSource.name}
-                          </center>
-                        </div>
-                      </div>
-                    </div>
-                  ))}
-                </div>
-              </div>
-            )}
-
->>>>>>> 65a65f3a
             {selectedDataSource && <div>{this.renderSourceComponent(selectedDataSource.kind)}</div>}
             {!selectedDataSource && this.segregateDataSources(this.state.suggestingDatasources, this.props.darkMode)}
           </Modal.Body>
