--- conflicted
+++ resolved
@@ -836,11 +836,8 @@
                   options={options}
                   onConnectionTestFailed={this.onConnectionTestFailed}
                   darkMode={this.props.darkMode}
-<<<<<<< HEAD
                   appId={this.state.appId}
-=======
                   environmentId={this.props.currentEnvironment?.id}
->>>>>>> 88324676
                 />
               </div>
               <div className="col-auto" data-cy="db-connection-save-button">
