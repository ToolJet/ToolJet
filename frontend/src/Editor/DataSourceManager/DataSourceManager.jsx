import React from 'react';
import { datasourceService, authenticationService } from '@/_services';
import Modal from 'react-bootstrap/Modal';
import Button from 'react-bootstrap/Button';
import { toast } from 'react-toastify';
import { dataBaseSources, apiSources, DataSourceTypes } from './DataSourceTypes';
import { defaultOptions } from './DefaultOptions';
import { TestConnection } from './TestConnection';
import { SourceComponents } from './SourceComponents';
import { CopyToClipboard } from 'react-copy-to-clipboard';
import config from 'config';

class DataSourceManager extends React.Component {
  constructor(props) {
    super(props);

    let selectedDataSource = null;
    let options = {};
    let dataSourceMeta = {};

    if (props.selectedDataSource) {
      selectedDataSource = props.selectedDataSource;
      options = selectedDataSource.options;
      dataSourceMeta = DataSourceTypes.find((source) => source.kind === selectedDataSource.kind);
    }

    this.state = {
      currentUser: authenticationService.currentUserValue,
      showModal: true,
      appId: props.appId,
      selectedDataSource,
      options,
      dataSourceMeta,
      isSaving: false,
    };
  }

  componentDidMount() {
    this.setState({
      appId: this.props.appId,
    });
  }

  selectDataSource = (source) => {
    this.setState({
      dataSourceMeta: source,
      selectedDataSource: source,
      options: defaultOptions[source.kind],
      name: source.kind,
    });
  };

  onNameChanged = (newName) => {
    this.setState({
      selectedDataSource: {
        ...this.state.selectedDataSource,
        name: newName,
      },
    });
  };

  setStateAsync = (state) => {
    return new Promise((resolve) => {
      this.setState(state, resolve);
    });
  };

  optionchanged = (option, value) => {
    return this.setStateAsync({
      connectionTestError: null,
      options: {
        ...this.state.options,
        [option]: { value },
      },
    });
  };

  hideModal = () => {
    this.props.hideModal();
  };

  createDataSource = () => {
    const { appId, options, selectedDataSource } = this.state;
    const name = selectedDataSource.name;
    const kind = selectedDataSource.kind;

    const parsedOptions = Object.keys(options).map((key) => {
      const keyMeta = selectedDataSource.options[key];
      return {
        key: key,
        value: options[key].value,
        encrypted: keyMeta ? keyMeta.encrypted : false,
      };
    });

    if (selectedDataSource.id) {
      this.setState({ isSaving: true });
      datasourceService.save(selectedDataSource.id, appId, name, parsedOptions).then(() => {
        this.setState({ isSaving: false });
        this.hideModal();
        toast.success('Datasource Saved', { hideProgressBar: true, position: 'top-center' });
        this.props.dataSourcesChanged();
      });
    } else {
      this.setState({ isSaving: true });
      datasourceService.create(appId, name, kind, parsedOptions).then(() => {
        this.setState({ isSaving: false });
        this.hideModal();
        toast.success('Datasource Added', { hideProgressBar: true, position: 'top-center' });
        this.props.dataSourcesChanged();
      });
    }
  };

  renderSourceComponent = (kind) => {
    const { options, isSaving } = this.state;

    const sourceComponentName = kind.charAt(0).toUpperCase() + kind.slice(1);
    const ComponentToRender = SourceComponents[sourceComponentName];
    return (
      <ComponentToRender
        optionchanged={this.optionchanged}
        createDataSource={this.createDataSource}
        options={options}
        isSaving={isSaving}
        hideModal={this.hideModal}
        selectedDataSource={this.state.selectedDataSource}
      />
    );
  };

  onConnectionTestFailed = (data) => {
    this.setState({ connectionTestError: data });
  }

  render() {
<<<<<<< HEAD
    const {
      dataSourceMeta, selectedDataSource, options, isSaving, connectionTestError
    } = this.state;
=======
    const { dataSourceMeta, selectedDataSource, options, isSaving } = this.state;
>>>>>>> 6346cf9d

    return (
      <div>
        <Modal
          show={this.props.showDataSourceManagerModal}
          size={selectedDataSource ? 'lg' : 'xl'}
          onEscapeKeyDown={this.hideModal}
          className="mt-5"
          contentClassName={this.props.darkMode ? 'theme-dark' : ''}
          animation={false}
        >
          <Modal.Header>
            <Modal.Title>
              {selectedDataSource && (
                <div className="row">
                  <img
                    src={`/assets/images/icons/editor/datasources/${dataSourceMeta.kind.toLowerCase()}.svg`}
                    style={{ objectFit: 'contain' }}
                    height="25"
                    width="25"
                    className="mt-1 col-md-2"
                  ></img>
                  <div className="input-icon" style={{ width: '160px' }}>
                    <input
                      type="text"
                      onChange={(e) => this.onNameChanged(e.target.value)}
                      className="form-control-plaintext form-control-plaintext-sm"
                      value={selectedDataSource.name}
                      style={{ width: '160px' }}
                      autoFocus
                    />
                    <span className="input-icon-addon">
                      <img src="/assets/images/icons/edit-source.svg" width="12" height="12" />
                    </span>
                  </div>
                </div>
              )}
              {!selectedDataSource && <span className="text-muted">Add new datasource</span>}
            </Modal.Title>
            <Button variant={this.props.darkMode ? 'secondary' : 'light'} size="sm" onClick={() => this.hideModal()}>
              x
            </Button>
          </Modal.Header>

          <Modal.Body>
            {!selectedDataSource && (
              <div>
                <div className="row row-deck">
                  <h4 className="text-muted mb-2">DATABASES</h4>
                  {dataBaseSources.map((dataSource) => (
                    <div className="col-md-2" key={dataSource.name}>
                      <div className="card mb-3" role="button" onClick={() => this.selectDataSource(dataSource)}>
                        <div className="card-body">
                          <center>
                            <img
                              src={`/assets/images/icons/editor/datasources/${dataSource.kind.toLowerCase()}.svg`}
                              width="50"
                              height="50"
                              alt=""
                            />

                            <br></br>
                            <br></br>
                            {dataSource.name}
                          </center>
                        </div>
                      </div>
                    </div>
                  ))}
                </div>
                <div className="row row-deck mt-5">
                  <h4 className="text-muted mb-2">APIS</h4>
                  {apiSources.map((dataSource) => (
                    <div className="col-md-2" key={dataSource.name}>
                      <div className="card" role="button" onClick={() => this.selectDataSource(dataSource)}>
                        <div className="card-body">
                          <center>
                            <img
                              src={`/assets/images/icons/editor/datasources/${dataSource.kind.toLowerCase()}.svg`}
                              width="50"
                              height="50"
                              alt=""
                            />

                            <br></br>
                            <br></br>
                            {dataSource.name}
                          </center>
                        </div>
                      </div>
                    </div>
                  ))}
                </div>
              </div>
            )}

            {selectedDataSource && <div>{this.renderSourceComponent(selectedDataSource.kind)}</div>}
          </Modal.Body>

          {selectedDataSource && !dataSourceMeta.customTesting && (
            <Modal.Footer>
              <div className="row w-100">
                <div className="alert alert-info" role="alert">
                <div className="text-muted">
                  Please white-list our IP address if your datasource is not publicly accessible.
                  IP: <span className="px-2 py-1">{config.SERVER_IP}</span>
                  <CopyToClipboard
                    text={config.SERVER_IP}
                    onCopy={() => toast.success('IP copied to clipboard', {
                      hideProgressBar: true,
                      position: 'top-center'
                    })
                    }
                  >
                    <img src="/assets/images/icons/copy.svg" className="mx-1 svg-icon" width="14" height="14" role="button"/>
                  </CopyToClipboard>
                </div>
              </div>
<<<<<<< HEAD
              </div>
              
              {connectionTestError &&
                <div className="row w-100">
                  <div className="alert alert-danger" role="alert">
                  <div className="text-muted">
                    {connectionTestError.message}
                  </div>
                </div>
                </div>
              }
              
=======
>>>>>>> 6346cf9d
              <div className="col">
                <small>
                  <a href={`https://docs.tooljet.io/docs/data-sources/${selectedDataSource.kind}`} target="_blank">
                    Read documentation
                  </a>
                </small>
              </div>
              <div className="col-auto">
                <TestConnection 
                  kind={selectedDataSource.kind} 
                  options={options} 
                  onConnectionTestFailed={this.onConnectionTestFailed}
                />
              </div>
              <div className="col-auto">
                <Button
                  className={`m-2 ${isSaving ? 'btn-loading' : ''}`}
                  disabled={isSaving}
                  variant="primary"
                  onClick={this.createDataSource}
                >
                  {'Save'}
              </Button>
              </div>
            </Modal.Footer>
          )}
        </Modal>
      </div>
    );
  }
}

export { DataSourceManager };<|MERGE_RESOLUTION|>--- conflicted
+++ resolved
@@ -134,13 +134,9 @@
   }
 
   render() {
-<<<<<<< HEAD
     const {
       dataSourceMeta, selectedDataSource, options, isSaving, connectionTestError
     } = this.state;
-=======
-    const { dataSourceMeta, selectedDataSource, options, isSaving } = this.state;
->>>>>>> 6346cf9d
 
     return (
       <div>
@@ -259,7 +255,6 @@
                   </CopyToClipboard>
                 </div>
               </div>
-<<<<<<< HEAD
               </div>
               
               {connectionTestError &&
@@ -272,8 +267,6 @@
                 </div>
               }
               
-=======
->>>>>>> 6346cf9d
               <div className="col">
                 <small>
                   <a href={`https://docs.tooljet.io/docs/data-sources/${selectedDataSource.kind}`} target="_blank">
