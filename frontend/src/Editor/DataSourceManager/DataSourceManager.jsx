import React from 'react';
import { datasourceService, pluginsService, globalDatasourceService } from '@/_services';
import cx from 'classnames';
import { Modal, Button, Tab, Row, Col, ListGroup } from 'react-bootstrap';
import { toast } from 'react-hot-toast';
import { getSvgIcon } from '@/_helpers/appUtils';
import { TestConnection } from './TestConnection';
import {
  DataBaseSources,
  ApiSources,
  DataSourceTypes,
  SourceComponent,
  SourceComponents,
  CloudStorageSources,
} from './SourceComponents';
import { CopyToClipboard } from 'react-copy-to-clipboard';
import config from 'config';
import { capitalize, isEmpty } from 'lodash';
import { Card } from '@/_ui/Card';
import { withTranslation, useTranslation } from 'react-i18next';
import { camelizeKeys, decamelizeKeys } from 'humps';
import { ButtonSolid } from '@/_ui/AppButton/AppButton';
import SolidIcon from '@/_ui/Icon/SolidIcons';
import { returnDevelopmentEnv } from '@/_helpers/utils';
import { useAppVersionStore } from '@/_stores/appVersionStore';
import { ConfirmDialog } from '@/_components';
import { deepEqual } from '../../_helpers/utils';
import { shallow } from 'zustand/shallow';
import { useDataSourcesStore } from '../../_stores/dataSourcesStore';
import { withRouter } from '@/_hoc/withRouter';

class DataSourceManagerComponent extends React.Component {
  constructor(props) {
    super(props);

    let selectedDataSource = null;
    let dataSourceSchema = null;
    let selectedDataSourceIcon = null;
    let options = {};
    let dataSourceMeta = {};
    let datasourceName = '';

    if (props.selectedDataSource) {
      selectedDataSource = props.selectedDataSource;
      options = selectedDataSource.options;
      dataSourceMeta = this.getDataSourceMeta(selectedDataSource);
      dataSourceSchema = props.selectedDataSource?.plugin?.manifestFile?.data;
      selectedDataSourceIcon = props.selectDataSource?.plugin?.iconFile.data;
      datasourceName = props.selectedDataSource?.name;
    }

    this.state = {
      showModal: true,
      appId: props.appId,
      selectedDataSource,
      dataSourceSchema,
      selectedDataSourceIcon,
      options,
      dataSourceMeta,
      isSaving: false,
      isCopied: false,
      queryString: null,
      plugins: [],
      filteredDatasources: [],
      activeDatasourceList: '#alldatasources',
      suggestingDatasources: false,
      scope: props?.scope,
      modalProps: props?.modalProps ?? {},
      showBackButton: props?.showBackButton ?? true,
<<<<<<< HEAD
      defaultOptions: {},
=======
      dataSourceConfirmModalProps: { isOpen: false, dataSource: null },
      addingDataSource: false,
      createdDataSource: null,
      unsavedChangesModal: false,
      datasourceName,
>>>>>>> dad4c64e
    };
  }

  componentDidMount() {
    this.setState({
      appId: this.props.appId,
    });

    pluginsService
      .findAll()
      .then(({ data = [] }) => this.setState({ plugins: data }))
      .catch((error) => {
        toast.error(error?.message || 'failed to fetch plugins');
      });
  }

  componentDidUpdate(prevProps) {
    this.props.setGlobalDataSourceStatus({ saveAction: this.createDataSource });
    if (prevProps.selectedDataSource !== this.props.selectedDataSource) {
      let dataSourceMeta = this.getDataSourceMeta(this.props.selectedDataSource);
      this.setState({
        selectedDataSource: this.props.selectedDataSource,
        options: this.props.selectedDataSource?.options,
        dataSourceMeta,
        dataSourceSchema: this.props.selectedDataSource?.plugin?.manifestFile?.data,
        selectedDataSourceIcon: this.props.selectedDataSource?.plugin?.iconFile?.data,
        connectionTestError: null,
        datasourceName: this.props.selectedDataSource?.name,
      });
    }
  }

  getDataSourceMeta = (dataSource) => {
    if (!dataSource) return {};

    if (dataSource?.pluginId) {
      let dataSourceMeta = camelizeKeys(dataSource?.plugin?.manifestFile?.data.source);
      dataSourceMeta.options = decamelizeKeys(dataSourceMeta.options);

      return dataSourceMeta;
    }

    return DataSourceTypes.find((source) => source.kind === dataSource.kind);
  };

  selectDataSource = (source) => {
    this.hideModal();
    this.setState(
      {
        dataSourceMeta: source.manifestFile?.data?.source ?? source,
        selectedDataSource: source.manifestFile?.data?.source ?? source,
        options: source?.defaults ?? source?.options,
        selectedDataSourceIcon: source.iconFile?.data,
        name: source.manifestFile?.data?.source?.kind ?? source.kind,
        dataSourceSchema: source.manifestFile?.data,
        selectedDataSourcePluginId: source.id,
        datasourceName: source.name,
      },
      () => this.createDataSource()
    );
  };

  onNameChanged = (newName) => {
    this.setState({
      selectedDataSource: {
        ...this.state.selectedDataSource,
        name: newName,
      },
    });
  };

  onExit = () => {
    !this.state.selectedDataSource?.id && this.props.environmentChanged(returnDevelopmentEnv(this.props.environments));
    this.setState({
      dataSourceMeta: {},
      selectedDataSource: null,
      options: {},
      connectionTestError: null,
      queryString: null,
      filteredDatasources: [],
      activeDatasourceList: '#alldatasources',
    });
  };

  setStateAsync = (state) => {
    return new Promise((resolve) => {
      this.setState(state, resolve);
    });
  };

  optionchanged = (option, value) => {
    const stateToUpdate = {
      connectionTestError: null,
      options: {
        ...this.state.options,
        [option]: { value: value },
      },
    };

    return this.setStateAsync(stateToUpdate);
  };

  resetOptions = () => {
    return this.setStateAsync({
      connectionTestError: null,
      options: this.state.defaultOptions,
    });
  };

  hideModal = (ds = null) => {
    this.onExit();
    this.props.hideModal(ds);
  };

  resetDataSourceConfirmModal = () => {
    this.setState({
      dataSourceConfirmModalProps: {
        isOpen: false,
        dataSource: null,
      },
    });
  };

  createDataSource = () => {
    const { appId, options, selectedDataSource, selectedDataSourcePluginId } = this.state;
    const name = selectedDataSource.name;
    const kind = selectedDataSource.kind;
    const pluginId = selectedDataSourcePluginId;
    const appVersionId = useAppVersionStore?.getState()?.editingVersion?.id;
    const currentAppEnvironmentId = this.props.currentAppEnvironmentId ?? this.props.currentEnvironment?.id;
    const scope = this.state?.scope || selectedDataSource?.scope;

    const parsedOptions = Object?.keys(options)?.map((key) => {
      const keyMeta = selectedDataSource.options[key];
      return {
        key: key,
        value: options[key].value,
        encrypted: keyMeta ? keyMeta.encrypted : false,
        ...(!options[key]?.value && { credential_id: options[key]?.credential_id }),
      };
    });
    if (name.trim() !== '') {
      let service = scope === 'global' ? globalDatasourceService : datasourceService;
      if (selectedDataSource.id) {
        this.setState({ isSaving: true });
        this.props.setGlobalDataSourceStatus({ isSaving: true, isEditing: false });
        service
          .save({
            id: selectedDataSource.id,
            name,
            options: parsedOptions,
            app_id: appId,
            environment_id: currentAppEnvironmentId,
          })
          .then(() => {
            this.props.updateSelectedDatasource && this.props.updateSelectedDatasource(selectedDataSource.name);
            this.setState({ isSaving: false });
            this.hideModal(selectedDataSource);
            toast.success(
              this.props.t('editor.queryManager.dataSourceManager.toast.success.dataSourceSaved', 'Data Source Saved'),
              { position: 'top-center' }
            );
            this.props.dataSourcesChanged(false, selectedDataSource);
            this.props.globalDataSourcesChanged && this.props.globalDataSourcesChanged();
            this.props.setGlobalDataSourceStatus({ isSaving: false, isEditing: false });
            this.resetDataSourceConfirmModal();
          })
          .catch(({ error }) => {
            this.setState({ isSaving: false });
            this.hideModal(selectedDataSource);
            error && toast.error(error, { position: 'top-center' });
            this.resetDataSourceConfirmModal();
            this.props.setGlobalDataSourceStatus({ isSaving: false, isEditing: false });
          });
      } else {
        this.setState({ isSaving: true, addingDataSource: true });
        service
          .create({
            plugin_id: pluginId,
            name,
            kind,
            options: parsedOptions,
            app_id: appId,
            app_version_id: appVersionId,
            scope,
            environment_id: currentAppEnvironmentId,
          })
          .then((data) => {
            this.setState({ isSaving: false, addingDataSource: false });
            this.props.updateSelectedDatasource && this.props.updateSelectedDatasource(name);

            this.hideModal(selectedDataSource);
            toast.success(
              this.props.t('editor.queryManager.dataSourceManager.toast.success.dataSourceAdded', 'Data Source Added'),
              { position: 'top-center' }
            );

            this.props.dataSourcesChanged(false, data);
            this.props.globalDataSourcesChanged && this.props.globalDataSourcesChanged();
            this.resetDataSourceConfirmModal();
          })
          .catch(({ error }) => {
            this.setState({ isSaving: false, addingDataSource: false });
            this.hideModal();
            error && toast.error(error, { position: 'top-center' });
            this.resetDataSourceConfirmModal();
          });
      }
    } else {
      toast.error(
        this.props.t(
          'editor.queryManager.dataSourceManager.toast.error.noEmptyDsName',
          'The name of datasource should not be empty'
        ),
        { position: 'top-center' }
      );
    }
  };

  handleSearch = (searchQuery, activeDatasourceList) => {
    this.setState({ queryString: searchQuery });

    const arr = [];
    const filteredDatasources = this.datasourcesGroups().filter((group) => group.key === activeDatasourceList)[0].list;

    filteredDatasources.forEach((datasource) => {
      if (datasource.name.toLowerCase().includes(searchQuery.toLowerCase())) {
        arr.push(datasource);
      }
    });
    this.setState({ filteredDatasources: arr });
  };

  handleBackToAllDatasources = () => {
    this.setState({
      queryString: null,
      filteredDatasources: [],
      activeDatasourceList: '#alldatasources',
    });
  };

  updateSuggestedDatasources = () => {
    this.setState({ suggestingDatasources: true, activeDatasourceList: '#' });
  };

  renderSourceComponent = (kind, isPlugin = false) => {
    const { options, isSaving } = this.state;

    const sourceComponentName = kind.charAt(0).toUpperCase() + kind.slice(1);
    const ComponentToRender = isPlugin ? SourceComponent : SourceComponents[sourceComponentName] || SourceComponent;
    return (
      <ComponentToRender
        dataSourceSchema={this.state.dataSourceSchema}
        optionsChanged={(options = {}) => this.setState({ options })}
        optionchanged={this.optionchanged}
        createDataSource={this.createDataSource}
        options={options}
        isSaving={isSaving}
        hideModal={this.hideModal}
        selectedDataSource={this.state.selectedDataSource}
        isEditMode={!isEmpty(this.state.selectedDataSource)}
        currentAppEnvironmentId={this.props.currentEnvironment?.id}
        setDefaultOptions={this.setDefaultOptions}
      />
    );
  };

  setDefaultOptions = (defaults) => {
    this.setState({
      defaultOptions: defaults,
    });
  };

  onConnectionTestFailed = (data) => {
    this.setState({ connectionTestError: data });
  };

  segregateDataSources = (suggestingDatasources, darkMode) => {
    const datasources = this.datasourcesGroups();

    const handleOnSelect = (activekey) => {
      if (suggestingDatasources) {
        this.setState({ suggestingDatasources: false });
      }
      this.setState({ activeDatasourceList: activekey });
    };

    const goBacktoAllDatasources = () => {
      this.setState({ suggestingDatasources: false });
      this.handleBackToAllDatasources();
    };

    const datasourceSuggestionUI = () => {
      return (
        <div className="empty-state-wrapper suggestingDatasourcesWrapper">
          <EmptyStateContainer
            suggestionUI={true}
            queryString={this.state.queryString}
            handleBackToAllDatasources={goBacktoAllDatasources}
            darkMode={this.props.darkMode}
            placeholder={this.props.t(
              'editor.queryManager.dataSourceManager.suggestAnIntegration',
              'Suggest an integration'
            )}
          />
        </div>
      );
    };

    return (
      <Tab.Container
        activeKey={this.state.activeDatasourceList}
        unmountOnExit={true}
        onSelect={(activekey) => handleOnSelect(activekey)}
        id="list-group-tabs-example"
        defaultActiveKey={this.state.activeDatasourceList}
      >
        <Row>
          <Col sm={6} md={4} className={`modal-sidebar ${darkMode ? 'dark' : ''}`}>
            {this.renderSidebarList()}
          </Col>
          <Col style={{ left: '25%' }} className={`modal-body-content ${darkMode ? 'dark' : ''}`}>
            <div className="selected-datasource-list-content">
              <Tab.Content>
                {suggestingDatasources ? (
                  <div className="suggestion-container">
                    <h4 className="justify-content-start">
                      {this.props.t('editor.queryManager.dataSourceManager.suggestDataSource', 'Suggest Datasource')}
                    </h4>
                    {datasourceSuggestionUI()}
                  </div>
                ) : (
                  <>
                    <div className="input-icon modal-searchbar">
                      <SearchBoxContainer
                        dataCy={'datasource-search-input'}
                        onChange={this.handleSearch}
                        onClear={this.handleBackToAllDatasources}
                        queryString={this.state.queryString}
                        activeDatasourceList={this.state.activeDatasourceList}
                        scope={this.state.scope}
                        className="tj-text"
                      />
                    </div>
                    {datasources.map((datasource) => (
                      <Tab.Pane
                        transition={false}
                        active={this.state.activeDatasourceList === datasource.key}
                        bsPrefix={`datasource-modal-${this.state.activeDatasourceList}`}
                        eventKey={datasource.key}
                        key={datasource.key}
                      >
                        {datasource.renderDatasources()}
                      </Tab.Pane>
                    ))}
                  </>
                )}
                {!suggestingDatasources && this.state.queryString && this.state.filteredDatasources.length === 0 && (
                  <div className="empty-state-wrapper row">
                    <EmptyStateContainer
                      queryString={this.state.queryString}
                      handleBackToAllDatasources={this.handleBackToAllDatasources}
                      darkMode={this.props.darkMode}
                      placeholder={this.props.t(
                        'editor.queryManager.dataSourceManager.whatLookingFor',
                        'Tell us what you were looking for?'
                      )}
                    />
                  </div>
                )}
              </Tab.Content>
            </div>
          </Col>
        </Row>
      </Tab.Container>
    );
  };

  datasourcesGroups = () => {
    const allDataSourcesList = {
      databases: DataBaseSources,
      apis: ApiSources,
      cloudStorages: CloudStorageSources,
      plugins: this.state.plugins,
      filteredDatasources: this.state.filteredDatasources,
    };
    const dataSourceList = [
      {
        type: 'All Datasources',
        key: '#alldatasources',
        list: [
          ...allDataSourcesList.databases,
          ...allDataSourcesList.apis,
          ...allDataSourcesList.cloudStorages,
          ...allDataSourcesList.plugins,
        ],
        renderDatasources: () => this.renderCardGroup(allDataSourcesList, 'All Datasources'),
      },
      {
        type: 'Databases',
        key: '#databases',
        list: allDataSourcesList.databases,
        renderDatasources: () => this.renderCardGroup(allDataSourcesList.databases, 'Databases'),
      },
      {
        type: 'APIs',
        key: '#apis',
        list: allDataSourcesList.apis,
        renderDatasources: () => this.renderCardGroup(allDataSourcesList.apis, 'APIs'),
      },
      {
        type: 'Cloud Storage',
        key: '#cloudstorage',
        list: allDataSourcesList.cloudStorages,
        renderDatasources: () => this.renderCardGroup(allDataSourcesList.cloudStorages, 'Cloud Storages'),
      },
      {
        type: 'Plugins',
        key: '#plugins',
        list: allDataSourcesList.plugins,
        renderDatasources: () => this.renderCardGroup(allDataSourcesList.plugins, 'Plugins'),
      },
      {
        type: 'Filtered Datasources',
        key: '#filtereddatasources',
        list: allDataSourcesList.filteredDatasources,
        renderDatasources: () => this.renderCardGroup(this.state.filteredDatasources, this.state.activeDatasourceList),
      },
    ];

    return dataSourceList;
  };

  renderSidebarList = () => {
    const dataSourceList = this.datasourcesGroups().splice(0, 5);

    const updateSuggestionState = () => {
      this.updateSuggestedDatasources();
    };

    return (
      <>
        <ListGroup className="datasource-lists-modal" variant="flush">
          {dataSourceList.map((datasource) => (
            <ListGroup.Item key={datasource.key} eventKey={datasource.key}>
              {`${datasource.type} (${datasource.list.length})`}
            </ListGroup.Item>
          ))}
        </ListGroup>
        <div className="datasource-modal-sidebar-footer">
          <p>
            <span className="footer-text">
              {this.props.t(
                'editor.queryManager.dataSourceManager.noResultFound',
                `Don't see what you were looking for?`
              )}
            </span>
            <br />
            <span className="link-span" onClick={updateSuggestionState}>
              {this.props.t('editor.queryManager.dataSourceManager.suggest', 'Suggest')}
            </span>
          </p>
        </div>
      </>
    );
  };

  renderCardGroup = (source, type) => {
    const openDataSourceConfirmModal = (dataSource) =>
      this.setState({
        dataSourceConfirmModalProps: {
          isOpen: true,
          dataSource,
        },
      });

    if (this.state.queryString && this.state.queryString.length > 0) {
      const filteredDatasources = this.state.filteredDatasources.map((datasource) => {
        const src = datasource?.iconFile?.data
          ? `data:image/svg+xml;base64,${datasource.iconFile?.data}`
          : datasource.kind.toLowerCase();

        return {
          ...datasource,
          src,
          title: datasource.name,
        };
      });

      return (
        <>
          <div className="row row-deck mt-4 ">
            <h4 className="mb-2">{type}</h4>
            {filteredDatasources.map((item) => (
              <Card
                key={item.key}
                title={item.title}
                src={item.src}
                handleClick={() => openDataSourceConfirmModal(item)}
                usePluginIcon={isEmpty(item?.iconFile?.data)}
                height="35px"
                width="35px"
              />
            ))}
          </div>
        </>
      );
    }

    if (type === 'All Datasources') {
      const databases = source.databases.map((datasource) => {
        return {
          ...datasource,
          src: datasource.kind.toLowerCase(),
          title: datasource.name,
        };
      });
      const apis = source.apis.map((datasource) => {
        return {
          ...datasource,
          src: datasource.kind.toLowerCase(),
          title: datasource.name,
        };
      });
      const cloudStorages = source.cloudStorages.map((datasource) => {
        return {
          ...datasource,
          src: datasource.kind.toLowerCase(),
          title: datasource.name,
        };
      });

      return (
        <>
          <div>
            <div className="row row-deck mt-4">
              <h4 className="mb-2">{'Databases'}</h4>
              {databases.map((item) => (
                <Card
                  key={item.key}
                  title={item.title}
                  src={item.src}
                  handleClick={() => openDataSourceConfirmModal(item)}
                  usePluginIcon={true}
                  height="35px"
                  width="35px"
                />
              ))}
            </div>
          </div>
          <div>
            <div className="row row-deck mt-4">
              <h4 className="mb-2">{'APIs'}</h4>
              {apis.map((item) => (
                <Card
                  key={item.key}
                  title={item.title}
                  src={item.src}
                  handleClick={() => openDataSourceConfirmModal(item)}
                  usePluginIcon={true}
                  height="35px"
                  width="35px"
                />
              ))}
            </div>
          </div>
          <div>
            <div className="row row-deck mt-4">
              <h4 className="mb-2">{'Cloud Storages'}</h4>
              {cloudStorages.map((item) => (
                <Card
                  key={item.key}
                  title={item.title}
                  src={item.src}
                  handleClick={() => openDataSourceConfirmModal(item)}
                  usePluginIcon={true}
                  height="35px"
                  width="35px"
                />
              ))}
            </div>
          </div>
        </>
      );
    }

    const datasources = source.map((datasource) => {
      const src = datasource?.iconFile?.data
        ? `data:image/svg+xml;base64,${datasource.iconFile?.data}`
        : datasource.kind.toLowerCase();

      return {
        ...datasource,
        src,
        title: datasource.name,
      };
    });

    return (
      <>
        <div className="row row-deck mt-4">
          <h4 className="mb-2">{type}</h4>
          {datasources.map((item) => (
            <Card
              key={item.key}
              title={item.title}
              src={item?.src}
              handleClick={() => openDataSourceConfirmModal(item)}
              usePluginIcon={isEmpty(item?.iconFile?.data)}
              height="35px"
              width="35px"
            />
          ))}
        </div>
      </>
    );
  };

  renderEnvironmentsTab = (selectedDataSource) => {
    return (
      selectedDataSource &&
      this.props.environments?.length > 1 && (
        <nav className="nav nav-tabs mt-3">
          {this.props?.environments.map((env) => (
            <a
              key={env?.id}
              onClick={() => {
                !selectedDataSource?.id && this.resetOptions();
                this.props.environmentChanged(env, selectedDataSource?.id);
              }}
              className={cx('nav-item nav-link', { active: this.props.currentEnvironment?.name === env.name })}
            >
              {capitalize(env.name)}
            </a>
          ))}
        </nav>
      )
    );
  };

  render() {
    const {
      dataSourceMeta,
      selectedDataSource,
      selectedDataSourceIcon,
      options,
      isSaving,
      connectionTestError,
      isCopied,
      dataSourceSchema,
      dataSourceConfirmModalProps,
      addingDataSource,
      datasourceName,
    } = this.state;
    const isPlugin = dataSourceSchema ? true : false;
    const createSelectedDataSource = (dataSource) => {
      this.selectDataSource(dataSource);
    };
    const isSaveDisabled = selectedDataSource
      ? deepEqual(options, selectedDataSource?.options, ['encrypted']) && selectedDataSource?.name === datasourceName
      : true;
    this.props.setGlobalDataSourceStatus({ isEditing: !isSaveDisabled });
    return (
      <div>
        <Modal
          show={this.props.showDataSourceManagerModal}
          size={selectedDataSource ? 'lg' : 'xl'}
          onEscapeKeyDown={this.hideModal}
          className={selectedDataSource ? 'animation-fade' : 'select-datasource-list-modal animation-fade'}
          contentClassName={`${this.props.darkMode ? 'dark-theme' : ''}`}
          animation={false}
          onExit={this.onExit}
          container={this.props.container}
          {...this.props.modalProps}
        >
          <Modal.Header className={'d-block'}>
            <div className="d-flex">
              {selectedDataSource && this.props.showBackButton && (
                <div
                  className={`back-btn me-3 mt-3 ${this.props.darkMode ? 'dark' : ''}`}
                  role="button"
                  onClick={() => this.setState({ selectedDataSource: false }, () => this.onExit())}
                >
                  <img
                    data-cy="button-back-ds-connection-modal"
                    className="m-0"
                    src="assets/images/icons/back.svg"
                    width="30"
                    height="30"
                  />
                </div>
              )}
              <Modal.Title className="mt-3">
                {selectedDataSource && (
                  <div className="row selected-ds">
                    {getSvgIcon(dataSourceMeta?.kind?.toLowerCase(), 35, 35, selectedDataSourceIcon)}
                    <div className="input-icon" style={{ width: '160px' }}>
                      <input
                        type="text"
                        onChange={(e) => this.onNameChanged(e.target.value)}
                        className="form-control-plaintext form-control-plaintext-sm"
                        value={selectedDataSource.name}
                        style={{ width: '160px' }}
                        data-cy="data-source-name-input-filed"
                        autoFocus
                      />
                      {!this.props.isEditing && (
                        <span className="input-icon-addon">
                          <img src="assets/images/icons/edit-source.svg" width="12" height="12" />
                        </span>
                      )}
                    </div>
                  </div>
                )}
                {!selectedDataSource && (
                  <span className="" data-cy="title-add-new-datasource">
                    {this.props.t('editor.queryManager.dataSourceManager.addNewDataSource', 'Add new datasource')}
                  </span>
                )}
              </Modal.Title>
              {!this.props.isEditing && (
                <span
                  data-cy="button-close-ds-connection-modal"
                  className={`close-btn mx-4 mt-3 ${this.props.darkMode ? 'dark' : ''}`}
                  onClick={() => this.hideModal()}
                >
                  <img src="assets/images/icons/close.svg" width="12" height="12" />
                </span>
              )}
            </div>
            {this.renderEnvironmentsTab(selectedDataSource)}
          </Modal.Header>
          <Modal.Body>
            {selectedDataSource && <div>{this.renderSourceComponent(selectedDataSource.kind, isPlugin)}</div>}
            {!selectedDataSource && this.segregateDataSources(this.state.suggestingDatasources, this.props.darkMode)}
          </Modal.Body>

          {selectedDataSource && !dataSourceMeta.customTesting && (
            <Modal.Footer>
              <div className="row w-100">
                <div className="card-body datasource-footer-info">
                  <div className="row">
                    <div className="col-1">
                      <SolidIcon name="information" fill="#3E63DD" />
                    </div>
                    <div className="col" style={{ maxWidth: '480px' }}>
                      <p data-cy="white-list-ip-text" className="tj-text">
                        {this.props.t(
                          'editor.queryManager.dataSourceManager.whiteListIP',
                          'Please white-list our IP address if the data source is not publicly accessible.'
                        )}
                      </p>
                    </div>
                    <div className="col-auto">
                      {isCopied ? (
                        <center className="my-2">
                          <span className="copied" data-cy="label-ip-copied">
                            {this.props.t('editor.queryManager.dataSourceManager.copied', 'Copied')}
                          </span>
                        </center>
                      ) : (
                        <CopyToClipboard
                          text={config.SERVER_IP}
                          onCopy={() => {
                            this.setState({ isCopied: true });
                          }}
                        >
                          <ButtonSolid
                            type="button"
                            className={`datasource-copy-button`}
                            data-cy="button-copy-ip"
                            variant="tertiary"
                            leftIcon="copy"
                            iconWidth="12"
                          >
                            {this.props.t('editor.queryManager.dataSourceManager.copy', 'Copy')}
                          </ButtonSolid>
                        </CopyToClipboard>
                      )}
                    </div>
                  </div>
                </div>
              </div>

              {connectionTestError && (
                <div className="row w-100">
                  <div className="alert alert-danger" role="alert">
                    <div className="text-muted" data-cy="connection-alert-text">
                      {connectionTestError.message}
                    </div>
                  </div>
                </div>
              )}

              <div className="col">
                <SolidIcon name="logs" fill="#3E63DD" width="20" style={{ marginRight: '8px' }} />
                <a
                  className="color-primary tj-docs-link tj-text-sm"
                  href={`https://docs.tooljet.io/docs/data-sources/${selectedDataSource.kind}`}
                  target="_blank"
                  rel="noreferrer"
                  data-cy="link-read-documentation"
                >
                  {this.props.t('globals.readDocumentation', 'Read documentation')}
                </a>
              </div>
              <div className="col-auto" data-cy="button-test-connection">
                <TestConnection
                  kind={selectedDataSource.kind}
                  pluginId={selectedDataSource?.pluginId ?? this.state.selectedDataSourcePluginId}
                  options={options}
                  onConnectionTestFailed={this.onConnectionTestFailed}
                  darkMode={this.props.darkMode}
                  environmentId={this.props.currentEnvironment?.id}
                />
              </div>
              <div className="col-auto" data-cy="db-connection-save-button">
                <ButtonSolid
                  className={`m-2 ${isSaving ? 'btn-loading' : ''}`}
                  isLoading={isSaving}
                  disabled={isSaving || this.props.isVersionReleased || isSaveDisabled}
                  variant="primary"
                  onClick={this.createDataSource}
                  leftIcon="floppydisk"
                  fill={this.props.darkMode && this.props.isVersionReleased ? '#4c5155' : '#FDFDFE'}
                >
                  {this.props.t('globals.save', 'Save')}
                </ButtonSolid>
              </div>
            </Modal.Footer>
          )}

          {!dataSourceMeta?.hideSave && selectedDataSource && dataSourceMeta.customTesting && (
            <Modal.Footer>
              <div className="col">
                <SolidIcon name="logs" fill="#3E63DD" width="20" style={{ marginRight: '8px' }} />
                <a
                  className="color-primary tj-docs-link tj-text-sm"
                  href={`https://docs.tooljet.io/docs/data-sources/${selectedDataSource.kind}`}
                  target="_blank"
                  rel="noreferrer"
                >
                  {this.props.t('globals.readDocumentation', 'Read documentation')}
                </a>
              </div>
              <div className="col-auto">
                <ButtonSolid
                  leftIcon="floppydisk"
                  fill={'#FDFDFE'}
                  className="m-2"
                  disabled={isSaving || this.props.isVersionReleased || isSaveDisabled}
                  variant="primary"
                  onClick={this.createDataSource}
                >
                  {isSaving
                    ? this.props.t('editor.queryManager.dataSourceManager.saving' + '...', 'Saving...')
                    : this.props.t('globals.save', 'Save')}
                </ButtonSolid>
              </div>
            </Modal.Footer>
          )}
        </Modal>
        <ConfirmDialog
          title={'Add datasource'}
          show={dataSourceConfirmModalProps.isOpen}
          message={`Do you want to add ${dataSourceConfirmModalProps?.dataSource?.name}?`}
          onConfirm={() => createSelectedDataSource(dataSourceConfirmModalProps.dataSource)}
          onCancel={this.resetDataSourceConfirmModal}
          confirmButtonText={'Add datasource'}
          confirmButtonType="primary"
          cancelButtonType="tertiary"
          backdropClassName="datasource-selection-confirm-backdrop"
          confirmButtonLoading={addingDataSource}
        />
      </div>
    );
  }
}

const EmptyStateContainer = ({
  suggestionUI = false,
  queryString,
  handleBackToAllDatasources,
  darkMode,
  placeholder,
}) => {
  const { t } = useTranslation();
  const [inputValue, set] = React.useState(() => '');

  const [status, setStatus] = React.useState(false);
  const handleSend = () => {
    if (inputValue) {
      setStatus(true);
      //send value to backend
    }
  };

  React.useEffect(() => {
    setStatus(false);
  }, [queryString]);

  return (
    <div className="empty">
      {queryString && !suggestionUI && (
        <h3>
          {t(
            `editor.queryManager.dataSourceManager.noResultsFor + "${queryString}"`,
            `No results for "${queryString}"`
          )}
        </h3>
      )}
      <center className={`empty-results ${suggestionUI ? 'suggestionUI-results' : ''}`}>
        <img src="assets/images/icons/no-results.svg" width="150" height="150" />
        {status ? (
          <div>
            <p className="text-success mt-2">
              {t('editor.queryManager.dataSourceManager.noteTaken', `Thank you, we've taken a note of that!`)}
            </p>
            <button
              className={`datasource-modal-button ${darkMode && 'dark-button'}`}
              onClick={handleBackToAllDatasources}
            >
              {t('editor.queryManager.dataSourceManager.goToAllDatasources', 'Go to all Datasources')}
            </button>
          </div>
        ) : (
          <div className="row empty-search">
            <div className="col-9 mt-2">
              <div className="input-icon">
                <input
                  type="text"
                  className="form-control mb-2"
                  value={inputValue}
                  placeholder={placeholder}
                  onChange={(e) => set(e.target.value)}
                  onKeyDown={(event) => {
                    if (event.key === 'Enter') {
                      handleSend();
                    }
                  }}
                />
              </div>
            </div>
            <div className="col-auto">
              <Button className="mt-2" variant="primary" onClick={handleSend}>
                {t('editor.queryManager.dataSourceManager.send', 'Send')}
              </Button>
            </div>
          </div>
        )}
      </center>
    </div>
  );
};

const SearchBoxContainer = ({ onChange, onClear, queryString, activeDatasourceList, dataCy, scope }) => {
  const [searchText, setSearchText] = React.useState(queryString ?? '');
  const { t } = useTranslation();
  const handleChange = (e) => {
    setSearchText(e.target.value);
    onChange(e.target.value, activeDatasourceList);
  };

  const clearSearch = () => {
    setSearchText('');
    onClear();
  };

  React.useEffect(() => {
    if (searchText.length > 0) {
      onChange(searchText, activeDatasourceList);
    }

    // eslint-disable-next-line react-hooks/exhaustive-deps
  }, [activeDatasourceList]);

  React.useEffect(() => {
    if (queryString === null) {
      setSearchText('');
    }
    // eslint-disable-next-line react-hooks/exhaustive-deps
  }, [queryString]);
  React.useEffect(() => {
    if (searchText === '') {
      onClear();
    }
    let element = document.querySelector('.input-icon .form-control:not(:first-child)');

    if (scope === 'global') {
      element = document.querySelector('.input-icon .form-control');
    }

    if (searchText && element) {
      element.style.paddingLeft = '0.5rem';
    }

    return () => {
      element && (element.style.paddingLeft = '2.5rem');
    };
    // eslint-disable-next-line react-hooks/exhaustive-deps
  }, [searchText]);

  return (
    <div className="search-box-wrapper">
      <div style={{ height: '36px' }} className="input-icon d-flex">
        {searchText.length === 0 && (
          <span className="search-icon mt-2 mx-2">
            <svg
              xmlns="http://www.w3.org/2000/svg"
              className="icon"
              width="24"
              height="24"
              viewBox="0 0 24 24"
              strokeWidth="2"
              stroke="currentColor"
              fill="none"
              strokeLinecap="round"
              strokeLinejoin="round"
            >
              <path stroke="none" d="M0 0h24v24H0z" fill="none" />
              <circle cx="10" cy="10" r="7" />
              <line x1="21" y1="21" x2="15" y2="15" />
            </svg>
          </span>
        )}
        <input
          type="text"
          value={searchText}
          onChange={handleChange}
          className="form-control"
          placeholder={t('globals.search', 'Search')}
          autoFocus
          data-cy={dataCy}
        />
        {searchText.length > 0 && (
          <span className="clear-icon mt-2" onClick={clearSearch}>
            <svg
              xmlns="http://www.w3.org/2000/svg"
              className="icon icon-tabler icon-tabler-circle-x"
              width="24"
              height="24"
              viewBox="0 0 24 24"
              strokeWidth="2"
              stroke="currentColor"
              fill="none"
              strokeLinecap="round"
              strokeLinejoin="round"
            >
              <path stroke="none" d="M0 0h24v24H0z" fill="none"></path>
              <circle cx="12" cy="12" r="9"></circle>
              <path d="M10 10l4 4m0 -4l-4 4"></path>
            </svg>
          </span>
        )}
      </div>
    </div>
  );
};

const withStore = (Component) => (props) => {
  const { setGlobalDataSourceStatus } = useDataSourcesStore(
    (state) => ({
      setGlobalDataSourceStatus: state.actions.setGlobalDataSourceStatus,
    }),
    shallow
  );

  return <Component {...props} setGlobalDataSourceStatus={setGlobalDataSourceStatus} />;
};

export const DataSourceManager = withTranslation()(withRouter(withStore(DataSourceManagerComponent)));<|MERGE_RESOLUTION|>--- conflicted
+++ resolved
@@ -21,10 +21,9 @@
 import { camelizeKeys, decamelizeKeys } from 'humps';
 import { ButtonSolid } from '@/_ui/AppButton/AppButton';
 import SolidIcon from '@/_ui/Icon/SolidIcons';
-import { returnDevelopmentEnv } from '@/_helpers/utils';
+import { returnDevelopmentEnv, deepEqual } from '@/_helpers/utils';
 import { useAppVersionStore } from '@/_stores/appVersionStore';
 import { ConfirmDialog } from '@/_components';
-import { deepEqual } from '../../_helpers/utils';
 import { shallow } from 'zustand/shallow';
 import { useDataSourcesStore } from '../../_stores/dataSourcesStore';
 import { withRouter } from '@/_hoc/withRouter';
@@ -67,15 +66,12 @@
       scope: props?.scope,
       modalProps: props?.modalProps ?? {},
       showBackButton: props?.showBackButton ?? true,
-<<<<<<< HEAD
       defaultOptions: {},
-=======
       dataSourceConfirmModalProps: { isOpen: false, dataSource: null },
       addingDataSource: false,
       createdDataSource: null,
       unsavedChangesModal: false,
       datasourceName,
->>>>>>> dad4c64e
     };
   }
 
