--- conflicted
+++ resolved
@@ -924,28 +924,18 @@
     if (searchText === '') {
       onClear();
     }
-<<<<<<< HEAD
-    if (searchText && document.querySelector('.input-icon .form-control:not(:first-child)')) {
-      document.querySelector('.input-icon .form-control:not(:first-child)').style.paddingLeft = '0.5rem';
-    }
-
-    return () => {
-      if (document.querySelector('.input-icon .form-control:not(:first-child)'))
-        document.querySelector('.input-icon .form-control:not(:first-child)').style.paddingLeft = '2.5rem';
-=======
     let element = document.querySelector('.input-icon .form-control:not(:first-child)');
 
     if (scope === 'global') {
       element = document.querySelector('.input-icon .form-control');
     }
 
-    if (searchText) {
+    if (searchText && element) {
       element.style.paddingLeft = '0.5rem';
     }
 
     return () => {
-      element.style.paddingLeft = '2.5rem';
->>>>>>> a7f7492d
+      element && (element.style.paddingLeft = '2.5rem');
     };
     // eslint-disable-next-line react-hooks/exhaustive-deps
   }, [searchText]);
