import React from 'react';
import { datasourceService, pluginsService, globalDatasourceService } from '@/_services';
import cx from 'classnames';
import { Modal, Button, Tab, Row, Col, ListGroup } from 'react-bootstrap';
import { toast } from 'react-hot-toast';
import { getSvgIcon } from '@/_helpers/appUtils';
import { TestConnection } from './TestConnection';
import {
  DataBaseSources,
  ApiSources,
  DataSourceTypes,
  SourceComponent,
  SourceComponents,
  CloudStorageSources,
} from './SourceComponents';
import { CopyToClipboard } from 'react-copy-to-clipboard';
import config from 'config';
import { capitalize, isEmpty } from 'lodash';
import { Card } from '@/_ui/Card';
import { withTranslation, useTranslation } from 'react-i18next';
import { camelizeKeys, decamelizeKeys } from 'humps';
import { ButtonSolid } from '@/_ui/AppButton/AppButton';
import SolidIcon from '@/_ui/Icon/SolidIcons';

class DataSourceManagerComponent extends React.Component {
  constructor(props) {
    super(props);

    let selectedDataSource = null;
    let dataSourceSchema = null;
    let selectedDataSourceIcon = null;
    let options = {};
    let dataSourceMeta = {};

    if (props.selectedDataSource) {
      selectedDataSource = props.selectedDataSource;
      options = selectedDataSource.options;
      dataSourceMeta = this.getDataSourceMeta(selectedDataSource);
      dataSourceSchema = props.selectedDataSource?.plugin?.manifestFile?.data;
      selectedDataSourceIcon = props.selectDataSource?.plugin?.iconFile.data;
    }

    this.state = {
      showModal: true,
      appId: props.appId,
      selectedDataSource,
      dataSourceSchema,
      selectedDataSourceIcon,
      options,
      dataSourceMeta,
      isSaving: false,
      isCopied: false,
      queryString: null,
      plugins: [],
      filteredDatasources: [],
      activeDatasourceList: '#alldatasources',
      suggestingDatasources: false,
      scope: props?.scope,
      modalProps: props?.modalProps ?? {},
      showBackButton: props?.showBackButton ?? true,
    };
  }

  componentDidMount() {
    this.setState({
      appId: this.props.appId,
    });

    pluginsService
      .findAll()
      .then(({ data = [] }) => this.setState({ plugins: data }))
      .catch((error) => {
        toast.error(error?.message || 'failed to fetch plugins');
      });
  }

  componentDidUpdate(prevProps) {
    if (prevProps.selectedDataSource !== this.props.selectedDataSource) {
      let dataSourceMeta = this.getDataSourceMeta(this.props.selectedDataSource);
      this.setState({
        selectedDataSource: this.props.selectedDataSource,
        options: this.props.selectedDataSource?.options,
        dataSourceMeta,
        dataSourceSchema: this.props.selectedDataSource?.plugin?.manifestFile?.data,
        selectedDataSourceIcon: this.props.selectedDataSource?.plugin?.iconFile?.data,
        connectionTestError: null,
      });
    }
  }

  getDataSourceMeta = (dataSource) => {
    if (!dataSource) return {};

    if (dataSource?.pluginId) {
      let dataSourceMeta = camelizeKeys(dataSource?.plugin?.manifestFile?.data.source);
      dataSourceMeta.options = decamelizeKeys(dataSourceMeta.options);

      return dataSourceMeta;
    }

    return DataSourceTypes.find((source) => source.kind === dataSource.kind);
  };

  selectDataSource = (source) => {
    this.setState({
      dataSourceMeta: source.manifestFile?.data?.source ?? source,
      selectedDataSource: source.manifestFile?.data?.source ?? source,
      selectedDataSourceIcon: source.iconFile?.data,
      name: source.manifestFile?.data?.source?.kind ?? source.kind,
      dataSourceSchema: source.manifestFile?.data,
      selectedDataSourcePluginId: source.id,
    });
  };

  onNameChanged = (newName) => {
    this.setState({
      selectedDataSource: {
        ...this.state.selectedDataSource,
        name: newName,
      },
    });
  };

  onExit = () => {
    this.setState({
      dataSourceMeta: {},
      selectedDataSource: null,
      options: {},
      connectionTestError: null,
      queryString: null,
      filteredDatasources: [],
      activeDatasourceList: '#alldatasources',
    });
  };

  setStateAsync = (state) => {
    return new Promise((resolve) => {
      this.setState(state, resolve);
    });
  };

  optionchanged = (option, value) => {
    return this.setStateAsync({
      connectionTestError: null,
      options: {
        ...this.state.options,
        [option]: { value },
      },
    });
  };

  hideModal = () => {
    this.onExit();
    this.props.hideModal();
  };

  createDataSource = () => {
    const { appId, options, selectedDataSource, selectedDataSourcePluginId } = this.state;
    const name = selectedDataSource.name;
    const kind = selectedDataSource.kind;
    const pluginId = selectedDataSourcePluginId;
    const appVersionId = this.props.editingVersionId;
    const currentEnvironment = this.props.currentEnvironment?.id;
    const scope = this.state?.scope || selectedDataSource?.scope;

    const parsedOptions = Object.keys(options).map((key) => {
      const keyMeta = selectedDataSource.options[key];
      return {
        key: key,
        value: options[key].value,
        encrypted: keyMeta ? keyMeta.encrypted : false,
        ...(!options[key]?.value && { credential_id: options[key]?.credential_id }),
      };
    });
    if (name.trim() !== '') {
      let service = scope === 'global' ? globalDatasourceService : datasourceService;
      if (selectedDataSource.id) {
        this.setState({ isSaving: true });
        service
          .save({
            id: selectedDataSource.id,
            name,
            options: parsedOptions,
            app_id: appId,
            environment_id: currentEnvironment,
          })
          .then(() => {
            this.props.updateSelectedDatasource(selectedDataSource.name);
            this.setState({ isSaving: false });
            this.hideModal();
            toast.success(
              this.props.t('editor.queryManager.dataSourceManager.toast.success.dataSourceSaved', 'Datasource Saved'),
              { position: 'top-center' }
            );
            this.props.dataSourcesChanged(false, selectedDataSource);
            this.props.globalDataSourcesChanged && this.props.globalDataSourcesChanged();
          })
          .catch(({ error }) => {
            this.setState({ isSaving: false });
            this.hideModal();
            error && toast.error(error, { position: 'top-center' });
          });
      } else {
        this.setState({ isSaving: true });
        service
          .create({
            plugin_id: pluginId,
            name,
            kind,
            options: parsedOptions,
            app_id: appId,
            app_version_id: appVersionId,
            scope,
          })
          .then((data) => {
            this.setState({ isSaving: false });
            this.props.updateSelectedDatasource(name);

            this.hideModal();
            toast.success(
              this.props.t('editor.queryManager.dataSourceManager.toast.success.dataSourceAdded', 'Datasource Added'),
              { position: 'top-center' }
            );

            this.props.dataSourcesChanged(false, data);
            this.props.globalDataSourcesChanged && this.props.globalDataSourcesChanged();
          })
          .catch(({ error }) => {
            this.setState({ isSaving: false });
            this.hideModal();
            error && toast.error(error, { position: 'top-center' });
          });
      }
    } else {
      toast.error(
        this.props.t(
          'editor.queryManager.dataSourceManager.toast.error.noEmptyDsName',
          'The name of datasource should not be empty'
        ),
        { position: 'top-center' }
      );
    }
  };

  handleSearch = (searchQuery, activeDatasourceList) => {
    this.setState({ queryString: searchQuery });

    const arr = [];
    const filteredDatasources = this.datasourcesGroups().filter((group) => group.key === activeDatasourceList)[0].list;

    filteredDatasources.forEach((datasource) => {
      if (datasource.name.toLowerCase().includes(searchQuery.toLowerCase())) {
        arr.push(datasource);
      }
    });
    this.setState({ filteredDatasources: arr });
  };

  handleBackToAllDatasources = () => {
    this.setState({
      queryString: null,
      filteredDatasources: [],
      activeDatasourceList: '#alldatasources',
    });
  };

  updateSuggestedDatasources = () => {
    this.setState({ suggestingDatasources: true, activeDatasourceList: '#' });
  };

  renderSourceComponent = (kind, isPlugin = false) => {
    const { options, isSaving } = this.state;

    const sourceComponentName = kind.charAt(0).toUpperCase() + kind.slice(1);
    const ComponentToRender = isPlugin ? SourceComponent : SourceComponents[sourceComponentName] || SourceComponent;
    return (
      <ComponentToRender
        dataSourceSchema={this.state.dataSourceSchema}
        optionsChanged={(options = {}) => this.setState({ options })}
        optionchanged={this.optionchanged}
        createDataSource={this.createDataSource}
        options={options}
        isSaving={isSaving}
        hideModal={this.hideModal}
        selectedDataSource={this.state.selectedDataSource}
        isEditMode={!isEmpty(this.state.selectedDataSource)}
      />
    );
  };

  onConnectionTestFailed = (data) => {
    this.setState({ connectionTestError: data });
  };

  segregateDataSources = (suggestingDatasources, darkMode) => {
    const datasources = this.datasourcesGroups();

    const handleOnSelect = (activekey) => {
      if (suggestingDatasources) {
        this.setState({ suggestingDatasources: false });
      }
      this.setState({ activeDatasourceList: activekey });
    };

    const goBacktoAllDatasources = () => {
      this.setState({ suggestingDatasources: false });
      this.handleBackToAllDatasources();
    };

    const datasourceSuggestionUI = () => {
      return (
        <div className="empty-state-wrapper suggestingDatasourcesWrapper">
          <EmptyStateContainer
            suggestionUI={true}
            queryString={this.state.queryString}
            handleBackToAllDatasources={goBacktoAllDatasources}
            darkMode={this.props.darkMode}
            placeholder={this.props.t(
              'editor.queryManager.dataSourceManager.suggestAnIntegration',
              'Suggest an integration'
            )}
          />
        </div>
      );
    };

    return (
      <Tab.Container
        activeKey={this.state.activeDatasourceList}
        unmountOnExit={true}
        onSelect={(activekey) => handleOnSelect(activekey)}
        id="list-group-tabs-example"
        defaultActiveKey={this.state.activeDatasourceList}
      >
        <Row>
          <Col sm={6} md={4} className={`modal-sidebar ${darkMode ? 'dark' : ''}`}>
            {this.renderSidebarList()}
          </Col>
          <Col style={{ left: '25%' }} className={`modal-body-content ${darkMode ? 'dark' : ''}`}>
            <div className="selected-datasource-list-content">
              <Tab.Content>
                {suggestingDatasources ? (
                  <div className="suggestion-container">
                    <h4 className="justify-content-start">
                      {this.props.t('editor.queryManager.dataSourceManager.suggestDataSource', 'Suggest Datasource')}
                    </h4>
                    {datasourceSuggestionUI()}
                  </div>
                ) : (
                  <>
                    <div className="input-icon modal-searchbar">
                      <SearchBoxContainer
                        dataCy={'datasource-search-input'}
                        onChange={this.handleSearch}
                        onClear={this.handleBackToAllDatasources}
                        queryString={this.state.queryString}
                        activeDatasourceList={this.state.activeDatasourceList}
                        scope={this.state.scope}
                        className="tj-text"
                      />
                    </div>
                    {datasources.map((datasource) => (
                      <Tab.Pane
                        transition={false}
                        active={this.state.activeDatasourceList === datasource.key}
                        bsPrefix={`datasource-modal-${this.state.activeDatasourceList}`}
                        eventKey={datasource.key}
                        key={datasource.key}
                      >
                        {datasource.renderDatasources()}
                      </Tab.Pane>
                    ))}
                  </>
                )}
                {!suggestingDatasources && this.state.queryString && this.state.filteredDatasources.length === 0 && (
                  <div className="empty-state-wrapper row">
                    <EmptyStateContainer
                      queryString={this.state.queryString}
                      handleBackToAllDatasources={this.handleBackToAllDatasources}
                      darkMode={this.props.darkMode}
                      placeholder={this.props.t(
                        'editor.queryManager.dataSourceManager.whatLookingFor',
                        'Tell us what you were looking for?'
                      )}
                    />
                  </div>
                )}
              </Tab.Content>
            </div>
          </Col>
        </Row>
      </Tab.Container>
    );
  };

  datasourcesGroups = () => {
    const allDataSourcesList = {
      databases: DataBaseSources,
      apis: ApiSources,
      cloudStorages: CloudStorageSources,
      plugins: this.state.plugins,
      filteredDatasources: this.state.filteredDatasources,
    };
    const dataSourceList = [
      {
        type: 'All Datasources',
        key: '#alldatasources',
        list: [
          ...allDataSourcesList.databases,
          ...allDataSourcesList.apis,
          ...allDataSourcesList.cloudStorages,
          ...allDataSourcesList.plugins,
        ],
        renderDatasources: () => this.renderCardGroup(allDataSourcesList, 'All Datasources'),
      },
      {
        type: 'Databases',
        key: '#databases',
        list: allDataSourcesList.databases,
        renderDatasources: () => this.renderCardGroup(allDataSourcesList.databases, 'Databases'),
      },
      {
        type: 'APIs',
        key: '#apis',
        list: allDataSourcesList.apis,
        renderDatasources: () => this.renderCardGroup(allDataSourcesList.apis, 'APIs'),
      },
      {
        type: 'Cloud Storage',
        key: '#cloudstorage',
        list: allDataSourcesList.cloudStorages,
        renderDatasources: () => this.renderCardGroup(allDataSourcesList.cloudStorages, 'Cloud Storages'),
      },
      {
        type: 'Plugins',
        key: '#plugins',
        list: allDataSourcesList.plugins,
        renderDatasources: () => this.renderCardGroup(allDataSourcesList.plugins, 'Plugins'),
      },
      {
        type: 'Filtered Datasources',
        key: '#filtereddatasources',
        list: allDataSourcesList.filteredDatasources,
        renderDatasources: () => this.renderCardGroup(this.state.filteredDatasources, this.state.activeDatasourceList),
      },
    ];

    return dataSourceList;
  };

  renderSidebarList = () => {
    const dataSourceList = this.datasourcesGroups().splice(0, 5);

    const updateSuggestionState = () => {
      this.updateSuggestedDatasources();
    };

    return (
      <>
        <ListGroup className="datasource-lists-modal" variant="flush">
          {dataSourceList.map((datasource) => (
            <ListGroup.Item key={datasource.key} eventKey={datasource.key}>
              {`${datasource.type} (${datasource.list.length})`}
            </ListGroup.Item>
          ))}
        </ListGroup>
        <div className="datasource-modal-sidebar-footer">
          <p>
            <span className="footer-text">
              {this.props.t(
                'editor.queryManager.dataSourceManager.noResultFound',
                `Don't see what you were looking for?`
              )}
            </span>
            <br />
            <span className="link-span" onClick={updateSuggestionState}>
              {this.props.t('editor.queryManager.dataSourceManager.suggest', 'Suggest')}
            </span>
          </p>
        </div>
      </>
    );
  };

  renderCardGroup = (source, type) => {
    const renderSelectedDatasource = (dataSource) => this.selectDataSource(dataSource);

    if (this.state.queryString && this.state.queryString.length > 0) {
      const filteredDatasources = this.state.filteredDatasources.map((datasource) => {
        const src = datasource?.iconFile?.data
          ? `data:image/svg+xml;base64,${datasource.iconFile?.data}`
          : datasource.kind.toLowerCase();

        return {
          ...datasource,
          src,
          title: datasource.name,
        };
      });

      return (
        <>
          <div className="row row-deck mt-4 ">
            <h4 className="mb-2">{type}</h4>
            {filteredDatasources.map((item) => (
              <Card
                key={item.key}
                title={item.title}
                src={item.src}
                handleClick={() => renderSelectedDatasource(item)}
                usePluginIcon={isEmpty(item?.iconFile?.data)}
                height="35px"
                width="35px"
              />
            ))}
          </div>
        </>
      );
    }

    if (type === 'All Datasources') {
      const databases = source.databases.map((datasource) => {
        return {
          ...datasource,
          src: datasource.kind.toLowerCase(),
          title: datasource.name,
        };
      });
      const apis = source.apis.map((datasource) => {
        return {
          ...datasource,
          src: datasource.kind.toLowerCase(),
          title: datasource.name,
        };
      });
      const cloudStorages = source.cloudStorages.map((datasource) => {
        return {
          ...datasource,
          src: datasource.kind.toLowerCase(),
          title: datasource.name,
        };
      });

      return (
        <>
          <div>
            <div className="row row-deck mt-4">
              <h4 className="mb-2">{'Databases'}</h4>
              {databases.map((item) => (
                <Card
                  key={item.key}
                  title={item.title}
                  src={item.src}
                  handleClick={() => renderSelectedDatasource(item)}
                  usePluginIcon={true}
                  height="35px"
                  width="35px"
                />
              ))}
            </div>
          </div>
          <div>
            <div className="row row-deck mt-4">
              <h4 className="mb-2">{'APIs'}</h4>
              {apis.map((item) => (
                <Card
                  key={item.key}
                  title={item.title}
                  src={item.src}
                  handleClick={() => renderSelectedDatasource(item)}
                  usePluginIcon={true}
                  height="35px"
                  width="35px"
                />
              ))}
            </div>
          </div>
          <div>
            <div className="row row-deck mt-4">
              <h4 className="mb-2">{'Cloud Storages'}</h4>
              {cloudStorages.map((item) => (
                <Card
                  key={item.key}
                  title={item.title}
                  src={item.src}
                  handleClick={() => renderSelectedDatasource(item)}
                  usePluginIcon={true}
                  height="35px"
                  width="35px"
                />
              ))}
            </div>
          </div>
        </>
      );
    }

    const datasources = source.map((datasource) => {
      const src = datasource?.iconFile?.data
        ? `data:image/svg+xml;base64,${datasource.iconFile?.data}`
        : datasource.kind.toLowerCase();

      return {
        ...datasource,
        src,
        title: datasource.name,
      };
    });

    return (
      <>
        <div className="row row-deck mt-4">
          <h4 className="mb-2">{type}</h4>
          {datasources.map((item) => (
            <Card
              key={item.key}
              title={item.title}
              src={item?.src}
              handleClick={() => renderSelectedDatasource(item)}
              usePluginIcon={isEmpty(item?.iconFile?.data)}
              height="35px"
              width="35px"
            />
          ))}
        </div>
      </>
    );
  };

  renderEnvironmentsTab = (selectedDataSource) => {
    return (
      selectedDataSource &&
      selectedDataSource?.id &&
      this.props.environment?.length > 1 && (
        <nav className="nav nav-tabs mt-3">
          {this.props?.environments.map((env) => (
            <a
              key={env?.id}
              onClick={() => this.props.environmentChanged(env, selectedDataSource?.id)}
              className={cx('nav-item nav-link', { active: this.props.currentEnvironment?.name === env.name })}
            >
              {capitalize(env.name)}
            </a>
          ))}
        </nav>
      )
    );
  };

  render() {
    const {
      dataSourceMeta,
      selectedDataSource,
      selectedDataSourceIcon,
      options,
      isSaving,
      connectionTestError,
      isCopied,
      dataSourceSchema,
    } = this.state;
    const isPlugin = dataSourceSchema ? true : false;
    return (
      <div>
        <Modal
          show={this.props.showDataSourceManagerModal}
          size={selectedDataSource ? 'lg' : 'xl'}
          onEscapeKeyDown={this.hideModal}
          className={selectedDataSource ? 'animation-fade' : 'select-datasource-list-modal animation-fade'}
          contentClassName={`${this.props.darkMode ? 'dark-theme' : ''}`}
          animation={false}
          onExit={this.onExit}
          container={this.props.container}
          {...this.props.modalProps}
        >
          <Modal.Header className={cx('justify-content-start', { 'd-block': selectedDataSource?.id })}>
            {selectedDataSource && this.props.showBackButton && (
              <div
                className={`back-btn me-3 mt-3 ${this.props.darkMode ? 'dark' : ''}`}
                role="button"
                onClick={() => this.setState({ selectedDataSource: false }, () => this.onExit())}
              >
                <img
                  data-cy="button-back-ds-connection-modal"
                  className="m-0"
                  src="assets/images/icons/back.svg"
                  width="30"
                  height="30"
                />
              </div>
            )}
            <Modal.Title className="mt-3">
              {selectedDataSource && (
                <div className="row selected-ds">
                  {getSvgIcon(dataSourceMeta?.kind?.toLowerCase(), 35, 35, selectedDataSourceIcon)}
                  <div className="input-icon" style={{ width: '160px' }}>
                    <input
                      type="text"
                      onChange={(e) => this.onNameChanged(e.target.value)}
                      className="form-control-plaintext form-control-plaintext-sm"
                      value={selectedDataSource.name}
                      style={{ width: '160px' }}
                      data-cy="data-source-name-input-filed"
                      autoFocus
                    />
                    {!this.props.isEditing && (
                      <span className="input-icon-addon">
                        <img src="assets/images/icons/edit-source.svg" width="12" height="12" />
                      </span>
                    )}
                  </div>
                </div>
              )}
              {!selectedDataSource && (
                <span className="" data-cy="title-add-new-datasource">
                  {this.props.t('editor.queryManager.dataSourceManager.addNewDataSource', 'Add new datasource')}
                </span>
              )}
            </Modal.Title>
            {!this.props.isEditing && (
              <span
                data-cy="button-close-ds-connection-modal"
                className={`close-btn mx-4 mt-3 ${this.props.darkMode ? 'dark' : ''}`}
                onClick={() => this.hideModal()}
              >
                <img src="assets/images/icons/close.svg" width="12" height="12" />
              </span>
            )}
            {this.renderEnvironmentsTab(selectedDataSource)}
          </Modal.Header>
          <Modal.Body>
            {selectedDataSource && <div>{this.renderSourceComponent(selectedDataSource.kind, isPlugin)}</div>}
            {!selectedDataSource && this.segregateDataSources(this.state.suggestingDatasources, this.props.darkMode)}
          </Modal.Body>

          {selectedDataSource && !dataSourceMeta.customTesting && (
            <Modal.Footer>
              <div className="row w-100">
                <div className="card-body datasource-footer-info">
                  <div className="row">
                    <div className="col-1">
                      <SolidIcon name="information" fill="#3E63DD" />
                    </div>
                    <div className="col" style={{ maxWidth: '480px' }}>
                      <p data-cy="white-list-ip-text" className="tj-text">
                        {this.props.t(
                          'editor.queryManager.dataSourceManager.whiteListIP',
                          'Please white-list our IP address if the data source is not publicly accessible.'
                        )}
                      </p>
                    </div>
                    <div className="col-auto">
                      {isCopied ? (
                        <center className="my-2">
                          <span className="copied" data-cy="label-ip-copied">
                            {this.props.t('editor.queryManager.dataSourceManager.copied', 'Copied')}
                          </span>
                        </center>
                      ) : (
                        <CopyToClipboard
                          text={config.SERVER_IP}
                          onCopy={() => {
                            this.setState({ isCopied: true });
                          }}
                        >
                          <ButtonSolid
                            type="button"
                            className={`datasource-copy-button`}
                            data-cy="button-copy-ip"
                            variant="tertiary"
                            leftIcon="copy"
                            iconWidth="12"
                          >
                            {this.props.t('editor.queryManager.dataSourceManager.copy', 'Copy')}
                          </ButtonSolid>
                        </CopyToClipboard>
                      )}
                    </div>
                  </div>
                </div>
              </div>

              {connectionTestError && (
                <div className="row w-100">
                  <div className="alert alert-danger" role="alert">
                    <div className="text-muted" data-cy="connection-alert-text">
                      {connectionTestError.message}
                    </div>
                  </div>
                </div>
              )}

              <div className="col">
                <SolidIcon name="logs" fill="#3E63DD" width="20" style={{ marginRight: '8px' }} />
                <a
                  className="color-primary tj-docs-link tj-text-sm"
                  href={`https://docs.tooljet.io/docs/data-sources/${selectedDataSource.kind}`}
                  target="_blank"
                  rel="noreferrer"
                  data-cy="link-read-documentation"
                >
                  {this.props.t('globals.readDocumentation', 'Read documentation')}
                </a>
              </div>
              <div className="col-auto" data-cy="button-test-connection">
                <TestConnection
                  kind={selectedDataSource.kind}
                  pluginId={selectedDataSource?.pluginId ?? this.state.selectedDataSourcePluginId}
                  options={options}
                  onConnectionTestFailed={this.onConnectionTestFailed}
                  darkMode={this.props.darkMode}
                />
              </div>
              <div className="col-auto" data-cy="db-connection-save-button">
                <ButtonSolid
                  className={`m-2 ${isSaving ? 'btn-loading' : ''}`}
<<<<<<< HEAD
                  disabled={isSaving || this.props.isVersionReleased}
=======
                  isLoading={isSaving}
                  disabled={isSaving}
>>>>>>> 5a5f526d
                  variant="primary"
                  onClick={this.createDataSource}
                  leftIcon="floppydisk"
                  fill={'#FDFDFE'}
                >
                  {this.props.t('globals.save', 'Save')}
                </ButtonSolid>
              </div>
            </Modal.Footer>
          )}

          {!dataSourceMeta?.hideSave && selectedDataSource && dataSourceMeta.customTesting && (
            <Modal.Footer>
              <div className="col">
                <SolidIcon name="logs" fill="#3E63DD" width="20" style={{ marginRight: '8px' }} />
                <a
                  className="color-primary tj-docs-link tj-text-sm"
                  href={`https://docs.tooljet.io/docs/data-sources/${selectedDataSource.kind}`}
                  target="_blank"
                  rel="noreferrer"
                >
                  {this.props.t('globals.readDocumentation', 'Read documentation')}
                </a>
              </div>
              <div className="col-auto">
<<<<<<< HEAD
                <Button
                  className="m-2"
                  disabled={isSaving || this.props.isVersionReleased}
=======
                <ButtonSolid
                  leftIcon="floppydisk"
                  fill={'#FDFDFE'}
                  className="m-2"
                  disabled={isSaving}
>>>>>>> 5a5f526d
                  variant="primary"
                  onClick={this.createDataSource}
                >
                  {isSaving
                    ? this.props.t('editor.queryManager.dataSourceManager.saving' + '...', 'Saving...')
                    : this.props.t('globals.save', 'Save')}
                </ButtonSolid>
              </div>
            </Modal.Footer>
          )}
        </Modal>
      </div>
    );
  }
}

const EmptyStateContainer = ({
  suggestionUI = false,
  queryString,
  handleBackToAllDatasources,
  darkMode,
  placeholder,
}) => {
  const { t } = useTranslation();
  const [inputValue, set] = React.useState(() => '');

  const [status, setStatus] = React.useState(false);
  const handleSend = () => {
    if (inputValue) {
      setStatus(true);
      //send value to backend
    }
  };

  React.useEffect(() => {
    setStatus(false);
  }, [queryString]);

  return (
    <div className="empty">
      {queryString && !suggestionUI && (
        <h3>
          {t(
            `editor.queryManager.dataSourceManager.noResultsFor + "${queryString}"`,
            `No results for "${queryString}"`
          )}
        </h3>
      )}
      <center className={`empty-results ${suggestionUI ? 'suggestionUI-results' : ''}`}>
        <img src="assets/images/icons/no-results.svg" width="150" height="150" />
        {status ? (
          <div>
            <p className="text-success mt-2">
              {t('editor.queryManager.dataSourceManager.noteTaken', `Thank you, we've taken a note of that!`)}
            </p>
            <button
              className={`datasource-modal-button ${darkMode && 'dark-button'}`}
              onClick={handleBackToAllDatasources}
            >
              {t('editor.queryManager.dataSourceManager.goToAllDatasources', 'Go to all Datasources')}
            </button>
          </div>
        ) : (
          <div className="row empty-search">
            <div className="col-9 mt-2">
              <div className="input-icon">
                <input
                  type="text"
                  className="form-control mb-2"
                  value={inputValue}
                  placeholder={placeholder}
                  onChange={(e) => set(e.target.value)}
                />
              </div>
            </div>
            <div className="col-auto">
              <Button className="mt-2" variant="primary" onClick={handleSend}>
                {t('editor.queryManager.dataSourceManager.send', 'Send')}
              </Button>
            </div>
          </div>
        )}
      </center>
    </div>
  );
};

const SearchBoxContainer = ({ onChange, onClear, queryString, activeDatasourceList, dataCy, scope }) => {
  const [searchText, setSearchText] = React.useState(queryString ?? '');
  const { t } = useTranslation();
  const handleChange = (e) => {
    setSearchText(e.target.value);
    onChange(e.target.value, activeDatasourceList);
  };

  const clearSearch = () => {
    setSearchText('');
    onClear();
  };

  React.useEffect(() => {
    if (searchText.length > 0) {
      onChange(searchText, activeDatasourceList);
    }

    // eslint-disable-next-line react-hooks/exhaustive-deps
  }, [activeDatasourceList]);

  React.useEffect(() => {
    if (queryString === null) {
      setSearchText('');
    }
    // eslint-disable-next-line react-hooks/exhaustive-deps
  }, [queryString]);
  React.useEffect(() => {
    if (searchText === '') {
      onClear();
    }
    let element = document.querySelector('.input-icon .form-control:not(:first-child)');

    if (scope === 'global') {
      element = document.querySelector('.input-icon .form-control');
    }

    if (searchText) {
      element.style.paddingLeft = '0.5rem';
    }

    return () => {
      element.style.paddingLeft = '2.5rem';
    };
    // eslint-disable-next-line react-hooks/exhaustive-deps
  }, [searchText]);

  return (
    <div className="search-box-wrapper">
      <div style={{ height: '36px' }} className="input-icon d-flex">
        {searchText.length === 0 && (
          <span className="search-icon mt-2 mx-2">
            <svg
              xmlns="http://www.w3.org/2000/svg"
              className="icon"
              width="24"
              height="24"
              viewBox="0 0 24 24"
              strokeWidth="2"
              stroke="currentColor"
              fill="none"
              strokeLinecap="round"
              strokeLinejoin="round"
            >
              <path stroke="none" d="M0 0h24v24H0z" fill="none" />
              <circle cx="10" cy="10" r="7" />
              <line x1="21" y1="21" x2="15" y2="15" />
            </svg>
          </span>
        )}
        <input
          type="text"
          value={searchText}
          onChange={handleChange}
          className="form-control"
          placeholder={t('globals.search', 'Search')}
          autoFocus
          data-cy={dataCy}
        />
        {searchText.length > 0 && (
          <span className="clear-icon mt-2" onClick={clearSearch}>
            <svg
              xmlns="http://www.w3.org/2000/svg"
              className="icon icon-tabler icon-tabler-circle-x"
              width="24"
              height="24"
              viewBox="0 0 24 24"
              strokeWidth="2"
              stroke="currentColor"
              fill="none"
              strokeLinecap="round"
              strokeLinejoin="round"
            >
              <path stroke="none" d="M0 0h24v24H0z" fill="none"></path>
              <circle cx="12" cy="12" r="9"></circle>
              <path d="M10 10l4 4m0 -4l-4 4"></path>
            </svg>
          </span>
        )}
      </div>
    </div>
  );
};

export const DataSourceManager = withTranslation()(DataSourceManagerComponent);<|MERGE_RESOLUTION|>--- conflicted
+++ resolved
@@ -813,12 +813,8 @@
               <div className="col-auto" data-cy="db-connection-save-button">
                 <ButtonSolid
                   className={`m-2 ${isSaving ? 'btn-loading' : ''}`}
-<<<<<<< HEAD
-                  disabled={isSaving || this.props.isVersionReleased}
-=======
-                  isLoading={isSaving}
+                  isLoading={isSaving || this.props.isVersionReleased}
                   disabled={isSaving}
->>>>>>> 5a5f526d
                   variant="primary"
                   onClick={this.createDataSource}
                   leftIcon="floppydisk"
@@ -844,17 +840,11 @@
                 </a>
               </div>
               <div className="col-auto">
-<<<<<<< HEAD
-                <Button
-                  className="m-2"
-                  disabled={isSaving || this.props.isVersionReleased}
-=======
                 <ButtonSolid
                   leftIcon="floppydisk"
                   fill={'#FDFDFE'}
                   className="m-2"
-                  disabled={isSaving}
->>>>>>> 5a5f526d
+                  disabled={isSaving || this.props.isVersionReleased}
                   variant="primary"
                   onClick={this.createDataSource}
                 >
