--- conflicted
+++ resolved
@@ -97,12 +97,8 @@
     return DataSourceTypes.find((source) => source.kind === dataSource.kind);
   };
 
-<<<<<<< HEAD
   selectDataSource = (source, type) => {
     posthog.capture('choose_datasource', { dataSource: source.kind, category: type });
-=======
-  selectDataSource = (source) => {
->>>>>>> 9fb0d9d1
     this.setState({
       dataSourceMeta: source.manifestFile?.data?.source ?? source,
       selectedDataSource: source.manifestFile?.data?.source ?? source,
@@ -465,11 +461,7 @@
                 key={item.key}
                 title={item.title}
                 src={item.src}
-<<<<<<< HEAD
                 handleClick={() => renderSelectedDatasource(item, type)}
-=======
-                handleClick={() => renderSelectedDatasource(item)}
->>>>>>> 9fb0d9d1
                 usePluginIcon={isEmpty(item.iconFile?.data)}
                 height="35px"
                 width="35px"
@@ -513,11 +505,7 @@
                   key={item.key}
                   title={item.title}
                   src={item.src}
-<<<<<<< HEAD
                   handleClick={() => renderSelectedDatasource(item, 'databases')}
-=======
-                  handleClick={() => renderSelectedDatasource(item)}
->>>>>>> 9fb0d9d1
                   usePluginIcon={true}
                   height="35px"
                   width="35px"
@@ -533,11 +521,7 @@
                   key={item.key}
                   title={item.title}
                   src={item.src}
-<<<<<<< HEAD
                   handleClick={() => renderSelectedDatasource(item, 'apis')}
-=======
-                  handleClick={() => renderSelectedDatasource(item)}
->>>>>>> 9fb0d9d1
                   usePluginIcon={true}
                   height="35px"
                   width="35px"
@@ -553,11 +537,7 @@
                   key={item.key}
                   title={item.title}
                   src={item.src}
-<<<<<<< HEAD
                   handleClick={() => renderSelectedDatasource(item, 'cloud storage')}
-=======
-                  handleClick={() => renderSelectedDatasource(item)}
->>>>>>> 9fb0d9d1
                   usePluginIcon={true}
                   height="35px"
                   width="35px"
@@ -590,13 +570,8 @@
               key={item.key}
               title={item.title}
               src={item?.src}
-<<<<<<< HEAD
               handleClick={() => renderSelectedDatasource(item, type)}
-              usePluginIcon={true}
-=======
-              handleClick={() => renderSelectedDatasource(item)}
               usePluginIcon={isEmpty(item.iconFile?.data)}
->>>>>>> 9fb0d9d1
               height="35px"
               width="35px"
             />
