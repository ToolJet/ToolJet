import React from 'react';
import { datasourceService, pluginsService, globalDatasourceService, libraryAppService } from '@/_services';
import cx from 'classnames';
import { Modal, Button, Tab, Row, Col, ListGroup } from 'react-bootstrap';
import { toast } from 'react-hot-toast';
import { getSvgIcon } from '@/_helpers/appUtils';
import { TestConnection } from './TestConnection';
import { getWorkspaceId, deepEqual } from '@/_helpers/utils';
import {
  DataBaseSources,
  ApiSources,
  DataSourceTypes,
  SourceComponent,
  SourceComponents,
  CloudStorageSources,
} from './SourceComponents';
import { CopyToClipboard } from 'react-copy-to-clipboard';
import config from 'config';
import { capitalize, isEmpty } from 'lodash';
import { Card } from '@/_ui/Card';
import { withTranslation, useTranslation } from 'react-i18next';
import { camelizeKeys, decamelizeKeys } from 'humps';
import { ButtonSolid } from '@/_ui/AppButton/AppButton';
import SolidIcon from '@/_ui/Icon/SolidIcons';
import { ConfirmDialog } from '@/_components';
import { shallow } from 'zustand/shallow';
import { useDataSourcesStore } from '../../_stores/dataSourcesStore';
import { withRouter } from '@/_hoc/withRouter';
<<<<<<< HEAD
import { DATA_SOURCE_TYPE } from '@/_helpers/constants';
import './dataSourceManager.theme.scss';
import { useSuperStore } from '@/_stores/superStore';
import { ModuleContext } from '@/_contexts/ModuleContext';
=======
import { useAppVersionStore } from '@/_stores/appVersionStore';
>>>>>>> 4fd5666d

class DataSourceManagerComponent extends React.Component {
  constructor(props) {
    super(props);

    let selectedDataSource = null;
    let dataSourceSchema = null;
    let selectedDataSourceIcon = null;
    let options = {};
    let dataSourceMeta = {};
    let datasourceName = '';
    if (props.selectedDataSource) {
      selectedDataSource = props.selectedDataSource;
      options = selectedDataSource.options;
      dataSourceMeta = this.getDataSourceMeta(selectedDataSource);
      dataSourceSchema = props.selectedDataSource?.plugin?.manifestFile?.data;
      selectedDataSourceIcon = props.selectDataSource?.plugin?.iconFile.data;
      datasourceName = props.selectedDataSource?.name;
    }

    this.state = {
      showModal: true,
      appId: props.appId,
      selectedDataSource,
      dataSourceSchema,
      selectedDataSourceIcon,
      options,
      dataSourceMeta,
      isSaving: false,
      isCopied: false,
      queryString: null,
      plugins: [],
      filteredDatasources: [],
      activeDatasourceList: '#alldatasources',
      suggestingDatasources: false,
      scope: props?.scope,
      modalProps: props?.modalProps ?? {},
      showBackButton: props?.showBackButton ?? true,
      pluginsLoaded: false,
      dataSourceConfirmModalProps: { isOpen: false, dataSource: null },
      addingDataSource: false,
      createdDataSource: null,
      unsavedChangesModal: false,
      datasourceName,
      creatingApp: false,
    };
  }

  componentDidMount() {
    this.setState({
      appId: this.props.appId,
    });

    pluginsService
      .findAll()
      .then(({ data = [] }) => {
        this.setState({ plugins: data, pluginsLoaded: true });
      })
      .catch((error) => {
        this.setState({ pluginsLoaded: true });
        toast.error(error?.message || 'failed to fetch plugins');
      });
  }

  componentDidUpdate(prevProps) {
    this.props.setGlobalDataSourceStatus({ saveAction: this.createDataSource });
    if (prevProps.selectedDataSource !== this.props.selectedDataSource) {
      let dataSourceMeta = this.getDataSourceMeta(this.props.selectedDataSource);
      this.setState({
        selectedDataSource: this.props.selectedDataSource,
        options: this.props.selectedDataSource?.options,
        dataSourceMeta,
        dataSourceSchema: this.props.selectedDataSource?.plugin?.manifestFile?.data,
        selectedDataSourceIcon: this.props.selectedDataSource?.plugin?.iconFile?.data,
        connectionTestError: null,
        datasourceName: this.props.selectedDataSource?.name,
      });
    }
  }

  getDataSourceMeta = (dataSource) => {
    if (!dataSource) return {};

    if (dataSource?.pluginId) {
      let dataSourceMeta = camelizeKeys(dataSource?.plugin?.manifestFile?.data.source);
      dataSourceMeta.options = decamelizeKeys(dataSourceMeta.options);

      return dataSourceMeta;
    }

    return DataSourceTypes.find((source) => source.kind === dataSource.kind);
  };

  selectDataSource = (source) => {
    this.hideModal();
    this.setState(
      {
        dataSourceMeta: source.manifestFile?.data?.source ?? source,
        selectedDataSource: source.manifestFile?.data?.source ?? source,
        options: source?.defaults ?? source?.options,
        selectedDataSourceIcon: source.iconFile?.data,
        name: source.manifestFile?.data?.source?.kind ?? source.kind,
        dataSourceSchema: source.manifestFile?.data,
        selectedDataSourcePluginId: source.id,
        datasourceName: source.name,
      },
      () => this.createDataSource()
    );
  };

  onNameChanged = (newName) => {
    this.setState({
      selectedDataSource: {
        ...this.state.selectedDataSource,
        name: newName,
      },
    });
  };

  onExit = () => {
    this.setState({
      dataSourceMeta: {},
      selectedDataSource: null,
      options: {},
      connectionTestError: null,
      queryString: null,
      filteredDatasources: [],
      activeDatasourceList: '#alldatasources',
    });
  };

  setStateAsync = (state) => {
    return new Promise((resolve) => {
      this.setState(state, resolve);
    });
  };

  optionchanged = (option, value) => {
    const stateToUpdate = {
      connectionTestError: null,
      options: {
        ...this.state.options,
        [option]: { value: value },
      },
    };

    return this.setStateAsync(stateToUpdate);
  };

  hideModal = () => {
    this.onExit();
    this.props.hideModal();
  };

  resetDataSourceConfirmModal = () => {
    this.setState({
      dataSourceConfirmModalProps: {
        isOpen: false,
        dataSource: null,
      },
    });
  };

  createDataSource = () => {
    const { appId, options, selectedDataSource, selectedDataSourcePluginId, dataSourceMeta, dataSourceSchema } =
      this.state;
    const OAuthDs = ['slack', 'zendesk', 'googlesheets'];
    const name = selectedDataSource.name;
    const kind = selectedDataSource.kind;
    const pluginId = selectedDataSourcePluginId;
    const appVersionId = useAppVersionStore?.getState()?.editingVersion?.id;
    const currentEnvironment = this.props.currentEnvironment?.id;
    const scope = this.state?.scope || selectedDataSource?.scope;

    const parsedOptions = Object?.keys(options)?.map((key) => {
      const keyMeta = dataSourceMeta.options[key];
      return {
        key: key,
        value: options[key].value,
        encrypted: keyMeta ? keyMeta.encrypted : false,
        ...(!options[key]?.value && { credential_id: options[key]?.credential_id }),
      };
    });
    if (OAuthDs.includes(kind)) {
      const value = localStorage.getItem('OAuthCode');
      parsedOptions.push({ key: 'code', value, encrypted: false });
    }
    if (name.trim() !== '') {
      let service = scope === 'global' ? globalDatasourceService : datasourceService;
      if (selectedDataSource.id) {
        this.setState({ isSaving: true });
        this.props.setGlobalDataSourceStatus({ isSaving: true, isEditing: false });
        service
          .save({
            id: selectedDataSource.id,
            name,
            options: parsedOptions,
            app_id: appId,
            environment_id: currentEnvironment,
          })
          .then(() => {
            this.props.updateSelectedDatasource && this.props.updateSelectedDatasource(selectedDataSource.name);
            this.setState({ isSaving: false });
            this.hideModal();
            toast.success(
              this.props.t('editor.queryManager.dataSourceManager.toast.success.dataSourceSaved', 'Data Source Saved'),
              { position: 'top-center' }
            );
            this.props.dataSourcesChanged(false, selectedDataSource);
            this.props.globalDataSourcesChanged && this.props.globalDataSourcesChanged();
            this.props.setGlobalDataSourceStatus({ isSaving: false, isEditing: false });
            this.resetDataSourceConfirmModal();
          })
          .catch(({ error }) => {
            this.setState({ isSaving: false });
            this.hideModal();
            error && toast.error(error, { position: 'top-center' });
            this.resetDataSourceConfirmModal();
            this.props.setGlobalDataSourceStatus({ isSaving: false, isEditing: false });
          });
      } else {
        this.setState({ isSaving: true, addingDataSource: true });
        service
          .create({
            plugin_id: pluginId,
            name,
            kind,
            options: parsedOptions,
            app_id: appId,
            app_version_id: appVersionId,
            scope,
          })
          .then((data) => {
            this.setState({ isSaving: false, addingDataSource: false });
            this.props.updateSelectedDatasource && this.props.updateSelectedDatasource(name);

            this.hideModal();
            toast.success(
              this.props.t('editor.queryManager.dataSourceManager.toast.success.dataSourceAdded', 'Data Source Added'),
              { position: 'top-center' }
            );

            this.props.dataSourcesChanged(false, data);
            this.props.globalDataSourcesChanged && this.props.globalDataSourcesChanged();
            this.resetDataSourceConfirmModal();
          })
          .catch(({ error }) => {
            this.setState({ isSaving: false, addingDataSource: false });
            this.hideModal();
            error && toast.error(error, { position: 'top-center' });
            this.resetDataSourceConfirmModal();
          });
      }
    } else {
      toast.error(
        this.props.t(
          'editor.queryManager.dataSourceManager.toast.error.noEmptyDsName',
          'The name of datasource should not be empty'
        ),
        { position: 'top-center' }
      );
    }
  };

  handleSearch = (searchQuery, activeDatasourceList) => {
    this.setState({ queryString: searchQuery });

    const arr = [];
    const filteredDatasources = this.datasourcesGroups().filter((group) => group.key === activeDatasourceList)[0].list;

    filteredDatasources.forEach((datasource) => {
      if (datasource.name.toLowerCase().includes(searchQuery.toLowerCase())) {
        arr.push(datasource);
      }
    });
    this.setState({ filteredDatasources: arr });
  };

  handleBackToAllDatasources = () => {
    this.setState({
      queryString: null,
      filteredDatasources: [],
      activeDatasourceList: '#alldatasources',
    });
  };

  updateSuggestedDatasources = () => {
    this.setState({ suggestingDatasources: true, activeDatasourceList: '#' });
  };

  renderSourceComponent = (kind, isPlugin = false) => {
    const { options, isSaving } = this.state;

    const sourceComponentName = kind.charAt(0).toUpperCase() + kind.slice(1);
    const ComponentToRender = isPlugin ? SourceComponent : SourceComponents[sourceComponentName] || SourceComponent;
    return (
      <ComponentToRender
        dataSourceSchema={this.state.dataSourceSchema}
        optionsChanged={(options = {}) => this.setState({ options })}
        optionchanged={this.optionchanged}
        createDataSource={this.createDataSource}
        options={options}
        isSaving={isSaving}
        hideModal={this.hideModal}
        selectedDataSource={this.state.selectedDataSource}
        isEditMode={!isEmpty(this.state.selectedDataSource)}
        currentAppEnvironmentId={this.props.currentEnvironment?.id}
      />
    );
  };

  onConnectionTestFailed = (data) => {
    this.setState({ connectionTestError: data });
  };

  segregateDataSources = (suggestingDatasources, darkMode) => {
    const datasources = this.datasourcesGroups();

    const handleOnSelect = (activekey) => {
      if (suggestingDatasources) {
        this.setState({ suggestingDatasources: false });
      }
      this.setState({ activeDatasourceList: activekey });
    };

    const goBacktoAllDatasources = () => {
      this.setState({ suggestingDatasources: false });
      this.handleBackToAllDatasources();
    };

    const datasourceSuggestionUI = () => {
      return (
        <div className="empty-state-wrapper suggestingDatasourcesWrapper">
          <EmptyStateContainer
            suggestionUI={true}
            queryString={this.state.queryString}
            handleBackToAllDatasources={goBacktoAllDatasources}
            darkMode={this.props.darkMode}
            placeholder={this.props.t(
              'editor.queryManager.dataSourceManager.suggestAnIntegration',
              'Suggest an integration'
            )}
          />
        </div>
      );
    };

    return (
      <Tab.Container
        activeKey={this.state.activeDatasourceList}
        unmountOnExit={true}
        onSelect={(activekey) => handleOnSelect(activekey)}
        id="list-group-tabs-example"
        defaultActiveKey={this.state.activeDatasourceList}
      >
        <Row>
          <Col sm={6} md={4} className={`modal-sidebar ${darkMode ? 'dark' : ''}`}>
            {this.renderSidebarList()}
          </Col>
          <Col style={{ left: '25%' }} className={`modal-body-content ${darkMode ? 'dark' : ''}`}>
            <div className="selected-datasource-list-content">
              <Tab.Content>
                {suggestingDatasources ? (
                  <div className="suggestion-container">
                    <h4 className="justify-content-start">
                      {this.props.t('editor.queryManager.dataSourceManager.suggestDataSource', 'Suggest Datasource')}
                    </h4>
                    {datasourceSuggestionUI()}
                  </div>
                ) : (
                  <>
                    <div className="input-icon modal-searchbar">
                      <SearchBoxContainer
                        dataCy={'datasource-search-input'}
                        onChange={this.handleSearch}
                        onClear={this.handleBackToAllDatasources}
                        queryString={this.state.queryString}
                        activeDatasourceList={this.state.activeDatasourceList}
                        scope={this.state.scope}
                        className="tj-text"
                      />
                    </div>
                    {datasources.map((datasource) => (
                      <Tab.Pane
                        transition={false}
                        active={this.state.activeDatasourceList === datasource.key}
                        bsPrefix={`datasource-modal-${this.state.activeDatasourceList}`}
                        eventKey={datasource.key}
                        key={datasource.key}
                      >
                        {datasource.renderDatasources()}
                      </Tab.Pane>
                    ))}
                  </>
                )}
                {!suggestingDatasources && this.state.queryString && this.state.filteredDatasources.length === 0 && (
                  <div className="empty-state-wrapper row">
                    <EmptyStateContainer
                      queryString={this.state.queryString}
                      handleBackToAllDatasources={this.handleBackToAllDatasources}
                      darkMode={this.props.darkMode}
                      placeholder={this.props.t(
                        'editor.queryManager.dataSourceManager.whatLookingFor',
                        'Tell us what you were looking for?'
                      )}
                    />
                  </div>
                )}
              </Tab.Content>
            </div>
          </Col>
        </Row>
      </Tab.Container>
    );
  };

  datasourcesGroups = () => {
    const allDataSourcesList = {
      databases: DataBaseSources,
      apis: ApiSources,
      cloudStorages: CloudStorageSources,
      plugins: this.state.plugins,
      filteredDatasources: this.state.filteredDatasources,
    };
    const dataSourceList = [
      {
        type: 'All Datasources',
        key: '#alldatasources',
        list: [
          ...allDataSourcesList.databases,
          ...allDataSourcesList.apis,
          ...allDataSourcesList.cloudStorages,
          ...allDataSourcesList.plugins,
        ],
        renderDatasources: () => this.renderCardGroup(allDataSourcesList, 'All Datasources'),
      },
      {
        type: 'Databases',
        key: '#databases',
        list: allDataSourcesList.databases,
        renderDatasources: () => this.renderCardGroup(allDataSourcesList.databases, 'Databases'),
      },
      {
        type: 'APIs',
        key: '#apis',
        list: allDataSourcesList.apis,
        renderDatasources: () => this.renderCardGroup(allDataSourcesList.apis, 'APIs'),
      },
      {
        type: 'Cloud Storage',
        key: '#cloudstorage',
        list: allDataSourcesList.cloudStorages,
        renderDatasources: () => this.renderCardGroup(allDataSourcesList.cloudStorages, 'Cloud Storages'),
      },
      {
        type: 'Plugins',
        key: '#plugins',
        list: allDataSourcesList.plugins,
        renderDatasources: () => this.renderCardGroup(allDataSourcesList.plugins, 'Plugins'),
      },
      {
        type: 'Filtered Datasources',
        key: '#filtereddatasources',
        list: allDataSourcesList.filteredDatasources,
        renderDatasources: () => this.renderCardGroup(this.state.filteredDatasources, this.state.activeDatasourceList),
      },
    ];

    return dataSourceList;
  };

  renderSidebarList = () => {
    const dataSourceList = this.datasourcesGroups().splice(0, 5);

    const updateSuggestionState = () => {
      this.updateSuggestedDatasources();
    };

    return (
      <>
        <ListGroup className="datasource-lists-modal" variant="flush">
          {dataSourceList.map((datasource) => (
            <ListGroup.Item key={datasource.key} eventKey={datasource.key}>
              {`${datasource.type} (${datasource.list.length})`}
            </ListGroup.Item>
          ))}
        </ListGroup>
        <div className="datasource-modal-sidebar-footer">
          <p>
            <span className="footer-text">
              {this.props.t(
                'editor.queryManager.dataSourceManager.noResultFound',
                `Don't see what you were looking for?`
              )}
            </span>
            <br />
            <span className="link-span" onClick={updateSuggestionState}>
              {this.props.t('editor.queryManager.dataSourceManager.suggest', 'Suggest')}
            </span>
          </p>
        </div>
      </>
    );
  };

  createSampleApp = () => {
    let _self = this;
    _self.setState({ creatingApp: true });
    libraryAppService
      .createSampleApp()
      .then((data) => {
        const workspaceId = getWorkspaceId();
        window.open(`/${workspaceId}/apps/${data.app[0].id}`, '_blank');
        toast.success('App created successfully!');
        _self.setState({ creatingApp: false });
      })
      .catch((errorResponse) => {
        _self.setState({ creatingApp: false });
        if (errorResponse.statusCode === 409) {
          return false;
        } else {
          throw errorResponse;
        }
      });
  };

  renderSampleDBModal = () => {
    const { dataSourceMeta, selectedDataSourceIcon, creatingApp } = this.state;
    return (
      <div className="sample-db-modal-body">
        <div className="row sample-db-title">
          <div className="col-md-1">
            {getSvgIcon(dataSourceMeta?.kind?.toLowerCase(), 35, 35, selectedDataSourceIcon)}
          </div>
          <div className="col-md-1">PostgreSQL</div>
        </div>
        <div className={'sample-db-description'}>
          <p className={`p ${this.props.darkMode ? 'dark' : ''}`}>
            This PostgreSQL data source is a shared resource and may show varying data
            <br /> due to real-time updates. It&apos;s reset daily for some consistency, but please note <br />
            it&apos;s designed for user exploration, not production use.
          </p>
        </div>
        <div className="create-btn-cont">
          <ButtonSolid
            className={`create-app-btn`}
            isLoading={creatingApp}
            // disabled={isSaving || this.props.isVersionReleased || isSaveDisabled}
            variant="primary"
            onClick={this.createSampleApp}
            fill={this.props.darkMode && this.props.isVersionReleased ? '#4c5155' : '#FDFDFE'}
          >
            Create sample application
          </ButtonSolid>
        </div>
        <div className="image-container">
          <img src="assets/images/Sample data source.png" className="img-sample-db" alt="Sample data source" />
        </div>
      </div>
    );
  };

  renderCardGroup = (source, type) => {
    const openDataSourceConfirmModal = (dataSource) =>
      this.setState({
        dataSourceConfirmModalProps: {
          isOpen: true,
          dataSource,
        },
      });

    if (this.state.queryString && this.state.queryString.length > 0) {
      const filteredDatasources = this.state.filteredDatasources.map((datasource) => {
        const src = datasource?.iconFile?.data
          ? `data:image/svg+xml;base64,${datasource.iconFile?.data}`
          : datasource.kind.toLowerCase();

        return {
          ...datasource,
          src,
          title: datasource.name,
        };
      });

      return (
        <>
          <div className="row row-deck mt-4 ">
            <h4 className="mb-2">{type}</h4>
            {filteredDatasources.map((item) => (
              <Card
                key={item.key}
                title={item.title}
                src={item.src}
                handleClick={() => openDataSourceConfirmModal(item)}
                usePluginIcon={isEmpty(item?.iconFile?.data)}
                height="35px"
                width="35px"
              />
            ))}
          </div>
        </>
      );
    }

    if (type === 'All Datasources') {
      const databases = source.databases.map((datasource) => {
        return {
          ...datasource,
          src: datasource.kind.toLowerCase(),
          title: datasource.name,
        };
      });
      const apis = source.apis.map((datasource) => {
        return {
          ...datasource,
          src: datasource.kind.toLowerCase(),
          title: datasource.name,
        };
      });
      const cloudStorages = source.cloudStorages.map((datasource) => {
        return {
          ...datasource,
          src: datasource.kind.toLowerCase(),
          title: datasource.name,
        };
      });

      return (
        <>
          <div>
            <div className="row row-deck mt-4">
              <h4 className="mb-2">{'Databases'}</h4>
              {databases.map((item) => (
                <Card
                  key={item.key}
                  title={item.title}
                  src={item.src}
                  handleClick={() => openDataSourceConfirmModal(item)}
                  usePluginIcon={true}
                  height="35px"
                  width="35px"
                />
              ))}
            </div>
          </div>
          <div>
            <div className="row row-deck mt-4">
              <h4 className="mb-2">{'APIs'}</h4>
              {apis.map((item) => (
                <Card
                  key={item.key}
                  title={item.title}
                  src={item.src}
                  handleClick={() => openDataSourceConfirmModal(item)}
                  usePluginIcon={true}
                  height="35px"
                  width="35px"
                />
              ))}
            </div>
          </div>
          <div>
            <div className="row row-deck mt-4">
              <h4 className="mb-2">{'Cloud Storages'}</h4>
              {cloudStorages.map((item) => (
                <Card
                  key={item.key}
                  title={item.title}
                  src={item.src}
                  handleClick={() => openDataSourceConfirmModal(item)}
                  usePluginIcon={true}
                  height="35px"
                  width="35px"
                />
              ))}
            </div>
          </div>
        </>
      );
    }

    const datasources = source.map((datasource) => {
      const src = datasource?.iconFile?.data
        ? `data:image/svg+xml;base64,${datasource.iconFile?.data}`
        : datasource.kind.toLowerCase();

      return {
        ...datasource,
        src,
        title: datasource.name,
      };
    });

    return (
      <>
        <div className="row row-deck mt-4">
          <h4 className="mb-2">{type}</h4>
          {datasources.map((item) => (
            <Card
              key={item.key}
              title={item.title}
              src={item?.src}
              handleClick={() => openDataSourceConfirmModal(item)}
              usePluginIcon={isEmpty(item?.iconFile?.data)}
              height="35px"
              width="35px"
            />
          ))}
        </div>
      </>
    );
  };

  renderEnvironmentsTab = (selectedDataSource) => {
    return (
      selectedDataSource &&
      this.props.environment?.length > 1 && (
        <nav className="nav nav-tabs mt-3">
          {this.props?.environments.map((env) => (
            <a
              key={env?.id}
              onClick={() => this.props.environmentChanged(env, selectedDataSource?.id)}
              className={cx('nav-item nav-link', { active: this.props.currentEnvironment?.name === env.name })}
            >
              {capitalize(env.name)}
            </a>
          ))}
        </nav>
      )
    );
  };

  render() {
    const {
      dataSourceMeta,
      selectedDataSource,
      selectedDataSourceIcon,
      options,
      isSaving,
      connectionTestError,
      isCopied,
      dataSourceSchema,
      pluginsLoaded,
      dataSourceConfirmModalProps,
      addingDataSource,
      datasourceName,
    } = this.state;
    const isPlugin = dataSourceSchema ? true : false;
    const createSelectedDataSource = (dataSource) => {
      this.selectDataSource(dataSource);
    };
    const isSampleDb = selectedDataSource?.type === DATA_SOURCE_TYPE.SAMPLE;
    const sampleDBmodalBodyStyle = isSampleDb ? { paddingBottom: '0px', borderBottom: '1px solid #E6E8EB' } : {};
    const sampleDBmodalFooterStyle = isSampleDb ? { paddingTop: '8px' } : {};
    const isSaveDisabled = selectedDataSource
      ? deepEqual(options, selectedDataSource?.options, ['encrypted']) && selectedDataSource?.name === datasourceName
      : true;
    this.props.setGlobalDataSourceStatus({ isEditing: !isSaveDisabled });
    const docLink = isSampleDb
      ? 'https://docs.tooljet.com/docs/data-sources/sample-data-sources'
      : selectedDataSource?.pluginId && selectedDataSource.pluginId.trim() !== ''
      ? `https://docs.tooljet.com/docs/marketplace/plugins/marketplace-plugin-${selectedDataSource?.kind}/`
      : `https://docs.tooljet.com/docs/data-sources/${selectedDataSource?.kind}`;
    return (
      pluginsLoaded && (
        <div>
          <Modal
            show={this.props.showDataSourceManagerModal}
            size={selectedDataSource ? 'lg' : 'xl'}
            onEscapeKeyDown={this.hideModal}
            className={selectedDataSource ? 'animation-fade' : 'select-datasource-list-modal animation-fade'}
            contentClassName={`${this.props.darkMode ? 'dark-theme' : ''}`}
            animation={false}
            onExit={this.onExit}
            container={this.props.container}
            {...this.props.modalProps}
          >
            <Modal.Header className={'d-block'}>
              <div className="d-flex">
                {selectedDataSource && this.props.showBackButton && (
                  <div
                    className={`back-btn me-3 mt-3 ${this.props.darkMode ? 'dark' : ''}`}
                    role="button"
                    onClick={() => this.setState({ selectedDataSource: false }, () => this.onExit())}
                  >
                    <img
                      data-cy="button-back-ds-connection-modal"
                      className="m-0"
                      src="assets/images/icons/back.svg"
                      width="30"
                      height="30"
                    />
                  </div>
                )}
                <Modal.Title className="mt-3">
                  {selectedDataSource && !isSampleDb ? (
                    <div className="row selected-ds">
                      {getSvgIcon(dataSourceMeta?.kind?.toLowerCase(), 35, 35, selectedDataSourceIcon)}
                      <div className="input-icon" style={{ width: '160px' }}>
                        <input
                          type="text"
                          onChange={(e) => this.onNameChanged(e.target.value)}
                          className="form-control-plaintext form-control-plaintext-sm color-slate12"
                          value={selectedDataSource.name}
                          style={{ width: '160px' }}
                          data-cy="data-source-name-input-filed"
                          autoFocus
                        />
                        {!this.props.isEditing && (
                          <span className="input-icon-addon">
                            <img src="assets/images/icons/edit-source.svg" width="12" height="12" />
                          </span>
                        )}
                      </div>
                    </div>
                  ) : (
                    <div className="row">
                      <div className="col-md-2">
                        <SolidIcon name="tooljet" />
                      </div>
                      <div className="col-md-10"> Sample data source</div>
                    </div>
                  )}
                  {!selectedDataSource && (
                    <span className="" data-cy="title-add-new-datasource">
                      {this.props.t('editor.queryManager.dataSourceManager.addNewDataSource', 'Add new datasource')}
                    </span>
                  )}
                </Modal.Title>
                {!this.props.isEditing && (
                  <span
                    data-cy="button-close-ds-connection-modal"
                    className={`close-btn mx-4 mt-3 ${this.props.darkMode ? 'dark' : ''}`}
                    onClick={() => this.hideModal()}
                  >
                    <SolidIcon name="remove" width="20" fill={'var(--slate12)'} />
                  </span>
                )}
              </div>
              {this.renderEnvironmentsTab(selectedDataSource)}
            </Modal.Header>
            <Modal.Body style={sampleDBmodalBodyStyle}>
              {selectedDataSource && !isSampleDb ? (
                <div>{this.renderSourceComponent(selectedDataSource.kind, isPlugin)}</div>
              ) : (
                selectedDataSource && isSampleDb && <div>{this.renderSampleDBModal()}</div>
              )}
              {!selectedDataSource && this.segregateDataSources(this.state.suggestingDatasources, this.props.darkMode)}
            </Modal.Body>

            {selectedDataSource && !dataSourceMeta.customTesting && (
              <Modal.Footer style={sampleDBmodalFooterStyle} className="modal-footer-class">
                {selectedDataSource && !isSampleDb && (
                  <div className="row w-100">
                    <div className="card-body datasource-footer-info">
                      <div className="row">
                        <div className="col-1">
                          <SolidIcon name="information" fill="#3E63DD" />
                        </div>

                        <div className="col" style={{ maxWidth: '480px' }}>
                          <p data-cy="white-list-ip-text" className="tj-text">
                            {this.props.t(
                              'editor.queryManager.dataSourceManager.whiteListIP',
                              'Please white-list our IP address if the data source is not publicly accessible.'
                            )}
                          </p>
                        </div>

                        <div className="col-auto">
                          {isCopied ? (
                            <center className="my-2">
                              <span className="copied" data-cy="label-ip-copied">
                                {this.props.t('editor.queryManager.dataSourceManager.copied', 'Copied')}
                              </span>
                            </center>
                          ) : (
                            <CopyToClipboard
                              text={config.SERVER_IP}
                              onCopy={() => {
                                this.setState({ isCopied: true });
                              }}
                            >
                              <ButtonSolid
                                type="button"
                                className={`datasource-copy-button`}
                                data-cy="button-copy-ip"
                                variant="tertiary"
                                leftIcon="copy"
                                iconWidth="12"
                              >
                                {this.props.t('editor.queryManager.dataSourceManager.copy', 'Copy')}
                              </ButtonSolid>
                            </CopyToClipboard>
                          )}
                        </div>
                      </div>
                    </div>
                  </div>
                )}

                {connectionTestError && (
                  <div className="row w-100">
                    <div className="alert alert-danger" role="alert">
                      <div className="text-muted" data-cy="connection-alert-text">
                        {connectionTestError.message}
                      </div>
                    </div>
                  </div>
                )}

                <div className="col">
                  <SolidIcon name="logs" fill="#3E63DD" width="20" style={{ marginRight: '8px' }} />
                  <a
                    className="color-primary tj-docs-link tj-text-sm"
                    href={docLink}
                    target="_blank"
                    rel="noreferrer"
                    data-cy="link-read-documentation"
                  >
                    {this.props.t('globals.readDocumentation', 'Read documentation')}
                  </a>
                </div>
                <div
                  className={!isSampleDb ? `col-auto` : 'col-auto test-connection-sample-db'}
                  data-cy="button-test-connection"
                >
                  <TestConnection
                    kind={selectedDataSource.kind}
                    pluginId={selectedDataSource?.pluginId ?? this.state.selectedDataSourcePluginId}
                    options={options}
                    onConnectionTestFailed={this.onConnectionTestFailed}
                    darkMode={this.props.darkMode}
                    environmentId={this.props.currentEnvironment?.id}
                  />
                </div>
                {!isSampleDb && (
                  <div className="col-auto" data-cy="db-connection-save-button">
                    <ButtonSolid
                      className={`m-2 ${isSaving ? 'btn-loading' : ''}`}
                      isLoading={isSaving}
                      disabled={isSaving || this.props.isVersionReleased || isSaveDisabled}
                      variant="primary"
                      onClick={this.createDataSource}
                      leftIcon="floppydisk"
                      fill={this.props.darkMode && this.props.isVersionReleased ? '#4c5155' : '#FDFDFE'}
                    >
                      {this.props.t('globals.save', 'Save')}
                    </ButtonSolid>
                  </div>
                )}
              </Modal.Footer>
            )}

            {!dataSourceMeta?.hideSave && selectedDataSource && dataSourceMeta.customTesting && (
              <Modal.Footer>
                <div className="col">
                  <SolidIcon name="logs" fill="#3E63DD" width="20" style={{ marginRight: '8px' }} />
                  <a
                    className="color-primary tj-docs-link tj-text-sm"
                    href={
                      selectedDataSource?.pluginId && selectedDataSource.pluginId.trim() !== ''
                        ? `https://docs.tooljet.com/docs/marketplace/plugins/marketplace-plugin-${selectedDataSource.kind}/`
                        : `https://docs.tooljet.com/docs/data-sources/${selectedDataSource.kind}`
                    }
                    target="_blank"
                    rel="noreferrer"
                  >
                    {this.props.t('globals.readDocumentation', 'Read documentation')}
                  </a>
                </div>
                <div className="col-auto">
                  <ButtonSolid
                    leftIcon="floppydisk"
                    fill={'#FDFDFE'}
                    className="m-2"
                    disabled={isSaving || this.props.isVersionReleased || isSaveDisabled}
                    variant="primary"
                    onClick={this.createDataSource}
                  >
                    {isSaving
                      ? this.props.t('editor.queryManager.dataSourceManager.saving' + '...', 'Saving...')
                      : this.props.t('globals.save', 'Save')}
                  </ButtonSolid>
                </div>
              </Modal.Footer>
            )}
          </Modal>
          <ConfirmDialog
            title={'Add datasource'}
            show={dataSourceConfirmModalProps.isOpen}
            message={`Do you want to add ${dataSourceConfirmModalProps?.dataSource?.name}?`}
            onConfirm={() => createSelectedDataSource(dataSourceConfirmModalProps.dataSource)}
            onCancel={this.resetDataSourceConfirmModal}
            confirmButtonText={'Add datasource'}
            confirmButtonType="primary"
            cancelButtonType="tertiary"
            backdropClassName="datasource-selection-confirm-backdrop"
            confirmButtonLoading={addingDataSource}
          />
        </div>
      )
    );
  }
}

const EmptyStateContainer = ({
  suggestionUI = false,
  queryString,
  handleBackToAllDatasources,
  darkMode,
  placeholder,
}) => {
  const { t } = useTranslation();
  const [inputValue, set] = React.useState(() => '');

  const [status, setStatus] = React.useState(false);
  const handleSend = () => {
    if (inputValue) {
      setStatus(true);
      //send value to backend
    }
  };

  React.useEffect(() => {
    setStatus(false);
  }, [queryString]);

  return (
    <div className="empty">
      {queryString && !suggestionUI && (
        <h3>
          {t(
            `editor.queryManager.dataSourceManager.noResultsFor + "${queryString}"`,
            `No results for "${queryString}"`
          )}
        </h3>
      )}
      <center className={`empty-results ${suggestionUI ? 'suggestionUI-results' : ''}`}>
        <img src="assets/images/icons/no-results.svg" width="150" height="150" />
        {status ? (
          <div>
            <p className="text-success mt-2">
              {t('editor.queryManager.dataSourceManager.noteTaken', `Thank you, we've taken a note of that!`)}
            </p>
            <button
              className={`datasource-modal-button ${darkMode && 'dark-button'}`}
              onClick={handleBackToAllDatasources}
            >
              {t('editor.queryManager.dataSourceManager.goToAllDatasources', 'Go to all Datasources')}
            </button>
          </div>
        ) : (
          <div className="row empty-search">
            <div className="col-9 mt-2">
              <div className="input-icon">
                <input
                  type="text"
                  className="form-control mb-2"
                  value={inputValue}
                  placeholder={placeholder}
                  onChange={(e) => set(e.target.value)}
                  onKeyDown={(event) => {
                    if (event.key === 'Enter') {
                      handleSend();
                    }
                  }}
                />
              </div>
            </div>
            <div className="col-auto">
              <Button className="mt-2" disabled={!inputValue.length} variant="primary" onClick={handleSend}>
                {t('editor.queryManager.dataSourceManager.send', 'Send')}
              </Button>
            </div>
          </div>
        )}
      </center>
    </div>
  );
};

const SearchBoxContainer = ({ onChange, onClear, queryString, activeDatasourceList, dataCy, scope }) => {
  const [searchText, setSearchText] = React.useState(queryString ?? '');
  const { t } = useTranslation();
  const handleChange = (e) => {
    setSearchText(e.target.value);
    onChange(e.target.value, activeDatasourceList);
  };

  const clearSearch = () => {
    setSearchText('');
    onClear();
  };

  React.useEffect(() => {
    if (searchText.length > 0) {
      onChange(searchText, activeDatasourceList);
    }

    // eslint-disable-next-line react-hooks/exhaustive-deps
  }, [activeDatasourceList]);

  React.useEffect(() => {
    if (queryString === null) {
      setSearchText('');
    }
    // eslint-disable-next-line react-hooks/exhaustive-deps
  }, [queryString]);
  React.useEffect(() => {
    if (searchText === '') {
      onClear();
    }
    let element = document.querySelector('.input-icon .form-control:not(:first-child)');

    if (scope === 'global') {
      element = document.querySelector('.input-icon .form-control');
    }

    if (searchText) {
      element.style.paddingLeft = '0.5rem';
    }

    return () => {
      element.style.paddingLeft = '2.5rem';
    };
    // eslint-disable-next-line react-hooks/exhaustive-deps
  }, [searchText]);

  return (
    <div className="search-box-wrapper">
      <div style={{ height: '36px' }} className="input-icon d-flex">
        {searchText.length === 0 && (
          <span className="search-icon mt-2 mx-2">
            <svg
              xmlns="http://www.w3.org/2000/svg"
              className="icon"
              width="24"
              height="24"
              viewBox="0 0 24 24"
              strokeWidth="2"
              stroke="currentColor"
              fill="none"
              strokeLinecap="round"
              strokeLinejoin="round"
            >
              <path stroke="none" d="M0 0h24v24H0z" fill="none" />
              <circle cx="10" cy="10" r="7" />
              <line x1="21" y1="21" x2="15" y2="15" />
            </svg>
          </span>
        )}
        <input
          type="text"
          value={searchText}
          onChange={handleChange}
          className="form-control"
          placeholder={t('globals.search', 'Search')}
          autoFocus
          data-cy={dataCy}
        />
        {searchText.length > 0 && (
          <span className="clear-icon mt-2" onClick={clearSearch}>
            <svg
              xmlns="http://www.w3.org/2000/svg"
              className="icon icon-tabler icon-tabler-circle-x"
              width="24"
              height="24"
              viewBox="0 0 24 24"
              strokeWidth="2"
              stroke="currentColor"
              fill="none"
              strokeLinecap="round"
              strokeLinejoin="round"
            >
              <path stroke="none" d="M0 0h24v24H0z" fill="none"></path>
              <circle cx="12" cy="12" r="9"></circle>
              <path d="M10 10l4 4m0 -4l-4 4"></path>
            </svg>
          </span>
        )}
      </div>
    </div>
  );
};

const withStore = (Component) => (props) => {
  const { setGlobalDataSourceStatus } = useDataSourcesStore(
    (state) => ({
      setGlobalDataSourceStatus: state.actions.setGlobalDataSourceStatus,
    }),
    shallow
  );

  return <Component {...props} setGlobalDataSourceStatus={setGlobalDataSourceStatus} />;
};

export const DataSourceManager = withTranslation()(withRouter(withStore(DataSourceManagerComponent)));<|MERGE_RESOLUTION|>--- conflicted
+++ resolved
@@ -26,14 +26,9 @@
 import { shallow } from 'zustand/shallow';
 import { useDataSourcesStore } from '../../_stores/dataSourcesStore';
 import { withRouter } from '@/_hoc/withRouter';
-<<<<<<< HEAD
 import { DATA_SOURCE_TYPE } from '@/_helpers/constants';
 import './dataSourceManager.theme.scss';
-import { useSuperStore } from '@/_stores/superStore';
-import { ModuleContext } from '@/_contexts/ModuleContext';
-=======
 import { useAppVersionStore } from '@/_stores/appVersionStore';
->>>>>>> 4fd5666d
 
 class DataSourceManagerComponent extends React.Component {
   constructor(props) {
