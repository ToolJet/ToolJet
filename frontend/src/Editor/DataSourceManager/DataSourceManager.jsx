import React from 'react';
import { datasourceService, authenticationService, pluginsService, globalDatasourceService } from '@/_services';
import { Modal, Button, Tab, Row, Col, ListGroup } from 'react-bootstrap';
import { toast } from 'react-hot-toast';
import { getSvgIcon } from '@/_helpers/appUtils';
import { TestConnection } from './TestConnection';
import {
  DataBaseSources,
  ApiSources,
  DataSourceTypes,
  SourceComponent,
  SourceComponents,
  CloudStorageSources,
} from './SourceComponents';
import { CopyToClipboard } from 'react-copy-to-clipboard';
import config from 'config';
import { isEmpty } from 'lodash';
import { Card } from '@/_ui/Card';
import { withTranslation, useTranslation } from 'react-i18next';
import { camelizeKeys, decamelizeKeys } from 'humps';

class DataSourceManagerComponent extends React.Component {
  constructor(props) {
    super(props);

    let selectedDataSource = null;
    let dataSourceSchema = null;
    let selectedDataSourceIcon = null;
    let options = {};
    let dataSourceMeta = {};

    if (props.selectedDataSource) {
      selectedDataSource = props.selectedDataSource;
      options = selectedDataSource.options;
      dataSourceMeta = this.getDataSourceMeta(selectedDataSource);
      dataSourceSchema = props.selectedDataSource?.plugin?.manifestFile?.data;
      selectedDataSourceIcon = props.selectDataSource?.plugin?.iconFile.data;
    }

    this.state = {
      currentUser: authenticationService.currentUserValue,
      showModal: true,
      appId: props.appId,
      selectedDataSource,
      dataSourceSchema,
      selectedDataSourceIcon,
      options,
      dataSourceMeta,
      isSaving: false,
      isCopied: false,
      queryString: null,
      plugins: [],
      filteredDatasources: [],
      activeDatasourceList: '#alldatasources',
      suggestingDatasources: false,
      scope: props?.scope,
      modalProps: props?.modalProps ?? {},
      showBackButton: props?.showBackButton ?? true,
    };
  }

  componentDidMount() {
    this.setState({
      appId: this.props.appId,
    });

    pluginsService
      .findAll()
      .then(({ data = [] }) => this.setState({ plugins: data }))
      .catch((error) => {
        toast.error(error?.message || 'failed to fetch plugins');
      });
  }

  componentDidUpdate(prevProps) {
    if (prevProps.selectedDataSource !== this.props.selectedDataSource) {
      let dataSourceMeta = this.getDataSourceMeta(this.props.selectedDataSource);

      this.setState({
        selectedDataSource: this.props.selectedDataSource,
        options: this.props.selectedDataSource?.options,
        dataSourceMeta,
        dataSourceSchema: this.props.selectedDataSource?.plugin?.manifestFile?.data,
        selectedDataSourceIcon: this.props.selectedDataSource?.plugin?.iconFile?.data,
      });
    }
  }

  getDataSourceMeta = (dataSource) => {
    if (!dataSource) return {};

    if (dataSource?.pluginId) {
      let dataSourceMeta = camelizeKeys(dataSource?.plugin?.manifestFile?.data.source);
      dataSourceMeta.options = decamelizeKeys(dataSourceMeta.options);

      return dataSourceMeta;
    }

    return DataSourceTypes.find((source) => source.kind === dataSource.kind);
  };

  selectDataSource = (source) => {
    this.setState({
      dataSourceMeta: source.manifestFile?.data?.source ?? source,
      selectedDataSource: source.manifestFile?.data?.source ?? source,
      selectedDataSourceIcon: source.iconFile?.data,
      name: source.manifestFile?.data?.source?.kind ?? source.kind,
      dataSourceSchema: source.manifestFile?.data,
      selectedDataSourcePluginId: source.id,
    });
  };

  onNameChanged = (newName) => {
    this.setState({
      selectedDataSource: {
        ...this.state.selectedDataSource,
        name: newName,
      },
    });
  };

  onExit = () => {
    this.setState({
      dataSourceMeta: {},
      selectedDataSource: null,
      options: {},
      connectionTestError: null,
      queryString: null,
      filteredDatasources: [],
      activeDatasourceList: '#alldatasources',
    });
  };

  setStateAsync = (state) => {
    return new Promise((resolve) => {
      this.setState(state, resolve);
    });
  };

  optionchanged = (option, value) => {
    return this.setStateAsync({
      connectionTestError: null,
      options: {
        ...this.state.options,
        [option]: { value },
      },
    });
  };

  hideModal = () => {
    this.onExit();
    this.props.hideModal();
  };

  createDataSource = () => {
    const { appId, options, selectedDataSource, selectedDataSourcePluginId } = this.state;
    const name = selectedDataSource.name;
    const kind = selectedDataSource.kind;
    const pluginId = selectedDataSourcePluginId;
    const appVersionId = this.props.editingVersionId;
<<<<<<< HEAD
    const currentAppEnvironmentId = this.props.currentAppEnvironmentId;
=======
    const scope = this.state?.scope || selectedDataSource?.scope;
>>>>>>> 84c515c9

    const parsedOptions = Object.keys(options).map((key) => {
      const keyMeta = selectedDataSource.options[key];
      return {
        key: key,
        value: options[key].value,
        encrypted: keyMeta ? keyMeta.encrypted : false,
        ...(!options[key]?.value && { credential_id: options[key]?.credential_id }),
      };
    });
    if (name.trim() !== '') {
      let service = scope === 'global' ? globalDatasourceService : datasourceService;
      if (selectedDataSource.id) {
        this.setState({ isSaving: true });
<<<<<<< HEAD
        datasourceService.save(selectedDataSource.id, appId, name, parsedOptions, currentAppEnvironmentId).then(() => {
          this.setState({ isSaving: false });
          this.hideModal();
          toast.success(
            this.props.t('editor.queryManager.dataSourceManager.toast.success.dataSourceSaved', 'Datasource Saved'),
            { position: 'top-center' }
          );
          this.props.dataSourcesChanged();
        });
      } else {
        this.setState({ isSaving: true });
        datasourceService
          .create(appId, appVersionId, pluginId, name, kind, parsedOptions, currentAppEnvironmentId)
=======
        service
          .save(selectedDataSource.id, name, parsedOptions, appId)
          .then(() => {
            this.setState({ isSaving: false });
            this.hideModal();
            toast.success(
              this.props.t('editor.queryManager.dataSourceManager.toast.success.dataSourceSaved', 'Datasource Saved'),
              { position: 'top-center' }
            );
            this.props.dataSourcesChanged();
            this.props.globalDataSourcesChanged();
          })
          .catch(({ error }) => {
            this.setState({ isSaving: false });
            this.hideModal();
            error && toast.error(error, { position: 'top-center' });
          });
      } else {
        this.setState({ isSaving: true });
        service
          .create(pluginId, name, kind, parsedOptions, appId, appVersionId, scope)
>>>>>>> 84c515c9
          .then(() => {
            this.setState({ isSaving: false });
            this.hideModal();
            toast.success(
              this.props.t('editor.queryManager.dataSourceManager.toast.success.dataSourceAdded', 'Datasource Added'),
              { position: 'top-center' }
            );
            this.props.dataSourcesChanged();
<<<<<<< HEAD
=======
            this.props.globalDataSourcesChanged();
          })
          .catch(({ error }) => {
            this.setState({ isSaving: false });
            this.hideModal();
            error && toast.error(error, { position: 'top-center' });
>>>>>>> 84c515c9
          });
      }
    } else {
      toast.error(
        this.props.t(
          'editor.queryManager.dataSourceManager.toast.error.noEmptyDsName',
          'The name of datasource should not be empty'
        ),
        { position: 'top-center' }
      );
    }
  };

  handleSearch = (searchQuery, activeDatasourceList) => {
    this.setState({ queryString: searchQuery });

    const arr = [];
    const filteredDatasources = this.datasourcesGroups().filter((group) => group.key === activeDatasourceList)[0].list;

    filteredDatasources.forEach((datasource) => {
      if (datasource.name.toLowerCase().includes(searchQuery.toLowerCase())) {
        arr.push(datasource);
      }
    });
    this.setState({ filteredDatasources: arr });
  };

  handleBackToAllDatasources = () => {
    this.setState({
      queryString: null,
      filteredDatasources: [],
      activeDatasourceList: '#alldatasources',
    });
  };

  updateSuggestedDatasources = () => {
    this.setState({ suggestingDatasources: true, activeDatasourceList: '#' });
  };

  renderSourceComponent = (kind, isPlugin = false) => {
    const { options, isSaving } = this.state;

    const sourceComponentName = kind.charAt(0).toUpperCase() + kind.slice(1);
    const ComponentToRender = isPlugin ? SourceComponent : SourceComponents[sourceComponentName] || SourceComponent;
    return (
      <ComponentToRender
        dataSourceSchema={this.state.dataSourceSchema}
        optionsChanged={(options = {}) => this.setState({ options })}
        optionchanged={this.optionchanged}
        createDataSource={this.createDataSource}
        options={options}
        isSaving={isSaving}
        hideModal={this.hideModal}
        selectedDataSource={this.state.selectedDataSource}
        isEditMode={!isEmpty(this.state.selectedDataSource)}
        currentAppEnvironmentId={this.props.currentAppEnvironmentId}
      />
    );
  };

  onConnectionTestFailed = (data) => {
    this.setState({ connectionTestError: data });
  };

  segregateDataSources = (suggestingDatasources, darkMode) => {
    const datasources = this.datasourcesGroups();

    const handleOnSelect = (activekey) => {
      if (suggestingDatasources) {
        this.setState({ suggestingDatasources: false });
      }
      this.setState({ activeDatasourceList: activekey });
    };

    const goBacktoAllDatasources = () => {
      this.setState({ suggestingDatasources: false });
      this.handleBackToAllDatasources();
    };

    const datasourceSuggestionUI = () => {
      return (
        <div className="empty-state-wrapper suggestingDatasourcesWrapper">
          <EmptyStateContainer
            suggestionUI={true}
            queryString={this.state.queryString}
            handleBackToAllDatasources={goBacktoAllDatasources}
            darkMode={this.props.darkMode}
            placeholder={this.props.t(
              'editor.queryManager.dataSourceManager.suggestAnIntegration',
              'Suggest an integration'
            )}
          />
        </div>
      );
    };

    return (
      <Tab.Container
        activeKey={this.state.activeDatasourceList}
        unmountOnExit={true}
        onSelect={(activekey) => handleOnSelect(activekey)}
        id="list-group-tabs-example"
        defaultActiveKey={this.state.activeDatasourceList}
      >
        <Row>
          <Col sm={6} md={4} className={`modal-sidebar ${darkMode ? 'dark' : ''}`}>
            {this.renderSidebarList()}
          </Col>
          <Col style={{ left: '25%' }} className={`modal-body-content ${darkMode ? 'dark' : ''}`}>
            <div className="selected-datasource-list-content">
              <Tab.Content>
                {suggestingDatasources ? (
                  <div className="suggestion-container">
                    <h4 className="justify-content-start">
                      {this.props.t('editor.queryManager.dataSourceManager.suggestDataSource', 'Suggest Datasource')}
                    </h4>
                    {datasourceSuggestionUI()}
                  </div>
                ) : (
                  <>
                    <div className="input-icon modal-searchbar">
                      <SearchBoxContainer
                        dataCy={'datasource-search-input'}
                        onChange={this.handleSearch}
                        onClear={this.handleBackToAllDatasources}
                        queryString={this.state.queryString}
                        activeDatasourceList={this.state.activeDatasourceList}
                        scope={this.state.scope}
                      />
                    </div>
                    {datasources.map((datasource) => (
                      <Tab.Pane
                        transition={false}
                        active={this.state.activeDatasourceList === datasource.key}
                        bsPrefix={`datasource-modal-${this.state.activeDatasourceList}`}
                        eventKey={datasource.key}
                        key={datasource.key}
                      >
                        {datasource.renderDatasources()}
                      </Tab.Pane>
                    ))}
                  </>
                )}
                {!suggestingDatasources && this.state.queryString && this.state.filteredDatasources.length === 0 && (
                  <div className="empty-state-wrapper row">
                    <EmptyStateContainer
                      queryString={this.state.queryString}
                      handleBackToAllDatasources={this.handleBackToAllDatasources}
                      darkMode={this.props.darkMode}
                      placeholder={this.props.t(
                        'editor.queryManager.dataSourceManager.whatLookingFor',
                        'Tell us what you were looking for?'
                      )}
                    />
                  </div>
                )}
              </Tab.Content>
            </div>
          </Col>
        </Row>
      </Tab.Container>
    );
  };

  datasourcesGroups = () => {
    const allDataSourcesList = {
      databases: DataBaseSources,
      apis: ApiSources,
      cloudStorages: CloudStorageSources,
      plugins: this.state.plugins,
      filteredDatasources: this.state.filteredDatasources,
    };
    const dataSourceList = [
      {
        type: 'All Datasources',
        key: '#alldatasources',
        list: [...allDataSourcesList.databases, ...allDataSourcesList.apis, ...allDataSourcesList.cloudStorages],
        renderDatasources: () => this.renderCardGroup(allDataSourcesList, 'All Datasources'),
      },
      {
        type: 'Databases',
        key: '#databases',
        list: allDataSourcesList.databases,
        renderDatasources: () => this.renderCardGroup(allDataSourcesList.databases, 'Databases'),
      },
      {
        type: 'APIs',
        key: '#apis',
        list: allDataSourcesList.apis,
        renderDatasources: () => this.renderCardGroup(allDataSourcesList.apis, 'APIs'),
      },
      {
        type: 'Cloud Storage',
        key: '#cloudstorage',
        list: allDataSourcesList.cloudStorages,
        renderDatasources: () => this.renderCardGroup(allDataSourcesList.cloudStorages, 'Cloud Storages'),
      },
      {
        type: 'Plugins',
        key: '#plugins',
        list: allDataSourcesList.plugins,
        renderDatasources: () => this.renderCardGroup(allDataSourcesList.plugins, 'Plugins'),
      },
      {
        type: 'Filtered Datasources',
        key: '#filtereddatasources',
        list: allDataSourcesList.filteredDatasources,
        renderDatasources: () => this.renderCardGroup(this.state.filteredDatasources, this.state.activeDatasourceList),
      },
    ];

    return dataSourceList;
  };

  renderSidebarList = () => {
    const dataSourceList = this.datasourcesGroups().splice(0, 5);

    const updateSuggestionState = () => {
      this.updateSuggestedDatasources();
    };

    return (
      <>
        <ListGroup className="datasource-lists-modal" variant="flush">
          {dataSourceList.map((datasource) => (
            <ListGroup.Item key={datasource.key} eventKey={datasource.key}>
              {`${datasource.type} (${datasource.list.length})`}
            </ListGroup.Item>
          ))}
        </ListGroup>
        <div className="datasource-modal-sidebar-footer">
          <p>
            <span className="footer-text">
              {this.props.t(
                'editor.queryManager.dataSourceManager.noResultFound',
                `Don't see what you were looking for?`
              )}
            </span>
            <br />
            <span className="link-span" onClick={updateSuggestionState}>
              {this.props.t('editor.queryManager.dataSourceManager.suggest', 'Suggest')}
            </span>
          </p>
        </div>
      </>
    );
  };

  renderCardGroup = (source, type) => {
    const renderSelectedDatasource = (dataSource) => this.selectDataSource(dataSource);

    if (this.state.queryString && this.state.queryString.length > 0) {
      const filteredDatasources = this.state.filteredDatasources.map((datasource) => {
        const src = datasource.iconFile?.data
          ? `data:image/svg+xml;base64,${datasource.iconFile?.data}`
          : datasource.kind.toLowerCase();

        return {
          ...datasource,
          src,
          title: datasource.name,
        };
      });

      return (
        <>
          <div className="row row-deck mt-4">
            <h4 className="mb-2">{type}</h4>
            {filteredDatasources.map((item) => (
              <Card
                key={item.key}
                title={item.title}
                src={item.src}
                handleClick={() => renderSelectedDatasource(item)}
                usePluginIcon={isEmpty(item.iconFile?.data)}
                height="35px"
                width="35px"
              />
            ))}
          </div>
        </>
      );
    }

    if (type === 'All Datasources') {
      const databases = source.databases.map((datasource) => {
        return {
          ...datasource,
          src: datasource.kind.toLowerCase(),
          title: datasource.name,
        };
      });
      const apis = source.apis.map((datasource) => {
        return {
          ...datasource,
          src: datasource.kind.toLowerCase(),
          title: datasource.name,
        };
      });
      const cloudStorages = source.cloudStorages.map((datasource) => {
        return {
          ...datasource,
          src: datasource.kind.toLowerCase(),
          title: datasource.name,
        };
      });

      return (
        <>
          <div>
            <div className="row row-deck mt-4">
              <h4 className="mb-2">{'Databases'}</h4>
              {databases.map((item) => (
                <Card
                  key={item.key}
                  title={item.title}
                  src={item.src}
                  handleClick={() => renderSelectedDatasource(item)}
                  usePluginIcon={true}
                  height="35px"
                  width="35px"
                />
              ))}
            </div>
          </div>
          <div>
            <div className="row row-deck mt-4">
              <h4 className="mb-2">{'APIs'}</h4>
              {apis.map((item) => (
                <Card
                  key={item.key}
                  title={item.title}
                  src={item.src}
                  handleClick={() => renderSelectedDatasource(item)}
                  usePluginIcon={true}
                  height="35px"
                  width="35px"
                />
              ))}
            </div>
          </div>
          <div>
            <div className="row row-deck mt-4">
              <h4 className="mb-2">{'Cloud Storages'}</h4>
              {cloudStorages.map((item) => (
                <Card
                  key={item.key}
                  title={item.title}
                  src={item.src}
                  handleClick={() => renderSelectedDatasource(item)}
                  usePluginIcon={true}
                  height="35px"
                  width="35px"
                />
              ))}
            </div>
          </div>
        </>
      );
    }

    const datasources = source.map((datasource) => {
      const src = datasource.iconFile?.data
        ? `data:image/svg+xml;base64,${datasource.iconFile?.data}`
        : datasource.kind.toLowerCase();

      return {
        ...datasource,
        src,
        title: datasource.name,
      };
    });

    return (
      <>
        <div className="row row-deck mt-4">
          <h4 className="mb-2">{type}</h4>
          {datasources.map((item) => (
            <Card
              key={item.key}
              title={item.title}
              src={item?.src}
              handleClick={() => renderSelectedDatasource(item)}
              usePluginIcon={isEmpty(item.iconFile?.data)}
              height="35px"
              width="35px"
            />
          ))}
        </div>
      </>
    );
  };

  render() {
    const {
      dataSourceMeta,
      selectedDataSource,
      selectedDataSourceIcon,
      options,
      isSaving,
      connectionTestError,
      isCopied,
      dataSourceSchema,
    } = this.state;
    const isPlugin = dataSourceSchema ? true : false;
    return (
      <div>
        <Modal
          show={this.props.showDataSourceManagerModal}
          size={selectedDataSource ? 'lg' : 'xl'}
          onEscapeKeyDown={this.hideModal}
          className={selectedDataSource ? 'animation-fade' : 'select-datasource-list-modal animation-fade'}
          contentClassName={this.props.darkMode ? 'theme-dark' : ''}
          animation={false}
          onExit={this.onExit}
          container={this.props.container}
          {...this.props.modalProps}
        >
          <Modal.Header className="justify-content-start">
            {selectedDataSource && this.props.showBackButton && (
              <div
                className={`back-btn me-3 ${this.props.darkMode ? 'dark' : ''}`}
                role="button"
                onClick={() => this.setState({ selectedDataSource: false }, () => this.onExit())}
              >
                <img
                  data-cy="button-back-ds-connection-modal"
                  className="m-0"
                  src="assets/images/icons/back.svg"
                  width="30"
                  height="30"
                />
              </div>
            )}
            <Modal.Title>
              {selectedDataSource && (
                <div className="row selected-ds">
                  {getSvgIcon(dataSourceMeta?.kind?.toLowerCase(), 35, 35, selectedDataSourceIcon)}
                  <div className="input-icon" style={{ width: '160px' }}>
                    <input
                      type="text"
                      onChange={(e) => this.onNameChanged(e.target.value)}
                      className="form-control-plaintext form-control-plaintext-sm"
                      value={selectedDataSource.name}
                      style={{ width: '160px' }}
                      data-cy="data-source-name-input-filed"
                      autoFocus
                    />
                    <span className="input-icon-addon">
                      <img src="assets/images/icons/edit-source.svg" width="12" height="12" />
                    </span>
                  </div>
                </div>
              )}
              {!selectedDataSource && (
                <span className="text-muted" data-cy="title-add-new-datasource">
                  {this.props.t('editor.queryManager.dataSourceManager.addNewDataSource', 'Add new datasource')}
                </span>
              )}
            </Modal.Title>
            <span
              data-cy="button-close-ds-connection-modal"
              className={`close-btn mx-4 mt-3 ${this.props.darkMode ? 'dark' : ''}`}
              onClick={() => this.hideModal()}
            >
              <img src="assets/images/icons/close.svg" width="12" height="12" />
            </span>
          </Modal.Header>

          <Modal.Body>
            {selectedDataSource && <div>{this.renderSourceComponent(selectedDataSource.kind, isPlugin)}</div>}
            {!selectedDataSource && this.segregateDataSources(this.state.suggestingDatasources, this.props.darkMode)}
          </Modal.Body>

          {selectedDataSource && !dataSourceMeta.customTesting && (
            <Modal.Footer>
              <div className="row w-100">
                <div className="card-body datasource-footer-info">
                  <div className="row">
                    <div className="col-1">
                      <svg
                        className="m-2"
                        width="14"
                        height="16"
                        viewBox="0 0 14 16"
                        fill="none"
                        xmlns="http://www.w3.org/2000/svg"
                      >
                        <path
                          d="M11.4305 2.4488C10.2559 1.27263 8.68244 0.624972 7.00002 0.624972C6.17871 0.623014 5.3651 0.783339 4.60593 1.09674C3.84676 1.41014 3.15699 1.87043 2.57624 2.45119C1.99548 3.03195 1.53518 3.72172 1.22178 4.48089C0.908385 5.24006 0.74806 6.05366 0.750018 6.87497C0.750018 8.69607 1.44806 10.3996 2.66408 11.5484L2.83439 11.7082C3.53791 12.366 4.50002 13.2672 4.50002 14.0625V15.625H6.37502V10.5121L4.64533 9.53122L5.35939 8.50466L7.00002 9.37497L8.61291 8.50036L9.359 9.50349L7.62502 10.5191V15.625H9.50002V14.0625C9.50002 13.2859 10.4516 12.3855 11.1465 11.7277L11.3383 11.5457C12.5891 10.3515 13.25 8.73474 13.25 6.87497C13.2542 6.05358 13.0955 5.23952 12.7832 4.4798C12.4709 3.72009 12.0111 3.0298 11.4305 2.4488Z"
                          fill="#EEB209"
                        />
                      </svg>
                    </div>
                    <div className="col" style={{ maxWidth: '480px' }}>
                      <p data-cy="white-list-ip-text">
                        {this.props.t(
                          'editor.queryManager.dataSourceManager.whiteListIP',
                          'Please white-list our IP address if the data source is not publicly accessible.'
                        )}
                      </p>
                    </div>
                    <div className="col-auto">
                      {isCopied ? (
                        <center className="my-2">
                          <span className="copied" data-cy="label-ip-copied">
                            {this.props.t('editor.queryManager.dataSourceManager.copied', 'Copied')}
                          </span>
                        </center>
                      ) : (
                        <CopyToClipboard
                          text={config.SERVER_IP}
                          onCopy={() => {
                            this.setState({ isCopied: true });
                          }}
                        >
                          <button
                            type="button"
                            className={`copy-button ${this.props.darkMode && 'dark-button'}`}
                            data-cy="button-copy-ip"
                          >
                            <svg
                              width="15"
                              height="18"
                              viewBox="0 0 15 18"
                              fill="none"
                              xmlns="http://www.w3.org/2000/svg"
                            >
                              <path
                                d="M10.5 15.6667H2.16667V4.83334C2.16667 4.37501 1.79167 4.00001 1.33333 4.00001C0.875 4.00001 0.5 4.37501 0.5 4.83334V15.6667C0.5 16.5833 1.25 17.3333 2.16667 17.3333H10.5C10.9583 17.3333 11.3333 16.9583 11.3333 16.5C11.3333 16.0417 10.9583 15.6667 10.5 15.6667ZM14.6667 12.3333V2.33334C14.6667 1.41667 13.9167 0.666672 13 0.666672H5.5C4.58333 0.666672 3.83333 1.41667 3.83333 2.33334V12.3333C3.83333 13.25 4.58333 14 5.5 14H13C13.9167 14 14.6667 13.25 14.6667 12.3333ZM13 12.3333H5.5V2.33334H13V12.3333Z"
                                fill="currentColor"
                              />
                            </svg>
                            {this.props.t('editor.queryManager.dataSourceManager.copy', 'Copy')}
                          </button>
                        </CopyToClipboard>
                      )}
                    </div>
                  </div>
                </div>
              </div>

              {connectionTestError && (
                <div className="row w-100">
                  <div className="alert alert-danger" role="alert">
                    <div className="text-muted" data-cy="connection-alert-text">
                      {connectionTestError.message}
                    </div>
                  </div>
                </div>
              )}

              <div className="col">
                <small>
                  <a
                    className="color-primary"
                    href={`https://docs.tooljet.io/docs/data-sources/${selectedDataSource.kind}`}
                    target="_blank"
                    rel="noreferrer"
                    data-cy="link-read-documentation"
                  >
                    {this.props.t('globals.readDocumentation', 'Read documentation')}
                  </a>
                </small>
              </div>
              <div className="col-auto" data-cy="button-test-connection">
                <TestConnection
                  kind={selectedDataSource.kind}
                  pluginId={selectedDataSource?.pluginId ?? this.state.selectedDataSourcePluginId}
                  options={options}
                  onConnectionTestFailed={this.onConnectionTestFailed}
                  darkMode={this.props.darkMode}
                />
              </div>
              <div className="col-auto" data-cy="db-connection-save-button">
                <Button
                  className={`m-2 ${isSaving ? 'btn-loading' : ''}`}
                  disabled={isSaving}
                  variant="primary"
                  onClick={this.createDataSource}
                >
                  {this.props.t('globals.save', 'Save')}
                </Button>
              </div>
            </Modal.Footer>
          )}

          {!dataSourceMeta?.hideSave && selectedDataSource && dataSourceMeta.customTesting && (
            <Modal.Footer>
              <div className="col">
                <small>
                  <a
                    href={`https://docs.tooljet.io/docs/data-sources/${selectedDataSource.kind}`}
                    target="_blank"
                    rel="noreferrer"
                  >
                    {this.props.t('globals.readDocumentation', 'Read documentation')}
                  </a>
                </small>
              </div>
              <div className="col-auto">
                <Button className="m-2" disabled={isSaving} variant="primary" onClick={this.createDataSource}>
                  {isSaving
                    ? this.props.t('editor.queryManager.dataSourceManager.saving' + '...', 'Saving...')
                    : this.props.t('globals.save', 'Save')}
                </Button>
              </div>
            </Modal.Footer>
          )}
        </Modal>
      </div>
    );
  }
}

const EmptyStateContainer = ({
  suggestionUI = false,
  queryString,
  handleBackToAllDatasources,
  darkMode,
  placeholder,
}) => {
  const { t } = useTranslation();
  const [inputValue, set] = React.useState(() => '');

  const [status, setStatus] = React.useState(false);
  const handleSend = () => {
    if (inputValue) {
      setStatus(true);
      //send value to backend
    }
  };

  React.useEffect(() => {
    setStatus(false);
  }, [queryString]);

  return (
    <div className="empty">
      {queryString && !suggestionUI && (
        <h3>
          {t(
            `editor.queryManager.dataSourceManager.noResultsFor + "${queryString}"`,
            `No results for "${queryString}"`
          )}
        </h3>
      )}
      <center className={`empty-results ${suggestionUI ? 'suggestionUI-results' : ''}`}>
        <img src="assets/images/icons/no-results.svg" width="150" height="150" />
        {status ? (
          <div>
            <p className="text-success mt-2">
              {t('editor.queryManager.dataSourceManager.noteTaken', `Thank you, we've taken a note of that!`)}
            </p>
            <button
              className={`datasource-modal-button ${darkMode && 'dark-button'}`}
              onClick={handleBackToAllDatasources}
            >
              {t('editor.queryManager.dataSourceManager.goToAllDatasources', 'Go to all Datasources')}
            </button>
          </div>
        ) : (
          <div className="row empty-search">
            <div className="col-9 mt-2">
              <div className="input-icon">
                <input
                  type="text"
                  className="form-control mb-2"
                  value={inputValue}
                  placeholder={placeholder}
                  onChange={(e) => set(e.target.value)}
                />
              </div>
            </div>
            <div className="col-auto">
              <Button className="mt-2" variant="primary" onClick={handleSend}>
                {t('editor.queryManager.dataSourceManager.send', 'Send')}
              </Button>
            </div>
          </div>
        )}
      </center>
    </div>
  );
};

const SearchBoxContainer = ({ onChange, onClear, queryString, activeDatasourceList, dataCy, scope }) => {
  const [searchText, setSearchText] = React.useState(queryString ?? '');
  const { t } = useTranslation();
  const handleChange = (e) => {
    setSearchText(e.target.value);
    onChange(e.target.value, activeDatasourceList);
  };

  const clearSearch = () => {
    setSearchText('');
    onClear();
  };

  React.useEffect(() => {
    if (searchText.length > 0) {
      onChange(searchText, activeDatasourceList);
    }

    // eslint-disable-next-line react-hooks/exhaustive-deps
  }, [activeDatasourceList]);

  React.useEffect(() => {
    if (queryString === null) {
      setSearchText('');
    }
    // eslint-disable-next-line react-hooks/exhaustive-deps
  }, [queryString]);
  React.useEffect(() => {
    if (searchText === '') {
      onClear();
    }
    let element = document.querySelector('.input-icon .form-control:not(:first-child)');

    if (scope === 'global') {
      element = document.querySelector('.input-icon .form-control');
    }

    if (searchText) {
      element.style.paddingLeft = '0.5rem';
    }

    return () => {
      element.style.paddingLeft = '2.5rem';
    };
    // eslint-disable-next-line react-hooks/exhaustive-deps
  }, [searchText]);

  return (
    <div className="search-box-wrapper">
      <div style={{ height: '36px' }} className="input-icon d-flex">
        {searchText.length === 0 && (
          <span className="search-icon mt-2 mx-2">
            <svg
              xmlns="http://www.w3.org/2000/svg"
              className="icon"
              width="24"
              height="24"
              viewBox="0 0 24 24"
              strokeWidth="2"
              stroke="currentColor"
              fill="none"
              strokeLinecap="round"
              strokeLinejoin="round"
            >
              <path stroke="none" d="M0 0h24v24H0z" fill="none" />
              <circle cx="10" cy="10" r="7" />
              <line x1="21" y1="21" x2="15" y2="15" />
            </svg>
          </span>
        )}
        <input
          type="text"
          value={searchText}
          onChange={handleChange}
          className="form-control"
          placeholder={t('globals.search', 'Search')}
          autoFocus
          data-cy={dataCy}
        />
        {searchText.length > 0 && (
          <span className="clear-icon mt-2" onClick={clearSearch}>
            <svg
              xmlns="http://www.w3.org/2000/svg"
              className="icon icon-tabler icon-tabler-circle-x"
              width="24"
              height="24"
              viewBox="0 0 24 24"
              strokeWidth="2"
              stroke="currentColor"
              fill="none"
              strokeLinecap="round"
              strokeLinejoin="round"
            >
              <path stroke="none" d="M0 0h24v24H0z" fill="none"></path>
              <circle cx="12" cy="12" r="9"></circle>
              <path d="M10 10l4 4m0 -4l-4 4"></path>
            </svg>
          </span>
        )}
      </div>
    </div>
  );
};

export const DataSourceManager = withTranslation()(DataSourceManagerComponent);<|MERGE_RESOLUTION|>--- conflicted
+++ resolved
@@ -158,11 +158,8 @@
     const kind = selectedDataSource.kind;
     const pluginId = selectedDataSourcePluginId;
     const appVersionId = this.props.editingVersionId;
-<<<<<<< HEAD
     const currentAppEnvironmentId = this.props.currentAppEnvironmentId;
-=======
     const scope = this.state?.scope || selectedDataSource?.scope;
->>>>>>> 84c515c9
 
     const parsedOptions = Object.keys(options).map((key) => {
       const keyMeta = selectedDataSource.options[key];
@@ -177,23 +174,8 @@
       let service = scope === 'global' ? globalDatasourceService : datasourceService;
       if (selectedDataSource.id) {
         this.setState({ isSaving: true });
-<<<<<<< HEAD
-        datasourceService.save(selectedDataSource.id, appId, name, parsedOptions, currentAppEnvironmentId).then(() => {
-          this.setState({ isSaving: false });
-          this.hideModal();
-          toast.success(
-            this.props.t('editor.queryManager.dataSourceManager.toast.success.dataSourceSaved', 'Datasource Saved'),
-            { position: 'top-center' }
-          );
-          this.props.dataSourcesChanged();
-        });
-      } else {
-        this.setState({ isSaving: true });
-        datasourceService
-          .create(appId, appVersionId, pluginId, name, kind, parsedOptions, currentAppEnvironmentId)
-=======
         service
-          .save(selectedDataSource.id, name, parsedOptions, appId)
+          .save(selectedDataSource.id, name, parsedOptions, appId, currentAppEnvironmentId)
           .then(() => {
             this.setState({ isSaving: false });
             this.hideModal();
@@ -213,7 +195,6 @@
         this.setState({ isSaving: true });
         service
           .create(pluginId, name, kind, parsedOptions, appId, appVersionId, scope)
->>>>>>> 84c515c9
           .then(() => {
             this.setState({ isSaving: false });
             this.hideModal();
@@ -222,15 +203,12 @@
               { position: 'top-center' }
             );
             this.props.dataSourcesChanged();
-<<<<<<< HEAD
-=======
             this.props.globalDataSourcesChanged();
           })
           .catch(({ error }) => {
             this.setState({ isSaving: false });
             this.hideModal();
             error && toast.error(error, { position: 'top-center' });
->>>>>>> 84c515c9
           });
       }
     } else {
