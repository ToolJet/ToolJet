import React from 'react';
import { datasourceService, authenticationService } from '@/_services';
import { Modal, Button, Tab, Row, Col, ListGroup } from 'react-bootstrap';
import { toast } from 'react-hot-toast';
import { getSvgIcon } from '@/_helpers/appUtils';
import { TestConnection } from './TestConnection';
import {
  DataBaseSources,
  ApiSources,
  DataSourceTypes,
  SourceComponents,
  CloudStorageSources,
} from './SourceComponents';
import { CopyToClipboard } from 'react-copy-to-clipboard';
import config from 'config';
import { isEmpty } from 'lodash';
import { Card } from '@/_ui/card';

class DataSourceManager extends React.Component {
  constructor(props) {
    super(props);

    let selectedDataSource = null;
    let options = {};
    let dataSourceMeta = {};

    if (props.selectedDataSource) {
      selectedDataSource = props.selectedDataSource;
      options = selectedDataSource.options;
      dataSourceMeta = DataSourceTypes.find((source) => source.kind === selectedDataSource.kind);
    }

    this.state = {
      currentUser: authenticationService.currentUserValue,
      showModal: true,
      appId: props.appId,
      selectedDataSource,
      options,
      dataSourceMeta,
      isSaving: false,
      isCopied: false,
      queryString: null,
      filteredDatasources: [],
      activeDatasourceList: '#alldatasources',
      suggestingDatasources: false,
    };
  }

  componentDidMount() {
    this.setState({
      appId: this.props.appId,
    });
  }

  componentDidUpdate(prevProps) {
    if (prevProps.selectedDataSource !== this.props.selectedDataSource) {
      this.setState({
        selectedDataSource: this.props.selectedDataSource,
        options: this.props.selectedDataSource?.options,
        dataSourceMeta: DataSourceTypes.find((source) => source.kind === this.props.selectedDataSource?.kind),
      });
    }
    if (this.state.activeDatasourceList === '#') {
      const element = document.getElementsByClassName('list-group-item');
      for (let i = 0; i < element.length; i++) {
        element[i].classList.remove('active');
      }
    }
  }

  selectDataSource = (source) => {
    this.setState({
      dataSourceMeta: source,
      selectedDataSource: source,
      name: source.kind,
    });
  };

  onNameChanged = (newName) => {
    this.setState({
      selectedDataSource: {
        ...this.state.selectedDataSource,
        name: newName,
      },
    });
  };

  onExit = () => {
    this.setState({
      dataSourceMeta: {},
      selectedDataSource: null,
      options: {},
      connectionTestError: null,
      queryString: null,
      filteredDatasources: [],
      activeDatasourceList: '#alldatasources',
    });
  };

  setStateAsync = (state) => {
    return new Promise((resolve) => {
      this.setState(state, resolve);
    });
  };

  optionchanged = (option, value) => {
    return this.setStateAsync({
      connectionTestError: null,
      options: {
        ...this.state.options,
        [option]: { value },
      },
    });
  };

  hideModal = () => {
    this.onExit();
    this.props.hideModal();
  };

  createDataSource = () => {
    const { appId, options, selectedDataSource } = this.state;
    const name = selectedDataSource.name;
    const kind = selectedDataSource.kind;
    const appVersionId = this.props.editingVersionId;

    const parsedOptions = Object.keys(options).map((key) => {
      const keyMeta = selectedDataSource.options[key];
      return {
        key: key,
        value: options[key].value,
        encrypted: keyMeta ? keyMeta.encrypted : false,
      };
    });
    if (name.trim() !== '') {
      if (selectedDataSource.id) {
        this.setState({ isSaving: true });
        datasourceService.save(selectedDataSource.id, appId, name, parsedOptions).then(() => {
          this.setState({ isSaving: false });
          this.hideModal();
          toast.success('Datasource Saved', { position: 'top-center' });
          this.props.dataSourcesChanged();
        });
      } else {
        this.setState({ isSaving: true });
        datasourceService.create(appId, appVersionId, name, kind, parsedOptions).then(() => {
          this.setState({ isSaving: false });
          this.hideModal();
          toast.success('Datasource Added', { position: 'top-center' });
          this.props.dataSourcesChanged();
        });
      }
    } else {
      toast.error('The name of datasource should not be empty', { position: 'top-center' });
    }
  };

  handleSearch = (searchQuery) => {
    this.setState({ queryString: searchQuery });

    const arr = [];
    const filteredDatasources = this.datasourcesGroups().filter(
      (group) => group.key === this.state.activeDatasourceList
    )[0].list;

    filteredDatasources.forEach((datasource) => {
      if (datasource.name.toLowerCase().includes(searchQuery.toLowerCase())) {
        arr.push(datasource);
      }
    });
    this.setState({ filteredDatasources: arr });
  };

  handleBackToAllDatasources = () => {
    this.setState({ queryString: null, filteredDatasources: [] });
  };

  updateSuggestedDatasources = () => {
    this.setState({ suggestingDatasources: true, activeDatasourceList: '#' });
  };

  renderSourceComponent = (kind) => {
    const { options, isSaving } = this.state;

    const sourceComponentName = kind.charAt(0).toUpperCase() + kind.slice(1);
    const ComponentToRender = SourceComponents[sourceComponentName];
    return (
      <ComponentToRender
        optionsChanged={(options = {}) => this.setState({ options })}
        optionchanged={this.optionchanged}
        createDataSource={this.createDataSource}
        options={options}
        isSaving={isSaving}
        hideModal={this.hideModal}
        selectedDataSource={this.state.selectedDataSource}
        isEditMode={!isEmpty(this.state.selectedDataSource)}
      />
    );
  };

  onConnectionTestFailed = (data) => {
    this.setState({ connectionTestError: data });
  };

<<<<<<< HEAD
  segregateDataSources = (suggestingDatasources, darkMode) => {
    const datasources = this.datasourcesGroups();

    const hanndleOnSelect = (activekey) => {
      if (suggestingDatasources) {
        this.setState({ suggestingDatasources: false });
      }
      this.setState({ activeDatasourceList: activekey });
    };

    const goBacktoAllDatasources = () => {
      this.setState({ suggestingDatasources: false });
      this.handleBackToAllDatasources();
    };

    const datasourceSuggestionUI = () => {
      return (
        <EmptyStateContainer
          queryString={this.state.queryString}
          handleBackToAllDatasources={goBacktoAllDatasources}
          darkMode={this.props.darkMode}
          placeholder={'Tell us your database'}
        />
      );
    };

    return (
      <Tab.Container
        onSelect={(activekey) => hanndleOnSelect(activekey)}
        id="list-group-tabs-example"
        defaultActiveKey={this.state.activeDatasourceList}
      >
        <Row>
          <Col sm={6} md={4} className={`modal-sidebar ${darkMode ? 'dark' : ''}`}>
            {this.renderSidebarList()}
          </Col>
          <Col style={{ left: '25%' }} className={`modal-body-content ${darkMode ? 'dark' : ''}`}>
            <div className="selected-datasource-list-content">
              <Tab.Content>
                {suggestingDatasources ? (
                  <div className="suggestingDatasourcesWrapper row">
                    <h4 className="mb-2 justify-content-start">Suggest Datasource</h4>
                    {datasourceSuggestionUI()}
                  </div>
                ) : (
                  <>
                    <div className="input-icon modal-searchbar">
                      <SearchBoxContainer
                        onChange={this.handleSearch}
                        onClear={this.handleBackToAllDatasources}
                        queryString={this.state.queryString}
                      />
                    </div>
                    {datasources.map((datasource) => (
                      <Tab.Pane eventKey={datasource.key} key={datasource.key}>
                        {datasource.renderDatasources()}
                      </Tab.Pane>
                    ))}
                  </>
                )}
              </Tab.Content>
            </div>
          </Col>
        </Row>
      </Tab.Container>
    );
  };

  datasourcesGroups = () => {
    const allDataSourcesList = {
      databases: DataBaseSources,
      apis: ApiSources,
      cloudStorages: CloudStorageSources,
      filteredDatasources: this.state.filteredDatasources,
    };
    const dataSourceList = [
      {
        type: 'All Datasources',
        key: '#alldatasources',
        list: [...allDataSourcesList.databases, ...allDataSourcesList.apis, ...allDataSourcesList.cloudStorages],
        renderDatasources: () => this.renderCardGroup(allDataSourcesList, 'All Datasources'),
      },
      {
        type: 'Databases',
        key: '#databases',
        list: allDataSourcesList.databases,
        renderDatasources: () => this.renderCardGroup(allDataSourcesList.databases, 'Databases'),
      },
      {
        type: 'APIs',
        key: '#apis',
        list: allDataSourcesList.apis,
        renderDatasources: () => this.renderCardGroup(allDataSourcesList.apis, 'APIs'),
      },
      {
        type: 'Cloud Storage',
        key: '#cloudstorage',
        list: allDataSourcesList.cloudStorages,
        renderDatasources: () => this.renderCardGroup(allDataSourcesList.cloudStorages, 'Cloud Storages'),
      },
      {
        type: 'Filtered Datasources',
        key: '#filtereddatasources',
        list: allDataSourcesList.filteredDatasources,
        renderDatasources: () => this.renderCardGroup(this.state.filteredDatasources, this.state.activeDatasourceList),
      },
    ];

    return dataSourceList;
  };

  renderSidebarList = () => {
    const dataSourceList = this.datasourcesGroups().splice(0, 4);

    const updateSuggestionState = () => {
      this.updateSuggestedDatasources();
    };

    return (
      <>
        <ListGroup className="datasource-lists-modal" variant="flush">
          {dataSourceList.map((datasource) => (
            <ListGroup.Item key={datasource.key} eventKey={datasource.key}>
              {datasource.type}
            </ListGroup.Item>
          ))}
        </ListGroup>
        <div className="datasource-modal-sidebar-footer">
          <p>
            Can&apos;t find yours
            <br />
            <span className="link-span" onClick={updateSuggestionState}>
              Suggest
            </span>
          </p>
        </div>
      </>
    );
  };

  renderCardGroup = (source, type) => {
    const renderSelectedDatasource = (dataSource) => this.selectDataSource(dataSource);

    if (this.state.queryString && this.state.queryString.length > 0) {
      const filteredDatasources = this.state.filteredDatasources.map((datasource) => {
        return {
          ...datasource,
          src: datasource.kind.toLowerCase(),
          title: datasource.name,
        };
      });

      if (filteredDatasources.length === 0) {
        return (
          <div className="empty-state-wrapper row">
            <EmptyStateContainer
              queryString={this.state.queryString}
              handleBackToAllDatasources={this.handleBackToAllDatasources}
              darkMode={this.props.darkMode}
              placeholder={'Tell us what you were looking for?'}
            />
          </div>
        );
      }

      return (
        <>
          <div className="row row-deck mt-4">
            <h4 className="mb-2">{type}</h4>
            {filteredDatasources.map((item) => (
              <Card
                key={item.key}
                title={item.title}
                src={item.src}
                handleClick={() => renderSelectedDatasource(item)}
                usepluginIcon={true}
                height="35px"
                width="35px"
              />
            ))}
          </div>
        </>
      );
    }

    if (type === 'All Datasources') {
      const databases = source.databases.map((datasource) => {
        return {
          ...datasource,
          src: datasource.kind.toLowerCase(),
          title: datasource.name,
        };
      });
      const apis = source.apis.map((datasource) => {
        return {
          ...datasource,
          src: datasource.kind.toLowerCase(),
          title: datasource.name,
        };
      });
      const cloudStorages = source.cloudStorages.map((datasource) => {
        return {
          ...datasource,
          src: datasource.kind.toLowerCase(),
          title: datasource.name,
        };
      });

      return (
        <>
          <div>
            <div className="row row-deck mt-4">
              <h4 className="mb-2">{'Databases'}</h4>
              {databases.map((item) => (
                <Card
                  key={item.key}
                  title={item.title}
                  src={item.src}
                  handleClick={() => renderSelectedDatasource(item)}
                  usepluginIcon={true}
                  height="35px"
                  width="35px"
                />
              ))}
            </div>
          </div>
          <div>
            <div className="row row-deck mt-4">
              <h4 className="mb-2">{'APIs'}</h4>
              {apis.map((item) => (
                <Card
                  key={item.key}
                  title={item.title}
                  src={item.src}
                  handleClick={() => renderSelectedDatasource(item)}
                  usepluginIcon={true}
                  height="35px"
                  width="35px"
                />
              ))}
            </div>
          </div>
          <div>
            <div className="row row-deck mt-4">
              <h4 className="mb-2">{'Cloud Storages'}</h4>
              {cloudStorages.map((item) => (
                <Card
                  key={item.key}
                  title={item.title}
                  src={item.src}
                  handleClick={() => renderSelectedDatasource(item)}
                  usepluginIcon={true}
                  height="35px"
                  width="35px"
                />
              ))}
            </div>
          </div>
        </>
      );
    }

    const datasources = source.map((datasource) => {
      console.log('__svg__', datasource.kind.toLowerCase());
      return {
        ...datasource,
        src: datasource.kind.toLowerCase(),
        title: datasource.name,
      };
    });

    return (
      <>
        <div className="row row-deck mt-4">
          <h4 className="mb-2">{type}</h4>
          {datasources.map((item) => (
            <Card
              key={item.key}
              title={item.title}
              src={item.src}
              handleClick={() => renderSelectedDatasource(item)}
              usepluginIcon={true}
              height="35px"
              width="35px"
            />
          ))}
        </div>
      </>
    );
  };

  getSvgIcon = (key, height = 50, width = 50) => {
    const Icon = allSvgs[key];

    return <Icon style={{ height, width }} />;
  };

=======
>>>>>>> efca1f32
  render() {
    const { dataSourceMeta, selectedDataSource, options, isSaving, connectionTestError, isCopied } = this.state;

    return (
      <div>
        <Modal
          show={this.props.showDataSourceManagerModal}
          size={selectedDataSource ? 'lg' : 'xl'}
          onEscapeKeyDown={this.hideModal}
          className={selectedDataSource ? 'mt-5' : 'mt-5 select-datasource-list-modal'}
          contentClassName={this.props.darkMode ? 'theme-dark' : ''}
          animation={false}
          onExit={this.onExit}
        >
          <Modal.Header>
            <Modal.Title>
              {selectedDataSource && (
                <div className="row">
                  {getSvgIcon(dataSourceMeta.kind.toLowerCase(), 35, 35)}
                  <div className="input-icon" style={{ width: '160px' }}>
                    <input
                      type="text"
                      onChange={(e) => this.onNameChanged(e.target.value)}
                      className="form-control-plaintext form-control-plaintext-sm"
                      value={selectedDataSource.name}
                      style={{ width: '160px' }}
                      autoFocus
                    />
                    <span className="input-icon-addon">
                      <img src="/assets/images/icons/edit-source.svg" width="12" height="12" />
                    </span>
                  </div>
                </div>
              )}
              {!selectedDataSource && <span className="text-muted">Add new datasource</span>}
            </Modal.Title>
            <span
              className={`close-btn mx-4 mt-3 ${this.props.darkMode ? 'dark' : ''}`}
              onClick={() => this.hideModal()}
            >
              <img src="/assets/images/icons/close.svg" width="12" height="12" />
            </span>
          </Modal.Header>

          <Modal.Body>
<<<<<<< HEAD
=======
            {!selectedDataSource && (
              <div>
                <div className="row row-deck">
                  <h4 className="mb-2">DATABASES</h4>
                  {DataBaseSources.map((dataSource) => (
                    <div className="col-md-2" key={dataSource.name}>
                      <div className="card mb-3" role="button" onClick={() => this.selectDataSource(dataSource)}>
                        <div className="card-body">
                          <center>
                            {getSvgIcon(dataSource.kind.toLowerCase())}
                            <br></br>
                            <br></br>
                            {dataSource.name}
                          </center>
                        </div>
                      </div>
                    </div>
                  ))}
                </div>
                <div className="row row-deck mt-2">
                  <h4 className="mb-2">APIS</h4>
                  {ApiSources.map((dataSource) => (
                    <div className="col-md-2" key={dataSource.name}>
                      <div className="card mb-3" role="button" onClick={() => this.selectDataSource(dataSource)}>
                        <div className="card-body">
                          <center>
                            {getSvgIcon(dataSource.kind.toLowerCase())}
                            <br></br>
                            <br></br>
                            {dataSource.name}
                          </center>
                        </div>
                      </div>
                    </div>
                  ))}
                </div>
                <div className="row row-deck mt-2">
                  <h4 className="mb-2">CLOUD STORAGES</h4>
                  {CloudStorageSources.map((dataSource) => (
                    <div className="col-md-2" key={dataSource.name}>
                      <div className="card mb-3" role="button" onClick={() => this.selectDataSource(dataSource)}>
                        <div className="card-body">
                          <center>
                            {getSvgIcon(dataSource.kind.toLowerCase())}
                            <br></br>
                            <br></br>
                            {dataSource.name}
                          </center>
                        </div>
                      </div>
                    </div>
                  ))}
                </div>
              </div>
            )}

>>>>>>> efca1f32
            {selectedDataSource && <div>{this.renderSourceComponent(selectedDataSource.kind)}</div>}
            {!selectedDataSource && this.segregateDataSources(this.state.suggestingDatasources, this.props.darkMode)}
          </Modal.Body>

          {selectedDataSource && !dataSourceMeta.customTesting && (
            <Modal.Footer>
              <div className="row w-100">
                <div className="card-body datasource-footer-info">
                  <div className="row">
                    <div className="col-1">
                      <svg
                        className="m-2"
                        width="14"
                        height="16"
                        viewBox="0 0 14 16"
                        fill="none"
                        xmlns="http://www.w3.org/2000/svg"
                      >
                        <path
                          d="M11.4305 2.4488C10.2559 1.27263 8.68244 0.624972 7.00002 0.624972C6.17871 0.623014 5.3651 0.783339 4.60593 1.09674C3.84676 1.41014 3.15699 1.87043 2.57624 2.45119C1.99548 3.03195 1.53518 3.72172 1.22178 4.48089C0.908385 5.24006 0.74806 6.05366 0.750018 6.87497C0.750018 8.69607 1.44806 10.3996 2.66408 11.5484L2.83439 11.7082C3.53791 12.366 4.50002 13.2672 4.50002 14.0625V15.625H6.37502V10.5121L4.64533 9.53122L5.35939 8.50466L7.00002 9.37497L8.61291 8.50036L9.359 9.50349L7.62502 10.5191V15.625H9.50002V14.0625C9.50002 13.2859 10.4516 12.3855 11.1465 11.7277L11.3383 11.5457C12.5891 10.3515 13.25 8.73474 13.25 6.87497C13.2542 6.05358 13.0955 5.23952 12.7832 4.4798C12.4709 3.72009 12.0111 3.0298 11.4305 2.4488Z"
                          fill="#EEB209"
                        />
                      </svg>
                    </div>
                    <div className="col" style={{ maxWidth: '480px' }}>
                      <p>Please white-list our IP address if your databases are not publicly accessabile</p>
                    </div>
                    <div className="col-auto">
                      {isCopied ? (
                        <center className="my-2">
                          <span className="copied">Copied</span>
                        </center>
                      ) : (
                        <CopyToClipboard
                          text={config.SERVER_IP}
                          onCopy={() => {
                            this.setState({ isCopied: true });
                          }}
                        >
                          <button type="button" className={`copy-button ${this.props.darkMode && 'dark-button'}`}>
                            <svg
                              width="15"
                              height="18"
                              viewBox="0 0 15 18"
                              fill="none"
                              xmlns="http://www.w3.org/2000/svg"
                            >
                              <path
                                d="M10.5 15.6667H2.16667V4.83334C2.16667 4.37501 1.79167 4.00001 1.33333 4.00001C0.875 4.00001 0.5 4.37501 0.5 4.83334V15.6667C0.5 16.5833 1.25 17.3333 2.16667 17.3333H10.5C10.9583 17.3333 11.3333 16.9583 11.3333 16.5C11.3333 16.0417 10.9583 15.6667 10.5 15.6667ZM14.6667 12.3333V2.33334C14.6667 1.41667 13.9167 0.666672 13 0.666672H5.5C4.58333 0.666672 3.83333 1.41667 3.83333 2.33334V12.3333C3.83333 13.25 4.58333 14 5.5 14H13C13.9167 14 14.6667 13.25 14.6667 12.3333ZM13 12.3333H5.5V2.33334H13V12.3333Z"
                                fill="currentColor"
                              />
                            </svg>
                            Copy
                          </button>
                        </CopyToClipboard>
                      )}
                    </div>
                  </div>
                </div>
              </div>

              {connectionTestError && (
                <div className="row w-100">
                  <div className="alert alert-danger" role="alert">
                    <div className="text-muted">{connectionTestError.message}</div>
                  </div>
                </div>
              )}

              <div className="col">
                <small>
                  <a
                    className="color-primary"
                    href={`https://docs.tooljet.io/docs/data-sources/${selectedDataSource.kind}`}
                    target="_blank"
                    rel="noreferrer"
                  >
                    Read documentation
                  </a>
                </small>
              </div>
              <div className="col-auto">
                <TestConnection
                  kind={selectedDataSource.kind}
                  options={options}
                  onConnectionTestFailed={this.onConnectionTestFailed}
                  darkMode={this.props.darkMode}
                />
              </div>
              <div className="col-auto">
                <Button
                  className={`m-2 ${isSaving ? 'btn-loading' : ''}`}
                  disabled={isSaving}
                  variant="primary"
                  onClick={this.createDataSource}
                >
                  {'Save'}
                </Button>
              </div>
            </Modal.Footer>
          )}

          {!dataSourceMeta?.hideSave && selectedDataSource && dataSourceMeta.customTesting && (
            <Modal.Footer>
              <div className="col">
                <small>
                  <a
                    href={`https://docs.tooljet.io/docs/data-sources/${selectedDataSource.kind}`}
                    target="_blank"
                    rel="noreferrer"
                  >
                    Read documentation
                  </a>
                </small>
              </div>
              <div className="col-auto">
                <Button className="m-2" disabled={isSaving} variant="primary" onClick={this.createDataSource}>
                  {isSaving ? 'Saving...' : 'Save'}
                </Button>
              </div>
            </Modal.Footer>
          )}
        </Modal>
      </div>
    );
  }
}

const EmptyStateContainer = ({ queryString, handleBackToAllDatasources, darkMode, placeholder }) => {
  const [inputValue, set] = React.useState(() => '');

  const [status, setStatus] = React.useState(false);
  const handleSend = () => {
    if (inputValue) {
      setStatus(true);
      //send value to backend
    }
  };

  React.useEffect(() => {
    setStatus(false);
  }, [queryString]);

  return (
    <div className="empty mt-4">
      {queryString && <h3>No results for &quot;{queryString} &quot;</h3>}
      <center className="empty-results">
        <img src="/assets/images/icons/no-results.svg" width="150" height="150" />
        {status ? (
          <div>
            <p className="text-success mt-2">Thank you, we&apos;ve taken a note of that!</p>
            <button
              className={`datasource-modal-button ${darkMode && 'dark-button'}`}
              onClick={handleBackToAllDatasources}
            >
              {'Go to all Datasources'}
            </button>
          </div>
        ) : (
          <div className="row empty-search">
            <div className="col-9 mt-2">
              <div className="input-icon">
                <input
                  type="text"
                  className="form-control mb-2"
                  value={inputValue}
                  placeholder={placeholder}
                  onChange={(e) => set(e.target.value)}
                />
              </div>
            </div>
            <div className="col-auto">
              <Button className="mt-2" variant="primary" onClick={handleSend}>
                {'Send'}
              </Button>
            </div>
          </div>
        )}
      </center>
    </div>
  );
};

const SearchBoxContainer = ({ onChange, onClear, queryString }) => {
  const [searchText, setSearchText] = React.useState(queryString ?? '');

  const handleChange = (e) => {
    setSearchText(e.target.value);
    onChange(e.target.value);
  };

  const clearSearch = () => {
    setSearchText('');
    onClear();
  };

  React.useEffect(() => {
    if (queryString === null) {
      setSearchText('');
    }
  }, [queryString]);
  React.useEffect(() => {
    if (searchText) {
      document.querySelector('.input-icon .form-control:not(:first-child)').style.paddingLeft = '0.5rem';
    }

    return () => {
      document.querySelector('.input-icon .form-control:not(:first-child)').style.paddingLeft = '2.5rem';
    };
  }, [searchText]);

  return (
    <div className="search-box-wrapper">
      <div style={{ height: '36px' }} className="input-icon d-flex">
        {searchText.length === 0 && (
          <span className="search-icon mt-2 mx-2">
            <svg
              xmlns="http://www.w3.org/2000/svg"
              className="icon"
              width="24"
              height="24"
              viewBox="0 0 24 24"
              strokeWidth="2"
              stroke="currentColor"
              fill="none"
              strokeLinecap="round"
              strokeLinejoin="round"
            >
              <path stroke="none" d="M0 0h24v24H0z" fill="none" />
              <circle cx="10" cy="10" r="7" />
              <line x1="21" y1="21" x2="15" y2="15" />
            </svg>
          </span>
        )}
        {searchText.length > 0 && (
          <span className="clear-icon mt-2" onClick={clearSearch}>
            <svg
              xmlns="http://www.w3.org/2000/svg"
              className="icon icon-tabler icon-tabler-circle-x"
              width="24"
              height="24"
              viewBox="0 0 24 24"
              strokeWidth="2"
              stroke="currentColor"
              fill="none"
              strokeLinecap="round"
              strokeLinejoin="round"
            >
              <path stroke="none" d="M0 0h24v24H0z" fill="none"></path>
              <circle cx="12" cy="12" r="9"></circle>
              <path d="M10 10l4 4m0 -4l-4 4"></path>
            </svg>
          </span>
        )}
        <input type="text" value={searchText} onChange={handleChange} className="form-control" placeholder="Search" />
      </div>
    </div>
  );
};

export { DataSourceManager };<|MERGE_RESOLUTION|>--- conflicted
+++ resolved
@@ -202,7 +202,6 @@
     this.setState({ connectionTestError: data });
   };
 
-<<<<<<< HEAD
   segregateDataSources = (suggestingDatasources, darkMode) => {
     const datasources = this.datasourcesGroups();
 
@@ -494,14 +493,12 @@
     );
   };
 
-  getSvgIcon = (key, height = 50, width = 50) => {
-    const Icon = allSvgs[key];
-
-    return <Icon style={{ height, width }} />;
-  };
-
-=======
->>>>>>> efca1f32
+  // getSvgIcon = (key, height = 50, width = 50) => {
+  //   const Icon = allSvgs[key];
+
+  //   return <Icon style={{ height, width }} />;
+  // };
+
   render() {
     const { dataSourceMeta, selectedDataSource, options, isSaving, connectionTestError, isCopied } = this.state;
 
@@ -547,65 +544,6 @@
           </Modal.Header>
 
           <Modal.Body>
-<<<<<<< HEAD
-=======
-            {!selectedDataSource && (
-              <div>
-                <div className="row row-deck">
-                  <h4 className="mb-2">DATABASES</h4>
-                  {DataBaseSources.map((dataSource) => (
-                    <div className="col-md-2" key={dataSource.name}>
-                      <div className="card mb-3" role="button" onClick={() => this.selectDataSource(dataSource)}>
-                        <div className="card-body">
-                          <center>
-                            {getSvgIcon(dataSource.kind.toLowerCase())}
-                            <br></br>
-                            <br></br>
-                            {dataSource.name}
-                          </center>
-                        </div>
-                      </div>
-                    </div>
-                  ))}
-                </div>
-                <div className="row row-deck mt-2">
-                  <h4 className="mb-2">APIS</h4>
-                  {ApiSources.map((dataSource) => (
-                    <div className="col-md-2" key={dataSource.name}>
-                      <div className="card mb-3" role="button" onClick={() => this.selectDataSource(dataSource)}>
-                        <div className="card-body">
-                          <center>
-                            {getSvgIcon(dataSource.kind.toLowerCase())}
-                            <br></br>
-                            <br></br>
-                            {dataSource.name}
-                          </center>
-                        </div>
-                      </div>
-                    </div>
-                  ))}
-                </div>
-                <div className="row row-deck mt-2">
-                  <h4 className="mb-2">CLOUD STORAGES</h4>
-                  {CloudStorageSources.map((dataSource) => (
-                    <div className="col-md-2" key={dataSource.name}>
-                      <div className="card mb-3" role="button" onClick={() => this.selectDataSource(dataSource)}>
-                        <div className="card-body">
-                          <center>
-                            {getSvgIcon(dataSource.kind.toLowerCase())}
-                            <br></br>
-                            <br></br>
-                            {dataSource.name}
-                          </center>
-                        </div>
-                      </div>
-                    </div>
-                  ))}
-                </div>
-              </div>
-            )}
-
->>>>>>> efca1f32
             {selectedDataSource && <div>{this.renderSourceComponent(selectedDataSource.kind)}</div>}
             {!selectedDataSource && this.segregateDataSources(this.state.suggestingDatasources, this.props.darkMode)}
           </Modal.Body>
