--- conflicted
+++ resolved
@@ -15,7 +15,7 @@
 } from './SourceComponents';
 import { CopyToClipboard } from 'react-copy-to-clipboard';
 import config from 'config';
-import { capitalize, isEmpty, isEqual } from 'lodash';
+import { capitalize, isEmpty } from 'lodash';
 import { Card } from '@/_ui/Card';
 import { withTranslation, useTranslation } from 'react-i18next';
 import { camelizeKeys, decamelizeKeys } from 'humps';
@@ -27,7 +27,6 @@
 import { shallow } from 'zustand/shallow';
 import { useDataSourcesStore } from '../../_stores/dataSourcesStore';
 import { withRouter } from '@/_hoc/withRouter';
-import useGlobalDatasourceUnsavedChanges from '@/_hooks/useGlobalDatasourceUnsavedChanges';
 
 class DataSourceManagerComponent extends React.Component {
   constructor(props) {
@@ -67,17 +66,13 @@
       scope: props?.scope,
       modalProps: props?.modalProps ?? {},
       showBackButton: props?.showBackButton ?? true,
-<<<<<<< HEAD
       defaultOptions: {},
-=======
       pluginsLoaded: false,
->>>>>>> 0545e1ae
       dataSourceConfirmModalProps: { isOpen: false, dataSource: null },
       addingDataSource: false,
       createdDataSource: null,
       unsavedChangesModal: false,
       datasourceName,
-      showSaveBtn: props.showSaveBtn,
     };
   }
 
@@ -109,7 +104,6 @@
         selectedDataSourceIcon: this.props.selectedDataSource?.plugin?.iconFile?.data,
         connectionTestError: null,
         datasourceName: this.props.selectedDataSource?.name,
-        showSaveBtn: this.props?.showSaveBtn,
       });
     }
   }
@@ -124,7 +118,7 @@
       return dataSourceMeta;
     }
 
-    return DataSourceTypes.find((source) => source.kind === dataSource.kind);
+    return DataSourceTypes.find((source) => source?.kind === dataSource?.kind);
   };
 
   selectDataSource = (source) => {
@@ -154,6 +148,7 @@
   };
 
   onExit = () => {
+    !this.state.selectedDataSource?.id && this.props.environmentChanged(returnDevelopmentEnv(this.props.environments));
     this.setState({
       dataSourceMeta: {},
       selectedDataSource: null,
@@ -207,7 +202,7 @@
   createDataSource = () => {
     const { appId, options, selectedDataSource, selectedDataSourcePluginId } = this.state;
     const name = selectedDataSource.name;
-    const kind = selectedDataSource.kind;
+    const kind = selectedDataSource?.kind;
     const pluginId = selectedDataSourcePluginId;
     const appVersionId = useAppVersionStore?.getState()?.editingVersion?.id;
     const currentAppEnvironmentId = this.props.currentAppEnvironmentId ?? this.props.currentEnvironment?.id;
@@ -238,6 +233,7 @@
           .then(() => {
             this.props.updateSelectedDatasource && this.props.updateSelectedDatasource(selectedDataSource.name);
             this.setState({ isSaving: false });
+            this.hideModal(selectedDataSource);
             toast.success(
               this.props.t('editor.queryManager.dataSourceManager.toast.success.dataSourceSaved', 'Data Source Saved'),
               { position: 'top-center' }
@@ -245,11 +241,13 @@
             this.props.dataSourcesChanged(false, selectedDataSource);
             this.props.globalDataSourcesChanged && this.props.globalDataSourcesChanged();
             this.props.setGlobalDataSourceStatus({ isSaving: false, isEditing: false });
+            this.resetDataSourceConfirmModal();
           })
           .catch(({ error }) => {
             this.setState({ isSaving: false });
             this.hideModal(selectedDataSource);
             error && toast.error(error, { position: 'top-center' });
+            this.resetDataSourceConfirmModal();
             this.props.setGlobalDataSourceStatus({ isSaving: false, isEditing: false });
           });
       } else {
@@ -326,7 +324,7 @@
   renderSourceComponent = (kind, isPlugin = false) => {
     const { options, isSaving } = this.state;
 
-    const sourceComponentName = kind.charAt(0).toUpperCase() + kind.slice(1);
+    const sourceComponentName = kind?.charAt(0).toUpperCase() + kind?.slice(1);
     const ComponentToRender = isPlugin ? SourceComponent : SourceComponents[sourceComponentName] || SourceComponent;
     return (
       <ComponentToRender
@@ -558,7 +556,7 @@
       const filteredDatasources = this.state.filteredDatasources.map((datasource) => {
         const src = datasource?.iconFile?.data
           ? `data:image/svg+xml;base64,${datasource.iconFile?.data}`
-          : datasource.kind.toLowerCase();
+          : datasource?.kind?.toLowerCase();
 
         return {
           ...datasource,
@@ -591,21 +589,21 @@
       const databases = source.databases.map((datasource) => {
         return {
           ...datasource,
-          src: datasource.kind.toLowerCase(),
+          src: datasource?.kind?.toLowerCase(),
           title: datasource.name,
         };
       });
       const apis = source.apis.map((datasource) => {
         return {
           ...datasource,
-          src: datasource.kind.toLowerCase(),
+          src: datasource?.kind?.toLowerCase(),
           title: datasource.name,
         };
       });
       const cloudStorages = source.cloudStorages.map((datasource) => {
         return {
           ...datasource,
-          src: datasource.kind.toLowerCase(),
+          src: datasource?.kind?.toLowerCase(),
           title: datasource.name,
         };
       });
@@ -667,7 +665,7 @@
     const datasources = source.map((datasource) => {
       const src = datasource?.iconFile?.data
         ? `data:image/svg+xml;base64,${datasource.iconFile?.data}`
-        : datasource.kind.toLowerCase();
+        : datasource?.kind?.toLowerCase();
 
       return {
         ...datasource,
@@ -704,14 +702,11 @@
           {this.props?.environments.map((env) => (
             <a
               key={env?.id}
-              onClick={() =>
-                this.props.handleActions(() => {
-                  !selectedDataSource?.id && this.resetOptions();
-                  this.props.environmentChanged(env, selectedDataSource?.id);
-                })
-              }
+              onClick={() => {
+                !selectedDataSource?.id && this.resetOptions();
+                this.props.environmentChanged(env, selectedDataSource?.id);
+              }}
               className={cx('nav-item nav-link', { active: this.props.currentEnvironment?.name === env.name })}
-              data-cy={`${env.name}-label`}
             >
               {capitalize(env.name)}
             </a>
@@ -735,7 +730,6 @@
       dataSourceConfirmModalProps,
       addingDataSource,
       datasourceName,
-      showSaveBtn,
     } = this.state;
     const isPlugin = dataSourceSchema ? true : false;
     const createSelectedDataSource = (dataSource) => {
@@ -817,7 +811,7 @@
               {this.renderEnvironmentsTab(selectedDataSource)}
             </Modal.Header>
             <Modal.Body>
-              {selectedDataSource && <div>{this.renderSourceComponent(selectedDataSource.kind, isPlugin)}</div>}
+              {selectedDataSource && <div>{this.renderSourceComponent(selectedDataSource?.kind, isPlugin)}</div>}
               {!selectedDataSource && this.segregateDataSources(this.state.suggestingDatasources, this.props.darkMode)}
             </Modal.Body>
 
@@ -878,36 +872,11 @@
                   </div>
                 )}
 
-<<<<<<< HEAD
-              <div className="col">
-                <SolidIcon name="logs" fill="#3E63DD" width="20" style={{ marginRight: '8px' }} />
-                <a
-                  className="color-primary tj-docs-link tj-text-sm"
-                  href={`https://docs.tooljet.io/docs/data-sources/${selectedDataSource.kind}`}
-                  target="_blank"
-                  rel="noreferrer"
-                  data-cy="link-read-documentation"
-                >
-                  {this.props.t('globals.readDocumentation', 'Read documentation')}
-                </a>
-              </div>
-              <div className="col-auto" data-cy="button-test-connection">
-                <TestConnection
-                  kind={selectedDataSource.kind}
-                  pluginId={selectedDataSource?.pluginId ?? this.state.selectedDataSourcePluginId}
-                  options={options}
-                  onConnectionTestFailed={this.onConnectionTestFailed}
-                  darkMode={this.props.darkMode}
-                  environmentId={this.props.currentEnvironment?.id}
-                />
-              </div>
-              {showSaveBtn && (
-=======
                 <div className="col">
                   <SolidIcon name="logs" fill="#3E63DD" width="20" style={{ marginRight: '8px' }} />
                   <a
                     className="color-primary tj-docs-link tj-text-sm"
-                    href={`https://docs.tooljet.io/docs/data-sources/${selectedDataSource.kind}`}
+                    href={`https://docs.tooljet.io/docs/data-sources/${selectedDataSource?.kind}`}
                     target="_blank"
                     rel="noreferrer"
                     data-cy="link-read-documentation"
@@ -917,7 +886,7 @@
                 </div>
                 <div className="col-auto" data-cy="button-test-connection">
                   <TestConnection
-                    kind={selectedDataSource.kind}
+                    kind={selectedDataSource?.kind}
                     pluginId={selectedDataSource?.pluginId ?? this.state.selectedDataSourcePluginId}
                     options={options}
                     onConnectionTestFailed={this.onConnectionTestFailed}
@@ -925,12 +894,11 @@
                     environmentId={this.props.currentEnvironment?.id}
                   />
                 </div>
->>>>>>> 0545e1ae
                 <div className="col-auto" data-cy="db-connection-save-button">
                   <ButtonSolid
                     className={`m-2 ${isSaving ? 'btn-loading' : ''}`}
                     isLoading={isSaving}
-                    disabled={isSaving || this.props.isVersionReleased || isSaveDisabled}
+                    disabled={isSaving || this.props.isVersionReleased}
                     variant="primary"
                     onClick={this.createDataSource}
                     leftIcon="floppydisk"
@@ -939,26 +907,6 @@
                     {this.props.t('globals.save', 'Save')}
                   </ButtonSolid>
                 </div>
-<<<<<<< HEAD
-              )}
-            </Modal.Footer>
-          )}
-
-          {!dataSourceMeta?.hideSave && selectedDataSource && dataSourceMeta.customTesting && (
-            <Modal.Footer>
-              <div className="col">
-                <SolidIcon name="logs" fill="#3E63DD" width="20" style={{ marginRight: '8px' }} />
-                <a
-                  className="color-primary tj-docs-link tj-text-sm"
-                  href={`https://docs.tooljet.io/docs/data-sources/${selectedDataSource.kind}`}
-                  target="_blank"
-                  rel="noreferrer"
-                >
-                  {this.props.t('globals.readDocumentation', 'Read documentation')}
-                </a>
-              </div>
-              {showSaveBtn && (
-=======
               </Modal.Footer>
             )}
 
@@ -968,20 +916,19 @@
                   <SolidIcon name="logs" fill="#3E63DD" width="20" style={{ marginRight: '8px' }} />
                   <a
                     className="color-primary tj-docs-link tj-text-sm"
-                    href={`https://docs.tooljet.io/docs/data-sources/${selectedDataSource.kind}`}
+                    href={`https://docs.tooljet.io/docs/data-sources/${selectedDataSource?.kind}`}
                     target="_blank"
                     rel="noreferrer"
                   >
                     {this.props.t('globals.readDocumentation', 'Read documentation')}
                   </a>
                 </div>
->>>>>>> 0545e1ae
                 <div className="col-auto">
                   <ButtonSolid
                     leftIcon="floppydisk"
                     fill={'#FDFDFE'}
                     className="m-2"
-                    disabled={isSaving || this.props.isVersionReleased || isSaveDisabled}
+                    disabled={isSaving || this.props.isVersionReleased}
                     variant="primary"
                     onClick={this.createDataSource}
                   >
@@ -990,25 +937,6 @@
                       : this.props.t('globals.save', 'Save')}
                   </ButtonSolid>
                 </div>
-<<<<<<< HEAD
-              )}
-            </Modal.Footer>
-          )}
-        </Modal>
-        <ConfirmDialog
-          title={'Add datasource'}
-          show={dataSourceConfirmModalProps.isOpen}
-          message={`Do you want to add ${dataSourceConfirmModalProps?.dataSource?.name}?`}
-          onConfirm={() => createSelectedDataSource(dataSourceConfirmModalProps.dataSource)}
-          onCancel={this.resetDataSourceConfirmModal}
-          confirmButtonText={'Add datasource'}
-          confirmButtonType="primary"
-          cancelButtonType="tertiary"
-          backdropClassName="datasource-selection-confirm-backdrop"
-          confirmButtonLoading={addingDataSource}
-        />
-      </div>
-=======
               </Modal.Footer>
             )}
           </Modal>
@@ -1026,7 +954,6 @@
           />
         </div>
       )
->>>>>>> 0545e1ae
     );
   }
 }
@@ -1219,9 +1146,7 @@
     shallow
   );
 
-  const { handleActions } = useGlobalDatasourceUnsavedChanges();
-
-  return <Component {...props} setGlobalDataSourceStatus={setGlobalDataSourceStatus} handleActions={handleActions} />;
+  return <Component {...props} setGlobalDataSourceStatus={setGlobalDataSourceStatus} />;
 };
 
 export const DataSourceManager = withTranslation()(withRouter(withStore(DataSourceManagerComponent)));