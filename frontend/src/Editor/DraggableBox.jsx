--- conflicted
+++ resolved
@@ -79,10 +79,6 @@
       }),
       shallow
     );
-<<<<<<< HEAD
-    const currentState = useCurrentState();
-=======
->>>>>>> 9519a1a8
 
     const [{ isDragging }, drag, preview] = useDrag(
       () => ({
@@ -182,11 +178,7 @@
                 e.stopPropagation();
               }
             }}
-<<<<<<< HEAD
-            onMouseLeave={(e) => {
-=======
             onMouseLeave={() => {
->>>>>>> 9519a1a8
               if (useGridStore.getState().draggingComponentId) return;
               setHoveredComponent('');
             }}
