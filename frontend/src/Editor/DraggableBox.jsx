/* eslint-disable react-hooks/exhaustive-deps */
import React, { useCallback, useEffect, useState } from 'react';
import cx from 'classnames';
import { useDrag } from 'react-dnd';
import { ItemTypes } from './ItemTypes';
import { getEmptyImage } from 'react-dnd-html5-backend';
import { Box } from './Box';
import { ConfigHandle } from './ConfigHandle';
import { Rnd } from 'react-rnd';
import { resolveWidgetFieldValue } from '@/_helpers/utils';
import ErrorBoundary from './ErrorBoundary';
import { useCurrentState } from '@/_stores/currentStateStore';
import { useEditorStore } from '@/_stores/editorStore';
import { shallow } from 'zustand/shallow';
import WidgetBox from './WidgetBox';
import * as Sentry from '@sentry/react';

const NO_OF_GRIDS = 43;

const resizerClasses = {
  topRight: 'top-right',
  bottomRight: 'bottom-right',
  bottomLeft: 'bottom-left',
  topLeft: 'top-left',
};

const resizerStyles = {
  topRight: {
    width: '8px',
    height: '8px',
    right: '-4px',
    top: '-4px',
  },
  bottomRight: {
    width: '8px',
    height: '8px',
    right: '-4px',
    bottom: '-4px',
  },
  bottomLeft: {
    width: '8px',
    height: '8px',
    left: '-4px',
    bottom: '-4px',
  },
  topLeft: {
    width: '8px',
    height: '8px',
    left: '-4px',
    top: '-4px',
  },
};

function computeWidth(currentLayoutOptions) {
  return `${currentLayoutOptions?.width}%`;
}

function getStyles(isDragging, isSelectedComponent) {
  return {
    position: 'absolute',
    zIndex: isSelectedComponent ? 2 : 1,
    // IE fallback: hide the real node using CSS when dragging
    // because IE will ignore our custom "empty image" drag preview.
    opacity: isDragging ? 0 : 1,
  };
}

export const DraggableBox = React.memo(
  ({
    id,
    className,
    mode,
    title,
    parent,
    allComponents,
    component,
    index,
    inCanvas,
    onEvent,
    onComponentClick,
    onComponentOptionChanged,
    onComponentOptionsChanged,
    onResizeStop,
    onDragStop,
    paramUpdated,
    resizingStatusChanged,
    zoomLevel,
    containerProps,
    setSelectedComponent,
    removeComponent,
    layouts,
    draggingStatusChanged,
    darkMode,
    canvasWidth,
    readOnly,
    customResolvables,
    parentId,
    sideBarDebugger,
    childComponents = null,
  }) => {
    const [isResizing, setResizing] = useState(false);
    const [isDragging2, setDragging] = useState(false);
    const [canDrag, setCanDrag] = useState(true);
    const {
      currentLayout,
      setHoveredComponent,
      mouseOver,
      selectionInProgress,
      isSelectedComponent,
      isMultipleComponentsSelected,
    } = useEditorStore(
      (state) => ({
        currentLayout: state?.currentLayout,
        setHoveredComponent: state?.actions?.setHoveredComponent,
        mouseOver: state?.hoveredComponent === id,
        selectionInProgress: state?.selectionInProgress,
        isSelectedComponent:
          mode === 'edit' ? state?.selectedComponents?.some((component) => component?.id === id) : false,
        isMultipleComponentsSelected: state?.selectedComponents?.length > 1 ? true : false,
      }),
      shallow
    );
    const currentState = useCurrentState();
    const [calculatedHeight, setCalculatedHeight] = useState(layoutData?.height);

    const [{ isDragging }, drag, preview] = useDrag(
      () => ({
        type: ItemTypes.BOX,
        item: {
          id,
          title,
          component,
          zoomLevel,
          parent,
          layouts,
          canvasWidth,
          currentLayout,
        },
        collect: (monitor) => ({
          isDragging: monitor.isDragging(),
        }),
      }),
      [id, title, component, index, currentLayout, zoomLevel, parent, layouts, canvasWidth]
    );

    useEffect(() => {
      preview(getEmptyImage(), { captureDraggingState: true });
    }, [isDragging]);

    useEffect(() => {
      if (resizingStatusChanged) {
        resizingStatusChanged(isResizing);
      }
    }, [isResizing]);

    useEffect(() => {
      if (draggingStatusChanged) {
        draggingStatusChanged(isDragging2);
      }

      if (isDragging2 && !isSelectedComponent) {
        setSelectedComponent(id, component);
      }
    }, [isDragging2]);

    const style = {
      display: 'inline-block',
      alignItems: 'center',
      justifyContent: 'center',
      padding: '0px',
    };

    let _refProps = {};

    if (mode === 'edit' && canDrag) {
      _refProps = {
        ref: drag,
      };
    }

    const changeCanDrag = useCallback(
      (newState) => {
        setCanDrag(newState);
      },
      [setCanDrag]
    );

    const defaultData = {
      top: 100,
      left: 0,
      width: 445,
      height: 500,
    };

    const layoutData = inCanvas ? layouts[currentLayout] || defaultData : defaultData;
    const gridWidth = canvasWidth / NO_OF_GRIDS;
    const width = (canvasWidth * layoutData.width) / NO_OF_GRIDS;

    const configWidgetHandlerForModalComponent =
      !isSelectedComponent &&
      component.component === 'Modal' &&
      resolveWidgetFieldValue(component.definition.properties.useDefaultButton, currentState)?.value === false;

    const onComponentHover = (id) => {
      if (selectionInProgress) return;
      setHoveredComponent(id);
    };
    function isVerticalResizingAllowed() {
      // Return true if vertical resizing is allowed, false otherwise
<<<<<<< HEAD
      return mode === 'edit' && component.component !== 'TextInput' && !readOnly;
    }
=======
      return (
        mode === 'edit' &&
        component.component !== 'TextInput' &&
        component.component !== 'PasswordInput' &&
        component.component !== 'NumberInput' &&
        !readOnly
      );
    }

    const adjustHeightBasedOnAlignment = (increase) => {
      if (increase) return setCalculatedHeight(layoutData?.height + 20);
      else return setCalculatedHeight(layoutData?.height);
    };
>>>>>>> df167c0d
    return (
      <div
        className={
          inCanvas
            ? ''
            : cx('text-center align-items-center clearfix draggable-box-wrapper', {
                '': component.component !== 'KanbanBoard',
                'd-none': component.component === 'KanbanBoard',
              })
        }
        style={!inCanvas ? {} : { width: computeWidth() }}
      >
        {inCanvas ? (
          <div
            className={cx(`draggable-box widget-${id}`, {
              [className]: !!className,
              'draggable-box-in-editor': mode === 'edit',
            })}
            onMouseEnter={(e) => {
              if (e.currentTarget.className.includes(`widget-${id}`)) {
                onComponentHover?.(id);
                e.stopPropagation();
              }
            }}
            onMouseLeave={() => {
              setHoveredComponent('');
            }}
            style={getStyles(isDragging, isSelectedComponent)}
          >
            <Rnd
              maxWidth={canvasWidth}
              style={{ ...style }}
              resizeGrid={[gridWidth, 10]}
              dragGrid={[gridWidth, 10]}
              size={{
                width: width,
                height: calculatedHeight,
              }}
              position={{
                x: layoutData ? (layoutData.left * canvasWidth) / 100 : 0,
                y: layoutData ? layoutData.top : 0,
              }}
              defaultSize={{}}
              className={`resizer ${
                mouseOver || isResizing || isDragging2 || isSelectedComponent ? 'resizer-active' : ''
              } `}
              onResize={() => setResizing(true)}
              onDrag={(e) => {
                e.preventDefault();
                e.stopImmediatePropagation();
                if (!isDragging2) {
                  setDragging(true);
                }
              }}
              resizeHandleClasses={isSelectedComponent || mouseOver ? resizerClasses : {}}
              resizeHandleStyles={resizerStyles}
              enableResizing={{
                top: isVerticalResizingAllowed(),
                right: true,
                bottom: isVerticalResizingAllowed(),
                left: true,
                topRight: isVerticalResizingAllowed(),
                bottomRight: isVerticalResizingAllowed(),
                bottomLeft: isVerticalResizingAllowed(),
                topLeft: isVerticalResizingAllowed(),
              }}
              disableDragging={mode !== 'edit' || readOnly}
              onDragStop={(e, direction) => {
                setDragging(false);
                onDragStop(e, id, direction, currentLayout, layoutData);
              }}
              cancel={`div.table-responsive.jet-data-table, div.calendar-widget, div.text-input, .textarea, .map-widget, .range-slider, .kanban-container, div.real-canvas`}
              onResizeStop={(e, direction, ref, d, position) => {
                setResizing(false);
                onResizeStop(id, e, direction, ref, d, position);
              }}
              bounds={parent !== undefined ? `#canvas-${parent}` : '.real-canvas'}
              widgetId={id}
            >
              <div ref={preview} role="DraggableBox" style={isResizing ? { opacity: 0.5 } : { opacity: 1 }}>
                {mode === 'edit' &&
                  !readOnly &&
                  (configWidgetHandlerForModalComponent || mouseOver || isSelectedComponent) &&
                  !isResizing && (
                    <ConfigHandle
                      id={id}
                      removeComponent={removeComponent}
                      component={component}
                      position={layoutData.top < 15 ? 'bottom' : 'top'}
                      widgetTop={layoutData.top}
                      widgetHeight={layoutData.height}
                      isMultipleComponentsSelected={isMultipleComponentsSelected}
                      configWidgetHandlerForModalComponent={configWidgetHandlerForModalComponent}
                    />
                  )}
                {/* Adding a sentry's error boundary to differentiate between our generic error boundary and one from editor's component  */}
                <Sentry.ErrorBoundary
                  fallback={<h2>Something went wrong.</h2>}
                  beforeCapture={(scope) => {
                    scope.setTag('errorType', 'component');
                  }}
                >
                  <Box
                    component={component}
                    id={id}
                    width={width}
                    height={layoutData.height}
                    mode={mode}
                    changeCanDrag={changeCanDrag}
                    inCanvas={inCanvas}
                    paramUpdated={paramUpdated}
                    onEvent={onEvent}
                    onComponentOptionChanged={onComponentOptionChanged}
                    onComponentOptionsChanged={onComponentOptionsChanged}
                    onComponentClick={onComponentClick}
                    containerProps={containerProps}
                    darkMode={darkMode}
                    removeComponent={removeComponent}
                    canvasWidth={canvasWidth}
                    readOnly={readOnly}
                    customResolvables={customResolvables}
                    parentId={parentId}
                    allComponents={allComponents}
                    sideBarDebugger={sideBarDebugger}
                    childComponents={childComponents}
                    isResizing={isResizing}
<<<<<<< HEAD
=======
                    adjustHeightBasedOnAlignment={adjustHeightBasedOnAlignment}
>>>>>>> df167c0d
                  />
                </Sentry.ErrorBoundary>
              </div>
            </Rnd>
          </div>
        ) : (
          <div ref={drag} role="DraggableBox" className="draggable-box" style={{ height: '100%' }}>
            <ErrorBoundary showFallback={mode === 'edit'}>
              <WidgetBox component={component} darkMode={darkMode} />
            </ErrorBoundary>
          </div>
        )}
      </div>
    );
  }
);<|MERGE_RESOLUTION|>--- conflicted
+++ resolved
@@ -207,10 +207,6 @@
     };
     function isVerticalResizingAllowed() {
       // Return true if vertical resizing is allowed, false otherwise
-<<<<<<< HEAD
-      return mode === 'edit' && component.component !== 'TextInput' && !readOnly;
-    }
-=======
       return (
         mode === 'edit' &&
         component.component !== 'TextInput' &&
@@ -224,7 +220,6 @@
       if (increase) return setCalculatedHeight(layoutData?.height + 20);
       else return setCalculatedHeight(layoutData?.height);
     };
->>>>>>> df167c0d
     return (
       <div
         className={
@@ -351,10 +346,7 @@
                     sideBarDebugger={sideBarDebugger}
                     childComponents={childComponents}
                     isResizing={isResizing}
-<<<<<<< HEAD
-=======
                     adjustHeightBasedOnAlignment={adjustHeightBasedOnAlignment}
->>>>>>> df167c0d
                   />
                 </Sentry.ErrorBoundary>
               </div>
