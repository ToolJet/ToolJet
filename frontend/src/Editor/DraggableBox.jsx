/* eslint-disable react-hooks/exhaustive-deps */
import React, { useEffect, useState } from 'react';
import cx from 'classnames';
import { useDrag } from 'react-dnd';
import { ItemTypes } from './ItemTypes';
import { getEmptyImage } from 'react-dnd-html5-backend';
import { Box } from './Box';
import { ConfigHandle } from './ConfigHandle';
import { Rnd } from 'react-rnd';
import ErrorBoundary from './ErrorBoundary';

const resizerClasses = {
  topRight: 'top-right',
  bottomRight: 'bottom-right',
  bottomLeft: 'bottom-left',
  topLeft: 'top-left',
};

const resizerStyles = {
  topRight: {
    width: '8px',
    height: '8px',
    right: '-4px',
    top: '-4px',
  },
  bottomRight: {
    width: '8px',
    height: '8px',
    right: '-4px',
    bottom: '-4px',
  },
  bottomLeft: {
    width: '8px',
    height: '8px',
    left: '-4px',
    bottom: '-4px',
  },
  topLeft: {
    width: '8px',
    height: '8px',
    left: '-4px',
    top: '-4px',
  },
};

function computeWidth(currentLayoutOptions) {
  return `${currentLayoutOptions?.width}%`;
}

function getStyles(isDragging, isSelectedComponent) {
  return {
    position: 'absolute',
    zIndex: isSelectedComponent ? 2 : 1,
    // IE fallback: hide the real node using CSS when dragging
    // because IE will ignore our custom "empty image" drag preview.
    opacity: isDragging ? 0 : 1,
  };
}

export const DraggableBox = function DraggableBox({
  id,
  className,
  mode,
  title,
  _left,
  _top,
  parent,
  allComponents,
  component,
  index,
  inCanvas,
  onEvent,
  onComponentClick,
  currentState,
  onComponentOptionChanged,
  onComponentOptionsChanged,
  onResizeStop,
  onDragStop,
  paramUpdated,
  resizingStatusChanged,
  zoomLevel,
  containerProps,
  setSelectedComponent,
  removeComponent,
  currentLayout,
  layouts,
  _deviceWindowWidth,
  isSelectedComponent,
  draggingStatusChanged,
  darkMode,
  canvasWidth,
  readOnly,
  customResolvables,
  parentId,
  hoveredComponent,
  onComponentHover,
  sideBarDebugger,
  isMultipleComponentsSelected,
  dataQueries,
}) {
  const [isResizing, setResizing] = useState(false);
  const [isDragging2, setDragging] = useState(false);
  const [canDrag, setCanDrag] = useState(true);
  const [mouseOver, setMouseOver] = useState(false);

  useEffect(() => {
    setMouseOver(hoveredComponent === id);
  }, [hoveredComponent]);

  const [{ isDragging }, drag, preview] = useDrag(
    () => ({
      type: ItemTypes.BOX,
      item: {
        id,
        title,
        component,
        zoomLevel,
        parent,
        layouts,
        canvasWidth,
        currentLayout,
      },
      collect: (monitor) => ({
        isDragging: monitor.isDragging(),
      }),
    }),
    [id, title, component, index, zoomLevel, parent, layouts, currentLayout, canvasWidth]
  );

  useEffect(() => {
    preview(getEmptyImage(), { captureDraggingState: true });
  }, [isDragging]);

  useEffect(() => {
    if (resizingStatusChanged) {
      resizingStatusChanged(isResizing);
    }
  }, [isResizing]);

  useEffect(() => {
    if (draggingStatusChanged) {
      draggingStatusChanged(isDragging2);
    }

    if (isDragging2 && !isSelectedComponent) {
      setSelectedComponent(id, component);
    }
  }, [isDragging2]);

  const style = {
    display: 'inline-block',
    alignItems: 'center',
    justifyContent: 'center',
    padding: '0px',
  };

  let _refProps = {};

  if (mode === 'edit' && canDrag) {
    _refProps = {
      ref: drag,
    };
  }

  function changeCanDrag(newState) {
    setCanDrag(newState);
  }

  const defaultData = {
    top: 100,
    left: 0,
    width: 445,
    height: 500,
  };

  const layoutData = inCanvas ? layouts[currentLayout] || defaultData : defaultData;
  const [currentLayoutOptions, setCurrentLayoutOptions] = useState(layoutData);

  useEffect(() => {
    console.log(layoutData);
    setCurrentLayoutOptions(layoutData);
  }, [layoutData.height, layoutData.width, layoutData.left, layoutData.top, currentLayout]);

  const gridWidth = canvasWidth / 43;
  const width = (canvasWidth * currentLayoutOptions.width) / 43;

  return (
    <div
      className={inCanvas ? '' : 'col-md-4 text-center align-items-center clearfix mb-2'}
      style={!inCanvas ? {} : { width: computeWidth() }}
    >
      {inCanvas ? (
        <div
          className={cx(`draggable-box widget-${id}`, {
            [className]: !!className,
            'draggable-box-in-editor': mode === 'edit',
          })}
          onMouseEnter={(e) => {
            if (e.currentTarget.className.includes(`widget-${id}`)) {
              onComponentHover?.(id);
              e.stopPropagation();
            }
          }}
          onMouseLeave={() => onComponentHover?.(false)}
          style={getStyles(isDragging, isSelectedComponent)}
        >
          <Rnd
            style={{ ...style }}
            resizeGrid={[gridWidth, 10]}
            dragGrid={[gridWidth, 10]}
            size={{
              width: width,
              height: currentLayoutOptions.height,
            }}
            position={{
              x: currentLayoutOptions ? (currentLayoutOptions.left * canvasWidth) / 100 : 0,
              y: currentLayoutOptions ? currentLayoutOptions.top : 0,
            }}
            defaultSize={{}}
            className={`resizer ${
              mouseOver || isResizing || isDragging2 || isSelectedComponent ? 'resizer-active' : ''
            } `}
            onResize={() => setResizing(true)}
            onDrag={(e, direction) => {
              e.preventDefault();
              e.stopImmediatePropagation();
              if (!isDragging2) {
                setDragging(true);
              }
            }}
            resizeHandleClasses={isSelectedComponent || mouseOver ? resizerClasses : {}}
            resizeHandleStyles={resizerStyles}
            enableResizing={mode === 'edit' && !readOnly}
            disableDragging={mode !== 'edit' || readOnly}
            onDragStop={(e, direction) => {
              setDragging(false);
              onDragStop(e, id, direction, currentLayout, currentLayoutOptions);
            }}
            cancel={`div.table-responsive.jet-data-table, div.calendar-widget, div.text-input, .textarea, .map-widget, .range-slider, .kanban-container`}
            onDragStart={(e) => e.stopPropagation()}
            onResizeStop={(e, direction, ref, d, position) => {
              setResizing(false);
              onResizeStop(id, e, direction, ref, d, position);
            }}
            bounds={parent !== undefined ? `#canvas-${parent}` : '.real-canvas'}
          >
            <div ref={preview} role="DraggableBox" style={isResizing ? { opacity: 0.5 } : { opacity: 1 }}>
              {mode === 'edit' && !readOnly && (mouseOver || isSelectedComponent) && !isResizing && (
                <ConfigHandle
                  id={id}
                  removeComponent={removeComponent}
                  component={component}
                  position={currentLayoutOptions.top < 15 ? 'bottom' : 'top'}
                  widgetTop={currentLayoutOptions.top}
                  widgetHeight={currentLayoutOptions.height}
                  setSelectedComponent={(id, component, multiSelect) =>
                    setSelectedComponent(id, component, multiSelect)
                  }
                  isMultipleComponentsSelected={isMultipleComponentsSelected}
                />
              )}
              <ErrorBoundary showFallback={mode === 'edit'}>
                <Box
                  component={component}
                  id={id}
                  width={width}
                  height={currentLayoutOptions.height - 4}
                  mode={mode}
                  changeCanDrag={changeCanDrag}
                  inCanvas={inCanvas}
                  paramUpdated={paramUpdated}
                  onEvent={onEvent}
                  onComponentOptionChanged={onComponentOptionChanged}
                  onComponentOptionsChanged={onComponentOptionsChanged}
                  onComponentClick={onComponentClick}
                  currentState={currentState}
                  containerProps={containerProps}
                  darkMode={darkMode}
                  removeComponent={removeComponent}
                  canvasWidth={canvasWidth}
                  readOnly={readOnly}
                  customResolvables={customResolvables}
                  parentId={parentId}
                  allComponents={allComponents}
<<<<<<< HEAD
                  extraProps={extraProps}
                  sideBarDebugger={sideBarDebugger}
=======
>>>>>>> 24cda4d5
                  dataQueries={dataQueries}
                />
              </ErrorBoundary>
            </div>
          </Rnd>
        </div>
      ) : (
        <div ref={drag} role="DraggableBox" className="draggable-box" style={{ height: '100%' }}>
          <ErrorBoundary showFallback={mode === 'edit'}>
            <Box
              component={component}
              id={id}
              mode={mode}
              inCanvas={inCanvas}
              onEvent={onEvent}
              paramUpdated={paramUpdated}
              onComponentOptionChanged={onComponentOptionChanged}
              onComponentOptionsChanged={onComponentOptionsChanged}
              onComponentClick={onComponentClick}
              currentState={currentState}
              darkMode={darkMode}
              removeComponent={removeComponent}
<<<<<<< HEAD
              sideBarDebugger={sideBarDebugger}
=======
              customResolvables={customResolvables}
>>>>>>> 24cda4d5
            />
          </ErrorBoundary>
        </div>
      )}
    </div>
  );
};<|MERGE_RESOLUTION|>--- conflicted
+++ resolved
@@ -282,11 +282,7 @@
                   customResolvables={customResolvables}
                   parentId={parentId}
                   allComponents={allComponents}
-<<<<<<< HEAD
-                  extraProps={extraProps}
                   sideBarDebugger={sideBarDebugger}
-=======
->>>>>>> 24cda4d5
                   dataQueries={dataQueries}
                 />
               </ErrorBoundary>
@@ -309,11 +305,8 @@
               currentState={currentState}
               darkMode={darkMode}
               removeComponent={removeComponent}
-<<<<<<< HEAD
               sideBarDebugger={sideBarDebugger}
-=======
               customResolvables={customResolvables}
->>>>>>> 24cda4d5
             />
           </ErrorBoundary>
         </div>
