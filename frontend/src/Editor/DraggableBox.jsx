/* eslint-disable react-hooks/exhaustive-deps */
import React, { useEffect, useState } from 'react';
import cx from 'classnames';
import { useDrag } from 'react-dnd';
import { ItemTypes } from './ItemTypes';
import { getEmptyImage } from 'react-dnd-html5-backend';
import { Box } from './Box';
import { ConfigHandle } from './ConfigHandle';
import { Rnd } from 'react-rnd';
import { resolveWidgetFieldValue } from '@/_helpers/utils';
import ErrorBoundary from './ErrorBoundary';

const resizerClasses = {
  topRight: 'top-right',
  bottomRight: 'bottom-right',
  bottomLeft: 'bottom-left',
  topLeft: 'top-left',
};

const resizerStyles = {
  topRight: {
    width: '8px',
    height: '8px',
    right: '-4px',
    top: '-4px',
  },
  bottomRight: {
    width: '8px',
    height: '8px',
    right: '-4px',
    bottom: '-4px',
  },
  bottomLeft: {
    width: '8px',
    height: '8px',
    left: '-4px',
    bottom: '-4px',
  },
  topLeft: {
    width: '8px',
    height: '8px',
    left: '-4px',
    top: '-4px',
  },
};

function computeWidth(currentLayoutOptions) {
  return `${currentLayoutOptions?.width}%`;
}

function getStyles(isDragging, isSelectedComponent) {
  return {
    position: 'absolute',
    zIndex: isSelectedComponent ? 2 : 1,
    // IE fallback: hide the real node using CSS when dragging
    // because IE will ignore our custom "empty image" drag preview.
    opacity: isDragging ? 0 : 1,
  };
}

export const DraggableBox = function DraggableBox({
  id,
  className,
  mode,
  title,
  _left,
  _top,
  parent,
  allComponents,
  component,
  index,
  inCanvas,
  onEvent,
  onComponentClick,
  currentState,
  onComponentOptionChanged,
  onComponentOptionsChanged,
  onResizeStop,
  onDragStop,
  paramUpdated,
  resizingStatusChanged,
  zoomLevel,
  containerProps,
  setSelectedComponent,
  removeComponent,
  currentLayout,
  layouts,
  _deviceWindowWidth,
  isSelectedComponent,
  draggingStatusChanged,
  darkMode,
  canvasWidth,
  readOnly,
  customResolvables,
  parentId,
  hoveredComponent,
  onComponentHover,
  sideBarDebugger,
  isMultipleComponentsSelected,
  dataQueries,
<<<<<<< HEAD
  setDraggingOrResizing = () => { },
=======
>>>>>>> 94bdec9d
}) {
  const [isResizing, setResizing] = useState(false);
  const [isDragging2, setDragging] = useState(false);
  const [canDrag, setCanDrag] = useState(true);
  const [mouseOver, setMouseOver] = useState(false);

  useEffect(() => {
    setMouseOver(hoveredComponent === id);
  }, [hoveredComponent]);

  const [{ isDragging }, drag, preview] = useDrag(
    () => ({
      type: ItemTypes.BOX,
      item: {
        id,
        title,
        component,
        zoomLevel,
        parent,
        layouts,
        canvasWidth,
        currentLayout,
      },
      collect: (monitor) => ({
        isDragging: monitor.isDragging(),
      }),
    }),
    [id, title, component, index, zoomLevel, parent, layouts, currentLayout, canvasWidth]
  );

  useEffect(() => {
    preview(getEmptyImage(), { captureDraggingState: true });
  }, [isDragging]);

  useEffect(() => {
    if (resizingStatusChanged) {
      resizingStatusChanged(isResizing);
    }
  }, [isResizing]);

  useEffect(() => {
    if (draggingStatusChanged) {
      draggingStatusChanged(isDragging2);
    }

    if (isDragging2 && !isSelectedComponent) {
      setSelectedComponent(id, component);
    }
  }, [isDragging2]);

  const style = {
    display: 'inline-block',
    alignItems: 'center',
    justifyContent: 'center',
    padding: '0px',
  };

  let _refProps = {};

  if (mode === 'edit' && canDrag) {
    _refProps = {
      ref: drag,
    };
  }

  function changeCanDrag(newState) {
    setCanDrag(newState);
  }

  const defaultData = {
    top: 100,
    left: 0,
    width: 445,
    height: 500,
  };

  const layoutData = inCanvas ? layouts[currentLayout] || defaultData : defaultData;
  const [currentLayoutOptions, setCurrentLayoutOptions] = useState(layoutData);

  useEffect(() => {
    console.log(layoutData);
    setCurrentLayoutOptions(layoutData);
  }, [layoutData.height, layoutData.width, layoutData.left, layoutData.top, currentLayout]);

  const gridWidth = canvasWidth / 43;
  const width = (canvasWidth * currentLayoutOptions.width) / 43;

  const configWidgetHandlerForModalComponent =
    !isSelectedComponent &&
    component.component === 'Modal' &&
    resolveWidgetFieldValue(component.definition.properties.useDefaultButton, currentState)?.value === false;

  return (
    <div
      className={inCanvas ? '' : 'col-md-4 text-center align-items-center clearfix mb-2'}
      style={!inCanvas ? {} : { width: computeWidth() }}
    >
      {inCanvas ? (
        <div
          className={cx(`draggable-box widget-${id}`, {
            [className]: !!className,
            'draggable-box-in-editor': mode === 'edit',
          })}
          onMouseEnter={(e) => {
            if (e.currentTarget.className.includes(`widget-${id}`)) {
              onComponentHover?.(id);
              e.stopPropagation();
            }
          }}
          onMouseLeave={() => onComponentHover?.(false)}
          style={getStyles(isDragging, isSelectedComponent)}
        >
          <Rnd
            style={{ ...style }}
            resizeGrid={[gridWidth, 10]}
            dragGrid={[gridWidth, 10]}
            size={{
              width: width,
              height: currentLayoutOptions.height,
            }}
            position={{
              x: currentLayoutOptions ? (currentLayoutOptions.left * canvasWidth) / 100 : 0,
              y: currentLayoutOptions ? currentLayoutOptions.top : 0,
            }}
            defaultSize={{}}
            className={`resizer1 ${mouseOver || isResizing || isDragging2 || isSelectedComponent ? 'resizer-active' : ''
              } `}
            onResize={() => setResizing(true)}
            onDrag={(e) => {
              e.preventDefault();
              e.stopImmediatePropagation();
              if (!isDragging2) {
                setDragging(true);
              }
            }}
            resizeHandleClasses={isSelectedComponent || mouseOver ? resizerClasses : {}}
            resizeHandleStyles={resizerStyles}
            enableResizing={mode === 'edit' && !readOnly}
            disableDragging={mode !== 'edit' || readOnly}
            onDragStop={(e, direction) => {
              setDragging(false);
              onDragStop(e, id, direction, currentLayout, currentLayoutOptions);
            }}
            cancel={`div.table-responsive.jet-data-table, div.calendar-widget, div.text-input, .textarea, .map-widget, .range-slider, .kanban-container`}
            onDragStart={(e) => e.stopPropagation()}
            onResizeStop={(e, direction, ref, d, position) => {
              setResizing(false);
              onResizeStop(id, e, direction, ref, d, position);
            }}
            bounds={parent !== undefined ? `#canvas-${parent}` : '.real-canvas'}
            widgetId={id}
          >
            <div ref={preview} role="DraggableBox" style={isResizing ? { opacity: 0.5 } : { opacity: 1 }}>
              {mode === 'edit' &&
                !readOnly &&
                (configWidgetHandlerForModalComponent || mouseOver || isSelectedComponent) &&
                !isResizing && (
                  <ConfigHandle
                    id={id}
                    removeComponent={removeComponent}
                    component={component}
                    position={currentLayoutOptions.top < 15 ? 'bottom' : 'top'}
                    widgetTop={currentLayoutOptions.top}
                    widgetHeight={currentLayoutOptions.height}
                    isMultipleComponentsSelected={isMultipleComponentsSelected}
                    configWidgetHandlerForModalComponent={configWidgetHandlerForModalComponent}
                  />
                )}
              <ErrorBoundary showFallback={mode === 'edit'}>
                <Box
                  component={component}
                  id={id}
                  width={width}
                  height={currentLayoutOptions.height - 4}
                  mode={mode}
                  changeCanDrag={changeCanDrag}
                  inCanvas={inCanvas}
                  paramUpdated={paramUpdated}
                  onEvent={onEvent}
                  onComponentOptionChanged={onComponentOptionChanged}
                  onComponentOptionsChanged={onComponentOptionsChanged}
                  onComponentClick={onComponentClick}
                  currentState={currentState}
                  containerProps={containerProps}
                  darkMode={darkMode}
                  removeComponent={removeComponent}
                  canvasWidth={canvasWidth}
                  readOnly={readOnly}
                  customResolvables={customResolvables}
                  parentId={parentId}
                  allComponents={allComponents}
                  sideBarDebugger={sideBarDebugger}
                  dataQueries={dataQueries}
                />
              </ErrorBoundary>
            </div>
          </Rnd>
        </div>
      ) : (
        <div ref={drag} role="DraggableBox" className="draggable-box" style={{ height: '100%' }}>
          <ErrorBoundary showFallback={mode === 'edit'}>
            <Box
              component={component}
              id={id}
              mode={mode}
              inCanvas={inCanvas}
              onEvent={onEvent}
              paramUpdated={paramUpdated}
              onComponentOptionChanged={onComponentOptionChanged}
              onComponentOptionsChanged={onComponentOptionsChanged}
              onComponentClick={onComponentClick}
              currentState={currentState}
              darkMode={darkMode}
              removeComponent={removeComponent}
              sideBarDebugger={sideBarDebugger}
              customResolvables={customResolvables}
            />
          </ErrorBoundary>
        </div>
      )}
    </div>
  );
};<|MERGE_RESOLUTION|>--- conflicted
+++ resolved
@@ -98,10 +98,6 @@
   sideBarDebugger,
   isMultipleComponentsSelected,
   dataQueries,
-<<<<<<< HEAD
-  setDraggingOrResizing = () => { },
-=======
->>>>>>> 94bdec9d
 }) {
   const [isResizing, setResizing] = useState(false);
   const [isDragging2, setDragging] = useState(false);
