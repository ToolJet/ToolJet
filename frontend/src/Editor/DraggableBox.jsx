/* eslint-disable react-hooks/exhaustive-deps */
import React, { useCallback, useEffect, useState } from 'react';
import cx from 'classnames';
import { useDrag } from 'react-dnd';
import { ItemTypes } from './ItemTypes';
import { getEmptyImage } from 'react-dnd-html5-backend';
import { Box } from './Box';
import { ConfigHandle } from './ConfigHandle';
import { Rnd } from 'react-rnd';
import { resolveWidgetFieldValue } from '@/_helpers/utils';
import ErrorBoundary from './ErrorBoundary';
import { useCurrentState } from '@/_stores/currentStateStore';
import { useEditorStore } from '@/_stores/editorStore';
import { shallow } from 'zustand/shallow';
import WidgetBox from './WidgetBox';
import * as Sentry from '@sentry/react';

const NO_OF_GRIDS = 43;

const resizerClasses = {
  topRight: 'top-right',
  bottomRight: 'bottom-right',
  bottomLeft: 'bottom-left',
  topLeft: 'top-left',
};

const resizerStyles = {
  topRight: {
    width: '8px',
    height: '8px',
    right: '-4px',
    top: '-4px',
  },
  bottomRight: {
    width: '8px',
    height: '8px',
    right: '-4px',
    bottom: '-4px',
  },
  bottomLeft: {
    width: '8px',
    height: '8px',
    left: '-4px',
    bottom: '-4px',
  },
  topLeft: {
    width: '8px',
    height: '8px',
    left: '-4px',
    top: '-4px',
  },
};

function computeWidth(currentLayoutOptions) {
  return `${currentLayoutOptions?.width}%`;
}

function getStyles(isDragging, isSelectedComponent) {
  return {
    position: 'absolute',
    zIndex: isSelectedComponent ? 2 : 1,
    // IE fallback: hide the real node using CSS when dragging
    // because IE will ignore our custom "empty image" drag preview.
    opacity: isDragging ? 0 : 1,
  };
}

export const DraggableBox = React.memo(
  ({
    id,
    className,
    mode,
    title,
    parent,
    allComponents,
    component,
    index,
    inCanvas,
    onEvent,
    onComponentClick,
    onComponentOptionChanged,
    onComponentOptionsChanged,
    onResizeStop,
    onDragStop,
    paramUpdated,
    resizingStatusChanged,
    zoomLevel,
    containerProps,
    setSelectedComponent,
    removeComponent,
    layouts,
    draggingStatusChanged,
    darkMode,
    canvasWidth,
    readOnly,
    customResolvables,
    parentId,
    sideBarDebugger,
    childComponents = null,
  }) => {
    const [isResizing, setResizing] = useState(false);
    const [isDragging2, setDragging] = useState(false);
    const [canDrag, setCanDrag] = useState(true);
    const {
      currentLayout,
      setHoveredComponent,
      mouseOver,
      selectionInProgress,
      isSelectedComponent,
      isMultipleComponentsSelected,
    } = useEditorStore(
      (state) => ({
        currentLayout: state?.currentLayout,
        setHoveredComponent: state?.actions?.setHoveredComponent,
        mouseOver: state?.hoveredComponent === id,
        selectionInProgress: state?.selectionInProgress,
        isSelectedComponent:
          mode === 'edit' ? state?.selectedComponents?.some((component) => component?.id === id) : false,
        isMultipleComponentsSelected: state?.selectedComponents?.length > 1 ? true : false,
      }),
      shallow
    );
    const currentState = useCurrentState();
<<<<<<< HEAD
    const [calculatedHeight, setCalculatedHeight] = useState(layoutData?.height);

=======
>>>>>>> e099cda1
    const [{ isDragging }, drag, preview] = useDrag(
      () => ({
        type: ItemTypes.BOX,
        item: {
          id,
          title,
          component,
          zoomLevel,
          parent,
          layouts,
          canvasWidth,
          currentLayout,
        },
        collect: (monitor) => ({
          isDragging: monitor.isDragging(),
        }),
      }),
      [id, title, component, index, currentLayout, zoomLevel, parent, layouts, canvasWidth]
    );

    useEffect(() => {
      preview(getEmptyImage(), { captureDraggingState: true });
    }, [isDragging]);

    useEffect(() => {
      if (resizingStatusChanged) {
        resizingStatusChanged(isResizing);
      }
    }, [isResizing]);

    useEffect(() => {
      if (draggingStatusChanged) {
        draggingStatusChanged(isDragging2);
      }

      if (isDragging2 && !isSelectedComponent) {
        setSelectedComponent(id, component);
      }
    }, [isDragging2]);

    const style = {
      display: 'inline-block',
      alignItems: 'center',
      justifyContent: 'center',
      padding: '0px',
    };

    let _refProps = {};

    if (mode === 'edit' && canDrag) {
      _refProps = {
        ref: drag,
      };
    }

    const changeCanDrag = useCallback(
      (newState) => {
        setCanDrag(newState);
      },
      [setCanDrag]
    );

    const defaultData = {
      top: 100,
      left: 0,
      width: 445,
      height: 500,
    };

    const layoutData = inCanvas ? layouts[currentLayout] || defaultData : defaultData;
    const gridWidth = canvasWidth / NO_OF_GRIDS;
    const width = (canvasWidth * layoutData.width) / NO_OF_GRIDS;

    const configWidgetHandlerForModalComponent =
      !isSelectedComponent &&
      component.component === 'Modal' &&
      resolveWidgetFieldValue(component.definition.properties.useDefaultButton, currentState)?.value === false;

    const onComponentHover = (id) => {
      if (selectionInProgress) return;
      setHoveredComponent(id);
    };
    function isVerticalResizingAllowed() {
      // Return true if vertical resizing is allowed, false otherwise
      return (
        mode === 'edit' &&
        component.component !== 'TextInput' &&
        component.component !== 'PasswordInput' &&
        component.component !== 'NumberInput' &&
        !readOnly
      );
    }

    const adjustHeightBasedOnAlignment = (increase) => {
      if (increase) return setCalculatedHeight(layoutData?.height + 20);
      else return setCalculatedHeight(layoutData?.height);
    };
    return (
      <div
        className={
          inCanvas
            ? ''
            : cx('text-center align-items-center clearfix draggable-box-wrapper', {
                '': component.component !== 'KanbanBoard',
                'd-none': component.component === 'KanbanBoard',
              })
        }
        style={!inCanvas ? {} : { width: computeWidth() }}
      >
        {inCanvas ? (
          <div
            className={cx(`draggable-box widget-${id}`, {
              [className]: !!className,
              'draggable-box-in-editor': mode === 'edit',
            })}
            onMouseEnter={(e) => {
              if (e.currentTarget.className.includes(`widget-${id}`)) {
                onComponentHover?.(id);
                e.stopPropagation();
              }
            }}
            onMouseLeave={() => {
              setHoveredComponent('');
            }}
            style={getStyles(isDragging, isSelectedComponent)}
          >
            <Rnd
              maxWidth={canvasWidth}
              style={{ ...style }}
              resizeGrid={[gridWidth, 10]}
              dragGrid={[gridWidth, 10]}
              size={{
                width: width,
                height: calculatedHeight,
              }}
              position={{
                x: layoutData ? (layoutData.left * canvasWidth) / 100 : 0,
                y: layoutData ? layoutData.top : 0,
              }}
              defaultSize={{}}
              className={`resizer ${
                mouseOver || isResizing || isDragging2 || isSelectedComponent ? 'resizer-active' : ''
              } `}
              onResize={() => setResizing(true)}
              onDrag={(e) => {
                e.preventDefault();
                e.stopImmediatePropagation();
                if (!isDragging2) {
                  setDragging(true);
                }
              }}
              resizeHandleClasses={isSelectedComponent || mouseOver ? resizerClasses : {}}
              resizeHandleStyles={resizerStyles}
              enableResizing={{
                top: isVerticalResizingAllowed(),
                right: true,
                bottom: isVerticalResizingAllowed(),
                left: true,
                topRight: isVerticalResizingAllowed(),
                bottomRight: isVerticalResizingAllowed(),
                bottomLeft: isVerticalResizingAllowed(),
                topLeft: isVerticalResizingAllowed(),
              }}
              disableDragging={mode !== 'edit' || readOnly}
              onDragStop={(e, direction) => {
                setDragging(false);
                onDragStop(e, id, direction, currentLayout, layoutData);
              }}
              cancel={`div.table-responsive.jet-data-table, div.calendar-widget, div.text-input, .textarea, .map-widget, .range-slider, .kanban-container, div.real-canvas`}
              onResizeStop={(e, direction, ref, d, position) => {
                setResizing(false);
                onResizeStop(id, e, direction, ref, d, position);
              }}
              bounds={parent !== undefined ? `#canvas-${parent}` : '.real-canvas'}
              widgetId={id}
            >
              <div ref={preview} role="DraggableBox" style={isResizing ? { opacity: 0.5 } : { opacity: 1 }}>
                {mode === 'edit' &&
                  !readOnly &&
                  (configWidgetHandlerForModalComponent || mouseOver || isSelectedComponent) &&
                  !isResizing && (
                    <ConfigHandle
                      id={id}
                      removeComponent={removeComponent}
                      component={component}
                      position={layoutData.top < 15 ? 'bottom' : 'top'}
                      widgetTop={layoutData.top}
                      widgetHeight={layoutData.height}
                      isMultipleComponentsSelected={isMultipleComponentsSelected}
                      configWidgetHandlerForModalComponent={configWidgetHandlerForModalComponent}
                    />
                  )}
                {/* Adding a sentry's error boundary to differentiate between our generic error boundary and one from editor's component  */}
                <Sentry.ErrorBoundary
                  fallback={<h2>Something went wrong.</h2>}
                  beforeCapture={(scope) => {
                    scope.setTag('errorType', 'component');
                  }}
                >
                  <Box
                    component={component}
                    id={id}
                    width={width}
                    height={layoutData.height - 4}
                    mode={mode}
                    changeCanDrag={changeCanDrag}
                    inCanvas={inCanvas}
                    paramUpdated={paramUpdated}
                    onEvent={onEvent}
                    onComponentOptionChanged={onComponentOptionChanged}
                    onComponentOptionsChanged={onComponentOptionsChanged}
                    onComponentClick={onComponentClick}
                    containerProps={containerProps}
                    darkMode={darkMode}
                    removeComponent={removeComponent}
                    canvasWidth={canvasWidth}
                    readOnly={readOnly}
                    customResolvables={customResolvables}
                    parentId={parentId}
                    allComponents={allComponents}
                    sideBarDebugger={sideBarDebugger}
                    childComponents={childComponents}
                    isResizing={isResizing}
                    adjustHeightBasedOnAlignment={adjustHeightBasedOnAlignment}
                  />
                </Sentry.ErrorBoundary>
              </div>
            </Rnd>
          </div>
        ) : (
          <div ref={drag} role="DraggableBox" className="draggable-box" style={{ height: '100%' }}>
            <ErrorBoundary showFallback={mode === 'edit'}>
              <WidgetBox component={component} darkMode={darkMode} />
            </ErrorBoundary>
          </div>
        )}
      </div>
    );
  }
);<|MERGE_RESOLUTION|>--- conflicted
+++ resolved
@@ -121,11 +121,8 @@
       shallow
     );
     const currentState = useCurrentState();
-<<<<<<< HEAD
     const [calculatedHeight, setCalculatedHeight] = useState(layoutData?.height);
 
-=======
->>>>>>> e099cda1
     const [{ isDragging }, drag, preview] = useDrag(
       () => ({
         type: ItemTypes.BOX,
