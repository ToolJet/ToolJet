--- conflicted
+++ resolved
@@ -9,14 +9,11 @@
 import { Rnd } from 'react-rnd';
 import { resolveWidgetFieldValue } from '@/_helpers/utils';
 import ErrorBoundary from './ErrorBoundary';
-<<<<<<< HEAD
 import { useCurrentState } from '@/_stores/currentStateStore';
-=======
 import { useEditorStore } from '@/_stores/editorStore';
 import { shallow } from 'zustand/shallow';
 
 const NO_OF_GRIDS = 43;
->>>>>>> c276b6fb
 
 const resizerClasses = {
   topRight: 'top-right',
@@ -109,17 +106,14 @@
   const [isDragging2, setDragging] = useState(false);
   const [canDrag, setCanDrag] = useState(true);
   const [mouseOver, setMouseOver] = useState(false);
-<<<<<<< HEAD
   const currentState = useCurrentState();
 
-=======
   const { currentLayout } = useEditorStore(
     (state) => ({
       currentLayout: state?.currentLayout,
     }),
     shallow
   );
->>>>>>> c276b6fb
   useEffect(() => {
     setMouseOver(hoveredComponent === id);
   }, [hoveredComponent]);
