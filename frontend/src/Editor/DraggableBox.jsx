--- conflicted
+++ resolved
@@ -63,63 +63,6 @@
   };
 }
 
-<<<<<<< HEAD
-export const DraggableBox = function DraggableBox({
-  id,
-  className,
-  mode,
-  title,
-  _left,
-  _top,
-  parent,
-  allComponents,
-  component,
-  index,
-  inCanvas,
-  onEvent,
-  onComponentClick,
-  onComponentOptionChanged,
-  onComponentOptionsChanged,
-  onResizeStop,
-  onDragStop,
-  paramUpdated,
-  resizingStatusChanged,
-  zoomLevel,
-  containerProps,
-  setSelectedComponent,
-  removeComponent,
-  layouts,
-  isSelectedComponent,
-  draggingStatusChanged,
-  darkMode,
-  canvasWidth,
-  readOnly,
-  customResolvables,
-  parentId,
-  parentKey,
-  hoveredComponent,
-  onComponentHover,
-  sideBarDebugger,
-  isMultipleComponentsSelected,
-  childComponents = null,
-  isVersionReleased,
-}) {
-  const [isResizing, setResizing] = useState(false);
-  const [isDragging2, setDragging] = useState(false);
-  const [canDrag, setCanDrag] = useState(true);
-  const [mouseOver, setMouseOver] = useState(false);
-  const currentState = useCurrentState();
-
-  const { currentLayout } = useEditorStore(
-    (state) => ({
-      currentLayout: state?.currentLayout,
-    }),
-    shallow
-  );
-  useEffect(() => {
-    setMouseOver(hoveredComponent === id);
-  }, [hoveredComponent]);
-=======
 export const DraggableBox = React.memo(
   ({
     id,
@@ -154,6 +97,7 @@
     parentId,
     sideBarDebugger,
     childComponents = null,
+    parentKey,
   }) => {
     const [isResizing, setResizing] = useState(false);
     const [isDragging2, setDragging] = useState(false);
@@ -178,7 +122,6 @@
       shallow
     );
     const currentState = useCurrentState();
->>>>>>> 06b558c8
 
     const [{ isDragging }, drag, preview] = useDrag(
       () => ({
@@ -370,68 +313,11 @@
                     readOnly={readOnly}
                     customResolvables={customResolvables}
                     parentId={parentId}
+                    parentKey={parentKey}
                     allComponents={allComponents}
                     sideBarDebugger={sideBarDebugger}
                     childComponents={childComponents}
                   />
-<<<<<<< HEAD
-                )}
-              <ErrorBoundary showFallback={mode === 'edit'}>
-                <Box
-                  component={component}
-                  id={id}
-                  width={width}
-                  height={layoutData.height - 4}
-                  mode={mode}
-                  changeCanDrag={changeCanDrag}
-                  inCanvas={inCanvas}
-                  paramUpdated={paramUpdated}
-                  onEvent={onEvent}
-                  onComponentOptionChanged={onComponentOptionChanged}
-                  onComponentOptionsChanged={onComponentOptionsChanged}
-                  onComponentClick={onComponentClick}
-                  containerProps={containerProps}
-                  darkMode={darkMode}
-                  removeComponent={removeComponent}
-                  canvasWidth={canvasWidth}
-                  readOnly={readOnly}
-                  customResolvables={customResolvables}
-                  parentId={parentId}
-                  parentKey={parentKey}
-                  allComponents={allComponents}
-                  sideBarDebugger={sideBarDebugger}
-                  childComponents={childComponents}
-                />
-              </ErrorBoundary>
-            </div>
-          </Rnd>
-        </div>
-      ) : (
-        <div ref={drag} role="DraggableBox" className="draggable-box" style={{ height: '100%' }}>
-          <ErrorBoundary showFallback={mode === 'edit'}>
-            <Box
-              component={component}
-              id={id}
-              mode={mode}
-              inCanvas={inCanvas}
-              onEvent={onEvent}
-              paramUpdated={paramUpdated}
-              onComponentOptionChanged={onComponentOptionChanged}
-              onComponentOptionsChanged={onComponentOptionsChanged}
-              onComponentClick={onComponentClick}
-              darkMode={darkMode}
-              removeComponent={removeComponent}
-              sideBarDebugger={sideBarDebugger}
-              customResolvables={customResolvables}
-              containerProps={containerProps}
-            />
-          </ErrorBoundary>
-        </div>
-      )}
-    </div>
-  );
-};
-=======
                 </ErrorBoundary>
               </div>
             </Rnd>
@@ -462,5 +348,4 @@
       </div>
     );
   }
-);
->>>>>>> 06b558c8
+);