/* eslint-disable react-hooks/exhaustive-deps */
import React, { useCallback, useEffect, useState } from 'react';
import cx from 'classnames';
import { useDrag } from 'react-dnd';
import { ItemTypes } from './ItemTypes';
import { getEmptyImage } from 'react-dnd-html5-backend';
import { Box } from './Box';
import { ConfigHandle } from './ConfigHandle';
import { Rnd } from 'react-rnd';
import { resolveWidgetFieldValue } from '@/_helpers/utils';
import ErrorBoundary from './ErrorBoundary';
import { useCurrentState } from '@/_stores/currentStateStore';
import { useEditorStore } from '@/_stores/editorStore';
import { shallow } from 'zustand/shallow';
import WidgetBox from './WidgetBox';
import * as Sentry from '@sentry/react';

const NO_OF_GRIDS = 43;

const resizerClasses = {
  topRight: 'top-right',
  bottomRight: 'bottom-right',
  bottomLeft: 'bottom-left',
  topLeft: 'top-left',
};

const resizerStyles = {
  topRight: {
    width: '8px',
    height: '8px',
    right: '-4px',
    top: '-4px',
  },
  bottomRight: {
    width: '8px',
    height: '8px',
    right: '-4px',
    bottom: '-4px',
  },
  bottomLeft: {
    width: '8px',
    height: '8px',
    left: '-4px',
    bottom: '-4px',
  },
  topLeft: {
    width: '8px',
    height: '8px',
    left: '-4px',
    top: '-4px',
  },
};

function computeWidth(currentLayoutOptions) {
  return `${currentLayoutOptions?.width}%`;
}

function getStyles(isDragging, isSelectedComponent) {
  return {
    position: 'absolute',
    zIndex: isSelectedComponent ? 2 : 1,
    // IE fallback: hide the real node using CSS when dragging
    // because IE will ignore our custom "empty image" drag preview.
    opacity: isDragging ? 0 : 1,
  };
}

export const DraggableBox = React.memo(
  ({
    id,
    className,
    mode,
    title,
    parent,
    allComponents,
    component,
    index,
    inCanvas,
    onEvent,
    onComponentClick,
    onComponentOptionChanged,
    onComponentOptionsChanged,
    onResizeStop,
    onDragStop,
    paramUpdated,
    resizingStatusChanged,
    zoomLevel,
    containerProps,
    setSelectedComponent,
    removeComponent,
    layouts,
    draggingStatusChanged,
    darkMode,
    canvasWidth,
    readOnly,
    customResolvables,
    parentId,
    sideBarDebugger,
    childComponents = null,
  }) => {
    const [isResizing, setResizing] = useState(false);
    const [isDragging2, setDragging] = useState(false);
    const [canDrag, setCanDrag] = useState(true);
    const {
      currentLayout,
      setHoveredComponent,
      mouseOver,
      selectionInProgress,
      isSelectedComponent,
      isMultipleComponentsSelected,
    } = useEditorStore(
      (state) => ({
        currentLayout: state?.currentLayout,
        setHoveredComponent: state?.actions?.setHoveredComponent,
        mouseOver: state?.hoveredComponent === id,
        selectionInProgress: state?.selectionInProgress,
        isSelectedComponent:
          mode === 'edit' ? state?.selectedComponents?.some((component) => component?.id === id) : false,
        isMultipleComponentsSelected: state?.selectedComponents?.length > 1 ? true : false,
      }),
      shallow
    );
    const currentState = useCurrentState();
<<<<<<< HEAD
=======
    const [calculatedHeight, setCalculatedHeight] = useState(layoutData?.height);

>>>>>>> 851ecea7
    const [{ isDragging }, drag, preview] = useDrag(
      () => ({
        type: ItemTypes.BOX,
        item: {
          id,
          title,
          component,
          zoomLevel,
          parent,
          layouts,
          canvasWidth,
          currentLayout,
        },
        collect: (monitor) => ({
          isDragging: monitor.isDragging(),
        }),
      }),
      [id, title, component, index, currentLayout, zoomLevel, parent, layouts, canvasWidth]
    );

    useEffect(() => {
      preview(getEmptyImage(), { captureDraggingState: true });
    }, [isDragging]);

    useEffect(() => {
      if (resizingStatusChanged) {
        resizingStatusChanged(isResizing);
      }
    }, [isResizing]);

    useEffect(() => {
      if (draggingStatusChanged) {
        draggingStatusChanged(isDragging2);
      }

      if (isDragging2 && !isSelectedComponent) {
        setSelectedComponent(id, component);
      }
    }, [isDragging2]);

    const style = {
      display: 'inline-block',
      alignItems: 'center',
      justifyContent: 'center',
      padding: '0px',
    };

    let _refProps = {};

    if (mode === 'edit' && canDrag) {
      _refProps = {
        ref: drag,
      };
    }

    const changeCanDrag = useCallback(
      (newState) => {
        setCanDrag(newState);
      },
      [setCanDrag]
    );

    const defaultData = {
      top: 100,
      left: 0,
      width: 445,
      height: 500,
    };

    const layoutData = inCanvas ? layouts[currentLayout] || defaultData : defaultData;
    const gridWidth = canvasWidth / NO_OF_GRIDS;
    const width = (canvasWidth * layoutData.width) / NO_OF_GRIDS;

    const configWidgetHandlerForModalComponent =
      !isSelectedComponent &&
      component.component === 'Modal' &&
      resolveWidgetFieldValue(component.definition.properties.useDefaultButton, currentState)?.value === false;

    const onComponentHover = (id) => {
      if (selectionInProgress) return;
      setHoveredComponent(id);
    };
    function isVerticalResizingAllowed() {
      // Return true if vertical resizing is allowed, false otherwise
      return mode === 'edit' && component.component !== 'TextInput' && !readOnly;
    }
    const adjustHeightBasedOnAlignment = (increase) => {
      if (increase) return setCalculatedHeight(layoutData?.height + 20);
      else return setCalculatedHeight(layoutData?.height);
    };

    return (
      <div
        className={
          inCanvas
            ? ''
            : cx('text-center align-items-center clearfix draggable-box-wrapper', {
                '': component.component !== 'KanbanBoard',
                'd-none': component.component === 'KanbanBoard',
              })
        }
        style={!inCanvas ? {} : { width: computeWidth() }}
      >
        {inCanvas ? (
          <div
            className={cx(`draggable-box widget-${id}`, {
              [className]: !!className,
              'draggable-box-in-editor': mode === 'edit',
            })}
            onMouseEnter={(e) => {
              if (e.currentTarget.className.includes(`widget-${id}`)) {
                onComponentHover?.(id);
                e.stopPropagation();
              }
            }}
            onMouseLeave={() => {
              setHoveredComponent('');
            }}
            style={getStyles(isDragging, isSelectedComponent)}
          >
            <Rnd
              maxWidth={canvasWidth}
              style={{ ...style }}
              resizeGrid={[gridWidth, 10]}
              dragGrid={[gridWidth, 10]}
              size={{
                width: width,
                height: calculatedHeight,
              }}
              position={{
                x: layoutData ? (layoutData.left * canvasWidth) / 100 : 0,
                y: layoutData ? layoutData.top : 0,
              }}
              defaultSize={{}}
              className={`resizer ${
                mouseOver || isResizing || isDragging2 || isSelectedComponent ? 'resizer-active' : ''
              } `}
              onResize={() => setResizing(true)}
              onDrag={(e) => {
                e.preventDefault();
                e.stopImmediatePropagation();
                if (!isDragging2) {
                  setDragging(true);
                }
              }}
              resizeHandleClasses={isSelectedComponent || mouseOver ? resizerClasses : {}}
              resizeHandleStyles={resizerStyles}
              enableResizing={{
                top: isVerticalResizingAllowed(),
                right: true,
                bottom: isVerticalResizingAllowed(),
                left: true,
                topRight: isVerticalResizingAllowed(),
                bottomRight: isVerticalResizingAllowed(),
                bottomLeft: isVerticalResizingAllowed(),
                topLeft: isVerticalResizingAllowed(),
              }}
              disableDragging={mode !== 'edit' || readOnly}
              onDragStop={(e, direction) => {
                setDragging(false);
                onDragStop(e, id, direction, currentLayout, layoutData);
              }}
              cancel={`div.table-responsive.jet-data-table, div.calendar-widget, div.text-input, .textarea, .map-widget, .range-slider, .kanban-container, div.real-canvas`}
              onResizeStop={(e, direction, ref, d, position) => {
                setResizing(false);
                onResizeStop(id, e, direction, ref, d, position);
              }}
              bounds={parent !== undefined ? `#canvas-${parent}` : '.real-canvas'}
              widgetId={id}
            >
              <div ref={preview} role="DraggableBox" style={isResizing ? { opacity: 0.5 } : { opacity: 1 }}>
                {mode === 'edit' &&
                  !readOnly &&
                  (configWidgetHandlerForModalComponent || mouseOver || isSelectedComponent) &&
                  !isResizing && (
                    <ConfigHandle
                      id={id}
                      removeComponent={removeComponent}
                      component={component}
                      position={layoutData.top < 15 ? 'bottom' : 'top'}
                      widgetTop={layoutData.top}
                      widgetHeight={layoutData.height}
                      isMultipleComponentsSelected={isMultipleComponentsSelected}
                      configWidgetHandlerForModalComponent={configWidgetHandlerForModalComponent}
                    />
                  )}
                {/* Adding a sentry's error boundary to differentiate between our generic error boundary and one from editor's component  */}
                <Sentry.ErrorBoundary
                  fallback={<h2>Something went wrong.</h2>}
                  beforeCapture={(scope) => {
                    scope.setTag('errorType', 'component');
                  }}
                >
                  <Box
                    component={component}
                    id={id}
                    width={width}
                    height={layoutData.height - 4}
                    mode={mode}
                    changeCanDrag={changeCanDrag}
                    inCanvas={inCanvas}
                    paramUpdated={paramUpdated}
                    onEvent={onEvent}
                    onComponentOptionChanged={onComponentOptionChanged}
                    onComponentOptionsChanged={onComponentOptionsChanged}
                    onComponentClick={onComponentClick}
                    containerProps={containerProps}
                    darkMode={darkMode}
                    removeComponent={removeComponent}
                    canvasWidth={canvasWidth}
                    readOnly={readOnly}
                    customResolvables={customResolvables}
                    parentId={parentId}
                    allComponents={allComponents}
                    sideBarDebugger={sideBarDebugger}
                    childComponents={childComponents}
                    isResizing={isResizing}
                    adjustHeightBasedOnAlignment={adjustHeightBasedOnAlignment}
                  />
                </Sentry.ErrorBoundary>
              </div>
            </Rnd>
          </div>
        ) : (
          <div ref={drag} role="DraggableBox" className="draggable-box" style={{ height: '100%' }}>
            <ErrorBoundary showFallback={mode === 'edit'}>
              <WidgetBox component={component} darkMode={darkMode} />
            </ErrorBoundary>
          </div>
        )}
      </div>
    );
  }
);<|MERGE_RESOLUTION|>--- conflicted
+++ resolved
@@ -121,11 +121,8 @@
       shallow
     );
     const currentState = useCurrentState();
-<<<<<<< HEAD
-=======
     const [calculatedHeight, setCalculatedHeight] = useState(layoutData?.height);
 
->>>>>>> 851ecea7
     const [{ isDragging }, drag, preview] = useDrag(
       () => ({
         type: ItemTypes.BOX,
