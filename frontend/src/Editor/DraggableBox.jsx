--- conflicted
+++ resolved
@@ -207,28 +207,20 @@
     };
     function isVerticalResizingAllowed() {
       // Return true if vertical resizing is allowed, false otherwise
-<<<<<<< HEAD
-      return mode === 'edit' && component.component !== 'TextInput' && component.component !== 'Dropdown' && !readOnly;
-    }
-=======
       return (
         mode === 'edit' &&
         component.component !== 'TextInput' &&
         component.component !== 'PasswordInput' &&
         component.component !== 'NumberInput' &&
+        component.component !== 'Dropdown' &&
         !readOnly
       );
     }
 
->>>>>>> 317ce28c
     const adjustHeightBasedOnAlignment = (increase) => {
       if (increase) return setCalculatedHeight(layoutData?.height + 20);
       else return setCalculatedHeight(layoutData?.height);
     };
-<<<<<<< HEAD
-
-=======
->>>>>>> 317ce28c
     return (
       <div
         className={
