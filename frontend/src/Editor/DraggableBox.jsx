--- conflicted
+++ resolved
@@ -131,11 +131,7 @@
     const configWidgetHandlerForModalComponent =
       !isSelectedComponent &&
       component.component === 'Modal' &&
-<<<<<<< HEAD
-      resolveWidgetFieldValue(component.definition.properties.useDefaultButton, currentState)?.value === false;
-=======
       resolveWidgetFieldValue(component.definition.properties.useDefaultButton?.value) === false;
->>>>>>> d08e214a
 
     const onComponentHover = useCallback(
       (id) => {
