/* eslint-disable react-hooks/exhaustive-deps */
import React, { useCallback, useEffect, useState } from 'react';
import cx from 'classnames';
import { useDrag } from 'react-dnd';
import { ItemTypes } from './ItemTypes';
import { getEmptyImage } from 'react-dnd-html5-backend';
import { Box } from './Box';
import { ConfigHandle } from './ConfigHandle';
import { Rnd } from 'react-rnd';
import { resolveWidgetFieldValue } from '@/_helpers/utils';
import ErrorBoundary from './ErrorBoundary';
import { useCurrentState } from '@/_stores/currentStateStore';
import { useEditorStore } from '@/_stores/editorStore';
import { shallow } from 'zustand/shallow';

const NO_OF_GRIDS = 43;

const resizerClasses = {
  topRight: 'top-right',
  bottomRight: 'bottom-right',
  bottomLeft: 'bottom-left',
  topLeft: 'top-left',
};

const resizerStyles = {
  topRight: {
    width: '8px',
    height: '8px',
    right: '-4px',
    top: '-4px',
  },
  bottomRight: {
    width: '8px',
    height: '8px',
    right: '-4px',
    bottom: '-4px',
  },
  bottomLeft: {
    width: '8px',
    height: '8px',
    left: '-4px',
    bottom: '-4px',
  },
  topLeft: {
    width: '8px',
    height: '8px',
    left: '-4px',
    top: '-4px',
  },
};

function computeWidth(currentLayoutOptions) {
  return `${currentLayoutOptions?.width}%`;
}

function getStyles(isDragging, isSelectedComponent) {
  return {
    position: 'absolute',
    zIndex: isSelectedComponent ? 2 : 1,
    // IE fallback: hide the real node using CSS when dragging
    // because IE will ignore our custom "empty image" drag preview.
    opacity: isDragging ? 0 : 1,
  };
}

export const DraggableBox = React.memo(
  ({
    id,
    className,
    mode,
    title,
    _left,
    _top,
    parent,
    allComponents,
    component,
    index,
    inCanvas,
    onEvent,
    onComponentClick,
    onComponentOptionChanged,
    onComponentOptionsChanged,
    onResizeStop,
    onDragStop,
    paramUpdated,
    resizingStatusChanged,
    zoomLevel,
    containerProps,
    setSelectedComponent,
    removeComponent,
    layouts,
    draggingStatusChanged,
    darkMode,
    canvasWidth,
    readOnly,
    customResolvables,
    parentId,
    sideBarDebugger,
    childComponents = null,
    parentKey,
  }) => {
    const [isResizing, setResizing] = useState(false);
    const [isDragging2, setDragging] = useState(false);
    const [canDrag, setCanDrag] = useState(true);
    const {
      currentLayout,
      setHoveredComponent,
      mouseOver,
      selectionInProgress,
      isSelectedComponent,
      isMultipleComponentsSelected,
    } = useEditorStore(
      (state) => ({
        currentLayout: state?.currentLayout,
        setHoveredComponent: state?.actions?.setHoveredComponent,
        mouseOver: state?.hoveredComponent === id,
        selectionInProgress: state?.selectionInProgress,
        isSelectedComponent:
          mode === 'edit' ? state?.selectedComponents?.some((component) => component?.id === id) : false,
        isMultipleComponentsSelected: state?.selectedComponents?.length > 1 ? true : false,
      }),
      shallow
    );
    const currentState = useCurrentState();

    const [{ isDragging }, drag, preview] = useDrag(
      () => ({
        type: ItemTypes.BOX,
        item: {
          id,
          title,
          component,
          zoomLevel,
          parent,
          layouts,
          canvasWidth,
          currentLayout,
        },
        collect: (monitor) => ({
          isDragging: monitor.isDragging(),
        }),
      }),
      [id, title, component, index, currentLayout, zoomLevel, parent, layouts, canvasWidth]
    );

    useEffect(() => {
      preview(getEmptyImage(), { captureDraggingState: true });
    }, [isDragging]);

    useEffect(() => {
      if (resizingStatusChanged) {
        resizingStatusChanged(isResizing);
      }
    }, [isResizing]);

    useEffect(() => {
      if (draggingStatusChanged) {
        draggingStatusChanged(isDragging2);
      }

      if (isDragging2 && !isSelectedComponent) {
        setSelectedComponent(id, component);
      }
    }, [isDragging2]);

    const style = {
      display: 'inline-block',
      alignItems: 'center',
      justifyContent: 'center',
      padding: '0px',
    };

    let _refProps = {};

    if (mode === 'edit' && canDrag) {
      _refProps = {
        ref: drag,
      };
    }

    const changeCanDrag = useCallback(
      (newState) => {
        setCanDrag(newState);
      },
      [setCanDrag]
    );

    const defaultData = {
      top: 100,
      left: 0,
      width: 445,
      height: 500,
    };

    const layoutData = inCanvas ? layouts[currentLayout] || defaultData : defaultData;
    const gridWidth = canvasWidth / NO_OF_GRIDS;
    const width = (canvasWidth * layoutData.width) / NO_OF_GRIDS;

    const configWidgetHandlerForModalComponent =
      !isSelectedComponent &&
      component.component === 'Modal' &&
      resolveWidgetFieldValue(component.definition.properties.useDefaultButton, currentState)?.value === false;

<<<<<<< HEAD
  return (
    <div
      className={
        inCanvas
          ? ''
          : cx('text-center align-items-center clearfix draggable-box-wrapper', {
              '': component.component !== 'KanbanBoard',
              'd-none': component.component === 'KanbanBoard',
            })
      }
      style={!inCanvas ? {} : { width: computeWidth() }}
    >
      {inCanvas ? (
        <div
          className={cx(`draggable-box widget-${id}`, {
            [className]: !!className,
            'draggable-box-in-editor': mode === 'edit',
          })}
          onMouseEnter={(e) => {
            if (e.currentTarget.className.includes(`widget-${id}`)) {
              onComponentHover?.(id);
              e.stopPropagation();
            }
          }}
          onMouseLeave={() => onComponentHover?.(false)}
          style={getStyles(isDragging, isSelectedComponent)}
        >
          <Rnd
            style={{ ...style }}
            resizeGrid={[gridWidth, 10]}
            dragGrid={[gridWidth, 10]}
            size={{
              width: width,
              height: layoutData.height,
            }}
            position={{
              x: layoutData ? (layoutData.left * canvasWidth) / 100 : 0,
              y: layoutData ? layoutData.top : 0,
            }}
            defaultSize={{}}
            className={`resizer ${
              mouseOver || isResizing || isDragging2 || isSelectedComponent ? 'resizer-active' : ''
            } `}
            onResize={() => setResizing(true)}
            onDrag={(e) => {
              e.preventDefault();
              e.stopImmediatePropagation();
              if (!isDragging2) {
                setDragging(true);
=======
    const onComponentHover = (id) => {
      if (selectionInProgress) return;
      setHoveredComponent(id);
    };

    return (
      <div
        className={
          inCanvas
            ? ''
            : cx('text-center align-items-center clearfix mb-2', {
                'col-md-4': component.component !== 'KanbanBoard',
                'd-none': component.component === 'KanbanBoard',
              })
        }
        style={!inCanvas ? {} : { width: computeWidth() }}
      >
        {inCanvas ? (
          <div
            className={cx(`draggable-box widget-${id}`, {
              [className]: !!className,
              'draggable-box-in-editor': mode === 'edit',
            })}
            onMouseEnter={(e) => {
              if (e.currentTarget.className.includes(`widget-${id}`)) {
                onComponentHover?.(id);
                e.stopPropagation();
>>>>>>> 8a98bea9
              }
            }}
            onMouseLeave={() => {
              setHoveredComponent('');
            }}
            style={getStyles(isDragging, isSelectedComponent)}
          >
            <Rnd
              style={{ ...style }}
              resizeGrid={[gridWidth, 10]}
              dragGrid={[gridWidth, 10]}
              size={{
                width: width,
                height: layoutData.height,
              }}
              position={{
                x: layoutData ? (layoutData.left * canvasWidth) / 100 : 0,
                y: layoutData ? layoutData.top : 0,
              }}
              defaultSize={{}}
              className={`resizer ${
                mouseOver || isResizing || isDragging2 || isSelectedComponent ? 'resizer-active' : ''
              } `}
              onResize={() => setResizing(true)}
              onDrag={(e) => {
                e.preventDefault();
                e.stopImmediatePropagation();
                if (!isDragging2) {
                  setDragging(true);
                }
              }}
              resizeHandleClasses={isSelectedComponent || mouseOver ? resizerClasses : {}}
              resizeHandleStyles={resizerStyles}
              enableResizing={mode === 'edit' && !readOnly}
              disableDragging={mode !== 'edit' || readOnly}
              onDragStop={(e, direction) => {
                setDragging(false);
                onDragStop(e, id, direction, currentLayout, layoutData);
              }}
              cancel={`div.table-responsive.jet-data-table, div.calendar-widget, div.text-input, .textarea, .map-widget, .range-slider, .kanban-container, div.real-canvas`}
              onResizeStop={(e, direction, ref, d, position) => {
                setResizing(false);
                onResizeStop(id, e, direction, ref, d, position);
              }}
              bounds={parent !== undefined ? `#canvas-${parent}` : '.real-canvas'}
              widgetId={id}
            >
              <div ref={preview} role="DraggableBox" style={isResizing ? { opacity: 0.5 } : { opacity: 1 }}>
                {mode === 'edit' &&
                  !readOnly &&
                  (configWidgetHandlerForModalComponent || mouseOver || isSelectedComponent) &&
                  !isResizing && (
                    <ConfigHandle
                      id={id}
                      removeComponent={removeComponent}
                      component={component}
                      position={layoutData.top < 15 ? 'bottom' : 'top'}
                      widgetTop={layoutData.top}
                      widgetHeight={layoutData.height}
                      isMultipleComponentsSelected={isMultipleComponentsSelected}
                      configWidgetHandlerForModalComponent={configWidgetHandlerForModalComponent}
                    />
                  )}
                <ErrorBoundary showFallback={mode === 'edit'}>
                  <Box
                    component={component}
                    id={id}
                    width={width}
                    height={layoutData.height - 4}
                    mode={mode}
                    changeCanDrag={changeCanDrag}
                    inCanvas={inCanvas}
                    paramUpdated={paramUpdated}
                    onEvent={onEvent}
                    onComponentOptionChanged={onComponentOptionChanged}
                    onComponentOptionsChanged={onComponentOptionsChanged}
                    onComponentClick={onComponentClick}
                    currentState={currentState}
                    containerProps={containerProps}
                    darkMode={darkMode}
                    removeComponent={removeComponent}
                    canvasWidth={canvasWidth}
                    readOnly={readOnly}
                    customResolvables={customResolvables}
                    parentId={parentId}
                    parentKey={parentKey}
                    allComponents={allComponents}
                    sideBarDebugger={sideBarDebugger}
                    childComponents={childComponents}
                  />
                </ErrorBoundary>
              </div>
            </Rnd>
          </div>
        ) : (
          <div ref={drag} role="DraggableBox" className="draggable-box" style={{ height: '100%' }}>
            <ErrorBoundary showFallback={mode === 'edit'}>
              <Box
                component={component}
                id={id}
                mode={mode}
                inCanvas={inCanvas}
                onEvent={onEvent}
                paramUpdated={paramUpdated}
                onComponentOptionChanged={onComponentOptionChanged}
                onComponentOptionsChanged={onComponentOptionsChanged}
                onComponentClick={onComponentClick}
                currentState={currentState}
                darkMode={darkMode}
                removeComponent={removeComponent}
                sideBarDebugger={sideBarDebugger}
                customResolvables={customResolvables}
                containerProps={containerProps}
              />
            </ErrorBoundary>
          </div>
        )}
      </div>
    );
  }
);<|MERGE_RESOLUTION|>--- conflicted
+++ resolved
@@ -97,7 +97,6 @@
     parentId,
     sideBarDebugger,
     childComponents = null,
-    parentKey,
   }) => {
     const [isResizing, setResizing] = useState(false);
     const [isDragging2, setDragging] = useState(false);
@@ -201,57 +200,6 @@
       component.component === 'Modal' &&
       resolveWidgetFieldValue(component.definition.properties.useDefaultButton, currentState)?.value === false;
 
-<<<<<<< HEAD
-  return (
-    <div
-      className={
-        inCanvas
-          ? ''
-          : cx('text-center align-items-center clearfix draggable-box-wrapper', {
-              '': component.component !== 'KanbanBoard',
-              'd-none': component.component === 'KanbanBoard',
-            })
-      }
-      style={!inCanvas ? {} : { width: computeWidth() }}
-    >
-      {inCanvas ? (
-        <div
-          className={cx(`draggable-box widget-${id}`, {
-            [className]: !!className,
-            'draggable-box-in-editor': mode === 'edit',
-          })}
-          onMouseEnter={(e) => {
-            if (e.currentTarget.className.includes(`widget-${id}`)) {
-              onComponentHover?.(id);
-              e.stopPropagation();
-            }
-          }}
-          onMouseLeave={() => onComponentHover?.(false)}
-          style={getStyles(isDragging, isSelectedComponent)}
-        >
-          <Rnd
-            style={{ ...style }}
-            resizeGrid={[gridWidth, 10]}
-            dragGrid={[gridWidth, 10]}
-            size={{
-              width: width,
-              height: layoutData.height,
-            }}
-            position={{
-              x: layoutData ? (layoutData.left * canvasWidth) / 100 : 0,
-              y: layoutData ? layoutData.top : 0,
-            }}
-            defaultSize={{}}
-            className={`resizer ${
-              mouseOver || isResizing || isDragging2 || isSelectedComponent ? 'resizer-active' : ''
-            } `}
-            onResize={() => setResizing(true)}
-            onDrag={(e) => {
-              e.preventDefault();
-              e.stopImmediatePropagation();
-              if (!isDragging2) {
-                setDragging(true);
-=======
     const onComponentHover = (id) => {
       if (selectionInProgress) return;
       setHoveredComponent(id);
@@ -262,8 +210,8 @@
         className={
           inCanvas
             ? ''
-            : cx('text-center align-items-center clearfix mb-2', {
-                'col-md-4': component.component !== 'KanbanBoard',
+            : cx('text-center align-items-center clearfix draggable-box-wrapper', {
+                '': component.component !== 'KanbanBoard',
                 'd-none': component.component === 'KanbanBoard',
               })
         }
@@ -279,7 +227,6 @@
               if (e.currentTarget.className.includes(`widget-${id}`)) {
                 onComponentHover?.(id);
                 e.stopPropagation();
->>>>>>> 8a98bea9
               }
             }}
             onMouseLeave={() => {
@@ -365,7 +312,6 @@
                     readOnly={readOnly}
                     customResolvables={customResolvables}
                     parentId={parentId}
-                    parentKey={parentKey}
                     allComponents={allComponents}
                     sideBarDebugger={sideBarDebugger}
                     childComponents={childComponents}
