/* eslint-disable react-hooks/exhaustive-deps */
import React, { useCallback, useEffect, useState } from 'react';
import cx from 'classnames';
import { useDrag } from 'react-dnd';
import { ItemTypes } from './ItemTypes';
import { getEmptyImage } from 'react-dnd-html5-backend';
import { Box } from './Box';
import { ConfigHandle } from './ConfigHandle';
import { Rnd } from 'react-rnd';
import { resolveWidgetFieldValue } from '@/_helpers/utils';
import ErrorBoundary from './ErrorBoundary';
import { useCurrentState } from '@/_stores/currentStateStore';
import { useEditorStore } from '@/_stores/editorStore';
import { shallow } from 'zustand/shallow';
import WidgetBox from './WidgetBox';
import * as Sentry from '@sentry/react';

const NO_OF_GRIDS = 43;

const resizerClasses = {
  topRight: 'top-right',
  bottomRight: 'bottom-right',
  bottomLeft: 'bottom-left',
  topLeft: 'top-left',
};

function computeWidth(currentLayoutOptions) {
  return `${currentLayoutOptions?.width}%`;
}

function getStyles(isDragging, isSelectedComponent) {
  return {
    position: 'absolute',
    zIndex: isSelectedComponent ? 2 : 1,
    // IE fallback: hide the real node using CSS when dragging
    // because IE will ignore our custom "empty image" drag preview.
    opacity: isDragging ? 0 : 1,
  };
}

export const DraggableBox = React.memo(
  ({
    id,
    className,
    mode,
    title,
    parent,
    allComponents,
    component,
    index,
    inCanvas,
    onEvent,
    onComponentClick,
    onComponentOptionChanged,
    onComponentOptionsChanged,
    onResizeStop,
    onDragStop,
    paramUpdated,
    resizingStatusChanged,
    zoomLevel,
    containerProps,
    setSelectedComponent,
    removeComponent,
    layouts,
    draggingStatusChanged,
    darkMode,
    canvasWidth,
    readOnly,
    customResolvables,
    parentId,
    sideBarDebugger,
    childComponents = null,
  }) => {
    const [isResizing, setResizing] = useState(false);
    const [isDragging2, setDragging] = useState(false);
    const [canDrag, setCanDrag] = useState(true);
    const {
      currentLayout,
      setHoveredComponent,
      mouseOver,
      selectionInProgress,
      isSelectedComponent,
      isMultipleComponentsSelected,
    } = useEditorStore(
      (state) => ({
        currentLayout: state?.currentLayout,
        setHoveredComponent: state?.actions?.setHoveredComponent,
        mouseOver: state?.hoveredComponent === id,
        selectionInProgress: state?.selectionInProgress,
        isSelectedComponent:
          mode === 'edit' ? state?.selectedComponents?.some((component) => component?.id === id) : false,
        isMultipleComponentsSelected: state?.selectedComponents?.length > 1 ? true : false,
      }),
      shallow
    );
    const currentState = useCurrentState();
<<<<<<< HEAD
    const [calculatedHeight, setCalculatedHeight] = useState(layoutData?.height);
=======
    const [calculatedHeight, setCalculatedHeight] = useState(layoutData?.height); // height for layouting with top and side values
>>>>>>> c1c3f856

    const resizerStyles = {
      topRight: {
        width: '8px',
        height: '8px',
        right: '-4px',
        top: '-4px',
      },
      bottomRight: {
        width: '8px',
        height: '8px',
        right: '-4px',
        bottom: '-4px',
      },
<<<<<<< HEAD
      right: {
=======
      bottomLeft: {
        width: '8px',
        height: '8px',
        left: '-4px',
        bottom: '-4px',
      },
      topLeft: {
        width: '8px',
        height: '8px',
        left: '-4px',
        top: '-4px',
      },
    };
    if (!isVerticalResizingAllowed()) {
      resizerStyles.right = {
>>>>>>> c1c3f856
        position: 'absolute',
        height: '20px',
        width: '5px',
        right: '-3px',
        background: '#4368E3',
        borderRadius: '8px',
        top: '50%',
        transform: 'translateY(-50%)',
        display:
          (mode === 'edit' && !readOnly && mouseOver) || isResizing || isDragging2 || isSelectedComponent
            ? isVerticalResizingAllowed()
              ? 'none'
              : 'block'
            : 'none',
<<<<<<< HEAD
      },
      left: {
=======
      };
      resizerStyles.left = {
>>>>>>> c1c3f856
        position: 'absolute',
        height: '20px',
        width: '5px',
        left: '-3px',
        background: '#4368E3',
        borderRadius: '8px',
        top: '50%',
        transform: 'translateY(-50%)',
        display:
          (mode === 'edit' && !readOnly && mouseOver) || isResizing || isDragging2 || isSelectedComponent
            ? isVerticalResizingAllowed()
              ? 'none'
              : 'block'
            : 'none',
<<<<<<< HEAD
      },
      bottomLeft: {
        width: '8px',
        height: '8px',
        left: '-4px',
        bottom: '-4px',
      },
      topLeft: {
        width: '8px',
        height: '8px',
        left: '-4px',
        top: '-4px',
      },
    };
=======
      };
    }
>>>>>>> c1c3f856
    const [{ isDragging }, drag, preview] = useDrag(
      () => ({
        type: ItemTypes.BOX,
        item: {
          id,
          title,
          component,
          zoomLevel,
          parent,
          layouts,
          canvasWidth,
          currentLayout,
        },
        collect: (monitor) => ({
          isDragging: monitor.isDragging(),
        }),
      }),
      [id, title, component, index, currentLayout, zoomLevel, parent, layouts, canvasWidth]
    );

    useEffect(() => {
      preview(getEmptyImage(), { captureDraggingState: true });
    }, [isDragging]);

    useEffect(() => {
      if (resizingStatusChanged) {
        resizingStatusChanged(isResizing);
      }
    }, [isResizing]);

    useEffect(() => {
      if (draggingStatusChanged) {
        draggingStatusChanged(isDragging2);
      }

      if (isDragging2 && !isSelectedComponent) {
        setSelectedComponent(id, component);
      }
    }, [isDragging2]);

    const style = {
      display: 'inline-block',
      alignItems: 'center',
      justifyContent: 'center',
      padding: '0px',
    };

    let _refProps = {};

    if (mode === 'edit' && canDrag) {
      _refProps = {
        ref: drag,
      };
    }

    const changeCanDrag = useCallback(
      (newState) => {
        setCanDrag(newState);
      },
      [setCanDrag]
    );

    const defaultData = {
      top: 100,
      left: 0,
      width: 445,
      height: 500,
    };

    const layoutData = inCanvas ? layouts[currentLayout] || defaultData : defaultData;
    const gridWidth = canvasWidth / NO_OF_GRIDS;
    const width = (canvasWidth * layoutData.width) / NO_OF_GRIDS;

    const configWidgetHandlerForModalComponent =
      !isSelectedComponent &&
      component.component === 'Modal' &&
      resolveWidgetFieldValue(component.definition.properties.useDefaultButton, currentState)?.value === false;

    const onComponentHover = (id) => {
      if (selectionInProgress) return;
      setHoveredComponent(id);
    };
    function isVerticalResizingAllowed() {
      // Return true if vertical resizing is allowed, false otherwise
      return (
        mode === 'edit' &&
        component.component !== 'TextInput' &&
        component.component !== 'PasswordInput' &&
        component.component !== 'NumberInput' &&
        !readOnly
      );
    }

    const adjustHeightBasedOnAlignment = (increase) => {
      if (increase) return setCalculatedHeight(layoutData?.height + 20);
      else return setCalculatedHeight(layoutData?.height);
    };
    return (
      <div
        className={
          inCanvas
            ? ''
            : cx('text-center align-items-center clearfix draggable-box-wrapper', {
                '': component.component !== 'KanbanBoard',
                'd-none': component.component === 'KanbanBoard',
              })
        }
        style={!inCanvas ? {} : { width: computeWidth() }}
      >
        {inCanvas ? (
          <div
            className={cx(`draggable-box widget-${id}`, {
              [className]: !!className,
              'draggable-box-in-editor': mode === 'edit',
            })}
            onMouseEnter={(e) => {
              if (e.currentTarget.className.includes(`widget-${id}`)) {
                onComponentHover?.(id);
                e.stopPropagation();
              }
            }}
            onMouseLeave={() => {
              setHoveredComponent('');
            }}
            style={getStyles(isDragging, isSelectedComponent)}
          >
            <Rnd
              maxWidth={canvasWidth}
              style={{ ...style }}
              resizeGrid={[gridWidth, 10]}
              dragGrid={[gridWidth, 10]}
              size={{
                width: width,
                height: calculatedHeight,
              }}
              position={{
                x: layoutData ? (layoutData.left * canvasWidth) / 100 : 0,
                y: layoutData ? layoutData.top : 0,
              }}
              defaultSize={{}}
              className={`resizer ${
                mouseOver || isResizing || isDragging2 || isSelectedComponent ? 'resizer-active' : ''
              } `}
              onResize={() => setResizing(true)}
              onDrag={(e) => {
                e.preventDefault();
                e.stopImmediatePropagation();
                if (!isDragging2) {
                  setDragging(true);
                }
              }}
              resizeHandleClasses={isSelectedComponent || mouseOver ? resizerClasses : {}}
              resizeHandleStyles={resizerStyles}
              enableResizing={{
                top: mode == 'edit' && !readOnly && isVerticalResizingAllowed(),
                right: mode == 'edit' && !readOnly && true,
                bottom: mode == 'edit' && !readOnly && isVerticalResizingAllowed(),
                left: mode == 'edit' && !readOnly && true,
                topRight: mode == 'edit' && !readOnly && isVerticalResizingAllowed(),
                bottomRight: mode == 'edit' && !readOnly && isVerticalResizingAllowed(),
                bottomLeft: mode == 'edit' && !readOnly && isVerticalResizingAllowed(),
                topLeft: mode == 'edit' && !readOnly && isVerticalResizingAllowed(),
              }}
              disableDragging={mode !== 'edit' || readOnly}
              onDragStop={(e, direction) => {
                setDragging(false);
                onDragStop(e, id, direction, currentLayout, layoutData);
              }}
              cancel={`div.table-responsive.jet-data-table, div.calendar-widget, div.text-input, .textarea, .map-widget, .range-slider, .kanban-container, div.real-canvas`}
              onResizeStop={(e, direction, ref, d, position) => {
                setResizing(false);
                onResizeStop(id, e, direction, ref, d, position);
              }}
              bounds={parent !== undefined ? `#canvas-${parent}` : '.real-canvas'}
              widgetId={id}
            >
              <div ref={preview} role="DraggableBox" style={isResizing ? { opacity: 0.5 } : { opacity: 1 }}>
                {mode === 'edit' &&
                  !readOnly &&
                  (configWidgetHandlerForModalComponent || mouseOver || isSelectedComponent) &&
                  !isResizing && (
                    <ConfigHandle
                      id={id}
                      removeComponent={removeComponent}
                      component={component}
                      position={layoutData.top < 15 ? 'bottom' : 'top'}
                      widgetTop={layoutData.top}
                      widgetHeight={layoutData.height}
                      isMultipleComponentsSelected={isMultipleComponentsSelected}
                      configWidgetHandlerForModalComponent={configWidgetHandlerForModalComponent}
                      isVerticalResizingAllowed={isVerticalResizingAllowed}
                    />
                  )}
                {/* Adding a sentry's error boundary to differentiate between our generic error boundary and one from editor's component  */}
                <Sentry.ErrorBoundary
                  fallback={<h2>Something went wrong.</h2>}
                  beforeCapture={(scope) => {
                    scope.setTag('errorType', 'component');
                  }}
                >
                  <Box
                    component={component}
                    id={id}
                    width={width}
                    height={layoutData.height}
                    mode={mode}
                    changeCanDrag={changeCanDrag}
                    inCanvas={inCanvas}
                    paramUpdated={paramUpdated}
                    onEvent={onEvent}
                    onComponentOptionChanged={onComponentOptionChanged}
                    onComponentOptionsChanged={onComponentOptionsChanged}
                    onComponentClick={onComponentClick}
                    containerProps={containerProps}
                    darkMode={darkMode}
                    removeComponent={removeComponent}
                    canvasWidth={canvasWidth}
                    readOnly={readOnly}
                    customResolvables={customResolvables}
                    parentId={parentId}
                    allComponents={allComponents}
                    sideBarDebugger={sideBarDebugger}
                    childComponents={childComponents}
                    isResizing={isResizing}
                    adjustHeightBasedOnAlignment={adjustHeightBasedOnAlignment}
<<<<<<< HEAD
=======
                    currentLayout={currentLayout}
>>>>>>> c1c3f856
                  />
                </Sentry.ErrorBoundary>
              </div>
            </Rnd>
          </div>
        ) : (
          <div ref={drag} role="DraggableBox" className="draggable-box" style={{ height: '100%' }}>
            <ErrorBoundary showFallback={mode === 'edit'}>
              <WidgetBox component={component} darkMode={darkMode} />
            </ErrorBoundary>
          </div>
        )}
      </div>
    );
  }
);<|MERGE_RESOLUTION|>--- conflicted
+++ resolved
@@ -94,11 +94,7 @@
       shallow
     );
     const currentState = useCurrentState();
-<<<<<<< HEAD
-    const [calculatedHeight, setCalculatedHeight] = useState(layoutData?.height);
-=======
     const [calculatedHeight, setCalculatedHeight] = useState(layoutData?.height); // height for layouting with top and side values
->>>>>>> c1c3f856
 
     const resizerStyles = {
       topRight: {
@@ -113,9 +109,6 @@
         right: '-4px',
         bottom: '-4px',
       },
-<<<<<<< HEAD
-      right: {
-=======
       bottomLeft: {
         width: '8px',
         height: '8px',
@@ -131,7 +124,6 @@
     };
     if (!isVerticalResizingAllowed()) {
       resizerStyles.right = {
->>>>>>> c1c3f856
         position: 'absolute',
         height: '20px',
         width: '5px',
@@ -146,13 +138,8 @@
               ? 'none'
               : 'block'
             : 'none',
-<<<<<<< HEAD
-      },
-      left: {
-=======
       };
       resizerStyles.left = {
->>>>>>> c1c3f856
         position: 'absolute',
         height: '20px',
         width: '5px',
@@ -167,25 +154,8 @@
               ? 'none'
               : 'block'
             : 'none',
-<<<<<<< HEAD
-      },
-      bottomLeft: {
-        width: '8px',
-        height: '8px',
-        left: '-4px',
-        bottom: '-4px',
-      },
-      topLeft: {
-        width: '8px',
-        height: '8px',
-        left: '-4px',
-        top: '-4px',
-      },
-    };
-=======
       };
     }
->>>>>>> c1c3f856
     const [{ isDragging }, drag, preview] = useDrag(
       () => ({
         type: ItemTypes.BOX,
@@ -411,10 +381,7 @@
                     childComponents={childComponents}
                     isResizing={isResizing}
                     adjustHeightBasedOnAlignment={adjustHeightBasedOnAlignment}
-<<<<<<< HEAD
-=======
                     currentLayout={currentLayout}
->>>>>>> c1c3f856
                   />
                 </Sentry.ErrorBoundary>
               </div>
