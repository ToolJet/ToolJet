--- conflicted
+++ resolved
@@ -14,6 +14,8 @@
 import WidgetBox from './WidgetBox';
 import * as Sentry from '@sentry/react';
 import { findHighestLevelofSelection } from './DragContainer';
+import { useCurrentStateStore, getCurrentState } from '@/_stores/currentStateStore';
+import { useResolveStore } from '@/_stores/resolverStore';
 
 function computeWidth(currentLayoutOptions) {
   return `${currentLayoutOptions?.width}%`;
@@ -126,15 +128,6 @@
       component.component === 'Modal' &&
       resolveWidgetFieldValue(component.definition.properties.useDefaultButton?.value) === false;
 
-<<<<<<< HEAD
-    const onComponentHover = useCallback(
-      (id) => {
-        if (selectionInProgress) return;
-        setHoveredComponent(id);
-      },
-      [id]
-    );
-=======
     const isEditorReady = useCurrentStateStore.getState().isEditorReady;
     const isResolverStoreReady = useResolveStore.getState().storeReady;
 
@@ -144,7 +137,6 @@
      * Only purpose of the hook is to force one rerender the component
      * */
     useEditorStore((state) => state.componentsNeedsUpdateOnNextRender.find((compId) => compId === id));
->>>>>>> 5f003609
 
     return (
       <div
