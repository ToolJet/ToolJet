/* eslint-disable react-hooks/exhaustive-deps */
import React, { useCallback, useEffect, useState } from 'react';
import cx from 'classnames';
import { useDrag } from 'react-dnd';
import { ItemTypes } from './editorConstants';
import { getEmptyImage } from 'react-dnd-html5-backend';
import { Box } from './Box';
import { ConfigHandle } from './ConfigHandle';
import { resolveWidgetFieldValue } from '@/_helpers/utils';
import ErrorBoundary from './ErrorBoundary';
import { useCurrentState } from '@/_stores/currentStateStore';
import { useEditorStore } from '@/_stores/editorStore';
import { shallow } from 'zustand/shallow';
import { useNoOfGrid, useGridStore } from '@/_stores/gridStore';
import WidgetBox from './WidgetBox';
import * as Sentry from '@sentry/react';
import { findHighestLevelofSelection } from './DragContainer';

function computeWidth(currentLayoutOptions) {
  return `${currentLayoutOptions?.width}%`;
}

function getStyles(isDragging, isSelectedComponent) {
  return {
    position: 'absolute',
    zIndex: isSelectedComponent ? 2 : 1,
    // IE fallback: hide the real node using CSS when dragging
    // because IE will ignore our custom "empty image" drag preview.
    opacity: isDragging ? 0 : 1,
  };
}

const DraggableBox = React.memo(
  ({
    id,
    className,
    mode,
    title,
    parent,
    component,
    index,
    inCanvas,
    onEvent,
    onComponentClick,
    paramUpdated,
    zoomLevel,
    removeComponent,
    layouts,
    darkMode,
    canvasWidth,
    readOnly,
    customResolvables,
    parentId,
    getContainerProps,
    currentPageId,
  }) => {
    const isResizing = useGridStore((state) => state.resizingComponentId === id);
    const [canDrag, setCanDrag] = useState(true);
    const noOfGrid = useNoOfGrid();
    const {
      currentLayout,
      setHoveredComponent,
      selectionInProgress,
      isSelectedComponent,
      isMultipleComponentsSelected,
      autoComputeLayout,
    } = useEditorStore(
      (state) => ({
        currentLayout: state?.currentLayout,
        setHoveredComponent: state?.actions?.setHoveredComponent,
        selectionInProgress: state?.selectionInProgress,
        isSelectedComponent:
          mode === 'edit' ? state?.selectedComponents?.some((component) => component?.id === id) : false,
        isMultipleComponentsSelected: findHighestLevelofSelection(state?.selectedComponents)?.length > 1 ? true : false,
        autoComputeLayout: state?.appDefinition?.pages?.[state?.currentPageId]?.autoComputeLayout,
      }),
      shallow
    );
    const currentState = useCurrentState();

    const [{ isDragging }, drag, preview] = useDrag(
      () => ({
        type: ItemTypes.BOX,
        item: {
          id,
          title,
          component,
          zoomLevel,
          parent,
          layouts,
          canvasWidth,
          currentLayout,
          autoComputeLayout,
        },
        collect: (monitor) => ({
          isDragging: monitor.isDragging(),
        }),
      }),
      [id, title, component, index, currentLayout, zoomLevel, parent, layouts, canvasWidth, autoComputeLayout]
    );

    useEffect(() => {
      preview(getEmptyImage(), { captureDraggingState: true });
    }, [isDragging]);

    let _refProps = {};

    if (mode === 'edit' && canDrag) {
      _refProps = {
        ref: drag,
      };
    }

    const changeCanDrag = useCallback(
      (newState) => {
        setCanDrag(newState);
      },
      [setCanDrag]
    );

    const defaultData = {
      top: 100,
      left: 0,
      width: 43,
      height: 500,
    };

    const layoutData = inCanvas ? layouts[currentLayout] || layouts['desktop'] : defaultData;
    const width = (canvasWidth * layoutData.width) / noOfGrid;

    const configWidgetHandlerForModalComponent =
      !isSelectedComponent &&
      component.component === 'Modal' &&
<<<<<<< HEAD
      resolveWidgetFieldValue(component.definition.properties.useDefaultButton, currentState)?.value === false;
=======
      resolveWidgetFieldValue(component.definition.properties.useDefaultButton?.value) === false;
>>>>>>> 499c1f17

    const onComponentHover = useCallback(
      (id) => {
        if (selectionInProgress) return;
        setHoveredComponent(id);
      },
      [id]
    );

    return (
      <div
        className={
          inCanvas
            ? 'widget-in-canvas'
            : cx('text-center align-items-center clearfix draggable-box-wrapper', {
                '': component.component !== 'KanbanBoard',
                'd-none': component.component === 'KanbanBoard',
              })
        }
        style={!inCanvas ? {} : { width: computeWidth() }}
      >
        {inCanvas ? (
          <div
            className={cx(`draggable-box w-100 widget-${id}`, {
              [className]: !!className,
              'draggable-box-in-editor': mode === 'edit',
            })}
            onMouseEnter={(e) => {
              if (useGridStore.getState().draggingComponentId) return;
              const closestDraggableBox = e.target.closest('.draggable-box');
              if (closestDraggableBox) {
                const classNames = closestDraggableBox.className.split(' ');
                let compId = null;

                classNames.forEach((className) => {
                  if (className.startsWith('widget-')) {
                    compId = className.replace('widget-', '');
                  }
                });

                onComponentHover?.(compId);
                e.stopPropagation();
              }
            }}
            onMouseLeave={(e) => {
              if (useGridStore.getState().draggingComponentId) return;
              setHoveredComponent('');
            }}
            style={getStyles(isDragging, isSelectedComponent)}
          >
            <div ref={preview} role="DraggableBox" style={isResizing ? { opacity: 0.5 } : { opacity: 1 }}>
              {mode === 'edit' && !readOnly && (
                <ConfigHandle
                  id={id}
                  removeComponent={removeComponent}
                  component={component}
                  position={layoutData.top < 15 ? 'bottom' : 'top'}
                  widgetTop={layoutData.top}
                  widgetHeight={layoutData.height}
                  isMultipleComponentsSelected={isMultipleComponentsSelected}
                  configWidgetHandlerForModalComponent={configWidgetHandlerForModalComponent}
                  isSelectedComponent={isSelectedComponent}
                  showHandle={configWidgetHandlerForModalComponent || isSelectedComponent}
                />
              )}
              <Sentry.ErrorBoundary
                fallback={<h2>Something went wrong.</h2>}
                beforeCapture={(scope) => {
                  scope.setTag('errorType', 'component');
                }}
              >
                <Box
                  component={component}
                  id={id}
                  width={width}
                  height={layoutData.height - 4}
                  mode={mode}
                  changeCanDrag={changeCanDrag}
                  inCanvas={inCanvas}
                  paramUpdated={paramUpdated}
                  onEvent={onEvent}
                  onComponentClick={onComponentClick}
                  darkMode={darkMode}
                  removeComponent={removeComponent}
                  canvasWidth={canvasWidth}
                  readOnly={readOnly}
                  customResolvables={customResolvables}
                  parentId={parentId}
                  getContainerProps={getContainerProps}
                  currentPageId={currentPageId}
                />
              </Sentry.ErrorBoundary>
            </div>
          </div>
        ) : (
          <div ref={drag} role="DraggableBox" className="draggable-box" style={{ height: '100%' }}>
            <ErrorBoundary showFallback={mode === 'edit'}>
              <WidgetBox component={component} darkMode={darkMode} />
            </ErrorBoundary>
          </div>
        )}
      </div>
    );
  }
);

export { DraggableBox };<|MERGE_RESOLUTION|>--- conflicted
+++ resolved
@@ -131,11 +131,7 @@
     const configWidgetHandlerForModalComponent =
       !isSelectedComponent &&
       component.component === 'Modal' &&
-<<<<<<< HEAD
-      resolveWidgetFieldValue(component.definition.properties.useDefaultButton, currentState)?.value === false;
-=======
       resolveWidgetFieldValue(component.definition.properties.useDefaultButton?.value) === false;
->>>>>>> 499c1f17
 
     const onComponentHover = useCallback(
       (id) => {
