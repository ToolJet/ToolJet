/* eslint-disable react-hooks/exhaustive-deps */
import React, { useEffect, useState } from 'react';
import cx from 'classnames';
import { useDrag } from 'react-dnd';
import { ItemTypes } from './ItemTypes';
import { getEmptyImage } from 'react-dnd-html5-backend';
import { Box } from './Box';
import { ConfigHandle } from './ConfigHandle';
import { Rnd } from 'react-rnd';
import { resolveWidgetFieldValue } from '@/_helpers/utils';
import ErrorBoundary from './ErrorBoundary';
import { useCurrentState } from '@/_stores/currentStateStore';
<<<<<<< HEAD
=======
import { useEditorStore } from '@/_stores/editorStore';
import { shallow } from 'zustand/shallow';

const NO_OF_GRIDS = 43;
>>>>>>> 3f75baa7

const resizerClasses = {
  topRight: 'top-right',
  bottomRight: 'bottom-right',
  bottomLeft: 'bottom-left',
  topLeft: 'top-left',
};

const resizerStyles = {
  topRight: {
    width: '8px',
    height: '8px',
    right: '-4px',
    top: '-4px',
  },
  bottomRight: {
    width: '8px',
    height: '8px',
    right: '-4px',
    bottom: '-4px',
  },
  bottomLeft: {
    width: '8px',
    height: '8px',
    left: '-4px',
    bottom: '-4px',
  },
  topLeft: {
    width: '8px',
    height: '8px',
    left: '-4px',
    top: '-4px',
  },
};

function computeWidth(currentLayoutOptions) {
  return `${currentLayoutOptions?.width}%`;
}

function getStyles(isDragging, isSelectedComponent) {
  return {
    position: 'absolute',
    zIndex: isSelectedComponent ? 2 : 1,
    // IE fallback: hide the real node using CSS when dragging
    // because IE will ignore our custom "empty image" drag preview.
    opacity: isDragging ? 0 : 1,
  };
}

export const DraggableBox = function DraggableBox({
  id,
  className,
  mode,
  title,
  _left,
  _top,
  parent,
  allComponents,
  component,
  index,
  inCanvas,
  onEvent,
  onComponentClick,
  onComponentOptionChanged,
  onComponentOptionsChanged,
  onResizeStop,
  onDragStop,
  paramUpdated,
  resizingStatusChanged,
  zoomLevel,
  containerProps,
  setSelectedComponent,
  removeComponent,
  layouts,
  isSelectedComponent,
  draggingStatusChanged,
  darkMode,
  canvasWidth,
  readOnly,
  customResolvables,
  parentId,
  hoveredComponent,
  onComponentHover,
  sideBarDebugger,
  isMultipleComponentsSelected,
  childComponents = null,
  isVersionReleased,
}) {
  const [isResizing, setResizing] = useState(false);
  const [isDragging2, setDragging] = useState(false);
  const [canDrag, setCanDrag] = useState(true);
  const [mouseOver, setMouseOver] = useState(false);
  const currentState = useCurrentState();

  const { currentLayout } = useEditorStore(
    (state) => ({
      currentLayout: state?.currentLayout,
    }),
    shallow
  );
  useEffect(() => {
    setMouseOver(hoveredComponent === id);
  }, [hoveredComponent]);

  const [{ isDragging }, drag, preview] = useDrag(
    () => ({
      type: ItemTypes.BOX,
      item: {
        id,
        title,
        component,
        zoomLevel,
        parent,
        layouts,
        canvasWidth,
        currentLayout,
      },
      collect: (monitor) => ({
        isDragging: monitor.isDragging(),
      }),
    }),
    [id, title, component, index, zoomLevel, parent, layouts, canvasWidth, currentLayout]
  );

  useEffect(() => {
    preview(getEmptyImage(), { captureDraggingState: true });
  }, [isDragging]);

  useEffect(() => {
    if (resizingStatusChanged) {
      resizingStatusChanged(isResizing);
    }
  }, [isResizing]);

  useEffect(() => {
    if (draggingStatusChanged) {
      draggingStatusChanged(isDragging2);
    }

    if (isDragging2 && !isSelectedComponent) {
      setSelectedComponent(id, component);
    }
  }, [isDragging2]);

  const style = {
    display: 'inline-block',
    alignItems: 'center',
    justifyContent: 'center',
    padding: '0px',
  };

  let _refProps = {};

  if (mode === 'edit' && canDrag) {
    _refProps = {
      ref: drag,
    };
  }

  function changeCanDrag(newState) {
    setCanDrag(newState);
  }

  const defaultData = {
    top: 100,
    left: 0,
    width: 445,
    height: 500,
  };

  const layoutData = inCanvas ? layouts[currentLayout] || defaultData : defaultData;
  const gridWidth = canvasWidth / NO_OF_GRIDS;
  const width = (canvasWidth * layoutData.width) / NO_OF_GRIDS;

  const configWidgetHandlerForModalComponent =
    !isSelectedComponent &&
    component.component === 'Modal' &&
    resolveWidgetFieldValue(component.definition.properties.useDefaultButton, currentState)?.value === false;

  return (
    <div
      className={
        inCanvas
          ? ''
          : cx('text-center align-items-center clearfix mb-2', {
              'col-md-4': component.component !== 'KanbanBoard',
              'd-none': component.component === 'KanbanBoard',
            })
      }
      style={!inCanvas ? {} : { width: computeWidth() }}
    >
      {inCanvas ? (
        <div
          className={cx(`draggable-box widget-${id}`, {
            [className]: !!className,
            'draggable-box-in-editor': mode === 'edit',
          })}
          onMouseEnter={(e) => {
            if (e.currentTarget.className.includes(`widget-${id}`)) {
              onComponentHover?.(id);
              e.stopPropagation();
            }
          }}
          onMouseLeave={() => onComponentHover?.(false)}
          style={getStyles(isDragging, isSelectedComponent)}
        >
          <Rnd
            style={{ ...style }}
            resizeGrid={[gridWidth, 10]}
            dragGrid={[gridWidth, 10]}
            size={{
              width: width,
              height: layoutData.height,
            }}
            position={{
              x: layoutData ? (layoutData.left * canvasWidth) / 100 : 0,
              y: layoutData ? layoutData.top : 0,
            }}
            defaultSize={{}}
            className={`resizer ${
              mouseOver || isResizing || isDragging2 || isSelectedComponent ? 'resizer-active' : ''
            } `}
            onResize={() => setResizing(true)}
            onDrag={(e) => {
              e.preventDefault();
              e.stopImmediatePropagation();
              if (!isDragging2) {
                setDragging(true);
              }
            }}
            resizeHandleClasses={isSelectedComponent || mouseOver ? resizerClasses : {}}
            resizeHandleStyles={resizerStyles}
            enableResizing={mode === 'edit' && !readOnly}
            disableDragging={mode !== 'edit' || readOnly}
            onDragStop={(e, direction) => {
              setDragging(false);
              onDragStop(e, id, direction, currentLayout, layoutData);
            }}
            cancel={`div.table-responsive.jet-data-table, div.calendar-widget, div.text-input, .textarea, .map-widget, .range-slider, .kanban-container, div.real-canvas`}
            onResizeStop={(e, direction, ref, d, position) => {
              setResizing(false);
              onResizeStop(id, e, direction, ref, d, position);
            }}
            bounds={parent !== undefined ? `#canvas-${parent}` : '.real-canvas'}
            widgetId={id}
          >
            <div ref={preview} role="DraggableBox" style={isResizing ? { opacity: 0.5 } : { opacity: 1 }}>
              {mode === 'edit' &&
                !readOnly &&
                (configWidgetHandlerForModalComponent || mouseOver || isSelectedComponent) &&
                !isResizing && (
                  <ConfigHandle
                    id={id}
                    removeComponent={removeComponent}
                    component={component}
                    position={layoutData.top < 15 ? 'bottom' : 'top'}
                    widgetTop={layoutData.top}
                    widgetHeight={layoutData.height}
                    isMultipleComponentsSelected={isMultipleComponentsSelected}
                    configWidgetHandlerForModalComponent={configWidgetHandlerForModalComponent}
                    isVersionReleased={isVersionReleased}
                  />
                )}
              <ErrorBoundary showFallback={mode === 'edit'}>
                <Box
                  component={component}
                  id={id}
                  width={width}
                  height={layoutData.height - 4}
                  mode={mode}
                  changeCanDrag={changeCanDrag}
                  inCanvas={inCanvas}
                  paramUpdated={paramUpdated}
                  onEvent={onEvent}
                  onComponentOptionChanged={onComponentOptionChanged}
                  onComponentOptionsChanged={onComponentOptionsChanged}
                  onComponentClick={onComponentClick}
                  containerProps={containerProps}
                  darkMode={darkMode}
                  removeComponent={removeComponent}
                  canvasWidth={canvasWidth}
                  readOnly={readOnly}
                  customResolvables={customResolvables}
                  parentId={parentId}
                  allComponents={allComponents}
                  sideBarDebugger={sideBarDebugger}
                  childComponents={childComponents}
                />
              </ErrorBoundary>
            </div>
          </Rnd>
        </div>
      ) : (
        <div ref={drag} role="DraggableBox" className="draggable-box" style={{ height: '100%' }}>
          <ErrorBoundary showFallback={mode === 'edit'}>
            <Box
              component={component}
              id={id}
              mode={mode}
              inCanvas={inCanvas}
              onEvent={onEvent}
              paramUpdated={paramUpdated}
              onComponentOptionChanged={onComponentOptionChanged}
              onComponentOptionsChanged={onComponentOptionsChanged}
              onComponentClick={onComponentClick}
              darkMode={darkMode}
              removeComponent={removeComponent}
              sideBarDebugger={sideBarDebugger}
              customResolvables={customResolvables}
              containerProps={containerProps}
            />
          </ErrorBoundary>
        </div>
      )}
    </div>
  );
};<|MERGE_RESOLUTION|>--- conflicted
+++ resolved
@@ -10,13 +10,10 @@
 import { resolveWidgetFieldValue } from '@/_helpers/utils';
 import ErrorBoundary from './ErrorBoundary';
 import { useCurrentState } from '@/_stores/currentStateStore';
-<<<<<<< HEAD
-=======
 import { useEditorStore } from '@/_stores/editorStore';
 import { shallow } from 'zustand/shallow';
 
 const NO_OF_GRIDS = 43;
->>>>>>> 3f75baa7
 
 const resizerClasses = {
   topRight: 'top-right',
