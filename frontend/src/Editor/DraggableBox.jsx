/* eslint-disable react-hooks/exhaustive-deps */
import React, { useCallback, useEffect, useState } from 'react';
import cx from 'classnames';
import { useDrag } from 'react-dnd';
import { ItemTypes } from './ItemTypes';
import { getEmptyImage } from 'react-dnd-html5-backend';
import { Box } from './Box';
import { ConfigHandle } from './ConfigHandle';
import { Rnd } from 'react-rnd';
import { resolveWidgetFieldValue } from '@/_helpers/utils';
import ErrorBoundary from './ErrorBoundary';
import { useCurrentState } from '@/_stores/currentStateStore';
import { useEditorStore } from '@/_stores/editorStore';
import { shallow } from 'zustand/shallow';
import WidgetBox from './WidgetBox';
import * as Sentry from '@sentry/react';

const NO_OF_GRIDS = 43;

const resizerClasses = {
  topRight: 'top-right',
  bottomRight: 'bottom-right',
  bottomLeft: 'bottom-left',
  topLeft: 'top-left',
};

const resizerStyles = {
  topRight: {
    width: '8px',
    height: '8px',
    right: '-4px',
    top: '-4px',
  },
  bottomRight: {
    width: '8px',
    height: '8px',
    right: '-4px',
    bottom: '-4px',
  },
  bottomLeft: {
    width: '8px',
    height: '8px',
    left: '-4px',
    bottom: '-4px',
  },
  topLeft: {
    width: '8px',
    height: '8px',
    left: '-4px',
    top: '-4px',
  },
};

function computeWidth(currentLayoutOptions) {
  return `${currentLayoutOptions?.width}%`;
}

function getStyles(isDragging, isSelectedComponent) {
  return {
    position: 'absolute',
    zIndex: isSelectedComponent ? 2 : 1,
    // IE fallback: hide the real node using CSS when dragging
    // because IE will ignore our custom "empty image" drag preview.
    opacity: isDragging ? 0 : 1,
  };
}

export const DraggableBox = React.memo(
  ({
    id,
    className,
    mode,
    title,
    parent,
    allComponents,
    component,
    index,
    inCanvas,
    onEvent,
    onComponentClick,
    onComponentOptionChanged,
    onComponentOptionsChanged,
    onResizeStop,
    onDragStop,
    paramUpdated,
    resizingStatusChanged,
    zoomLevel,
    containerProps,
    setSelectedComponent,
    removeComponent,
    layouts,
    draggingStatusChanged,
    darkMode,
    canvasWidth,
    readOnly,
    customResolvables,
    parentId,
    sideBarDebugger,
    childComponents = null,
  }) => {
    const [isResizing, setResizing] = useState(false);
    const [isDragging2, setDragging] = useState(false);
    const [canDrag, setCanDrag] = useState(true);
    const {
      currentLayout,
      setHoveredComponent,
      mouseOver,
      selectionInProgress,
      isSelectedComponent,
      isMultipleComponentsSelected,
    } = useEditorStore(
      (state) => ({
        currentLayout: state?.currentLayout,
        setHoveredComponent: state?.actions?.setHoveredComponent,
        mouseOver: state?.hoveredComponent === id,
        selectionInProgress: state?.selectionInProgress,
        isSelectedComponent:
          mode === 'edit' ? state?.selectedComponents?.some((component) => component?.id === id) : false,
        isMultipleComponentsSelected: state?.selectedComponents?.length > 1 ? true : false,
      }),
      shallow
    );
    const currentState = useCurrentState();
    const [calculatedHeight, setCalculatedHeight] = useState(layoutData?.height);

    const [{ isDragging }, drag, preview] = useDrag(
      () => ({
        type: ItemTypes.BOX,
        item: {
          id,
          title,
          component,
          zoomLevel,
          parent,
          layouts,
          canvasWidth,
          currentLayout,
        },
        collect: (monitor) => ({
          isDragging: monitor.isDragging(),
        }),
      }),
      [id, title, component, index, currentLayout, zoomLevel, parent, layouts, canvasWidth]
    );

    useEffect(() => {
      preview(getEmptyImage(), { captureDraggingState: true });
    }, [isDragging]);

    useEffect(() => {
      if (resizingStatusChanged) {
        resizingStatusChanged(isResizing);
      }
    }, [isResizing]);

    useEffect(() => {
      if (draggingStatusChanged) {
        draggingStatusChanged(isDragging2);
      }

      if (isDragging2 && !isSelectedComponent) {
        setSelectedComponent(id, component);
      }
    }, [isDragging2]);

    const style = {
      display: 'inline-block',
      alignItems: 'center',
      justifyContent: 'center',
      padding: '0px',
    };

    let _refProps = {};

    if (mode === 'edit' && canDrag) {
      _refProps = {
        ref: drag,
      };
    }

    const changeCanDrag = useCallback(
      (newState) => {
        setCanDrag(newState);
      },
      [setCanDrag]
    );

    const defaultData = {
      top: 100,
      left: 0,
      width: 445,
      height: 500,
    };

    const layoutData = inCanvas ? layouts[currentLayout] || defaultData : defaultData;
    const gridWidth = canvasWidth / NO_OF_GRIDS;
    const width = (canvasWidth * layoutData.width) / NO_OF_GRIDS;

    const configWidgetHandlerForModalComponent =
      !isSelectedComponent &&
      component.component === 'Modal' &&
      resolveWidgetFieldValue(component.definition.properties.useDefaultButton, currentState)?.value === false;

    const onComponentHover = (id) => {
      if (selectionInProgress) return;
      setHoveredComponent(id);
    };
    function isVerticalResizingAllowed() {
      // Return true if vertical resizing is allowed, false otherwise
<<<<<<< HEAD
      return mode === 'edit' && component.component !== 'TextInput' && !readOnly;
    }
    const adjustHeightBasedOnAlignment = (increase) => {
      if (increase) return setCalculatedHeight(layoutData?.height + 20);
      else return setCalculatedHeight(layoutData?.height);
    };
=======
      return (
        mode === 'edit' &&
        component.component !== 'TextInput' &&
        component.component !== 'PasswordInput' &&
        component.component !== 'NumberInput' &&
        !readOnly
      );
    }
>>>>>>> df167c0d

    const adjustHeightBasedOnAlignment = (increase) => {
      if (increase) return setCalculatedHeight(layoutData?.height + 20);
      else return setCalculatedHeight(layoutData?.height);
    };
    return (
      <div
        className={
          inCanvas
            ? ''
            : cx('text-center align-items-center clearfix draggable-box-wrapper', {
                '': component.component !== 'KanbanBoard',
                'd-none': component.component === 'KanbanBoard',
              })
        }
        style={!inCanvas ? {} : { width: computeWidth() }}
      >
        {inCanvas ? (
          <div
            className={cx(`draggable-box widget-${id}`, {
              [className]: !!className,
              'draggable-box-in-editor': mode === 'edit',
            })}
            onMouseEnter={(e) => {
              if (e.currentTarget.className.includes(`widget-${id}`)) {
                onComponentHover?.(id);
                e.stopPropagation();
              }
            }}
            onMouseLeave={() => {
              setHoveredComponent('');
            }}
            style={getStyles(isDragging, isSelectedComponent)}
          >
            <Rnd
              maxWidth={canvasWidth}
              style={{ ...style }}
              resizeGrid={[gridWidth, 10]}
              dragGrid={[gridWidth, 10]}
              size={{
                width: width,
                height: calculatedHeight,
              }}
              position={{
                x: layoutData ? (layoutData.left * canvasWidth) / 100 : 0,
                y: layoutData ? layoutData.top : 0,
              }}
              defaultSize={{}}
              className={`resizer ${
                mouseOver || isResizing || isDragging2 || isSelectedComponent ? 'resizer-active' : ''
              } `}
              onResize={() => setResizing(true)}
              onDrag={(e) => {
                e.preventDefault();
                e.stopImmediatePropagation();
                if (!isDragging2) {
                  setDragging(true);
                }
              }}
              resizeHandleClasses={isSelectedComponent || mouseOver ? resizerClasses : {}}
              resizeHandleStyles={resizerStyles}
              enableResizing={{
                top: isVerticalResizingAllowed(),
                right: true,
                bottom: isVerticalResizingAllowed(),
                left: true,
                topRight: isVerticalResizingAllowed(),
                bottomRight: isVerticalResizingAllowed(),
                bottomLeft: isVerticalResizingAllowed(),
                topLeft: isVerticalResizingAllowed(),
              }}
              disableDragging={mode !== 'edit' || readOnly}
              onDragStop={(e, direction) => {
                setDragging(false);
                onDragStop(e, id, direction, currentLayout, layoutData);
              }}
              cancel={`div.table-responsive.jet-data-table, div.calendar-widget, div.text-input, .textarea, .map-widget, .range-slider, .kanban-container, div.real-canvas`}
              onResizeStop={(e, direction, ref, d, position) => {
                setResizing(false);
                onResizeStop(id, e, direction, ref, d, position);
              }}
              bounds={parent !== undefined ? `#canvas-${parent}` : '.real-canvas'}
              widgetId={id}
            >
              <div ref={preview} role="DraggableBox" style={isResizing ? { opacity: 0.5 } : { opacity: 1 }}>
                {mode === 'edit' &&
                  !readOnly &&
                  (configWidgetHandlerForModalComponent || mouseOver || isSelectedComponent) &&
                  !isResizing && (
                    <ConfigHandle
                      id={id}
                      removeComponent={removeComponent}
                      component={component}
                      position={layoutData.top < 15 ? 'bottom' : 'top'}
                      widgetTop={layoutData.top}
                      widgetHeight={layoutData.height}
                      isMultipleComponentsSelected={isMultipleComponentsSelected}
                      configWidgetHandlerForModalComponent={configWidgetHandlerForModalComponent}
                    />
                  )}
                {/* Adding a sentry's error boundary to differentiate between our generic error boundary and one from editor's component  */}
                <Sentry.ErrorBoundary
                  fallback={<h2>Something went wrong.</h2>}
                  beforeCapture={(scope) => {
                    scope.setTag('errorType', 'component');
                  }}
                >
                  <Box
                    component={component}
                    id={id}
                    width={width}
                    height={layoutData.height}
                    mode={mode}
                    changeCanDrag={changeCanDrag}
                    inCanvas={inCanvas}
                    paramUpdated={paramUpdated}
                    onEvent={onEvent}
                    onComponentOptionChanged={onComponentOptionChanged}
                    onComponentOptionsChanged={onComponentOptionsChanged}
                    onComponentClick={onComponentClick}
                    containerProps={containerProps}
                    darkMode={darkMode}
                    removeComponent={removeComponent}
                    canvasWidth={canvasWidth}
                    readOnly={readOnly}
                    customResolvables={customResolvables}
                    parentId={parentId}
                    allComponents={allComponents}
                    sideBarDebugger={sideBarDebugger}
                    childComponents={childComponents}
                    isResizing={isResizing}
                    adjustHeightBasedOnAlignment={adjustHeightBasedOnAlignment}
                  />
                </Sentry.ErrorBoundary>
              </div>
            </Rnd>
          </div>
        ) : (
          <div ref={drag} role="DraggableBox" className="draggable-box" style={{ height: '100%' }}>
            <ErrorBoundary showFallback={mode === 'edit'}>
              <WidgetBox component={component} darkMode={darkMode} />
            </ErrorBoundary>
          </div>
        )}
      </div>
    );
  }
);<|MERGE_RESOLUTION|>--- conflicted
+++ resolved
@@ -207,14 +207,6 @@
     };
     function isVerticalResizingAllowed() {
       // Return true if vertical resizing is allowed, false otherwise
-<<<<<<< HEAD
-      return mode === 'edit' && component.component !== 'TextInput' && !readOnly;
-    }
-    const adjustHeightBasedOnAlignment = (increase) => {
-      if (increase) return setCalculatedHeight(layoutData?.height + 20);
-      else return setCalculatedHeight(layoutData?.height);
-    };
-=======
       return (
         mode === 'edit' &&
         component.component !== 'TextInput' &&
@@ -223,8 +215,6 @@
         !readOnly
       );
     }
->>>>>>> df167c0d
-
     const adjustHeightBasedOnAlignment = (increase) => {
       if (increase) return setCalculatedHeight(layoutData?.height + 20);
       else return setCalculatedHeight(layoutData?.height);
