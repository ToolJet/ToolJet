import React, { useState, useEffect } from 'react';
import RunjsIcon from '../Icons/runjs.svg';
import RunpyIcon from '../Icons/runpy.svg';
import AddIcon from '../../../assets/images/icons/add-source.svg';
import { useTranslation } from 'react-i18next';
import { getSvgIcon } from '@/_helpers/appUtils';

function DataSourceLister({
  dataSources,
  staticDataSources,
  changeDataSource,
  handleBackButton,
  darkMode,
  dataSourceModalHandler,
}) {
  const [allSources, setAllSources] = useState([...dataSources, ...staticDataSources]);
  const { t } = useTranslation();
  const computedStyles = {
    background: darkMode ? '#2f3c4c' : 'white',
    color: darkMode ? 'white' : '#1f2936',
    border: darkMode && '1px solid #2f3c4c',
  };
  const handleChangeDataSource = (item) => {
    changeDataSource(item.id);
    handleBackButton();
  };

  useEffect(() => {
    setAllSources([...dataSources, ...staticDataSources]);
    // eslint-disable-next-line react-hooks/exhaustive-deps
  }, [dataSources]);

  return (
    <div className="query-datasource-card-container">
      {allSources.map((item) => {
        const iconFile = item?.plugin?.icon_file?.data ?? undefined;
        const Icon = () => getSvgIcon(item.kind, 25, 25, iconFile);
        return (
          <div
            className="query-datasource-card"
            style={computedStyles}
            key={item.id}
            onClick={() => handleChangeDataSource(item)}
          >
<<<<<<< HEAD
            {item.kind === 'runjs' ? (
              <RunjsIcon style={{ height: 25, width: 25, marginTop: '-3px' }} />
            ) : item.kind === 'runpy' ? (
              <RunpyIcon style={{ height: 25, width: 25, marginTop: '-3px' }} />
            ) : (
              Icon && <Icon style={{ height: 25, width: 25 }} />
            )}
=======
            {item.kind === 'runjs' ? <RunjsIcon style={{ height: 25, width: 25, marginTop: '-3px' }} /> : <Icon />}
>>>>>>> 250e58cc
            <p> {item.name}</p>
          </div>
        );
      })}
      <div className="query-datasource-card" style={computedStyles} onClick={dataSourceModalHandler}>
        <AddIcon style={{ height: 25, width: 25, marginTop: '-3px' }} />
        <p>{t('editor.queryManager.addDatasource', 'Add datasource')}</p>
      </div>
    </div>
  );
}

export default DataSourceLister;<|MERGE_RESOLUTION|>--- conflicted
+++ resolved
@@ -42,7 +42,6 @@
             key={item.id}
             onClick={() => handleChangeDataSource(item)}
           >
-<<<<<<< HEAD
             {item.kind === 'runjs' ? (
               <RunjsIcon style={{ height: 25, width: 25, marginTop: '-3px' }} />
             ) : item.kind === 'runpy' ? (
@@ -50,9 +49,6 @@
             ) : (
               Icon && <Icon style={{ height: 25, width: 25 }} />
             )}
-=======
-            {item.kind === 'runjs' ? <RunjsIcon style={{ height: 25, width: 25, marginTop: '-3px' }} /> : <Icon />}
->>>>>>> 250e58cc
             <p> {item.name}</p>
           </div>
         );
