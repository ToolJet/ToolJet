import React, { useState, useEffect } from 'react';
import RunjsIcon from '../Icons/runjs.svg';
import RunpyIcon from '../Icons/runpy.svg';
import AddIcon from '../../../assets/images/icons/add-source.svg';
import { useTranslation } from 'react-i18next';
import { getSvgIcon } from '@/_helpers/appUtils';

function DataSourceLister({
  dataSources,
  staticDataSources,
  changeDataSource,
  handleBackButton,
  darkMode,
  dataSourceModalHandler,
}) {
  const [allSources, setAllSources] = useState([...dataSources, ...staticDataSources]);
  const { t } = useTranslation();
  const computedStyles = {
    background: darkMode ? '#2f3c4c' : 'white',
    color: darkMode ? 'white' : '#1f2936',
    border: darkMode && '1px solid #2f3c4c',
  };
  const handleChangeDataSource = (item) => {
    changeDataSource(item.id);
    handleBackButton();
  };

  useEffect(() => {
    setAllSources([...dataSources, ...staticDataSources]);
    // eslint-disable-next-line react-hooks/exhaustive-deps
  }, [dataSources]);

  return (
    <div className="query-datasource-card-container">
      {allSources.map((item) => {
        const iconFile = item?.plugin?.icon_file?.data ?? undefined;
        const Icon = () => getSvgIcon(item.kind, 25, 25, iconFile);
        return (
          <div
            className="query-datasource-card"
            style={computedStyles}
            key={item.id}
            onClick={() => handleChangeDataSource(item)}
          >
<<<<<<< HEAD
            {item.kind === 'runjs' ? (
              <RunjsIcon style={{ height: 25, width: 25, marginTop: '-3px' }} />
            ) : item.kind === 'runpy' ? (
              <RunpyIcon style={{ height: 25, width: 25, marginTop: '-3px' }} />
            ) : (
              Icon && <Icon style={{ height: 25, width: 25 }} />
            )}
            <p> {item.name}</p>
=======
            {item.kind === 'runjs' ? <RunjsIcon style={{ height: 25, width: 25, marginTop: '-3px' }} /> : <Icon />}
            <p data-cy={`${String(item.name).toLocaleLowerCase().replace(/\s+/g, '-')}-add-query-card`}> {item.name}</p>
>>>>>>> f489eeaa
          </div>
        );
      })}
      <div className="query-datasource-card" style={computedStyles} onClick={dataSourceModalHandler}>
        <AddIcon style={{ height: 25, width: 25, marginTop: '-3px' }} />
        <p>{t('editor.queryManager.addDatasource', 'Add datasource')}</p>
      </div>
    </div>
  );
}

export default DataSourceLister;<|MERGE_RESOLUTION|>--- conflicted
+++ resolved
@@ -42,7 +42,6 @@
             key={item.id}
             onClick={() => handleChangeDataSource(item)}
           >
-<<<<<<< HEAD
             {item.kind === 'runjs' ? (
               <RunjsIcon style={{ height: 25, width: 25, marginTop: '-3px' }} />
             ) : item.kind === 'runpy' ? (
@@ -50,11 +49,7 @@
             ) : (
               Icon && <Icon style={{ height: 25, width: 25 }} />
             )}
-            <p> {item.name}</p>
-=======
-            {item.kind === 'runjs' ? <RunjsIcon style={{ height: 25, width: 25, marginTop: '-3px' }} /> : <Icon />}
             <p data-cy={`${String(item.name).toLocaleLowerCase().replace(/\s+/g, '-')}-add-query-card`}> {item.name}</p>
->>>>>>> f489eeaa
           </div>
         );
       })}
