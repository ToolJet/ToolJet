--- conflicted
+++ resolved
@@ -7,17 +7,8 @@
 import { Runjs } from './Runjs';
 import { Stripe } from './Stripe';
 import { Openapi } from './Openapi';
-<<<<<<< HEAD
 import tooljetDbOperations from './ToolJetDb/operations.json';
 
-const pluginsSources = Object.keys(allOperations).reduce((accumulator, currentValue) => {
-  accumulator[currentValue] = (props) => <DynamicForm schema={allOperations[currentValue]} {...props} />;
-  return accumulator;
-}, {});
-
-const staticSources = {
-  Tooljetdb: (props) => <DynamicForm schema={tooljetDbOperations} {...props} />,
-=======
 import { queryManagerSelectComponentStyle } from '@/_ui/Select/styles';
 
 const computeSelectStyles = (width) => {
@@ -34,24 +25,15 @@
     );
     return accumulator;
   }, {}),
->>>>>>> f6b90970
+  Tooljetdb: (props) => <DynamicForm schema={tooljetDbOperations} {...props} />,
   Restapi,
   Runjs,
   Stripe,
   Openapi,
 };
 
-<<<<<<< HEAD
-export const source = (props) => <DynamicForm schema={props.pluginSchema} {...props} />;
-
-export const allSources = {
-  ...pluginsSources,
-  ...staticSources,
-};
-=======
 export const source = (props) => (
   <div className="query-editor-dynamic-form-container">
     <DynamicForm schema={props.pluginSchema} {...props} computeSelectStyles={computeSelectStyles} />
   </div>
-);
->>>>>>> f6b90970
+);