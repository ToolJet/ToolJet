--- conflicted
+++ resolved
@@ -20,11 +20,9 @@
   Openapi,
 };
 
-<<<<<<< HEAD
+export const source = (props) => <DynamicForm schema={props.pluginSchema} {...props} />;
+
 export const allSources = {
   ...pluginsSources,
   ...staticSources,
-};
-=======
-export const source = (props) => <DynamicForm schema={props.pluginSchema} {...props} />;
->>>>>>> 8b467026
+};