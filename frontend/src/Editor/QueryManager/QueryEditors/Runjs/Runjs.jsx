import React, { useState, useEffect } from 'react';
import { CodeHinter } from '@/Editor/CodeBuilder/CodeHinter';
import { defaults } from 'lodash';
import { Card } from 'react-bootstrap';
import { useCurrentState } from '@/_stores/currentStateStore';

const Runjs = (props) => {
  const currentState = useCurrentState();
  const [currStateForCodeHinter, setCurrStateForCodeHinter] = useState(currentState);
  const initialOptions = defaults({ ...props.options }, { code: '//Type your JavaScript code here' });
  const [options, setOptions] = useState(initialOptions);

  useEffect(() => {
    setCurrStateForCodeHinter({
      ...currentState,
      parameters: options?.parameters?.reduce((params, param) => ({ ...params, [param.name]: param.defaultValue }), {}),
    });
  }, [currentState?.components, options?.parameters]);

  useEffect(() => {
    setOptions(props.options);
  }, [props.options]);

  return (
    <Card className="runjs-editor mb-3">
      <CodeHinter
        initialValue={props.options.code}
        mode="javascript"
        theme={props.darkMode ? 'monokai' : 'base16-light'}
        lineNumbers={true}
        height={400}
        className="query-hinter"
        ignoreBraces={true}
        onChange={(value) => {
          const newOptions = { ...options, code: value };
          props.optionsChanged(newOptions);
        }}
        isMultiLineJs={false}
        enablePreview={false}
        componentName="Runjs"
        cyLabel={`runjs`}
<<<<<<< HEAD
        currentState={currStateForCodeHinter}
=======
        delayOnChange={false}
>>>>>>> 1311b5ab
      />
    </Card>
  );
};

export default Runjs;<|MERGE_RESOLUTION|>--- conflicted
+++ resolved
@@ -39,11 +39,7 @@
         enablePreview={false}
         componentName="Runjs"
         cyLabel={`runjs`}
-<<<<<<< HEAD
-        currentState={currStateForCodeHinter}
-=======
         delayOnChange={false}
->>>>>>> 1311b5ab
       />
     </Card>
   );
