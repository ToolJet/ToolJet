--- conflicted
+++ resolved
@@ -36,10 +36,7 @@
         }}
         componentName="Runjs"
         cyLabel={`runjs`}
-<<<<<<< HEAD
-=======
         delayOnChange={false}
->>>>>>> 9519a1a8
       />
     </Card>
   );
