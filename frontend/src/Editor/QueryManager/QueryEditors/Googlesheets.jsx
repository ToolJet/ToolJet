--- conflicted
+++ resolved
@@ -87,19 +87,19 @@
                     />
                   </div>
                   {['read'].includes(this.state.options.operation) && (
-                        <div className="col-auto">
-                        <label className="form-label">Range</label>
-                              <input
-                                type="text"
-                                placeholder={'A1:Z500'}
-                                value={this.state.options.spreadsheet_range}
-                                onChange={(e) => {
-                                  changeOption(this, 'spreadsheet_range', e.target.value);
-                                }}
-                                className="form-control"
-                              />
-                        </div>
-                  ) }
+                    <div className="col-auto">
+                      <label className="form-label">Range</label>
+                      <input
+                        type="text"
+                        placeholder={'A1:Z500'}
+                        value={this.state.options.spreadsheet_range}
+                        onChange={(e) => {
+                          changeOption(this, 'spreadsheet_range', e.target.value);
+                        }}
+                        className="form-control"
+                      />
+                    </div>
+                  )}
                   <div className="col-auto">
                     <label className="form-label">Sheet</label>
                     <input
@@ -118,13 +118,7 @@
           </div>
         )}
 
-<<<<<<< HEAD
         {this.state.options.operation === 'append' && (
-=======
-       
-
-      {this.state.options.operation === 'append' && (
->>>>>>> 40005146
           <div className="mb-3 mt-2">
             <label className="form-label">Rows</label>
             <CodeHinter
