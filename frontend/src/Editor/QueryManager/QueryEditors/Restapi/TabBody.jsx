--- conflicted
+++ resolved
@@ -1,63 +1,8 @@
 import React from 'react';
 import { CodeHinter } from '../../../CodeBuilder/CodeHinter';
 
-export default ({ options = [], currentState, theme, removeKeyValuePair, onChange, darkMode }) => {
+export default ({ options = [], currentState, theme, removeKeyValuePair, onChange, darkMode, componentName }) => {
   return (
-<<<<<<< HEAD
-    <div className="table-responsive table-no-divider">
-      <table className="table table-vcenter">
-        <thead>
-          <tr>
-            <th>Key</th>
-            <th>Value</th>
-            <th></th>
-          </tr>
-        </thead>
-        <tbody>
-          {options.map((option, index) => {
-            return (
-              <tr key={index}>
-                <td>
-                  <CodeHinter
-                    currentState={currentState}
-                    initialValue={option[0]}
-                    theme={theme}
-                    placeholder="key"
-                    className="form-control codehinter-query-editor-input"
-                    onChange={onChange('body', 0, index)}
-                    componentName={`restapi/body::key::${index}`}
-                  />
-                </td>
-                <td>
-                  <CodeHinter
-                    currentState={currentState}
-                    className="form-control codehinter-query-editor-input"
-                    initialValue={option[1]}
-                    theme={theme}
-                    placeholder="value"
-                    onChange={onChange('body', 1, index)}
-                    componentName={`restapi/body::value::${index}`}
-                  />
-                </td>
-                {index > 0 && (
-                  <td>
-                    <span
-                      role="button"
-                      onClick={() => {
-                        removeKeyValuePair('body', index);
-                      }}
-                    >
-                      x
-                    </span>
-                  </td>
-                )}
-              </tr>
-            );
-          })}
-        </tbody>
-      </table>
-    </div>
-=======
     <>
       <div className={`row py-2 border-bottom mb-1  mx-0 ${!darkMode && 'bg-light'}`}>
         <div className="col-4">
@@ -84,6 +29,7 @@
                   placeholder="key"
                   className="form-control codehinter-query-editor-input"
                   onChange={onChange('body', 0, index)}
+                  componentName={`${componentName}/body::key::${index}`}
                 />
               </div>
 
@@ -95,6 +41,7 @@
                   theme={theme}
                   placeholder="value"
                   onChange={onChange('body', 1, index)}
+                  componentName={`${componentName}/body::value::${index}`}
                 />
               </div>
               {index > 0 && (
@@ -113,6 +60,5 @@
         })}
       </div>
     </>
->>>>>>> ade85e20
   );
 };