--- conflicted
+++ resolved
@@ -4,10 +4,7 @@
 import { ButtonSolid } from '@/_ui/AppButton/AppButton';
 import Trash from '@/_ui/Icon/solidIcons/Trash';
 import CodeHinter from '@/Editor/CodeEditor';
-<<<<<<< HEAD
-=======
 import InfoIcon from '@assets/images/icons/info.svg';
->>>>>>> 9519a1a8
 
 export default ({
   options = [],
