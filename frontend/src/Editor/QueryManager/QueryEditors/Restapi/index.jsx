--- conflicted
+++ resolved
@@ -87,15 +87,11 @@
   };
 
   handleChange = (key, keyIndex, idx) => (value) => {
-<<<<<<< HEAD
     this.setState({
       arrayValuesChanged: false,
     });
-    if (this.state.options[key].length - 1 === idx) this.addNewKeyValuePair(key);
-=======
     const lastPair = this.state.options[key][idx];
     if (this.state.options[key].length - 1 === idx && (lastPair[0] || lastPair[1])) this.addNewKeyValuePair(key);
->>>>>>> 2b55e8ed
     this.keyValuePairValueChanged(value, keyIndex, key, idx);
   };
 
