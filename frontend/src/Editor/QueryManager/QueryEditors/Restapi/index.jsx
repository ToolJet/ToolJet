import 'codemirror/theme/duotone-light.css';

import React from 'react';
import { isEmpty, defaults } from 'lodash';
import Tabs from './Tabs';
import Select from '@/_ui/Select';
import { changeOption } from '../utils';
import { CodeHinter } from '../../../CodeBuilder/CodeHinter';
import { BaseUrl } from './BaseUrl';

class Restapi extends React.Component {
  constructor(props) {
    super(props);
    const options = defaults({ ...props.options }, { headers: [], url_params: [], body: [] });
    this.state = {
      options,
    };
  }

  componentDidMount() {
    try {
      if (isEmpty(this.state.options['headers'])) {
        this.addNewKeyValuePair('headers');
      }
      setTimeout(() => {
        if (isEmpty(this.state.options['url_params'])) {
          this.addNewKeyValuePair('url_params');
        }
      }, 1000);
      setTimeout(() => {
        if (isEmpty(this.state.options['body'])) {
          this.addNewKeyValuePair('body');
        }
      }, 1000);
    } catch (error) {
      console.log(error);
    }
  }

  addNewKeyValuePair = (option) => {
    const { options } = this.state;
    const newOptions = { ...options, [option]: [...options[option], ['', '']] };

    this.setState({ options: newOptions }, () => {
      this.props.optionsChanged(newOptions);
    });
  };

  removeKeyValuePair = (option, index) => {
    const { options } = this.state;
    options[option].splice(index, 1);

    this.setState({ options }, () => {
      this.props.optionsChanged(options);
    });
  };

  keyValuePairValueChanged = (value, keyIndex, option, index) => {
    const { options } = this.state;

    options[option][index][keyIndex] = value;

    this.setState({ options }, () => {
      this.props.optionsChanged(options);
    });
  };

  handleChange = (key, keyIndex, idx) => (value) => {
    if (this.state.options[key].length - 1 === idx) this.addNewKeyValuePair(key);
    this.keyValuePairValueChanged(value, keyIndex, key, idx);
  };

  render() {
    const { options } = this.state;
    const dataSourceURL = this.props.selectedDataSource?.options?.url?.value;
    const queryName = this.props.queryName;

    const selectStyles = {
      container: (provided) => ({
        ...provided,
        width: 100,
        height: 32,
      }),
      control: (provided) => ({
        ...provided,
        borderColor: 'hsl(0, 0%, 80%)',
        boxShadow: 'none',
        '&:hover': {
          borderColor: 'hsl(0, 0%, 80%)',
        },
        backgroundColor: this.props.darkMode ? '#2b3547' : '#fff',
        height: '32px!important',
        minHeight: '32px!important',
      }),
      valueContainer: (provided, _state) => ({
        ...provided,
        height: 32,
        marginBottom: '4px',
      }),
      indicatorsContainer: (provided, _state) => ({
        ...provided,
        height: 32,
      }),
      indicatorSeparator: (_state) => ({
        display: 'none',
      }),
      input: (provided) => ({
        ...provided,
        color: this.props.darkMode ? '#fff' : '#232e3c',
      }),
      menu: (provided) => ({
        ...provided,
        zIndex: 2,
        backgroundColor: this.props.darkMode ? 'rgb(31,40,55)' : 'white',
      }),
      option: (provided) => ({
        ...provided,
        backgroundColor: this.props.darkMode ? '#2b3547' : '#fff',
        color: this.props.darkMode ? '#fff' : '#232e3c',
        ':hover': {
          backgroundColor: this.props.darkMode ? '#323C4B' : '#d8dce9',
        },
      }),
      placeholder: (provided) => ({
        ...provided,
        color: this.props.darkMode ? '#fff' : '#808080',
      }),
      singleValue: (provided) => ({
        ...provided,
        color: this.props.darkMode ? '#fff' : '#232e3c',
      }),
    };

    const currentValue = { label: options.method?.toUpperCase(), value: options.method };
    return (
      <div>
        <div className="row mt-2" style={{ height: 'fit-content' }}>
          <div className="col-auto rest-methods-options" style={{ width: '90px' }}>
            <Select
              options={[
                { label: 'GET', value: 'get' },
                { label: 'POST', value: 'post' },
                { label: 'PUT', value: 'put' },
                { label: 'PATCH', value: 'patch' },
                { label: 'DELETE', value: 'delete' },
              ]}
              onChange={(value) => {
                changeOption(this, 'method', value);
              }}
              value={currentValue}
              defaultValue={{ label: 'GET', value: 'get' }}
              placeholder="Method"
<<<<<<< HEAD
              width={100}
              height={32}
=======
              styles={selectStyles}
              isSearchable={false}
>>>>>>> d10625ca
            />
          </div>

          <div className="col field w-100" style={{ display: 'flex', marginLeft: 16 }}>
            {dataSourceURL && (
              <BaseUrl theme={this.props.darkMode ? 'monokai' : 'default'} dataSourceURL={dataSourceURL} />
            )}
            <div className="col">
              <CodeHinter
                currentState={this.props.currentState}
                initialValue={options.url}
                theme={this.props.darkMode ? 'monokai' : 'default'}
                onChange={(value) => {
                  changeOption(this, 'url', value);
                }}
                placeholder="Enter request URL"
                componentName={`${queryName}::url`}
                mode="javascript"
                lineNumbers={false}
                height={'32px'}
              />
            </div>
          </div>
        </div>

        <div className={`query-pane-restapi-tabs mt-3 ${this.props.darkMode ? 'dark' : ''}`}>
          <Tabs
            theme={this.props.darkMode ? 'monokai' : 'default'}
            options={this.state.options}
            currentState={this.props.currentState}
            onChange={this.handleChange}
            removeKeyValuePair={this.removeKeyValuePair}
            addNewKeyValuePair={this.addNewKeyValuePair}
            darkMode={this.props.darkMode}
            componentName={queryName}
          />
        </div>
      </div>
    );
  }
}

export { Restapi };<|MERGE_RESOLUTION|>--- conflicted
+++ resolved
@@ -150,13 +150,8 @@
               value={currentValue}
               defaultValue={{ label: 'GET', value: 'get' }}
               placeholder="Method"
-<<<<<<< HEAD
               width={100}
               height={32}
-=======
-              styles={selectStyles}
-              isSearchable={false}
->>>>>>> d10625ca
             />
           </div>
 
