import 'codemirror/theme/duotone-light.css';

import React from 'react';
import { isEmpty, defaults } from 'lodash';
import Tabs from './Tabs';
import Select from '@/_ui/Select';
import { changeOption } from '../utils';
import { CodeHinter } from '../../../CodeBuilder/CodeHinter';
import { BaseUrl } from './BaseUrl';
import { queryManagerSelectComponentStyle } from '@/_ui/Select/styles';

class Restapi extends React.Component {
  constructor(props) {
    super(props);
    const options = defaults(
      { ...props.options },
      { headers: [['', '']], url_params: [], body: [], json_body: null, body_toggle: false }
    );
    this.state = {
      options,
    };
  }

  componentDidMount() {
    try {
      if (isEmpty(this.state.options['headers'])) {
        this.addNewKeyValuePair('headers');
      }
      if (isEmpty(this.state.options['method'])) {
        changeOption(this, 'method', 'get');
      }
      setTimeout(() => {
        if (isEmpty(this.state.options['url_params'])) {
          this.addNewKeyValuePair('url_params');
        }
      }, 1000);
      setTimeout(() => {
        if (isEmpty(this.state.options['body'])) {
          this.addNewKeyValuePair('body');
        }
      }, 1000);
    } catch (error) {
      console.log(error);
    }
  }

  onBodyToggleChanged = (value) => {
    const { options } = this.state;
    options['body_toggle'] = value;
    this.setState({ options }, () => {
      this.props.optionsChanged(options);
    });
  };

  addNewKeyValuePair = (option) => {
    const { options } = this.state;
    const newOptions = { ...options, [option]: [...options[option], ['', '']] };

    this.setState({ options: newOptions }, () => {
      //these values are set to empty array so that user can type in directly without adding new entry, hence no need to pass to parent state
      if (!['headers', 'url_params', 'body'].includes(option)) {
        this.props.optionsChanged(newOptions);
      }
    });
  };

  removeKeyValuePair = (option, index) => {
    const { options } = this.state;
    options[option].splice(index, 1);

    this.setState({ options }, () => {
      this.props.optionsChanged({ ...options, arrayValuesChanged: true });
    });
  };

  keyValuePairValueChanged = (value, keyIndex, option, index) => {
    const { options } = this.state;
    const prevValue = options[option][index][keyIndex];
    options[option][index][keyIndex] = value;

    this.setState({ options }, () => {
      this.props.optionsChanged({ ...options, arrayValuesChanged: prevValue !== value });
    });
  };

  handleJsonBodyChanged = (jsonBody) => {
    const { options } = this.state;
    options['json_body'] = jsonBody;

    this.setState({ options }, () => {
      this.props.optionsChanged(options);
    });
  };

  handleChange = (key, keyIndex, idx) => (value) => {
    const lastPair = this.state.options[key][idx];
    if (this.state.options[key].length - 1 === idx && (lastPair[0] || lastPair[1])) {
      this.addNewKeyValuePair(key);
    }
    this.keyValuePairValueChanged(value, keyIndex, key, idx);
  };

  customSelectStyles = (darkMode, width) => {
    return {
      ...queryManagerSelectComponentStyle(darkMode, width),
      control: (provided) => ({
        ...provided,
        boxShadow: 'none',
        ...(darkMode && { backgroundColor: '#2b3547' }),
        borderRadius: '6px',
        height: 32,
        minHeight: 32,
        borderColor: darkMode ? 'inherit' : ' #D7DBDF',
        borderWidth: '1px',
        '&:hover': {
          backgroundColor: darkMode ? '' : '#F8F9FA',
        },
        '&:active': {
          backgroundColor: darkMode ? '' : '#F8FAFF',
          borderColor: '#3E63DD',
          boxShadow: '0px 0px 0px 2px #C6D4F9 ',
        },
        cursor: 'pointer',
      }),
    };
  };

  render() {
    const { options } = this.state;
    const dataSourceURL = this.props.selectedDataSource?.options?.url?.value;
    const queryName = this.props.queryName;

    const currentValue = { label: options.method?.toUpperCase(), value: options.method };

    return (
<<<<<<< HEAD
      <div className={`d-flex ${dataSourceURL ? 'mt-3' : ''}`}>
        <div className="form-label">Request</div>
        <div className="flex-grow-1">
          <div className="rest-api-methods-select-element-container">
            <div className={`me-2`} style={{ width: '90px', height: '32px' }}>
              <label className="font-weight-bold color-slate12">Method</label>
              <Select
                options={[
                  { label: 'GET', value: 'get' },
                  { label: 'POST', value: 'post' },
                  { label: 'PUT', value: 'put' },
                  { label: 'PATCH', value: 'patch' },
                  { label: 'DELETE', value: 'delete' },
                ]}
=======
      <div>
        <div className="rest-api-methods-select-element-container">
          <div className={`${this.props.darkMode && 'dark'}`} style={{ width: '90px', height: '32px' }}>
            <Select
              options={[
                { label: 'GET', value: 'get' },
                { label: 'POST', value: 'post' },
                { label: 'PUT', value: 'put' },
                { label: 'PATCH', value: 'patch' },
                { label: 'DELETE', value: 'delete' },
              ]}
              onChange={(value) => {
                changeOption(this, 'method', value);
              }}
              value={currentValue}
              defaultValue={{ label: 'GET', value: 'get' }}
              placeholder="Method"
              width={100}
              height={32}
              styles={this.customSelectStyles(this.props.darkMode, 91)}
              useCustomStyles={true}
            />
          </div>

          <div className={`col field w-100 d-flex rest-methods-url ${this.props.darkMode && 'dark'}`}>
            {dataSourceURL && (
              <BaseUrl theme={this.props.darkMode ? 'monokai' : 'default'} dataSourceURL={dataSourceURL} />
            )}
            <div className="col">
              <CodeHinter
                initialValue={options.url}
                theme={this.props.darkMode ? 'monokai' : 'default'}
>>>>>>> ae1ab449
                onChange={(value) => {
                  changeOption(this, 'method', value);
                }}
                value={currentValue}
                defaultValue={{ label: 'GET', value: 'get' }}
                placeholder="Method"
                width={100}
                height={32}
                styles={this.customSelectStyles(this.props.darkMode, 91)}
                useCustomStyles={true}
              />
            </div>

            <div className={`field w-100 rest-methods-url`}>
              <div className="font-weight-bold color-slate12">URL</div>
              <div className="d-flex">
                {dataSourceURL && (
                  <BaseUrl theme={this.props.darkMode ? 'monokai' : 'default'} dataSourceURL={dataSourceURL} />
                )}
                <div className={`flex-grow-1 ${dataSourceURL ? 'url-input-group' : ''}`}>
                  <CodeHinter
                    currentState={this.props.currentState}
                    initialValue={options.url}
                    theme={this.props.darkMode ? 'monokai' : 'default'}
                    onChange={(value) => {
                      changeOption(this, 'url', value);
                    }}
                    placeholder={dataSourceURL ? 'Enter request endpoint' : 'Enter request URL'}
                    componentName={`${queryName}::url`}
                    mode="javascript"
                    lineNumbers={false}
                    height={'32px'}
                  />
                </div>
              </div>
            </div>
          </div>

<<<<<<< HEAD
          <div className={`query-pane-restapi-tabs  ${this.props.darkMode ? 'dark' : ''}`}>
            <Tabs
              theme={this.props.darkMode ? 'monokai' : 'default'}
              options={this.state.options}
              currentState={this.props.currentState}
              onChange={this.handleChange}
              onJsonBodyChange={this.handleJsonBodyChanged}
              removeKeyValuePair={this.removeKeyValuePair}
              addNewKeyValuePair={this.addNewKeyValuePair}
              darkMode={this.props.darkMode}
              componentName={queryName}
              bodyToggle={this.state.options.body_toggle}
              setBodyToggle={this.onBodyToggleChanged}
            />
          </div>
=======
        <div className={`query-pane-restapi-tabs  ${this.props.darkMode ? 'dark' : ''}`}>
          <Tabs
            theme={this.props.darkMode ? 'monokai' : 'default'}
            options={this.state.options}
            onChange={this.handleChange}
            onJsonBodyChange={this.handleJsonBodyChanged}
            removeKeyValuePair={this.removeKeyValuePair}
            addNewKeyValuePair={this.addNewKeyValuePair}
            darkMode={this.props.darkMode}
            componentName={queryName}
            bodyToggle={this.state.options.body_toggle}
            setBodyToggle={this.onBodyToggleChanged}
          />
>>>>>>> ae1ab449
        </div>
      </div>
    );
  }
}

export { Restapi };<|MERGE_RESOLUTION|>--- conflicted
+++ resolved
@@ -133,7 +133,6 @@
     const currentValue = { label: options.method?.toUpperCase(), value: options.method };
 
     return (
-<<<<<<< HEAD
       <div className={`d-flex ${dataSourceURL ? 'mt-3' : ''}`}>
         <div className="form-label">Request</div>
         <div className="flex-grow-1">
@@ -148,40 +147,6 @@
                   { label: 'PATCH', value: 'patch' },
                   { label: 'DELETE', value: 'delete' },
                 ]}
-=======
-      <div>
-        <div className="rest-api-methods-select-element-container">
-          <div className={`${this.props.darkMode && 'dark'}`} style={{ width: '90px', height: '32px' }}>
-            <Select
-              options={[
-                { label: 'GET', value: 'get' },
-                { label: 'POST', value: 'post' },
-                { label: 'PUT', value: 'put' },
-                { label: 'PATCH', value: 'patch' },
-                { label: 'DELETE', value: 'delete' },
-              ]}
-              onChange={(value) => {
-                changeOption(this, 'method', value);
-              }}
-              value={currentValue}
-              defaultValue={{ label: 'GET', value: 'get' }}
-              placeholder="Method"
-              width={100}
-              height={32}
-              styles={this.customSelectStyles(this.props.darkMode, 91)}
-              useCustomStyles={true}
-            />
-          </div>
-
-          <div className={`col field w-100 d-flex rest-methods-url ${this.props.darkMode && 'dark'}`}>
-            {dataSourceURL && (
-              <BaseUrl theme={this.props.darkMode ? 'monokai' : 'default'} dataSourceURL={dataSourceURL} />
-            )}
-            <div className="col">
-              <CodeHinter
-                initialValue={options.url}
-                theme={this.props.darkMode ? 'monokai' : 'default'}
->>>>>>> ae1ab449
                 onChange={(value) => {
                   changeOption(this, 'method', value);
                 }}
@@ -220,12 +185,10 @@
             </div>
           </div>
 
-<<<<<<< HEAD
           <div className={`query-pane-restapi-tabs  ${this.props.darkMode ? 'dark' : ''}`}>
             <Tabs
               theme={this.props.darkMode ? 'monokai' : 'default'}
               options={this.state.options}
-              currentState={this.props.currentState}
               onChange={this.handleChange}
               onJsonBodyChange={this.handleJsonBodyChanged}
               removeKeyValuePair={this.removeKeyValuePair}
@@ -236,21 +199,6 @@
               setBodyToggle={this.onBodyToggleChanged}
             />
           </div>
-=======
-        <div className={`query-pane-restapi-tabs  ${this.props.darkMode ? 'dark' : ''}`}>
-          <Tabs
-            theme={this.props.darkMode ? 'monokai' : 'default'}
-            options={this.state.options}
-            onChange={this.handleChange}
-            onJsonBodyChange={this.handleJsonBodyChanged}
-            removeKeyValuePair={this.removeKeyValuePair}
-            addNewKeyValuePair={this.addNewKeyValuePair}
-            darkMode={this.props.darkMode}
-            componentName={queryName}
-            bodyToggle={this.state.options.body_toggle}
-            setBodyToggle={this.onBodyToggleChanged}
-          />
->>>>>>> ae1ab449
         </div>
       </div>
     );
