// import 'codemirror/theme/duotone-light.css';

import React from 'react';
import { isEmpty, defaults } from 'lodash';
import Tabs from './Tabs';
import Select from '@/_ui/Select';
import { changeOption } from '../utils';
import { BaseUrl } from './BaseUrl';
import { queryManagerSelectComponentStyle } from '@/_ui/Select/styles';
import CodeHinter from '@/Editor/CodeEditor';

class Restapi extends React.Component {
  constructor(props) {
    super(props);
    const options = defaults(
      { ...props.options },
      { headers: [['', '']], url_params: [], body: [], json_body: null, body_toggle: false, cookies: [['', '']] }
    );
    this.state = {
      options,
    };
  }

  componentDidMount() {
    try {
      if (isEmpty(this.state.options['headers'])) {
        this.addNewKeyValuePair('headers');
      }
      if (isEmpty(this.state.options['cookies'])) {
        this.addNewKeyValuePair('cookies');
      }
      if (isEmpty(this.state.options['method'])) {
        changeOption(this, 'method', 'get');
      }
      setTimeout(() => {
        if (isEmpty(this.state.options['url_params'])) {
          this.addNewKeyValuePair('url_params');
        }
      }, 1000);
      setTimeout(() => {
        if (isEmpty(this.state.options['body'])) {
          this.addNewKeyValuePair('body');
        }
      }, 1000);
<<<<<<< HEAD
      setTimeout(() => {
        this.initizalizeRetryNetworkErrorsToggle();
      }, 1000);
      setTimeout(() => {
        if (isEmpty(this.state.options['cookies'])) {
          this.addNewKeyValuePair('cookies');
        }
      }, 1000);
=======
>>>>>>> 310411de
    } catch (error) {
      console.log(error);
    }
  }

  initizalizeRetryNetworkErrorsToggle = () => {
    const isRetryNetworkErrorToggleUnused = this.props.options.retry_network_errors === null;
    if (isRetryNetworkErrorToggleUnused) {
      const isStaticRestapi = this.props.selectedDataSource.id == 'null';
      const retryNetworkErrors = isStaticRestapi
        ? true
        : this.props.selectedDataSource.options.retry_network_errors.value;

      changeOption(this, 'retry_network_errors', retryNetworkErrors);
    }
  };

  onBodyToggleChanged = (value) => {
    const { options } = this.state;
    options['body_toggle'] = value;
    this.setState({ options }, () => {
      this.props.optionsChanged(options);
    });
  };

  addNewKeyValuePair = (option) => {
    const { options } = this.state;
    const newOptions = { ...options, [option]: [...options[option], ['', '']] };

    this.setState({ options: newOptions }, () => {
      //these values are set to empty array so that user can type in directly without adding new entry, hence no need to pass to parent state
      if (!['headers', 'url_params', 'body', 'cookies'].includes(option)) {
        this.props.optionsChanged(newOptions);
      }
    });
  };

  removeKeyValuePair = (option, index) => {
    const { options } = this.state;
    options[option].splice(index, 1);

    this.setState({ options }, () => {
      this.props.optionsChanged({ ...options, arrayValuesChanged: true });
    });
  };

  keyValuePairValueChanged = (value, keyIndex, option, index) => {
    const { options } = this.state;
    const prevValue = options[option][index][keyIndex];
    options[option][index][keyIndex] = value;

    this.setState({ options }, () => {
      this.props.optionsChanged({ ...options, arrayValuesChanged: prevValue !== value });
    });
  };

  handleJsonBodyChanged = (jsonBody) => {
    const { options } = this.state;
    options['json_body'] = jsonBody;

    this.setState({ options }, () => {
      this.props.optionsChanged(options);
    });
  };

  handleChange = (key, keyIndex, idx) => (value) => {
    const lastPair = this.state.options[key][idx];
    if (this.state.options[key].length - 1 === idx && (lastPair[0] || lastPair[1])) {
      this.addNewKeyValuePair(key);
    }
    this.keyValuePairValueChanged(value, keyIndex, key, idx);
  };

  customSelectStyles = (darkMode, width) => {
    return {
      ...queryManagerSelectComponentStyle(darkMode, width),
      control: (provided) => ({
        ...provided,
        boxShadow: 'none',
        ...(darkMode && { backgroundColor: '#2b3547' }),
        borderRadius: '6px',
        height: 32,
        minHeight: 32,
        borderColor: 'var(--slate7)',
        borderWidth: '1px',
        '&:hover': {
          backgroundColor: darkMode ? '' : '#F8F9FA',
        },
        '&:active': {
          backgroundColor: darkMode ? '' : '#F8FAFF',
          borderColor: '#3E63DD',
          boxShadow: '0px 0px 0px 2px #C6D4F9 ',
        },
        cursor: 'pointer',
      }),
      singleValue: (provided) => ({
        ...provided,
        marginBottom: '3px',
        color: darkMode ? '#fff' : '#11181C',
      }),
      dropdownIndicator: (provided) => ({
        ...provided,
        paddingTop: '4px',
      }),
    };
  };

  render() {
    const { options } = this.state;
    const dataSourceURL = this.props.selectedDataSource?.options?.url?.value;
    const queryName = this.props.queryName;

    const currentValue = { label: options.method?.toUpperCase(), value: options.method };
    return (
      <div className={`d-flex flex-column`}>
        {this.props.selectedDataSource?.scope == 'global' && <div className="form-label flex-shrink-0"></div>}{' '}
        <div className="flex-grow-1 overflow-hidden">
          <div className="rest-api-methods-select-element-container">
            <div className={`me-2`} style={{ width: '90px', height: '32px' }}>
              <label className="font-weight-medium color-slate12">Method</label>
              <Select
                options={[
                  { label: 'GET', value: 'get' },
                  { label: 'POST', value: 'post' },
                  { label: 'PUT', value: 'put' },
                  { label: 'PATCH', value: 'patch' },
                  { label: 'DELETE', value: 'delete' },
                ]}
                onChange={(value) => {
                  changeOption(this, 'method', value);
                }}
                value={currentValue}
                defaultValue={{ label: 'GET', value: 'get' }}
                placeholder="Method"
                width={100}
                height={32}
                styles={this.customSelectStyles(this.props.darkMode, 91)}
                useCustomStyles={true}
              />
            </div>

            <div className={`field w-100 rest-methods-url`}>
              <div className="font-weight-medium color-slate12">URL</div>
              <div className="d-flex">
                {dataSourceURL && (
                  <BaseUrl theme={this.props.darkMode ? 'monokai' : 'default'} dataSourceURL={dataSourceURL} />
                )}
                <div className={`flex-grow-1  ${dataSourceURL ? 'url-input-group' : ''}`}>
                  <CodeHinter
                    type="basic"
                    initialValue={options.url}
                    onChange={(value) => {
                      changeOption(this, 'url', value);
                    }}
                    placeholder={dataSourceURL ? 'Enter request endpoint' : 'Enter request URL'}
                    componentName={`${queryName}::url`}
                    lang="javascript"
                  />
                </div>
              </div>
            </div>
          </div>
        </div>
        <div className={`query-pane-restapi-tabs`}>
          <Tabs
            theme={this.props.darkMode ? 'monokai' : 'default'}
            options={this.state.options}
            onChange={this.handleChange}
            onJsonBodyChange={this.handleJsonBodyChanged}
            removeKeyValuePair={this.removeKeyValuePair}
            addNewKeyValuePair={this.addNewKeyValuePair}
            darkMode={this.props.darkMode}
            componentName={queryName}
            bodyToggle={this.state.options.body_toggle}
            setBodyToggle={this.onBodyToggleChanged}
          />
        </div>
      </div>
    );
  }
}

export { Restapi };<|MERGE_RESOLUTION|>--- conflicted
+++ resolved
@@ -42,17 +42,6 @@
           this.addNewKeyValuePair('body');
         }
       }, 1000);
-<<<<<<< HEAD
-      setTimeout(() => {
-        this.initizalizeRetryNetworkErrorsToggle();
-      }, 1000);
-      setTimeout(() => {
-        if (isEmpty(this.state.options['cookies'])) {
-          this.addNewKeyValuePair('cookies');
-        }
-      }, 1000);
-=======
->>>>>>> 310411de
     } catch (error) {
       console.log(error);
     }
