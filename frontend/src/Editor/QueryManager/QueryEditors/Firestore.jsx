--- conflicted
+++ resolved
@@ -77,50 +77,50 @@
             </div>
             {(this.state.options.operation === 'get_document' ||
               this.state.options.operation === 'delete_document') && (
-              <div>
-                <div className="mb-3 mt-2">
-                  <label className="form-label">Path</label>
-                  <CodeHinter
-                    currentState={this.props.currentState}
-                    initialValue={this.state.options.path}
-                    theme={this.props.darkMode ? 'monokai' : 'default'}
-                    onChange={(value) => changeOption(this, 'path', value)}
-                  />
-                </div>
-              </div>
-            )}
+                <div>
+                  <div className="mb-3 mt-2">
+                    <label className="form-label">Path</label>
+                    <CodeHinter
+                      currentState={this.props.currentState}
+                      initialValue={this.state.options.path}
+                      theme={this.props.darkMode ? 'monokai' : 'default'}
+                      onChange={(value) => changeOption(this, 'path', value)}
+                    />
+                  </div>
+                </div>
+              )}
             {(this.state.options.operation === 'set_document' ||
               this.state.options.operation === 'update_document' ||
               this.state.options.operation === 'add_document') && (
-              <div>
-                <div className="mb-3 mt-2">
-                  <label className="form-label">
-                    {this.state.options.operation === 'add_document' ? 'Collection' : 'Path'}
-                  </label>
-                  <CodeHinter
-                    currentState={this.props.currentState}
-                    initialValue={this.state.options.path}
-                    theme={this.props.darkMode ? 'monokai' : 'default'}
-                    onChange={(value) => changeOption(this, 'path', value)}
-                  />
-                </div>
-                <div className="mb-3 mt-2">
-                  <label className="form-label">Body</label>
-                  <CodeHinter
-                    currentState={this.props.currentState}
-                    initialValue={
-                      typeof this.state.options.body === 'string'
-                        ? this.state.options.body
-                        : JSON.stringify(this.state.options.body)
-                    }
-                    lineNumbers={true}
-                    className="query-hinter"
-                    theme={this.props.darkMode ? 'monokai' : 'default'}
-                    onChange={(value) => changeOption(this, 'body', value)}
-                  />
-                </div>
-              </div>
-            )}
+                <div>
+                  <div className="mb-3 mt-2">
+                    <label className="form-label">
+                      {this.state.options.operation === 'add_document' ? 'Collection' : 'Path'}
+                    </label>
+                    <CodeHinter
+                      currentState={this.props.currentState}
+                      initialValue={this.state.options.path}
+                      theme={this.props.darkMode ? 'monokai' : 'default'}
+                      onChange={(value) => changeOption(this, 'path', value)}
+                    />
+                  </div>
+                  <div className="mb-3 mt-2">
+                    <label className="form-label">Body</label>
+                    <CodeHinter
+                      currentState={this.props.currentState}
+                      initialValue={
+                        typeof this.state.options.body === 'string'
+                          ? this.state.options.body
+                          : JSON.stringify(this.state.options.body)
+                      }
+                      lineNumbers={true}
+                      className="query-hinter"
+                      theme={this.props.darkMode ? 'monokai' : 'default'}
+                      onChange={(value) => changeOption(this, 'body', value)}
+                    />
+                  </div>
+                </div>
+              )}
             {this.state.options.operation === 'bulk_update' && (
               <div>
                 <div className="mb-3 mt-2">
@@ -184,18 +184,18 @@
                       />
                     </div>
                     <div className="col">
-                    <SelectSearch
-                      options={[
-                        { value: 'asc', name: 'Ascending' },
-                        { value: 'desc', name: 'Descending' },
-                      ]}
-                      value={this.state.options.order_type ?? 'desc'}
-                      search={true}
-                      onChange={(value) => {
-                        changeOption(this, 'order_type', value);
-                      }}
-                      filterOptions={fuzzySearch}
-                    />
+                      <SelectSearch
+                        options={[
+                          { value: 'asc', name: 'Ascending' },
+                          { value: 'desc', name: 'Descending' },
+                        ]}
+                        value={this.state.options.order_type ?? 'desc'}
+                        search={true}
+                        onChange={(value) => {
+                          changeOption(this, 'order_type', value);
+                        }}
+                        filterOptions={fuzzySearch}
+                      />
                     </div>
                   </div>
                 </div>
@@ -231,14 +231,9 @@
                         { value: '<=', name: '<=' },
                         { value: '>=', name: '>=' },
                         { value: 'array-contains', name: 'array-contains' },
-<<<<<<< HEAD
-                        { value: 'in', name: 'in'},
-                        { value: 'array-contains-any', name: 'array-contains-any'},
-                        { value: '', name: 'None' },
-=======
                         { value: 'in', name: 'in' },
                         { value: 'array-contains-any', name: 'array-contains-any' },
->>>>>>> 3330b12b
+                        { value: '', name: 'None' },
                       ]}
                       value={this.state.options.where_operation}
                       search={true}
