import { tooljetDatabaseService } from '@/_services';
import { isEmpty } from 'lodash';
import PostgrestQueryBuilder from '@/_helpers/postgrestQueryBuilder';
import { resolveReferences } from '@/_helpers/utils';
import { hasEqualWithNull } from './util';

export const tooljetDbOperations = {
  perform,
};

async function perform(queryOptions, organizationId, currentState) {
  switch (queryOptions.operation) {
    case 'list_rows':
      return listRows(queryOptions, organizationId, currentState);
    case 'create_row':
      return createRow(queryOptions, organizationId, currentState);
    case 'update_rows':
      return updateRows(queryOptions, organizationId, currentState);
    case 'delete_rows':
      return deleteRows(queryOptions, organizationId, currentState);

    default:
      return {
        statusText: 'Bad Request',
        status: 400,
        data: {},
        error: {
          message: 'Invalid operation',
        },
      };
  }
}

function buildPostgrestQuery(filters) {
  if (isEmpty(filters)) return null;

  const postgrestQueryBuilder = new PostgrestQueryBuilder();

  Object.keys(filters).map((key) => {
    if (!isEmpty(filters[key])) {
      const { column, operator, value, order } = filters[key];

      if (!isEmpty(column) && !isEmpty(order)) {
        postgrestQueryBuilder.order(column, order);
      }

      if (!isEmpty(column) && !isEmpty(operator) && value && value !== '') {
        postgrestQueryBuilder[operator](column, value.toString());
      }
    }
  });

  return postgrestQueryBuilder.url.toString();
}

async function listRows(queryOptions, organizationId, currentState) {
  let query = [];
  const resolvedOptions = resolveReferences(queryOptions, currentState);
<<<<<<< HEAD
  const { table_id: tableId, list_rows: listRows } = resolvedOptions;
=======
  if (hasEqualWithNull(resolvedOptions, 'list_rows')) {
    return {
      status: 'failed',
      statusText: 'failed',
      message: 'Null value comparison not allowed, To check null values Please use IS operator instead.',
      description: 'Is operator should be used with null value comparision.',
      data: {},
    };
  }
  const { table_name: tableName, list_rows: listRows } = resolvedOptions;
>>>>>>> 5ab569bf

  if (!isEmpty(listRows)) {
    const { limit, where_filters: whereFilters, order_filters: orderFilters } = listRows;

    if (limit && isNaN(limit)) {
      return {
        status: 'failed',
        statusText: 'failed',
        message: 'Please provide a valid limit',
        description: 'Limit should be a number',
        data: {},
      };
    }

    const whereQuery = buildPostgrestQuery(whereFilters);
    const orderQuery = buildPostgrestQuery(orderFilters);

    !isEmpty(whereQuery) && query.push(whereQuery);
    !isEmpty(orderQuery) && query.push(orderQuery);
    !isEmpty(limit) && query.push(`limit=${limit}`);
  }
  return await tooljetDatabaseService.findOne(organizationId, tableId, query.join('&'));
}

async function createRow(queryOptions, organizationId, currentState) {
  const resolvedOptions = resolveReferences(queryOptions, currentState);
  const columns = Object.values(resolvedOptions.create_row).reduce((acc, colOpts) => {
    if (isEmpty(colOpts.column)) return acc;
    return { ...acc, ...{ [colOpts.column]: colOpts.value } };
  }, {});
  return await tooljetDatabaseService.createRow(organizationId, resolvedOptions.table_id, columns);
}

async function updateRows(queryOptions, organizationId, currentState) {
  const resolvedOptions = resolveReferences(queryOptions, currentState);
<<<<<<< HEAD
  const { table_id: tableId, update_rows: updateRows } = resolvedOptions;
=======
  if (hasEqualWithNull(resolvedOptions, 'update_rows')) {
    return {
      status: 'failed',
      statusText: 'failed',
      message: 'Null value comparison not allowed, To check null values Please use IS operator instead.',
      description: 'Is operator should be used with null value comparision.',
      data: {},
    };
  }
  const { table_name: tableName, update_rows: updateRows } = resolvedOptions;
>>>>>>> 5ab569bf
  const { where_filters: whereFilters, columns } = updateRows;

  let query = [];
  const whereQuery = buildPostgrestQuery(whereFilters);
  const body = Object.values(columns).reduce((acc, colOpts) => {
    if (isEmpty(colOpts.column)) return acc;
    return { ...acc, ...{ [colOpts.column]: colOpts.value } };
  }, {});

  !isEmpty(whereQuery) && query.push(whereQuery);

  return await tooljetDatabaseService.updateRows(organizationId, tableId, body, query.join('&') + '&order=id');
}

async function deleteRows(queryOptions, organizationId, currentState) {
  const resolvedOptions = resolveReferences(queryOptions, currentState);
<<<<<<< HEAD
  const { table_id: tableId, delete_rows: deleteRows = { whereFilters: {} } } = resolvedOptions;
=======
  if (hasEqualWithNull(resolvedOptions, 'delete_rows')) {
    return {
      status: 'failed',
      statusText: 'failed',
      message: 'Null value comparison not allowed, To check null values Please use IS operator instead.',
      description: 'Is operator should be used with null value comparision.',
      data: {},
    };
  }
  const { table_name: tableName, delete_rows: deleteRows = { whereFilters: {} } } = resolvedOptions;
>>>>>>> 5ab569bf
  const { where_filters: whereFilters, limit = 1 } = deleteRows;

  let query = [];
  const whereQuery = buildPostgrestQuery(whereFilters);
  if (isEmpty(whereQuery)) {
    return {
      status: 'failed',
      statusText: 'failed',
      message: 'Please provide a where filter or a limit to delete rows',
      description: 'Please provide a where filter or a limit to delete rows',
      data: {},
    };
  }

  if (limit && isNaN(limit)) {
    return {
      status: 'failed',
      statusText: 'failed',
      message: 'Please provide a valid limit',
      description: 'Limit should be a number',
      data: {},
    };
  }

  !isEmpty(whereQuery) && query.push(whereQuery);
  limit && limit !== '' && query.push(`limit=${limit}&order=id`);

  return await tooljetDatabaseService.deleteRow(organizationId, tableId, query.join('&'));
}<|MERGE_RESOLUTION|>--- conflicted
+++ resolved
@@ -56,9 +56,6 @@
 async function listRows(queryOptions, organizationId, currentState) {
   let query = [];
   const resolvedOptions = resolveReferences(queryOptions, currentState);
-<<<<<<< HEAD
-  const { table_id: tableId, list_rows: listRows } = resolvedOptions;
-=======
   if (hasEqualWithNull(resolvedOptions, 'list_rows')) {
     return {
       status: 'failed',
@@ -68,8 +65,7 @@
       data: {},
     };
   }
-  const { table_name: tableName, list_rows: listRows } = resolvedOptions;
->>>>>>> 5ab569bf
+  const { table_id: tableId, list_rows: listRows } = resolvedOptions;
 
   if (!isEmpty(listRows)) {
     const { limit, where_filters: whereFilters, order_filters: orderFilters } = listRows;
@@ -105,9 +101,6 @@
 
 async function updateRows(queryOptions, organizationId, currentState) {
   const resolvedOptions = resolveReferences(queryOptions, currentState);
-<<<<<<< HEAD
-  const { table_id: tableId, update_rows: updateRows } = resolvedOptions;
-=======
   if (hasEqualWithNull(resolvedOptions, 'update_rows')) {
     return {
       status: 'failed',
@@ -117,8 +110,7 @@
       data: {},
     };
   }
-  const { table_name: tableName, update_rows: updateRows } = resolvedOptions;
->>>>>>> 5ab569bf
+  const { table_id: tableId, update_rows: updateRows } = resolvedOptions;
   const { where_filters: whereFilters, columns } = updateRows;
 
   let query = [];
@@ -135,9 +127,6 @@
 
 async function deleteRows(queryOptions, organizationId, currentState) {
   const resolvedOptions = resolveReferences(queryOptions, currentState);
-<<<<<<< HEAD
-  const { table_id: tableId, delete_rows: deleteRows = { whereFilters: {} } } = resolvedOptions;
-=======
   if (hasEqualWithNull(resolvedOptions, 'delete_rows')) {
     return {
       status: 'failed',
@@ -147,8 +136,7 @@
       data: {},
     };
   }
-  const { table_name: tableName, delete_rows: deleteRows = { whereFilters: {} } } = resolvedOptions;
->>>>>>> 5ab569bf
+  const { table_id: tableId, delete_rows: deleteRows = { whereFilters: {} } } = resolvedOptions;
   const { where_filters: whereFilters, limit = 1 } = deleteRows;
 
   let query = [];
