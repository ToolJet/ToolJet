--- conflicted
+++ resolved
@@ -1,4 +1,4 @@
-import { tooljetDatabaseService } from '@/_services';
+import { tooljetDatabaseService, authenticationService } from '@/_services';
 import { isEmpty } from 'lodash';
 import PostgrestQueryBuilder from '@/_helpers/postgrestQueryBuilder';
 import { resolveReferences } from '@/_helpers/utils';
@@ -17,13 +17,9 @@
     case 'update_rows':
       return updateRows(dataQuery, currentState);
     case 'delete_rows':
-<<<<<<< HEAD
-      return deleteRows(queryOptions, organizationId, currentState);
+      return deleteRows(dataQuery, currentState);
     case 'join_tables':
-      return joinTables(queryOptions, organizationId, currentState);
-=======
-      return deleteRows(dataQuery, currentState);
->>>>>>> f9f80d0b
+      return joinTables(dataQuery, currentState);
 
     default:
       return {
@@ -176,8 +172,8 @@
   !isEmpty(whereQuery) && query.push(whereQuery);
   limit && limit !== '' && query.push(`limit=${limit}&order=id`);
 
-<<<<<<< HEAD
-  return await tooljetDatabaseService.deleteRow(organizationId, tableName, query.join('&'));
+  const headers = { 'data-query-id': dataQuery.id };
+  return await tooljetDatabaseService.deleteRows(headers, tableId, query.join('&'));
 }
 
 // Function:- To valid Empty fields in JSON ( Works for Nested JSON too )
@@ -208,7 +204,9 @@
 //   return isValid;
 // }
 
-async function joinTables(queryOptions, organizationId, currentState) {
+async function joinTables(dataQuery, currentState) {
+  const organizationId = authenticationService.currentSessionValue.current_organization_id;
+  const queryOptions = dataQuery.options;
   const resolvedOptions = resolveReferences(queryOptions, currentState);
   const { join_table = {} } = resolvedOptions;
 
@@ -248,8 +246,4 @@
   if (!sanitizedJoinTableJson?.order_by.length) delete sanitizedJoinTableJson.order_by;
 
   return await tooljetDatabaseService.joinTables(organizationId, sanitizedJoinTableJson);
-=======
-  const headers = { 'data-query-id': dataQuery.id };
-  return await tooljetDatabaseService.deleteRows(headers, tableId, query.join('&'));
->>>>>>> f9f80d0b
 }