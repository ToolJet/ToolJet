--- conflicted
+++ resolved
@@ -131,13 +131,8 @@
   };
 
   return (
-<<<<<<< HEAD
-    <div className="mt-1 row-container">
+    <div className="mt-1 row-container w-100">
       <div className="d-flex fields-container delete-filter">
-=======
-    <div className="mt-1 row-container w-100">
-      <div className="d-flex fields-container">
->>>>>>> 319464c0
         <div className="field col">
           <Select
             useMenuPortal={true}
