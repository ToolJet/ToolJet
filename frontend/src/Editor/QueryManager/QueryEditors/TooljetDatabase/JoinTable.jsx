--- conflicted
+++ resolved
@@ -429,13 +429,8 @@
             darkMode={darkMode}
           />
         </Col>
-<<<<<<< HEAD
-        <Col sm="4" className="p-0 d-flex">
-          <div className="flex-grow-1">
-=======
         <Col className="p-0 d-flex">
           <div className="col-10">
->>>>>>> 9519a1a8
             {operator === 'IS' ? (
               <DropDownSelect
                 buttonClasses="border border-end-0"
