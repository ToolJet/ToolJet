--- conflicted
+++ resolved
@@ -6,17 +6,7 @@
 // import SolidIcon from '@/_ui/Icon/SolidIcons';
 import Trash from '@/_ui/Icon/solidIcons/Trash';
 import AddRectangle from '@/_ui/Icon/bulkIcons/AddRectangle';
-<<<<<<< HEAD
-import useShowPopover from '@/_hooks/useShowPopover';
-import LeftOuterJoinIcon from '../../Icons/LeftOuterJoinIcon';
-import RightOuterJoin from '../../Icons/RightOuterJoin';
-import InnerJoinIcon from '../../Icons/InnerJoinIcon';
-import FullOuterJoin from '../../Icons/FullOuterJoin';
-import SelectBox from './SelectBox';
-import CheveronDown from '@/_ui/Icon/bulkIcons/CheveronDown';
-import Remove from '@/_ui/Icon/bulkIcons/Remove';
-import { clone, isEmpty } from 'lodash';
-=======
+import { clone } from 'lodash';
 // import useShowPopover from '@/_hooks/useShowPopover';
 // import LeftOuterJoinIcon from '../../Icons/LeftOuterJoinIcon';
 // import RightOuterJoin from '../../Icons/RightOuterJoin';
@@ -26,7 +16,6 @@
 // import CheveronDown from '@/_ui/Icon/bulkIcons/CheveronDown';
 // import Remove from '@/_ui/Icon/bulkIcons/Remove';
 // import { isEmpty } from 'lodash';
->>>>>>> 660a2486
 import { TooljetDatabaseContext } from '@/TooljetDatabase/index';
 import DropDownSelect from './DropDownSelect';
 import JoinConstraint from './JoinConstraint';
@@ -122,12 +111,9 @@
     joinOptions,
     setJoinOptions: setJoins,
   } = useContext(TooljetDatabaseContext);
-<<<<<<< HEAD
-  const { MenuList, Option } = components;
+
   const joins = clone(joinOptions);
-=======
   // const { Option } = components;
->>>>>>> 660a2486
 
   // const IconOptions = (props) => (
   //   <Option {...props}>
@@ -479,7 +465,6 @@
 // ]
 
 // Component to Render Sort Section
-<<<<<<< HEAD
 
 // Component to Render Select Section
 const RenderSelectSection = () => {};
@@ -522,66 +507,4 @@
 //     ],
 //     id: '6',
 //   },
-// ];
-=======
-const RenderSortSection = ({ darkMode }) => {
-  const { tableInfo } = useContext(TooljetDatabaseContext);
-
-  // Function name: joinTableOptionsChange
-
-  const tableList = Object.entries(tableInfo).map(([key, value]) => {
-    const tableDetails = {
-      label: key,
-      value: key,
-      options: value.map((columns) => ({ label: columns.Header, value: columns.Header })),
-    };
-    return tableDetails;
-  });
-
-  const sortbyConstants = [
-    { label: 'Ascending', value: 'ASC' },
-    { label: 'Descending', value: 'DESC' },
-  ];
-
-  return (
-    <Container className="p-0">
-      <Row className="mb-2">
-        <div
-          style={{
-            height: '30px',
-            border: '1px dashed var(--slate-08, #C1C8CD)',
-          }}
-          className="px-4 py-2 text-center rounded-1"
-        >
-          There are no conditions
-        </div>
-      </Row>
-      {/* Dynamically render below Row */}
-      <Row className="border rounded mb-1">
-        <Col sm="6" className="p-0 border-end">
-          <DropDownSelect options={tableList} darkMode={darkMode} />
-        </Col>
-        <Col sm="5" className="p-0 border-end d-flex">
-          <div className="flex-grow-1">
-            <DropDownSelect options={sortbyConstants} darkMode={darkMode} />
-          </div>
-        </Col>
-        <Col sm="1" className="p-0">
-          {/* onClick={onRemove} */}
-          <ButtonSolid size="sm" variant="ghostBlack" className="px-1 w-100 rounded-0">
-            <Trash fill="var(--slate9)" style={{ height: '16px' }} />
-          </ButtonSolid>
-        </Col>
-      </Row>
-      <Row className="mb-2">
-        <Col className="p-0">
-          <ButtonSolid variant="ghostBlue" size="sm">
-            <AddRectangle width="15" fill="#3E63DD" opacity="1" secondaryFill="#ffffff" />
-            &nbsp;&nbsp; Add more
-          </ButtonSolid>
-        </Col>
-      </Row>
-    </Container>
-  );
-};
->>>>>>> 660a2486
+// ];