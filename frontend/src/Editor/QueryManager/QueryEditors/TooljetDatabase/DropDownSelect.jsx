--- conflicted
+++ resolved
@@ -46,16 +46,13 @@
   fetchTables,
   onTableClick,
   referencedForeignKeyDetails = [],
-<<<<<<< HEAD
   cachedOptions,
   columnDataType = '',
-=======
   customChildren,
   isForeignKeyInEditCell = false,
   shouldCloseFkMenu,
   closeFKMenu,
   saveFKValue,
->>>>>>> 5a86dab7
   loader,
   isLoading = false,
 }) => {
@@ -213,15 +210,12 @@
             actions={actions}
             actionName={actionName}
             referencedForeignKeyDetails={referencedForeignKeyDetails}
-<<<<<<< HEAD
             cachedOptions={cachedOptions}
             columnDataType={columnDataType}
-=======
             customChildren={customChildren}
             isForeignKeyInEditCell={isForeignKeyInEditCell}
             closeFKMenu={closeFKMenu}
             saveFKValue={saveFKValue}
->>>>>>> 5a86dab7
           />
         </Popover>
       }
