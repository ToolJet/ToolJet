--- conflicted
+++ resolved
@@ -46,16 +46,13 @@
   fetchTables,
   onTableClick,
   referencedForeignKeyDetails = [],
-<<<<<<< HEAD
   customChildren,
   isForeignKeyInEditCell = false,
   shouldCloseFkMenu,
   closeFKMenu,
   saveFKValue,
-=======
   loader,
   isLoading = false,
->>>>>>> e3975f03
 }) => {
   const popoverId = useRef(`dd-select-${uuidv4()}`);
   const popoverBtnId = useRef(`dd-select-btn-${uuidv4()}`);
