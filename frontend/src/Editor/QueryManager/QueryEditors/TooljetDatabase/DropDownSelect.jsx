import React, { useEffect, useRef, useState } from 'react';
import SelectBox from './SelectBox';
import cx from 'classnames';
import useShowPopover from '@/_hooks/useShowPopover';
import { Badge, OverlayTrigger, Popover } from 'react-bootstrap';
import { ButtonSolid } from '@/_ui/AppButton/AppButton';
import CheveronDown from '@/_ui/Icon/bulkIcons/CheveronDown';
import Remove from '@/_ui/Icon/bulkIcons/Remove';
import { v4 as uuidv4 } from 'uuid';
import { isEmpty } from 'lodash';

const DropDownSelect = ({
  darkMode,
  disabled,
  options,
  isMulti,
  addBtnLabel,
  onAdd,
  onChange,
  value,
  renderSelected,
  emptyError,
  shouldCenterAlignText = false,
  showPlaceHolder = false,
  highlightSelected = true,
  buttonClasses = '',
  foreignKeyAccess = false,
  showRedirection = false,
  columnInfoForTable,
  showColumnInfo = false,
  showDescription = false,
  foreignKeyAccessInRowForm = false,
  topPlaceHolder = '',
  showPlaceHolderInForeignKeyDrawer = false,
  isCellEdit = false,
  scrollEventForColumnValus,
  organizationId,
  foreignKeys,
  setReferencedColumnDetails,
  shouldShowForeignKeyIcon = false,
  cellColumnName,
  tableName,
  targetTable,
  actions,
  actionName,
  fetchTables,
  onTableClick,
  referencedForeignKeyDetails = [],
<<<<<<< HEAD
  isCreateRow = false,
  isEditRow = false,
  isCreateColumn = false,
  isEditColumn = false,
  isEditTable = false,
  isCreateTable = false,
=======
  customChildren,
  isForeignKeyInEditCell = false,
  shouldCloseFkMenu,
  closeFKMenu,
  saveFKValue,
>>>>>>> 1aa5ef66
  loader,
  isLoading = false,
}) => {
  const popoverId = useRef(`dd-select-${uuidv4()}`);
  const popoverBtnId = useRef(`dd-select-btn-${uuidv4()}`);
  const [showMenu, setShowMenu] = useShowPopover(
    isForeignKeyInEditCell,
    `#${popoverId.current}`,
    `#${popoverBtnId.current}`
  );
  const [selected, setSelected] = useState(value);
  const [isOverflown, setIsOverflown] = useState(false);
  // Applicable when drop down is used to list FK data
  const [isInitialForeignKeyDataLoaded, setIsInitialForeignKeyDataLoaded] = useState(false);
  const [totalRecords, setTotalRecords] = useState(0);
  const [pageNumber, setPageNumber] = useState(1);

  useEffect(() => {
    if (shouldCloseFkMenu) {
      setShowMenu(false);
    }
  }, [shouldCloseFkMenu]);

  useEffect(() => {
    if (showMenu) {
      // selectRef.current.focus();
    }
  }, [showMenu]);

  useEffect(() => {
    if (Array.isArray(value) || selected?.value !== value?.value || selected?.label !== value?.label) {
      setSelected(value);
    }
    // eslint-disable-next-line react-hooks/exhaustive-deps
  }, [value]);

  useEffect(() => {
    // onChange && onChange(selected);
    const badges = document.querySelectorAll('.dd-select-value-badge');
    if (isEmpty(badges)) {
      return () => {};
    }
    let isNewOverFlown = false;
    for (let i = 0; i < badges.length; i++) {
      const el = badges[i];
      isNewOverFlown = el.clientWidth - el.scrollWidth < 0;
      if (isOverflown) {
        break;
      }
    }
    if (isNewOverFlown !== isOverflown) {
      setIsOverflown(isNewOverFlown);
    }
    // eslint-disable-next-line react-hooks/exhaustive-deps
  }, [selected]);

  function checkElementPosition() {
    if (isForeignKeyInEditCell) {
      return 'bottom-start';
    }
    const selectControl = document.getElementById(popoverBtnId.current);
    if (!selectControl) {
      return 'top-start';
    }

    const elementRect = selectControl.getBoundingClientRect();
    // Check proximity to top
    const halfScreenHeight = window.innerHeight / 2;
    if (elementRect.top <= halfScreenHeight) return 'bottom-start';
    return 'top-start';
  }

  function isValidInput(input) {
    if (!input) return false;
    if (Array.isArray(input)) {
      return input.length ? true : false;
    }
    if (typeof input === 'object' && !Array.isArray(input)) {
      if (!Object.keys(input).length) return false;
      if (!input.value) return false;
      return true;
    }
    return true;
  }

  return (
    <OverlayTrigger
      show={showMenu && !disabled}
      placement={checkElementPosition()}
      overlay={
        <Popover
          key={'page.i'}
          id={popoverId.current}
          className={`${darkMode && 'popover-dark-themed dark-theme tj-dark-mode'}`}
          style={{
            width: isForeignKeyInEditCell
              ? '300px'
              : foreignKeyAccess
              ? '403px'
              : foreignKeyAccessInRowForm === true
              ? '494px'
              : isCellEdit
              ? '266px'
              : '244px',
            maxWidth: isForeignKeyInEditCell
              ? '300px'
              : foreignKeyAccess
              ? '403px'
              : foreignKeyAccessInRowForm === true
              ? '494px'
              : isCellEdit
              ? '266px'
              : '246px',
            overflow: 'hidden',
            boxShadow: '0px 2px 4px -2px rgba(16, 24, 40, 0.06), 0px 4px 8px -2px rgba(16, 24, 40, 0.10)',
          }}
        >
          <SelectBox
            options={options}
            isMulti={isMulti}
            onSelect={(values) => {
              setIsOverflown(false);
              onChange && onChange(values);
              setSelected(values);
            }}
            selected={selected}
            closePopup={() => setShowMenu(isForeignKeyInEditCell ? true : false)}
            onAdd={onAdd}
            addBtnLabel={addBtnLabel}
            loader={loader}
            isLoading={isLoading}
            emptyError={emptyError}
            highlightSelected={highlightSelected}
            foreignKeyAccess={foreignKeyAccess}
            showRedirection={showRedirection}
            columnInfoForTable={columnInfoForTable}
            showColumnInfo={showColumnInfo}
            showDescription={showDescription}
            foreignKeyAccessInRowForm={foreignKeyAccessInRowForm}
            isCellEdit={isCellEdit}
            scrollEventForColumnValus={scrollEventForColumnValus}
            organizationId={organizationId}
            foreignKeys={foreignKeys}
            setReferencedColumnDetails={setReferencedColumnDetails}
            shouldShowForeignKeyIcon={shouldShowForeignKeyIcon}
            cellColumnName={cellColumnName}
            isInitialForeignKeyDataLoaded={isInitialForeignKeyDataLoaded}
            setIsInitialForeignKeyDataLoaded={setIsInitialForeignKeyDataLoaded}
            totalRecords={totalRecords}
            setTotalRecords={setTotalRecords}
            pageNumber={pageNumber}
            setPageNumber={setPageNumber}
            tableName={tableName}
            targetTable={targetTable}
            actions={actions}
            actionName={actionName}
            referencedForeignKeyDetails={referencedForeignKeyDetails}
<<<<<<< HEAD
            isCreateRow={isCreateRow}
            isEditRow={isEditRow}
            isEditColumn={isEditColumn}
            isCreateColumn={isCreateColumn}
            isEditTable={isEditTable}
            isCreateTable={isCreateTable}
=======
            customChildren={customChildren}
            isForeignKeyInEditCell={isForeignKeyInEditCell}
            closeFKMenu={closeFKMenu}
            saveFKValue={saveFKValue}
>>>>>>> 1aa5ef66
          />
        </Popover>
      }
    >
      {isForeignKeyInEditCell ? (
        <div
          className={`col-auto`}
          style={{ position: 'relative', left: '-10px', top: '2px', paddingLeft: '10px', paddingBottom: '4px' }}
          id={popoverBtnId.current}
          onClick={() => {
            setShowMenu(true);
          }}
        >
          <span style={{ display: 'inline-block', width: '100%', color: darkMode ? '#fff' : '' }}>
            {selected.label}
          </span>
        </div>
      ) : (
        <div className={`col-auto ${buttonClasses}`} id={popoverBtnId.current}>
          <ButtonSolid
            size="sm"
            variant="tertiary"
            disabled={disabled}
            onClick={(e) => {
              e.stopPropagation();
              if (disabled) {
                return;
              }
              setShowMenu((show) => !show);
              if (onTableClick === true) {
                fetchTables();
              }
            }}
            className={cx(
              {
                'justify-content-start': !shouldCenterAlignText,
                'justify-content-centre': shouldCenterAlignText,
                'border-1 tdb-dropdown-btn-foreignKeyAccess': foreignKeyAccess || foreignKeyAccessInRowForm,
                'border-0 tdb-dropdown-btn': !foreignKeyAccess || !foreignKeyAccessInRowForm,
              },
              'gap-0',
              'w-100',
              'rounded-0',
              'position-relative',
              'font-weight-normal',
              'px-1'
            )}
            data-cy={`show-ds-popover-button`}
          >
            <div className={`text-truncate`}>
              {renderSelected && renderSelected(selected)}

              {!renderSelected && isValidInput(selected) ? (
                Array.isArray(selected) ? (
                  !isOverflown && (
                    <MultiSelectValueBadge
                      options={options}
                      selected={selected}
                      setSelected={setSelected}
                      onChange={onChange}
                    />
                  )
                ) : (
                  selected?.label
                )
              ) : showPlaceHolder ? (
                <span style={{ color: '#9e9e9e' }}>
                  {foreignKeyAccessInRowForm || showPlaceHolderInForeignKeyDrawer ? topPlaceHolder : 'Select...'}
                </span>
              ) : (
                ''
              )}
              {!renderSelected && isOverflown && !Array.isArray(selected) && (
                <Badge className="me-1 dd-select-value-badge" bg="secondary">
                  {selected?.length} selected
                  <span
                    role="button"
                    onClick={(e) => {
                      setSelected([]);
                      onChange && onChange([]);
                      e.preventDefault();
                      e.stopPropagation();
                    }}
                  >
                    <Remove fill="var(--slate12)" width="12px" />
                  </span>
                </Badge>
              )}
            </div>
            <div className="dd-select-control-chevron">
              <CheveronDown width="15" height="15" />
            </div>
          </ButtonSolid>
        </div>
      )}
    </OverlayTrigger>
  );
};

function MultiSelectValueBadge({ options, selected, setSelected, onChange }) {
  if (options?.length === selected?.length && selected?.length !== 0) {
    // Filter Options without 'Select All'
    const optionsWithoutSelectAll = options.filter((option) => option.value !== 'SELECT ALL');
    return (
      <Badge className={`me-1 dd-select-value-badge`} bg="secondary">
        All {optionsWithoutSelectAll?.length} selected
        <span
          role="button"
          onClick={(e) => {
            e.stopPropagation();
            setSelected([]);
            onChange([]);
            e.preventDefault();
          }}
        >
          <Remove fill="var(--slate12)" />
        </span>
      </Badge>
    );
  }

  return selected.map((option) => (
    <Badge key={option.value} className="me-1 dd-select-value-badge" bg="secondary">
      {option.label}
      <span
        role="button"
        onClick={(e) => {
          setSelected((selected) => {
            onChange && onChange(selected.filter((opt) => opt.value !== option.value));
            return selected.filter((opt) => opt.value !== option.value);
          });
          e.preventDefault();
          e.stopPropagation();
        }}
      >
        <Remove fill="var(--slate12)" />
      </span>
    </Badge>
  ));
}

export default DropDownSelect;<|MERGE_RESOLUTION|>--- conflicted
+++ resolved
@@ -46,20 +46,17 @@
   fetchTables,
   onTableClick,
   referencedForeignKeyDetails = [],
-<<<<<<< HEAD
   isCreateRow = false,
   isEditRow = false,
   isCreateColumn = false,
   isEditColumn = false,
   isEditTable = false,
   isCreateTable = false,
-=======
   customChildren,
   isForeignKeyInEditCell = false,
   shouldCloseFkMenu,
   closeFKMenu,
   saveFKValue,
->>>>>>> 1aa5ef66
   loader,
   isLoading = false,
 }) => {
@@ -217,19 +214,16 @@
             actions={actions}
             actionName={actionName}
             referencedForeignKeyDetails={referencedForeignKeyDetails}
-<<<<<<< HEAD
             isCreateRow={isCreateRow}
             isEditRow={isEditRow}
             isEditColumn={isEditColumn}
             isCreateColumn={isCreateColumn}
             isEditTable={isEditTable}
             isCreateTable={isCreateTable}
-=======
             customChildren={customChildren}
             isForeignKeyInEditCell={isForeignKeyInEditCell}
             closeFKMenu={closeFKMenu}
             saveFKValue={saveFKValue}
->>>>>>> 1aa5ef66
           />
         </Popover>
       }
