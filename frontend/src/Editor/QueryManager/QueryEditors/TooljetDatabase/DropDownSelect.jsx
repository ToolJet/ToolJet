--- conflicted
+++ resolved
@@ -46,12 +46,9 @@
   fetchTables,
   onTableClick,
   referencedForeignKeyDetails = [],
-<<<<<<< HEAD
   columnDataType = '',
-=======
   loader,
   isLoading = false,
->>>>>>> e3975f03
 }) => {
   const popoverId = useRef(`dd-select-${uuidv4()}`);
   const popoverBtnId = useRef(`dd-select-btn-${uuidv4()}`);
