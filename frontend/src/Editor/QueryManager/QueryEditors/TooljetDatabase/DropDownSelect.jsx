--- conflicted
+++ resolved
@@ -46,17 +46,14 @@
   fetchTables,
   onTableClick,
   referencedForeignKeyDetails = [],
-<<<<<<< HEAD
   isCreateRow = false,
   isEditRow = false,
   isCreateColumn = false,
   isEditColumn = false,
   isEditTable = false,
   isCreateTable = false,
-=======
   loader,
   isLoading = false,
->>>>>>> e3975f03
 }) => {
   const popoverId = useRef(`dd-select-${uuidv4()}`);
   const popoverBtnId = useRef(`dd-select-btn-${uuidv4()}`);
