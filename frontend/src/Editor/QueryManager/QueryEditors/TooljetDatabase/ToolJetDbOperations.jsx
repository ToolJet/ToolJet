import React, { useState, useEffect, useMemo } from 'react';
import cx from 'classnames';
import { tooljetDatabaseService, authenticationService } from '@/_services';
import { TooljetDatabaseContext } from '@/TooljetDatabase/index';
import { ListRows } from './ListRows';
import { CreateRow } from './CreateRow';
import { UpdateRows } from './UpdateRows';
import { DeleteRows } from './DeleteRows';
import { toast } from 'react-hot-toast';
import Select from '@/_ui/Select';
import { queryManagerSelectComponentStyle } from '@/_ui/Select/styles';
import { useMounted } from '@/_hooks/use-mount';
import { useCurrentState } from '@/_stores/currentStateStore';

const ToolJetDbOperations = ({ optionchanged, options, darkMode, isHorizontalLayout }) => {
  const computeSelectStyles = (darkMode, width) => {
    return queryManagerSelectComponentStyle(darkMode, width);
  };
  const currentState = useCurrentState();
  const { current_organization_id: organizationId } = authenticationService.currentSessionValue;
  const mounted = useMounted();
  const [operation, setOperation] = useState(options['operation'] || '');
  const [columns, setColumns] = useState([]);
  const [tables, setTables] = useState([]);
  const [selectedTableId, setSelectedTableId] = useState(options['table_id']);
  const [selectedTableName, setSelectedTableName] = useState(null);
  const [listRowsOptions, setListRowsOptions] = useState(() => options['list_rows'] || {});
  const [updateRowsOptions, setUpdateRowsOptions] = useState(
    options['update_rows'] || { columns: {}, where_filters: {} }
  );
  const [deleteRowsOptions, setDeleteRowsOptions] = useState(
    options['delete_rows'] || {
      limit: 1,
    }
  );

  useEffect(() => {
    fetchTables();
    // eslint-disable-next-line react-hooks/exhaustive-deps
  }, []);

  useEffect(() => {
    if (tables.length > 0) {
      const tableInfo = tables.find((table) => table.table_id == selectedTableId);
      tableInfo && setSelectedTableName(tableInfo.table_name);
    }
    // eslint-disable-next-line react-hooks/exhaustive-deps
  }, [tables]);

  useEffect(() => {
    selectedTableName && fetchTableInformation(selectedTableName);
    // eslint-disable-next-line react-hooks/exhaustive-deps
  }, [selectedTableName]);

  useEffect(() => {
    if (mounted) {
      optionchanged('operation', operation);
      setListRowsOptions({});
    }
    // eslint-disable-next-line react-hooks/exhaustive-deps
  }, [operation]);

  useEffect(() => {
    if (mounted) {
      optionchanged('list_rows', listRowsOptions);
    }
    // eslint-disable-next-line react-hooks/exhaustive-deps
  }, [listRowsOptions]);

  useEffect(() => {
    mounted && optionchanged('delete_rows', deleteRowsOptions);
    // eslint-disable-next-line react-hooks/exhaustive-deps
  }, [deleteRowsOptions]);

  useEffect(() => {
    mounted && optionchanged('update_rows', updateRowsOptions);
    // eslint-disable-next-line react-hooks/exhaustive-deps
  }, [updateRowsOptions]);

  const handleOptionsChange = (optionsChanged, value) => {
    setListRowsOptions((prev) => ({ ...prev, [optionsChanged]: value }));
  };

  const handleDeleteRowsOptionsChange = (optionsChanged, value) => {
    setDeleteRowsOptions((prev) => ({ ...prev, [optionsChanged]: value }));
  };

  const handleUpdateRowsOptionsChange = (optionsChanged, value) => {
    setUpdateRowsOptions((prev) => ({ ...prev, [optionsChanged]: value }));
  };

  const limitOptionChanged = (value) => {
    setListRowsOptions((prev) => ({ ...prev, limit: value }));
  };

  const deleteOperationLimitOptionChanged = (limit) => {
    setDeleteRowsOptions((prev) => ({ ...prev, limit: limit }));
  };

  const value = useMemo(
    () => ({
      organizationId,
      tables,
      setTables,
      columns,
      setColumns,
      selectedTableId,
      setSelectedTableId,
      selectedTableName,
      setSelectedTableName,
      listRowsOptions,
      setListRowsOptions,
      limitOptionChanged,
      handleOptionsChange,
      deleteRowsOptions,
      handleDeleteRowsOptionsChange,
      deleteOperationLimitOptionChanged,
      updateRowsOptions,
      handleUpdateRowsOptionsChange,
    }),
    [
      organizationId,
      tables,
      columns,
      selectedTableName,
      selectedTableId,
      listRowsOptions,
      deleteRowsOptions,
      updateRowsOptions,
    ]
  );

  const fetchTables = async () => {
    const { error, data } = await tooljetDatabaseService.findAll(organizationId);

    if (error) {
      toast.error(error?.message ?? 'Failed to fetch tables');
      return;
    }

    if (Array.isArray(data?.result)) {
      const selectedTableInfo = data.result.find((table) => table.id === options['table_id']);

      selectedTableInfo && setSelectedTableId(selectedTableInfo.id);
      setTables(
        data.result.map((table) => {
          return { table_name: table.table_name, table_id: table.id };
        }) || []
      );
    }
  };

  const fetchTableInformation = async (table) => {
    const { error, data } = await tooljetDatabaseService.viewTable(organizationId, table);

    if (error) {
      toast.error(error?.message ?? 'Failed to fetch table information');
      return;
    }

    if (data?.result?.length > 0) {
      setColumns(
        data?.result.map(({ column_name, data_type, keytype, ...rest }) => ({
          Header: column_name,
          accessor: column_name,
          dataType: data_type,
          isPrimaryKey: keytype?.toLowerCase() === 'primary key',
          ...rest,
        }))
      );
    }
  };

  const generateListForDropdown = (tableList) => {
    return tableList.map((tableMap) =>
      Object.fromEntries([
        ['name', tableMap.table_name],
        ['value', tableMap.table_id],
      ])
    );
  };

  const handleTableNameSelect = (tableId) => {
    setSelectedTableId(tableId);
    const { table_name: tableName } = tables.find((t) => t.table_id === tableId);
    tableName && setSelectedTableName(tableName);

    optionchanged('organization_id', organizationId);
    optionchanged('table_id', tableId);
  };

  const getComponent = () => {
    switch (operation) {
      case 'list_rows':
        return ListRows;
      case 'create_row':
        return CreateRow;
      case 'update_rows':
        return UpdateRows;
      case 'delete_rows':
        return DeleteRows;
    }
  };

  const ComponentToRender = getComponent(operation);

  return (
    <TooljetDatabaseContext.Provider value={value}>
      {/* table name dropdown */}
<<<<<<< HEAD
      <div className="row">
        <div className="col-4">
          <label className="form-label">Table name</label>

          <Select
            options={generateListForDropdown(tables)}
            value={selectedTableId}
            onChange={(value) => handleTableNameSelect(value)}
            width="100%"
            // useMenuPortal={false}
            useCustomStyles={true}
            styles={computeSelectStyles(darkMode, '100%')}
          />
=======
      <div className={cx({ row: !isHorizontalLayout })}>
        <div className={cx({ 'col-4': !isHorizontalLayout, 'd-flex': isHorizontalLayout })}>
          <label className={cx('form-label')}>Table name</label>
          <div className={cx({ 'flex-grow-1': isHorizontalLayout })}>
            <Select
              options={generateListForDropdown(tables)}
              value={selectedTable}
              onChange={(value) => handleTableNameSelect(value)}
              width="100%"
              // useMenuPortal={false}
              useCustomStyles={true}
              styles={computeSelectStyles(darkMode, '100%')}
            />
          </div>
>>>>>>> 838c16df
        </div>
      </div>

      {/* operation selection dropdown */}
      <div className={cx('my-3 py-1', { row: !isHorizontalLayout })}>
        <div
          /* className="my-2 col-4"  */
          className={cx({ 'col-4': !isHorizontalLayout, 'd-flex': isHorizontalLayout })}
        >
          <label className={cx('form-label')}>Operations</label>
          <div className={cx({ 'flex-grow-1': isHorizontalLayout })}>
            <Select
              options={[
                { name: 'List rows', value: 'list_rows' },
                { name: 'Create row', value: 'create_row' },
                { name: 'Update rows', value: 'update_rows' },
                { name: 'Delete rows', value: 'delete_rows' },
              ]}
              value={operation}
              onChange={(value) => setOperation(value)}
              width="100%"
              // useMenuPortal={false}
              useCustomStyles={true}
              styles={computeSelectStyles(darkMode, '100%')}
            />
          </div>
        </div>
      </div>

      {/* component to render based on the operation */}
      {ComponentToRender && (
        <ComponentToRender
          currentState={currentState}
          options={options}
          optionchanged={optionchanged}
          darkMode={darkMode}
        />
      )}
    </TooljetDatabaseContext.Provider>
  );
};

export default ToolJetDbOperations;<|MERGE_RESOLUTION|>--- conflicted
+++ resolved
@@ -207,28 +207,13 @@
   return (
     <TooljetDatabaseContext.Provider value={value}>
       {/* table name dropdown */}
-<<<<<<< HEAD
-      <div className="row">
-        <div className="col-4">
-          <label className="form-label">Table name</label>
-
-          <Select
-            options={generateListForDropdown(tables)}
-            value={selectedTableId}
-            onChange={(value) => handleTableNameSelect(value)}
-            width="100%"
-            // useMenuPortal={false}
-            useCustomStyles={true}
-            styles={computeSelectStyles(darkMode, '100%')}
-          />
-=======
       <div className={cx({ row: !isHorizontalLayout })}>
         <div className={cx({ 'col-4': !isHorizontalLayout, 'd-flex': isHorizontalLayout })}>
           <label className={cx('form-label')}>Table name</label>
           <div className={cx({ 'flex-grow-1': isHorizontalLayout })}>
             <Select
               options={generateListForDropdown(tables)}
-              value={selectedTable}
+              value={selectedTableId}
               onChange={(value) => handleTableNameSelect(value)}
               width="100%"
               // useMenuPortal={false}
@@ -236,7 +221,6 @@
               styles={computeSelectStyles(darkMode, '100%')}
             />
           </div>
->>>>>>> 838c16df
         </div>
       </div>
 
