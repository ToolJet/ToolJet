import React, { useState, useEffect, useMemo, useCallback } from 'react';
import cx from 'classnames';
import { tooljetDatabaseService, authenticationService } from '@/_services';
import { TooljetDatabaseContext } from '@/TooljetDatabase/index';
import { ListRows } from './ListRows';
import { CreateRow } from './CreateRow';
import { UpdateRows } from './UpdateRows';
import { DeleteRows } from './DeleteRows';
import { toast } from 'react-hot-toast';
import Select from '@/_ui/Select';
import { queryManagerSelectComponentStyle } from '@/_ui/Select/styles';
import { useMounted } from '@/_hooks/use-mount';
import { useCurrentState } from '@/_stores/currentStateStore';
import { JoinTable } from './JoinTable';
import clone from 'lodash/clone';
import isEmpty from 'lodash/isEmpty';
import { cloneDeep, difference } from 'lodash';

const ToolJetDbOperations = ({ optionchanged, options, darkMode, isHorizontalLayout }) => {
  const computeSelectStyles = (darkMode, width) => {
    return queryManagerSelectComponentStyle(darkMode, width);
  };
  const currentState = useCurrentState();
  const { current_organization_id: organizationId } = authenticationService.currentSessionValue;
  const mounted = useMounted();
  const [operation, setOperation] = useState(options['operation'] || '');
  const [columns, setColumns] = useState([]);
  const [tables, setTables] = useState([]);
  const [selectedTable, setSelectedTable] = useState(options['table_name']);
  const [listRowsOptions, setListRowsOptions] = useState(() => options['list_rows'] || {});
  const [updateRowsOptions, setUpdateRowsOptions] = useState(
    options['update_rows'] || { columns: {}, where_filters: {} }
  );
  const [tableInfo, setTableInfo] = useState({});
  const [deleteRowsOptions, setDeleteRowsOptions] = useState(
    options['delete_rows'] || {
      limit: 1,
    }
  );
  const [joinTableOptions, setJoinTableOptions] = useState(options['join_table'] || {});
  const joinOptions = options['join_table']?.['joins'] || [
    { conditions: { conditionsList: [{ leftField: { table: selectedTable } }] } },
  ];

  const setJoinOptions = (values) => {
    const tableSet = new Set();
    (values || []).forEach((join) => {
      const { table, conditions } = join;
      tableSet.add(table);
      conditions?.conditionsList?.forEach((condition) => {
        const { leftField, rightField } = condition;
        if (leftField?.table) {
          tableSet.add(leftField?.table);
        }
        if (rightField?.table) {
          tableSet.add(rightField?.table);
        }
      });
    });
    tableSet.add(selectedTable);

    setJoinTableOptions((joinOptions) => {
      const { conditions, order_by = [], joins: currJoins, fields: currFields = [] } = joinOptions;
      const conditionsList = cloneDeep(conditions?.conditionsList || []);
      const newConditionsList = conditionsList.filter((condition) => {
        const { leftField } = condition || {};
        if (tableSet.has(leftField?.table)) {
          return true;
        }
        return false;
      });
      const newOrderBy = order_by.filter((order) => tableSet.has(order.table));

      //getting old states
      const currTableSet = new Set();
      (currJoins || []).forEach((join) => {
        const { table, conditions } = join;
        currTableSet.add(table);
        conditions?.conditionsList?.forEach((condition) => {
          const { leftField, rightField } = condition;
          if (leftField?.table) {
            currTableSet.add(leftField?.table);
          }
          if (rightField?.table) {
            currTableSet.add(rightField?.table);
          }
        });
      });
      currTableSet.add(selectedTable);
      const newTables = difference([...tableSet], [...currTableSet]);
      const newFields = newTables.reduce(
        (acc, newTable) => [
          ...acc,
          ...(tableInfo[newTable]
            ? tableInfo[newTable].map((col) => ({
                name: col.Header,
                table: newTable,
              }))
            : []),
        ],
        []
      );

      const updatedFields = [...currFields.filter((field) => tableSet.has(field.table)), ...newFields];
      newTables.forEach((table) => table && loadTableInformation(table, true));
      console.log('updatedFields', JSON.stringify(updatedFields));
      return {
        ...joinOptions,
        joins: values,
        conditions: { conditionsList: newConditionsList },
        order_by: newOrderBy,
        fields: updatedFields,
      };
    });
  };
  // const [joinOptions, setJoinOptions] = useState(

  // );
  // const [joinSelectOptions, setJoinSelectOptions] = useState(options['join_table']?.['fields'] || []);
  const joinOrderByOptions = options?.['join_table']?.['order_by'] || [];

  const setJoinOrderByOptions = (values) => {
    if (values.length) {
      setJoinTableOptions((joinOptions) => {
        return {
          ...joinOptions,
          order_by: values,
        };
      });
    } else {
      deleteJoinTableOptions('order_by');
    }
  };

  useEffect(() => {
    fetchTables();
    // eslint-disable-next-line react-hooks/exhaustive-deps
  }, []);

  useEffect(() => {
    // const newJoinOptions = clone(joinOptions);
    // if (newJoinOptions?.[0]?.conditions?.conditionsList) {
    //   const newConditionsList = [...newJoinOptions?.[0]?.conditions?.conditionsList].map(condition => {
    //     if(condition?.leftField?.table)
    //   })
    // } else {
    //   newJoinOptions[0] = { table: selectedTable };
    // }
    // setJoinOptions(newJoinOptions);
<<<<<<< HEAD

=======
>>>>>>> 272dc7fc
    selectedTable &&
      setJoinTableOptions((joinOptions) => {
        return {
          ...joinOptions,
          from: {
            name: selectedTable,
            type: 'Table',
          },
<<<<<<< HEAD
        };
      });
=======
          fields: columns.map((col) => ({
            name: col.Header,
            table: selectedTable,
          })),
        };
      });
    selectedTable && loadTableInformation(selectedTable, true);
>>>>>>> 272dc7fc
  }, [selectedTable]);

  useEffect(() => {
    const tableSet = new Set();
    const joinOptions = options['join_table']?.['joins'];
    (joinOptions || []).forEach((join) => {
      const { table, conditions } = join;
      tableSet.add(table);
      conditions?.conditionsList?.forEach((condition) => {
        const { leftField, rightField } = condition;
        if (leftField?.table) {
          tableSet.add(leftField?.table);
        }
        if (rightField?.table) {
          tableSet.add(rightField?.table);
        }
      });
    });

    const tables = [...tableSet];
    tables.forEach((table) => table && loadTableInformation(table));
  }, [options['join_table']?.['joins']]);

  useEffect(() => {
    if (mounted) {
      optionchanged('operation', operation);
      setListRowsOptions({});
    }
    // eslint-disable-next-line react-hooks/exhaustive-deps
  }, [operation]);

  useEffect(() => {
    if (mounted) {
      optionchanged('list_rows', listRowsOptions);
    }
    // eslint-disable-next-line react-hooks/exhaustive-deps
  }, [listRowsOptions]);

  // useEffect(() => {
  //   if (mounted) {
  //     setJoinTableOptions((opts) => ({ ...opts, joins: joinOptions, fields: joinSelectOptions }));
  //   }
  //   // eslint-disable-next-line react-hooks/exhaustive-deps
  // }, [joinSelectOptions]);

  useEffect(() => {
    mounted && optionchanged('delete_rows', deleteRowsOptions);
    // eslint-disable-next-line react-hooks/exhaustive-deps
  }, [deleteRowsOptions]);

  useEffect(() => {
    mounted && optionchanged('update_rows', updateRowsOptions);
    // eslint-disable-next-line react-hooks/exhaustive-deps
  }, [updateRowsOptions]);

  useEffect(() => {
    mounted && optionchanged('join_table', joinTableOptions);
    // eslint-disable-next-line react-hooks/exhaustive-deps
  }, [joinTableOptions]);

  const handleOptionsChange = (optionsChanged, value) => {
    setListRowsOptions((prev) => ({ ...prev, [optionsChanged]: value }));
  };

  const handleDeleteRowsOptionsChange = (optionsChanged, value) => {
    setDeleteRowsOptions((prev) => ({ ...prev, [optionsChanged]: value }));
  };

  const handleUpdateRowsOptionsChange = (optionsChanged, value) => {
    setUpdateRowsOptions((prev) => ({ ...prev, [optionsChanged]: value }));
  };

  const limitOptionChanged = (value) => {
    setListRowsOptions((prev) => ({ ...prev, limit: value }));
  };

  const deleteOperationLimitOptionChanged = (limit) => {
    setDeleteRowsOptions((prev) => ({ ...prev, limit: limit }));
  };

  // const loadTableInformation = useCallback(
  //   async (tableName, isNewTableAdded) => {
  //     if (!tableInfo[tableName]) {
  //       const { data } = await tooljetDatabaseService.viewTable(organizationId, tableName);

  //       setTableInfo((info) => ({
  //         ...info,
  //         [tableName]: data?.result.map(({ column_name, data_type, keytype, ...rest }) => ({
  //           Header: column_name,
  //           accessor: column_name,
  //           dataType: data_type,
  //           isPrimaryKey: keytype?.toLowerCase() === 'primary key',
  //           ...rest,
  //         })),
  //       }));
  //       isNewTableAdded &&
  //         setJoinTableOptions((joinOptions) => {
  //           const { fields } = joinOptions;
  //           const newFields = cloneDeep(fields).filter((field) => field.table !== tableName);
  //           newFields.push(
  //             ...(data?.result
  //               ? data.result.map((col) => ({
  //                   name: col.column_name,
  //                   table: tableName,
  //                 }))
  //               : [])
  //           );
  //           return {
  //             ...joinOptions,
  //             fields: newFields,
  //           };
  //         });
  //     }
  //   },
  //   [tableInfo, joinTableOptions]
  // );

  const loadTableInformation = async (tableName, isNewTableAdded) => {
    if (!tableInfo[tableName]) {
      const { data } = await tooljetDatabaseService.viewTable(organizationId, tableName);

      setTableInfo((info) => ({
        ...info,
        [tableName]: data?.result.map(({ column_name, data_type, keytype, ...rest }) => ({
          Header: column_name,
          accessor: column_name,
          dataType: data_type,
          isPrimaryKey: keytype?.toLowerCase() === 'primary key',
          ...rest,
        })),
      }));
      isNewTableAdded &&
        setJoinTableOptions((joinOptions) => {
          const { fields } = joinOptions;
          const newFields = cloneDeep(fields).filter((field) => field.table !== tableName);
          newFields.push(
            ...(data?.result
              ? data.result.map((col) => ({
                  name: col.column_name,
                  table: tableName,
                }))
              : [])
          );
          console.log('updatedFields>newFields', JSON.stringify(newFields));
          return {
            ...joinOptions,
            fields: newFields,
          };
        });
    }
  };

  const joinTableOptionsChange = (optionsChanged, value) => {
    setJoinTableOptions((prev) => ({ ...prev, [optionsChanged]: value }));
  };

  const deleteJoinTableOptions = (optionToDelete) => {
    setJoinTableOptions((prev) => {
      const prevOptions = { ...prev };
      if (prevOptions[optionToDelete]) delete prevOptions[optionToDelete];
      return prevOptions;
    });
  };

  const value = useMemo(
    () => ({
      organizationId,
      tables,
      setTables,
      columns,
      setColumns,
      selectedTable,
      setSelectedTable,
      listRowsOptions,
      setListRowsOptions,
      limitOptionChanged,
      handleOptionsChange,
      deleteRowsOptions,
      handleDeleteRowsOptionsChange,
      deleteOperationLimitOptionChanged,
      updateRowsOptions,
      handleUpdateRowsOptionsChange,
      joinTableOptions,
      joinTableOptionsChange,
      tableInfo,
      loadTableInformation,
      joinOptions,
      setJoinOptions,
      // joinSelectOptions,
      // setJoinSelectOptions,
      joinOrderByOptions,
      setJoinOrderByOptions,
      deleteJoinTableOptions,
    }),
    [
      organizationId,
      tables,
      columns,
      selectedTable,
      listRowsOptions,
      deleteRowsOptions,
      updateRowsOptions,
      joinTableOptions,
      tableInfo,
      loadTableInformation,
      joinOptions,
      // joinSelectOptions,
      joinOrderByOptions,
    ]
  );

  const fetchTables = async () => {
    const { error, data } = await tooljetDatabaseService.findAll(organizationId);

    if (error) {
      toast.error(error?.message ?? 'Failed to fetch tables');
      return;
    }

    if (Array.isArray(data?.result)) {
      setTables(data.result.map((table) => table.table_name) || []);

      if (selectedTable) {
        fetchTableInformation(selectedTable);
      }
    }
  };

  const fetchTableInformation = async (table) => {
    const { error, data } = await tooljetDatabaseService.viewTable(organizationId, table);

    if (error) {
      toast.error(error?.message ?? 'Failed to fetch table information');
      return;
    }

    if (data?.result?.length > 0) {
      const columnList = data?.result.map(({ column_name, data_type, keytype, ...rest }) => ({
        Header: column_name,
        accessor: column_name,
        dataType: data_type,
        isPrimaryKey: keytype?.toLowerCase() === 'primary key',
        ...rest,
      }));
      setColumns(columnList);
      setTableInfo((tableInfo) => ({ ...tableInfo, [table]: columnList }));
    }
  };

  const generateListForDropdown = (list) => {
    return list.map((value) =>
      Object.fromEntries([
        ['name', value],
        ['value', value],
      ])
    );
  };

  const handleTableNameSelect = (tableName) => {
    setSelectedTable(tableName);
    fetchTableInformation(tableName);

    optionchanged('organization_id', organizationId);
    optionchanged('table_name', tableName);
    setJoinTableOptions((joinOptions) => ({
      joins: [{ conditions: { conditionsList: [{ leftField: { table: tableName } }] } }],
    }));
    // setJoinOptions([{ conditions: { conditionsList: [{ leftField: { table: tableName } }] } }]);
    // setJoinSelectOptions([]);
  };

  const getComponent = () => {
    switch (operation) {
      case 'list_rows':
        return ListRows;
      case 'create_row':
        return CreateRow;
      case 'update_rows':
        return UpdateRows;
      case 'delete_rows':
        return DeleteRows;
      case 'join_tables':
        return JoinTable;
    }
  };

  const ComponentToRender = getComponent(operation);

  return (
    <TooljetDatabaseContext.Provider value={value}>
      {/* table name dropdown */}
      <div className={cx({ row: !isHorizontalLayout })}>
        <div className={cx({ 'col-4': !isHorizontalLayout, 'd-flex': isHorizontalLayout })}>
          <label className={cx('form-label')}>Table name</label>
          <div className={cx({ 'flex-grow-1': isHorizontalLayout })}>
            <Select
              options={generateListForDropdown(tables)}
              value={selectedTable}
              onChange={(value) => handleTableNameSelect(value)}
              width="100%"
              // useMenuPortal={false}
              useCustomStyles={true}
              styles={computeSelectStyles(darkMode, '100%')}
            />
          </div>
        </div>
      </div>

      {/* operation selection dropdown */}
      <div className={cx('my-3 py-1', { row: !isHorizontalLayout })}>
        <div
          /* className="my-2 col-4"  */
          className={cx({ 'col-4': !isHorizontalLayout, 'd-flex': isHorizontalLayout })}
        >
          <label className={cx('form-label')}>Operations</label>
          <div className={cx({ 'flex-grow-1': isHorizontalLayout })}>
            <Select
              options={[
                { name: 'List rows', value: 'list_rows' },
                { name: 'Create row', value: 'create_row' },
                { name: 'Update rows', value: 'update_rows' },
                { name: 'Delete rows', value: 'delete_rows' },
                { name: 'Join tables', value: 'join_tables' },
              ]}
              value={operation}
              onChange={(value) => setOperation(value)}
              width="100%"
              // useMenuPortal={false}
              useCustomStyles={true}
              styles={computeSelectStyles(darkMode, '100%')}
            />
          </div>
        </div>
      </div>

      {/* component to render based on the operation */}
      {ComponentToRender && (
        <ComponentToRender
          currentState={currentState}
          options={options}
          optionchanged={optionchanged}
          darkMode={darkMode}
        />
      )}
    </TooljetDatabaseContext.Provider>
  );
};

export default ToolJetDbOperations;<|MERGE_RESOLUTION|>--- conflicted
+++ resolved
@@ -147,10 +147,6 @@
     //   newJoinOptions[0] = { table: selectedTable };
     // }
     // setJoinOptions(newJoinOptions);
-<<<<<<< HEAD
-
-=======
->>>>>>> 272dc7fc
     selectedTable &&
       setJoinTableOptions((joinOptions) => {
         return {
@@ -159,18 +155,14 @@
             name: selectedTable,
             type: 'Table',
           },
-<<<<<<< HEAD
-        };
-      });
-=======
           fields: columns.map((col) => ({
             name: col.Header,
             table: selectedTable,
+            alias: `${selectedTable}_${col.Header}`,
           })),
         };
       });
     selectedTable && loadTableInformation(selectedTable, true);
->>>>>>> 272dc7fc
   }, [selectedTable]);
 
   useEffect(() => {
@@ -311,10 +303,11 @@
               ? data.result.map((col) => ({
                   name: col.column_name,
                   table: tableName,
+                  alias: `${tableName}_${col.column_name}`,
                 }))
               : [])
           );
-          console.log('updatedFields>newFields', JSON.stringify(newFields));
+
           return {
             ...joinOptions,
             fields: newFields,
