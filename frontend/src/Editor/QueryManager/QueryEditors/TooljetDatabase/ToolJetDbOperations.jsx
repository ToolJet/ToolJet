--- conflicted
+++ resolved
@@ -40,7 +40,7 @@
   );
   const [joinTableOptions, setJoinTableOptions] = useState(options['join_table'] || {});
   const joinOptions = options['join_table']?.['joins'] || [
-    { conditions: { conditionsList: [{ leftField: { table: selectedTable } }] } },
+    { conditions: { conditionsList: [{ leftField: { table: selectedTableName } }] } },
   ];
 
   const setJoinOptions = (values) => {
@@ -58,7 +58,7 @@
         }
       });
     });
-    tableSet.add(selectedTable);
+    tableSet.add(selectedTableName);
 
     setJoinTableOptions((joinOptions) => {
       const { conditions, order_by = [], joins: currJoins, fields: currFields = [] } = joinOptions;
@@ -87,7 +87,7 @@
           }
         });
       });
-      currTableSet.add(selectedTable);
+      currTableSet.add(selectedTableName);
       const newTables = difference([...tableSet], [...currTableSet]);
       const newFields = newTables.reduce(
         (acc, newTable) => [
@@ -139,7 +139,6 @@
   }, []);
 
   useEffect(() => {
-<<<<<<< HEAD
     const tableSet = new Set();
     const joinOptions = options['join_table']?.['joins'];
     (joinOptions || []).forEach((join) => {
@@ -159,7 +158,8 @@
     const tables = [...tableSet];
     tables.forEach((table) => table && loadTableInformation(table));
   }, [options['join_table']?.['joins']]);
-=======
+
+  useEffect(() => {
     if (tables.length > 0) {
       const tableInfo = tables.find((table) => table.table_id == selectedTableId);
       tableInfo && setSelectedTableName(tableInfo.table_name);
@@ -171,7 +171,6 @@
     selectedTableName && fetchTableInformation(selectedTableName);
     // eslint-disable-next-line react-hooks/exhaustive-deps
   }, [selectedTableName]);
->>>>>>> f9f80d0b
 
   useEffect(() => {
     if (mounted) {
@@ -307,8 +306,6 @@
       organizationId,
       tables,
       columns,
-<<<<<<< HEAD
-      selectedTable,
       listRowsOptions,
       deleteRowsOptions,
       updateRowsOptions,
@@ -318,13 +315,8 @@
       joinOptions,
       // joinSelectOptions,
       joinOrderByOptions,
-=======
       selectedTableName,
       selectedTableId,
-      listRowsOptions,
-      deleteRowsOptions,
-      updateRowsOptions,
->>>>>>> f9f80d0b
     ]
   );
 
@@ -339,18 +331,12 @@
     if (Array.isArray(data?.result)) {
       const selectedTableInfo = data.result.find((table) => table.id === options['table_id']);
 
-<<<<<<< HEAD
-      if (selectedTable) {
-        fetchTableInformation(selectedTable);
-      }
-=======
       selectedTableInfo && setSelectedTableId(selectedTableInfo.id);
       setTables(
         data.result.map((table) => {
           return { table_name: table.table_name, table_id: table.id };
         }) || []
       );
->>>>>>> f9f80d0b
     }
   };
 
@@ -407,9 +393,8 @@
     );
   };
 
-<<<<<<< HEAD
   const handleTableNameSelect = (tableName) => {
-    setSelectedTable(tableName);
+    setSelectedTableName(tableName);
     fetchTableInformation(tableName, true);
 
     optionchanged('organization_id', organizationId);
@@ -425,15 +410,6 @@
         fields: [],
       };
     });
-=======
-  const handleTableNameSelect = (tableId) => {
-    setSelectedTableId(tableId);
-    const { table_name: tableName } = tables.find((t) => t.table_id === tableId);
-    tableName && setSelectedTableName(tableName);
-
-    optionchanged('organization_id', organizationId);
-    optionchanged('table_id', tableId);
->>>>>>> f9f80d0b
   };
 
   const getComponent = () => {
