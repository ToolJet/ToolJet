--- conflicted
+++ resolved
@@ -60,6 +60,10 @@
         cellColumnName={tjdbMenuListProps.cellColumnName}
         isLoadingFKDetails={tjdbMenuListProps.isLoadingFKDetails}
         handleScrollThrottled={handleScrollThrottled}
+        loader={tjdbMenuListProps.loader}
+        searchValue={tjdbMenuListProps.searchValue}
+        isInitialForeignKeySearchDataLoaded={tjdbMenuListProps.isInitialForeignKeySearchDataLoaded}
+        isInitialForeignKeyDataLoaded={tjdbMenuListProps.isInitialForeignKeyDataLoaded}
       />
       {tjdbMenuListProps.foreignKeyAccess && tjdbMenuListProps.showDescription && tjdbMenuListProps.actions && (
         <>
@@ -133,19 +137,16 @@
   actions,
   actionName,
   referencedForeignKeyDetails,
-<<<<<<< HEAD
   columnDataType = '',
-=======
   loader,
   isLoading = false,
->>>>>>> e3975f03
 }) {
   const [isLoadingFKDetails, setIsLoadingFKDetails] = useState(isLoading);
   const [searchValue, setSearchValue] = useState('');
   const [searchResults, setSearchResults] = useState([]);
   const [searchPageNumber, setSearchPageNumber] = useState(1);
   const [totalSearchRecords, setTotalSearchRecords] = useState(0);
-  const [isInitialForeignKeSearchDataLoaded, setIsInitialForeignKeSearchDataLoaded] = useState(false);
+  const [isInitialForeignKeySearchDataLoaded, setIsInitialForeignKeySearchDataLoaded] = useState(false);
   const scrollContainerRef = useRef(null);
 
   const handleChangeDataSource = (source) => {
@@ -162,7 +163,7 @@
   });
 
   function setDefaultStateForSearch(makeSearchValueToDefault = false) {
-    setIsInitialForeignKeSearchDataLoaded(false);
+    setIsInitialForeignKeySearchDataLoaded(false);
     setTotalSearchRecords(0);
     setSearchPageNumber(1);
     makeSearchValueToDefault && setSearchValue('');
@@ -202,7 +203,6 @@
           );
           return;
         }
-<<<<<<< HEAD
 
         const totalFKRecords = headers['content-range'].split('/')[1] || 0;
         if (Array.isArray(data) && data.length > 0) {
@@ -214,7 +214,7 @@
           }
 
           if (!isEmpty(searchValue)) {
-            if (page === 1) setIsInitialForeignKeSearchDataLoaded(true);
+            if (page === 1) setIsInitialForeignKeySearchDataLoaded(true);
             const currentSearchResultList = data.map((item) => ({
               value: item[referencedColumns?.referenced_column_names[0]],
               label: item[referencedColumns?.referenced_column_names[0]],
@@ -227,47 +227,6 @@
         setIsLoadingFKDetails(false);
       });
   }
-=======
-        setIsLoadingFKDetails(true);
-        const selectQuery = new PostgrestQueryBuilder();
-        // Checking that the selected column is available in ForeignKey
-        const referencedColumns = foreignKeys?.find((item) => item.column_names[0] === cellColumnName);
-        if (!referencedColumns?.referenced_column_names?.length) return;
-        selectQuery.select(referencedColumns?.referenced_column_names[0]);
-
-        tooljetDatabaseService
-          .findOne(
-            organizationId,
-            foreignKeys?.length > 0 && referencedColumns?.referenced_table_id,
-            `${selectQuery.url.toString()}&limit=${limit}&offset=${offset}`
-          )
-          .then(({ headers, data = [], error }) => {
-            if (error) {
-              toast.error(
-                error?.message ??
-                  `Failed to fetch table "${foreignKeys?.length > 0 && foreignKeys[0].referenced_table_name}"`
-              );
-              setIsLoadingFKDetails(false);
-              return;
-            }
-
-            const totalFKRecords = headers['content-range'].split('/')[1] || 0;
-            if (Array.isArray(data) && data?.length > 0) {
-              if (pageNumber === 1) setIsInitialForeignKeyDataLoaded(true);
-              setReferencedColumnDetails((prevData) => [...prevData, ...data]);
-              setPageNumber((prevPageNumber) => prevPageNumber + incrementPageBy);
-              if (totalRecords !== totalFKRecords) setTotalRecords(totalFKRecords);
-            }
-            setIsLoadingFKDetails(false);
-          });
-      }
-    }
-
-    function handleScroll() {
-      const target = scrollContainerRef?.current;
-      let scrollTop = target?.scrollTop;
-      const scrollPercentage = ((scrollTop + target?.clientHeight) / target?.scrollHeight) * 100;
->>>>>>> e3975f03
 
   function handleInfiniteScroll() {
     const target = scrollContainerRef?.current;
@@ -287,7 +246,7 @@
         : fetchForeignKeyDetails(
             searchPageNumber,
             totalSearchRecords,
-            isInitialForeignKeSearchDataLoaded,
+            isInitialForeignKeySearchDataLoaded,
             searchValue,
             foreignKeys,
             organizationId
@@ -303,49 +262,25 @@
     []
   );
 
-<<<<<<< HEAD
   const handleChange = (value) => {
     debouncedHandleChange(value);
   };
-=======
-    if (scrollEventForColumnValus && !searchValue) {
-      if (!isInitialForeignKeyDataLoaded) getForeignKeyDetails(1);
-      scrollContainerRef?.current?.addEventListener('scroll', handleScrollThrottled);
-    }
->>>>>>> e3975f03
 
   useEffect(() => {
     return () => {
       debouncedHandleChange.cancel();
     };
-<<<<<<< HEAD
   }, [debouncedHandleChange]);
-=======
-    // eslint-disable-next-line react-hooks/exhaustive-deps
-  }, [searchValue, pageNumber, totalRecords]);
->>>>>>> e3975f03
 
   useEffect(() => {
-    const shouldLoadFKDataFirstPage = !isLoadingFKDetails && isEmpty(searchValue) && !isInitialForeignKeyDataLoaded;
-    const shouldLoadFKSearchDataFirstPage = !isLoadingFKDetails && !isEmpty(searchValue);
+    const shouldLoadFKDataFirstPage = isEmpty(searchValue) && !isInitialForeignKeyDataLoaded;
+    const shouldLoadFKSearchDataFirstPage = !isEmpty(searchValue);
 
     if (scrollEventForColumnValues) {
       if (shouldLoadFKSearchDataFirstPage) {
         setDefaultStateForSearch();
         fetchForeignKeyDetails(1, 0, false, searchValue, foreignKeys, organizationId);
       }
-<<<<<<< HEAD
-=======
-    }
-    let debouncedHandleSearchInSelectBox;
-    if (scrollEventForColumnValus) {
-      debouncedHandleSearchInSelectBox = debounce(() => {
-        // Making the values to default
-        if (searchResults.length) setSearchResults([]);
-        setIsInitialForeignKeSearchDataLoaded(false);
-        if (!isLoadingFKDetails) handleSearchInSelectBox(1, true);
-      }, 500);
->>>>>>> e3975f03
 
       if (shouldLoadFKDataFirstPage) {
         fetchForeignKeyDetails(
@@ -358,7 +293,6 @@
         );
       }
     }
-
     // eslint-disable-next-line react-hooks/exhaustive-deps
   }, [searchValue]);
 
@@ -422,6 +356,10 @@
           targetTable: targetTable,
           tableName: tableName,
           actionName: actionName,
+          loader: loader,
+          searchValue: searchValue,
+          isInitialForeignKeySearchDataLoaded: isInitialForeignKeySearchDataLoaded,
+          isInitialForeignKeyDataLoaded: isInitialForeignKeyDataLoaded,
         }}
         components={{
           Option: ({ children, ...props }) => {
@@ -532,86 +470,7 @@
               </components.Option>
             );
           },
-<<<<<<< HEAD
           ...customComponents,
-=======
-          // }),
-          MenuList: useCallback(
-            (props) => {
-              const selectedOption =
-                props &&
-                props.children &&
-                Array.isArray(props.children) &&
-                props?.children?.reduce((accumulator, reactElement) => {
-                  const props = reactElement?.props ?? {};
-                  if (props?.isSelected) {
-                    accumulator = { ...props?.data };
-                  }
-                  return accumulator;
-                }, {});
-              const focusedOption =
-                props &&
-                props.children &&
-                Array.isArray(props.children) &&
-                props?.children?.reduce((accumulator, reactElement) => {
-                  const props = reactElement?.props ?? {};
-                  if (props?.isFocused) {
-                    accumulator = { ...props?.data };
-                  }
-                  return accumulator;
-                }, {});
-
-              return (
-                <React.Fragment>
-                  <MenuList
-                    {...props}
-                    onAdd={onAdd}
-                    addBtnLabel={addBtnLabel}
-                    emptyError={emptyError}
-                    foreignKeyAccess={foreignKeyAccess}
-                    columnInfoForTable={columnInfoForTable}
-                    showColumnInfo={showColumnInfo}
-                    foreignKeyAccessInRowForm={foreignKeyAccessInRowForm}
-                    scrollEventForColumnValus={scrollEventForColumnValus}
-                    scrollContainerRef={scrollContainerRef}
-                    foreignKeys={foreignKeys}
-                    cellColumnName={cellColumnName}
-                    isLoadingFKDetails={isLoadingFKDetails}
-                    loader={loader}
-                  />
-                  {foreignKeyAccess && showDescription && actions && (
-                    <>
-                      <div style={{ borderTop: '1px solid var(--slate5)' }}></div>
-                      <div
-                        style={{
-                          // minHeight: '140px',
-                          height: 'fit-content',
-                          padding: '8px 12px',
-                        }}
-                      >
-                        <div className="tj-header-h8 tj-text">
-                          {!isEmpty(focusedOption) ? focusedOption?.label : selectedOption?.label}
-                        </div>
-                        <span className="tj-text-xsm" style={{ color: 'var(--slate9)' }}>
-                          {
-                            <GenerateActionsDescription
-                              targetTable={targetTable?.value || targetTable?.label || targetTable?.name}
-                              sourceTable={tableName}
-                              actionName={actionName}
-                              label={!isEmpty(focusedOption) ? focusedOption?.label : selectedOption?.label}
-                            />
-                          }
-                        </span>
-                      </div>
-                    </>
-                  )}
-                </React.Fragment>
-              );
-            },
-            // eslint-disable-next-line react-hooks/exhaustive-deps
-            [onAdd, addBtnLabel, emptyError, isLoadingFKDetails]
-          ),
->>>>>>> e3975f03
           IndicatorSeparator: () => null,
           DropdownIndicator,
           GroupHeading: CustomGroupHeading,
@@ -740,6 +599,9 @@
   cellColumnName,
   isLoadingFKDetails = false,
   loader,
+  searchValue,
+  isInitialForeignKeyDataLoaded,
+  isInitialForeignKeySearchDataLoaded,
   ...props
 }) => {
   const menuListStyles = getStyles('menuList', props);
@@ -761,10 +623,14 @@
     if (scrollEventForColumnValues) menuListStyles.minHeight = 225 - 48;
   }
   menuListStyles.padding = '4px';
+  const isInitialDataLoaded = isEmpty(searchValue)
+    ? isInitialForeignKeyDataLoaded
+    : isInitialForeignKeySearchDataLoaded;
+
   return (
     <>
       {!isEmpty(options) && showColumnInfo && columnInfoForTable}
-      {isLoadingFKDetails && loader ? (
+      {isLoadingFKDetails && loader && !isInitialDataLoaded ? (
         loader
       ) : isEmpty(options) && emptyError && !isLoadingFKDetails ? (
         emptyError
@@ -779,6 +645,7 @@
           }
         >
           {children}
+          {isLoadingFKDetails && loader ? loader : null}
         </div>
       )}
       {onAdd && !(isLoadingFKDetails && loader) && (
