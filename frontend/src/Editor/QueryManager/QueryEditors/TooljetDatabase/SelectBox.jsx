--- conflicted
+++ resolved
@@ -223,13 +223,6 @@
     // eslint-disable-next-line react-hooks/exhaustive-deps
   }, []);
 
-<<<<<<< HEAD
-  const modifiedOptions = [...options].sort((a, b) => {
-    if (a.isDisabled && !b.isDisabled) return -1;
-    if (!a.isDisabled && b.isDisabled) return 1;
-    return 0;
-  });
-=======
   const handleFKMenuKeyDown = (e) => {
     if (isForeignKeyInEditCell) {
       if (e.key === 'Escape') {
@@ -240,7 +233,12 @@
     }
     e.stopPropagation();
   };
->>>>>>> 1234979f
+
+  const modifiedOptions = [...options].sort((a, b) => {
+    if (a.isDisabled && !b.isDisabled) return -1;
+    if (!a.isDisabled && b.isDisabled) return 1;
+    return 0;
+  });
 
   return (
     <div onKeyDown={handleFKMenuKeyDown} onClick={(e) => e.stopPropagation()}>
