--- conflicted
+++ resolved
@@ -51,19 +51,16 @@
   actions,
   actionName,
   referencedForeignKeyDetails,
-<<<<<<< HEAD
   isCreateRow,
   isEditRow,
   isEditColumn,
   isCreateColumn,
   isEditTable,
   isCreateTable,
-=======
   customChildren,
   isForeignKeyInEditCell,
   closeFKMenu,
   saveFKValue,
->>>>>>> 1aa5ef66
   loader,
   isLoading = false,
 }) {
