import React, { isValidElement, useCallback, useState, useRef, useEffect } from 'react';
import Select, { components } from 'react-select';
import { isEmpty, debounce, throttle } from 'lodash';
import { authenticationService, tooljetDatabaseService } from '@/_services';
import { toast } from 'react-hot-toast';
import PostgrestQueryBuilder from '@/_helpers/postgrestQueryBuilder';
import { ButtonSolid } from '@/_ui/AppButton/AppButton';
import Search from '@/_ui/Icon/solidIcons/Search';
import Maximize from '@/TooljetDatabase/Icons/maximize.svg';
import { Form } from 'react-bootstrap';
import SolidIcon from '@/_ui/Icon/SolidIcons';
import { getPrivateRoute } from '@/_helpers/routes';
import cx from 'classnames';
import { ToolTip } from '@/_components/ToolTip';
import ArrowRight from '@/TooljetDatabase/Icons/ArrowRight.svg';

function CustomMenuList({ ...props }) {
  const { selectProps } = props;
  const { tjdbMenuListProps } = selectProps;

  const selectedOption =
    props &&
    props.children &&
    Array.isArray(props.children) &&
    props?.children?.reduce((accumulator, reactElement) => {
      const props = reactElement?.props ?? {};
      if (props?.isSelected) {
        accumulator = { ...props?.data };
      }
      return accumulator;
    }, {});

  const focusedOption =
    props &&
    props.children &&
    Array.isArray(props.children) &&
    props?.children?.reduce((accumulator, reactElement) => {
      const props = reactElement?.props ?? {};
      if (props?.isFocused) {
        accumulator = { ...props?.data };
      }
      return accumulator;
    }, {});

  const handleScrollThrottled = throttle(tjdbMenuListProps.handleInfiniteScroll, 500);
  return (
    <React.Fragment>
      <MenuList
        {...props}
        onAdd={tjdbMenuListProps.onAdd}
        addBtnLabel={tjdbMenuListProps.addBtnLabel}
        emptyError={tjdbMenuListProps.emptyError}
        foreignKeyAccess={tjdbMenuListProps.foreignKeyAccess}
        columnInfoForTable={tjdbMenuListProps.columnInfoForTable}
        showColumnInfo={tjdbMenuListProps.showColumnInfo}
        foreignKeyAccessInRowForm={tjdbMenuListProps.foreignKeyAccessInRowForm}
        scrollEventForColumnValues={tjdbMenuListProps.scrollEventForColumnValues}
        scrollContainerRef={tjdbMenuListProps.scrollContainerRef}
        foreignKeys={tjdbMenuListProps.foreignKeys}
        cellColumnName={tjdbMenuListProps.cellColumnName}
        isLoadingFKDetails={tjdbMenuListProps.isLoadingFKDetails}
        handleScrollThrottled={handleScrollThrottled}
        loader={tjdbMenuListProps.loader}
        searchValue={tjdbMenuListProps.searchValue}
        isInitialForeignKeySearchDataLoaded={tjdbMenuListProps.isInitialForeignKeySearchDataLoaded}
        isInitialForeignKeyDataLoaded={tjdbMenuListProps.isInitialForeignKeyDataLoaded}
      />
      {tjdbMenuListProps.foreignKeyAccess && tjdbMenuListProps.showDescription && tjdbMenuListProps.actions && (
        <>
          <div style={{ borderTop: '1px solid var(--slate5)' }}></div>
          <div
            style={{
              height: 'fit-content',
              padding: '8px 12px',
            }}
          >
            <div className="tj-header-h8 tj-text">
              {!isEmpty(focusedOption) ? focusedOption?.label : selectedOption?.label}
            </div>
            <span className="tj-text-xsm" style={{ color: 'var(--slate9)' }}>
              {
                <GenerateActionsDescription
                  targetTable={
                    tjdbMenuListProps.targetTable?.value ||
                    tjdbMenuListProps.targetTable?.label ||
                    tjdbMenuListProps.targetTable?.name
                  }
                  sourceTable={tjdbMenuListProps.tableName}
                  actionName={tjdbMenuListProps.actionName}
                  label={!isEmpty(focusedOption) ? focusedOption?.label : selectedOption?.label}
                />
              }
            </span>
          </div>
        </>
      )}
    </React.Fragment>
  );
}

const customComponents = { MenuList: CustomMenuList };

function DataSourceSelect({
  darkMode,
  isDisabled,
  selectRef,
  closePopup,
  options,
  isMulti,
  onSelect,
  onAdd,
  addBtnLabel,
  selected,
  emptyError,
  highlightSelected,
  foreignKeyAccess = false,
  showRedirection = false,
  columnInfoForTable,
  showColumnInfo = false,
  showDescription = false,
  foreignKeyAccessInRowForm,
  isCellEdit,
  scrollEventForColumnValues,
  organizationId,
  foreignKeys,
  setReferencedColumnDetails,
  shouldShowForeignKeyIcon = false,
  cellColumnName,
  isInitialForeignKeyDataLoaded = false,
  setIsInitialForeignKeyDataLoaded,
  totalRecords,
  setTotalRecords,
  pageNumber,
  setPageNumber,
  tableName,
  targetTable,
  actions,
  actionName,
  referencedForeignKeyDetails,
<<<<<<< HEAD
  cachedOptions = {},
  columnDataType = '',
=======
  customChildren,
  isForeignKeyInEditCell,
  closeFKMenu,
  saveFKValue,
>>>>>>> 5a86dab7
  loader,
  isLoading = false,
}) {
  const [isLoadingFKDetails, setIsLoadingFKDetails] = useState(isLoading);
  const [searchValue, setSearchValue] = useState('');
  const [searchResults, setSearchResults] = useState([]);
  const [searchPageNumber, setSearchPageNumber] = useState(1);
  const [totalSearchRecords, setTotalSearchRecords] = useState(0);
  const [isInitialForeignKeySearchDataLoaded, setIsInitialForeignKeySearchDataLoaded] = useState(false);
  const scrollContainerRef = useRef(null);

  const handleChangeDataSource = (source) => {
    onSelect && onSelect(source);
    closePopup && !isMulti && closePopup();
  };

  let optionsCount = options.length;

  options.forEach((item) => {
    if (item.options && item.options.length > 0) {
      optionsCount += item.options.length;
    }
  });

  function setDefaultStateForSearch(makeSearchValueToDefault = false) {
    setIsInitialForeignKeySearchDataLoaded(false);
    setTotalSearchRecords(0);
    setSearchPageNumber(1);
    makeSearchValueToDefault && setSearchValue('');
    setSearchResults([]);
  }

  function fetchForeignKeyDetails(page, totalRecords, isFirstPageLoaded, searchValue, foreignKeys, organizationId) {
    const limit = 15;
    const offset = (page - 1) * limit;

    if (isFirstPageLoaded && offset >= totalRecords) return;
    if (foreignKeys.length < 1) return;
    setIsLoadingFKDetails(true);
    const referencedColumns = foreignKeys.find((item) => item.column_names[0] === cellColumnName);
    if (!referencedColumns?.referenced_column_names?.length) return;

    const selectQuery = new PostgrestQueryBuilder();
    const filterQuery = new PostgrestQueryBuilder();
    selectQuery.select(referencedColumns?.referenced_column_names[0]);
    let query = `${selectQuery.url.toString()}&limit=${limit}&offset=${offset}`;

    if (!isEmpty(searchValue)) {
      columnDataType === 'character varying'
        ? filterQuery.ilike(referencedColumns?.referenced_column_names[0], `%${searchValue}%`)
        : filterQuery.eq(referencedColumns?.referenced_column_names[0], searchValue);
      query = query + `&${filterQuery.url.toString()}`;
    }

    tooljetDatabaseService
      .findOne(organizationId, referencedColumns?.referenced_table_id, query)
      .then(({ headers, data = [], error }) => {
        if (error) {
          setIsLoadingFKDetails(false);
          toast.error(
            error?.message ??
              `Failed to fetch table "${foreignKeys?.length > 0 && foreignKeys[0].referenced_table_name}"`
          );
          return;
        }

        const totalFKRecords = headers['content-range'].split('/')[1] || 0;
        if (Array.isArray(data) && data.length > 0) {
          if (isEmpty(searchValue)) {
            if (page === 1) setIsInitialForeignKeyDataLoaded(true);
            setReferencedColumnDetails((prevData) => [...prevData, ...data]);
            setPageNumber((prevPageNumber) => prevPageNumber + 1);
            if (totalRecords !== totalFKRecords) setTotalRecords(totalFKRecords);
          }

          if (!isEmpty(searchValue)) {
            if (page === 1) setIsInitialForeignKeySearchDataLoaded(true);
            const currentSearchResultList = data.map((item) => ({
              value: item[referencedColumns?.referenced_column_names[0]],
              label: item[referencedColumns?.referenced_column_names[0]],
            }));
            setSearchResults((prevSearchData) => [...prevSearchData, ...currentSearchResultList]);
            setSearchPageNumber((prevPageNumber) => prevPageNumber + 1);
            if (totalFKRecords !== totalSearchRecords) setTotalSearchRecords(totalFKRecords);
          }
        }
        setIsLoadingFKDetails(false);
      });
  }

  function handleInfiniteScroll() {
    const target = scrollContainerRef?.current;
    let scrollTop = target?.scrollTop;
    const scrollPercentage = ((scrollTop + target?.clientHeight) / target?.scrollHeight) * 100;

    if (scrollPercentage > 90 && !isLoadingFKDetails) {
      isEmpty(searchValue)
        ? fetchForeignKeyDetails(
            pageNumber,
            totalRecords,
            isInitialForeignKeyDataLoaded,
            searchValue,
            foreignKeys,
            organizationId
          )
        : fetchForeignKeyDetails(
            searchPageNumber,
            totalSearchRecords,
            isInitialForeignKeySearchDataLoaded,
            searchValue,
            foreignKeys,
            organizationId
          );
    }
  }

  // eslint-disable-next-line react-hooks/exhaustive-deps
  const debouncedHandleChange = useCallback(
    debounce((value) => {
      setSearchValue(value);
    }, 500),
    []
  );

  const handleChange = (value) => {
    debouncedHandleChange(value);
  };

  useEffect(() => {
    return () => {
      debouncedHandleChange.cancel();
    };
  }, [debouncedHandleChange]);

  useEffect(() => {
    const shouldLoadFKDataFirstPage = isEmpty(searchValue) && !isInitialForeignKeyDataLoaded;
    const shouldLoadFKSearchDataFirstPage = !isEmpty(searchValue);

    if (scrollEventForColumnValues) {
      if (shouldLoadFKSearchDataFirstPage) {
        setDefaultStateForSearch();
        fetchForeignKeyDetails(1, 0, false, searchValue, foreignKeys, organizationId);
      }

      if (shouldLoadFKDataFirstPage && isEmpty(cachedOptions)) {
        fetchForeignKeyDetails(
          pageNumber,
          totalRecords,
          isInitialForeignKeyDataLoaded,
          searchValue,
          foreignKeys,
          organizationId
        );
      } else if (shouldLoadFKDataFirstPage && !isEmpty(cachedOptions)) {
        setIsInitialForeignKeyDataLoaded(true);
        const data = cachedOptions.data;
        setReferencedColumnDetails((prevData) => [...prevData, ...data]);
        setPageNumber((prevPageNumber) => prevPageNumber + 1);
        setTotalRecords(cachedOptions.totalFKRecords);
      }
    }
    // eslint-disable-next-line react-hooks/exhaustive-deps
  }, [searchValue]);

  useEffect(() => {
    return () => {
      if (scrollEventForColumnValues) {
        setIsInitialForeignKeyDataLoaded(false);
        setTotalRecords(0);
        setPageNumber(1);
        setReferencedColumnDetails([]);

        setDefaultStateForSearch(true);
      }
    };
    // eslint-disable-next-line react-hooks/exhaustive-deps
  }, []);

<<<<<<< HEAD
  const customFilterOption = (option, inputValue) => {
    if (!option.label) return null;
    return option.label.toString().toLowerCase().includes(inputValue.toString().toLowerCase());
=======
  const handleFKMenuKeyDown = (e) => {
    if (isForeignKeyInEditCell) {
      if (e.key === 'Escape') {
        closeFKMenu();
      } else if (e.key === 'Enter') {
        saveFKValue();
      }
    }
    e.stopPropagation();
>>>>>>> 5a86dab7
  };

  return (
    <div onKeyDown={handleFKMenuKeyDown} onClick={(e) => e.stopPropagation()}>
      <Select
        onChange={(option) => {
          handleChangeDataSource(option);
        }}
        classNames={{
          menu: () =>
            isForeignKeyInEditCell
              ? 'tj-scrollbar tjdb-mainCellEdit-scrollbar'
              : foreignKeyAccess
              ? 'tj-scrollbar tjdb-dashboard-scrollbar'
              : foreignKeyAccessInRowForm
              ? 'tj-scrollbar tjdb-rowForm-scrollbar'
              : isCellEdit
              ? 'tj-scrollbar tjdb-cellEdit-scrollbar'
              : 'tj-scrollbar',
        }}
        ref={selectRef}
        controlShouldRenderValue={false}
        menuPlacement="auto"
        menuIsOpen
        autoFocus
        hideSelectedOptions={false}
        tjdbMenuListProps={{
          handleInfiniteScroll: handleInfiniteScroll,
          onAdd: onAdd,
          addBtnLabel: addBtnLabel,
          emptyError: emptyError,
          foreignKeyAccess: foreignKeyAccess,
          columnInfoForTable: columnInfoForTable,
          showColumnInfo: showColumnInfo,
          foreignKeyAccessInRowForm: foreignKeyAccessInRowForm,
          scrollEventForColumnValues: scrollEventForColumnValues,
          scrollContainerRef: scrollContainerRef,
          foreignKeys: foreignKeys,
          cellColumnName: cellColumnName,
          isLoadingFKDetails: isLoadingFKDetails,
          showDescription: showDescription,
          actions: actions,
          targetTable: targetTable,
          tableName: tableName,
          actionName: actionName,
          loader: loader,
          searchValue: searchValue,
          isInitialForeignKeySearchDataLoaded: isInitialForeignKeySearchDataLoaded,
          isInitialForeignKeyDataLoaded: isInitialForeignKeyDataLoaded,
        }}
        components={{
          Option: ({ children, ...props }) => {
            return (
              <components.Option {...props}>
                <div
                  style={{
                    display: 'flex',
                    justifyContent: showRedirection || actions ? 'space-between' : 'flex-start',
                    alignItems: 'center',
                    cursor: foreignKeyAccess && props.data.isDisabled && 'not-allowed',
                  }}
                  className={`dd-select-option ${showDescription && 'h-100'}`}
                >
                  {isMulti && (
                    <div
                      style={{
                        display: 'flex',
                        alignItems: 'center',
                      }}
                    >
                      <Form.Check // prettier-ignore
                        type={'checkbox'}
                        id={props.value}
                        className="me-1"
                        checked={props.isSelected}
                      />
                    </div>
                  )}
                  {props?.data?.icon &&
                    (isValidElement(props.data.icon) ? (
                      props.data.icon
                    ) : (
                      <SolidIcon
                        name={props.data.icon}
                        style={{ height: 16, width: 16 }}
                        width={20}
                        height={17}
                        viewBox=""
                      />
                    ))}

                  <span
                    className={cx({
                      'ms-1 ': props?.data?.icon,
                      'flex-grow-1': !showDescription,
                    })}
                  >
                    {children}
                  </span>

                  {foreignKeyAccess && showRedirection && props.isFocused && (
                    <Maximize
                      width={16}
                      style={{
                        ...(props.isSelected &&
                          highlightSelected && {
                            marginRight: '10px',
                            marginTop: '3px',
                          }),
                      }}
                      onClick={() => {
                        const data = { id: props.data.id, table_name: props.data.value };
                        localStorage.setItem('tableDetails', JSON.stringify(data));
                        window.open(getPrivateRoute('database'), '_blank');
                      }}
                    />
                  )}
                  {props.isSelected && highlightSelected && (
                    <SolidIcon
                      fill="var(--indigo9)"
                      name="tick"
                      style={{ height: 16, width: 16, marginTop: '-4px' }}
                      viewBox="0 0 20 20"
                      className="mx-1"
                    />
                  )}

                  {shouldShowForeignKeyIcon && props?.data?.isTargetTable && (
                    <ToolTip
                      message={referencedForeignKeyDetails?.map(
                        (item, _index) =>
                          item?.referenced_table_id === props?.data?.value && (
                            <div key={item?.referenced_table_id}>
                              <span>Foreign key relation</span>
                              <div className="d-flex align-item-center justify-content-between mt-2 custom-tooltip-style">
                                <span>{item?.column_names[0]}</span>
                                <ArrowRight />
                                <span>{`${item?.referenced_table_name}.${item?.referenced_column_names[0]}`}</span>
                              </div>
                            </div>
                          )
                      )}
                      placement="top"
                      tooltipClassName="tjdb-table-tooltip"
                    >
                      <div>
                        <SolidIcon name="foreignkey" height={'14'} width={'24'} />
                      </div>
                    </ToolTip>
                  )}
                </div>
                {foreignKeyAccess && props.data.isDisabled && (
                  <div style={{ fontSize: '12px', color: '#889096', cursor: 'not-allowed' }}>
                    Foreign key relation cannot be created for serial type column
                  </div>
                )}
              </components.Option>
            );
          },
<<<<<<< HEAD
          ...customComponents,
=======
          // }),
          MenuList: useCallback(
            (props) => {
              const selectedOption =
                props &&
                props.children &&
                Array.isArray(props.children) &&
                props?.children?.reduce((accumulator, reactElement) => {
                  const props = reactElement?.props ?? {};
                  if (props?.isSelected) {
                    accumulator = { ...props?.data };
                  }
                  return accumulator;
                }, {});
              const focusedOption =
                props &&
                props.children &&
                Array.isArray(props.children) &&
                props?.children?.reduce((accumulator, reactElement) => {
                  const props = reactElement?.props ?? {};
                  if (props?.isFocused) {
                    accumulator = { ...props?.data };
                  }
                  return accumulator;
                }, {});

              return (
                <React.Fragment>
                  <MenuList
                    {...props}
                    onAdd={onAdd}
                    addBtnLabel={addBtnLabel}
                    emptyError={emptyError}
                    foreignKeyAccess={foreignKeyAccess}
                    columnInfoForTable={columnInfoForTable}
                    showColumnInfo={showColumnInfo}
                    foreignKeyAccessInRowForm={foreignKeyAccessInRowForm}
                    scrollEventForColumnValus={scrollEventForColumnValus}
                    scrollContainerRef={scrollContainerRef}
                    foreignKeys={foreignKeys}
                    cellColumnName={cellColumnName}
                    isLoadingFKDetails={isLoadingFKDetails}
                    customChildren={customChildren}
                    loader={loader}
                  />
                  {foreignKeyAccess && showDescription && actions && (
                    <>
                      <div style={{ borderTop: '1px solid var(--slate5)' }}></div>
                      <div
                        style={{
                          // minHeight: '140px',
                          height: 'fit-content',
                          padding: '8px 12px',
                        }}
                      >
                        <div className="tj-header-h8 tj-text">
                          {!isEmpty(focusedOption) ? focusedOption?.label : selectedOption?.label}
                        </div>
                        <span className="tj-text-xsm" style={{ color: 'var(--slate9)' }}>
                          {
                            <GenerateActionsDescription
                              targetTable={targetTable?.value || targetTable?.label || targetTable?.name}
                              sourceTable={tableName}
                              actionName={actionName}
                              label={!isEmpty(focusedOption) ? focusedOption?.label : selectedOption?.label}
                            />
                          }
                        </span>
                      </div>
                    </>
                  )}
                </React.Fragment>
              );
            },
            // eslint-disable-next-line react-hooks/exhaustive-deps
            [onAdd, addBtnLabel, emptyError, isLoadingFKDetails]
          ),
>>>>>>> 5a86dab7
          IndicatorSeparator: () => null,
          DropdownIndicator,
          GroupHeading: CustomGroupHeading,
          ...(optionsCount < 5 && !scrollEventForColumnValues && { Control: () => '' }),
        }}
        styles={{
          control: (style) => ({
            ...style,
            background: 'var(--base)',
            color: 'var(--slate9)',
            borderWidth: '0',
            boxShadow: 'none',
            borderRadius: '4px 4px 0 0',
            borderBottom: '1px solid var(--slate-05, #E6E8EB)',
            ':hover': {
              borderColor: 'var(--slate7)',
            },
            flexDirection: 'row-reverse',
          }),
          menu: (style) => ({
            ...style,
            position: 'static',
            backgroundColor: 'var(--base)',
            color: 'var(--slate12)',
            boxShadow: 'none',
            border: '0',
            marginTop: 0,
            marginBottom: 0,
            width: '240px',
            borderTopRightRadius: 0,
            borderTopLeftRadius: 0,
          }),
          // indicatorSeparator: () => ({ display: 'none' }),
          input: (style) => ({
            ...style,
            color: 'var(--slate12)',
            'caret-color': 'var(--slate9)',
            border: 0,
            ':placeholder': { color: 'var(--slate9)' },
          }),
          groupHeading: (style) => ({
            ...style,
            fontSize: '100%',
            color: 'var(--slate-11, #687076)',
            fontWeight: 500,
            lineHeight: '20px',
            textTransform: 'uppercase',
          }),
          option: (style, { data: { isNested }, isFocused, isDisabled, isSelected }) => ({
            ...style,
            cursor: 'pointer',
            color: isDisabled ? 'var(--slate8, #c1c8cd)' : 'inherit',
            backgroundColor:
              isSelected && highlightSelected
                ? 'var(--indigo3, #F0F4FF)'
                : isFocused && !isNested
                ? 'var(--slate4)'
                : isDisabled
                ? 'var(--slate3, #f1f3f5)'
                : isDisabled && isFocused
                ? 'var(--slate3, #f1f3f5)'
                : 'transparent',
            ...(isNested
              ? { padding: '0 8px', marginLeft: '19px', borderLeft: '1px solid var(--slate5)', width: 'auto' }
              : {}),
            ...(!isNested && { borderRadius: '4px' }),
            ':hover': {
              backgroundColor: isNested ? 'transparent' : 'var(--slate4)',
              '.option-nested-datasource-selector': { backgroundColor: 'var(--slate4)' },
            },
            ...(isFocused &&
              isNested && {
                '.option-nested-datasource-selector': { backgroundColor: 'var(--slate4)' },
              }),
          }),
          group: (style) => ({
            ...style,
            ':not(:first-child)': {
              borderTop: '1px solid var(--slate-05, #E6E8EB)',
              marginTop: '8px',
            },
            paddingBottom: 0,
            '.dd-select-option': { marginLeft: '19px' },
          }),
          container: (styles) => ({
            ...styles,
            borderRadius: '6px',
          }),
          valueContainer: (styles) => ({
            ...styles,
            paddingLeft: 0,
          }),
        }}
        placeholder="Search"
        options={scrollEventForColumnValues && searchValue ? searchResults : options}
        filterOption={scrollEventForColumnValues ? null : customFilterOption}
        isDisabled={isDisabled}
        isClearable={false}
        isMulti={isMulti}
        maxMenuHeight={400}
        minMenuHeight={300}
        value={selected}
        onInputChange={(value) => {
          handleChange(value);
        }}
      />
    </div>
  );
}

const MenuList = ({
  children,
  getStyles,
  innerRef,
  onAdd,
  addBtnLabel,
  emptyError,
  foreignKeyAccess,
  columnInfoForTable,
  showColumnInfo,
  options,
  foreignKeyAccessInRowForm,
  scrollEventForColumnValues,
  scrollContainerRef,
  foreignKeys,
  cellColumnName,
  isLoadingFKDetails = false,
  customChildren,
  loader,
  searchValue,
  isInitialForeignKeyDataLoaded,
  isInitialForeignKeySearchDataLoaded,
  ...props
}) => {
  const menuListStyles = getStyles('menuList', props);
  const referencedColumnDetails = foreignKeys?.find((item) => item.column_names[0] === cellColumnName);

  const handleNavigateToReferencedTable = () => {
    const data = {
      id: referencedColumnDetails?.referenced_table_id,
      table_name: referencedColumnDetails?.referenced_table_name,
    };
    localStorage.setItem('tableDetails', JSON.stringify(data));
    window.open(getPrivateRoute('database'), '_blank');
  };

  const { admin } = authenticationService.currentSessionValue;
  if (admin) {
    //offseting for height of button since react-select calculates only the size of options list
    menuListStyles.maxHeight = 225 - 48;
    if (scrollEventForColumnValues) menuListStyles.minHeight = 225 - 48;
  }
  menuListStyles.padding = '4px';
  const isInitialDataLoaded = isEmpty(searchValue)
    ? isInitialForeignKeyDataLoaded
    : isInitialForeignKeySearchDataLoaded;

  return (
    <>
      {!isEmpty(options) && showColumnInfo && columnInfoForTable}
      {isLoadingFKDetails && loader && !isInitialDataLoaded ? (
        loader
      ) : isEmpty(options) && emptyError && !isLoadingFKDetails ? (
        emptyError
      ) : (
        <div
          ref={scrollEventForColumnValues ? scrollContainerRef : innerRef}
          style={menuListStyles}
          id="query-ds-select-menu"
          onClick={(e) => e.stopPropagation()}
          onScroll={
            scrollEventForColumnValues && props?.handleScrollThrottled ? props.handleScrollThrottled : () => null
          }
        >
          {children}
          {isLoadingFKDetails && loader ? loader : null}
        </div>
      )}
      {customChildren && customChildren}
      {!customChildren && onAdd && !(isLoadingFKDetails && loader) && (
        <div
          className={cx('mt-2 border-slate3-top', {
            'tj-foreignKey p-1': foreignKeyAccess || foreignKeyAccessInRowForm,
            'p-2': !foreignKeyAccess || !foreignKeyAccessInRowForm,
          })}
        >
          <ButtonSolid
            variant="secondary"
            size="md"
            className="w-100"
            onClick={scrollEventForColumnValues ? handleNavigateToReferencedTable : onAdd}
          >
            {!foreignKeyAccessInRowForm && '+'} {addBtnLabel || 'Add new'}
            {foreignKeyAccessInRowForm && <Maximize fill={'#3e63dd'} />}
          </ButtonSolid>
        </div>
      )}
    </>
  );
};

const DropdownIndicator = (props) => {
  return (
    components.DropdownIndicator && (
      <components.DropdownIndicator {...props}>
        <Search style={{ width: '16px' }} />
      </components.DropdownIndicator>
    )
  );
};

const CustomGroupHeading = (props) => {
  const [isGroupListCollapsed, setIsGroupListCollapsed] = useState(false);

  const handleHeaderClick = (id) => {
    const node = document.querySelector(`#${id}`)?.parentElement?.nextElementSibling;
    const classes = node?.classList;
    const hidden = classes?.contains('d-none');

    if (hidden) {
      setIsGroupListCollapsed(false);
      node.classList.remove('d-none');
    } else {
      setIsGroupListCollapsed(true);
      node.classList.add('d-none');
    }
  };

  return (
    <div
      className="group-heading-wrapper d-flex justify-content-between"
      onClick={() => handleHeaderClick(props.id)}
      style={{ cursor: 'pointer' }}
    >
      <components.GroupHeading {...props} />{' '}
      <SolidIcon name={isGroupListCollapsed ? 'cheverondown' : 'cheveronup'} height={20} />
    </div>
  );
};

const GenerateActionsDescription = ({ targetTable, sourceTable, actionName = '', label }) => {
  const isActionOnUpdate = actionName === 'On update';

  const Description = Object.freeze({
    noAction: isActionOnUpdate ? (
      <>
        Updating a record from{' '}
        <span className="action-description-highlighter">{targetTable ? targetTable : '< target table name >'}</span>{' '}
        table will not be permitted for any records that references it in{' '}
        <span className="action-description-highlighter">{sourceTable ? sourceTable : '< source table name >'}</span>{' '}
        table.
      </>
    ) : (
      <>
        Deleting a record from{' '}
        <span className="action-description-highlighter">{targetTable ? targetTable : '< target table name >'}</span>{' '}
        table will not be permitted for any records that references it in{' '}
        <span className="action-description-highlighter">{sourceTable ? sourceTable : '< source table name >'}</span>{' '}
        table.
      </>
    ),
    cascade: isActionOnUpdate ? (
      <>
        Updating a record from{' '}
        <span className="action-description-highlighter">{targetTable ? targetTable : '< target table name >'}</span>{' '}
        table will also update any records that references it in{' '}
        <span className="action-description-highlighter">{sourceTable ? sourceTable : '< source table name >'}</span>{' '}
        table.
      </>
    ) : (
      <>
        Deleting a record from{' '}
        <span className="action-description-highlighter">{targetTable ? targetTable : '< target table name >'}</span>{' '}
        table will also delete any records that references it in{' '}
        <span className="action-description-highlighter">{sourceTable ? sourceTable : '< source table name >'}</span>{' '}
        table.
      </>
    ),
    restrict: isActionOnUpdate ? (
      <>
        Updating a record from{' '}
        <span className="action-description-highlighter">{targetTable ? targetTable : '< target table name >'}</span>{' '}
        table will not be permitted for any records that references it in{' '}
        <span className="action-description-highlighter">{sourceTable ? sourceTable : '< source table name >'}</span>{' '}
        table.
        {/* <br />
        It is similar to NO ACTION but NO ACTION allows the check to be deferred until later in the transaction, whereas
        RESTRICT does not. */}
      </>
    ) : (
      <>
        Deleting a record from{' '}
        <span className="action-description-highlighter">{targetTable ? targetTable : '< target table name >'}</span>{' '}
        table will not be permitted for any records that reference it in{' '}
        <span className="action-description-highlighter">{sourceTable ? sourceTable : '< source table name >'}</span>{' '}
        table.
        {/* <br />
        It is similar to NO ACTION but NO ACTION allows the check to be deferred until later in the transaction, whereas
        RESTRICT does not. */}
      </>
    ),
    setNull: isActionOnUpdate ? (
      <>
        Updating a record from{' '}
        <span className="action-description-highlighter">{targetTable ? targetTable : '< target table name >'}</span>{' '}
        table will set the NULL value for any records that references it in{' '}
        <span className="action-description-highlighter">{sourceTable ? sourceTable : '< source table name >'}</span>{' '}
        table.
      </>
    ) : (
      <>
        Deleting a record from{' '}
        <span className="action-description-highlighter">{targetTable ? targetTable : '< target table name >'}</span>{' '}
        table will set the NULL value for any records that references it in{' '}
        <span className="action-description-highlighter">{sourceTable ? sourceTable : '< source table name >'}</span>{' '}
        table.
      </>
    ),
    setDefault: isActionOnUpdate ? (
      <>
        Updating a record from{' '}
        <span className="action-description-highlighter">{targetTable ? targetTable : '< target table name >'}</span>{' '}
        table will set the default value for any records that references it in{' '}
        <span className="action-description-highlighter">{sourceTable ? sourceTable : '< source table name >'}</span>{' '}
        table.
      </>
    ) : (
      <>
        Deleting a record from{' '}
        <span className="action-description-highlighter">{targetTable ? targetTable : '< target table name >'}</span>{' '}
        table will set the default value for any records that references it in{' '}
        <span className="action-description-highlighter">{sourceTable ? sourceTable : '< source table name >'}</span>{' '}
        table.
      </>
    ),
  });

  switch (label) {
    case 'NO ACTION':
      return Description.noAction;
    case 'RESTRICT':
      return Description.restrict;
    case 'CASCADE':
      return Description.cascade;
    case 'SET NULL':
      return Description.setNull;
    case 'SET DEFAULT':
      return Description.setDefault;
    default:
      break;
  }
};

export default DataSourceSelect;<|MERGE_RESOLUTION|>--- conflicted
+++ resolved
@@ -64,6 +64,7 @@
         searchValue={tjdbMenuListProps.searchValue}
         isInitialForeignKeySearchDataLoaded={tjdbMenuListProps.isInitialForeignKeySearchDataLoaded}
         isInitialForeignKeyDataLoaded={tjdbMenuListProps.isInitialForeignKeyDataLoaded}
+        customChildren={tjdbMenuListProps.customChildren}
       />
       {tjdbMenuListProps.foreignKeyAccess && tjdbMenuListProps.showDescription && tjdbMenuListProps.actions && (
         <>
@@ -137,15 +138,12 @@
   actions,
   actionName,
   referencedForeignKeyDetails,
-<<<<<<< HEAD
   cachedOptions = {},
   columnDataType = '',
-=======
   customChildren,
   isForeignKeyInEditCell,
   closeFKMenu,
   saveFKValue,
->>>>>>> 5a86dab7
   loader,
   isLoading = false,
 }) {
@@ -300,6 +298,7 @@
           organizationId
         );
       } else if (shouldLoadFKDataFirstPage && !isEmpty(cachedOptions)) {
+        setIsLoadingFKDetails(false);
         setIsInitialForeignKeyDataLoaded(true);
         const data = cachedOptions.data;
         setReferencedColumnDetails((prevData) => [...prevData, ...data]);
@@ -324,11 +323,11 @@
     // eslint-disable-next-line react-hooks/exhaustive-deps
   }, []);
 
-<<<<<<< HEAD
   const customFilterOption = (option, inputValue) => {
     if (!option.label) return null;
     return option.label.toString().toLowerCase().includes(inputValue.toString().toLowerCase());
-=======
+  };
+
   const handleFKMenuKeyDown = (e) => {
     if (isForeignKeyInEditCell) {
       if (e.key === 'Escape') {
@@ -338,7 +337,6 @@
       }
     }
     e.stopPropagation();
->>>>>>> 5a86dab7
   };
 
   return (
@@ -388,6 +386,7 @@
           searchValue: searchValue,
           isInitialForeignKeySearchDataLoaded: isInitialForeignKeySearchDataLoaded,
           isInitialForeignKeyDataLoaded: isInitialForeignKeyDataLoaded,
+          customChildren: customChildren,
         }}
         components={{
           Option: ({ children, ...props }) => {
@@ -498,87 +497,7 @@
               </components.Option>
             );
           },
-<<<<<<< HEAD
           ...customComponents,
-=======
-          // }),
-          MenuList: useCallback(
-            (props) => {
-              const selectedOption =
-                props &&
-                props.children &&
-                Array.isArray(props.children) &&
-                props?.children?.reduce((accumulator, reactElement) => {
-                  const props = reactElement?.props ?? {};
-                  if (props?.isSelected) {
-                    accumulator = { ...props?.data };
-                  }
-                  return accumulator;
-                }, {});
-              const focusedOption =
-                props &&
-                props.children &&
-                Array.isArray(props.children) &&
-                props?.children?.reduce((accumulator, reactElement) => {
-                  const props = reactElement?.props ?? {};
-                  if (props?.isFocused) {
-                    accumulator = { ...props?.data };
-                  }
-                  return accumulator;
-                }, {});
-
-              return (
-                <React.Fragment>
-                  <MenuList
-                    {...props}
-                    onAdd={onAdd}
-                    addBtnLabel={addBtnLabel}
-                    emptyError={emptyError}
-                    foreignKeyAccess={foreignKeyAccess}
-                    columnInfoForTable={columnInfoForTable}
-                    showColumnInfo={showColumnInfo}
-                    foreignKeyAccessInRowForm={foreignKeyAccessInRowForm}
-                    scrollEventForColumnValus={scrollEventForColumnValus}
-                    scrollContainerRef={scrollContainerRef}
-                    foreignKeys={foreignKeys}
-                    cellColumnName={cellColumnName}
-                    isLoadingFKDetails={isLoadingFKDetails}
-                    customChildren={customChildren}
-                    loader={loader}
-                  />
-                  {foreignKeyAccess && showDescription && actions && (
-                    <>
-                      <div style={{ borderTop: '1px solid var(--slate5)' }}></div>
-                      <div
-                        style={{
-                          // minHeight: '140px',
-                          height: 'fit-content',
-                          padding: '8px 12px',
-                        }}
-                      >
-                        <div className="tj-header-h8 tj-text">
-                          {!isEmpty(focusedOption) ? focusedOption?.label : selectedOption?.label}
-                        </div>
-                        <span className="tj-text-xsm" style={{ color: 'var(--slate9)' }}>
-                          {
-                            <GenerateActionsDescription
-                              targetTable={targetTable?.value || targetTable?.label || targetTable?.name}
-                              sourceTable={tableName}
-                              actionName={actionName}
-                              label={!isEmpty(focusedOption) ? focusedOption?.label : selectedOption?.label}
-                            />
-                          }
-                        </span>
-                      </div>
-                    </>
-                  )}
-                </React.Fragment>
-              );
-            },
-            // eslint-disable-next-line react-hooks/exhaustive-deps
-            [onAdd, addBtnLabel, emptyError, isLoadingFKDetails]
-          ),
->>>>>>> 5a86dab7
           IndicatorSeparator: () => null,
           DropdownIndicator,
           GroupHeading: CustomGroupHeading,
