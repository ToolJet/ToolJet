import React, { isValidElement, useCallback, useState, useRef, useEffect } from 'react';
import Select, { components } from 'react-select';
import { isEmpty, debounce, throttle } from 'lodash';
import { authenticationService, tooljetDatabaseService } from '@/_services';
import { toast } from 'react-hot-toast';
import PostgrestQueryBuilder from '@/_helpers/postgrestQueryBuilder';
import { ButtonSolid } from '@/_ui/AppButton/AppButton';
import Search from '@/_ui/Icon/solidIcons/Search';
import Maximize from '@/TooljetDatabase/Icons/maximize.svg';
import { Form } from 'react-bootstrap';
import SolidIcon from '@/_ui/Icon/SolidIcons';
import { getPrivateRoute } from '@/_helpers/routes';
import cx from 'classnames';

function DataSourceSelect({
  darkMode,
  isDisabled,
  selectRef,
  closePopup,
  options,
  isMulti,
  onSelect,
  onAdd,
  addBtnLabel,
  selected,
  emptyError,
  highlightSelected,
  foreignKeyAccess = false,
  showRedirection = false,
  columnInfoForTable,
  showColumnInfo = false,
  showDescription = false,
  foreignKeyAccessInRowForm,
  isCellEdit,
  scrollEventForColumnValus,
  organizationId,
  foreignKeys,
  setReferencedColumnDetails,
  shouldShowForeignKeyIcon = false,
  cellColumnName,
  isInitialForeignKeyDataLoaded = false,
  setIsInitialForeignKeyDataLoaded,
  totalRecords,
  setTotalRecords,
  pageNumber,
  setPageNumber,
  tableName,
  targetTable,
  actions,
  actionName,
}) {
  const [isLoadingFKDetails, setIsLoadingFKDetails] = useState(false);
  const [searchValue, setSearchValue] = useState('');
  const [searchResults, setSearchResults] = useState([]);
  const [isInitialForeignKeSearchDataLoaded, setIsInitialForeignKeSearchDataLoaded] = useState(false);
  const scrollContainerRef = useRef(null);

  const handleChangeDataSource = (source) => {
    onSelect && onSelect(source);
    closePopup && !isMulti && closePopup();
  };

  let optionsCount = options.length;

  options.forEach((item) => {
    if (item.options && item.options.length > 0) {
      optionsCount += item.options.length;
    }
  });

  useEffect(() => {
    function getForeignKeyDetails(incrementPageBy) {
      if (isEmpty(searchValue)) {
        const limit = 15;
        const offset = (pageNumber - 1) * limit;

        if (offset >= totalRecords && isInitialForeignKeyDataLoaded) {
          return;
        }

        setIsLoadingFKDetails(true);
        const selectQuery = new PostgrestQueryBuilder();
        // Checking that the selected column is available in ForeignKey
        const referencedColumns = foreignKeys?.find((item) => item.column_names[0] === cellColumnName);

        selectQuery.select(referencedColumns?.referenced_column_names[0]);
        tooljetDatabaseService
          .findOne(
            organizationId,
            foreignKeys?.length > 0 && referencedColumns?.referenced_table_id,
            `${selectQuery.url.toString()}&limit=${limit}&offset=${offset}`
          )
          .then(({ headers, data = [], error }) => {
            if (error) {
              toast.error(
                error?.message ??
                  `Failed to fetch table "${foreignKeys?.length > 0 && foreignKeys[0].referenced_table_name}"`
              );
              setIsLoadingFKDetails(false);
              return;
            }

            const totalFKRecords = headers['content-range'].split('/')[1] || 0;
            if (Array.isArray(data) && data?.length > 0) {
              if (pageNumber === 1) setIsInitialForeignKeyDataLoaded(true);
              setReferencedColumnDetails((prevData) => [...prevData, ...data]);
              setPageNumber((prevPageNumber) => prevPageNumber + incrementPageBy);
              if (totalRecords !== totalFKRecords) setTotalRecords(totalFKRecords);
            }
            setIsLoadingFKDetails(false);
          });
      }
    }

    function handleScroll() {
      const target = scrollContainerRef?.current;
      let scrollTop = target?.scrollTop;
      const scrollPercentage = ((scrollTop + target?.clientHeight) / target?.scrollHeight) * 100;

      if (scrollPercentage > 90 && !isLoadingFKDetails) {
        if (isEmpty(searchValue)) getForeignKeyDetails(1);
      }
    }

    const handleScrollThrottled = throttle(handleScroll, 500);

    if (scrollEventForColumnValus && !searchValue) {
      if (!isInitialForeignKeyDataLoaded && !isLoadingFKDetails) getForeignKeyDetails(1);
      scrollContainerRef?.current?.addEventListener('scroll', handleScrollThrottled);
    }

    return () => {
      scrollContainerRef?.current?.removeEventListener('scroll', handleScrollThrottled);
    };
    // eslint-disable-next-line react-hooks/exhaustive-deps
  }, [searchValue, pageNumber, totalRecords, isLoadingFKDetails]);

  useEffect(() => {
    function handleSearchInSelectBox() {
      if (!isEmpty(searchValue)) {
        const limit = 100;
        // Only first page will be loaded - for Search
        const offset = (1 - 1) * limit;

        if (isInitialForeignKeSearchDataLoaded) return;
        setIsLoadingFKDetails(true);
        const selectQuery = new PostgrestQueryBuilder();
        const filterQuery = new PostgrestQueryBuilder();

        const referencedColumns = foreignKeys?.find((item) => item.column_names[0] === cellColumnName);

        selectQuery.select(referencedColumns?.referenced_column_names[0]);
        if (scrollEventForColumnValus) {
          filterQuery.ilike(referencedColumns?.referenced_column_names[0], `%${searchValue}%`);
        }

        const query = `${selectQuery.url.toString()}&${filterQuery.url.toString()}&limit=${limit}&offset=${offset}`;

        tooljetDatabaseService
          .findOne(organizationId, foreignKeys?.length > 0 && referencedColumns?.referenced_table_id, query)
          .then(({ _headers, data = [], error }) => {
            if (error) {
              toast.error(
                error?.message ??
                  `Failed to fetch table "${foreignKeys?.length > 0 && foreignKeys[0].referenced_table_name}"`
              );
              setIsLoadingFKDetails(false);
              return;
            }

            if (Array.isArray(data) && data?.length > 0) {
              setIsInitialForeignKeSearchDataLoaded(true);
              const currentSearchResultList = data.map((item) => ({
                value: item[referencedColumns?.referenced_column_names[0]],
                label: item[referencedColumns?.referenced_column_names[0]],
              }));
              setSearchResults([...currentSearchResultList]);
            }
            setIsLoadingFKDetails(false);
          });
      }
    }
    let debouncedHandleSearchInSelectBox;
    if (scrollEventForColumnValus) {
      debouncedHandleSearchInSelectBox = debounce(() => {
        // Making the values to default
        if (searchResults.length) setSearchResults([]);
        setIsInitialForeignKeSearchDataLoaded(false);

        if (!isLoadingFKDetails) handleSearchInSelectBox(1, true);
      }, 500);

      debouncedHandleSearchInSelectBox();
    }

    return debouncedHandleSearchInSelectBox?.cancel;
    // eslint-disable-next-line react-hooks/exhaustive-deps
  }, [searchValue]);

  return (
    <div onKeyDown={(e) => e.stopPropagation()} onClick={(e) => e.stopPropagation()}>
      <Select
        onChange={(option) => {
          handleChangeDataSource(option);
        }}
        classNames={{
          menu: () =>
            foreignKeyAccess
              ? 'tj-scrollbar tjdb-dashboard-scrollbar'
              : foreignKeyAccessInRowForm
              ? 'tj-scrollbar tjdb-rowForm-scrollbar'
              : isCellEdit
              ? 'tj-scrollbar tjdb-cellEdit-scrollbar'
              : 'tj-scrollbar',
        }}
        ref={selectRef}
        controlShouldRenderValue={false}
        menuPlacement="auto"
        menuIsOpen
        autoFocus
        hideSelectedOptions={false}
        components={{
          // ...(isMulti && {
          Option: ({ children, ...props }) => {
            return (
              <components.Option {...props}>
                <div
                  style={{
                    display: 'flex',
                    justifyContent: showRedirection ? 'space-between' : 'flex-start',
                    alignItems: 'center',
                  }}
                  className={`dd-select-option ${showDescription && 'h-100'}`}
                >
                  {isMulti && (
                    <div
                      style={{
                        display: 'flex',
                        alignItems: 'center',
                        // width: '20px',
                      }}
                    >
                      <Form.Check // prettier-ignore
                        type={'checkbox'}
                        id={props.value}
                        className="me-1"
                        checked={props.isSelected}
                        // label={`default ${type}`}
                      />
                    </div>
                  )}
                  {props?.data?.icon &&
                    (isValidElement(props.data.icon) ? (
                      props.data.icon
                    ) : (
                      <SolidIcon
                        name={props.data.icon}
                        style={{ height: 16, width: 16 }}
                        width={20}
                        height={17}
                        viewBox=""
                      />
                    ))}

                  <span
                    className={cx({
                      'ms-1 ': props?.data?.icon,
                      'flex-grow-1': !showDescription,
                    })}
                  >
                    {children}
                  </span>

                  {foreignKeyAccess && showRedirection && props.isFocused && (
                    <Maximize
                      width={16}
                      style={{
                        ...(props.isSelected &&
                          highlightSelected && {
                            marginRight: '10px',
                            marginTop: '3px',
                          }),
                      }}
                      onClick={() => {
                        const data = { id: props.data.id, table_name: props.data.value };
                        localStorage.setItem('tableDetails', JSON.stringify(data));
                        window.open(getPrivateRoute('database'), '_blank');
                      }}
                    />
                  )}
                  {props.isSelected && highlightSelected && (
                    <SolidIcon
                      fill="var(--indigo9)"
                      name="tick"
                      style={{ height: 16, width: 16, marginTop: '-4px' }}
                      viewBox="0 0 20 20"
                      className="mx-1"
                    />
                  )}

                  {shouldShowForeignKeyIcon && props?.data?.isTargetTable && (
                    <SolidIcon name="foreignkey" height={'14'} width={'24'} />
                  )}
                </div>
              </components.Option>
            );
          },
          // }),
          MenuList: useCallback(
<<<<<<< HEAD
            (props) => {
              const selectedOption = props.children.reduce((accumulator, reactElement) => {
                const props = reactElement?.props ?? {};
                if (props?.isSelected) {
                  accumulator = { ...props?.data };
                }
                return accumulator;
              }, {});
              const focusedOption = props.children.reduce((accumulator, reactElement) => {
                const props = reactElement?.props ?? {};
                if (props?.isFocused) {
                  accumulator = { ...props?.data };
                }
                return accumulator;
              }, {});

              return (
                <React.Fragment>
                  <MenuList
                    {...props}
                    onAdd={onAdd}
                    addBtnLabel={addBtnLabel}
                    emptyError={emptyError}
                    foreignKeyAccess={foreignKeyAccess}
                    columnInfoForTable={columnInfoForTable}
                    showColumnInfo={showColumnInfo}
                    foreignKeyAccessInRowForm={foreignKeyAccessInRowForm}
                    scrollEventForColumnValus={scrollEventForColumnValus}
                    scrollContainerRef={scrollContainerRef}
                    foreignKeys={foreignKeys}
                    cellColumnName={cellColumnName}
                  />
                  {foreignKeyAccess && showDescription && actions && (
                    <>
                      <div style={{ borderTop: '1px solid var(--slate5)' }}></div>
                      <div
                        style={{
                          minHeight: '140px',
                          height: 'fit-content',
                          padding: '8px 12px',
                        }}
                      >
                        <div className="tj-header-h8 tj-text">
                          {!isEmpty(focusedOption) ? focusedOption?.label : selectedOption?.label}
                        </div>
                        <span className="tj-text-xsm" style={{ color: 'var(--slate9)' }}>
                          {
                            <GenerateActionsDescription
                              targetTable={targetTable?.value || targetTable?.label || targetTable?.name}
                              sourceTable={tableName}
                              actionName={actionName}
                              label={!isEmpty(focusedOption) ? focusedOption?.label : selectedOption?.label}
                            />
                          }
                        </span>
                      </div>
                    </>
                  )}
                </React.Fragment>
              );
            },
=======
            (props) => (
              <MenuList
                {...props}
                onAdd={onAdd}
                addBtnLabel={addBtnLabel}
                emptyError={emptyError}
                foreignKeyAccess={foreignKeyAccess}
                columnInfoForTable={columnInfoForTable}
                showColumnInfo={showColumnInfo}
                foreignKeyAccessInRowForm={foreignKeyAccessInRowForm}
                scrollEventForColumnValus={scrollEventForColumnValus}
                scrollContainerRef={scrollContainerRef}
                foreignKeys={foreignKeys}
                cellColumnName={cellColumnName}
                isLoadingFKDetails={isLoadingFKDetails}
              />
            ),
>>>>>>> 67e6df3e
            // eslint-disable-next-line react-hooks/exhaustive-deps
            [onAdd, addBtnLabel, emptyError]
          ),
          IndicatorSeparator: () => null,
          DropdownIndicator,
          GroupHeading: CustomGroupHeading,
          ...(optionsCount < 5 && !scrollEventForColumnValus && { Control: () => '' }),
        }}
        styles={{
          control: (style) => ({
            ...style,
            // width: '240px',
            background: 'var(--base)',
            color: 'var(--slate9)',
            borderWidth: '0',
            // borderBottom: '1px solid var(--slate7)',
            // marginBottom: '1px',
            boxShadow: 'none',
            borderRadius: '4px 4px 0 0',
            borderBottom: '1px solid var(--slate-05, #E6E8EB)',
            ':hover': {
              borderColor: 'var(--slate7)',
            },
            flexDirection: 'row-reverse',
          }),
          menu: (style) => ({
            ...style,
            position: 'static',
            backgroundColor: 'var(--base)',
            color: 'var(--slate12)',
            boxShadow: 'none',
            border: '0',
            marginTop: 0,
            marginBottom: 0,
            width: '240px',
            borderTopRightRadius: 0,
            borderTopLeftRadius: 0,
          }),
          // indicatorSeparator: () => ({ display: 'none' }),
          input: (style) => ({
            ...style,
            color: 'var(--slate12)',
            'caret-color': 'var(--slate9)',
            border: 0,
            ':placeholder': { color: 'var(--slate9)' },
          }),
          groupHeading: (style) => ({
            ...style,
            fontSize: '100%',
            color: 'var(--slate-11, #687076)',
            // font-size: 12px;
            // font-style: normal;
            fontWeight: 500,
            lineHeight: '20px',
            textTransform: 'uppercase',
          }),
          option: (style, { data: { isNested }, isFocused, _isDisabled, isSelected }) => ({
            ...style,
            cursor: 'pointer',
            color: 'inherit',
            backgroundColor:
              isSelected && highlightSelected
                ? 'var(--indigo3, #F0F4FF)'
                : isFocused && !isNested
                ? 'var(--slate4)'
                : 'transparent',
            ...(isNested
              ? { padding: '0 8px', marginLeft: '19px', borderLeft: '1px solid var(--slate5)', width: 'auto' }
              : {}),
            ...(!isNested && { borderRadius: '4px' }),
            ':hover': {
              backgroundColor: isNested ? 'transparent' : 'var(--slate4)',
              '.option-nested-datasource-selector': { backgroundColor: 'var(--slate4)' },
            },
            ...(isFocused &&
              isNested && {
                '.option-nested-datasource-selector': { backgroundColor: 'var(--slate4)' },
              }),
          }),
          group: (style) => ({
            ...style,
            ':not(:first-child)': {
              borderTop: '1px solid var(--slate-05, #E6E8EB)',
              marginTop: '8px',
            },
            paddingBottom: 0,
            '.dd-select-option': { marginLeft: '19px' },
          }),
          container: (styles) => ({
            ...styles,
            borderRadius: '6px',
          }),
          valueContainer: (styles) => ({
            ...styles,
            paddingLeft: 0,
          }),
        }}
        placeholder="Search"
        options={scrollEventForColumnValus && searchValue ? searchResults : options}
        isDisabled={isDisabled}
        isClearable={false}
        isMulti={isMulti}
        maxMenuHeight={400}
        minMenuHeight={300}
        value={selected}
        inputValue={searchValue}
        onInputChange={(value) => {
          if (scrollEventForColumnValus) {
            setSearchValue(value);
          }
        }}
      />
    </div>
  );
}

const MenuList = ({
  children,
  getStyles,
  innerRef,
  onAdd,
  addBtnLabel,
  emptyError,
  foreignKeyAccess,
  columnInfoForTable,
  showColumnInfo,
  options,
  foreignKeyAccessInRowForm,
  scrollEventForColumnValus,
  scrollContainerRef,
  foreignKeys,
  cellColumnName,
  isLoadingFKDetails = false,
  ...props
}) => {
  const menuListStyles = getStyles('menuList', props);
  const referencedColumnDetails = foreignKeys?.find((item) => item.column_names[0] === cellColumnName);

  const handleNavigateToReferencedTable = () => {
    const data = {
      id: referencedColumnDetails?.referenced_table_id,
      table_name: referencedColumnDetails?.referenced_table_name,
    };
    localStorage.setItem('tableDetails', JSON.stringify(data));
    window.open(getPrivateRoute('database'), '_blank');
  };

  const { admin } = authenticationService.currentSessionValue;
  if (admin) {
    //offseting for height of button since react-select calculates only the size of options list
    menuListStyles.maxHeight = 225 - 48;
  }
  menuListStyles.padding = '4px';

  return (
    <>
      {!isEmpty(options) && showColumnInfo && columnInfoForTable}
      {isEmpty(options) && emptyError && !isLoadingFKDetails ? (
        emptyError
      ) : (
        <div
          ref={scrollEventForColumnValus ? scrollContainerRef : innerRef}
          style={menuListStyles}
          id="query-ds-select-menu"
          onClick={(e) => e.stopPropagation()}
        >
          {children}
        </div>
      )}
      {onAdd && (
        <div
          className={cx('mt-2 border-slate3-top', {
            'tj-foreignKey p-1': foreignKeyAccess || foreignKeyAccessInRowForm,
            'p-2': !foreignKeyAccess || !foreignKeyAccessInRowForm,
          })}
        >
          <ButtonSolid
            variant="secondary"
            size="md"
            className="w-100"
            onClick={scrollEventForColumnValus ? handleNavigateToReferencedTable : onAdd}
          >
            {!foreignKeyAccessInRowForm && '+'} {addBtnLabel || 'Add new'}
            {foreignKeyAccessInRowForm && <Maximize fill={'#3e63dd'} />}
          </ButtonSolid>
        </div>
      )}
    </>
  );
};

const DropdownIndicator = (props) => {
  return (
    components.DropdownIndicator && (
      <components.DropdownIndicator {...props}>
        <Search style={{ width: '16px' }} />
      </components.DropdownIndicator>
    )
  );
};

const CustomGroupHeading = (props) => {
  const [isGroupListCollapsed, setIsGroupListCollapsed] = useState(false);

  const handleHeaderClick = (id) => {
    const node = document.querySelector(`#${id}`)?.parentElement?.nextElementSibling;
    const classes = node?.classList;
    const hidden = classes?.contains('d-none');

    if (hidden) {
      setIsGroupListCollapsed(false);
      node.classList.remove('d-none');
    } else {
      setIsGroupListCollapsed(true);
      node.classList.add('d-none');
    }
  };

  return (
    <div
      className="group-heading-wrapper d-flex justify-content-between"
      onClick={() => handleHeaderClick(props.id)}
      style={{ cursor: 'pointer' }}
    >
      <components.GroupHeading {...props} />{' '}
      <SolidIcon name={isGroupListCollapsed ? 'cheverondown' : 'cheveronup'} height={20} />
    </div>
  );
};

const GenerateActionsDescription = ({ targetTable, sourceTable, actionName = '', label }) => {
  const isActionOnUpdate = actionName === 'On update';

  const Description = Object.freeze({
    noAction: isActionOnUpdate ? (
      <>
        Updating a record from{' '}
        <span className="action-description-highlighter">{targetTable ? targetTable : '< target table name >'}</span>{' '}
        table will not be permitted for any records that references it in{' '}
        <span className="action-description-highlighter">{sourceTable ? sourceTable : '< source table name >'}</span>{' '}
        table.
      </>
    ) : (
      <>
        Deleting a record from{' '}
        <span className="action-description-highlighter">{targetTable ? targetTable : '< target table name >'}</span>{' '}
        table will not be permitted for any records that references it in{' '}
        <span className="action-description-highlighter">{sourceTable ? sourceTable : '< source table name >'}</span>{' '}
        table.
      </>
    ),
    cascade: isActionOnUpdate ? (
      <>
        Updating a record from{' '}
        <span className="action-description-highlighter">{targetTable ? targetTable : '< target table name >'}</span>{' '}
        table will also update any records that references it in{' '}
        <span className="action-description-highlighter">{sourceTable ? sourceTable : '< source table name >'}</span>{' '}
        table
      </>
    ) : (
      <>
        Updating a record from{' '}
        <span className="action-description-highlighter">{targetTable ? targetTable : '< target table name >'}</span>{' '}
        table will also delete any records that references it in{' '}
        <span className="action-description-highlighter">{sourceTable ? sourceTable : '< source table name >'}</span>{' '}
        table
      </>
    ),
    restrict: isActionOnUpdate ? (
      <>
        Updating a record from{' '}
        <span className="action-description-highlighter">{targetTable ? targetTable : '< target table name >'}</span>{' '}
        table will not be permitted for any records that references it in{' '}
        <span className="action-description-highlighter">{sourceTable ? sourceTable : '< source table name >'}</span>{' '}
        table. It is similar to NO ACTION but NO ACTION allows the check to be deferred until later in the transaction,
        whereas RESTRICT does not.
      </>
    ) : (
      <>
        Deleting a record from{' '}
        <span className="action-description-highlighter">{targetTable ? targetTable : '< target table name >'}</span>{' '}
        table will not be permitted for any records that references it in{' '}
        <span className="action-description-highlighter">{sourceTable ? sourceTable : '< source table name >'}</span>{' '}
        table. It is similar to NO ACTION but NO ACTION allows the check to be deferred until later in the transaction,
        whereas RESTRICT does not.
      </>
    ),
    setNull: isActionOnUpdate ? (
      <>
        Updating a record from{' '}
        <span className="action-description-highlighter">{targetTable ? targetTable : '< target table name >'}</span>{' '}
        table will set the NULL value for any records that references it in{' '}
        <span className="action-description-highlighter">{sourceTable ? sourceTable : '< source table name >'}</span>{' '}
        table.
      </>
    ) : (
      <>
        Deleting a record from{' '}
        <span className="action-description-highlighter">{targetTable ? targetTable : '< target table name >'}</span>{' '}
        table will set the NULL value for any records that references it in{' '}
        <span className="action-description-highlighter">{sourceTable ? sourceTable : '< source table name >'}</span>{' '}
        table.
      </>
    ),
    setDefault: isActionOnUpdate ? (
      <>
        Updating a record from{' '}
        <span className="action-description-highlighter">{targetTable ? targetTable : '< target table name >'}</span>{' '}
        table will set the default value for any records that references it in{' '}
        <span className="action-description-highlighter">{sourceTable ? sourceTable : '< source table name >'}</span>{' '}
        table
      </>
    ) : (
      <>
        Deleting a record from{' '}
        <span className="action-description-highlighter">{targetTable ? targetTable : '< target table name >'}</span>{' '}
        table will set the default value for any records that references it in{' '}
        <span className="action-description-highlighter">{sourceTable ? sourceTable : '< source table name >'}</span>{' '}
        table
      </>
    ),
  });

  switch (label) {
    case 'NO ACTION':
      return Description.noAction;
    case 'RESTRICT':
      return Description.restrict;
    case 'CASCADE':
      return Description.cascade;
    case 'SET NULL':
      return Description.setNull;
    case 'SET DEFAULT':
      return Description.setDefault;
    default:
      break;
  }
};

export default DataSourceSelect;<|MERGE_RESOLUTION|>--- conflicted
+++ resolved
@@ -307,7 +307,6 @@
           },
           // }),
           MenuList: useCallback(
-<<<<<<< HEAD
             (props) => {
               const selectedOption = props.children.reduce((accumulator, reactElement) => {
                 const props = reactElement?.props ?? {};
@@ -339,6 +338,7 @@
                     scrollContainerRef={scrollContainerRef}
                     foreignKeys={foreignKeys}
                     cellColumnName={cellColumnName}
+                    isLoadingFKDetails={isLoadingFKDetails}
                   />
                   {foreignKeyAccess && showDescription && actions && (
                     <>
@@ -369,25 +369,6 @@
                 </React.Fragment>
               );
             },
-=======
-            (props) => (
-              <MenuList
-                {...props}
-                onAdd={onAdd}
-                addBtnLabel={addBtnLabel}
-                emptyError={emptyError}
-                foreignKeyAccess={foreignKeyAccess}
-                columnInfoForTable={columnInfoForTable}
-                showColumnInfo={showColumnInfo}
-                foreignKeyAccessInRowForm={foreignKeyAccessInRowForm}
-                scrollEventForColumnValus={scrollEventForColumnValus}
-                scrollContainerRef={scrollContainerRef}
-                foreignKeys={foreignKeys}
-                cellColumnName={cellColumnName}
-                isLoadingFKDetails={isLoadingFKDetails}
-              />
-            ),
->>>>>>> 67e6df3e
             // eslint-disable-next-line react-hooks/exhaustive-deps
             [onAdd, addBtnLabel, emptyError]
           ),
