--- conflicted
+++ resolved
@@ -52,13 +52,8 @@
       <h4 className="w-100 text-center" data-cy={'label-select-datasource'} style={{ fontWeight: 500 }}>
         Connect to a Data Source
       </h4>
-<<<<<<< HEAD
-      <p className="mb-3" style={{ textAlign: 'center' }}>
-        Select a Data Source to start creating a new query. To know more about queries in ToolJet, you can read our
-=======
       <p className="mb-3" style={{ textAlign: 'center' }} data-cy="querymanager-description">
         Select a data source to start creating a new query. To know more about queries in ToolJet, you can read our
->>>>>>> bca15b14
         &nbsp;
         <a
           data-cy="querymanager-doc-link"
@@ -153,11 +148,7 @@
     <div className="me-2">
       <Information fill="var(--slate9)" />
     </div>
-<<<<<<< HEAD
-    <div>No data sources have been added yet.</div>
-=======
     <div data-cy="label-no-ds-added">No global data sources have been added yet.</div>
->>>>>>> bca15b14
   </div>
 );
 
