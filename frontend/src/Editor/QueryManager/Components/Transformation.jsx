--- conflicted
+++ resolved
@@ -1,14 +1,5 @@
 import React, { useState, useEffect } from 'react';
-<<<<<<< HEAD
-import 'codemirror/theme/base16-light.css';
-import 'codemirror/mode/javascript/javascript';
-import 'codemirror/addon/hint/show-hint';
-import 'codemirror/addon/search/match-highlighter';
-import 'codemirror/addon/hint/show-hint.css';
-import { CodeHinter } from '@/Editor/CodeBuilder/CodeHinter';
 import { getRecommendation } from '@/Editor/CodeBuilder/utils';
-=======
->>>>>>> 319464c0
 import { Popover, OverlayTrigger } from 'react-bootstrap';
 import { useTranslation } from 'react-i18next';
 import Select from '@/_ui/Select';
@@ -19,13 +10,10 @@
 
 import { Button } from '@/_ui/LeftSidebar';
 import Information from '@/_ui/Icon/solidIcons/Information';
-<<<<<<< HEAD
 import { Tooltip as ReactTooltip } from 'react-tooltip';
 import { authenticationService } from '@/_services';
 import { useCurrentState } from '@/_stores/currentStateStore';
-=======
 import CodeHinter from '@/Editor/CodeEditor';
->>>>>>> 319464c0
 
 export const Transformation = ({ changeOption, options, darkMode, queryId }) => {
   const { t } = useTranslation();
@@ -216,52 +204,6 @@
                 <div className="d-flex align-items-center border transformation-language-select-wrapper">
                   <span className="px-2">Language</span>
                 </div>
-<<<<<<< HEAD
-                <div
-                  data-tooltip-id="tooltip-for-active-copilot"
-                  data-tooltip-content="Activate Copilot in the workspace settings"
-                >
-                  <Button
-                    onClick={handleCallToGPT}
-                    darkMode={darkMode}
-                    size="sm"
-                    classNames={`${fetchingRecommendation ? (darkMode ? 'btn-loading' : 'button-loading') : ''}`}
-                    styles={{
-                      width: '100%',
-                      fontSize: '12px',
-                      fontWeight: 500,
-                      borderColor: darkMode && 'transparent',
-                    }}
-                    disabled={!isCopilotEnabled}
-                  >
-                    <Button.Content title={'Generate code'} />
-                  </Button>
-                </div>
-
-                {!isCopilotEnabled && (
-                  <ReactTooltip
-                    id="tooltip-for-active-copilot"
-                    className="tooltip"
-                    style={{ backgroundColor: '#e6eefe', color: '#222' }}
-                  />
-                )}
-              </div>
-              <div className="codehinter-border-bottom mx-3"></div>
-              <CodeHinter
-                initialValue={state[lang]}
-                mode={lang}
-                theme={darkMode ? 'monokai' : 'base16-light'}
-                lineNumbers={true}
-                height={'300px'}
-                className="query-hinter"
-                ignoreBraces={true}
-                onChange={(value) => changeOption('transformation', value)}
-                componentName={`transformation`}
-                cyLabel={'transformation-input'}
-                callgpt={handleCallToGPT}
-                isCopilotEnabled={isCopilotEnabled}
-              />
-=======
                 <Select
                   options={[
                     { name: 'JavaScript', value: 'javascript' },
@@ -279,7 +221,34 @@
                   useCustomStyles={true}
                 />
               </div>
->>>>>>> 319464c0
+              <div
+                data-tooltip-id="tooltip-for-active-copilot"
+                data-tooltip-content="Activate Copilot in the workspace settings"
+              >
+                <Button
+                  onClick={handleCallToGPT}
+                  darkMode={darkMode}
+                  size="sm"
+                  classNames={`${fetchingRecommendation ? (darkMode ? 'btn-loading' : 'button-loading') : ''}`}
+                  styles={{
+                    width: '100%',
+                    fontSize: '12px',
+                    fontWeight: 500,
+                    borderColor: darkMode && 'transparent',
+                  }}
+                  disabled={!isCopilotEnabled}
+                >
+                  <Button.Content title={'Generate code'} />
+                </Button>
+              </div>
+
+              {!isCopilotEnabled && (
+                <ReactTooltip
+                  id="tooltip-for-active-copilot"
+                  className="tooltip"
+                  style={{ backgroundColor: '#e6eefe', color: '#222' }}
+                />
+              )}
             </div>
             <div className="codehinter-border-bottom mx-3"></div>
             <CodeHinter
@@ -292,8 +261,8 @@
               onChange={(value) => changeOption('transformation', value)}
               componentName={`transformation`}
               cyLabel={'transformation-input'}
-              callgpt={noop}
-              isCopilotEnabled={false}
+              callgpt={handleCallToGPT}
+              isCopilotEnabled={isCopilotEnabled}
             />
           </div>
         )}
