import React, { useState, useEffect } from 'react';
import 'codemirror/theme/base16-light.css';
import 'codemirror/mode/javascript/javascript';
import 'codemirror/addon/hint/show-hint';
import 'codemirror/addon/search/match-highlighter';
import 'codemirror/addon/hint/show-hint.css';
import { CodeHinter } from '@/Editor/CodeBuilder/CodeHinter';
import { getRecommendation } from '@/Editor/CodeBuilder/utils';
import { Popover, OverlayTrigger, Row } from 'react-bootstrap';
import { useTranslation } from 'react-i18next';
import Select from '@/_ui/Select';
import { useLocalStorageState } from '@/_hooks/use-local-storage';
import _ from 'lodash';
import { CustomToggleSwitch } from './CustomToggleSwitch';
import { queryManagerSelectComponentStyle } from '@/_ui/Select/styles';
import { Button } from '@/_ui/LeftSidebar';
import { Tooltip as ReactTooltip } from 'react-tooltip';
import { authenticationService } from '@/_services';
<<<<<<< HEAD
import Information from '@/_ui/Icon/solidIcons/Information';
=======
import { useCurrentState } from '@/_stores/currentStateStore';
>>>>>>> ae1ab449

export const Transformation = ({ changeOption, options, darkMode, queryId }) => {
  const { t } = useTranslation();
  const { current_organization_name } = authenticationService.currentSessionValue;
  const currentOrgName = current_organization_name.replace(/\s/g, '').toLowerCase();
  const currentState = useCurrentState();
  const [lang, setLang] = React.useState(options?.transformationLanguage ?? 'javascript');

  const defaultValue = {
    javascript: `// write your code here
// return value will be set as data and the original data will be available as rawData
return data.filter(row => row.amount > 1000);
    `,
    python: `# write your code here
# return value will be set as data and the original data will be available as rawData
return [row for row in data if row['amount'] > 1000]
    `,
  };

  const [enableTransformation, setEnableTransformation] = useState(() => options.enableTransformation);

  const [state, setState] = useLocalStorageState('transformation', defaultValue);

  const [fetchingRecommendation, setFetchingRecommendation] = useState(false);
  const isCopilotEnabled = localStorage.getItem(`copilotEnabled-${currentOrgName}`) === 'true';

  const handleCallToGPT = async () => {
    setFetchingRecommendation(true);
    const query = state[lang];
    const recommendation = await getRecommendation(currentState, query, lang);
    setFetchingRecommendation(false);
    changeOption('transformation', recommendation);
  };

  function toggleEnableTransformation() {
    setEnableTransformation((prev) => !prev);
    changeOption('enableTransformation', !enableTransformation);
  }

  useEffect(() => {
    if (lang !== (options.transformationLanguage ?? 'javascript')) {
      changeOption('transformationLanguage', lang);
      changeOption('transformation', state[lang]);
    }

    // eslint-disable-next-line react-hooks/exhaustive-deps
  }, [lang]);

  useEffect(() => {
    if (options.enableTransformation) {
      lang !== (options.transformationLanguage ?? 'javascript') && changeOption('transformationLanguage', lang);
      setState({ ...state, [lang]: options.transformation ?? defaultValue[lang] });
    }
    // eslint-disable-next-line react-hooks/exhaustive-deps
  }, [JSON.stringify(options.transformation)]);

  useEffect(() => {
    const selectedQueryId = localStorage.getItem('selectedQuery') ?? null;

    if (selectedQueryId !== queryId) {
      const nonLangdefaultCode = getNonActiveTransformations(options?.transformationLanguage ?? 'javascript');
      const finalState = _.merge(
        {},
        { [options?.transformationLanguage ?? lang]: options.transformation ?? defaultValue[lang] },
        nonLangdefaultCode
      );

      setState(finalState);
      return localStorage.setItem('selectedQuery', queryId);
    }

    // eslint-disable-next-line react-hooks/exhaustive-deps
  }, [queryId]);

  function getNonActiveTransformations(activeLang) {
    switch (activeLang) {
      case 'javascript':
        return {
          python: defaultValue.python,
        };
      case 'python':
        return {
          javascript: defaultValue.javascript,
        };

      default:
        break;
    }
  }

  const computeSelectStyles = (darkMode, width) => {
    return {
      ...queryManagerSelectComponentStyle(darkMode, width),
      control: (provided) => ({
        ...provided,
        display: 'flex',
        boxShadow: 'none',
        backgroundColor: darkMode ? '#2b3547' : '#ffffff',
        borderRadius: '0 6px 6px 0',
        height: 32,
        minHeight: 32,
        borderWidth: '1px 1px 1px 0',
        cursor: 'pointer',
        borderColor: darkMode ? 'inherit' : ' #D7DBDF',
        '&:hover': {
          backgroundColor: darkMode ? '' : '#F8F9FA',
        },
        '&:active': {
          backgroundColor: darkMode ? '' : '#F8FAFF',
          borderColor: '#3E63DD',
          borderWidth: '1px 1px 1px 1px',
          boxShadow: '0px 0px 0px 2px #C6D4F9 ',
        },
      }),
    };
  };

  const popoverForRecommendation = (
    <Popover
      id={`transformation-popover-container`}
      className={`${darkMode && 'popover-dark-themed theme-dark dark-theme'}`}
    >
      <div className={`transformation-popover card text-center ${darkMode && 'tj-dark-mode'}`}>
        <img src="/assets/images/icons/copilot.svg" alt="AI copilot" height={64} width={64} />
        <div className="d-flex flex-column card-body">
          <h4 className="mb-2">ToolJet x OpenAI</h4>
          <p className="mb-2">
            <strong style={{ fontWeight: 700, color: '#3E63DD' }}>AI copilot</strong> helps you write your queries
            faster. It uses OpenAI&apos;s GPT-3.5 to suggest queries based on your data.
          </p>

          <Button
            onClick={() => window.open('https://docs.tooljet.com/docs/tooljet-copilot', '_blank')}
            darkMode={darkMode}
            size="sm"
            classNames="default-secondary-button"
            styles={{ width: '100%', fontSize: '12px', fontWeight: 700, borderColor: darkMode && 'transparent' }}
          >
            <Button.Content title={'Read more'} />
          </Button>
        </div>
      </div>
    </Popover>
  );

  return (
    <div className="field  transformation-editor">
      <div className="align-items-center gap-2" style={{ display: 'flex', position: 'relative', height: '20px' }}>
        <div className="d-flex flex-fill">
          <span className="color-slate9 font-weight-500 form-label" data-cy={'label-query-transformation'}>
            {t('editor.queryManager.transformation.transformations', 'Transformations')}
          </span>
          <div className="flex-grow-l">
            <div className=" d-flex">
              <div className="mb-0">
                <span className="d-flex">
                  <CustomToggleSwitch
                    isChecked={enableTransformation}
                    toggleSwitchFunction={toggleEnableTransformation}
                    action="enableTransformation"
                    darkMode={darkMode}
                    dataCy={'transformation'}
                  />
                  <span className="ps-1">Enable</span>
                </span>
              </div>
              <EducativeLebel popoverForRecommendation={popoverForRecommendation} darkMode={darkMode} />
            </div>
            <div></div>
          </div>
        </div>
      </div>
      <br></br>
      <Row>
        <div className="col-md-3"></div>
        <div className="col-md-9">
          {enableTransformation && (
            <div
              className="rounded-3"
              style={{ marginBottom: '20px', background: `${darkMode ? '#272822' : '#F8F9FA'}` }}
            >
              <div className="py-3 px-3 d-flex justify-content-between">
                <div className="d-flex">
                  <div className="d-flex align-items-center border transformation-language-select-wrapper">
                    <span className="px-2">Language</span>
                  </div>
                  <Select
                    options={[
                      { name: 'JavaScript', value: 'javascript' },
                      { name: 'Python', value: 'python' },
                    ]}
                    value={lang}
                    search={true}
                    onChange={(value) => {
                      setLang(value);
                      changeOption('transformationLanguage', value);
                      changeOption('transformation', state[value]);
                    }}
                    placeholder={t('globals.select', 'Select') + '...'}
                    styles={computeSelectStyles(darkMode, 140)}
                    useCustomStyles={true}
                  />
                </div>

                <div
                  data-tooltip-id="tooltip-for-active-copilot"
                  data-tooltip-content="Activate Copilot in the workspace settings"
                >
                  <Button
                    onClick={handleCallToGPT}
                    darkMode={darkMode}
                    size="sm"
                    classNames={`${fetchingRecommendation ? (darkMode ? 'btn-loading' : 'button-loading') : ''}`}
                    styles={{
                      width: '100%',
                      fontSize: '12px',
                      fontWeight: 500,
                      borderColor: darkMode && 'transparent',
                    }}
                    disabled={!isCopilotEnabled}
                  >
                    <Button.Content title={'Generate code'} />
                  </Button>
                </div>

                {!isCopilotEnabled && (
                  <ReactTooltip
                    id="tooltip-for-active-copilot"
                    className="tooltip"
                    style={{ backgroundColor: '#e6eefe', color: '#222' }}
                  />
                )}
              </div>
              <div className="border-top mx-3"></div>
              <CodeHinter
                currentState={currentState}
                initialValue={state[lang]}
                mode={lang}
                theme={darkMode ? 'monokai' : 'base16-light'}
                lineNumbers={true}
                height={'300px'}
                className="query-hinter"
                ignoreBraces={true}
                onChange={(value) => changeOption('transformation', value)}
                componentName={`transformation`}
                cyLabel={'transformation-input'}
                callgpt={handleCallToGPT}
                isCopilotEnabled={isCopilotEnabled}
              />
<<<<<<< HEAD
            </div>
          )}
=======
            )}
          </div>
          <div className="border-top mx-3"></div>
          <CodeHinter
            initialValue={state[lang]}
            mode={lang}
            theme={darkMode ? 'monokai' : 'base16-light'}
            lineNumbers={true}
            height={'300px'}
            className="query-hinter"
            ignoreBraces={true}
            onChange={(value) => changeOption('transformation', value)}
            componentName={`transformation`}
            cyLabel={'transformation-input'}
            callgpt={handleCallToGPT}
            isCopilotEnabled={isCopilotEnabled}
          />
>>>>>>> ae1ab449
        </div>
      </Row>
    </div>
  );
};

const EducativeLebel = ({ popoverForRecommendation, darkMode }) => {
  const title = () => {
    return (
      <>
        Powered by <strong style={{ fontWeight: 700, color: '#3E63DD' }}>AI copilot</strong>
      </>
    );
  };
  return (
    <div className="d-flex">
      <Button.UnstyledButton styles={{ height: '28px' }} darkMode={darkMode} classNames="mx-1">
        <Button.Content title={title} iconSrc={'assets/images/icons/flash.svg'} direction="left" />
      </Button.UnstyledButton>
      <OverlayTrigger overlay={popoverForRecommendation} rootClose trigger="click" placement="right">
        <span style={{ cursor: 'pointer' }} data-cy={`transformation-info-icon`} className="lh-1">
          <Information width={18} fill={'var(--indigo9)'} />
        </span>
      </OverlayTrigger>
    </div>
  );
};<|MERGE_RESOLUTION|>--- conflicted
+++ resolved
@@ -16,11 +16,8 @@
 import { Button } from '@/_ui/LeftSidebar';
 import { Tooltip as ReactTooltip } from 'react-tooltip';
 import { authenticationService } from '@/_services';
-<<<<<<< HEAD
 import Information from '@/_ui/Icon/solidIcons/Information';
-=======
 import { useCurrentState } from '@/_stores/currentStateStore';
->>>>>>> ae1ab449
 
 export const Transformation = ({ changeOption, options, darkMode, queryId }) => {
   const { t } = useTranslation();
@@ -256,7 +253,6 @@
               </div>
               <div className="border-top mx-3"></div>
               <CodeHinter
-                currentState={currentState}
                 initialValue={state[lang]}
                 mode={lang}
                 theme={darkMode ? 'monokai' : 'base16-light'}
@@ -270,28 +266,8 @@
                 callgpt={handleCallToGPT}
                 isCopilotEnabled={isCopilotEnabled}
               />
-<<<<<<< HEAD
             </div>
           )}
-=======
-            )}
-          </div>
-          <div className="border-top mx-3"></div>
-          <CodeHinter
-            initialValue={state[lang]}
-            mode={lang}
-            theme={darkMode ? 'monokai' : 'base16-light'}
-            lineNumbers={true}
-            height={'300px'}
-            className="query-hinter"
-            ignoreBraces={true}
-            onChange={(value) => changeOption('transformation', value)}
-            componentName={`transformation`}
-            cyLabel={'transformation-input'}
-            callgpt={handleCallToGPT}
-            isCopilotEnabled={isCopilotEnabled}
-          />
->>>>>>> ae1ab449
         </div>
       </Row>
     </div>
