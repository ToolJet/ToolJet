--- conflicted
+++ resolved
@@ -20,10 +20,6 @@
 import { shallow } from 'zustand/shallow';
 import { Tooltip } from 'react-tooltip';
 import { Button } from 'react-bootstrap';
-<<<<<<< HEAD
-
-=======
->>>>>>> b7ec13db
 import { decodeEntities } from '@/_helpers/utils';
 
 export const QueryManagerHeader = forwardRef(({ darkMode, options, editorRef, setActiveTab, activeTab }, ref) => {
