import React, { useState, forwardRef } from 'react';
import RunIcon from '../Icons/RunIcon';
import BreadcrumbsIcon from '../Icons/BreadcrumbsIcon';
import RenameIcon from '../Icons/RenameIcon';
import PreviewIcon from '../Icons/PreviewIcon';
import CreateIcon from '../Icons/CreateIcon';
import cx from 'classnames';
import { toast } from 'react-hot-toast';
import { Tooltip } from 'react-tooltip';
import { useTranslation } from 'react-i18next';
import { previewQuery, checkExistingQueryName, runQuery } from '@/_helpers/appUtils';
import { useDataQueriesActions, useQueryCreationLoading, useQueryUpdationLoading } from '@/_stores/dataQueriesStore';
import { useSelectedQuery, useSelectedDataSource, useUnsavedChanges } from '@/_stores/queryPanelStore';
import ToggleQueryEditorIcon from '../Icons/ToggleQueryEditorIcon';
<<<<<<< HEAD
import { useCurrentStateStore } from '../../../_stores/currentStateStore';
=======
import { useAppVersionStore } from '@/_stores/appVersionStore';
>>>>>>> bf0ee7b4
import { shallow } from 'zustand/shallow';

export const QueryManagerHeader = forwardRef(
  (
    {
      darkMode,
      mode,
      addNewQueryAndDeselectSelectedQuery,
      updateDraftQueryName,
      toggleQueryEditor,
      previewLoading = false,
      options,
      appId,
      editorRef,
    },
    ref
  ) => {
    const { renameQuery, updateDataQuery, createDataQuery } = useDataQueriesActions();
    const selectedQuery = useSelectedQuery();
    const isCreationInProcess = useQueryCreationLoading();
    const isUpdationInProcess = useQueryUpdationLoading();
    const isUnsavedQueriesAvailable = useUnsavedChanges();
    const selectedDataSource = useSelectedDataSource();
    const { t } = useTranslation();
    const queryName = selectedQuery?.name ?? '';
    const [renamingQuery, setRenamingQuery] = useState(false);
<<<<<<< HEAD
    const { queries } = useCurrentStateStore((state) => ({ queries: state.queries }), shallow);
=======
    const { isVersionReleased, editingVersionId } = useAppVersionStore(
      (state) => ({
        isVersionReleased: state.isVersionReleased,
        editingVersionId: state.editingVersion?.id,
      }),
      shallow
    );

>>>>>>> bf0ee7b4
    const buttonText = mode === 'edit' ? 'Save' : 'Create';
    const buttonDisabled = isUpdationInProcess || isCreationInProcess;

    const executeQueryNameUpdation = (newName) => {
      const { id, name } = selectedQuery;
      if (name === newName) {
        return setRenamingQuery(false);
      }
      const isNewQueryNameAlreadyExists = checkExistingQueryName(newName);
      if (newName && !isNewQueryNameAlreadyExists) {
        if (id === 'draftQuery') {
          toast.success('Query Name Updated');
          updateDraftQueryName(newName);
        } else {
          renameQuery(selectedQuery?.id, newName, editorRef);
        }
        setRenamingQuery(false);
      } else {
        if (isNewQueryNameAlreadyExists) {
          toast.error('Query name already exists');
        }
        setRenamingQuery(false);
      }
    };

    const createOrUpdateDataQuery = (shouldRunQuery = false) => {
      if (selectedQuery?.id === 'draftQuery') return createDataQuery(appId, editingVersionId, options, shouldRunQuery);
      if (isUnsavedQueriesAvailable) return updateDataQuery(options, shouldRunQuery);
      shouldRunQuery && runQuery(editorRef, selectedQuery?.id, selectedQuery?.name);
    };

    const renderRenameInput = () => (
      <input
        data-cy={`query-rename-input`}
        type="text"
        className={cx('border-indigo-09 bg-transparent', { 'text-white': darkMode })}
        autoFocus
        defaultValue={queryName}
        onKeyUp={(event) => {
          event.persist();
          if (event.keyCode === 13) {
            executeQueryNameUpdation(event.target.value);
          }
        }}
        onBlur={({ target }) => executeQueryNameUpdation(target.value)}
      />
    );

    const renderBreadcrumb = () => {
      if (selectedQuery === null) return;
      return (
        <>
          <span
            className={`${darkMode ? 'color-light-gray-c3c3c3' : 'color-light-slate-11'} 
          cursor-pointer font-weight-400`}
            onClick={addNewQueryAndDeselectSelectedQuery}
            data-cy={`query-type-header`}
          >
            {mode === 'create' ? 'New Query' : 'Queries'}
          </span>
          <span className="breadcrum">
            <BreadcrumbsIcon />
          </span>
          <div className="query-name-breadcrum d-flex align-items-center">
            <span
              className={cx('query-manager-header-query-name font-weight-400', { ellipsis: !renamingQuery })}
              data-cy={`query-name-label`}
            >
              {renamingQuery ? renderRenameInput() : queryName}
            </span>
            <span
              className={cx('breadcrum-rename-query-icon', { 'd-none': renamingQuery && isVersionReleased })}
              onClick={() => setRenamingQuery(true)}
            >
              <RenameIcon />
            </span>
          </div>
        </>
      );
    };

    const buttonLoadingState = (loading, disabled = false) => {
      return cx(
        `${loading ? (darkMode ? 'btn-loading' : 'button-loading') : ''}`,
        { 'theme-dark ': darkMode },
        { disabled: disabled || !selectedDataSource }
      );
    };

    const previewButtonOnClick = () => {
      const _options = { ...options };
      const query = {
        data_source_id: selectedDataSource.id === 'null' ? null : selectedDataSource.id,
        pluginId: selectedDataSource.pluginId,
        options: _options,
        kind: selectedDataSource.kind,
      };
      previewQuery(editorRef, query)
        .then(() => {
          ref.current.scrollIntoView();
        })
        .catch(({ error, data }) => {
          console.log(error, data);
        });
    };

    const renderPreviewButton = () => {
      return (
        <button
          onClick={previewButtonOnClick}
          className={`default-tertiary-button float-right1 ${buttonLoadingState(previewLoading)}`}
          data-cy={'query-preview-button'}
        >
          <span className="query-preview-svg d-flex align-items-center query-icon-wrapper">
            <PreviewIcon />
          </span>
          <span>{t('editor.queryManager.preview', 'Preview')}</span>
        </button>
      );
    };

    const renderSaveButton = () => {
      return (
        <button
          className={`default-tertiary-button ${buttonLoadingState(
            isCreationInProcess || isUpdationInProcess,
            isVersionReleased
          )}`}
          onClick={() => createOrUpdateDataQuery(false)}
          disabled={buttonDisabled}
          data-cy={`query-${buttonText.toLowerCase()}-button`}
        >
          <span className="d-flex query-create-run-svg query-icon-wrapper">
            <CreateIcon />
          </span>
          <span>{buttonText}</span>
        </button>
      );
    };

    const renderRunButton = () => {
      const { isLoading } = queries[selectedQuery?.name] ?? false;
      return (
        <button
          onClick={() => createOrUpdateDataQuery(true)}
          className={`border-0 default-secondary-button float-right1 ${buttonLoadingState(
            isLoading,
            isVersionReleased
          )}`}
          data-cy="query-run-button"
        >
          <span
            className={cx('query-manager-btn-svg-wrapper d-flex align-item-center query-icon-wrapper query-run-svg', {
              invisible: isLoading,
            })}
          >
            <RunIcon />
          </span>
          <span className="query-manager-btn-name">{isLoading ? ' ' : 'Run'}</span>
        </button>
      );
    };

    const renderButtons = () => {
      if (selectedQuery === null) return;
      return (
        <>
          {renderPreviewButton()}
          {renderSaveButton()}
          {renderRunButton()}
        </>
      );
    };

    return (
      <div className="row header">
        <div className="col font-weight-500">{renderBreadcrumb()}</div>
        <div className="query-header-buttons">
          {renderButtons()}
          <span
            onClick={toggleQueryEditor}
            className={`toggle-query-editor-svg m-3`}
            data-tooltip-id="tooltip-for-hide-query-editor"
            data-tooltip-content="Hide query editor"
          >
            <ToggleQueryEditorIcon />
          </span>
          <Tooltip id="tooltip-for-hide-query-editor" className="tooltip" />
        </div>
      </div>
    );
  }
);<|MERGE_RESOLUTION|>--- conflicted
+++ resolved
@@ -12,11 +12,8 @@
 import { useDataQueriesActions, useQueryCreationLoading, useQueryUpdationLoading } from '@/_stores/dataQueriesStore';
 import { useSelectedQuery, useSelectedDataSource, useUnsavedChanges } from '@/_stores/queryPanelStore';
 import ToggleQueryEditorIcon from '../Icons/ToggleQueryEditorIcon';
-<<<<<<< HEAD
 import { useCurrentStateStore } from '../../../_stores/currentStateStore';
-=======
 import { useAppVersionStore } from '@/_stores/appVersionStore';
->>>>>>> bf0ee7b4
 import { shallow } from 'zustand/shallow';
 
 export const QueryManagerHeader = forwardRef(
@@ -43,9 +40,7 @@
     const { t } = useTranslation();
     const queryName = selectedQuery?.name ?? '';
     const [renamingQuery, setRenamingQuery] = useState(false);
-<<<<<<< HEAD
     const { queries } = useCurrentStateStore((state) => ({ queries: state.queries }), shallow);
-=======
     const { isVersionReleased, editingVersionId } = useAppVersionStore(
       (state) => ({
         isVersionReleased: state.isVersionReleased,
@@ -54,7 +49,6 @@
       shallow
     );
 
->>>>>>> bf0ee7b4
     const buttonText = mode === 'edit' ? 'Save' : 'Create';
     const buttonDisabled = isUpdationInProcess || isCreationInProcess;
 
