--- conflicted
+++ resolved
@@ -22,41 +22,6 @@
 import { Tooltip } from 'react-tooltip';
 import { Button } from 'react-bootstrap';
 
-<<<<<<< HEAD
-export const QueryManagerHeader = forwardRef(
-  (
-    {
-      darkMode,
-      mode,
-      addNewQueryAndDeselectSelectedQuery,
-      updateDraftQueryName,
-      toggleQueryEditor,
-      previewLoading = false,
-      options,
-      appId,
-      editorRef,
-    },
-    ref
-  ) => {
-    const { renameQuery, updateDataQuery, createDataQuery } = useDataQueriesActions();
-    const selectedQuery = useSelectedQuery();
-    const isCreationInProcess = useQueryCreationLoading();
-    const isUpdationInProcess = useQueryUpdationLoading();
-    const isUnsavedQueriesAvailable = useUnsavedChanges();
-    const selectedDataSource = useSelectedDataSource();
-    const { t } = useTranslation();
-    const queryName = selectedQuery?.name ?? '';
-    const [renamingQuery, setRenamingQuery] = useState(false);
-    const { queries } = useCurrentState((state) => ({ queries: state.queries }), shallow);
-    const { isVersionReleased, editingVersionId, isEditorFreezed } = useAppVersionStore(
-      (state) => ({
-        isVersionReleased: state.isVersionReleased,
-        editingVersionId: state.editingVersion?.id,
-        isEditorFreezed: state.isEditorFreezed,
-      }),
-      shallow
-    );
-=======
 export const QueryManagerHeader = forwardRef(({ darkMode, options, editorRef }, ref) => {
   const { renameQuery } = useDataQueriesActions();
   const selectedQuery = useSelectedQuery();
@@ -64,14 +29,13 @@
   const [showCreateQuery, setShowCreateQuery] = useShowCreateQuery();
   const queryName = selectedQuery?.name ?? '';
   const { queries } = useCurrentState((state) => ({ queries: state.queries }), shallow);
-  const { isVersionReleased } = useAppVersionStore(
+  const { isVersionReleased, isEditorFreezed } = useAppVersionStore(
     (state) => ({
       isVersionReleased: state.isVersionReleased,
-      editingVersionId: state.editingVersion?.id,
+      isEditorFreezed: state.isEditorFreezed,
     }),
     shallow
   );
->>>>>>> 55cdc7a0
 
   useEffect(() => {
     if (selectedQuery?.name) {
@@ -88,48 +52,11 @@
       return false;
     }
 
-<<<<<<< HEAD
-    const renderBreadcrumb = () => {
-      if (selectedQuery === null) return;
-      return (
-        <>
-          <span
-            className={`${darkMode ? 'color-light-gray-c3c3c3' : 'color-light-slate-11'} 
-          cursor-pointer font-weight-400`}
-            onClick={addNewQueryAndDeselectSelectedQuery}
-            data-cy={`query-type-header`}
-          >
-            {mode === 'create' ? 'New Query' : 'Queries'}
-          </span>
-          <span className="breadcrum">
-            <BreadcrumbsIcon />
-          </span>
-          <div className="query-name-breadcrum d-flex align-items-center">
-            <span
-              className={cx('query-manager-header-query-name font-weight-400', { ellipsis: !renamingQuery })}
-              data-cy={`query-name-label`}
-            >
-              {renamingQuery ? renderRenameInput() : queryName}
-            </span>
-            <span
-              className={cx('breadcrum-rename-query-icon', {
-                'd-none': renamingQuery && (isVersionReleased || isEditorFreezed),
-              })}
-              onClick={() => setRenamingQuery(true)}
-            >
-              {!(isVersionReleased || isEditorFreezed) && <RenameIcon />}
-            </span>
-          </div>
-        </>
-      );
-    };
-=======
     const isNewQueryNameAlreadyExists = checkExistingQueryName(newName);
     if (isNewQueryNameAlreadyExists) {
       toast.error('Query name already exists');
       return false;
     }
->>>>>>> 55cdc7a0
 
     if (newName) {
       renameQuery(selectedQuery?.id, newName, editorRef);
@@ -174,16 +101,10 @@
         })}
       >
         <button
-<<<<<<< HEAD
-          className={`default-tertiary-button ${buttonLoadingState(
-            isCreationInProcess || isUpdationInProcess,
-            isVersionReleased || isEditorFreezed
-=======
           onClick={() => runQuery(editorRef, selectedQuery?.id, selectedQuery?.name)}
           className={`border-0 default-secondary-button float-right1 ${buttonLoadingState(
             isLoading,
-            isVersionReleased
->>>>>>> 55cdc7a0
+            isVersionReleased || isEditorFreezed
           )}`}
           data-cy="query-run-button"
           disabled={isInDraft}
@@ -247,7 +168,13 @@
 const NameInput = ({ onInput, value, darkMode }) => {
   const [isFocussed, setIsFocussed] = useNameInputFocussed(false);
   const [name, setName] = useState(value);
-  const isVersionReleased = useAppVersionStore((state) => state.isVersionReleased);
+  const { isVersionReleased, isEditorFreezed } = useAppVersionStore(
+    (state) => ({
+      isVersionReleased: state.isVersionReleased,
+      isEditorFreezed: state.isEditorFreezed,
+    }),
+    shallow
+  );
   const inputRef = useRef();
 
   useEffect(() => {
@@ -307,14 +234,17 @@
           <Button
             size="sm"
             onClick={() => setIsFocussed(true)}
-            className={'bg-transparent justify-content-between color-slate12 w-100 px-2 py-1 rounded font-weight-500'}
+            className={
+              ('bg-transparent justify-content-between color-slate12 w-100 px-2 py-1 rounded font-weight-500',
+              { disabled: isEditorFreezed })
+            }
           >
             <span className="text-truncate">{name} </span>
             <span
               className={cx('breadcrum-rename-query-icon', { 'd-none': isFocussed && isVersionReleased })}
               style={{ minWidth: 14 }}
             >
-              <RenameIcon />
+              {!(isVersionReleased || isEditorFreezed) && <RenameIcon />}
             </span>
           </Button>
         )}
