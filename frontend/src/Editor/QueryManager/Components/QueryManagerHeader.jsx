import React, { useState, forwardRef, useRef, useEffect } from 'react';
import RenameIcon from '../Icons/RenameIcon';
import Eye1 from '@/_ui/Icon/solidIcons/Eye1';
import Play from '@/_ui/Icon/solidIcons/Play';
import cx from 'classnames';
import { toast } from 'react-hot-toast';
import { useTranslation } from 'react-i18next';
import { previewQuery, checkExistingQueryName, runQuery } from '@/_helpers/appUtils';
import { posthog } from 'posthog-js';

import { useDataQueriesActions } from '@/_stores/dataQueriesStore';
import {
  useSelectedQuery,
  useSelectedDataSource,
  usePreviewLoading,
  useShowCreateQuery,
  useNameInputFocussed,
} from '@/_stores/queryPanelStore';
import { useCurrentState } from '@/_stores/currentStateStore';
import { useAppVersionStore } from '@/_stores/appVersionStore';
import { shallow } from 'zustand/shallow';
import { Tooltip } from 'react-tooltip';
import { Button } from 'react-bootstrap';
import { canDeleteDataSource, canReadDataSource, canUpdateDataSource } from '@/_helpers';
import { defaultSources } from '../constants';
import { cloneDeep } from 'lodash';

<<<<<<< HEAD
export const QueryManagerHeader = forwardRef(({ darkMode, options, editorRef, appId }, ref) => {
=======
import ParameterList from './ParameterList';

export const QueryManagerHeader = forwardRef(({ darkMode, options, editorRef, setOptions }, ref) => {
>>>>>>> aee62eb4
  const { renameQuery } = useDataQueriesActions();
  const selectedQuery = useSelectedQuery();
  const selectedDataSource = useSelectedDataSource();
  const [showCreateQuery, setShowCreateQuery] = useShowCreateQuery();
  const queryName = selectedQuery?.name ?? '';
  const currentState = useCurrentState((state) => ({ queries: state.queries }), shallow);
  const { queries } = currentState;
  const { isVersionReleased, isEditorFreezed } = useAppVersionStore(
    (state) => ({
      isVersionReleased: state.isVersionReleased,
      isEditorFreezed: state.isEditorFreezed,
    }),
    shallow
  );

  const { updateDataQuery } = useDataQueriesActions();

  useEffect(() => {
    if (selectedQuery?.name) {
      setShowCreateQuery(false);
    }
    // eslint-disable-next-line react-hooks/exhaustive-deps
  }, [selectedQuery?.name]);

  const isInDraft = selectedQuery?.status === 'draft';

  const executeQueryNameUpdation = (newName) => {
    const { name } = selectedQuery;
    if (name === newName || !newName) {
      return false;
    }

    const isNewQueryNameAlreadyExists = checkExistingQueryName(newName);
    if (isNewQueryNameAlreadyExists) {
      toast.error('Query name already exists');
      return false;
    }

    if (newName) {
      renameQuery(selectedQuery?.id, newName, editorRef);
      return true;
    }
  };

  const buttonLoadingState = (loading, disabled = false) => {
    return cx(
      `${loading ? (darkMode ? 'btn-loading' : 'button-loading') : ''}`,
      { 'theme-dark ': darkMode },
      { disabled: disabled || !selectedDataSource }
    );
  };

  const previewButtonOnClick = () => {
    /* posthog event [click_preview] */
    posthog.capture('click_preview', { dataSource: selectedDataSource?.kind, appId });
    const _options = { ...options };
    const query = {
      data_source_id: selectedDataSource.id === 'null' ? null : selectedDataSource.id,
      pluginId: selectedDataSource.pluginId,
      options: _options,
      kind: selectedDataSource.kind,
      name: queryName,
    };
    previewQuery(editorRef, query, false, undefined)
      .then(() => {
        ref.current.scrollIntoView();
      })
      .catch(({ error, data }) => {
        console.log(error, data);
      });
  };

  const renderRunButton = () => {
    const { isLoading } = queries[selectedQuery?.name] ?? false;
    return (
      <span
        {...(isInDraft && {
          'data-tooltip-id': 'query-header-btn-run',
          'data-tooltip-content': 'Connect a data source to run',
        })}
      >
        <button
          onClick={() => runQuery(editorRef, selectedQuery?.id, selectedQuery?.name, undefined, 'edit', {}, true)}
          className={`border-0 default-secondary-button float-right1 ${buttonLoadingState(isLoading)}`}
          data-cy="query-run-button"
          disabled={isInDraft}
          {...(isInDraft && {
            'data-tooltip-id': 'query-header-btn-run',
            'data-tooltip-content': 'Publish the query to run',
          })}
        >
          <span
            className={cx({
              invisible: isLoading,
            })}
          >
            <Play width={14} fill="var(--indigo9)" viewBox="0 0 14 14" />
          </span>
          <span className="query-manager-btn-name">{isLoading ? ' ' : 'Run'}</span>
        </button>
        {isInDraft && <Tooltip id="query-header-btn-run" className="tooltip" />}
      </span>
    );
  };

  const renderButtons = () => {
    if (selectedQuery === null || showCreateQuery) return;
    const { isLoading } = queries[selectedQuery?.name] ?? false;
    return (
      <>
        <PreviewButton
          selectedQuery={selectedQuery}
          disabled={isVersionReleased || isEditorFreezed}
          onClick={previewButtonOnClick}
          buttonLoadingState={buttonLoadingState}
          isRunButtonLoading={isLoading}
        />
        {renderRunButton()}
      </>
    );
  };

  const optionsChanged = (newOptions) => {
    setOptions(newOptions);
    updateDataQuery(cloneDeep(newOptions));
  };

  const handleAddParameter = (newParameter) => {
    const prevOptions = { ...options };
    //check if paramname already used
    if (!prevOptions?.parameters?.some((param) => param.name === newParameter.name)) {
      const newOptions = {
        ...prevOptions,
        parameters: [...(prevOptions?.parameters ?? []), newParameter],
      };
      optionsChanged(newOptions);
    }
  };

  const handleParameterChange = (index, updatedParameter) => {
    const prevOptions = { ...options };
    //check if paramname already used
    if (!prevOptions?.parameters?.some((param, idx) => param.name === updatedParameter.name && index !== idx)) {
      const updatedParameters = [...prevOptions.parameters];
      updatedParameters[index] = updatedParameter;
      optionsChanged({ ...prevOptions, parameters: updatedParameters });
    }
  };

  const handleParameterRemove = (index) => {
    const prevOptions = { ...options };
    const updatedParameters = prevOptions.parameters.filter((param, i) => index !== i);
    optionsChanged({ ...prevOptions, parameters: updatedParameters });
  };

  const paramListContainerRef = useRef(null);

  return (
    <div className="row header">
      <div className="col font-weight-500">
        {selectedQuery && (
          <NameInput
            onInput={executeQueryNameUpdation}
            selectedQuery={selectedQuery}
            value={queryName}
            darkMode={darkMode}
            isDiabled={isVersionReleased || isEditorFreezed}
          />
        )}

        <div
          className="query-parameters-list col w-100 d-flex justify-content-center font-weight-500"
          ref={paramListContainerRef}
        >
          {selectedQuery && (
            <ParameterList
              parameters={options.parameters}
              handleAddParameter={handleAddParameter}
              handleParameterChange={handleParameterChange}
              handleParameterRemove={handleParameterRemove}
              currentState={currentState}
              darkMode={darkMode}
              containerRef={paramListContainerRef}
            />
          )}
        </div>
      </div>
      <div className="query-header-buttons me-3">{renderButtons()}</div>
    </div>
  );
});

const PreviewButton = ({ buttonLoadingState, onClick, selectedQuery, isRunButtonLoading }) => {
  const previewLoading = usePreviewLoading();
  const selectedDataSource = useSelectedDataSource();
  const hasPermissions =
    selectedDataSource?.scope === 'global'
      ? canUpdateDataSource(selectedQuery?.data_source_id) ||
        canReadDataSource(selectedQuery?.data_source_id) ||
        canDeleteDataSource()
      : true;
  const { t } = useTranslation();

  return (
    <button
      disabled={!hasPermissions}
      onClick={onClick}
      className={cx(
        `default-tertiary-button float-right1 ${buttonLoadingState(previewLoading && !isRunButtonLoading)}`,
        {
          disabled: !hasPermissions,
        }
      )}
      data-cy={'query-preview-button'}
    >
      <span className="query-preview-svg d-flex align-items-center query-icon-wrapper">
        <Eye1 width={14} fill="var(--slate9)" />
      </span>
      <span>{t('editor.queryManager.preview', 'Preview')}</span>
    </button>
  );
};

const NameInput = ({ onInput, value, darkMode, isDiabled, selectedQuery }) => {
  const [isFocussed, setIsFocussed] = useNameInputFocussed(false);
  const [name, setName] = useState(value);
  const selectedDataSource = useSelectedDataSource();
  const hasPermissions =
    selectedDataSource?.scope === 'global'
      ? canUpdateDataSource(selectedQuery?.data_source_id) ||
        canReadDataSource(selectedQuery?.data_source_id) ||
        canDeleteDataSource()
      : true;
  const { isVersionReleased, isEditorFreezed } = useAppVersionStore(
    (state) => ({
      isVersionReleased: state.isVersionReleased,
      isEditorFreezed: state.isEditorFreezed,
    }),
    shallow
  );
  const inputRef = useRef();

  useEffect(() => {
    setName(value);
  }, [value]);

  useEffect(() => {
    if (isFocussed) {
      inputRef.current?.focus();
      inputRef.current?.select();
    }
  }, [isFocussed]);

  const handleChange = (event) => {
    const sanitizedValue = event.target.value.replace(/[ \t&]/g, '');
    setName(sanitizedValue);
  };

  const handleInput = (newName) => {
    const result = onInput(newName);
    if (!result) {
      setName(value);
    }
  };

  return (
    <div className="query-name-breadcrum d-flex align-items-center ms-1">
      <span
        className="query-manager-header-query-name font-weight-400"
        data-cy={`query-name-label`}
        style={{ width: '150px' }}
      >
        {isFocussed ? (
          <input
            data-cy={`query-rename-input`}
            type="text"
            className={cx('border-indigo-09 bg-transparent query-rename-input py-1 px-2 rounded', {
              'text-white': darkMode,
            })}
            autoFocus
            ref={inputRef}
            onChange={handleChange}
            value={name}
            onKeyDown={(event) => {
              event.persist();
              if (event.keyCode === 13) {
                setIsFocussed(false);
                handleInput(event.target.value);
              }
            }}
            onBlur={({ target }) => {
              setIsFocussed(false);
              handleInput(target.value);
            }}
          />
        ) : (
          <Button
            size="sm"
            onClick={isDiabled ? null : () => setIsFocussed(true)}
            disabled={isDiabled}
            className={cx(
              'bg-transparent justify-content-between color-slate12 w-100 px-2 py-1 rounded font-weight-500',
              {
                disabled: isVersionReleased || isEditorFreezed || !hasPermissions,
              }
            )}
          >
            <span className="text-truncate">{name} </span>
            <span
              className={cx('breadcrum-rename-query-icon', { 'd-none': isFocussed && isVersionReleased })}
              style={{ minWidth: 14 }}
            >
              {(!isDiabled || !hasPermissions) && <RenameIcon />}
            </span>
          </Button>
        )}
      </span>
    </div>
  );
};<|MERGE_RESOLUTION|>--- conflicted
+++ resolved
@@ -25,13 +25,9 @@
 import { defaultSources } from '../constants';
 import { cloneDeep } from 'lodash';
 
-<<<<<<< HEAD
-export const QueryManagerHeader = forwardRef(({ darkMode, options, editorRef, appId }, ref) => {
-=======
 import ParameterList from './ParameterList';
 
-export const QueryManagerHeader = forwardRef(({ darkMode, options, editorRef, setOptions }, ref) => {
->>>>>>> aee62eb4
+export const QueryManagerHeader = forwardRef(({ darkMode, options, editorRef, appId, setOptions }, ref) => {
   const { renameQuery } = useDataQueriesActions();
   const selectedQuery = useSelectedQuery();
   const selectedDataSource = useSelectedDataSource();
