--- conflicted
+++ resolved
@@ -58,20 +58,11 @@
         return false;
       }
 
-<<<<<<< HEAD
       if (newName) {
         renameQuery(selectedQuery?.id, newName, editorRef);
         return true;
       }
     };
-=======
-    if (newName) {
-      renameQuery(selectedQuery?.id, newName, editorRef);
-      updateQuerySuggestions(name, newName);
-      return true;
-    }
-  };
->>>>>>> 5800def9
 
     const buttonLoadingState = (loading, disabled = false) => {
       return cx(
