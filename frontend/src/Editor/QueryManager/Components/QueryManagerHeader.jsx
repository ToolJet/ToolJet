--- conflicted
+++ resolved
@@ -20,13 +20,7 @@
 import { shallow } from 'zustand/shallow';
 import { Tooltip } from 'react-tooltip';
 import { Button } from 'react-bootstrap';
-<<<<<<< HEAD
-
-=======
-import ParameterList from './ParameterList';
->>>>>>> 17dc2cc9
 import { decodeEntities } from '@/_helpers/utils';
-import { deepClone } from '@/_helpers/utilities/utils.helpers';
 
 export const QueryManagerHeader = forwardRef(({ darkMode, options, editorRef, setActiveTab, activeTab }, ref) => {
   const { renameQuery } = useDataQueriesActions();
@@ -151,44 +145,6 @@
     );
   };
 
-<<<<<<< HEAD
-=======
-  const optionsChanged = (newOptions) => {
-    setOptions(newOptions);
-    updateDataQuery(deepClone(newOptions));
-  };
-
-  const handleAddParameter = (newParameter) => {
-    const prevOptions = { ...options };
-    //check if paramname already used
-    if (!prevOptions?.parameters?.some((param) => param.name === newParameter.name)) {
-      const newOptions = {
-        ...prevOptions,
-        parameters: [...(prevOptions?.parameters ?? []), newParameter],
-      };
-      optionsChanged(newOptions);
-    }
-  };
-
-  const handleParameterChange = (index, updatedParameter) => {
-    const prevOptions = { ...options };
-    //check if paramname already used
-    if (!prevOptions?.parameters?.some((param, idx) => param.name === updatedParameter.name && index !== idx)) {
-      const updatedParameters = [...prevOptions.parameters];
-      updatedParameters[index] = updatedParameter;
-      optionsChanged({ ...prevOptions, parameters: updatedParameters });
-    }
-  };
-
-  const handleParameterRemove = (index) => {
-    const prevOptions = { ...options };
-    const updatedParameters = prevOptions.parameters.filter((param, i) => index !== i);
-    optionsChanged({ ...prevOptions, parameters: updatedParameters });
-  };
-
-  const paramListContainerRef = useRef(null);
-
->>>>>>> 17dc2cc9
   return (
     <div className="row header" style={{ padding: '8px 16px' }}>
       <div className="col font-weight-500 p-0">
@@ -200,7 +156,6 @@
             isDiabled={isVersionReleased}
           />
         )}
-<<<<<<< HEAD
         {selectedQuery && (
           <div className="d-flex" style={{ marginBottom: '-15px', gap: '3px' }}>
             {tabs.map(
@@ -223,24 +178,6 @@
             )}
           </div>
         )}
-=======
-
-        <div
-          className="query-parameters-list col w-100 d-flex justify-content-center font-weight-500"
-          ref={paramListContainerRef}
-        >
-          {selectedQuery && (
-            <ParameterList
-              parameters={options.parameters}
-              handleAddParameter={handleAddParameter}
-              handleParameterChange={handleParameterChange}
-              handleParameterRemove={handleParameterRemove}
-              darkMode={darkMode}
-              containerRef={paramListContainerRef}
-            />
-          )}
-        </div>
->>>>>>> 17dc2cc9
       </div>
       <div className="query-header-buttons">{renderButtons()}</div>
     </div>
