--- conflicted
+++ resolved
@@ -26,13 +26,9 @@
 import SuccessNotificationInputs from './SuccessNotificationInputs';
 import ParameterList from './ParameterList';
 import { deepClone } from '@/_helpers/utilities/utils.helpers';
-<<<<<<< HEAD
-import { DATA_SOURCE_TYPE } from '@/_helpers/constants';
-=======
 import { useCurrentStateStore } from '@/_stores/currentStateStore';
 import { DATA_SOURCE_TYPE } from '@/_helpers/constants';
 import { canDeleteDataSource, canReadDataSource, canUpdateDataSource } from '@/_helpers';
->>>>>>> c7b8981c
 
 export const QueryManagerBody = ({ darkMode, options, allComponents, apps, appDefinition, setOptions, activeTab }) => {
   const { t } = useTranslation();
