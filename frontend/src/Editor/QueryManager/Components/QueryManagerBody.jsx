import React, { useEffect, useState, useRef } from 'react';
import { useTranslation } from 'react-i18next';
import cx from 'classnames';
import { isEmpty } from 'lodash';
// eslint-disable-next-line import/no-unresolved
import { diff } from 'deep-object-diff';
import { allSources, source } from '../QueryEditors';
import DataSourcePicker from './DataSourcePicker';
import { Transformation } from './Transformation';
import Preview from './Preview';
import { ChangeDataSource } from './ChangeDataSource';
import { CustomToggleSwitch } from './CustomToggleSwitch';
import { EventManager } from '@/Editor/Inspector/EventManager';
import { staticDataSources, customToggles, mockDataQueryAsComponent } from '../constants';
import { DataSourceTypes } from '../../DataSourceManager/SourceComponents';
import { useDataSources, useGlobalDataSources, useSampleDataSource } from '@/_stores/dataSourcesStore';
import { useDataQueriesActions } from '@/_stores/dataQueriesStore';
import { useSelectedQuery, useSelectedDataSource } from '@/_stores/queryPanelStore';
import { useAppVersionStore } from '@/_stores/appVersionStore';
import { shallow } from 'zustand/shallow';
import SuccessNotificationInputs from './SuccessNotificationInputs';
<<<<<<< HEAD
import ParameterList from './ParameterList';
=======
import { deepClone } from '@/_helpers/utilities/utils.helpers';
>>>>>>> 17dc2cc9

export const QueryManagerBody = ({
  darkMode,
  options,
  currentState,
  allComponents,
  apps,
  appDefinition,
  setOptions,
  activeTab,
}) => {
  const { t } = useTranslation();
  const dataSources = useDataSources();
  const globalDataSources = useGlobalDataSources();
  const sampleDataSource = useSampleDataSource();
  const paramListContainerRef = useRef(null);

  const selectedQuery = useSelectedQuery();
  const selectedDataSource = useSelectedDataSource();
  const { changeDataQuery, updateDataQuery } = useDataQueriesActions();

  const [dataSourceMeta, setDataSourceMeta] = useState(null);
  /* - Added the below line to cause re-rendering when the query is switched
       - QueryEditors are not updating when the query is switched
       - TODO: Remove the below line and make query editors update when the query is switched
       - Ref PR #6763
    */
  const [selectedQueryId, setSelectedQueryId] = useState(selectedQuery?.id);

  const queryName = selectedQuery?.name ?? '';
  const sourcecomponentName = selectedDataSource?.kind?.charAt(0).toUpperCase() + selectedDataSource?.kind?.slice(1);

  const ElementToRender = selectedDataSource?.pluginId ? source : allSources[sourcecomponentName];

  const defaultOptions = useRef({});

  const { isVersionReleased } = useAppVersionStore(
    (state) => ({
      isVersionReleased: state.isVersionReleased,
    }),
    shallow
  );

  useEffect(() => {
    setDataSourceMeta(
      selectedQuery?.pluginId
        ? selectedQuery?.manifestFile?.data?.source
        : DataSourceTypes.find((source) => source.kind === selectedQuery?.kind)
    );
    setSelectedQueryId(selectedQuery?.id);
    defaultOptions.current = selectedQuery?.options && JSON.parse(JSON.stringify(selectedQuery?.options));
    // eslint-disable-next-line react-hooks/exhaustive-deps
  }, [selectedQuery]);

  // Clear the focus field value from options
  const cleanFocusedFields = (newOptions) => {
    const diffFields = diff(newOptions, defaultOptions.current);
    const updatedOptions = { ...newOptions };
    Object.keys(diffFields).forEach((key) => {
      if (newOptions[key] === '' && defaultOptions.current[key] === undefined) {
        delete updatedOptions[key];
      }
    });
    return updatedOptions;
  };

  const validateNewOptions = (newOptions) => {
    const updatedOptions = cleanFocusedFields(newOptions);
    setOptions((options) => ({ ...options, ...updatedOptions }));

    updateDataQuery(deepClone({ ...options, ...updatedOptions }));
  };

  const optionchanged = (option, value) => {
    const newOptions = { ...options, [option]: value };
    validateNewOptions(newOptions);
  };

  const optionsChanged = (newOptions) => {
    validateNewOptions(newOptions);
  };

  const toggleOption = (option) => {
    const currentValue = selectedQuery?.options?.[option] ?? false;
    optionchanged(option, !currentValue);
  };
  const optionsChangedforParams = (newOptions) => {
    setOptions(newOptions);
    updateDataQuery(cloneDeep(newOptions));
  };

  const handleAddParameter = (newParameter) => {
    const prevOptions = { ...options };
    //check if paramname already used
    if (!prevOptions?.parameters?.some((param) => param.name === newParameter.name)) {
      const newOptions = {
        ...prevOptions,
        parameters: [...(prevOptions?.parameters ?? []), newParameter],
      };
      optionsChangedforParams(newOptions);
    }
  };

  const handleParameterChange = (index, updatedParameter) => {
    const prevOptions = { ...options };
    //check if paramname already used
    if (!prevOptions?.parameters?.some((param, idx) => param.name === updatedParameter.name && index !== idx)) {
      const updatedParameters = [...prevOptions.parameters];
      updatedParameters[index] = updatedParameter;
      optionsChangedforParams({ ...prevOptions, parameters: updatedParameters });
    }
  };

  const handleParameterRemove = (index) => {
    const prevOptions = { ...options };
    const updatedParameters = prevOptions.parameters.filter((param, i) => index !== i);
    optionsChangedforParams({ ...prevOptions, parameters: updatedParameters });
  };
  const [previewHeight, setPreviewHeight] = useState(40); //preview non expanded height

  const calculatePreviewHeight = (height, previewPanelExpanded) => {
    setPreviewHeight(previewPanelExpanded ? height : 40);
  };
  const renderDataSourcesList = () => {
    return (
      <div
        className={cx(`datasource-picker p-0`, {
          'disabled ': isVersionReleased,
        })}
      >
        <DataSourcePicker
          dataSources={dataSources}
          staticDataSources={staticDataSources}
          globalDataSources={globalDataSources}
          sampleDataSource={sampleDataSource}
          darkMode={darkMode}
        />
      </div>
    );
  };

  const renderTransformation = () => {
    if (
      dataSourceMeta?.disableTransformations ||
      selectedDataSource?.kind === 'runjs' ||
      selectedDataSource?.kind === 'runpy'
    )
      return;
    return (
      <Transformation
        changeOption={optionchanged}
        options={options ?? {}}
        currentState={currentState}
        darkMode={darkMode}
        queryId={selectedQuery?.id}
      />
    );
  };

  const handleBlur = () => {
    updateDataQuery(options);
  };

  const renderQueryElement = () => {
    return (
      <div
        className={cx({
          'disabled ': isVersionReleased,
        })}
      >
        <div ref={paramListContainerRef} style={{ marginBottom: '16px' }}>
          {selectedQuery &&
            (selectedDataSource?.kind === 'runjs' ||
              selectedDataSource?.kind === 'runpy' ||
              selectedDataSource?.kind === 'tooljetdb' ||
              (selectedDataSource?.kind === 'restapi' && selectedDataSource?.type !== 'default')) && (
              <ParameterList
                parameters={options.parameters}
                handleAddParameter={handleAddParameter}
                handleParameterChange={handleParameterChange}
                handleParameterRemove={handleParameterRemove}
                currentState={currentState}
                darkMode={darkMode}
                containerRef={paramListContainerRef}
              />
            )}
        </div>
        <ElementToRender
          key={selectedQuery?.id}
          pluginSchema={selectedDataSource?.plugin?.operationsFile?.data}
          selectedDataSource={selectedDataSource}
          options={selectedQuery?.options}
          optionsChanged={optionsChanged}
          optionchanged={optionchanged}
          currentState={currentState}
          darkMode={darkMode}
          isEditMode={true} // Made TRUE always to avoid setting default options again
          queryName={queryName}
          onBlur={handleBlur} // Applies only to textarea, text box, etc. where `optionchanged` is triggered for every character change.
        />
      </div>
    );
  };

  const renderEventManager = () => {
    const queryComponent = mockDataQueryAsComponent(options?.events || []);
    return (
      <div className="d-flex">
        <div className={`form-label`}>{t('editor.queryManager.eventsHandler', 'Events')}</div>
        <div className="query-manager-events pb-4">
          <EventManager
            sourceId={selectedQuery?.id}
            eventSourceType="data_query" //check
            eventMetaDefinition={queryComponent.componentMeta}
            currentState={currentState}
            components={allComponents}
            callerQueryId={selectedQueryId}
            apps={apps}
            popoverPlacement="auto"
            pages={
              appDefinition?.pages
                ? Object.entries(appDefinition?.pages).map(([id, page]) => ({
                    ...page,
                    id,
                  }))
                : []
            }
          />
        </div>
      </div>
    );
  };

  const renderQueryOptions = () => {
    return (
      <div>
        <div
          className={cx(`d-flex pb-1`, {
            'disabled ': isVersionReleased,
          })}
        >
          <div className="form-label">{t('editor.queryManager.settings', 'Triggers')}</div>
          <div className="flex-grow-1">
            {Object.keys(customToggles).map((toggle, index) => (
              <CustomToggleFlag
                {...customToggles[toggle]}
                toggleOption={toggleOption}
                value={selectedQuery?.options?.[customToggles[toggle]?.action]}
                index={index}
                key={toggle}
                darkMode={darkMode}
              />
            ))}
          </div>
        </div>
        <div className="d-flex">
          <div className="form-label">{}</div>
          <SuccessNotificationInputs
            currentState={currentState}
            options={options}
            darkMode={darkMode}
            optionchanged={optionchanged}
          />
        </div>
        {renderEventManager()}
      </div>
    );
  };

  const renderChangeDataSource = () => {
    const selectableDataSources = [...dataSources, ...globalDataSources, !!sampleDataSource && sampleDataSource]
      .filter(Boolean)
      .filter((ds) => ds.kind === selectedQuery?.kind);
    if (isEmpty(selectableDataSources)) {
      return '';
    }
    return (
      <>
        <div className="" ref={paramListContainerRef}>
          {selectedQuery && (
            <ParameterList
              parameters={options.parameters}
              handleAddParameter={handleAddParameter}
              handleParameterChange={handleParameterChange}
              handleParameterRemove={handleParameterRemove}
              currentState={currentState}
              darkMode={darkMode}
              containerRef={paramListContainerRef}
            />
          )}
        </div>
        <div
          className={cx('d-flex', { 'disabled ': isVersionReleased })}
          style={{ marginBottom: '16px', marginTop: '12px' }}
        >
          <div
            className={`d-flex query-manager-border-color hr-text-left py-2 form-label font-weight-500 change-data-source`}
          >
            Source
          </div>
          <div className="d-flex align-items-end" style={{ width: '364px' }}>
            <ChangeDataSource
              dataSources={selectableDataSources}
              value={selectedDataSource}
              onChange={(newDataSource) => {
                changeDataQuery(newDataSource);
              }}
            />
          </div>
        </div>
      </>
    );
  };

  if (selectedQueryId !== selectedQuery?.id) return;

  return (
    <div
      className={`query-details ${selectedDataSource?.kind === 'tooljetdb' ? 'tooljetdb-query-details' : ''}`}
      style={{ height: `calc(100% - ${previewHeight + 40}px)`, overflowY: 'auto' }} // 40px for preview header height
    >
      {selectedDataSource === null || !selectedQuery ? (
        renderDataSourcesList()
      ) : (
        <>
          {selectedQuery?.data_source_id && activeTab === 1 && renderChangeDataSource()}
          {activeTab === 1 && renderQueryElement()}
          {activeTab === 2 && renderTransformation()}
          {activeTab === 3 && renderQueryOptions()}
          <Preview darkMode={darkMode} calculatePreviewHeight={calculatePreviewHeight} />
        </>
      )}
    </div>
  );
};

const CustomToggleFlag = ({ dataCy, action, translatedLabel, label, value, toggleOption, darkMode, index }) => {
  const [flag, setFlag] = useState(false);

  const { t } = useTranslation();

  useEffect(() => {
    setFlag(value);
  }, [value]);

  return (
    <div className={cx({ 'pb-3 pt-3': index === 1 })}>
      <CustomToggleSwitch
        dataCy={dataCy}
        isChecked={flag}
        toggleSwitchFunction={(flag) => {
          setFlag((state) => !state);
          toggleOption(flag);
        }}
        action={action}
        darkMode={darkMode}
        label={t(translatedLabel, label)}
      />
    </div>
  );
};<|MERGE_RESOLUTION|>--- conflicted
+++ resolved
@@ -19,11 +19,8 @@
 import { useAppVersionStore } from '@/_stores/appVersionStore';
 import { shallow } from 'zustand/shallow';
 import SuccessNotificationInputs from './SuccessNotificationInputs';
-<<<<<<< HEAD
 import ParameterList from './ParameterList';
-=======
 import { deepClone } from '@/_helpers/utilities/utils.helpers';
->>>>>>> 17dc2cc9
 
 export const QueryManagerBody = ({
   darkMode,
@@ -112,7 +109,7 @@
   };
   const optionsChangedforParams = (newOptions) => {
     setOptions(newOptions);
-    updateDataQuery(cloneDeep(newOptions));
+    updateDataQuery(deepClone(newOptions));
   };
 
   const handleAddParameter = (newParameter) => {
