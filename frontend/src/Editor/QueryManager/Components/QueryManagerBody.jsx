import React, { useEffect, useState, useRef } from 'react';
import { useTranslation } from 'react-i18next';
import cx from 'classnames';
import { capitalize, cloneDeep, isEmpty } from 'lodash';
// eslint-disable-next-line import/no-unresolved
import { diff } from 'deep-object-diff';
import { allSources, source } from '../QueryEditors';
import DataSourceLister from './DataSourceLister';
import { Transformation } from './Transformation';
import Preview from './Preview';
import { ChangeDataSource } from './ChangeDataSource';
import { CustomToggleSwitch } from './CustomToggleSwitch';
import { EventManager } from '@/Editor/Inspector/EventManager';
import { allOperations } from '@tooljet/plugins/client';
import { staticDataSources, customToggles, mockDataQueryAsComponent, schemaUnavailableOptions } from '../constants';
import { DataSourceTypes } from '../../DataSourceManager/SourceComponents';
import { useDataSources, useGlobalDataSources } from '@/_stores/dataSourcesStore';
import { useDataQueries, useDataQueriesActions } from '@/_stores/dataQueriesStore';
import {
  useSelectedQuery,
  useSelectedDataSource,
  useQueryPanelActions,
  useShowCreateQuery,
} from '@/_stores/queryPanelStore';
import { useAppVersionStore } from '@/_stores/appVersionStore';
import { shallow } from 'zustand/shallow';

export const QueryManagerBody = ({
  darkMode,
  options,
  currentState,
  allComponents,
  apps,
  appDefinition,
  setOptions,
  appId,
  newQueryName,
}) => {
  const { t } = useTranslation();
  const dataQueries = useDataQueries();
  const dataSources = useDataSources();
  const globalDataSources = useGlobalDataSources();
  const selectedQuery = useSelectedQuery();
  const selectedDataSource = useSelectedDataSource();
  const { setPreviewData } = useQueryPanelActions();
  const { changeDataQuery, updateDataQuery, createDataQuery } = useDataQueriesActions();
  const [showCreateQuery, setShowCreateQuery] = useShowCreateQuery();

  const [dataSourceMeta, setDataSourceMeta] = useState(null);
  /* - Added the below line to cause re-rendering when the query is switched
       - QueryEditors are not updating when the query is switched
       - TODO: Remove the below line and make query editors update when the query is switched
       - Ref PR #6763
    */
  const [selectedQueryId, setSelectedQueryId] = useState(selectedQuery?.id);

<<<<<<< HEAD
  const queryName = selectedQuery?.name ?? '';
  const sourcecomponentName = selectedDataSource?.kind?.charAt(0).toUpperCase() + selectedDataSource?.kind?.slice(1);
=======
    useEffect(() => {
      setDataSourceMeta(
        selectedQuery?.pluginId
          ? selectedQuery?.manifestFile?.data?.source
          : DataSourceTypes.find((source) => source.kind === selectedQuery?.kind)
      );
      setSelectedQueryId(selectedQuery?.id);
      defaultOptions.current = selectedQuery?.options && JSON.parse(JSON.stringify(selectedQuery?.options));
      // eslint-disable-next-line react-hooks/exhaustive-deps
    }, [selectedQuery]);

    const computeQueryName = (kind) => {
      const currentQueriesForKind = dataQueries.filter((query) => query.kind === kind);
      let currentNumber = currentQueriesForKind.length + 1;

      // eslint-disable-next-line no-constant-condition
      while (true) {
        const newName = `${kind}${currentNumber}`;
        if (dataQueries.find((query) => query.name === newName) === undefined) {
          return newName;
        }
        currentNumber += 1;
      }
    };
>>>>>>> d0fbf01e

  const ElementToRender = selectedDataSource?.pluginId ? source : allSources[sourcecomponentName];

  const defaultOptions = useRef({});

  const { isVersionReleased, editingVersionId } = useAppVersionStore(
    (state) => ({
      isVersionReleased: state.isVersionReleased,
      editingVersionId: state.editingVersion?.id,
    }),
    shallow
  );

  useEffect(() => {
    setDataSourceMeta(
      selectedQuery?.pluginId
        ? selectedQuery?.manifestFile?.data?.source
        : DataSourceTypes.find((source) => source.kind === selectedQuery?.kind)
    );
    setSelectedQueryId(selectedQuery?.id);
    defaultOptions.current = selectedQuery?.options;
    // eslint-disable-next-line react-hooks/exhaustive-deps
  }, [selectedQuery]);

  const changeDataSource = (source) => {
    const isSchemaUnavailable = Object.keys(schemaUnavailableOptions).includes(source.kind);
    let newOptions = {};

    if (isSchemaUnavailable) {
      newOptions = {
        ...{ ...schemaUnavailableOptions[source.kind] },
        ...(source?.kind != 'runjs' && {
          transformationLanguage: 'javascript',
          enableTransformation: false,
        }),
      };
    } else {
      const selectedSourceDefault =
        source?.plugin?.operationsFile?.data?.defaults ?? allOperations[capitalize(source.kind)]?.defaults;
      if (selectedSourceDefault) {
        newOptions = {
          ...{ ...selectedSourceDefault },
          ...(source?.kind != 'runjs' && {
            transformationLanguage: 'javascript',
            enableTransformation: false,
          }),
        };
      } else {
        newOptions = {
          ...(source?.kind != 'runjs' && {
            transformationLanguage: 'javascript',
            enableTransformation: false,
          }),
        };
      }
    }

    defaultOptions.current = { ...newOptions };

    setOptions({ ...newOptions });

    createDataQuery(appId, editingVersionId, options, source.kind, newQueryName, source, false);
    setShowCreateQuery(false);
  };

  // Clear the focus field value from options
  const cleanFocusedFields = (newOptions) => {
    const diffFields = diff(newOptions, defaultOptions.current);
    const updatedOptions = { ...newOptions };
    Object.keys(diffFields).forEach((key) => {
      if (newOptions[key] === '' && defaultOptions.current[key] === undefined) {
        delete updatedOptions[key];
      }
    });
    return updatedOptions;
  };

  const validateNewOptions = (newOptions) => {
    const updatedOptions = cleanFocusedFields(newOptions);
    setOptions((options) => ({ ...options, ...updatedOptions }));
    //Cloning and passing the updated `options` to prevent premature updates of the Zustand store before invoking actions.
    updateDataQuery(cloneDeep({ ...options, ...updatedOptions }));
  };

  const optionchanged = (option, value) => {
    const newOptions = { ...options, [option]: value };
    validateNewOptions(newOptions);
  };

  const optionsChanged = (newOptions) => {
    validateNewOptions(newOptions);
  };

  const handleBackButton = () => {
    setPreviewData(null);
  };

  const eventsChanged = (events) => {
    optionchanged('events', events);
  };

  const toggleOption = (option) => {
    const currentValue = selectedQuery?.options?.[option] ?? false;
    optionchanged(option, !currentValue);
  };

  const renderDataSourcesList = () => {
    if (!showCreateQuery) {
      return '';
    }

    return (
      <div
        className={cx(`datasource-picker`, {
          'disabled ': isVersionReleased,
        })}
      >
        <label className="form-label col-md-3 pb-1" data-cy={'label-select-datasource'} style={{ fontWeight: 500 }}>
          Datasource
        </label>

        <DataSourceLister
          dataSources={dataSources}
          staticDataSources={staticDataSources}
          globalDataSources={globalDataSources}
          changeDataSource={changeDataSource}
          handleBackButton={handleBackButton}
          darkMode={darkMode}
          isDisabled={!newQueryName}
        />
      </div>
    );
  };

  const renderTransformation = () => {
    if (
      dataSourceMeta?.disableTransformations ||
      selectedDataSource?.kind === 'runjs' ||
      selectedDataSource?.kind === 'runpy'
    )
      return;
    return (
      <Transformation
        changeOption={optionchanged}
        options={options ?? {}}
        currentState={currentState}
        darkMode={darkMode}
        queryId={selectedQuery?.id}
      />
    );
  };

  const handleBlur = () => {
    updateDataQuery(options);
  };

  const renderQueryElement = () => {
    return (
      <div style={{ padding: '0 32px' }}>
        <div>
          <div
            className={cx({
              'disabled ': isVersionReleased,
            })}
          >
            <ElementToRender
              key={selectedQuery?.id}
              pluginSchema={selectedDataSource?.plugin?.operationsFile?.data}
              selectedDataSource={selectedDataSource}
              options={selectedQuery?.options}
              optionsChanged={optionsChanged}
              optionchanged={optionchanged}
              currentState={currentState}
              darkMode={darkMode}
              isEditMode={true} // Made TRUE always to avoid setting default options again
              queryName={queryName}
              onBlur={handleBlur} // Applies only to textarea, text box, etc. where `optionchanged` is triggered for every character change.
            />
            {renderTransformation()}
          </div>
        </div>
      </div>
    );
  };

  const renderEventManager = () => {
    const queryComponent = mockDataQueryAsComponent(options?.events || []);
    return (
      <div className="row">
        <div className={`col-md-3 query-manager-border-color hr-text-left color-slate9 font-weight-500`}>
          {t('editor.queryManager.eventsHandler', 'Events Handler')}
        </div>
        <div className="query-manager-events pb-4 col-md-9">
          <EventManager
            eventsChanged={eventsChanged}
            component={queryComponent.component}
            componentMeta={queryComponent.componentMeta}
            currentState={currentState}
            dataQueries={dataQueries}
            components={allComponents}
            apps={apps}
            popoverPlacement="top"
            pages={
              appDefinition?.pages
                ? Object.entries(appDefinition?.pages).map(([id, page]) => ({
                    ...page,
                    id,
                  }))
                : []
            }
          />
        </div>
      </div>
    );
  };

  const renderQueryOptions = () => {
    return (
      <div
        className={cx(`advanced-options-container font-weight-400 query-manager-border-color row`, {
          'disabled ': isVersionReleased,
        })}
        style={{ paddingLeft: '32px' }}
      >
        <div className="col-md-3 advance-options-input-form-container color-slate9 font-weight-500">
          {t('editor.queryManager.settings', 'Settings')}
        </div>
        <div className="advance-options-input-form-container col-md-9">
          {Object.keys(customToggles).map((toggle, index) => (
            <CustomToggleFlag
              {...customToggles[toggle]}
              toggleOption={toggleOption}
              value={selectedQuery?.options?.[customToggles[toggle]?.action]}
              index={index}
              key={toggle}
              darkMode={darkMode}
            />
          ))}
        </div>
        {renderEventManager()}
        <Preview darkMode={darkMode} />
      </div>
    );
  };

  const renderChangeDataSource = () => {
    const selectableDataSources = [...globalDataSources, ...dataSources].filter(
      (ds) => ds.kind === selectedQuery?.kind
    );
    if (isEmpty(selectableDataSources)) {
      return '';
    }
    return (
      <div className="mt-2 row">
        <div className={`col-md-3 query-manager-border-color px-4 hr-text-left py-2 form-label font-weight-500`}>
          Change Datasource
        </div>
        <div className="col-md-9">
          <ChangeDataSource
            dataSources={selectableDataSources}
            value={selectedDataSource}
            onChange={(newDataSource) => {
              changeDataQuery(newDataSource);
            }}
          />
        </div>
      </div>
    );
  };

  if (selectedQueryId !== selectedQuery?.id) return;

  return (
    <div
      className={`row row-deck px-2 mt-0 query-details ${
        selectedDataSource?.kind === 'tooljetdb' ? 'tooljetdb-query-details' : ''
      }`}
    >
      {selectedQuery?.data_source_id && selectedDataSource !== null ? renderChangeDataSource() : null}

      {selectedDataSource === null ? renderDataSourcesList() : renderQueryElement()}
      {selectedDataSource !== null ? renderQueryOptions() : null}
    </div>
  );
};

const CustomToggleFlag = ({ dataCy, action, translatedLabel, label, value, toggleOption, darkMode, index }) => {
  const [flag, setFlag] = useState(false);

  const { t } = useTranslation();

  useEffect(() => {
    setFlag(value);
  }, [value]);

  return (
    <div className={cx({ 'pb-3 pt-3': index === 1 })}>
      <CustomToggleSwitch
        dataCy={dataCy}
        isChecked={flag}
        toggleSwitchFunction={(flag) => {
          setFlag((state) => !state);
          toggleOption(flag);
        }}
        action={action}
        darkMode={darkMode}
        label={t(translatedLabel, label)}
      />
    </div>
  );
};<|MERGE_RESOLUTION|>--- conflicted
+++ resolved
@@ -54,35 +54,8 @@
     */
   const [selectedQueryId, setSelectedQueryId] = useState(selectedQuery?.id);
 
-<<<<<<< HEAD
   const queryName = selectedQuery?.name ?? '';
   const sourcecomponentName = selectedDataSource?.kind?.charAt(0).toUpperCase() + selectedDataSource?.kind?.slice(1);
-=======
-    useEffect(() => {
-      setDataSourceMeta(
-        selectedQuery?.pluginId
-          ? selectedQuery?.manifestFile?.data?.source
-          : DataSourceTypes.find((source) => source.kind === selectedQuery?.kind)
-      );
-      setSelectedQueryId(selectedQuery?.id);
-      defaultOptions.current = selectedQuery?.options && JSON.parse(JSON.stringify(selectedQuery?.options));
-      // eslint-disable-next-line react-hooks/exhaustive-deps
-    }, [selectedQuery]);
-
-    const computeQueryName = (kind) => {
-      const currentQueriesForKind = dataQueries.filter((query) => query.kind === kind);
-      let currentNumber = currentQueriesForKind.length + 1;
-
-      // eslint-disable-next-line no-constant-condition
-      while (true) {
-        const newName = `${kind}${currentNumber}`;
-        if (dataQueries.find((query) => query.name === newName) === undefined) {
-          return newName;
-        }
-        currentNumber += 1;
-      }
-    };
->>>>>>> d0fbf01e
 
   const ElementToRender = selectedDataSource?.pluginId ? source : allSources[sourcecomponentName];
 
@@ -103,7 +76,7 @@
         : DataSourceTypes.find((source) => source.kind === selectedQuery?.kind)
     );
     setSelectedQueryId(selectedQuery?.id);
-    defaultOptions.current = selectedQuery?.options;
+    defaultOptions.current = selectedQuery?.options && JSON.parse(JSON.stringify(selectedQuery?.options));
     // eslint-disable-next-line react-hooks/exhaustive-deps
   }, [selectedQuery]);
 
