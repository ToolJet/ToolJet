import React, { useEffect, useState, useRef } from 'react';
import { useTranslation } from 'react-i18next';
import cx from 'classnames';
import { isEmpty } from 'lodash';
// eslint-disable-next-line import/no-unresolved
import { diff } from 'deep-object-diff';
import { allSources, source } from '../QueryEditors';
import DataSourcePicker from './DataSourcePicker';
import { Transformation } from './Transformation';
import Preview from './Preview';
import { ChangeDataSource } from './ChangeDataSource';
import { CustomToggleSwitch } from './CustomToggleSwitch';
import { EventManager } from '@/Editor/Inspector/EventManager';
import { staticDataSources, customToggles, mockDataQueryAsComponent } from '../constants';
import { DataSourceTypes } from '../../DataSourceManager/SourceComponents';
import { useDataSources, useGlobalDataSources, useSampleDataSource } from '@/_stores/dataSourcesStore';
import { useDataQueriesActions } from '@/_stores/dataQueriesStore';
import { useSelectedQuery, useSelectedDataSource } from '@/_stores/queryPanelStore';
import { useAppVersionStore } from '@/_stores/appVersionStore';
import { shallow } from 'zustand/shallow';
import SuccessNotificationInputs from './SuccessNotificationInputs';
import { deepClone } from '@/_helpers/utilities/utils.helpers';
<<<<<<< HEAD
=======
import { deepEqual } from '@/_helpers/utils';
>>>>>>> 8cb3b7e9

export const QueryManagerBody = ({
  darkMode,
  options,
  currentState,
  allComponents,
  apps,
  appDefinition,
  setOptions,
}) => {
  const { t } = useTranslation();
  const dataSources = useDataSources();
  const globalDataSources = useGlobalDataSources();
  const sampleDataSource = useSampleDataSource();

  const selectedQuery = useSelectedQuery();
  const selectedDataSource = useSelectedDataSource();
  const { changeDataQuery, updateDataQuery } = useDataQueriesActions();

  const [dataSourceMeta, setDataSourceMeta] = useState(null);
  /* - Added the below line to cause re-rendering when the query is switched
       - QueryEditors are not updating when the query is switched
       - TODO: Remove the below line and make query editors update when the query is switched
       - Ref PR #6763
    */
  const [selectedQueryId, setSelectedQueryId] = useState(selectedQuery?.id);

  const queryName = selectedQuery?.name ?? '';
  const sourcecomponentName = selectedDataSource?.kind?.charAt(0).toUpperCase() + selectedDataSource?.kind?.slice(1);

  const ElementToRender = selectedDataSource?.pluginId ? source : allSources[sourcecomponentName];

  const defaultOptions = useRef({});

  const { isVersionReleased } = useAppVersionStore(
    (state) => ({
      isVersionReleased: state.isVersionReleased,
    }),
    shallow
  );

  useEffect(() => {
    setDataSourceMeta(
      selectedQuery?.pluginId
        ? selectedQuery?.manifestFile?.data?.source
        : DataSourceTypes.find((source) => source.kind === selectedQuery?.kind)
    );
    setSelectedQueryId(selectedQuery?.id);
    defaultOptions.current = selectedQuery?.options && JSON.parse(JSON.stringify(selectedQuery?.options));
    // eslint-disable-next-line react-hooks/exhaustive-deps
  }, [selectedQuery]);

  // Clear the focus field value from options
  const cleanFocusedFields = (newOptions) => {
    const diffFields = diff(newOptions, defaultOptions.current);
    const updatedOptions = { ...newOptions };
    Object.keys(diffFields).forEach((key) => {
      if (newOptions[key] === '' && defaultOptions.current[key] === undefined) {
        delete updatedOptions[key];
      }
    });
    return updatedOptions;
  };

  const validateNewOptions = (newOptions) => {
    const updatedOptions = cleanFocusedFields(newOptions);
<<<<<<< HEAD
    setOptions((options) => ({ ...options, ...updatedOptions }));

    updateDataQuery(deepClone({ ...options, ...updatedOptions }));
=======
    if (!deepEqual(options, updatedOptions)) {
      setOptions((options) => ({ ...options, ...updatedOptions }));
      updateDataQuery(deepClone({ ...options, ...updatedOptions }));
    }
>>>>>>> 8cb3b7e9
  };

  const optionchanged = (option, value) => {
    const newOptions = { ...options, [option]: value };
    validateNewOptions(newOptions);
  };

  const optionsChanged = (newOptions) => {
    validateNewOptions(newOptions);
  };

  const toggleOption = (option) => {
    const currentValue = selectedQuery?.options?.[option] ?? false;
    optionchanged(option, !currentValue);
  };

  const renderDataSourcesList = () => {
    return (
      <div
        className={cx(`datasource-picker p-0`, {
          'disabled ': isVersionReleased,
        })}
      >
        <DataSourcePicker
          dataSources={dataSources}
          staticDataSources={staticDataSources}
          globalDataSources={globalDataSources}
          sampleDataSource={sampleDataSource}
          darkMode={darkMode}
        />
      </div>
    );
  };

  const renderTransformation = () => {
    if (
      dataSourceMeta?.disableTransformations ||
      selectedDataSource?.kind === 'runjs' ||
      selectedDataSource?.kind === 'runpy'
    )
      return;
    return (
      <Transformation
        changeOption={optionchanged}
        options={options ?? {}}
        currentState={currentState}
        darkMode={darkMode}
        queryId={selectedQuery?.id}
      />
    );
  };

  const handleBlur = () => {
    updateDataQuery(options);
  };

  const renderQueryElement = () => {
    return (
      <div style={{ padding: '0 32px' }}>
        <div>
          <div
            className={cx({
              'disabled ': isVersionReleased,
            })}
          >
            <ElementToRender
              key={selectedQuery?.id}
              pluginSchema={selectedDataSource?.plugin?.operationsFile?.data}
              selectedDataSource={selectedDataSource}
              options={selectedQuery?.options}
              optionsChanged={optionsChanged}
              optionchanged={optionchanged}
              currentState={currentState}
              darkMode={darkMode}
              isEditMode={true} // Made TRUE always to avoid setting default options again
              queryName={queryName}
              onBlur={handleBlur} // Applies only to textarea, text box, etc. where `optionchanged` is triggered for every character change.
            />
            {renderTransformation()}
          </div>
        </div>
      </div>
    );
  };

  const renderEventManager = () => {
    const queryComponent = mockDataQueryAsComponent(options?.events || []);
    return (
      <div className="d-flex">
        <div className={`form-label`}>{t('editor.queryManager.eventsHandler', 'Events')}</div>
        <div className="query-manager-events pb-4 flex-grow-1">
          <EventManager
            sourceId={selectedQuery?.id}
            eventSourceType="data_query" //check
            eventMetaDefinition={queryComponent.componentMeta}
            currentState={currentState}
            components={allComponents}
            callerQueryId={selectedQueryId}
            apps={apps}
            popoverPlacement="top"
            pages={
              appDefinition?.pages
                ? Object.entries(appDefinition?.pages).map(([id, page]) => ({
                    ...page,
                    id,
                  }))
                : []
            }
          />
        </div>
      </div>
    );
  };

  const renderQueryOptions = () => {
    return (
      <div style={{ padding: '0 32px' }}>
        <div
          className={cx(`d-flex pb-1`, {
            'disabled ': isVersionReleased,
          })}
        >
          <div className="form-label">{t('editor.queryManager.settings', 'Settings')}</div>
          <div className="flex-grow-1">
            {Object.keys(customToggles).map((toggle, index) => (
              <CustomToggleFlag
                {...customToggles[toggle]}
                toggleOption={toggleOption}
                value={selectedQuery?.options?.[customToggles[toggle]?.action]}
                index={index}
                key={toggle}
                darkMode={darkMode}
              />
            ))}
          </div>
        </div>
        <SuccessNotificationInputs
          currentState={currentState}
          options={options}
          darkMode={darkMode}
          optionchanged={optionchanged}
        />
        {renderEventManager()}
        <Preview darkMode={darkMode} />
      </div>
    );
  };

  const renderChangeDataSource = () => {
    const selectableDataSources = [...dataSources, ...globalDataSources, !!sampleDataSource && sampleDataSource]
      .filter(Boolean)
      .filter((ds) => ds.kind === selectedQuery?.kind);
    if (isEmpty(selectableDataSources)) {
      return '';
    }
    return (
      <div className={cx('mt-2 d-flex px-4 mb-3', { 'disabled ': isVersionReleased })}>
        <div
          className={`d-flex query-manager-border-color hr-text-left py-2 form-label font-weight-500 change-data-source`}
        >
          Data Source
        </div>
        <div className="d-flex flex-grow-1">
          <ChangeDataSource
            dataSources={selectableDataSources}
            value={selectedDataSource}
            onChange={(newDataSource) => {
              changeDataQuery(newDataSource);
            }}
          />
        </div>
      </div>
    );
  };

  if (selectedQueryId !== selectedQuery?.id) return;

  return (
    <div
      className={`row row-deck px-2 mt-0 query-details ${
        selectedDataSource?.kind === 'tooljetdb' ? 'tooljetdb-query-details' : ''
      }`}
    >
      {selectedQuery?.data_source_id && selectedDataSource !== null ? renderChangeDataSource() : null}
      {selectedDataSource === null || !selectedQuery ? renderDataSourcesList() : renderQueryElement()}
      {selectedDataSource !== null ? renderQueryOptions() : null}
    </div>
  );
};

const CustomToggleFlag = ({ dataCy, action, translatedLabel, label, value, toggleOption, darkMode, index }) => {
  const [flag, setFlag] = useState(false);

  const { t } = useTranslation();

  useEffect(() => {
    setFlag(value);
  }, [value]);

  return (
    <div className={cx({ 'pb-3 pt-3': index === 1 })}>
      <CustomToggleSwitch
        dataCy={dataCy}
        isChecked={flag}
        toggleSwitchFunction={(flag) => {
          setFlag((state) => !state);
          toggleOption(flag);
        }}
        action={action}
        darkMode={darkMode}
        label={t(translatedLabel, label)}
      />
    </div>
  );
};<|MERGE_RESOLUTION|>--- conflicted
+++ resolved
@@ -20,10 +20,7 @@
 import { shallow } from 'zustand/shallow';
 import SuccessNotificationInputs from './SuccessNotificationInputs';
 import { deepClone } from '@/_helpers/utilities/utils.helpers';
-<<<<<<< HEAD
-=======
 import { deepEqual } from '@/_helpers/utils';
->>>>>>> 8cb3b7e9
 
 export const QueryManagerBody = ({
   darkMode,
@@ -90,16 +87,10 @@
 
   const validateNewOptions = (newOptions) => {
     const updatedOptions = cleanFocusedFields(newOptions);
-<<<<<<< HEAD
-    setOptions((options) => ({ ...options, ...updatedOptions }));
-
-    updateDataQuery(deepClone({ ...options, ...updatedOptions }));
-=======
     if (!deepEqual(options, updatedOptions)) {
       setOptions((options) => ({ ...options, ...updatedOptions }));
       updateDataQuery(deepClone({ ...options, ...updatedOptions }));
     }
->>>>>>> 8cb3b7e9
   };
 
   const optionchanged = (option, value) => {
