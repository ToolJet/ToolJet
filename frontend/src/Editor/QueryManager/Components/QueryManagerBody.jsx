--- conflicted
+++ resolved
@@ -20,33 +20,6 @@
 import { shallow } from 'zustand/shallow';
 import SuccessNotificationInputs from './SuccessNotificationInputs';
 
-<<<<<<< HEAD
-export const QueryManagerBody = forwardRef(
-  (
-    {
-      darkMode,
-      mode,
-      dataSourceModalHandler,
-      options,
-      previewLoading,
-      queryPreviewData,
-      allComponents,
-      appDefinition,
-      createDraftQuery,
-      setOptions,
-    },
-    ref
-  ) => {
-    const { t } = useTranslation();
-    const dataQueries = useDataQueries();
-    const dataSources = useDataSources();
-    const globalDataSources = useGlobalDataSources();
-    const selectedQuery = useSelectedQuery();
-    const isUnsavedQueriesAvailable = useUnsavedChanges();
-    const selectedDataSource = useSelectedDataSource();
-    const { setSelectedDataSource, setUnSavedChanges, setPreviewData } = useQueryPanelActions();
-    const { changeDataQuery } = useDataQueriesActions();
-=======
 export const QueryManagerBody = ({
   darkMode,
   options,
@@ -63,7 +36,6 @@
   const selectedQuery = useSelectedQuery();
   const selectedDataSource = useSelectedDataSource();
   const { changeDataQuery, updateDataQuery } = useDataQueriesActions();
->>>>>>> 0f2fe866
 
   const [dataSourceMeta, setDataSourceMeta] = useState(null);
   /* - Added the below line to cause re-rendering when the query is switched
@@ -187,61 +159,6 @@
               'disabled ': isVersionReleased,
             })}
           >
-<<<<<<< HEAD
-            {t('editor.queryManager.eventsHandler', 'Events Handler')}
-          </div>
-          <div className="query-manager-events px-4 mt-2 pb-4">
-            <EventManager
-              eventsChanged={eventsChanged}
-              component={queryComponent.component}
-              componentMeta={queryComponent.componentMeta}
-              dataQueries={dataQueries}
-              components={allComponents}
-              popoverPlacement="top"
-              pages={
-                appDefinition?.pages ? Object.entries(appDefinition?.pages).map(([id, page]) => ({ ...page, id })) : []
-              }
-            />
-          </div>
-        </>
-      );
-    };
-
-    const renderSuccessNotification = () => (
-      <div className="mx-4" style={{ paddingLeft: '100px', paddingTop: '12px' }}>
-        <div className="row mt-1">
-          <div className="col-auto" style={{ width: '200px' }}>
-            <label className="form-label p-2 font-size-12" data-cy={'label-success-message-input'}>
-              {t('editor.queryManager.successMessage', 'Success Message')}
-            </label>
-          </div>
-          <div className="col">
-            <CodeHinter
-              initialValue={options.successMessage}
-              height="36px"
-              theme={darkMode ? 'monokai' : 'default'}
-              onChange={(value) => optionchanged('successMessage', value)}
-              placeholder={t('editor.queryManager.queryRanSuccessfully', 'Query ran successfully')}
-              cyLabel={'success-message'}
-            />
-          </div>
-        </div>
-        <div className="row mt-3">
-          <div className="col-auto" style={{ width: '200px' }}>
-            <label className="form-label p-2 font-size-12" data-cy={'label-notification-duration-input'}>
-              {t('editor.queryManager.notificationDuration', 'Notification duration (s)')}
-            </label>
-          </div>
-          <div className="col query-manager-input-elem">
-            <input
-              type="number"
-              disabled={!options.showSuccessNotification}
-              onChange={(e) => optionchanged('notificationDuration', e.target.value)}
-              placeholder={5}
-              className="form-control"
-              value={options.notificationDuration}
-              data-cy={'notification-duration-input-field'}
-=======
             <ElementToRender
               key={selectedQuery?.id}
               pluginSchema={selectedDataSource?.plugin?.operationsFile?.data}
@@ -254,7 +171,6 @@
               isEditMode={true} // Made TRUE always to avoid setting default options again
               queryName={queryName}
               onBlur={handleBlur} // Applies only to textarea, text box, etc. where `optionchanged` is triggered for every character change.
->>>>>>> 0f2fe866
             />
             {renderTransformation()}
           </div>
