--- conflicted
+++ resolved
@@ -19,11 +19,8 @@
 import { useAppVersionStore } from '@/_stores/appVersionStore';
 import { shallow } from 'zustand/shallow';
 import SuccessNotificationInputs from './SuccessNotificationInputs';
-<<<<<<< HEAD
-=======
-import { deepClone } from '@/_helpers/utilities/utils.helpers';
+// import { deepClone } from '@/_helpers/utilities/utils.helpers';
 import { deepEqual } from '@/_helpers/utils';
->>>>>>> 5f003609
 
 export const QueryManagerBody = ({
   darkMode,
@@ -90,16 +87,10 @@
 
   const validateNewOptions = (newOptions) => {
     const updatedOptions = cleanFocusedFields(newOptions);
-<<<<<<< HEAD
-    setOptions((options) => ({ ...options, ...updatedOptions }));
-
-    updateDataQuery(cloneDeep({ ...options, ...updatedOptions }));
-=======
     if (!deepEqual(options, updatedOptions)) {
       setOptions((options) => ({ ...options, ...updatedOptions }));
-      updateDataQuery(deepClone({ ...options, ...updatedOptions }));
+      updateDataQuery({ ...options, ...updatedOptions });
     }
->>>>>>> 5f003609
   };
 
   const optionchanged = (option, value) => {
