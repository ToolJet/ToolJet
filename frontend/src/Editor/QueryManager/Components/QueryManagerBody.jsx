import React, { useEffect, useState, useRef } from 'react';
import { useTranslation } from 'react-i18next';
import cx from 'classnames';
import { cloneDeep, isEmpty } from 'lodash';
// eslint-disable-next-line import/no-unresolved
import { diff } from 'deep-object-diff';
import { allSources, source } from '../QueryEditors';
import DataSourcePicker from './DataSourcePicker';
import { Transformation } from './Transformation';
import Preview from './Preview';
import { ChangeDataSource } from './ChangeDataSource';
import { CustomToggleSwitch } from './CustomToggleSwitch';
import { EventManager } from '@/Editor/Inspector/EventManager';
import { staticDataSources, customToggles, mockDataQueryAsComponent } from '../constants';
import { DataSourceTypes } from '../../DataSourceManager/SourceComponents';
import { useDataSources, useGlobalDataSources } from '@/_stores/dataSourcesStore';
import { useDataQueriesActions, useDataQueriesStore } from '@/_stores/dataQueriesStore';
import { useSelectedQuery, useSelectedDataSource } from '@/_stores/queryPanelStore';
import { useAppVersionStore } from '@/_stores/appVersionStore';
import { shallow } from 'zustand/shallow';
import SuccessNotificationInputs from './SuccessNotificationInputs';

export const QueryManagerBody = ({
  darkMode,
  options,
  currentState,
  allComponents,
  apps,
  appDefinition,
  setOptions,
  appId,
}) => {
  const { t } = useTranslation();
  const dataSources = useDataSources();
  const globalDataSources = useGlobalDataSources();
  const selectedQuery = useSelectedQuery();
  const selectedDataSource = useSelectedDataSource();
  const { changeDataQuery, updateDataQuery } = useDataQueriesActions();

  const [dataSourceMeta, setDataSourceMeta] = useState(null);
  /* - Added the below line to cause re-rendering when the query is switched
       - QueryEditors are not updating when the query is switched
       - TODO: Remove the below line and make query editors update when the query is switched
       - Ref PR #6763
    */
  const [selectedQueryId, setSelectedQueryId] = useState(selectedQuery?.id);

  const queryName = selectedQuery?.name ?? '';
  const sourcecomponentName = selectedDataSource?.kind?.charAt(0).toUpperCase() + selectedDataSource?.kind?.slice(1);

  const ElementToRender = selectedDataSource?.pluginId ? source : allSources[sourcecomponentName];

  const defaultOptions = useRef({});

  const { isVersionReleased } = useAppVersionStore(
    (state) => ({
      isVersionReleased: state.isVersionReleased,
    }),
    shallow
  );

  useEffect(() => {
    setDataSourceMeta(
      selectedQuery?.pluginId
        ? selectedQuery?.manifestFile?.data?.source
        : DataSourceTypes.find((source) => source.kind === selectedQuery?.kind)
    );
    setSelectedQueryId(selectedQuery?.id);
    defaultOptions.current = selectedQuery?.options && JSON.parse(JSON.stringify(selectedQuery?.options));
    // eslint-disable-next-line react-hooks/exhaustive-deps
  }, [selectedQuery]);

  // Clear the focus field value from options
  const cleanFocusedFields = (newOptions) => {
    const diffFields = diff(newOptions, defaultOptions.current);
    const updatedOptions = { ...newOptions };
    Object.keys(diffFields).forEach((key) => {
      if (newOptions[key] === '' && defaultOptions.current[key] === undefined) {
        delete updatedOptions[key];
      }
    });
    return updatedOptions;
  };

  const validateNewOptions = (newOptions) => {
    const updatedOptions = cleanFocusedFields(newOptions);
    setOptions((options) => ({ ...options, ...updatedOptions }));

    updateDataQuery(cloneDeep({ ...options, ...updatedOptions }));
  };

  const optionchanged = (option, value) => {
    const newOptions = { ...options, [option]: value };
    validateNewOptions(newOptions);
  };

  const optionsChanged = (newOptions) => {
    validateNewOptions(newOptions);
  };

  const eventsChanged = (events) => {
    optionchanged('events', events);
    //added this here since the subscriber added in QueryManager component does not detect this change
    useDataQueriesStore
      .getState()
      .actions.saveData({ ...selectedQuery, options: { ...selectedQuery.options, events: events } });
  };

<<<<<<< HEAD
    const renderDataSourcesList = () => (
      <>
        {renderDataSources(
          t('editor.queryManager.selectDatasource', 'Select Data Source'),
          dataSources,
          staticDataSources
        )}
        {renderDataSources(
          t('editor.queryManager.selectGlobalDatasource', 'Select Global Data Source'),
          globalDataSources,
          [],
          true
        )}
      </>
    );
=======
  const toggleOption = (option) => {
    const currentValue = selectedQuery?.options?.[option] ?? false;
    optionchanged(option, !currentValue);
  };
>>>>>>> a0347016

  const renderDataSourcesList = () => {
    return (
      <div
        className={cx(`datasource-picker p-0`, {
          'disabled ': isVersionReleased,
        })}
      >
        <DataSourcePicker
          dataSources={dataSources}
          staticDataSources={staticDataSources}
          globalDataSources={globalDataSources}
          darkMode={darkMode}
        />
      </div>
    );
  };

  const renderTransformation = () => {
    if (
      dataSourceMeta?.disableTransformations ||
      selectedDataSource?.kind === 'runjs' ||
      selectedDataSource?.kind === 'runpy'
    )
      return;
    return (
      <Transformation
        changeOption={optionchanged}
        options={options ?? {}}
        currentState={currentState}
        darkMode={darkMode}
        queryId={selectedQuery?.id}
      />
    );
  };

  const handleBlur = () => {
    updateDataQuery(options);
  };

  const renderQueryElement = () => {
    return (
      <div style={{ padding: '0 32px' }}>
        <div>
          <div
            className={cx({
              'disabled ': isVersionReleased,
            })}
          >
            <ElementToRender
              key={selectedQuery?.id}
              pluginSchema={selectedDataSource?.plugin?.operationsFile?.data}
              selectedDataSource={selectedDataSource}
              options={selectedQuery?.options}
              optionsChanged={optionsChanged}
              optionchanged={optionchanged}
              currentState={currentState}
              darkMode={darkMode}
              isEditMode={true} // Made TRUE always to avoid setting default options again
              queryName={queryName}
              onBlur={handleBlur} // Applies only to textarea, text box, etc. where `optionchanged` is triggered for every character change.
            />
            {renderTransformation()}
          </div>
        </div>
      </div>
    );
  };

  const renderEventManager = () => {
    const queryComponent = mockDataQueryAsComponent(options?.events || []);
    return (
      <div className="d-flex">
        <div className={`form-label`}>{t('editor.queryManager.eventsHandler', 'Events')}</div>
        <div className="query-manager-events pb-4 flex-grow-1">
          <EventManager
            eventsChanged={eventsChanged}
            component={queryComponent.component}
            componentMeta={queryComponent.componentMeta}
            currentState={currentState}
            components={allComponents}
            callerQueryId={selectedQueryId}
            apps={apps}
            popoverPlacement="top"
            pages={
              appDefinition?.pages
                ? Object.entries(appDefinition?.pages).map(([id, page]) => ({
                    ...page,
                    id,
                  }))
                : []
            }
          />
        </div>
      </div>
    );
  };

  const renderQueryOptions = () => {
    return (
      <div style={{ padding: '0 32px' }}>
        <div
          className={cx(`d-flex pb-1`, {
            'disabled ': isVersionReleased,
          })}
        >
          <div className="form-label">{t('editor.queryManager.settings', 'Settings')}</div>
          <div className="flex-grow-1">
            {Object.keys(customToggles).map((toggle, index) => (
              <CustomToggleFlag
                {...customToggles[toggle]}
                toggleOption={toggleOption}
                value={selectedQuery?.options?.[customToggles[toggle]?.action]}
                index={index}
                key={toggle}
                darkMode={darkMode}
              />
            ))}
          </div>
        </div>
        <SuccessNotificationInputs
          currentState={currentState}
          options={options}
          darkMode={darkMode}
          optionchanged={optionchanged}
        />
        {renderEventManager()}
        <Preview darkMode={darkMode} />
      </div>
    );
  };

  const renderChangeDataSource = () => {
    const selectableDataSources = [...globalDataSources, ...dataSources].filter(
      (ds) => ds.kind === selectedQuery?.kind
    );
    if (isEmpty(selectableDataSources)) {
      return '';
    }
    return (
      <div className={cx('mt-2 d-flex px-4 mb-3', { 'disabled ': isVersionReleased })}>
        <div className={`d-flex query-manager-border-color hr-text-left py-2 form-label font-weight-500`}>
          Datasource
        </div>
        <div className="d-flex flex-grow-1">
          <ChangeDataSource
            dataSources={selectableDataSources}
            value={selectedDataSource}
            onChange={(newDataSource) => {
              changeDataQuery(newDataSource);
            }}
          />
        </div>
      </div>
    );
  };

  if (selectedQueryId !== selectedQuery?.id) return;

  return (
    <div
      className={`row row-deck px-2 mt-0 query-details ${
        selectedDataSource?.kind === 'tooljetdb' ? 'tooljetdb-query-details' : ''
      }`}
    >
      {selectedQuery?.data_source_id && selectedDataSource !== null ? renderChangeDataSource() : null}

      {selectedDataSource === null || !selectedQuery ? renderDataSourcesList() : renderQueryElement()}
      {selectedDataSource !== null ? renderQueryOptions() : null}
    </div>
  );
};

const CustomToggleFlag = ({ dataCy, action, translatedLabel, label, value, toggleOption, darkMode, index }) => {
  const [flag, setFlag] = useState(false);

  const { t } = useTranslation();

  useEffect(() => {
    setFlag(value);
  }, [value]);

  return (
    <div className={cx({ 'pb-3 pt-3': index === 1 })}>
      <CustomToggleSwitch
        dataCy={dataCy}
        isChecked={flag}
        toggleSwitchFunction={(flag) => {
          setFlag((state) => !state);
          toggleOption(flag);
        }}
        action={action}
        darkMode={darkMode}
        label={t(translatedLabel, label)}
      />
    </div>
  );
};<|MERGE_RESOLUTION|>--- conflicted
+++ resolved
@@ -106,28 +106,10 @@
       .actions.saveData({ ...selectedQuery, options: { ...selectedQuery.options, events: events } });
   };
 
-<<<<<<< HEAD
-    const renderDataSourcesList = () => (
-      <>
-        {renderDataSources(
-          t('editor.queryManager.selectDatasource', 'Select Data Source'),
-          dataSources,
-          staticDataSources
-        )}
-        {renderDataSources(
-          t('editor.queryManager.selectGlobalDatasource', 'Select Global Data Source'),
-          globalDataSources,
-          [],
-          true
-        )}
-      </>
-    );
-=======
   const toggleOption = (option) => {
     const currentValue = selectedQuery?.options?.[option] ?? false;
     optionchanged(option, !currentValue);
   };
->>>>>>> a0347016
 
   const renderDataSourcesList = () => {
     return (
