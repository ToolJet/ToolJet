--- conflicted
+++ resolved
@@ -12,13 +12,10 @@
 import Search from '@/_ui/Icon/solidIcons/Search';
 import { Tooltip } from 'react-tooltip';
 import { DataBaseSources, ApiSources, CloudStorageSources } from '@/Editor/DataSourceManager/SourceComponents';
-<<<<<<< HEAD
 import { canCreateDataSource } from '@/_helpers';
-=======
 import SolidIcon from '@/_ui/Icon/SolidIcons';
 import './../queryManager.theme.scss';
 import { DATA_SOURCE_TYPE } from '@/_helpers/constants';
->>>>>>> eef2a49f
 
 function DataSourceSelect({ isDisabled, selectRef, closePopup, workflowDataSources, onNewNode, defaultDataSources }) {
   const dataSources = useDataSources();
@@ -37,16 +34,11 @@
     closePopup();
   };
 
-<<<<<<< HEAD
   const workflowsEnabled = window.public_config?.ENABLE_WORKFLOWS_FEATURE == 'true';
   const staticDataSources = workflowsEnabled
     ? staticDatasources
     : staticDatasources.filter((ds) => ds?.kind !== 'workflows');
 
-  console.log(dataSourcesKinds);
-
-=======
->>>>>>> eef2a49f
   useEffect(() => {
     const shouldAddSampleDataSource = !!sampleDataSource;
     const allDataSources = [...dataSources, ...globalDataSources, shouldAddSampleDataSource && sampleDataSource].filter(
@@ -68,7 +60,7 @@
   const availableDataSources = workflowDataSources ? workflowDataSources : userDefinedSources;
 
   useEffect(() => {
-    const sortedUserDefinedSources = userDefinedSources.sort((sourceA, sourceB) => {
+    const sortedUserDefinedSources = availableDataSources.sort((sourceA, sourceB) => {
       // Custom sorting function
       const typeA = sourceA?.type;
       const typeB = sourceB?.type;
@@ -82,24 +74,8 @@
       }
     });
     setUserDefinedSourcesOpts(
-<<<<<<< HEAD
-      Object.entries(groupBy(availableDataSources, 'kind')).map(([kind, sources], index) => ({
-        label: (
-          <div>
-            {index === 0 && (
-              <div className="color-slate9 mb-2 pb-1" style={{ fontWeight: 500, marginTop: '-8px' }}>
-                Data sources
-              </div>
-            )}
-            <DataSourceIcon source={sources?.[0]} height={16} />
-            <span className="ms-1 small">{dataSourcesKinds.find((dsk) => dsk.kind === kind)?.name || kind}</span>
-          </div>
-        ),
-        options: sources.map((source) => ({
-=======
       Object.entries(groupBy(sortedUserDefinedSources, 'type')).flatMap(([type, sourcesWithType], index) =>
         Object.entries(groupBy(sourcesWithType, 'kind')).map(([kind, sources], innerIndex) => ({
->>>>>>> eef2a49f
           label: (
             <div key={`${kind}-${type}`}>
               {((innerIndex === 0 && type !== DATA_SOURCE_TYPE.SAMPLE) || type === DATA_SOURCE_TYPE.SAMPLE) && (
