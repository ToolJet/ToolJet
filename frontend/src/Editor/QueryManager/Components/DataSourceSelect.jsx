import React, { useState, useEffect } from 'react';
import Select, { components } from 'react-select';
import { groupBy, isEmpty } from 'lodash';
import { useNavigate } from 'react-router-dom';
import DataSourceIcon from './DataSourceIcon';
import { authenticationService } from '@/_services';
import { getWorkspaceId } from '@/_helpers/utils';
import { ButtonSolid } from '@/_ui/AppButton/AppButton';
import { useDataSources, useGlobalDataSources } from '@/_stores/dataSourcesStore';
import { useDataQueriesActions } from '@/_stores/dataQueriesStore';
import { staticDataSources } from '../constants';
import { useQueryPanelActions } from '@/_stores/queryPanelStore';
import Search from '@/_ui/Icon/solidIcons/Search';
import { Tooltip } from 'react-tooltip';
import { DataBaseSources, ApiSources, CloudStorageSources } from '@/Editor/DataSourceManager/SourceComponents';

function DataSourceSelect({ isDisabled, selectRef, closePopup }) {
  const dataSources = useDataSources();
  const globalDataSources = useGlobalDataSources();
  const [userDefinedSources, setUserDefinedSources] = useState([...dataSources, ...globalDataSources]);
  const [dataSourcesKinds, setDataSourcesKinds] = useState([]);
  const [userDefinedSourcesOpts, setUserDefinedSourcesOpts] = useState([]);
  const { createDataQuery } = useDataQueriesActions();
  const { setPreviewData } = useQueryPanelActions();
  const handleChangeDataSource = (source) => {
    createDataQuery(source);
    setPreviewData(null);
    closePopup();
  };

  console.log(dataSourcesKinds);

  useEffect(() => {
    const allDataSources = [...dataSources, ...globalDataSources];
    setUserDefinedSources(allDataSources);
    const dataSourceKindsList = [...DataBaseSources, ...ApiSources, ...CloudStorageSources];
    allDataSources.forEach(({ plugin }) => {
      //plugin names are fetched from list data source api call only
      if (isEmpty(plugin)) {
        return;
      }
      dataSourceKindsList.push({ name: plugin.name, kind: plugin.pluginId });
    });
    setDataSourcesKinds(dataSourceKindsList);

    // eslint-disable-next-line react-hooks/exhaustive-deps
  }, [dataSources]);

  useEffect(() => {
    setUserDefinedSourcesOpts(
      Object.entries(groupBy(userDefinedSources, 'kind')).map(([kind, sources], index) => ({
        label: (
          <div>
            {index === 0 && (
<<<<<<< HEAD
              <div className="color-slate9 mb-2 pb-1" style={{ fontWeight: 500, marginTop: '-8px' }}>
                Data Sources
=======
              <div
                data-cy="ds-section-header-gds"
                className="color-slate9 mb-2 pb-1"
                style={{ fontWeight: 500, marginTop: '-8px' }}
              >
                Global data sources
>>>>>>> bca15b14
              </div>
            )}
            <DataSourceIcon source={sources?.[0]} height={16} />
            <span className="ms-1 small">{dataSourcesKinds.find((dsk) => dsk.kind === kind)?.name || kind}</span>
          </div>
        ),
        options: sources.map((source) => ({
          label: (
            <div
              className="py-2 px-2 rounded option-nested-datasource-selector small text-truncate"
              data-tooltip-id="tooltip-for-add-query-dd-option"
              data-tooltip-content={source.name}
              data-cy={`ds-${source.name.toLowerCase()}`}
            >
              {source.name}
              <Tooltip id="tooltip-for-add-query-dd-option" className="tooltip query-manager-ds-select-tooltip" />
            </div>
          ),
          value: source.id,
          isNested: true,
          source,
        })),
      }))
    );
    // eslint-disable-next-line react-hooks/exhaustive-deps
  }, [userDefinedSources]);

  const DataSourceOptions = [
    {
      label: (
        <span data-cy="ds-section-header-default" className="color-slate9" style={{ fontWeight: 500 }}>
          Defaults
        </span>
      ),
      isDisabled: true,
      options: [
        ...staticDataSources.map((source) => ({
          label: (
            <div>
              <DataSourceIcon source={source} height={16} />{' '}
              <span data-cy={`ds-${source.name.toLowerCase()}`} className="ms-1 small">
                {source.name}
              </span>
            </div>
          ),
          value: source.id,
          source,
        })),
      ],
    },
    ...userDefinedSourcesOpts,
  ];

  const handleKeyDown = (event) => {
    if (event.key === 'Escape') {
      closePopup();
    }
  };

  return (
    <div>
      <Select
        onChange={({ source } = {}) => handleChangeDataSource(source)}
        classNames={{
          menu: () => 'tj-scrollbar',
        }}
        ref={selectRef}
        controlShouldRenderValue={false}
        menuPlacement="auto"
        components={{
          MenuList: MenuList,
          IndicatorSeparator: () => null,
          DropdownIndicator,
        }}
        styles={{
          control: (style) => ({
            ...style,
            width: '240px',
            background: 'var(--base)',
            color: 'var(--slate9)',
            borderWidth: '0',
            borderBottom: '1px solid var(--slate7)',
            marginBottom: '1px',
            boxShadow: 'none',
            borderRadius: '4px 4px 0 0',
            ':hover': {
              borderColor: 'var(--slate7)',
            },
            flexDirection: 'row-reverse',
          }),
          menu: (style) => ({
            ...style,
            position: 'static',
            backgroundColor: 'var(--base)',
            color: 'var(--slate12)',
            boxShadow: 'none',
            border: '0',
            marginTop: 0,
            marginBottom: 0,
            width: '240px',
            borderTopRightRadius: 0,
            borderTopLeftRadius: 0,
          }),
          input: (style) => ({
            ...style,
            color: 'var(--slate12)',
            'caret-color': 'var(--slate9)',
            ':placeholder': { color: 'var(--slate9)' },
          }),
          groupHeading: (style) => ({
            ...style,
            fontSize: '100%',
            textTransform: '',
            color: 'inherit',
            fontWeight: '400',
          }),
          option: (style, { data: { isNested }, isFocused, isDisabled }) => ({
            ...style,
            cursor: 'pointer',
            backgroundColor: isFocused && !isNested ? 'var(--slate4)' : 'transparent',
            ...(isNested
              ? { padding: '0 8px', marginLeft: '19px', borderLeft: '1px solid var(--slate5)', width: 'auto' }
              : {}),
            ...(!isNested && { borderRadius: '4px' }),
            ':hover': {
              backgroundColor: isNested ? 'transparent' : 'var(--slate4)',
              '.option-nested-datasource-selector': { backgroundColor: 'var(--slate4)' },
            },
            ...(isFocused &&
              isNested && {
                '.option-nested-datasource-selector': { backgroundColor: 'var(--slate4)' },
              }),
          }),
          container: (styles) => ({
            ...styles,
            borderRadius: '6px',
            border: '1px solid var(--slate3)',
            boxShadow: '0px 2px 4px -2px rgba(16, 24, 40, 0.06), 0px 4px 8px -2px rgba(16, 24, 40, 0.10)',
          }),
          valueContainer: (styles) => ({
            ...styles,
            paddingLeft: 0,
          }),
        }}
        placeholder="Search"
        options={DataSourceOptions}
        isDisabled={isDisabled}
        menuIsOpen
        maxMenuHeight={400}
        minMenuHeight={300}
        onKeyDown={handleKeyDown}
        onInputChange={() => {
          const queryDsSelectMenu = document.getElementById('query-ds-select-menu');
          if (queryDsSelectMenu && !queryDsSelectMenu?.style?.height) {
            queryDsSelectMenu.style.height = queryDsSelectMenu.offsetHeight + 'px';
          }
        }}
        filterOption={(data, search) => {
          if (data?.data?.source) {
            //Disabled below eslint check since already checking in above line)
            // eslint-disable-next-line no-unsafe-optional-chaining
            const { name, kind } = data?.data?.source;
            const searchTerm = search.toLowerCase();
            return name.toLowerCase().includes(searchTerm) || kind.toLowerCase().includes(searchTerm);
          }
          return true;
        }}
      />
    </div>
  );
}

const MenuList = ({ children, getStyles, innerRef, ...props }) => {
  const navigate = useNavigate();
  const menuListStyles = getStyles('menuList', props);

  const { admin } = authenticationService.currentSessionValue;
  const workspaceId = getWorkspaceId();

  if (admin) {
    //offseting for height of button since react-select calculates only the size of options list
    menuListStyles.maxHeight = 400 - 48;
  }

  menuListStyles.padding = '4px';

  const handleAddClick = () => navigate(`/${workspaceId}/data-sources`);

  return (
    <>
      <div ref={innerRef} style={menuListStyles} id="query-ds-select-menu">
        {children}
      </div>
      {admin && (
        <div className="p-2 mt-2 border-slate3-top">
          <ButtonSolid
            variant="secondary"
            size="md"
            className="w-100"
            onClick={handleAddClick}
            data-cy="button-add-ds-dropdown"
          >
            + Add new data source
          </ButtonSolid>
        </div>
      )}
    </>
  );
};

const DropdownIndicator = (props) => {
  return (
    components.DropdownIndicator && (
      <components.DropdownIndicator {...props}>
        <Search style={{ width: '16px' }} />
      </components.DropdownIndicator>
    )
  );
};

export default DataSourceSelect;<|MERGE_RESOLUTION|>--- conflicted
+++ resolved
@@ -52,17 +52,12 @@
         label: (
           <div>
             {index === 0 && (
-<<<<<<< HEAD
-              <div className="color-slate9 mb-2 pb-1" style={{ fontWeight: 500, marginTop: '-8px' }}>
-                Data Sources
-=======
               <div
                 data-cy="ds-section-header-gds"
                 className="color-slate9 mb-2 pb-1"
                 style={{ fontWeight: 500, marginTop: '-8px' }}
               >
                 Global data sources
->>>>>>> bca15b14
               </div>
             )}
             <DataSourceIcon source={sources?.[0]} height={16} />
