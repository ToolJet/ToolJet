import React from 'react';
import { useNavigate } from 'react-router-dom';
import { getWorkspaceId } from '@/_helpers/utils';
import { authenticationService } from '@/_services';
import { toast } from 'react-hot-toast';

const AddGlobalDataSourceButton = () => {
  const navigate = useNavigate();
  const workspaceId = getWorkspaceId();
  const { admin, group_permissions, super_admin } = authenticationService.currentSessionValue;

  const canAnyGroupPerformAction = (action, permissions) => {
    if (!permissions) {
      return false;
    }

    return permissions.some((p) => p[action]);
  };

  const canCreateDataSource = () => {
    return canAnyGroupPerformAction('data_source_create', group_permissions) || super_admin || admin;
  };

  const handleAddClick = () =>
<<<<<<< HEAD
    canCreateDataSource()
      ? navigate(`/${workspaceId}/global-datasources`)
      : toast.error("You don't have access to GDS, contact your workspace admin to add datasources");
  return (
    canCreateDataSource() && (
      <button
        className={`col-auto d-flex align-items-center py-1 my-3 rounded add-gds-secondary-button`}
        onClick={handleAddClick}
      >
        <span className={`d-flex align-items-center`}>
          <svg width="16" height="16" viewBox="0 0 16 16" fill="none" xmlns="http://www.w3.org/2000/svg">
            <path
              fill-rule="evenodd"
              clip-rule="evenodd"
              d="M3.99999 1.33325H12C13.4728 1.33325 14.6667 2.52716 14.6667 3.99992V11.9999C14.6667 13.4727 13.4728 14.6666 12 14.6666H4C2.52724 14.6666 1.33333 13.4727 1.33333 11.9999V3.99992C1.33333 2.52716 2.52724 1.33325 3.99999 1.33325ZM8 4.83325C8.27614 4.83325 8.5 5.05711 8.5 5.33325V7.49992H10.6667C10.9428 7.49992 11.1667 7.72378 11.1667 7.99992C11.1667 8.27606 10.9428 8.49992 10.6667 8.49992H8.5V10.6666C8.5 10.9427 8.27614 11.1666 8 11.1666C7.72385 11.1666 7.5 10.9427 7.5 10.6666V8.49992H5.33333C5.05719 8.49992 4.83333 8.27606 4.83333 7.99992C4.83333 7.72378 5.05719 7.49992 5.33333 7.49992H7.5V5.33325C7.5 5.05711 7.72385 4.83325 8 4.83325Z"
              fill="#3E63DD"
            />
          </svg>
        </span>
        <span className="query-manager-btn-name">Add new global datasource</span>
      </button>
    )
=======
    admin
      ? navigate(`/${workspaceId}/data-sources`)
      : toast.error("You don't have access to GDS, contact your workspace admin to add data sources");
  return (
    <button
      className={`col-auto d-flex align-items-center py-1 my-3 rounded add-gds-secondary-button`}
      onClick={handleAddClick}
    >
      <span className={`d-flex align-items-center`}>
        <svg width="16" height="16" viewBox="0 0 16 16" fill="none" xmlns="http://www.w3.org/2000/svg">
          <path
            fill-rule="evenodd"
            clip-rule="evenodd"
            d="M3.99999 1.33325H12C13.4728 1.33325 14.6667 2.52716 14.6667 3.99992V11.9999C14.6667 13.4727 13.4728 14.6666 12 14.6666H4C2.52724 14.6666 1.33333 13.4727 1.33333 11.9999V3.99992C1.33333 2.52716 2.52724 1.33325 3.99999 1.33325ZM8 4.83325C8.27614 4.83325 8.5 5.05711 8.5 5.33325V7.49992H10.6667C10.9428 7.49992 11.1667 7.72378 11.1667 7.99992C11.1667 8.27606 10.9428 8.49992 10.6667 8.49992H8.5V10.6666C8.5 10.9427 8.27614 11.1666 8 11.1666C7.72385 11.1666 7.5 10.9427 7.5 10.6666V8.49992H5.33333C5.05719 8.49992 4.83333 8.27606 4.83333 7.99992C4.83333 7.72378 5.05719 7.49992 5.33333 7.49992H7.5V5.33325C7.5 5.05711 7.72385 4.83325 8 4.83325Z"
            fill="#3E63DD"
          />
        </svg>
      </span>
      <span className="query-manager-btn-name">Add new data source</span>
    </button>
>>>>>>> dad4c64e
  );
};

export default AddGlobalDataSourceButton;<|MERGE_RESOLUTION|>--- conflicted
+++ resolved
@@ -22,10 +22,9 @@
   };
 
   const handleAddClick = () =>
-<<<<<<< HEAD
     canCreateDataSource()
-      ? navigate(`/${workspaceId}/global-datasources`)
-      : toast.error("You don't have access to GDS, contact your workspace admin to add datasources");
+      ? navigate(`/${workspaceId}/data-sources`)
+      : toast.error("You don't have access to GDS, contact your workspace admin to add data sources");
   return (
     canCreateDataSource() && (
       <button
@@ -42,31 +41,9 @@
             />
           </svg>
         </span>
-        <span className="query-manager-btn-name">Add new global datasource</span>
+        <span className="query-manager-btn-name">Add new global data source</span>
       </button>
     )
-=======
-    admin
-      ? navigate(`/${workspaceId}/data-sources`)
-      : toast.error("You don't have access to GDS, contact your workspace admin to add data sources");
-  return (
-    <button
-      className={`col-auto d-flex align-items-center py-1 my-3 rounded add-gds-secondary-button`}
-      onClick={handleAddClick}
-    >
-      <span className={`d-flex align-items-center`}>
-        <svg width="16" height="16" viewBox="0 0 16 16" fill="none" xmlns="http://www.w3.org/2000/svg">
-          <path
-            fill-rule="evenodd"
-            clip-rule="evenodd"
-            d="M3.99999 1.33325H12C13.4728 1.33325 14.6667 2.52716 14.6667 3.99992V11.9999C14.6667 13.4727 13.4728 14.6666 12 14.6666H4C2.52724 14.6666 1.33333 13.4727 1.33333 11.9999V3.99992C1.33333 2.52716 2.52724 1.33325 3.99999 1.33325ZM8 4.83325C8.27614 4.83325 8.5 5.05711 8.5 5.33325V7.49992H10.6667C10.9428 7.49992 11.1667 7.72378 11.1667 7.99992C11.1667 8.27606 10.9428 8.49992 10.6667 8.49992H8.5V10.6666C8.5 10.9427 8.27614 11.1666 8 11.1666C7.72385 11.1666 7.5 10.9427 7.5 10.6666V8.49992H5.33333C5.05719 8.49992 4.83333 8.27606 4.83333 7.99992C4.83333 7.72378 5.05719 7.49992 5.33333 7.49992H7.5V5.33325C7.5 5.05711 7.72385 4.83325 8 4.83325Z"
-            fill="#3E63DD"
-          />
-        </svg>
-      </span>
-      <span className="query-manager-btn-name">Add new data source</span>
-    </button>
->>>>>>> dad4c64e
   );
 };
 
