import React, { useEffect, useState, useRef } from 'react';
import cx from 'classnames';
<<<<<<< HEAD
// eslint-disable-next-line import/no-unresolved
import { diff } from 'deep-object-diff';
import { CustomToggleSwitch } from './CustomToggleSwitch';
import { ChangeDataSource } from './ChangeDataSource';
import EmptyGlobalDataSources from './EmptyGlobalDataSources';
import AddGlobalDataSourceButton from './AddGlobalDataSourceButton';
import { useDataSourcesStore, useLoadingDataSources } from '@/_stores/dataSourcesStore';
import { useQueryPanelStore } from '@/_stores/queryPanelStore';
import { useAppVersionStore } from '@/_stores/appVersionStore';

const queryNameRegex = new RegExp('^[A-Za-z0-9_-]*$');

const staticDataSources = [
  { kind: 'tooljetdb', id: 'null', name: 'Tooljet Database' },
  { kind: 'restapi', id: 'null', name: 'REST API' },
  { kind: 'runjs', id: 'runjs', name: 'Run JavaScript code' },
  { kind: 'runpy', id: 'runpy', name: 'Run Python code' },
];

class QueryManagerComponent extends React.Component {
  constructor(props) {
    super(props);

    this.state = {
      options: {},
      selectedQuery: null,
      selectedDataSource: null,
      dataSourceMeta: {},
      dataQueries: [],
      theme: {},
      isSourceSelected: false,
      isFieldsChanged: false,
      paneHeightChanged: false,
      showSaveConfirmation: false,
      restArrayValuesChanged: false,
      nextProps: null,
      buttonText: '',
      renameQuery: false,
    };

    this.defaultOptions = React.createRef({});
    this.previewPanelRef = React.createRef();
    this.skipSettingSourceToNull = React.createRef(false);
  }

  setStateFromProps = (props) => {
    const selectedQuery = props.selectedQuery;

    const dataSourceId = selectedQuery?.data_source_id;
    const source = [
      ...useDataSourcesStore.getState().dataSources,
      ...useDataSourcesStore.getState().globalDataSources,
    ].find((datasource) => datasource.id === dataSourceId);
    const selectedDataSource =
      paneHeightChanged || queryPaneDragged ? this.state.selectedDataSource : props.selectedDataSource;
    const dataSourceMeta = selectedQuery?.pluginId
      ? selectedQuery?.manifestFile?.data?.source
      : DataSourceTypes.find((source) => source.kind === selectedQuery?.kind);

    const paneHeightChanged = this.state.queryPaneHeight !== props.queryPaneHeight;
    const dataQueries = props.dataQueries?.length ? props.dataQueries : this.state.dataQueries;
    const queryPaneDragged = this.state.isQueryPaneDragging !== props.isQueryPaneDragging;

    this.setState(
      {
        appId: props.appId,
        globalDataSources: useDataSourcesStore.getState().globalDataSources,
        dataSources: useDataSourcesStore.getState().dataSources,
        dataQueries: dataQueries,
        appDefinition: props.appDefinition,
        mode: props.mode,
        addingQuery: props.addingQuery,
        editingQuery: props.editingQuery,
        isQueryPaneDragging: props.isQueryPaneDragging,
        currentState: props.currentState,
        selectedSource: source,
        options:
          this.state.isFieldsChanged || props.isUnsavedQueriesAvailable
            ? this.state.options
            : cloneDeep(selectedQuery?.options ?? {}),
        dataSourceMeta,
        paneHeightChanged,
        isSourceSelected: paneHeightChanged || queryPaneDragged ? this.state.isSourceSelected : props.isSourceSelected,
        selectedDataSource: this.skipSettingSourceToNull.current ? this.state.selectedDataSource : selectedDataSource,
        queryPreviewData: this.state.selectedQuery?.id !== props.selectedQuery?.id ? undefined : props.queryPreviewData,
        selectedQuery: props.mode === 'create' ? selectedQuery : this.state.selectedQuery,
        isFieldsChanged: props.isUnsavedQueriesAvailable,
        theme: {
          scheme: 'bright',
          author: 'chris kempson (http://chriskempson.com)',
          base00: props.darkMode ? '#272822' : '#000000',
          base01: '#303030',
          base02: '#505050',
          base03: '#b0b0b0',
          base04: '#d0d0d0',
          base05: '#e0e0e0',
          base06: '#f5f5f5',
          base07: '#ffffff',
          base08: '#fb0120',
          base09: '#fc6d24',
          base0A: '#fda331',
          base0B: '#a1c659',
          base0C: '#76c7b7',
          base0D: '#6fb3d2',
          base0E: '#d381c3',
          base0F: '#be643c',
        },
        buttonText: props.mode === 'edit' ? 'Save' : 'Create',
        shouldRunQuery: props.mode === 'edit' ? this.state.isFieldsChanged : this.props.isSourceSelected,
      },
      () => {
        let source = [
          ...useDataSourcesStore.getState().dataSources,
          ...useDataSourcesStore.getState().globalDataSources,
        ].find((datasource) => datasource.id === selectedQuery?.data_source_id);
        if (selectedQuery?.kind === 'restapi') {
          if (!selectedQuery?.data_source_id) {
            source = { kind: 'restapi', id: 'null', name: 'REST API' };
          }
        }
        if (selectedQuery?.kind === 'runjs') {
          if (!selectedQuery?.data_source_id) {
            source = { kind: 'runjs', id: 'runjs', name: 'Run JavaScript code' };
          }
        }

        if (selectedQuery?.kind === 'tooljetdb') {
          if (!selectedQuery?.data_source_id) {
            source = { kind: 'tooljetdb', id: 'null', name: 'Tooljet Database' };
          }
        }

        if (selectedQuery?.kind === 'runpy') {
          if (!selectedQuery?.data_source_id) {
            source = { kind: 'runpy', id: 'runpy', name: 'Run Python code' };
          }
        }
        if (this.props.mode === 'edit') {
          this.defaultOptions.current =
            this.state.selectedQuery?.id === selectedQuery?.id
              ? cloneDeep(this.state.options)
              : cloneDeep(selectedQuery?.options);
          this.setState({
            options:
              paneHeightChanged || props.isUnsavedQueriesAvailable
                ? this.state.options
                : cloneDeep(selectedQuery?.options),
            selectedQuery,
            queryName: selectedQuery?.name,
          });
        }
        if (this.skipSettingSourceToNull.current) {
          this.skipSettingSourceToNull.current = false;
        } else {
          // Hack to provide state updated to codehinter suggestion
          this.setState({ selectedDataSource: null }, () => {
            this.setState({ selectedDataSource: props.mode === 'edit' ? source : selectedDataSource });
          });
        }
      }
    );
  };

  UNSAFE_componentWillReceiveProps(nextProps) {
    if (useDataSourcesStore.getState().loadingDataSources) return;
    if (this.props.showQueryConfirmation && !nextProps.showQueryConfirmation) {
      if (this.state.isUpdating) {
        this.setState({
          isUpdating: false,
        });
      }
      if (this.state.isCreating) {
        this.setState({
          isCreating: false,
        });
      }
    }
    if (!isEmpty(this.state.updatedQuery)) {
      const query = nextProps.dataQueries.find((q) => q.id === this.state.updatedQuery.id);
      if (query) {
        const isLoading = nextProps.currentState?.queries[query.name]
          ? nextProps.currentState?.queries[query.name]?.isLoading
          : false;
        const prevLoading = this.state.currentState?.queries[query.name]
          ? this.state.currentState?.queries[query.name]?.isLoading
          : false;
        if (!isEmpty(nextProps.selectedQuery) && !isEqual(this.state.selectedQuery, nextProps.selectedQuery)) {
          if (query && !isLoading && !prevLoading) {
            this.props.runQuery(query.id, query.name);
          }
        } else if (!isLoading && prevLoading) {
          this.state.updatedQuery.updateQuery
            ? this.setState({ updatedQuery: {}, isUpdating: false })
            : this.setState({ updatedQuery: {}, isCreating: false });
        }
      }
    }

    const diffProps = diff(this.props, nextProps);

    if (
      Object.keys(diffProps).length === 0 ||
      'toggleQueryEditor' in diffProps ||
      'darkMode' in diffProps ||
      (Object.keys(diffProps).length === 1 && 'addNewQueryAndDeselectSelectedQuery' in diffProps) ||
      (!this.props.isUnsavedQueriesAvailable && nextProps.isUnsavedQueriesAvailable)
    ) {
      return;
    }

    if (Object.keys(diffProps).length === 1 && nextProps.mode === 'create' && diffProps?.selectedQuery?.name) {
      return this.setState({ queryName: nextProps.selectedQuery?.name });
    }

    this.setStateFromProps(nextProps);
  }

  removeRestKey = (options) => {
    delete options.arrayValuesChanged;
    return options;
  };

  handleBackButton = () => {
    this.setState({
      isSourceSelected: true,
      queryPreviewData: undefined,
    });
  };

  changeDataSource = (source) => {
    const isSchemaUnavailable = ['restapi', 'stripe', 'runjs', 'runpy', 'tooljetdb', 'grpc'].includes(source.kind);
    const schemaUnavailableOptions = {
      restapi: {
        method: 'get',
        url: '',
        url_params: [['', '']],
        headers: [['', '']],
        body: [['', '']],
        json_body: null,
        body_toggle: false,
      },
      stripe: {},
      tooljetdb: {
        operation: '',
      },
      runjs: {
        code: '',
      },
      runpy: {},
      grpc: {},
    };

    let newOptions = {};

    if (isSchemaUnavailable) {
      newOptions = {
        ...{ ...schemaUnavailableOptions[source.kind] },
        ...(source?.kind != 'runjs' && { transformationLanguage: 'javascript', enableTransformation: false }),
      };
    } else {
      const selectedSourceDefault =
        source?.plugin?.operationsFile?.data?.defaults ?? allOperations[capitalize(source.kind)]?.defaults;
      if (selectedSourceDefault) {
        newOptions = {
          ...{ ...selectedSourceDefault },
          ...(source?.kind != 'runjs' && { transformationLanguage: 'javascript', enableTransformation: false }),
        };
      } else {
        newOptions = {
          ...(source?.kind != 'runjs' && { transformationLanguage: 'javascript', enableTransformation: false }),
        };
      }
    }

    const newQueryName = this.computeQueryName(source.kind);
    this.defaultOptions.current = { ...newOptions };
    this.setState({
      selectedDataSource: source,
      selectedSource: source,
      queryName: newQueryName,
      options: { ...newOptions },
    });

    this.props.createDraftQuery(
      { ...source, data_source_id: source.id, name: newQueryName, id: 'draftQuery', options: { ...newOptions } },
      source
    );
  };

  validateQueryName = () => {
    const { queryName, mode, selectedQuery } = this.state;
    const { dataQueries } = this.props;
    if (mode === 'create') {
      return dataQueries.find((query) => query.name === queryName) === undefined && queryNameRegex.test(queryName);
    }
    const existingQuery = dataQueries.find((query) => query.name === queryName);
    if (existingQuery) {
      return existingQuery.id === selectedQuery?.id && queryNameRegex.test(queryName);
    }
    return queryNameRegex.test(queryName);
  };

  computeQueryName = (kind) => {
    const { dataQueries } = this.props;
    const currentQueriesForKind = dataQueries.filter((query) => query.kind === kind);
    let found = false;
    let newName = '';
    let currentNumber = currentQueriesForKind.length + 1;

    while (!found) {
      newName = `${kind}${currentNumber}`;
      if (dataQueries.find((query) => query.name === newName) === undefined) {
        found = true;
      }
      currentNumber += 1;
    }

    return newName;
  };

  setUnsavedQueryChanges = (value) => useQueryPanelStore.getState().actions.setUnSavedChanges(value);

  createOrUpdateDataQuery = () => {
    const { appId, options, selectedDataSource, mode, queryName, shouldRunQuery } = this.state;
    const appVersionId = useAppVersionStore?.getState()?.editingVersion?.id;
    const kind = selectedDataSource.kind;
    const dataSourceId = selectedDataSource.id === 'null' ? null : selectedDataSource.id;
    const pluginId = selectedDataSource.pluginId || selectedDataSource.plugin_id;

    const isQueryNameValid = this.validateQueryName();
    if (!isQueryNameValid) {
      toast.error('Invalid query name. Should be unique and only include letters, numbers and underscore.');
      return;
    }

    if (mode === 'edit') {
      this.setState({ isUpdating: true });
      dataqueryService
        .update(this.state.selectedQuery?.id, queryName, options)
        .then((data) => {
          this.setState({
            isUpdating: shouldRunQuery ? true : false,
            isFieldsChanged: false,
            restArrayValuesChanged: false,
            updatedQuery: shouldRunQuery ? { ...data, updateQuery: true } : {},
          });
          this.props.dataQueriesChanged();
          this.setUnsavedQueryChanges(false);
          localStorage.removeItem('transformation');
          toast.success('Query Saved');
        })
        .catch(({ error }) => {
          this.setState({
            isUpdating: false,
            isFieldsChanged: false,
            restArrayValuesChanged: false,
          });
          this.setUnsavedQueryChanges(false);
          toast.error(error);
        });
    } else {
      this.setState({ isCreating: true });
      dataqueryService
        .create(appId, appVersionId, queryName, kind, options, dataSourceId, pluginId)
        .then((data) => {
          toast.success('Query Added');
          this.setState({
            isCreating: shouldRunQuery ? true : false,
            isFieldsChanged: false,
            restArrayValuesChanged: false,
            updatedQuery: shouldRunQuery ? { ...data, updateQuery: false } : {},
          });
          this.props.dataQueriesChanged();
          this.setUnsavedQueryChanges(false);
        })
        .catch(({ error }) => {
          this.setState({
            isCreating: false,
            isFieldsChanged: false,
            restArrayValuesChanged: false,
          });
          this.setUnsavedQueryChanges(false);
          toast.error(error);
        });
=======
import { QueryManagerHeader } from './Components/QueryManagerHeader';
import { QueryManagerBody } from './Components/QueryManagerBody';
import { runQuery } from '@/_helpers/appUtils';
import { defaultSources } from './constants';

import { useQueryCreationLoading, useQueryUpdationLoading } from '@/_stores/dataQueriesStore';
import { useDataSources, useGlobalDataSources, useLoadingDataSources } from '@/_stores/dataSourcesStore';
import {
  useQueryToBeRun,
  usePreviewLoading,
  usePreviewData,
  useSelectedQuery,
  useQueryPanelActions,
} from '@/_stores/queryPanelStore';

const QueryManager = ({
  addNewQueryAndDeselectSelectedQuery,
  toggleQueryEditor,
  mode,
  dataQueriesChanged,
  appId,
  editingVersionId,
  currentState,
  darkMode,
  apps,
  allComponents,
  dataSourceModalHandler,
  appDefinition,
  editorRef,
  createDraftQuery,
  updateDraftQueryName,
  isVersionReleased,
}) => {
  const loadingDataSources = useLoadingDataSources();
  const dataSources = useDataSources();
  const globalDataSources = useGlobalDataSources();
  const queryToBeRun = useQueryToBeRun();
  const isCreationInProcess = useQueryCreationLoading();
  const isUpdationInProcess = useQueryUpdationLoading();
  const previewLoading = usePreviewLoading();
  const queryPreviewData = usePreviewData();
  const selectedQuery = useSelectedQuery();
  const { setSelectedDataSource, setQueryToBeRun } = useQueryPanelActions();

  const [options, setOptions] = useState({});
  const mounted = useRef(false);
  const previewPanelRef = useRef(null);

  useEffect(() => {
    if (mounted.current && !isCreationInProcess && !isUpdationInProcess) {
      return dataQueriesChanged();
>>>>>>> e7bb22e6
    }
    mounted.current = true;
    // eslint-disable-next-line react-hooks/exhaustive-deps
  }, [isCreationInProcess, isUpdationInProcess, mounted.current]);

  useEffect(() => {
    setOptions(selectedQuery?.options || {});
  }, [selectedQuery?.options]);

  useEffect(() => {
    if (queryToBeRun !== null) {
      runQuery(editorRef, queryToBeRun.id, queryToBeRun.name);
      setQueryToBeRun(null);
    }
  }, [editorRef, queryToBeRun]);

  useEffect(() => {
    if (selectedQuery) {
      if (selectedQuery?.kind in defaultSources && !selectedQuery?.data_source_id) {
        return setSelectedDataSource(defaultSources[selectedQuery?.kind]);
      }
      mode === 'edit' &&
        setSelectedDataSource(
          [...dataSources, ...globalDataSources].find(
            (datasource) => datasource.id === selectedQuery?.data_source_id
          ) || null
        );
    } else if (selectedQuery === null) setSelectedDataSource(null);
  }, [selectedQuery, dataSources, globalDataSources, setSelectedDataSource, mode]);

  return (
    <div
      className={cx(`query-manager ${darkMode ? 'theme-dark' : ''}`, {
        'd-none': loadingDataSources,
      })}
    >
      <QueryManagerHeader
        darkMode={darkMode}
        mode={mode}
        addNewQueryAndDeselectSelectedQuery={addNewQueryAndDeselectSelectedQuery}
        updateDraftQueryName={updateDraftQueryName}
        toggleQueryEditor={toggleQueryEditor}
        previewLoading={previewLoading}
        currentState={currentState}
        options={options}
        editingVersionId={editingVersionId}
        appId={appId}
        ref={previewPanelRef}
        editorRef={editorRef}
        isVersionReleased={isVersionReleased}
      />
      <QueryManagerBody
        darkMode={darkMode}
        mode={mode}
        dataSourceModalHandler={dataSourceModalHandler}
        options={options}
        currentState={currentState}
        previewLoading={previewLoading}
        queryPreviewData={queryPreviewData}
        allComponents={allComponents}
        apps={apps}
        appDefinition={appDefinition}
        createDraftQuery={createDraftQuery}
        setOptions={setOptions}
        ref={previewPanelRef}
        isVersionReleased={isVersionReleased}
      />
    </div>
  );
};

export default QueryManager;<|MERGE_RESOLUTION|>--- conflicted
+++ resolved
@@ -1,391 +1,5 @@
 import React, { useEffect, useState, useRef } from 'react';
 import cx from 'classnames';
-<<<<<<< HEAD
-// eslint-disable-next-line import/no-unresolved
-import { diff } from 'deep-object-diff';
-import { CustomToggleSwitch } from './CustomToggleSwitch';
-import { ChangeDataSource } from './ChangeDataSource';
-import EmptyGlobalDataSources from './EmptyGlobalDataSources';
-import AddGlobalDataSourceButton from './AddGlobalDataSourceButton';
-import { useDataSourcesStore, useLoadingDataSources } from '@/_stores/dataSourcesStore';
-import { useQueryPanelStore } from '@/_stores/queryPanelStore';
-import { useAppVersionStore } from '@/_stores/appVersionStore';
-
-const queryNameRegex = new RegExp('^[A-Za-z0-9_-]*$');
-
-const staticDataSources = [
-  { kind: 'tooljetdb', id: 'null', name: 'Tooljet Database' },
-  { kind: 'restapi', id: 'null', name: 'REST API' },
-  { kind: 'runjs', id: 'runjs', name: 'Run JavaScript code' },
-  { kind: 'runpy', id: 'runpy', name: 'Run Python code' },
-];
-
-class QueryManagerComponent extends React.Component {
-  constructor(props) {
-    super(props);
-
-    this.state = {
-      options: {},
-      selectedQuery: null,
-      selectedDataSource: null,
-      dataSourceMeta: {},
-      dataQueries: [],
-      theme: {},
-      isSourceSelected: false,
-      isFieldsChanged: false,
-      paneHeightChanged: false,
-      showSaveConfirmation: false,
-      restArrayValuesChanged: false,
-      nextProps: null,
-      buttonText: '',
-      renameQuery: false,
-    };
-
-    this.defaultOptions = React.createRef({});
-    this.previewPanelRef = React.createRef();
-    this.skipSettingSourceToNull = React.createRef(false);
-  }
-
-  setStateFromProps = (props) => {
-    const selectedQuery = props.selectedQuery;
-
-    const dataSourceId = selectedQuery?.data_source_id;
-    const source = [
-      ...useDataSourcesStore.getState().dataSources,
-      ...useDataSourcesStore.getState().globalDataSources,
-    ].find((datasource) => datasource.id === dataSourceId);
-    const selectedDataSource =
-      paneHeightChanged || queryPaneDragged ? this.state.selectedDataSource : props.selectedDataSource;
-    const dataSourceMeta = selectedQuery?.pluginId
-      ? selectedQuery?.manifestFile?.data?.source
-      : DataSourceTypes.find((source) => source.kind === selectedQuery?.kind);
-
-    const paneHeightChanged = this.state.queryPaneHeight !== props.queryPaneHeight;
-    const dataQueries = props.dataQueries?.length ? props.dataQueries : this.state.dataQueries;
-    const queryPaneDragged = this.state.isQueryPaneDragging !== props.isQueryPaneDragging;
-
-    this.setState(
-      {
-        appId: props.appId,
-        globalDataSources: useDataSourcesStore.getState().globalDataSources,
-        dataSources: useDataSourcesStore.getState().dataSources,
-        dataQueries: dataQueries,
-        appDefinition: props.appDefinition,
-        mode: props.mode,
-        addingQuery: props.addingQuery,
-        editingQuery: props.editingQuery,
-        isQueryPaneDragging: props.isQueryPaneDragging,
-        currentState: props.currentState,
-        selectedSource: source,
-        options:
-          this.state.isFieldsChanged || props.isUnsavedQueriesAvailable
-            ? this.state.options
-            : cloneDeep(selectedQuery?.options ?? {}),
-        dataSourceMeta,
-        paneHeightChanged,
-        isSourceSelected: paneHeightChanged || queryPaneDragged ? this.state.isSourceSelected : props.isSourceSelected,
-        selectedDataSource: this.skipSettingSourceToNull.current ? this.state.selectedDataSource : selectedDataSource,
-        queryPreviewData: this.state.selectedQuery?.id !== props.selectedQuery?.id ? undefined : props.queryPreviewData,
-        selectedQuery: props.mode === 'create' ? selectedQuery : this.state.selectedQuery,
-        isFieldsChanged: props.isUnsavedQueriesAvailable,
-        theme: {
-          scheme: 'bright',
-          author: 'chris kempson (http://chriskempson.com)',
-          base00: props.darkMode ? '#272822' : '#000000',
-          base01: '#303030',
-          base02: '#505050',
-          base03: '#b0b0b0',
-          base04: '#d0d0d0',
-          base05: '#e0e0e0',
-          base06: '#f5f5f5',
-          base07: '#ffffff',
-          base08: '#fb0120',
-          base09: '#fc6d24',
-          base0A: '#fda331',
-          base0B: '#a1c659',
-          base0C: '#76c7b7',
-          base0D: '#6fb3d2',
-          base0E: '#d381c3',
-          base0F: '#be643c',
-        },
-        buttonText: props.mode === 'edit' ? 'Save' : 'Create',
-        shouldRunQuery: props.mode === 'edit' ? this.state.isFieldsChanged : this.props.isSourceSelected,
-      },
-      () => {
-        let source = [
-          ...useDataSourcesStore.getState().dataSources,
-          ...useDataSourcesStore.getState().globalDataSources,
-        ].find((datasource) => datasource.id === selectedQuery?.data_source_id);
-        if (selectedQuery?.kind === 'restapi') {
-          if (!selectedQuery?.data_source_id) {
-            source = { kind: 'restapi', id: 'null', name: 'REST API' };
-          }
-        }
-        if (selectedQuery?.kind === 'runjs') {
-          if (!selectedQuery?.data_source_id) {
-            source = { kind: 'runjs', id: 'runjs', name: 'Run JavaScript code' };
-          }
-        }
-
-        if (selectedQuery?.kind === 'tooljetdb') {
-          if (!selectedQuery?.data_source_id) {
-            source = { kind: 'tooljetdb', id: 'null', name: 'Tooljet Database' };
-          }
-        }
-
-        if (selectedQuery?.kind === 'runpy') {
-          if (!selectedQuery?.data_source_id) {
-            source = { kind: 'runpy', id: 'runpy', name: 'Run Python code' };
-          }
-        }
-        if (this.props.mode === 'edit') {
-          this.defaultOptions.current =
-            this.state.selectedQuery?.id === selectedQuery?.id
-              ? cloneDeep(this.state.options)
-              : cloneDeep(selectedQuery?.options);
-          this.setState({
-            options:
-              paneHeightChanged || props.isUnsavedQueriesAvailable
-                ? this.state.options
-                : cloneDeep(selectedQuery?.options),
-            selectedQuery,
-            queryName: selectedQuery?.name,
-          });
-        }
-        if (this.skipSettingSourceToNull.current) {
-          this.skipSettingSourceToNull.current = false;
-        } else {
-          // Hack to provide state updated to codehinter suggestion
-          this.setState({ selectedDataSource: null }, () => {
-            this.setState({ selectedDataSource: props.mode === 'edit' ? source : selectedDataSource });
-          });
-        }
-      }
-    );
-  };
-
-  UNSAFE_componentWillReceiveProps(nextProps) {
-    if (useDataSourcesStore.getState().loadingDataSources) return;
-    if (this.props.showQueryConfirmation && !nextProps.showQueryConfirmation) {
-      if (this.state.isUpdating) {
-        this.setState({
-          isUpdating: false,
-        });
-      }
-      if (this.state.isCreating) {
-        this.setState({
-          isCreating: false,
-        });
-      }
-    }
-    if (!isEmpty(this.state.updatedQuery)) {
-      const query = nextProps.dataQueries.find((q) => q.id === this.state.updatedQuery.id);
-      if (query) {
-        const isLoading = nextProps.currentState?.queries[query.name]
-          ? nextProps.currentState?.queries[query.name]?.isLoading
-          : false;
-        const prevLoading = this.state.currentState?.queries[query.name]
-          ? this.state.currentState?.queries[query.name]?.isLoading
-          : false;
-        if (!isEmpty(nextProps.selectedQuery) && !isEqual(this.state.selectedQuery, nextProps.selectedQuery)) {
-          if (query && !isLoading && !prevLoading) {
-            this.props.runQuery(query.id, query.name);
-          }
-        } else if (!isLoading && prevLoading) {
-          this.state.updatedQuery.updateQuery
-            ? this.setState({ updatedQuery: {}, isUpdating: false })
-            : this.setState({ updatedQuery: {}, isCreating: false });
-        }
-      }
-    }
-
-    const diffProps = diff(this.props, nextProps);
-
-    if (
-      Object.keys(diffProps).length === 0 ||
-      'toggleQueryEditor' in diffProps ||
-      'darkMode' in diffProps ||
-      (Object.keys(diffProps).length === 1 && 'addNewQueryAndDeselectSelectedQuery' in diffProps) ||
-      (!this.props.isUnsavedQueriesAvailable && nextProps.isUnsavedQueriesAvailable)
-    ) {
-      return;
-    }
-
-    if (Object.keys(diffProps).length === 1 && nextProps.mode === 'create' && diffProps?.selectedQuery?.name) {
-      return this.setState({ queryName: nextProps.selectedQuery?.name });
-    }
-
-    this.setStateFromProps(nextProps);
-  }
-
-  removeRestKey = (options) => {
-    delete options.arrayValuesChanged;
-    return options;
-  };
-
-  handleBackButton = () => {
-    this.setState({
-      isSourceSelected: true,
-      queryPreviewData: undefined,
-    });
-  };
-
-  changeDataSource = (source) => {
-    const isSchemaUnavailable = ['restapi', 'stripe', 'runjs', 'runpy', 'tooljetdb', 'grpc'].includes(source.kind);
-    const schemaUnavailableOptions = {
-      restapi: {
-        method: 'get',
-        url: '',
-        url_params: [['', '']],
-        headers: [['', '']],
-        body: [['', '']],
-        json_body: null,
-        body_toggle: false,
-      },
-      stripe: {},
-      tooljetdb: {
-        operation: '',
-      },
-      runjs: {
-        code: '',
-      },
-      runpy: {},
-      grpc: {},
-    };
-
-    let newOptions = {};
-
-    if (isSchemaUnavailable) {
-      newOptions = {
-        ...{ ...schemaUnavailableOptions[source.kind] },
-        ...(source?.kind != 'runjs' && { transformationLanguage: 'javascript', enableTransformation: false }),
-      };
-    } else {
-      const selectedSourceDefault =
-        source?.plugin?.operationsFile?.data?.defaults ?? allOperations[capitalize(source.kind)]?.defaults;
-      if (selectedSourceDefault) {
-        newOptions = {
-          ...{ ...selectedSourceDefault },
-          ...(source?.kind != 'runjs' && { transformationLanguage: 'javascript', enableTransformation: false }),
-        };
-      } else {
-        newOptions = {
-          ...(source?.kind != 'runjs' && { transformationLanguage: 'javascript', enableTransformation: false }),
-        };
-      }
-    }
-
-    const newQueryName = this.computeQueryName(source.kind);
-    this.defaultOptions.current = { ...newOptions };
-    this.setState({
-      selectedDataSource: source,
-      selectedSource: source,
-      queryName: newQueryName,
-      options: { ...newOptions },
-    });
-
-    this.props.createDraftQuery(
-      { ...source, data_source_id: source.id, name: newQueryName, id: 'draftQuery', options: { ...newOptions } },
-      source
-    );
-  };
-
-  validateQueryName = () => {
-    const { queryName, mode, selectedQuery } = this.state;
-    const { dataQueries } = this.props;
-    if (mode === 'create') {
-      return dataQueries.find((query) => query.name === queryName) === undefined && queryNameRegex.test(queryName);
-    }
-    const existingQuery = dataQueries.find((query) => query.name === queryName);
-    if (existingQuery) {
-      return existingQuery.id === selectedQuery?.id && queryNameRegex.test(queryName);
-    }
-    return queryNameRegex.test(queryName);
-  };
-
-  computeQueryName = (kind) => {
-    const { dataQueries } = this.props;
-    const currentQueriesForKind = dataQueries.filter((query) => query.kind === kind);
-    let found = false;
-    let newName = '';
-    let currentNumber = currentQueriesForKind.length + 1;
-
-    while (!found) {
-      newName = `${kind}${currentNumber}`;
-      if (dataQueries.find((query) => query.name === newName) === undefined) {
-        found = true;
-      }
-      currentNumber += 1;
-    }
-
-    return newName;
-  };
-
-  setUnsavedQueryChanges = (value) => useQueryPanelStore.getState().actions.setUnSavedChanges(value);
-
-  createOrUpdateDataQuery = () => {
-    const { appId, options, selectedDataSource, mode, queryName, shouldRunQuery } = this.state;
-    const appVersionId = useAppVersionStore?.getState()?.editingVersion?.id;
-    const kind = selectedDataSource.kind;
-    const dataSourceId = selectedDataSource.id === 'null' ? null : selectedDataSource.id;
-    const pluginId = selectedDataSource.pluginId || selectedDataSource.plugin_id;
-
-    const isQueryNameValid = this.validateQueryName();
-    if (!isQueryNameValid) {
-      toast.error('Invalid query name. Should be unique and only include letters, numbers and underscore.');
-      return;
-    }
-
-    if (mode === 'edit') {
-      this.setState({ isUpdating: true });
-      dataqueryService
-        .update(this.state.selectedQuery?.id, queryName, options)
-        .then((data) => {
-          this.setState({
-            isUpdating: shouldRunQuery ? true : false,
-            isFieldsChanged: false,
-            restArrayValuesChanged: false,
-            updatedQuery: shouldRunQuery ? { ...data, updateQuery: true } : {},
-          });
-          this.props.dataQueriesChanged();
-          this.setUnsavedQueryChanges(false);
-          localStorage.removeItem('transformation');
-          toast.success('Query Saved');
-        })
-        .catch(({ error }) => {
-          this.setState({
-            isUpdating: false,
-            isFieldsChanged: false,
-            restArrayValuesChanged: false,
-          });
-          this.setUnsavedQueryChanges(false);
-          toast.error(error);
-        });
-    } else {
-      this.setState({ isCreating: true });
-      dataqueryService
-        .create(appId, appVersionId, queryName, kind, options, dataSourceId, pluginId)
-        .then((data) => {
-          toast.success('Query Added');
-          this.setState({
-            isCreating: shouldRunQuery ? true : false,
-            isFieldsChanged: false,
-            restArrayValuesChanged: false,
-            updatedQuery: shouldRunQuery ? { ...data, updateQuery: false } : {},
-          });
-          this.props.dataQueriesChanged();
-          this.setUnsavedQueryChanges(false);
-        })
-        .catch(({ error }) => {
-          this.setState({
-            isCreating: false,
-            isFieldsChanged: false,
-            restArrayValuesChanged: false,
-          });
-          this.setUnsavedQueryChanges(false);
-          toast.error(error);
-        });
-=======
 import { QueryManagerHeader } from './Components/QueryManagerHeader';
 import { QueryManagerBody } from './Components/QueryManagerBody';
 import { runQuery } from '@/_helpers/appUtils';
@@ -417,7 +31,6 @@
   editorRef,
   createDraftQuery,
   updateDraftQueryName,
-  isVersionReleased,
 }) => {
   const loadingDataSources = useLoadingDataSources();
   const dataSources = useDataSources();
@@ -437,7 +50,6 @@
   useEffect(() => {
     if (mounted.current && !isCreationInProcess && !isUpdationInProcess) {
       return dataQueriesChanged();
->>>>>>> e7bb22e6
     }
     mounted.current = true;
     // eslint-disable-next-line react-hooks/exhaustive-deps
@@ -487,7 +99,6 @@
         appId={appId}
         ref={previewPanelRef}
         editorRef={editorRef}
-        isVersionReleased={isVersionReleased}
       />
       <QueryManagerBody
         darkMode={darkMode}
@@ -503,7 +114,6 @@
         createDraftQuery={createDraftQuery}
         setOptions={setOptions}
         ref={previewPanelRef}
-        isVersionReleased={isVersionReleased}
       />
     </div>
   );
