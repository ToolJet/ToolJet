import React from 'react';
import { dataqueryService } from '@/_services';
import { toast } from 'react-hot-toast';
import ReactTooltip from 'react-tooltip';
import { allSources, source } from './QueryEditors';
import { Transformation } from './Transformation';
import { previewQuery } from '@/_helpers/appUtils';
import { EventManager } from '../Inspector/EventManager';
import { CodeHinter } from '../CodeBuilder/CodeHinter';
import { DataSourceTypes } from '../DataSourceManager/SourceComponents';
import Preview from './Preview';
import DataSourceLister from './DataSourceLister';
import _, { isEmpty, isEqual } from 'lodash';
// eslint-disable-next-line import/no-unresolved
import { withTranslation } from 'react-i18next';
import cx from 'classnames';
import { CustomToggleSwitch } from './CustomToggleSwitch';
const queryNameRegex = new RegExp('^[A-Za-z0-9_-]*$');

const staticDataSources = [
  { kind: 'restapi', id: 'null', name: 'REST API' },
  { kind: 'runjs', id: 'runjs', name: 'Run JavaScript code' },
];

class QueryManagerComponent extends React.Component {
  constructor(props) {
    super(props);

    this.state = {
      options: {},
      selectedQuery: null,
      selectedDataSource: null,
      dataSourceMeta: {},
      dataQueries: [],
      theme: {},
      isSourceSelected: false,
      isFieldsChanged: false,
      paneHeightChanged: false,
      showSaveConfirmation: false,
      restArrayValuesChanged: false,
      nextProps: null,
      buttonText: '',
      renameQuery: false,
    };

    this.previewPanelRef = React.createRef();
  }

  setStateFromProps = (props) => {
    const selectedQuery = props.selectedQuery;
    const dataSourceId = selectedQuery?.data_source_id;
    const source = props.dataSources.find((datasource) => datasource.id === dataSourceId);
    let dataSourceMeta;
    if (selectedQuery?.pluginId) {
      dataSourceMeta = selectedQuery.manifestFile.data.source;
    } else {
      dataSourceMeta = DataSourceTypes.find((source) => source.kind === selectedQuery?.kind);
    }

    const paneHeightChanged = this.state.queryPaneHeight !== props.queryPaneHeight;
    const dataQueries = props.dataQueries?.length ? props.dataQueries : this.state.dataQueries;
    const queryPaneDragged = this.state.isQueryPaneDragging !== props.isQueryPaneDragging;

    this.setState(
      {
        appId: props.appId,
        dataSources: props.dataSources,
        dataQueries: dataQueries,
        appDefinition: props.appDefinition,
        mode: props.mode,
        addingQuery: props.addingQuery,
        editingQuery: props.editingQuery,
        queryPanelHeight: props.queryPanelHeight,
        isQueryPaneDragging: props.isQueryPaneDragging,
        currentState: props.currentState,
        selectedSource: source,
        options: props.options ?? {},
        dataSourceMeta,
        paneHeightChanged,
        isSourceSelected: paneHeightChanged || queryPaneDragged ? this.state.isSourceSelected : props.isSourceSelected,
        selectedDataSource:
          paneHeightChanged || queryPaneDragged ? this.state.selectedDataSource : props.selectedDataSource,
        queryPreviewData: this.state.selectedQuery?.id !== props.selectedQuery?.id ? undefined : props.queryPreviewData,
        selectedQuery: props.mode === 'create' && selectedQuery,
        theme: {
          scheme: 'bright',
          author: 'chris kempson (http://chriskempson.com)',
          base00: props.darkMode ? '#272822' : '#000000',
          base01: '#303030',
          base02: '#505050',
          base03: '#b0b0b0',
          base04: '#d0d0d0',
          base05: '#e0e0e0',
          base06: '#f5f5f5',
          base07: '#ffffff',
          base08: '#fb0120',
          base09: '#fc6d24',
          base0A: '#fda331',
          base0B: '#a1c659',
          base0C: '#76c7b7',
          base0D: '#6fb3d2',
          base0E: '#d381c3',
          base0F: '#be643c',
        },
        buttonText: props.mode === 'edit' ? 'Save' : 'Create',
        shouldRunQuery: props.mode === 'edit' ? this.state.isFieldsChanged : this.props.isSourceSelected,
      },
      () => {
        if (this.props.mode === 'edit') {
          let source = props.dataSources.find((datasource) => datasource.id === selectedQuery.data_source_id);
          if (selectedQuery.kind === 'restapi') {
            if (!selectedQuery.data_source_id) {
              source = { kind: 'restapi', id: 'null', name: 'REST API' };
            }
          }
          if (selectedQuery.kind === 'runjs') {
            if (!selectedQuery.data_source_id) {
              source = { kind: 'runjs', id: 'runjs', name: 'Run JavaScript code' };
            }
          }

          this.setState({
            options:
              paneHeightChanged || this.state.selectedQuery?.id === selectedQuery?.id
                ? this.state.options
                : selectedQuery.options,
            selectedDataSource: source,
            selectedQuery,
            queryName: selectedQuery.name,
          });
        }
      }
    );
  };

  componentWillReceiveProps(nextProps) {
    if (nextProps.loadingDataSources) return;
    // const themeModeChanged = this.props.darkMode !== nextProps.darkMode;
    // if (!nextProps.isQueryPaneDragging && !this.state.paneHeightChanged && !themeModeChanged) {
    //   if (this.props.mode === 'create' && this.state.isFieldsChanged) {
    //     this.setState({ showSaveConfirmation: true, nextProps });
    //     return;
    //   } else if (this.props.mode === 'edit') {
    //     if (this.state.selectedQuery) {
    //       const isQueryChanged = !_.isEqual(
    //         this.removeRestKey(this.state.options),
    //         this.removeRestKey(this.state.selectedQuery.options)
    //       );
    //       if (this.state.isFieldsChanged && isQueryChanged) {
    //         this.setState({ showSaveConfirmation: true, nextProps });
    //         return;
    //       } else if (
    //         !isQueryChanged &&
    //         this.state.selectedQuery.kind === 'restapi' &&
    //         this.state.restArrayValuesChanged
    //       ) {
    //         this.setState({ showSaveConfirmation: true, nextProps });
    //         return;
    //       }
    //     }
    //   }
    // }
    if (this.props.showQueryConfirmation && !nextProps.showQueryConfirmation) {
      if (this.state.isUpdating) {
        this.setState({
          isUpdating: false,
        });
      }
      if (this.state.isCreating) {
        this.setState({
          isCreating: false,
        });
      }
    }
    if (!isEmpty(this.state.updatedQuery)) {
      const query = nextProps.dataQueries.find((q) => q.id === this.state.updatedQuery.id);
      if (query) {
        const isLoading = nextProps.currentState?.queries[query.name]
          ? nextProps.currentState?.queries[query.name]?.isLoading
          : false;
        const prevLoading = this.state.currentState?.queries[query.name]
          ? this.state.currentState?.queries[query.name]?.isLoading
          : false;
        if (!isEmpty(nextProps.selectedQuery) && !isEqual(this.state.selectedQuery, nextProps.selectedQuery)) {
          if (query && !isLoading && !prevLoading) {
            this.props.runQuery(query.id, query.name);
          }
        } else if (!isLoading && prevLoading) {
          this.state.updatedQuery.updateQuery
            ? this.setState({ updatedQuery: {}, isUpdating: false })
            : this.setState({ updatedQuery: {}, isCreating: false });
        }
      }
    }
    this.setStateFromProps(nextProps);
  }

  removeRestKey = (options) => {
    options?.arrayValuesChanged && delete options.arrayValuesChanged;
    return options;
  };

  handleBackButton = () => {
    this.setState({
      isSourceSelected: true,
      options: {},
      queryPreviewData: undefined,
    });
  };

  changeDataSource = (sourceId) => {
    const source = [...this.state.dataSources, ...staticDataSources].find((datasource) => datasource.id === sourceId);

    const isSchemaUnavailable = ['restapi', 'stripe', 'runjs'].includes(source.kind);
    const schemaUnavailableOptions = {
      restapi: {
        method: 'get',
        url: null,
        url_params: [],
        headers: [],
        body: [],
      },
      stripe: {},
      runjs: {},
    };

    this.setState({
      selectedDataSource: source,
      selectedSource: source,
      queryName: this.computeQueryName(source.kind),
      ...(isSchemaUnavailable && {
        options: schemaUnavailableOptions[source.kind],
      }),
    });
  };

  validateQueryName = () => {
    const { queryName, mode, selectedQuery } = this.state;
    const { dataQueries } = this.props;
    if (mode === 'create') {
      return dataQueries.find((query) => query.name === queryName) === undefined && queryNameRegex.test(queryName);
    }
    const existingQuery = dataQueries.find((query) => query.name === queryName);
    if (existingQuery) {
      return existingQuery.id === selectedQuery.id && queryNameRegex.test(queryName);
    }
    return queryNameRegex.test(queryName);
  };

  computeQueryName = (kind) => {
    const { dataQueries } = this.props;
    const currentQueriesForKind = dataQueries.filter((query) => query.kind === kind);
    let found = false;
    let newName = '';
    let currentNumber = currentQueriesForKind.length + 1;

    while (!found) {
      newName = `${kind}${currentNumber}`;
      if (dataQueries.find((query) => query.name === newName) === undefined) {
        found = true;
      }
      currentNumber += 1;
    }

    return newName;
  };

  createOrUpdateDataQuery = () => {
    const { appId, options, selectedDataSource, mode, queryName, shouldRunQuery } = this.state;
    const appVersionId = this.props.editingVersionId;
    const kind = selectedDataSource.kind;
    const dataSourceId = selectedDataSource.id === 'null' ? null : selectedDataSource.id;
    const pluginId = selectedDataSource.plugin_id;

    const isQueryNameValid = this.validateQueryName();
    if (!isQueryNameValid) {
      toast.error('Invalid query name. Should be unique and only include letters, numbers and underscore.');
      return;
    }

    if (mode === 'edit') {
      this.setState({ isUpdating: true });
      dataqueryService
        .update(this.state.selectedQuery.id, queryName, options)
        .then((data) => {
          this.setState({
            isUpdating: shouldRunQuery ? true : false,
            isFieldsChanged: false,
            restArrayValuesChanged: false,
            updatedQuery: shouldRunQuery ? { ...data, updateQuery: true } : {},
          });
          this.props.dataQueriesChanged();
          this.props.setStateOfUnsavedQueries(false);
          localStorage.removeItem('transformation');
          toast.success('Query Saved');
        })
        .catch(({ error }) => {
          this.setState({ isUpdating: false, isFieldsChanged: false, restArrayValuesChanged: false });
          this.props.setStateOfUnsavedQueries(false);
          toast.error(error);
        });
    } else {
      this.setState({ isCreating: true });
      dataqueryService
        .create(appId, appVersionId, queryName, kind, options, dataSourceId, pluginId)
        .then((data) => {
          toast.success('Query Added');
          this.setState({
            isCreating: shouldRunQuery ? true : false,
            isFieldsChanged: false,
            restArrayValuesChanged: false,
            updatedQuery: shouldRunQuery ? { ...data, updateQuery: false } : {},
          });
          this.props.dataQueriesChanged();
          this.props.setStateOfUnsavedQueries(false);
        })
        .catch(({ error }) => {
          this.setState({ isCreating: false, isFieldsChanged: false, restArrayValuesChanged: false });
          this.props.setStateOfUnsavedQueries(false);
          toast.error(error);
        });
    }
  };

  validateNewOptions = (newOptions) => {
    const headersChanged = newOptions.arrayValuesChanged ?? false;
    let isFieldsChanged = false;
    if (this.state.selectedQuery) {
      const isQueryChanged = !_.isEqual(
        this.removeRestKey(newOptions),
        this.removeRestKey(this.state.selectedQuery.options)
      );
      if (isQueryChanged) {
        isFieldsChanged = true;
      } else if (this.state.selectedQuery.kind === 'restapi' && headersChanged) {
        isFieldsChanged = true;
      }
    } else if (this.props.mode === 'create') {
      isFieldsChanged = true;
    }
    if (isFieldsChanged) this.props.setStateOfUnsavedQueries(true);
    this.setState({
      options: { ...this.state.options, ...newOptions },
      isFieldsChanged,
      restArrayValuesChanged: headersChanged,
    });
  };

  optionchanged = (option, value) => {
    const newOptions = { ...this.state.options, [option]: value };
    this.validateNewOptions(newOptions);
  };

  optionsChanged = (newOptions) => {
    this.validateNewOptions(newOptions);
  };

  toggleOption = (option) => {
    const currentValue = this.state.options[option] ? this.state.options[option] : false;
    this.optionchanged(option, !currentValue);
  };

  // Here we have mocked data query in format of a component to be usable by event manager
  // TODO: Refactor EventManager to be generic
  mockDataQueryAsComponent = () => {
    const dataQueryEvents = this.state.options?.events || [];

    return {
      component: { component: { definition: { events: dataQueryEvents } } },
      componentMeta: {
        events: {
          onDataQuerySuccess: { displayName: 'Query Success' },
          onDataQueryFailure: { displayName: 'Query Failure' },
        },
      },
    };
  };

  eventsChanged = (events) => {
    this.optionchanged('events', events);
  };
  createInputElementToUpdateQueryName = () => {
    this.setState({ renameQuery: true });
  };
  executeQueryNameUpdation = (newName) => {
    if (newName && newName !== this.state.selectedQuery.name) {
      if (this.state.mode === 'create') {
        this.setState({
          queryName: newName,
          renameQuery: false,
        });
      } else {
        dataqueryService
          .update(this.state.selectedQuery.id, newName)
          .then(() => {
            this.props.dataQueriesChanged();
            toast.success('Query Name Updated');
            this.setState({
              renameQuery: false,
            });
          })
          .catch(({ error }) => {
            this.setState({ renameQuery: false });
            toast.error(error);
          });
      }
    } else {
      this.setState({ renameQuery: false });
    }
  };

  render() {
    const {
      dataSources,
      selectedDataSource,
      mode,
      options,
      isUpdating,
      isCreating,
      addingQuery,
      editingQuery,
      selectedQuery,
      currentState,
      queryName,
      previewLoading,
      queryPreviewData,
      dataSourceMeta,
    } = this.state;
    let ElementToRender = '';
    if (selectedDataSource) {
      const sourcecomponentName = selectedDataSource.kind.charAt(0).toUpperCase() + selectedDataSource.kind.slice(1);
      ElementToRender = allSources[sourcecomponentName] || source;
    }
    const buttonDisabled = isUpdating || isCreating;
    const mockDataQueryComponent = this.mockDataQueryAsComponent();

    return (
      <div
        className={cx(`query-manager ${this.props.darkMode ? 'theme-dark' : ''}`, {
          'd-none': this.props.loadingDataSources,
        })}
        key={selectedQuery ? selectedQuery.id : ''}
      >
        <ReactTooltip type="dark" effect="solid" delayShow={250} />
        {/* <Confirm
          show={this.state.showSaveConfirmation}
          message={'Query is unsaved, save or leave without saving. Do you want to save?'}
          onConfirm={() => this.createOrUpdateDataQuery()}
          onCancel={() => {
            this.setState({ showSaveConfirmation: false, isFieldsChanged: false });
            this.setStateFromProps(this.state.nextProps);
            this.props.setStateOfUnsavedQueries(false);
          }}
          queryConfirmationData={this.state.queryConfirmationData}
        /> */}
        <div className="row header" style={{ padding: '8px 0' }}>
          <div className="col d-flex align-items-center px-3 h-100 font-weight-500 py-1" style={{ gap: '10px' }}>
            {(addingQuery || editingQuery) && selectedDataSource && (
              <>
                <span
                  className={`${
                    this.props.darkMode ? 'color-light-gray-c3c3c3' : 'color-light-slate-11'
                  } cursor-pointer font-weight-400`}
                  onClick={() => {
                    if (mode === 'edit') {
                      this.setState({
                        selectedDataSource: null,
                        selectedQuery: {},
                        options: {},
                        isSourceSelected: false,
                        mode: 'create',
                      });
                    } else {
                      this.setState({
                        isSourceSelected: false,
                        selectedDataSource: null,
                        options: {},
                      });
                    }
                  }}
                >
                  {mode === 'create' ? 'New Query' : 'Queries'}
                </span>
                <span className="breadcrum">
                  <svg width="5.33" height="9.33" viewBox="0 0 8 14" fill="none" xmlns="http://www.w3.org/2000/svg">
                    <path
                      fillRule="evenodd"
                      clipRule="evenodd"
                      d="M0.292893 0.292893C0.683417 -0.0976311 1.31658 -0.0976311 1.70711 0.292893L7.70711 6.29289C8.09763 6.68342 8.09763 7.31658 7.70711 7.70711L1.70711 13.7071C1.31658 14.0976 0.683417 14.0976 0.292893 13.7071C-0.0976311 13.3166 -0.0976311 12.6834 0.292893 12.2929L5.58579 7L0.292893 1.70711C-0.0976311 1.31658 -0.0976311 0.683417 0.292893 0.292893Z"
                      fill="#C1C8CD"
                    />
                  </svg>
                </span>
                <div className="query-name-breadcrum d-flex align-items-center">
                  <span className="query-manager-header-query-name font-weight-400">
                    {this.state.renameQuery ? (
                      <input
                        type="text"
                        className={`query-name query-name-input-field border-indigo-09 bg-transparent  ${
                          this.props.darkMode && 'text-white'
                        }`}
                        autoFocus
                        defaultValue={queryName}
                        onKeyUp={(event) => {
                          event.persist();
                          if (event.keyCode === 13) {
                            this.executeQueryNameUpdation(event.target.value);
                          }
                        }}
                        onBlur={({ target }) => this.executeQueryNameUpdation(target.value)}
                      />
                    ) : (
                      queryName
                    )}
                  </span>
                  <span
                    className={`breadcrum-rename-query-icon ${this.state.renameQuery && 'd-none'}`}
                    onClick={this.createInputElementToUpdateQueryName}
                  >
                    <svg width="auto" height="auto" viewBox="0 0 19 20" fill="none" xmlns="http://www.w3.org/2000/svg">
                      <path
                        fillRule="evenodd"
                        clipRule="evenodd"
                        d="M13.7087 1.40712C14.29 0.826221 15.0782 0.499893 15.9 0.499893C16.7222 0.499893 17.5107 0.82651 18.0921 1.40789C18.6735 1.98928 19.0001 2.7778 19.0001 3.6C19.0001 4.42197 18.6737 5.21028 18.0926 5.79162C18.0924 5.79178 18.0928 5.79145 18.0926 5.79162L16.8287 7.06006C16.7936 7.11191 16.753 7.16118 16.7071 7.20711C16.6621 7.25215 16.6138 7.292 16.563 7.32665L9.70837 14.2058C9.52073 14.3942 9.26584 14.5 9 14.5H6C5.44772 14.5 5 14.0523 5 13.5V10.5C5 10.2342 5.10585 9.97927 5.29416 9.79163L12.1733 2.93697C12.208 2.88621 12.2478 2.83794 12.2929 2.79289C12.3388 2.74697 12.3881 2.70645 12.4399 2.67132L13.7079 1.40789C13.7082 1.40763 13.7084 1.40738 13.7087 1.40712ZM13.0112 4.92545L7 10.9153V12.5H8.58474L14.5745 6.48876L13.0112 4.92545ZM15.9862 5.07202L14.428 3.51376L15.1221 2.82211C15.3284 2.6158 15.6082 2.49989 15.9 2.49989C16.1918 2.49989 16.4716 2.6158 16.6779 2.82211C16.8842 3.02842 17.0001 3.30823 17.0001 3.6C17.0001 3.89177 16.8842 4.17158 16.6779 4.37789L15.9862 5.07202ZM0.87868 5.37868C1.44129 4.81607 2.20435 4.5 3 4.5H4C4.55228 4.5 5 4.94772 5 5.5C5 6.05228 4.55228 6.5 4 6.5H3C2.73478 6.5 2.48043 6.60536 2.29289 6.79289C2.10536 6.98043 2 7.23478 2 7.5V16.5C2 16.7652 2.10536 17.0196 2.29289 17.2071C2.48043 17.3946 2.73478 17.5 3 17.5H12C12.2652 17.5 12.5196 17.3946 12.7071 17.2071C12.8946 17.0196 13 16.7652 13 16.5V15.5C13 14.9477 13.4477 14.5 14 14.5C14.5523 14.5 15 14.9477 15 15.5V16.5C15 17.2957 14.6839 18.0587 14.1213 18.6213C13.5587 19.1839 12.7957 19.5 12 19.5H3C2.20435 19.5 1.44129 19.1839 0.87868 18.6213C0.31607 18.0587 0 17.2957 0 16.5V7.5C0 6.70435 0.31607 5.94129 0.87868 5.37868Z"
                        fill="#11181C"
                      />
                    </svg>
                  </span>
                </div>
              </>
            )}
          </div>
          <div className="col-auto d-flex align-items-center h-100 query-header-buttons m-auto">
            {selectedDataSource && (addingQuery || editingQuery) && (
              <button
                onClick={() => {
                  const _options = { ...options };

                  const query = {
                    data_source_id: selectedDataSource.id === 'null' ? null : selectedDataSource.id,
                    pluginId: selectedDataSource.plugin_id,
                    options: _options,
                    kind: selectedDataSource.kind,
                  };
                  previewQuery(this, query, this.props.editorState)
                    .then(() => {
                      this.previewPanelRef.current.scrollIntoView();
                    })
                    .catch(({ error, data }) => {
                      console.log(error, data);
                    });
                }}
                className={`default-tertiary-button float-right1 ${
                  previewLoading ? (this.props.darkMode ? 'btn-loading' : 'button-loading') : ''
                } ${this.props.darkMode ? 'theme-dark ' : ''} ${this.state.selectedDataSource ? '' : 'disabled'}`}
                data-cy={'query-preview-button'}
              >
                <span
                  className="query-preview-svg d-flex align-items-center query-icon-wrapper"
                  style={{ width: '16px', height: '16px', padding: '2.67px 0.67px', margin: '6px 0' }}
                >
                  <svg width="auto" height="auto" viewBox="0 0 22 16" fill="none" xmlns="http://www.w3.org/2000/svg">
                    <path
                      fillRule="evenodd"
                      clipRule="evenodd"
                      d="M2.15986 8C4.65779 12.1305 7.61278 14 11 14C14.3872 14 17.3422 12.1305 19.8401 8C17.3422 3.86948 14.3872 2 11 2C7.61278 2 4.65779 3.86948 2.15986 8ZM0.131768 7.50384C2.9072 2.64709 6.51999 0 11 0C15.48 0 19.0928 2.64709 21.8682 7.50384C22.0439 7.81128 22.0439 8.18871 21.8682 8.49616C19.0928 13.3529 15.48 16 11 16C6.51999 16 2.9072 13.3529 0.131768 8.49616C-0.0439228 8.18871 -0.0439228 7.81128 0.131768 7.50384ZM11 7C10.4477 7 10 7.44772 10 8C10 8.55228 10.4477 9 11 9C11.5523 9 12 8.55228 12 8C12 7.44772 11.5523 7 11 7ZM8 8C8 6.34315 9.34315 5  11 5C12.6569 5 14 6.34315 14 8C14 9.65685 12.6569 11 11 11C9.34315 11 8 9.65685 8 8Z"
                      fill="#11181C"
                    />
                  </svg>
                </span>
                <span>{this.props.t('editor.queryManager.preview', 'Preview')}</span>
              </button>
            )}
            {selectedDataSource && (addingQuery || editingQuery) && (
              <button
                className={`default-tertiary-button ${
                  isUpdating || isCreating ? (this.props.darkMode ? 'btn-loading' : 'button-loading') : ''
                } ${this.props.darkMode ? 'theme-dark' : ''} ${this.state.selectedDataSource ? '' : 'disabled'} `}
                onClick={this.createOrUpdateDataQuery}
                disabled={buttonDisabled}
                data-cy={'query-create-and-run-button'}
              >
                <span className="d-flex query-create-run-svg query-icon-wrapper">
                  <svg width="auto" height="auto" viewBox="0 0 18 19" fill="none" xmlns="http://www.w3.org/2000/svg">
                    <path
                      fillRule="evenodd"
                      clipRule="evenodd"
                      d="M3 2.5C2.73478 2.5 2.48043 2.60536 2.29289 2.79289C2.10536 2.98043 2 3.23478 2 3.5V15.5C2 15.7652 2.10536 16.0196 2.29289 16.2071C2.48043 16.3946 2.73478 16.5 3 16.5H15C15.2652 16.5 15.5196 16.3946 15.7071 16.2071C15.8946 16.0196 16 15.7652 16 15.5V5.91421L12.5858 2.5H12V5.5C12 6.05228 11.5523 6.5 11 6.5H5C4.44772 6.5 4 6.05228 4 5.5V2.5H3ZM3 0.5C2.20435 0.5 1.44129 0.81607 0.87868 1.37868C0.31607 1.94129 0 2.70435 0 3.5V15.5C0 16.2956 0.31607 17.0587 0.87868 17.6213C1.44129 18.1839 2.20435 18.5 3 18.5H15C15.7957 18.5 16.5587 18.1839 17.1213 17.6213C17.6839 17.0587 18 16.2957 18 15.5V5.5C18 5.23478 17.8946 4.98043 17.7071 4.79289L13.7071 0.792893C13.5196 0.605357 13.2652 0.5 13 0.5H3ZM6 2.5V4.5H10V2.5H6ZM9 10.5C8.44772 10.5 8 10.9477 8 11.5C8 12.0523 8.44772 12.5 9 12.5C9.55228 12.5 10 12.0523 10 11.5C10 10.9477 9.55229 10.5 9 10.5ZM6 11.5C6 9.84315 7.34315 8.5 9 8.5C10.6569 8.5 12 9.84315 12 11.5C12 13.1569 10.6569 14.5 9 14.5C7.34315 14.5 6 13.1569 6 11.5Z"
                      fill="#11181C"
                    />
                  </svg>
                </span>
                <span>{this.state.buttonText}</span>
              </button>
            )}
            {selectedDataSource && (addingQuery || editingQuery) && (
              <button
                onClick={() => {
                  if (this.state.isFieldsChanged || this.state.addingQuery) {
                    this.setState({ shouldRunQuery: true }, () => this.createOrUpdateDataQuery());
                  } else {
                    this.props.runQuery(selectedQuery.id, selectedQuery.name);
                  }
                }}
                className={`border-0 default-secondary-button float-right1 ${this.props.darkMode ? 'theme-dark' : ''} ${
                  this.state.selectedDataSource ? '' : 'disabled'
                }`}
              >
                <span className="query-manager-btn-svg-wrapper d-flex align-item-center query-icon-wrapper query-run-svg">
                  <svg width="auto" height="auto" viewBox="0 0 16 12" fill="none" xmlns="http://www.w3.org/2000/svg">
                    <path
                      fillRule="evenodd"
                      clipRule="evenodd"
                      d="M0.292893 0.292893C0.683417 -0.0976311 1.31658 -0.0976311 1.70711 0.292893L6.70711 5.29289C7.09763 5.68342 7.09763 6.31658 6.70711 6.70711L1.70711 11.7071C1.31658 12.0976 0.683417 12.0976 0.292893 11.7071C-0.0976311 11.3166 -0.0976311 10.6834 0.292893 10.2929L4.58579 6L0.292893 1.70711C-0.0976311 1.31658 -0.0976311 0.683417 0.292893 0.292893ZM8 11C8 10.4477 8.44772 10 9 10H15C15.5523 10 16 10.4477 16 11C16 11.5523 15.5523 12 15 12H9C8.44772 12 8 11.5523 8 11Z"
                      fill="#3A5CCC"
                    />
                  </svg>
                </span>
                <span className="query-manager-btn-name">Run</span>
              </button>
            )}
            <span
              onClick={this.props.toggleQueryEditor}
              className={`cursor-pointer m-3 toggle-query-editor-svg d-flex`}
              data-tip="Hide query editor"
            >
              <svg width="5.58" height="10.25" viewBox="0 0 6 12" fill="none" xmlns="http://www.w3.org/2000/svg">
                <path
                  d="M3.00013 4.18288C2.94457 4.18288 2.88624 4.17177 2.82513 4.14954C2.76402 4.12732 2.70569 4.08843 2.65013 4.03288L0.366797 1.74954C0.266797 1.64954 0.216797 1.52732 0.216797 1.38288C0.216797 1.23843 0.266797 1.11621 0.366797 1.01621C0.466797 0.916211 0.583464 0.866211 0.716797 0.866211C0.85013 0.866211 0.966797 0.916211 1.0668 1.01621L3.00013 2.94954L4.93346 1.01621C5.03346 0.916211 5.15291 0.866211 5.2918 0.866211C5.43069 0.866211 5.55013 0.916211 5.65013 1.01621C5.75013 1.11621 5.80013 1.23566 5.80013 1.37454C5.80013 1.51343 5.75013 1.63288 5.65013 1.73288L3.35013 4.03288C3.29457 4.08843 3.23902 4.12732 3.18346 4.14954C3.12791 4.17177 3.0668 4.18288 3.00013 4.18288ZM0.366797 10.9662C0.266797 10.8662 0.216797 10.7468 0.216797 10.6079C0.216797 10.469 0.266797 10.3495 0.366797 10.2495L2.65013 7.96621C2.70569 7.91065 2.76402 7.87177 2.82513 7.84954C2.88624 7.82732 2.94457 7.81621 3.00013 7.81621C3.0668 7.81621 3.12791 7.82732 3.18346 7.84954C3.23902 7.87177 3.29457 7.91065 3.35013 7.96621L5.65013 10.2662C5.75013 10.3662 5.80013 10.4829 5.80013 10.6162C5.80013 10.7495 5.75013 10.8662 5.65013 10.9662C5.55013 11.0662 5.42791 11.1162 5.28346 11.1162C5.13902 11.1162 5.0168 11.0662 4.9168 10.9662L3.00013 9.04954L1.08346 10.9662C0.983464 11.0662 0.864019 11.1162 0.72513 11.1162C0.586241 11.1162 0.466797 11.0662 0.366797 10.9662Z"
                  fill="#576574"
                />
              </svg>
            </span>
          </div>
        </div>

        {(addingQuery || editingQuery) && (
          <div>
            <div className={`row row-deck px-2 mt-0 query-details`}>
              {dataSources && mode === 'create' && !this.state.isSourceSelected && (
                <div className="datasource-picker">
                  {!this.state.isSourceSelected && (
                    <label className="form-label col-md-3" data-cy={'label-select-datasource'}>
                      {this.props.t('editor.queryManager.selectDatasource', 'Select Datasource')}
                    </label>
                  )}{' '}
                  {!this.state.isSourceSelected && (
                    <DataSourceLister
                      dataSources={dataSources}
                      staticDataSources={staticDataSources}
                      changeDataSource={this.changeDataSource}
                      handleBackButton={this.handleBackButton}
                      darkMode={this.props.darkMode}
                      dataSourceModalHandler={this.props.dataSourceModalHandler}
                    />
                  )}
                </div>
              )}

              {selectedDataSource && (
                <div style={{ padding: '0 32px' }}>
                  <div>
                    <ElementToRender
                      pluginSchema={this.state.selectedDataSource?.plugin?.operations_file?.data}
                      selectedDataSource={selectedDataSource}
                      options={this.state.options}
                      optionsChanged={this.optionsChanged}
                      optionchanged={this.optionchanged}
                      currentState={currentState}
                      darkMode={this.props.darkMode}
                      isEditMode={this.props.mode === 'edit'}
                      queryName={this.state.queryName}
                    />

                    {!dataSourceMeta?.disableTransformations && selectedDataSource?.kind != 'runjs' && (
                      <div>
                        <Transformation
                          changeOption={this.optionchanged}
                          options={options ?? {}}
                          currentState={currentState}
                          darkMode={this.props.darkMode}
                          queryId={selectedQuery?.id}
                        />
                      </div>
                    )}
                    <Preview
                      previewPanelRef={this.previewPanelRef}
                      previewLoading={previewLoading}
                      queryPreviewData={queryPreviewData}
                      theme={this.state.theme}
                      darkMode={this.props.darkMode}
                    />
                  </div>
<<<<<<< HEAD
=======
                )}
              </div>
            )}

            {currentTab === 2 && (
              <div className="advanced-options-container m-2">
                <div className="form-check form-switch">
                  <input
                    className="form-check-input"
                    type="checkbox"
                    onClick={() => this.toggleOption('runOnPageLoad')}
                    checked={this.state.options.runOnPageLoad}
                    data-cy={'toggle-run-query-on-page-load'}
                  />
                  <span className="form-check-label" data-cy={'label-run-query-on-page-load'}>
                    {this.props.t('editor.queryManager.runQueryOnPageLoad', 'Run query on application load?')}
                  </span>
>>>>>>> 44d45072
                </div>
              )}
            </div>

            {selectedDataSource && (addingQuery || editingQuery) && (
              <div className="advanced-options-container font-weight-400 border-top query-manager-border-color">
                <div className="advance-options-input-form-container">
                  <div className="mx-4">
                    <CustomToggleSwitch
                      isChecked={this.state.options.runOnPageLoad}
                      toggleSwitchFunction={this.toggleOption}
                      action="runOnPageLoad"
                      darkMode={this.props.darkMode}
                      label={this.props.t('editor.queryManager.runQueryOnPageLoad', 'Run this query on page load?')}
                    />
                  </div>
                  <div className=" mx-4 pb-3 pt-3">
                    <CustomToggleSwitch
                      isChecked={this.state.options.requestConfirmation}
                      toggleSwitchFunction={this.toggleOption}
                      action="requestConfirmation"
                      darkMode={this.props.darkMode}
                      label={this.props.t(
                        'editor.queryManager.confirmBeforeQueryRun',
                        'Request confirmation before running query?'
                      )}
                    />
                  </div>
                  <div className=" mx-4">
                    <CustomToggleSwitch
                      isChecked={this.state.options.showSuccessNotification}
                      toggleSwitchFunction={this.toggleOption}
                      action="showSuccessNotification"
                      darkMode={this.props.darkMode}
                      label={this.props.t('editor.queryManager.notificationOnSuccess', 'Show notification on success?')}
                    />
                  </div>
                  {this.state.options.showSuccessNotification && (
                    <div className="mx-4" style={{ paddingLeft: '100px', paddingTop: '12px' }}>
                      <div className="row mt-1">
                        <div className="col-auto" style={{ width: '200px' }}>
                          <label className="form-label p-2 font-size-12" data-cy={'label-success-message-input'}>
                            {this.props.t('editor.queryManager.successMessage', 'Success Message')}
                          </label>
                        </div>
                        <div className="col">
                          <CodeHinter
                            currentState={this.props.currentState}
                            initialValue={this.state.options.successMessage}
                            height="36px"
                            theme={this.props.darkMode ? 'monokai' : 'default'}
                            onChange={(value) => this.optionchanged('successMessage', value)}
                            placeholder={this.props.t(
                              'editor.queryManager.queryRanSuccessfully',
                              'Query ran successfully'
                            )}
                            cyLabel={'success-message'}
                          />
                        </div>
                      </div>
                      <div className="row mt-3">
                        <div className="col-auto" style={{ width: '200px' }}>
                          <label className="form-label p-2 font-size-12" data-cy={'label-notification-duration-input'}>
                            {this.props.t('editor.queryManager.notificationDuration', 'Notification duration (s)')}
                          </label>
                        </div>
                        <div className="col query-manager-input-elem">
                          <input
                            type="number"
                            disabled={!this.state.options.showSuccessNotification}
                            onChange={(e) => this.optionchanged('notificationDuration', e.target.value)}
                            placeholder={5}
                            className="form-control"
                            value={this.state.options.notificationDuration}
                            data-cy={'notification-duration-input-field'}
                          />
                        </div>
                      </div>
                    </div>
                  )}
                </div>

                <div
                  className={`border-top query-manager-border-color hr-text-left px-4 ${
                    this.props.darkMode ? 'color-white' : 'color-light-slate-12'
                  }`}
                  style={{ paddingTop: '28px' }}
                >
                  {this.props.t('editor.queryManager.eventsHandler', 'Events Handler')}
                </div>
                <div className="query-manager-events px-4 mt-2 pb-4">
                  <EventManager
                    eventsChanged={this.eventsChanged}
                    component={mockDataQueryComponent.component}
                    componentMeta={mockDataQueryComponent.componentMeta}
                    currentState={this.props.currentState}
                    dataQueries={this.props.dataQueries}
                    components={this.props.allComponents}
                    apps={this.props.apps}
                    popoverPlacement="top"
                    pages={
                      this.props.appDefinition?.pages
                        ? Object.entries(this.props.appDefinition?.pages).map(([id, page]) => ({ ...page, id }))
                        : []
                    }
                  />
                </div>
              </div>
            )}
          </div>
        )}
      </div>
    );
  }
}

export const QueryManager = withTranslation()(React.memo(QueryManagerComponent));<|MERGE_RESOLUTION|>--- conflicted
+++ resolved
@@ -691,26 +691,6 @@
                       darkMode={this.props.darkMode}
                     />
                   </div>
-<<<<<<< HEAD
-=======
-                )}
-              </div>
-            )}
-
-            {currentTab === 2 && (
-              <div className="advanced-options-container m-2">
-                <div className="form-check form-switch">
-                  <input
-                    className="form-check-input"
-                    type="checkbox"
-                    onClick={() => this.toggleOption('runOnPageLoad')}
-                    checked={this.state.options.runOnPageLoad}
-                    data-cy={'toggle-run-query-on-page-load'}
-                  />
-                  <span className="form-check-label" data-cy={'label-run-query-on-page-load'}>
-                    {this.props.t('editor.queryManager.runQueryOnPageLoad', 'Run query on application load?')}
-                  </span>
->>>>>>> 44d45072
                 </div>
               )}
             </div>
