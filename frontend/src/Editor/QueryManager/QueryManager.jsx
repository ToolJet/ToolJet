--- conflicted
+++ resolved
@@ -797,13 +797,10 @@
                         <div className="mb-3 mt-4">
                           <Transformation
                             changeOption={this.optionchanged}
-<<<<<<< HEAD
-                            options={this.props.selectedQuery.options ?? {}}
-                            currentState={this.props.currentState}
-=======
-                            options={options ?? {}}
-                            currentState={currentState}
->>>>>>> 299ff9f6
+                            // options={this.props.selectedQuery.options ?? {}}
+                            currentState={this.props.currentState} // accepted incoming changes from Arpit's PR
+                            options={options ?? {}} // accepted incoming changes from Kavin's PR
+                            // currentState={currentState}
                             darkMode={this.props.darkMode}
                             queryId={selectedQuery?.id}
                           />
