import React from 'react';
import { dataqueryService } from '@/_services';
import { toast } from 'react-hot-toast';
import ReactTooltip from 'react-tooltip';
import { allSources, source } from './QueryEditors';
import { Transformation } from './Transformation';
import { previewQuery } from '@/_helpers/appUtils';
import { EventManager } from '../Inspector/EventManager';
import { CodeHinter } from '../CodeBuilder/CodeHinter';
import { DataSourceTypes } from '../DataSourceManager/SourceComponents';
import RunjsIcon from '../Icons/runjs.svg';
import Preview from './Preview';
import DataSourceLister from './DataSourceLister';
import _, { isEmpty, isEqual } from 'lodash';
import { Button, ButtonGroup, Dropdown } from 'react-bootstrap';
// eslint-disable-next-line import/no-unresolved
import { allSvgs } from '@tooljet/plugins/client';
// eslint-disable-next-line import/no-unresolved
import { withTranslation } from 'react-i18next';

const queryNameRegex = new RegExp('^[A-Za-z0-9_-]*$');

const staticDataSources = [
  { kind: 'restapi', id: 'null', name: 'REST API' },
  { kind: 'runjs', id: 'runjs', name: 'Run JavaScript code' },
];

class QueryManagerComponent extends React.Component {
  constructor(props) {
    super(props);

    this.state = {
      options: {},
      selectedQuery: null,
      selectedDataSource: null,
      dataSourceMeta: {},
      dataQueries: [],
      theme: {},
      isSourceSelected: false,
      isFieldsChanged: false,
      paneHeightChanged: false,
      showSaveConfirmation: false,
      restArrayValuesChanged: false,
      nextProps: null,
      buttonText: '',
    };

    this.previewPanelRef = React.createRef();
    this.buttonConfig = JSON.parse(localStorage.getItem('queryManagerButtonConfig'));
  }

  setStateFromProps = (props) => {
    const selectedQuery = props.selectedQuery;
    const dataSourceId = selectedQuery?.data_source_id;
    const source = props.dataSources.find((datasource) => datasource.id === dataSourceId);
<<<<<<< HEAD
    let dataSourceMeta;
    if (selectedQuery?.pluginId) {
      dataSourceMeta = selectedQuery.manifestFile.data.source;
    } else {
      dataSourceMeta = DataSourceTypes.find((source) => source.kind === selectedQuery?.kind);
    }
    const paneHeightChanged = this.state.queryPaneHeight !== props.queryPaneHeight;
=======
    let dataSourceMeta = DataSourceTypes.find((source) => source.kind === selectedQuery?.kind);
    const paneHeightChanged = this.state.queryPanelHeight !== props.queryPanelHeight;
>>>>>>> 410ec82d
    const dataQueries = props.dataQueries?.length ? props.dataQueries : this.state.dataQueries;
    const queryPaneDragged = this.state.isQueryPaneDragging !== props.isQueryPaneDragging;
    this.setState(
      {
        appId: props.appId,
        dataSources: props.dataSources,
        dataQueries: dataQueries,
        appDefinition: props.appDefinition,
        mode: props.mode,
        currentTab: 1,
        addingQuery: props.addingQuery,
        editingQuery: props.editingQuery,
        queryPanelHeight: props.queryPanelHeight,
        isQueryPaneDragging: props.isQueryPaneDragging,
        currentState: props.currentState,
        selectedSource: source,
        dataSourceMeta,
        paneHeightChanged,
        isSourceSelected: paneHeightChanged || queryPaneDragged ? this.state.isSourceSelected : props.isSourceSelected,
        selectedDataSource:
          paneHeightChanged || queryPaneDragged ? this.state.selectedDataSource : props.selectedDataSource,
        theme: {
          scheme: 'bright',
          author: 'chris kempson (http://chriskempson.com)',
          base00: props.darkMode ? '#272822' : '#000000',
          base01: '#303030',
          base02: '#505050',
          base03: '#b0b0b0',
          base04: '#d0d0d0',
          base05: '#e0e0e0',
          base06: '#f5f5f5',
          base07: '#ffffff',
          base08: '#fb0120',
          base09: '#fc6d24',
          base0A: '#fda331',
          base0B: '#a1c659',
          base0C: '#76c7b7',
          base0D: '#6fb3d2',
          base0E: '#d381c3',
          base0F: '#be643c',
        },
        buttonText:
          props.mode === 'edit'
            ? this.buttonConfig?.editMode?.text ?? 'Save & Run'
            : this.buttonConfig?.createMode?.text ?? 'Create & Run',
        shouldRunQuery:
          props.mode === 'edit'
            ? this.buttonConfig?.editMode?.shouldRunQuery ?? true
            : this.buttonConfig?.createMode?.shouldRunQuery ?? true,
      },
      () => {
        if (this.props.mode === 'edit') {
          let source = props.dataSources.find((datasource) => datasource.id === selectedQuery.data_source_id);
          if (selectedQuery.kind === 'restapi') {
            if (!selectedQuery.data_source_id) {
              source = { kind: 'restapi', id: 'null', name: 'REST API' };
            }
          }
          if (selectedQuery.kind === 'runjs') {
            if (!selectedQuery.data_source_id) {
              source = { kind: 'runjs', id: 'runjs', name: 'Run JavaScript code' };
            }
          }

          this.setState({
            options:
              paneHeightChanged || this.state.selectedQuery?.id === selectedQuery?.id
                ? this.state.options
                : selectedQuery.options,
            selectedDataSource: source,
            selectedQuery,
            queryName: selectedQuery.name,
          });
        }
      }
    );
  };

  componentWillReceiveProps(nextProps) {
    // const themeModeChanged = this.props.darkMode !== nextProps.darkMode;
    // if (!nextProps.isQueryPaneDragging && !this.state.paneHeightChanged && !themeModeChanged) {
    //   if (this.props.mode === 'create' && this.state.isFieldsChanged) {
    //     this.setState({ showSaveConfirmation: true, nextProps });
    //     return;
    //   } else if (this.props.mode === 'edit') {
    //     if (this.state.selectedQuery) {
    //       const isQueryChanged = !_.isEqual(
    //         this.removeRestKey(this.state.options),
    //         this.removeRestKey(this.state.selectedQuery.options)
    //       );
    //       if (this.state.isFieldsChanged && isQueryChanged) {
    //         this.setState({ showSaveConfirmation: true, nextProps });
    //         return;
    //       } else if (
    //         !isQueryChanged &&
    //         this.state.selectedQuery.kind === 'restapi' &&
    //         this.state.restArrayValuesChanged
    //       ) {
    //         this.setState({ showSaveConfirmation: true, nextProps });
    //         return;
    //       }
    //     }
    //   }
    // }
    if (this.props.showQueryConfirmation && !nextProps.showQueryConfirmation) {
      if (this.state.isUpdating) {
        this.setState({
          isUpdating: false,
        });
      }
      if (this.state.isCreating) {
        this.setState({
          isCreating: false,
        });
      }
    }
    if (!isEmpty(this.state.updatedQuery)) {
      const query = nextProps.dataQueries.find((q) => q.id === this.state.updatedQuery.id);
      if (query) {
        const isLoading = nextProps.currentState?.queries[query.name]
          ? nextProps.currentState?.queries[query.name]?.isLoading
          : false;
        const prevLoading = this.state.currentState?.queries[query.name]
          ? this.state.currentState?.queries[query.name]?.isLoading
          : false;
        if (!isEmpty(nextProps.selectedQuery) && !isEqual(this.state.selectedQuery, nextProps.selectedQuery)) {
          if (query && !isLoading && !prevLoading) {
            this.props.runQuery(query.id, query.name);
          }
        } else if (!isLoading && prevLoading) {
          this.state.updatedQuery.updateQuery
            ? this.setState({ updatedQuery: {}, isUpdating: false })
            : this.setState({ updatedQuery: {}, isCreating: false });
        }
      }
    }
    this.setStateFromProps(nextProps);
  }

  removeRestKey = (options) => {
    delete options.arrayValuesChanged;
    return options;
  };

  componentDidMount() {
    this.setStateFromProps(this.props);
  }

  handleBackButton = () => {
    this.setState({
      isSourceSelected: true,
    });
  };

  changeDataSource = (sourceId) => {
    const source = [...this.state.dataSources, ...staticDataSources].find((datasource) => datasource.id === sourceId);

    const isSchemaUnavailable = ['restapi', 'stripe', 'runjs'].includes(source.kind);
    const schemaUnavailableOptions = {
      restapi: {
        method: 'get',
        url: null,
        url_params: [],
        headers: [],
        body: [],
      },
      stripe: {},
      runjs: {},
    };

    this.setState({
      selectedDataSource: source,
      selectedSource: source,
      queryName: this.computeQueryName(source.kind),
      ...(isSchemaUnavailable && {
        options: schemaUnavailableOptions[source.kind],
      }),
    });
  };

  switchCurrentTab = (tab) => {
    this.setState({
      currentTab: tab,
    });
  };

  validateQueryName = () => {
    const { queryName, dataQueries, mode, selectedQuery } = this.state;

    if (mode === 'create') {
      return dataQueries.find((query) => query.name === queryName) === undefined && queryNameRegex.test(queryName);
    }
    const existingQuery = dataQueries.find((query) => query.name === queryName);
    if (existingQuery) {
      return existingQuery.id === selectedQuery.id && queryNameRegex.test(queryName);
    }
    return queryNameRegex.test(queryName);
  };

  computeQueryName = (kind) => {
    const { dataQueries } = this.state;
    const currentQueriesForKind = dataQueries.filter((query) => query.kind === kind);
    let found = false;
    let newName = '';
    let currentNumber = currentQueriesForKind.length + 1;

    while (!found) {
      newName = `${kind}${currentNumber}`;
      if (dataQueries.find((query) => query.name === newName) === undefined) {
        found = true;
      }
      currentNumber += 1;
    }

    return newName;
  };

  createOrUpdateDataQuery = () => {
    const { appId, options, selectedDataSource, mode, queryName, shouldRunQuery } = this.state;
    const appVersionId = this.props.editingVersionId;
    const kind = selectedDataSource.kind;
    const dataSourceId = selectedDataSource.id === 'null' ? null : selectedDataSource.id;
    const pluginId = selectedDataSource.plugin_id;

    const isQueryNameValid = this.validateQueryName();
    if (!isQueryNameValid) {
      toast.error('Invalid query name. Should be unique and only include letters, numbers and underscore.');
      return;
    }

    if (mode === 'edit') {
      this.setState({ isUpdating: true });
      dataqueryService
        .update(this.state.selectedQuery.id, queryName, options)
        .then((data) => {
          this.setState({
            isUpdating: shouldRunQuery ? true : false,
            isFieldsChanged: false,
            restArrayValuesChanged: false,
            updatedQuery: shouldRunQuery ? { ...data, updateQuery: true } : {},
          });
          this.props.dataQueriesChanged();
          this.props.setStateOfUnsavedQueries(false);
        })
        .catch(({ error }) => {
          this.setState({ isUpdating: false, isFieldsChanged: false, restArrayValuesChanged: false });
          this.props.setStateOfUnsavedQueries(false);
          toast.error(error);
        });
    } else {
      this.setState({ isCreating: true });
      dataqueryService
        .create(appId, appVersionId, queryName, kind, options, dataSourceId, pluginId)
        .then((data) => {
          toast.success('Query Added');
          this.setState({
            isCreating: shouldRunQuery ? true : false,
            isFieldsChanged: false,
            restArrayValuesChanged: false,
            updatedQuery: shouldRunQuery ? { ...data, updateQuery: false } : {},
          });
          this.props.dataQueriesChanged();
          this.props.setStateOfUnsavedQueries(false);
        })
        .catch(({ error }) => {
          this.setState({ isCreating: false, isFieldsChanged: false, restArrayValuesChanged: false });
          this.props.setStateOfUnsavedQueries(false);
          toast.error(error);
        });
    }
  };

  validateNewOptions = (newOptions) => {
    const headersChanged = newOptions.arrayValuesChanged ?? false;
    let isFieldsChanged = false;
    if (this.state.selectedQuery) {
      const isQueryChanged = !_.isEqual(
        this.removeRestKey(newOptions),
        this.removeRestKey(this.state.selectedQuery.options)
      );
      if (isQueryChanged) {
        isFieldsChanged = true;
      } else if (this.state.selectedQuery.kind === 'restapi' && headersChanged) {
        isFieldsChanged = true;
      }
    } else if (this.props.mode === 'create') {
      isFieldsChanged = true;
    }
    if (isFieldsChanged) this.props.setStateOfUnsavedQueries(true);
    this.setState({
      options: newOptions,
      isFieldsChanged,
      restArrayValuesChanged: headersChanged,
    });
  };

  optionchanged = (option, value) => {
    const newOptions = { ...this.state.options, [option]: value };
    this.validateNewOptions(newOptions);
  };

  optionsChanged = (newOptions) => {
    this.validateNewOptions(newOptions);
  };

  toggleOption = (option) => {
    const currentValue = this.state.options[option] ? this.state.options[option] : false;
    this.optionchanged(option, !currentValue);
  };

  // Here we have mocked data query in format of a component to be usable by event manager
  // TODO: Refactor EventManager to be generic
  mockDataQueryAsComponent = () => {
    const dataQueryEvents = this.state.options?.events || [];

    return {
      component: { component: { definition: { events: dataQueryEvents } } },
      componentMeta: {
        events: {
          onDataQuerySuccess: { displayName: 'Query Success' },
          onDataQueryFailure: { displayName: 'Query Failure' },
        },
      },
    };
  };

  eventsChanged = (events) => {
    this.optionchanged('events', events);
  };

  updateButtonText = (text, shouldRunQuery) => {
    if (this.state.mode === 'edit') {
      this.buttonConfig = { ...this.buttonConfig, editMode: { text: text, shouldRunQuery: shouldRunQuery } };
      localStorage.setItem('queryManagerButtonConfig', JSON.stringify(this.buttonConfig));
    } else {
      this.buttonConfig = { ...this.buttonConfig, createMode: { text: text, shouldRunQuery: shouldRunQuery } };
      localStorage.setItem('queryManagerButtonConfig', JSON.stringify(this.buttonConfig));
    }
    this.setState({ buttonText: text, shouldRunQuery: shouldRunQuery });
  };

  render() {
    const {
      dataSources,
      selectedDataSource,
      mode,
      options,
      currentTab,
      isUpdating,
      isCreating,
      addingQuery,
      editingQuery,
      selectedQuery,
      currentState,
      queryName,
      previewLoading,
      queryPreviewData,
      dataSourceMeta,
    } = this.state;

    let ElementToRender = '';

    if (selectedDataSource) {
      const sourcecomponentName = selectedDataSource.kind.charAt(0).toUpperCase() + selectedDataSource.kind.slice(1);
      ElementToRender = allSources[sourcecomponentName] || source;
    }

    let dropDownButtonText = mode === 'edit' ? 'Save' : 'Create';
    const buttonDisabled = isUpdating || isCreating;
    const mockDataQueryComponent = this.mockDataQueryAsComponent();
    const Icon = allSvgs[this?.state?.selectedDataSource?.kind];

    return (
      <div className="query-manager" key={selectedQuery ? selectedQuery.id : ''}>
        <ReactTooltip type="dark" effect="solid" delayShow={250} />
        {/* <Confirm
          show={this.state.showSaveConfirmation}
          message={'Query is unsaved, save or leave without saving. Do you want to save?'}
          onConfirm={() => this.createOrUpdateDataQuery()}
          onCancel={() => {
            this.setState({ showSaveConfirmation: false, isFieldsChanged: false });
            this.setStateFromProps(this.state.nextProps);
            this.props.setStateOfUnsavedQueries(false);
          }}
          queryConfirmationData={this.state.queryConfirmationData}
        /> */}
        <div className="row header">
          <div className="col">
            {(addingQuery || editingQuery) && selectedDataSource && (
              <div className="nav-header">
                <ul className="nav nav-tabs query-manager-header" data-bs-toggle="tabs">
                  <li className="nav-item">
                    <a
                      onClick={() => this.switchCurrentTab(1)}
                      className={currentTab === 1 ? 'nav-link active' : 'nav-link'}
                    >
                      &nbsp; {this.props.t('editor.queryManager.general', 'General')}
                    </a>
                  </li>
                  <li className="nav-item">
                    <a
                      onClick={() => this.switchCurrentTab(2)}
                      className={currentTab === 2 ? 'nav-link active' : 'nav-link'}
                    >
                      &nbsp; {this.props.t('editor.queryManager.advanced', 'Advanced')}
                    </a>
                  </li>
                </ul>
              </div>
            )}
          </div>
          {(addingQuery || editingQuery) && selectedDataSource && (
            <div className="col-2 query-name-field">
              <input
                type="text"
                onChange={(e) => this.setState({ queryName: e.target.value })}
                className="form-control-plaintext form-control-plaintext-sm mt-1"
                value={queryName}
                autoFocus={false}
              />
            </div>
          )}
          <div className="col-auto px-1 m-auto">
            {selectedDataSource && (addingQuery || editingQuery) && (
              <button
                onClick={() => {
                  const _options = { ...options };

                  const query = {
                    data_source_id: selectedDataSource.id === 'null' ? null : selectedDataSource.id,
                    pluginId: selectedDataSource.plugin_id,
                    options: _options,
                    kind: selectedDataSource.kind,
                  };
                  previewQuery(this, query, this.props.editorState)
                    .then(() => {
                      this.previewPanelRef.current.scrollIntoView();
                    })
                    .catch(({ error, data }) => {
                      console.log(error, data);
                    });
                }}
                className={`btn button-family-secondary m-1 float-right1 ${previewLoading ? 'button-loading' : ''} ${
                  this.props.darkMode ? 'dark' : ''
                } ${this.state.selectedDataSource ? '' : 'disabled'}`}
                style={{ width: '72px', height: '28px' }}
              >
                {this.props.t('editor.queryManager.preview', 'Preview')}
              </button>
            )}
            {selectedDataSource && (addingQuery || editingQuery) && (
              <Dropdown as={ButtonGroup} className={'m-1 float-right'} style={{ display: 'initial', height: '28px' }}>
                <Button
                  className={`btn btn-primary ${isUpdating || isCreating ? 'btn-loading' : ''} ${
                    this.state.selectedDataSource ? '' : 'disabled'
                  }`}
                  style={{ height: '28px', zIndex: 10 }}
                  onClick={this.createOrUpdateDataQuery}
                  disabled={buttonDisabled}
                >
                  {this.state.buttonText}
                </Button>
                <Dropdown.Toggle
                  split
                  className="btn btn-primary d-none d-lg-inline create-save-button-dropdown-toggle"
                  style={{ height: '28px', paddingTop: '5px' }}
                />
                <Dropdown.Menu className="import-lg-position">
                  <Dropdown.Item
                    onClick={() => {
                      this.updateButtonText(dropDownButtonText, false);
                    }}
                  >
                    {this.props.t(`editor.queryManager.${dropDownButtonText}`, dropDownButtonText)}
                  </Dropdown.Item>
                  <Dropdown.Item
                    onClick={() => {
                      this.updateButtonText(`${dropDownButtonText} & Run`, true);
                    }}
                  >
                    {this.props.t(`editor.queryManager.${dropDownButtonText} & Run`, `${dropDownButtonText} & Run`)}
                  </Dropdown.Item>
                </Dropdown.Menu>
              </Dropdown>
            )}
            <span onClick={this.props.toggleQueryEditor} className="cursor-pointer m-3" data-tip="Hide query editor">
              <svg width="18" height="10" viewBox="0 0 18 10" fill="none" xmlns="http://www.w3.org/2000/svg">
                <path d="M1 1L9 9L17 1" stroke="#61656F" strokeWidth="2" strokeLinecap="round" strokeLinejoin="round" />
              </svg>
            </span>
          </div>
        </div>

        {(addingQuery || editingQuery) && (
          <div className="py-2">
            {currentTab === 1 && (
              <div className="row row-deck px-2 mt-0 query-details">
                {dataSources && mode === 'create' && (
                  <div className="datasource-picker mt-1 mb-2">
                    <div className="datasource-heading ">
                      {this.state.selectedDataSource !== null && (
                        <p
                          onClick={() => {
                            this.setState({
                              isSourceSelected: false,
                              selectedDataSource: null,
                            });
                          }}
                          style={{ marginTop: '-7px' }}
                        >
                          <svg
                            xmlns="http://www.w3.org/2000/svg"
                            className="icon icon-tabler icon-tabler-arrow-left"
                            width="44"
                            height="44"
                            viewBox="0 0 24 24"
                            strokeWidth="1.5"
                            stroke="#9e9e9e"
                            fill="none"
                            strokeLinecap="round"
                            strokeLinejoin="round"
                          >
                            <path stroke="none" d="M0 0h24v24H0z" fill="none" />
                            <line x1="5" y1="12" x2="19" y2="12" />
                            <line x1="5" y1="12" x2="11" y2="18" />
                            <line x1="5" y1="12" x2="11" y2="6" />
                          </svg>
                        </p>
                      )}
                      {!this.state.isSourceSelected && (
                        <label className="form-label col-md-3">
                          {this.props.t('editor.queryManager.selectDatasource', 'Select Datasource')}
                        </label>
                      )}{' '}
                      {this?.state?.selectedDataSource?.kind && (
                        <div className="header-query-datasource-card-container">
                          <div
                            className="header-query-datasource-card badge "
                            style={{
                              background: this.props.darkMode ? '#2f3c4c' : 'white',
                              color: this.props.darkMode ? 'white' : '#3e525b',
                            }}
                          >
                            {this.state?.selectedDataSource?.kind === 'runjs' ? (
                              <RunjsIcon style={{ height: 18, width: 18, marginTop: '-3px' }} />
                            ) : (
                              Icon && <Icon style={{ height: 18, width: 18, marginLeft: 7 }} />
                            )}
                            <p className="header-query-datasource-name">
                              {' '}
                              {this.state?.selectedDataSource?.kind && this.state.selectedDataSource.kind}
                            </p>
                          </div>{' '}
                        </div>
                      )}
                    </div>
                    {!this.state.isSourceSelected && (
                      <DataSourceLister
                        dataSources={dataSources}
                        staticDataSources={staticDataSources}
                        changeDataSource={this.changeDataSource}
                        handleBackButton={this.handleBackButton}
                        darkMode={this.props.darkMode}
                        dataSourceModalHandler={this.props.dataSourceModalHandler}
                      />
                    )}
                  </div>
                )}

                {selectedDataSource && (
                  <div>
                    <ElementToRender
                      pluginSchema={this.state.selectedDataSource?.plugin?.operations_file?.data}
                      selectedDataSource={selectedDataSource}
                      options={this.state.options}
                      optionsChanged={this.optionsChanged}
                      optionchanged={this.optionchanged}
                      currentState={currentState}
                      darkMode={this.props.darkMode}
                      isEditMode={this.props.mode === 'edit'}
                      queryName={this.state.queryName}
                    />

                    {!dataSourceMeta?.disableTransformations && selectedDataSource?.kind != 'runjs' && (
                      <div>
                        <div className="mb-3 mt-4">
                          <Transformation
                            changeOption={this.optionchanged}
                            options={this.props.selectedQuery.options ?? {}}
                            currentState={currentState}
                            darkMode={this.props.darkMode}
                          />
                        </div>
                      </div>
                    )}
                    <Preview
                      previewPanelRef={this.previewPanelRef}
                      previewLoading={previewLoading}
                      queryPreviewData={queryPreviewData}
                      theme={this.state.theme}
                      darkMode={this.props.darkMode}
                    />
                  </div>
                )}
              </div>
            )}

            {currentTab === 2 && (
              <div className="advanced-options-container m-2">
                <div className="form-check form-switch">
                  <input
                    className="form-check-input"
                    type="checkbox"
                    onClick={() => this.toggleOption('runOnPageLoad')}
                    checked={this.state.options.runOnPageLoad}
                  />
                  <span className="form-check-label">
                    {this.props.t('editor.queryManager.runQueryOnPageLoad', 'Run this query on page load?')}
                  </span>
                </div>
                <div className="form-check form-switch">
                  <input
                    className="form-check-input"
                    type="checkbox"
                    onClick={() => this.toggleOption('requestConfirmation')}
                    checked={this.state.options.requestConfirmation}
                  />
                  <span className="form-check-label">
                    {this.props.t(
                      'editor.queryManager.confirmBeforeQueryRun',
                      'Request confirmation before running query?'
                    )}
                  </span>
                </div>

                <div className="form-check form-switch">
                  <input
                    className="form-check-input"
                    type="checkbox"
                    onClick={() => this.toggleOption('showSuccessNotification')}
                    checked={this.state.options.showSuccessNotification}
                  />
                  <span className="form-check-label">
                    {this.props.t('editor.queryManager.notificationOnSuccess', 'Show notification on success?')}
                  </span>
                </div>
                {this.state.options.showSuccessNotification && (
                  <div>
                    <div className="row mt-3">
                      <div className="col-auto">
                        <label className="form-label p-2">
                          {this.props.t('editor.queryManager.successMessage', 'Success Message')}
                        </label>
                      </div>
                      <div className="col">
                        <CodeHinter
                          currentState={this.props.currentState}
                          initialValue={this.state.options.successMessage}
                          height="36px"
                          theme={this.props.darkMode ? 'monokai' : 'default'}
                          onChange={(value) => this.optionchanged('successMessage', value)}
                          placeholder={this.props.t(
                            'editor.queryManager.queryRanSuccessfully',
                            'Query ran successfully'
                          )}
                        />
                      </div>
                    </div>

                    <div className="row mt-3">
                      <div className="col-auto">
                        <label className="form-label p-2">
                          {this.props.t('editor.queryManager.notificationDuration', 'Notification duration (s)')}
                        </label>
                      </div>
                      <div className="col">
                        <input
                          type="number"
                          disabled={!this.state.options.showSuccessNotification}
                          onChange={(e) => this.optionchanged('notificationDuration', e.target.value)}
                          placeholder={5}
                          className="form-control"
                          value={this.state.options.notificationDuration}
                        />
                      </div>
                    </div>
                  </div>
                )}

                <div className="hr-text hr-text-left">{this.props.t('editor.queryManager.events', 'Events')}</div>

                <div className="query-manager-events">
                  <EventManager
                    eventsChanged={this.eventsChanged}
                    component={mockDataQueryComponent.component}
                    componentMeta={mockDataQueryComponent.componentMeta}
                    currentState={this.props.currentState}
                    dataQueries={this.props.dataQueries}
                    components={this.props.allComponents}
                    apps={this.props.apps}
                    popoverPlacement="top"
                  />
                </div>
              </div>
            )}
          </div>
        )}
      </div>
    );
  }
}

export const QueryManager = withTranslation()(React.memo(QueryManagerComponent));<|MERGE_RESOLUTION|>--- conflicted
+++ resolved
@@ -53,7 +53,6 @@
     const selectedQuery = props.selectedQuery;
     const dataSourceId = selectedQuery?.data_source_id;
     const source = props.dataSources.find((datasource) => datasource.id === dataSourceId);
-<<<<<<< HEAD
     let dataSourceMeta;
     if (selectedQuery?.pluginId) {
       dataSourceMeta = selectedQuery.manifestFile.data.source;
@@ -61,10 +60,6 @@
       dataSourceMeta = DataSourceTypes.find((source) => source.kind === selectedQuery?.kind);
     }
     const paneHeightChanged = this.state.queryPaneHeight !== props.queryPaneHeight;
-=======
-    let dataSourceMeta = DataSourceTypes.find((source) => source.kind === selectedQuery?.kind);
-    const paneHeightChanged = this.state.queryPanelHeight !== props.queryPanelHeight;
->>>>>>> 410ec82d
     const dataQueries = props.dataQueries?.length ? props.dataQueries : this.state.dataQueries;
     const queryPaneDragged = this.state.isQueryPaneDragging !== props.isQueryPaneDragging;
     this.setState(
