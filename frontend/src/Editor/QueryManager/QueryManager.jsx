import React from 'react';
import { dataqueryService } from '@/_services';
import { toast } from 'react-hot-toast';
import ReactTooltip from 'react-tooltip';
import { allSources, source } from './QueryEditors';
import { Transformation } from './Transformation';
import { previewQuery } from '@/_helpers/appUtils';
import { EventManager } from '../Inspector/EventManager';
import { CodeHinter } from '../CodeBuilder/CodeHinter';
import { DataSourceTypes } from '../DataSourceManager/SourceComponents';
import RunjsIcon from '../Icons/runjs.svg';
import Preview from './Preview';
import DataSourceLister from './DataSourceLister';
import _, { isEmpty, isEqual } from 'lodash';
import { Button, ButtonGroup, Dropdown } from 'react-bootstrap';
// eslint-disable-next-line import/no-unresolved
import { allSvgs } from '@tooljet/plugins/client';
// eslint-disable-next-line import/no-unresolved
import { withTranslation } from 'react-i18next';
import cx from 'classnames';
import { Confirm } from '../Viewer/Confirm';
// eslint-disable-next-line import/no-unresolved
import { diff } from 'deep-object-diff';

const queryNameRegex = new RegExp('^[A-Za-z0-9_-]*$');

const staticDataSources = [
  { kind: 'restapi', id: 'null', name: 'REST API' },
  { kind: 'runjs', id: 'runjs', name: 'Run JavaScript code' },
];

const dataSourceDefaultValue = {
  athena: { mode: 'sql' },
  clickhouse: { operation: 'sql' },
  elasticsearch: {
    query: '',
    operation: 'search',
  },
  firestore: {
    path: '',
    operation: 'get_document',
    order_type: 'desc',
  },
  googlesheets: {
    operation: 'read',
  },
  mariadb: {
    mode: 'sql',
  },
  mongodb: {
    document: '{ }',
  },
  postgresql: {
    mode: 'sql',
  },
  redis: {
    query: 'PING',
  },
  s3: {
    maxKeys: 1000,
  },
  saphana: {
    mode: 'sql',
  },
  smtp: {
    content_type: {
      value: 'plain_text',
    },
  },
  snowflake: {
    mode: 'sql',
  },
  typesense: {
    query: '',
    operation: 'search',
  },
};

class QueryManagerComponent extends React.Component {
  constructor(props) {
    super(props);

    this.state = {
      options: {},
      selectedQuery: null,
      selectedDataSource: null,
      dataSourceMeta: {},
      dataQueries: [],
      theme: {},
      isSourceSelected: false,
      isFieldsChanged: false,
      isEventsChanged: false,
      isQueryNameChanged: false,
      showSaveConfirmation: false,
      restArrayValuesChanged: false,
      nextProps: null,
      buttonText: '',
    };

    this.prevLoadingButtonRef = React.createRef(false);
    this.prevEventsRef = React.createRef([]);
    this.previewPanelRef = React.createRef();
    this.queryManagerPreferences = JSON.parse(localStorage.getItem('queryManagerPreferences'));
    if (localStorage.getItem('queryManagerButtonConfig') === null) {
      this.buttonConfig = this.queryManagerPreferences?.buttonConfig ?? {};
    } else {
      this.buttonConfig = JSON.parse(localStorage.getItem('queryManagerButtonConfig'));
      localStorage.setItem(
        'queryManagerPreferences',
        JSON.stringify({ ...this.queryManagerPreferences, buttonConfig: this.buttonConfig })
      );
      localStorage.removeItem('queryManagerButtonConfig');
    }
  }

  setStateFromProps = (props) => {
    const selectedQuery = props.selectedQuery;
    const dataSourceId = selectedQuery?.data_source_id;
    const source = props.dataSources.find((datasource) => datasource.id === dataSourceId);
    let dataSourceMeta;
    if (selectedQuery?.pluginId) {
      dataSourceMeta = selectedQuery.manifestFile.data.source;
    } else {
      dataSourceMeta = DataSourceTypes.find((source) => source.kind === selectedQuery?.kind);
    }
    const dataQueries = props.dataQueries?.length ? props.dataQueries : this.state.dataQueries;
    this.setState(
      {
        appId: props.appId,
        dataSources: props.dataSources,
        dataQueries: dataQueries,
        mode: props.mode,
        currentTab: 1,
        addingQuery: props.addingQuery,
        editingQuery: props.editingQuery,
        selectedSource: source,
        dataSourceMeta,
        isSourceSelected: props.isSourceSelected,
        selectedDataSource: props.selectedDataSource,
        queryPreviewData: this.state.selectedQuery?.id !== props.selectedQuery?.id ? undefined : props.queryPreviewData,
        selectedQuery: props.mode === 'create' && selectedQuery,
        theme: {
          scheme: 'bright',
          author: 'chris kempson (http://chriskempson.com)',
          base00: props.darkMode ? '#272822' : '#000000',
          base01: '#303030',
          base02: '#505050',
          base03: '#b0b0b0',
          base04: '#d0d0d0',
          base05: '#e0e0e0',
          base06: '#f5f5f5',
          base07: '#ffffff',
          base08: '#fb0120',
          base09: '#fc6d24',
          base0A: '#fda331',
          base0B: '#a1c659',
          base0C: '#76c7b7',
          base0D: '#6fb3d2',
          base0E: '#d381c3',
          base0F: '#be643c',
        },
        buttonText:
          props.mode === 'edit'
            ? this.buttonConfig?.editMode?.text ?? 'Save & Run'
            : this.buttonConfig?.createMode?.text ?? 'Create & Run',
        shouldRunQuery:
          props.mode === 'edit'
            ? this.buttonConfig?.editMode?.shouldRunQuery ?? true
            : this.buttonConfig?.createMode?.shouldRunQuery ?? true,
      },
      () => {
        if (this.props.mode === 'edit') {
          let source = props.dataSources.find((datasource) => datasource.id === selectedQuery.data_source_id);
          if (selectedQuery.kind === 'restapi') {
            if (!selectedQuery.data_source_id) {
              source = { kind: 'restapi', id: 'null', name: 'REST API' };
            }
          }
          if (selectedQuery.kind === 'runjs') {
            if (!selectedQuery.data_source_id) {
              source = { kind: 'runjs', id: 'runjs', name: 'Run JavaScript code' };
            }
          }

          // Stores the previous events of the selected query
          this.prevEventsRef.current = selectedQuery?.options?.events ?? [];
          this.prevEventsRef.current = [...this.prevEventsRef.current];

          this.setState({
            options: this.state.selectedQuery?.id === selectedQuery?.id ? this.state.options : selectedQuery.options,
            selectedDataSource: source,
            selectedQuery,
            queryName: selectedQuery.name,
          });
        }
      }
    );
  };

  componentWillReceiveProps(nextProps) {
    if (!isEmpty(this.state.updatedQuery)) {
      const query = nextProps.dataQueries.find((q) => q.id === this.state.updatedQuery.id);
      if (query) {
        const isLoading = nextProps.currentState?.queries[query.name]
          ? nextProps.currentState?.queries[query.name]?.isLoading
          : false;
        if (!isEmpty(nextProps.selectedQuery) && !isEqual(this.state.selectedQuery, nextProps.selectedQuery)) {
          if (query && !isLoading && !this.prevLoadingButtonRef.current) {
            this.props.runQuery(query.id, query.name);
          }
        } else if (!isLoading && this.prevLoadingButtonRef.current) {
          this.state.updatedQuery.updateQuery
            ? this.setState({ updatedQuery: {}, isUpdating: false })
            : this.setState({ updatedQuery: {}, isCreating: false });
        }
        this.prevLoadingButtonRef.current = isLoading;
      }
    }

    const diffProps = diff(this.props, nextProps);
    // If create query button is clicked, then show the confirmation dialog
    // if there is any change in the query
    if (nextProps.createQueryButtonState.isClicked) {
      nextProps.createQueryButtonState.isClicked = false;
      this.handleBackButtonClick();
    }
    // currentState & allComponents are changed when the widgets are changed
    // Should not update the state when currentState & allComponents are changed
    if (
      nextProps.loadingDataSources ||
      Object.keys(diffProps).length === 0 ||
      ((diffProps.hasOwnProperty('currentState') || diffProps.hasOwnProperty('allComponents')) &&
        !diffProps.hasOwnProperty('selectedQuery'))
    ) {
      // Hack to provide currentState updates to codehinter suggestion
      return this.setState({ selectedQuery: null }, () => {
        this.setState({ selectedQuery: this.props.selectedQuery });
      });
    }
    const themeModeChanged = this.props.darkMode !== nextProps.darkMode;
    if (!themeModeChanged) {
      if (this.props.mode === 'create' && this.state.isFieldsChanged) {
        this.setState({ showSaveConfirmation: true, nextProps });
        return;
      } else if (this.props.mode === 'edit') {
        // If events are changed - pass the previous events to the nextProps
        // The older events will be retained when the user click cancel button on save confirmation
        if (this.state.isEventsChanged && this.state.isFieldsChanged) {
          const dataQuery = nextProps.dataQueries.find((query) => query.id === this.state.selectedQuery?.id) || {};
          dataQuery.options.events = this.prevEventsRef.current;
          this.setState({ showSaveConfirmation: true, nextProps });
          return;
        } else if (this.state.isQueryNameChanged) {
          this.setState({ showSaveConfirmation: true, nextProps });
          return;
        } else if (
          this.state.selectedQuery &&
          nextProps.dataQueries.some((query) => query.id === this.state.selectedQuery?.id)
        ) {
          const isQueryChanged = !_.isEqual(
            this.removeRestKey(this.state.options),
            this.removeRestKey(this.state.selectedQuery.options)
          );
          if (this.state.isFieldsChanged && isQueryChanged) {
            this.setState({ showSaveConfirmation: true, nextProps });
            return;
          } else if (
            !isQueryChanged &&
            this.state.selectedQuery.kind === 'restapi' &&
            this.state.restArrayValuesChanged
          ) {
            this.setState({ showSaveConfirmation: true, nextProps });
            return;
          }
        } else if (this.state.isFieldsChanged) {
          this.setState({ showSaveConfirmation: false, isFieldsChanged: false });
          return;
        }
      }
    }
    if (this.props.showQueryConfirmation && !nextProps.showQueryConfirmation) {
      if (this.state.isUpdating) {
        this.setState({
          isUpdating: false,
        });
      }
      if (this.state.isCreating) {
        this.setState({
          isCreating: false,
        });
      }
    }
    this.setStateFromProps(nextProps);
  }

  removeRestKey = (options = {}) => {
    options.hasOwnProperty('arrayValuesChanged') && delete options.arrayValuesChanged;
    return options;
  };

  handleBackButton = () => {
    this.setState({
      isSourceSelected: true,
    });
  };

  changeDataSource = (sourceId) => {
    const source = [...this.state.dataSources, ...staticDataSources].find((datasource) => datasource.id === sourceId);

    const isSchemaUnavailable = ['restapi', 'stripe', 'runjs'].includes(source.kind);
    const schemaUnavailableOptions = {
      restapi: {
        method: 'get',
        url: null,
        url_params: [],
        headers: [],
        body: [],
      },
      stripe: {},
      runjs: {},
    };

    // Set to FALSE when any of the datasource is selected
    this.props.createQueryButtonState.isClicked = false;

    this.setState({
      selectedDataSource: source,
      selectedSource: source,
      queryName: this.computeQueryName(source.kind),
      ...(isSchemaUnavailable && {
        options: schemaUnavailableOptions[source.kind],
      }),
    });
  };

  switchCurrentTab = (tab) => {
    this.setState({
      currentTab: tab,
    });
  };

  validateQueryName = () => {
    const { queryName, dataQueries, mode, selectedQuery } = this.state;

    if (mode === 'create') {
      return dataQueries.find((query) => query.name === queryName) === undefined && queryNameRegex.test(queryName);
    }
    const existingQuery = dataQueries.find((query) => query.name === queryName);
    if (existingQuery) {
      return existingQuery.id === selectedQuery.id && queryNameRegex.test(queryName);
    }
    return queryNameRegex.test(queryName);
  };

  computeQueryName = (kind) => {
    const { dataQueries } = this.state;
    const currentQueriesForKind = dataQueries.filter((query) => query.kind === kind);
    let found = false;
    let newName = '';
    let currentNumber = currentQueriesForKind.length + 1;

    while (!found) {
      newName = `${kind}${currentNumber}`;
      if (dataQueries.find((query) => query.name === newName) === undefined) {
        found = true;
      }
      currentNumber += 1;
    }

    return newName;
  };

  createOrUpdateDataQuery = (stopRunningQuery = false) => {
    const { appId, options, selectedDataSource, mode, queryName, shouldRunQuery } = this.state;
    const appVersionId = this.props.editingVersionId;
    const kind = selectedDataSource.kind;
    const dataSourceId = selectedDataSource.id === 'null' ? null : selectedDataSource.id;
    const pluginId = selectedDataSource.plugin_id;

    const isQueryNameValid = this.validateQueryName();
    if (!isQueryNameValid) {
      toast.error('Invalid query name. Should be unique and only include letters, numbers and underscore.');
      return;
    }

    if (mode === 'edit') {
      this.setState({ isUpdating: true });
      dataqueryService
        .update(this.state.selectedQuery.id, queryName, options)
        .then((data) => {
          this.setState({
            isUpdating: !stopRunningQuery && shouldRunQuery ? true : false,
            isFieldsChanged: false,
            isEventsChanged: false,
            isQueryNameChanged: false,
            restArrayValuesChanged: false,
            updatedQuery: !stopRunningQuery && shouldRunQuery ? { ...data, updateQuery: true } : {},
          });
          this.props.dataQueriesChanged();
          this.props.setStateOfUnsavedQueries(false);
          localStorage.removeItem('transformation');
        })
        .catch(({ error }) => {
          this.setState({
            isUpdating: false,
            isFieldsChanged: false,
            isEventsChanged: false,
            isQueryNameChanged: false,
            restArrayValuesChanged: false,
          });
          this.props.setStateOfUnsavedQueries(false);
          toast.error(error);
        });
    } else {
      this.setState({ isCreating: true });
      dataqueryService
        .create(appId, appVersionId, queryName, kind, options, dataSourceId, pluginId)
        .then((data) => {
          toast.success('Query Added');
          this.setState({
            isCreating: !stopRunningQuery && shouldRunQuery ? true : false,
            isFieldsChanged: false,
            isEventsChanged: false,
            restArrayValuesChanged: false,
            isQueryNameChanged: false,
            updatedQuery: !stopRunningQuery && shouldRunQuery ? { ...data, updateQuery: false } : {},
          });
          this.props.dataQueriesChanged();
          this.props.setStateOfUnsavedQueries(false);
        })
        .catch(({ error }) => {
          this.setState({
            isCreating: false,
            isFieldsChanged: false,
            isEventsChanged: false,
            isQueryNameChanged: false,
            restArrayValuesChanged: false,
          });
          this.props.setStateOfUnsavedQueries(false);
          toast.error(error);
        });
    }
  };

  checkDefaultValues = (values) => {
    const { selectedDataSource } = this.state;
    if (selectedDataSource?.kind && dataSourceDefaultValue[selectedDataSource?.kind]) {
      for (let key in dataSourceDefaultValue[selectedDataSource?.kind]) {
        if (values[key] === dataSourceDefaultValue[selectedDataSource?.kind][key]) {
          delete values[key];
        } else {
          return false;
        }
      }
      return Object.keys(values).length === 0 ? true : false;
    } else return false;
  };

  validateNewOptions = (newOptions, isEventsChanged = false) => {
    const headersChanged = newOptions.arrayValuesChanged ?? false;
    let isFieldsChanged = false || isEventsChanged;
    if (this.state.selectedQuery && !isFieldsChanged) {
      const isQueryChanged = !_.isEqual(
        this.removeRestKey(newOptions),
        this.removeRestKey(this.state.selectedQuery.options)
      );
      const hasDiffKeys = diff(this.removeRestKey(this.state.selectedQuery.options), this.removeRestKey(newOptions));
      if (!this.checkDefaultValues(hasDiffKeys)) {
        if (isQueryChanged) {
          isFieldsChanged = true;
        } else if (this.state.selectedQuery.kind === 'restapi' && headersChanged) {
          isFieldsChanged = true;
        }
      } else {
        isFieldsChanged = false;
      }
    }
    if (isFieldsChanged) this.props.setStateOfUnsavedQueries(true);
    this.setState({
      options: newOptions,
      isFieldsChanged,
      isEventsChanged,
      restArrayValuesChanged: headersChanged,
    });
  };

  optionchanged = (option, value) => {
    const newOptions = { ...this.state.options, [option]: value };
    this.validateNewOptions(newOptions, option === 'events' ? true : false);
  };

  optionsChanged = (newOptions) => {
    this.validateNewOptions(newOptions);
  };

  toggleOption = (option) => {
    const currentValue = this.state.options[option] ? this.state.options[option] : false;
    this.optionchanged(option, !currentValue);
  };

  // Here we have mocked data query in format of a component to be usable by event manager
  // TODO: Refactor EventManager to be generic
  mockDataQueryAsComponent = () => {
    const dataQueryEvents = this.state.options?.events || [];

    return {
      component: { component: { definition: { events: dataQueryEvents } } },
      componentMeta: {
        events: {
          onDataQuerySuccess: { displayName: 'Query Success' },
          onDataQueryFailure: { displayName: 'Query Failure' },
        },
      },
    };
  };

  eventsChanged = (events) => {
    this.optionchanged('events', events);
  };

  updateButtonText = (text, shouldRunQuery) => {
    if (this.state.mode === 'edit') {
      this.buttonConfig = { ...this.buttonConfig, editMode: { text: text, shouldRunQuery: shouldRunQuery } };
      localStorage.setItem(
        'queryManagerPreferences',
        JSON.stringify({ ...this.queryManagerPreferences, buttonConfig: this.buttonConfig })
      );
    } else {
      this.buttonConfig = { ...this.buttonConfig, createMode: { text: text, shouldRunQuery: shouldRunQuery } };
      localStorage.setItem(
        'queryManagerPreferences',
        JSON.stringify({ ...this.queryManagerPreferences, buttonConfig: this.buttonConfig })
      );
    }
    this.setState({ buttonText: text, shouldRunQuery: shouldRunQuery });
  };

  handleBackButtonClick = () => {
    if (this.state.isFieldsChanged) {
      this.setState({ showSaveConfirmation: true, nextProps: this.props });
    } else {
      this.setState({
        isSourceSelected: false,
        selectedDataSource: null,
      });
    }
  };

  render() {
    const {
      dataSources,
      selectedDataSource,
      mode,
      options,
      currentTab,
      isUpdating,
      isCreating,
      addingQuery,
      editingQuery,
      selectedQuery,
      queryName,
      previewLoading,
      queryPreviewData,
      dataSourceMeta,
    } = this.state;
    let ElementToRender = '';

    if (selectedDataSource) {
      const sourcecomponentName = selectedDataSource.kind.charAt(0).toUpperCase() + selectedDataSource.kind.slice(1);
      ElementToRender = allSources[sourcecomponentName] || source;
    }

    let dropDownButtonText = mode === 'edit' ? 'Save' : 'Create';
    const buttonDisabled = isUpdating || isCreating;
    const mockDataQueryComponent = this.mockDataQueryAsComponent();
    const Icon = allSvgs[this?.state?.selectedDataSource?.kind];

    return (
      <div
        className={cx('query-manager', { 'd-none': this.props.loadingDataSources })}
        key={selectedQuery ? selectedQuery.id : ''}
      >
        <ReactTooltip type="dark" effect="solid" delayShow={250} />
        <Confirm
          show={this.state.showSaveConfirmation}
          message={`Query ${queryName} has unsaved changes`}
          onConfirm={() => this.createOrUpdateDataQuery(true)}
          onCancel={() => {
            this.setState({
              showSaveConfirmation: false,
              isFieldsChanged: false,
              isEventsChanged: false,
              restArrayValuesChanged: false,
              isQueryNameChanged: false,
            });
            this.setStateFromProps(this.state.nextProps);
            this.props.setStateOfUnsavedQueries(false);
          }}
          queryConfirmationData={this.state.queryConfirmationData}
          confirmButtonText="Save changes"
          cancelButtonText="Discard changes"
        />
        <div className="row header">
          <div className="col">
            {(addingQuery || editingQuery) && selectedDataSource && (
              <div className="nav-header">
                <ul className="nav nav-tabs query-manager-header" data-bs-toggle="tabs">
                  <li className="nav-item">
                    <a
                      onClick={() => this.switchCurrentTab(1)}
                      className={currentTab === 1 ? 'nav-link active' : 'nav-link'}
                    >
                      &nbsp; {this.props.t('editor.queryManager.general', 'General')}
                    </a>
                  </li>
                  <li className="nav-item">
                    <a
                      onClick={() => this.switchCurrentTab(2)}
                      className={currentTab === 2 ? 'nav-link active' : 'nav-link'}
                    >
                      &nbsp; {this.props.t('editor.queryManager.advanced', 'Advanced')}
                    </a>
                  </li>
                </ul>
              </div>
            )}
          </div>
          {(addingQuery || editingQuery) && selectedDataSource && (
            <div className="col-2 query-name-field">
              <input
                type="text"
                onChange={(e) => this.setState({ queryName: e.target.value, isQueryNameChanged: true })}
                className="form-control-plaintext form-control-plaintext-sm mt-1"
                value={queryName}
                autoFocus={false}
              />
            </div>
          )}
          <div className="col-auto px-1 m-auto">
            {selectedDataSource && (addingQuery || editingQuery) && (
              <button
                onClick={() => {
                  const _options = { ...options };

                  const query = {
                    data_source_id: selectedDataSource.id === 'null' ? null : selectedDataSource.id,
                    pluginId: selectedDataSource.plugin_id,
                    options: _options,
                    kind: selectedDataSource.kind,
                  };
                  previewQuery(this, query, this.props.editorState)
                    .then(() => {
                      this.previewPanelRef.current.scrollIntoView();
                    })
                    .catch(({ error, data }) => {
                      console.log(error, data);
                    });
                }}
                className={`btn button-family-secondary m-1 float-right1 ${previewLoading ? 'button-loading' : ''} ${
                  this.props.darkMode ? 'dark' : ''
                } ${this.state.selectedDataSource ? '' : 'disabled'}`}
                style={{ width: '72px', height: '28px' }}
              >
                {this.props.t('editor.queryManager.preview', 'Preview')}
              </button>
            )}
            {selectedDataSource && (addingQuery || editingQuery) && (
              <Dropdown as={ButtonGroup} className={'m-1 float-right'} style={{ display: 'initial', height: '28px' }}>
                <Button
                  className={`btn btn-primary ${isUpdating || isCreating ? 'btn-loading' : ''} ${
                    this.state.selectedDataSource ? '' : 'disabled'
                  }`}
                  style={{ height: '28px', zIndex: 10 }}
                  onClick={this.createOrUpdateDataQuery}
                  disabled={buttonDisabled}
                >
                  {this.state.buttonText}
                </Button>
                <Dropdown.Toggle
                  split
                  className="btn btn-primary d-none d-lg-inline create-save-button-dropdown-toggle"
                  style={{ height: '28px', paddingTop: '5px' }}
                />
                <Dropdown.Menu className="import-lg-position">
                  <Dropdown.Item
                    onClick={() => {
                      this.updateButtonText(dropDownButtonText, false);
                    }}
                  >
                    {this.props.t(`editor.queryManager.${dropDownButtonText}`, dropDownButtonText)}
                  </Dropdown.Item>
                  <Dropdown.Item
                    onClick={() => {
                      this.updateButtonText(`${dropDownButtonText} & Run`, true);
                    }}
                  >
                    {this.props.t(`editor.queryManager.${dropDownButtonText} & Run`, `${dropDownButtonText} & Run`)}
                  </Dropdown.Item>
                </Dropdown.Menu>
              </Dropdown>
            )}
            <span onClick={this.props.toggleQueryEditor} className="cursor-pointer m-3" data-tip="Hide query editor">
              <svg width="18" height="10" viewBox="0 0 18 10" fill="none" xmlns="http://www.w3.org/2000/svg">
                <path d="M1 1L9 9L17 1" stroke="#61656F" strokeWidth="2" strokeLinecap="round" strokeLinejoin="round" />
              </svg>
            </span>
          </div>
        </div>

        {(addingQuery || editingQuery) && (
          <div className="py-2">
            {currentTab === 1 && (
              <div className="row row-deck px-2 mt-0 query-details">
                {dataSources && mode === 'create' && (
                  <div className="datasource-picker mt-1 mb-2">
                    <div className="datasource-heading ">
                      {this.state.selectedDataSource !== null && (
                        <p onClick={() => this.handleBackButtonClick()} style={{ marginTop: '-7px' }}>
                          <svg
                            xmlns="http://www.w3.org/2000/svg"
                            className="icon icon-tabler icon-tabler-arrow-left"
                            width="44"
                            height="44"
                            viewBox="0 0 24 24"
                            strokeWidth="1.5"
                            stroke="#9e9e9e"
                            fill="none"
                            strokeLinecap="round"
                            strokeLinejoin="round"
                          >
                            <path stroke="none" d="M0 0h24v24H0z" fill="none" />
                            <line x1="5" y1="12" x2="19" y2="12" />
                            <line x1="5" y1="12" x2="11" y2="18" />
                            <line x1="5" y1="12" x2="11" y2="6" />
                          </svg>
                        </p>
                      )}
                      {!this.state.isSourceSelected && (
                        <label className="form-label col-md-3">
                          {this.props.t('editor.queryManager.selectDatasource', 'Select Datasource')}
                        </label>
                      )}
                      {this?.state?.selectedDataSource?.kind && (
                        <div className="header-query-datasource-card-container">
                          <div
                            className="header-query-datasource-card badge "
                            style={{
                              background: this.props.darkMode ? '#2f3c4c' : 'white',
                              color: this.props.darkMode ? 'white' : '#3e525b',
                            }}
                          >
                            {this.state?.selectedDataSource?.kind === 'runjs' ? (
                              <RunjsIcon style={{ height: 18, width: 18, marginTop: '-3px' }} />
                            ) : (
                              Icon && <Icon style={{ height: 18, width: 18, marginLeft: 7 }} />
                            )}
                            <p className="header-query-datasource-name">
                              {' '}
                              {this.state?.selectedDataSource?.kind && this.state.selectedDataSource.kind}
                            </p>
                          </div>{' '}
                        </div>
                      )}
                    </div>
                    {!this.state.isSourceSelected && (
                      <DataSourceLister
                        dataSources={dataSources}
                        staticDataSources={staticDataSources}
                        changeDataSource={this.changeDataSource}
                        handleBackButton={this.handleBackButton}
                        darkMode={this.props.darkMode}
                        dataSourceModalHandler={this.props.dataSourceModalHandler}
                      />
                    )}
                  </div>
                )}

                {selectedDataSource && (
                  <div>
                    <ElementToRender
                      pluginSchema={this.state.selectedDataSource?.plugin?.operations_file?.data}
                      selectedDataSource={selectedDataSource}
                      options={this.state.options}
                      optionsChanged={this.optionsChanged}
                      optionchanged={this.optionchanged}
                      currentState={this.props.currentState}
                      darkMode={this.props.darkMode}
                      isEditMode={this.props.mode === 'edit'}
                      queryName={this.state.queryName}
                    />

                    {!dataSourceMeta?.disableTransformations && selectedDataSource?.kind != 'runjs' && (
                      <div>
                        <div className="mb-3 mt-4">
                          <Transformation
                            changeOption={this.optionchanged}
<<<<<<< HEAD
                            options={this.props.selectedQuery.options ?? {}}
                            currentState={this.props.currentState}
=======
                            options={options ?? {}}
                            currentState={currentState}
>>>>>>> 506b2367
                            darkMode={this.props.darkMode}
                            queryId={selectedQuery?.id}
                          />
                        </div>
                      </div>
                    )}
                    <Preview
                      previewPanelRef={this.previewPanelRef}
                      previewLoading={previewLoading}
                      queryPreviewData={queryPreviewData}
                      theme={this.state.theme}
                      darkMode={this.props.darkMode}
                    />
                  </div>
                )}
              </div>
            )}

            {currentTab === 2 && (
              <div className="advanced-options-container m-2">
                <div className="form-check form-switch">
                  <input
                    className="form-check-input"
                    type="checkbox"
                    onClick={() => this.toggleOption('runOnPageLoad')}
                    checked={this.state.options.runOnPageLoad}
                  />
                  <span className="form-check-label">
                    {this.props.t('editor.queryManager.runQueryOnPageLoad', 'Run this query on page load?')}
                  </span>
                </div>
                <div className="form-check form-switch">
                  <input
                    className="form-check-input"
                    type="checkbox"
                    onClick={() => this.toggleOption('requestConfirmation')}
                    checked={this.state.options.requestConfirmation}
                  />
                  <span className="form-check-label">
                    {this.props.t(
                      'editor.queryManager.confirmBeforeQueryRun',
                      'Request confirmation before running query?'
                    )}
                  </span>
                </div>

                <div className="form-check form-switch">
                  <input
                    className="form-check-input"
                    type="checkbox"
                    onClick={() => this.toggleOption('showSuccessNotification')}
                    checked={this.state.options.showSuccessNotification}
                  />
                  <span className="form-check-label">
                    {this.props.t('editor.queryManager.notificationOnSuccess', 'Show notification on success?')}
                  </span>
                </div>
                {this.state.options.showSuccessNotification && (
                  <div>
                    <div className="row mt-3">
                      <div className="col-auto">
                        <label className="form-label p-2">
                          {this.props.t('editor.queryManager.successMessage', 'Success Message')}
                        </label>
                      </div>
                      <div className="col">
                        <CodeHinter
                          currentState={this.props.currentState}
                          initialValue={this.state.options.successMessage}
                          height="36px"
                          theme={this.props.darkMode ? 'monokai' : 'default'}
                          onChange={(value) => this.optionchanged('successMessage', value)}
                          placeholder={this.props.t(
                            'editor.queryManager.queryRanSuccessfully',
                            'Query ran successfully'
                          )}
                        />
                      </div>
                    </div>

                    <div className="row mt-3">
                      <div className="col-auto">
                        <label className="form-label p-2">
                          {this.props.t('editor.queryManager.notificationDuration', 'Notification duration (s)')}
                        </label>
                      </div>
                      <div className="col">
                        <input
                          type="number"
                          disabled={!this.state.options.showSuccessNotification}
                          onChange={(e) => this.optionchanged('notificationDuration', e.target.value)}
                          placeholder={5}
                          className="form-control"
                          value={this.state.options.notificationDuration}
                        />
                      </div>
                    </div>
                  </div>
                )}

                <div className="hr-text hr-text-left">{this.props.t('editor.queryManager.events', 'Events')}</div>

                <div className="query-manager-events">
                  <EventManager
                    eventsChanged={this.eventsChanged}
                    component={mockDataQueryComponent.component}
                    componentMeta={mockDataQueryComponent.componentMeta}
                    currentState={this.props.currentState}
                    dataQueries={this.props.dataQueries}
                    components={this.props.allComponents}
                    apps={this.props.apps}
                    popoverPlacement="top"
                  />
                </div>
              </div>
            )}
          </div>
        )}
      </div>
    );
  }
}

export const QueryManager = withTranslation()(React.memo(QueryManagerComponent));<|MERGE_RESOLUTION|>--- conflicted
+++ resolved
@@ -794,13 +794,8 @@
                         <div className="mb-3 mt-4">
                           <Transformation
                             changeOption={this.optionchanged}
-<<<<<<< HEAD
-                            options={this.props.selectedQuery.options ?? {}}
+                            options={options ?? {}}
                             currentState={this.props.currentState}
-=======
-                            options={options ?? {}}
-                            currentState={currentState}
->>>>>>> 506b2367
                             darkMode={this.props.darkMode}
                             queryId={selectedQuery?.id}
                           />
