import React from 'react';
import { dataqueryService } from '@/_services';
import { toast } from 'react-hot-toast';
import { Tooltip } from 'react-tooltip';
import { allSources, source } from './QueryEditors';
import { Transformation } from './Transformation';
import { previewQuery } from '@/_helpers/appUtils';
import { EventManager } from '../Inspector/EventManager';
import { CodeHinter } from '../CodeBuilder/CodeHinter';
import { DataSourceTypes } from '../DataSourceManager/SourceComponents';
import Preview from './Preview';
import DataSourceLister from './DataSourceLister';
import _, { isEmpty, isEqual, capitalize } from 'lodash';
import { allOperations } from '@tooljet/plugins/client';
// eslint-disable-next-line import/no-unresolved
import { withTranslation } from 'react-i18next';
import cx from 'classnames';
// eslint-disable-next-line import/no-unresolved
import { diff } from 'deep-object-diff';
import { CustomToggleSwitch } from './CustomToggleSwitch';
import { ChangeDataSource } from './ChangeDataSource';

const queryNameRegex = new RegExp('^[A-Za-z0-9_-]*$');

const staticDataSources = [
  { kind: 'tooljetdb', id: 'null', name: 'Tooljet Database' },
  { kind: 'restapi', id: 'null', name: 'REST API' },
  { kind: 'runjs', id: 'runjs', name: 'Run JavaScript code' },
  { kind: 'runpy', id: 'runpy', name: 'Run Python code' },
];

class QueryManagerComponent extends React.Component {
  constructor(props) {
    super(props);

    this.state = {
      options: {},
      selectedQuery: null,
      selectedDataSource: null,
      dataSourceMeta: {},
      dataQueries: [],
      theme: {},
      isSourceSelected: false,
      isFieldsChanged: false,
      paneHeightChanged: false,
      showSaveConfirmation: false,
      restArrayValuesChanged: false,
      nextProps: null,
      buttonText: '',
      renameQuery: false,
    };

    this.defaultOptions = React.createRef({});
    this.previewPanelRef = React.createRef();
    this.skipSettingSourceToNull = React.createRef(false);
  }

  setStateFromProps = (props) => {
    const selectedQuery = props.selectedQuery;

    const dataSourceId = selectedQuery?.data_source_id;
    const source = [...props.dataSources, ...props.globalDataSources].find(
      (datasource) => datasource.id === dataSourceId
    );
    const selectedDataSource =
      paneHeightChanged || queryPaneDragged ? this.state.selectedDataSource : props.selectedDataSource;
    const dataSourceMeta = selectedQuery?.pluginId
      ? selectedQuery?.manifestFile?.data?.source
      : DataSourceTypes.find((source) => source.kind === selectedQuery?.kind);

    const paneHeightChanged = this.state.queryPaneHeight !== props.queryPaneHeight;
    const dataQueries = props.dataQueries?.length ? props.dataQueries : this.state.dataQueries;
    const queryPaneDragged = this.state.isQueryPaneDragging !== props.isQueryPaneDragging;

    this.setState(
      {
        appId: props.appId,
        dataSources: props.dataSources,
        globalDataSources: props.globalDataSources,
        dataQueries: dataQueries,
        appDefinition: props.appDefinition,
        mode: props.mode,
        addingQuery: props.addingQuery,
        editingQuery: props.editingQuery,
        queryPanelHeight: props.queryPanelHeight,
        isQueryPaneDragging: props.isQueryPaneDragging,
        currentState: props.currentState,
        selectedSource: source,
        options:
          this.state.isFieldsChanged || props.isUnsavedQueriesAvailable
            ? this.state.options
            : selectedQuery?.options ?? {},
        dataSourceMeta,
        paneHeightChanged,
        isSourceSelected: paneHeightChanged || queryPaneDragged ? this.state.isSourceSelected : props.isSourceSelected,
        selectedDataSource: this.skipSettingSourceToNull.current ? this.state.selectedDataSource : selectedDataSource,
        queryPreviewData: this.state.selectedQuery?.id !== props.selectedQuery?.id ? undefined : props.queryPreviewData,
        selectedQuery: props.mode === 'create' ? selectedQuery : this.state.selectedQuery,
        isFieldsChanged: props.isUnsavedQueriesAvailable,
        theme: {
          scheme: 'bright',
          author: 'chris kempson (http://chriskempson.com)',
          base00: props.darkMode ? '#272822' : '#000000',
          base01: '#303030',
          base02: '#505050',
          base03: '#b0b0b0',
          base04: '#d0d0d0',
          base05: '#e0e0e0',
          base06: '#f5f5f5',
          base07: '#ffffff',
          base08: '#fb0120',
          base09: '#fc6d24',
          base0A: '#fda331',
          base0B: '#a1c659',
          base0C: '#76c7b7',
          base0D: '#6fb3d2',
          base0E: '#d381c3',
          base0F: '#be643c',
        },
        buttonText: props.mode === 'edit' ? 'Save' : 'Create',
        shouldRunQuery: props.mode === 'edit' ? this.state.isFieldsChanged : this.props.isSourceSelected,
      },
      () => {
        let source = [...props.dataSources, ...props.globalDataSources].find(
          (datasource) => datasource.id === selectedQuery?.data_source_id
        );
        if (selectedQuery?.kind === 'restapi') {
          if (!selectedQuery.data_source_id) {
            source = { kind: 'restapi', id: 'null', name: 'REST API' };
          }
        }
        if (selectedQuery?.kind === 'runjs') {
          if (!selectedQuery.data_source_id) {
            source = { kind: 'runjs', id: 'runjs', name: 'Run JavaScript code' };
          }
        }

        if (selectedQuery?.kind === 'tooljetdb') {
          if (!selectedQuery.data_source_id) {
            source = { kind: 'tooljetdb', id: 'null', name: 'Tooljet Database' };
          }
        }

        if (selectedQuery?.kind === 'runpy') {
          if (!selectedQuery.data_source_id) {
            source = { kind: 'runpy', id: 'runpy', name: 'Run Python code' };
          }
        }
        if (this.props.mode === 'edit') {
          this.defaultOptions.current =
            this.state.selectedQuery?.id === selectedQuery?.id ? this.state.options : selectedQuery.options;
          this.setState({
            options: paneHeightChanged || props.isUnsavedQueriesAvailable ? this.state.options : selectedQuery.options,
            selectedQuery,
            queryName: selectedQuery.name,
          });
        }
        if (this.skipSettingSourceToNull.current) {
          this.skipSettingSourceToNull.current = false;
        } else {
          // Hack to provide state updated to codehinter suggestion
          this.setState({ selectedDataSource: null }, () => {
            this.setState({ selectedDataSource: props.mode === 'edit' ? source : selectedDataSource });
          });
        }
      }
    );
  };

  componentWillReceiveProps(nextProps) {
    if (nextProps.loadingDataSources) return;
    if (this.props.showQueryConfirmation && !nextProps.showQueryConfirmation) {
      if (this.state.isUpdating) {
        this.setState({
          isUpdating: false,
        });
      }
      if (this.state.isCreating) {
        this.setState({
          isCreating: false,
        });
      }
    }
    if (!isEmpty(this.state.updatedQuery)) {
      const query = nextProps.dataQueries.find((q) => q.id === this.state.updatedQuery.id);
      if (query) {
        const isLoading = nextProps.currentState?.queries[query.name]
          ? nextProps.currentState?.queries[query.name]?.isLoading
          : false;
        const prevLoading = this.state.currentState?.queries[query.name]
          ? this.state.currentState?.queries[query.name]?.isLoading
          : false;
        if (!isEmpty(nextProps.selectedQuery) && !isEqual(this.state.selectedQuery, nextProps.selectedQuery)) {
          if (query && !isLoading && !prevLoading) {
            this.props.runQuery(query.id, query.name);
          }
        } else if (!isLoading && prevLoading) {
          this.state.updatedQuery.updateQuery
            ? this.setState({ updatedQuery: {}, isUpdating: false })
            : this.setState({ updatedQuery: {}, isCreating: false });
        }
      }
    }

    const diffProps = diff(this.props, nextProps);

    if (
      Object.keys(diffProps).length === 0 ||
      'toggleQueryEditor' in diffProps ||
      'darkMode' in diffProps ||
      (Object.keys(diffProps).length === 1 && 'addNewQueryAndDeselectSelectedQuery' in diffProps) ||
      (!this.props.isUnsavedQueriesAvailable && nextProps.isUnsavedQueriesAvailable)
    ) {
      return;
    }

    this.setStateFromProps(nextProps);
  }

  removeRestKey = (options) => {
    delete options.arrayValuesChanged;
    return options;
  };

  handleBackButton = () => {
    this.setState({
      isSourceSelected: true,
      queryPreviewData: undefined,
    });
  };

  changeDataSource = (source) => {
    const isSchemaUnavailable = ['restapi', 'stripe', 'runjs', 'runpy', 'tooljetdb'].includes(source.kind);
    const schemaUnavailableOptions = {
      restapi: {
        method: 'get',
        url: '',
        url_params: [['', '']],
        headers: [['', '']],
        body: [['', '']],
        json_body: null,
        body_toggle: false,
      },
      stripe: {},
      tooljetdb: {
        operation: '',
      },
      runjs: {
        code: '',
      },
      runpy: {},
    };

    let newOptions = {};

    if (isSchemaUnavailable) {
      newOptions = {
        ...{ ...schemaUnavailableOptions[source.kind] },
        ...(source?.kind != 'runjs' && { transformationLanguage: 'javascript', enableTransformation: false }),
      };
    } else {
      const selectedSourceDefault =
        source?.plugin?.operationsFile?.data?.defaults ?? allOperations[capitalize(source.kind)]?.defaults;
      if (selectedSourceDefault) {
        newOptions = {
          ...{ ...selectedSourceDefault },
          ...(source?.kind != 'runjs' && { transformationLanguage: 'javascript', enableTransformation: false }),
        };
      } else {
        newOptions = {
          ...(source?.kind != 'runjs' && { transformationLanguage: 'javascript', enableTransformation: false }),
        };
      }
    }

    const newQueryName = this.computeQueryName(source.kind);
    this.defaultOptions.current = { ...newOptions };
    this.setState({
      selectedDataSource: source,
      selectedSource: source,
      queryName: newQueryName,
      options: { ...newOptions },
    });

    this.props.createDraftQuery(
      { ...source, data_source_id: source.id, name: newQueryName, id: 'draftQuery', options: { ...newOptions } },
      source
    );
  };

  validateQueryName = () => {
    const { queryName, mode, selectedQuery } = this.state;
    const { dataQueries } = this.props;
    if (mode === 'create') {
      return dataQueries.find((query) => query.name === queryName) === undefined && queryNameRegex.test(queryName);
    }
    const existingQuery = dataQueries.find((query) => query.name === queryName);
    if (existingQuery) {
      return existingQuery.id === selectedQuery.id && queryNameRegex.test(queryName);
    }
    return queryNameRegex.test(queryName);
  };

  computeQueryName = (kind) => {
    const { dataQueries } = this.props;
    const currentQueriesForKind = dataQueries.filter((query) => query.kind === kind);
    let found = false;
    let newName = '';
    let currentNumber = currentQueriesForKind.length + 1;

    while (!found) {
      newName = `${kind}${currentNumber}`;
      if (dataQueries.find((query) => query.name === newName) === undefined) {
        found = true;
      }
      currentNumber += 1;
    }

    return newName;
  };

  createOrUpdateDataQuery = () => {
    const { appId, options, selectedDataSource, mode, queryName, shouldRunQuery } = this.state;
    const appVersionId = this.props.editingVersionId;
    const kind = selectedDataSource.kind;
    const dataSourceId = selectedDataSource.id === 'null' ? null : selectedDataSource.id;
    const pluginId = selectedDataSource.pluginId || selectedDataSource.plugin_id;

    const isQueryNameValid = this.validateQueryName();
    if (!isQueryNameValid) {
      toast.error('Invalid query name. Should be unique and only include letters, numbers and underscore.');
      return;
    }

    if (mode === 'edit') {
      this.setState({ isUpdating: true });
      dataqueryService
        .update(this.state.selectedQuery.id, queryName, options)
        .then((data) => {
          this.setState({
            isUpdating: shouldRunQuery ? true : false,
            isFieldsChanged: false,
            restArrayValuesChanged: false,
            updatedQuery: shouldRunQuery ? { ...data, updateQuery: true } : {},
          });
          this.props.dataQueriesChanged();
          this.props.setStateOfUnsavedQueries(false);
          localStorage.removeItem('transformation');
          toast.success('Query Saved');
        })
        .catch(({ error }) => {
          this.setState({
            isUpdating: false,
            isFieldsChanged: false,
            restArrayValuesChanged: false,
          });
          this.props.setStateOfUnsavedQueries(false);
          toast.error(error);
        });
    } else {
      this.setState({ isCreating: true });
      dataqueryService
        .create(appId, appVersionId, queryName, kind, options, dataSourceId, pluginId)
        .then((data) => {
          toast.success('Query Added');
          this.setState({
            isCreating: shouldRunQuery ? true : false,
            isFieldsChanged: false,
            restArrayValuesChanged: false,
            updatedQuery: shouldRunQuery ? { ...data, updateQuery: false } : {},
          });
          this.props.clearDraftQuery();
          this.props.dataQueriesChanged();
          this.props.setStateOfUnsavedQueries(false);
        })
        .catch(({ error }) => {
          this.setState({
            isCreating: false,
            isFieldsChanged: false,
            restArrayValuesChanged: false,
          });
          this.props.setStateOfUnsavedQueries(false);
          toast.error(error);
        });
    }
  };

  // Clear the focus field value from options
  cleanFocusedFields = (newOptions) => {
    const diffFields = diff(newOptions, this.defaultOptions.current);
    const updatedOptions = { ...newOptions };
    Object.keys(diffFields).forEach((key) => {
      if (newOptions[key] === '' && this.defaultOptions.current[key] === undefined) {
        delete updatedOptions[key];
      }
    });
    return updatedOptions;
  };

  validateNewOptions = (newOptions) => {
    const headersChanged = newOptions.arrayValuesChanged ?? false;
    const updatedOptions = this.cleanFocusedFields(newOptions);
    let isFieldsChanged = false;
    if (this.state.selectedQuery) {
      const isQueryChanged = !_.isEqual(
        this.removeRestKey(updatedOptions),
        this.removeRestKey(this.defaultOptions.current)
      );
      if (isQueryChanged) {
        isFieldsChanged = true;
      } else if (this.state.selectedQuery.kind === 'restapi') {
        if (headersChanged) {
          isFieldsChanged = true;
        }
        if (Object.is(updatedOptions.body_toggle, !this.state.options.body_toggle)) {
          this.skipSettingSourceToNull.current = true;
        }
      }
    }
    this.setState(
      {
        options: { ...this.state.options, ...updatedOptions },
        isFieldsChanged,
        restArrayValuesChanged: headersChanged,
      },
      () => {
        if (isFieldsChanged !== this.props.isUnsavedQueriesAvailable)
          this.props.setStateOfUnsavedQueries(isFieldsChanged);
      }
    );
  };

  optionchanged = (option, value) => {
    const newOptions = { ...this.state.options, [option]: value };
    this.validateNewOptions(newOptions);
  };

  optionsChanged = (newOptions) => {
    this.validateNewOptions(newOptions);
  };

  toggleOption = (option) => {
    const currentValue = this.state.options[option] ? this.state.options[option] : false;
    this.optionchanged(option, !currentValue);
  };

  // Here we have mocked data query in format of a component to be usable by event manager
  // TODO: Refactor EventManager to be generic
  mockDataQueryAsComponent = () => {
    const dataQueryEvents = this.state.options?.events || [];

    return {
      component: { component: { definition: { events: dataQueryEvents } } },
      componentMeta: {
        events: {
          onDataQuerySuccess: { displayName: 'Query Success' },
          onDataQueryFailure: { displayName: 'Query Failure' },
        },
      },
    };
  };

  eventsChanged = (events) => {
    this.optionchanged('events', events);
  };
  createInputElementToUpdateQueryName = () => {
    this.setState({ renameQuery: true });
  };
  executeQueryNameUpdation = (newName) => {
    if (this.state.queryName === newName) return this.setState({ renameQuery: false });
    const isNewQueryNameAlreadyExists = this.state.dataQueries.some((query) => query.name === newName);
    if (newName && !isNewQueryNameAlreadyExists) {
      if (this.state.mode === 'create') {
        this.setState({
          queryName: newName,
          renameQuery: false,
        });
        this.props.updateDraftQueryName(newName);
      } else {
        dataqueryService
          .update(this.state.selectedQuery.id, newName)
          .then(() => {
            this.props.dataQueriesChanged();
            toast.success('Query Name Updated');
            this.setState({
              renameQuery: false,
            });
          })
          .catch(({ error }) => {
            this.setState({ renameQuery: false });
            toast.error(error);
          });
      }
    } else {
      if (isNewQueryNameAlreadyExists) toast.error('Query name already exists');
      this.setState({ renameQuery: false });
    }
  };

  changeDataSourceQueryAssociation = (selectedDataSource, selectedQuery) => {
    this.setState({
      selectedDataSource: selectedDataSource,
      isUpdating: true,
    });
    dataqueryService
      .changeQueryDataSource(selectedQuery?.id, selectedDataSource.id)
      .then(() => {
        this.props.dataQueriesChanged();
        this.setState({
          isUpdating: false,
        });
        toast.success('Data source changed');
      })
      .catch((error) => {
        toast.error(error);
        this.setState({
          isUpdating: false,
        });
      });
  };

  render() {
    const {
      dataSources,
      globalDataSources,
      selectedDataSource,
      mode,
      options,
      isUpdating,
      isCreating,
      addingQuery,
      editingQuery,
      selectedQuery,
      queryName,
      previewLoading,
      queryPreviewData,
      dataSourceMeta,
    } = this.state;
    let ElementToRender = '';
    if (selectedDataSource) {
      const sourcecomponentName = selectedDataSource.kind.charAt(0).toUpperCase() + selectedDataSource.kind.slice(1);
      ElementToRender = selectedDataSource?.pluginId ? source : allSources[sourcecomponentName];
    }
    const buttonDisabled = isUpdating || isCreating;
    const mockDataQueryComponent = this.mockDataQueryAsComponent();

    return (
      <div
        className={cx(`query-manager ${this.props.darkMode ? 'theme-dark' : ''}`, {
          'd-none': this.props.loadingDataSources,
        })}
        key={selectedQuery ? selectedQuery.id : ''}
      >
        <div className="row header" style={{ padding: '8px 0' }}>
          <div className="col d-flex align-items-center px-3 h-100 font-weight-500 py-1" style={{ gap: '10px' }}>
            {(addingQuery || editingQuery) && selectedDataSource && (
              <>
                <span
                  className={`${
                    this.props.darkMode ? 'color-light-gray-c3c3c3' : 'color-light-slate-11'
                  } cursor-pointer font-weight-400`}
                  onClick={() => {
                    this.props.addNewQueryAndDeselectSelectedQuery();
                  }}
                  data-cy={`query-type-header`}
                >
                  {mode === 'create' ? 'New Query' : 'Queries'}
                </span>
                <span className="breadcrum">
                  <svg width="5.33" height="9.33" viewBox="0 0 8 14" fill="none" xmlns="http://www.w3.org/2000/svg">
                    <path
                      fillRule="evenodd"
                      clipRule="evenodd"
                      d="M0.292893 0.292893C0.683417 -0.0976311 1.31658 -0.0976311 1.70711 0.292893L7.70711 6.29289C8.09763 6.68342 8.09763 7.31658 7.70711 7.70711L1.70711 13.7071C1.31658 14.0976 0.683417 14.0976 0.292893 13.7071C-0.0976311 13.3166 -0.0976311 12.6834 0.292893 12.2929L5.58579 7L0.292893 1.70711C-0.0976311 1.31658 -0.0976311 0.683417 0.292893 0.292893Z"
                      fill="#C1C8CD"
                    />
                  </svg>
                </span>
                <div className="query-name-breadcrum d-flex align-items-center">
                  <span
                    className={`query-manager-header-query-name font-weight-400 ${
                      !this.state.renameQuery && 'ellipsis'
                    }`}
                    data-cy={`query-name-label`}
                  >
                    {this.state.renameQuery ? (
                      <input
                        data-cy={`query-rename-input`}
                        type="text"
                        className={`query-name query-name-input-field border-indigo-09 bg-transparent  ${
                          this.props.darkMode && 'text-white'
                        }`}
                        autoFocus
                        defaultValue={queryName}
                        onKeyUp={(event) => {
                          event.persist();
                          if (event.keyCode === 13) {
                            this.executeQueryNameUpdation(event.target.value);
                          }
                        }}
                        onBlur={({ target }) => this.executeQueryNameUpdation(target.value)}
                      />
                    ) : (
                      queryName
                    )}
                  </span>
                  <span
                    className={`breadcrum-rename-query-icon ${this.state.renameQuery && 'd-none'}`}
                    onClick={this.createInputElementToUpdateQueryName}
                  >
                    <svg width="auto" height="auto" viewBox="0 0 19 20" fill="none" xmlns="http://www.w3.org/2000/svg">
                      <path
                        fillRule="evenodd"
                        clipRule="evenodd"
                        d="M13.7087 1.40712C14.29 0.826221 15.0782 0.499893 15.9 0.499893C16.7222 0.499893 17.5107 0.82651 18.0921 1.40789C18.6735 1.98928 19.0001 2.7778 19.0001 3.6C19.0001 4.42197 18.6737 5.21028 18.0926 5.79162C18.0924 5.79178 18.0928 5.79145 18.0926 5.79162L16.8287 7.06006C16.7936 7.11191 16.753 7.16118 16.7071 7.20711C16.6621 7.25215 16.6138 7.292 16.563 7.32665L9.70837 14.2058C9.52073 14.3942 9.26584 14.5 9 14.5H6C5.44772 14.5 5 14.0523 5 13.5V10.5C5 10.2342 5.10585 9.97927 5.29416 9.79163L12.1733 2.93697C12.208 2.88621 12.2478 2.83794 12.2929 2.79289C12.3388 2.74697 12.3881 2.70645 12.4399 2.67132L13.7079 1.40789C13.7082 1.40763 13.7084 1.40738 13.7087 1.40712ZM13.0112 4.92545L7 10.9153V12.5H8.58474L14.5745 6.48876L13.0112 4.92545ZM15.9862 5.07202L14.428 3.51376L15.1221 2.82211C15.3284 2.6158 15.6082 2.49989 15.9 2.49989C16.1918 2.49989 16.4716 2.6158 16.6779 2.82211C16.8842 3.02842 17.0001 3.30823 17.0001 3.6C17.0001 3.89177 16.8842 4.17158 16.6779 4.37789L15.9862 5.07202ZM0.87868 5.37868C1.44129 4.81607 2.20435 4.5 3 4.5H4C4.55228 4.5 5 4.94772 5 5.5C5 6.05228 4.55228 6.5 4 6.5H3C2.73478 6.5 2.48043 6.60536 2.29289 6.79289C2.10536 6.98043 2 7.23478 2 7.5V16.5C2 16.7652 2.10536 17.0196 2.29289 17.2071C2.48043 17.3946 2.73478 17.5 3 17.5H12C12.2652 17.5 12.5196 17.3946 12.7071 17.2071C12.8946 17.0196 13 16.7652 13 16.5V15.5C13 14.9477 13.4477 14.5 14 14.5C14.5523 14.5 15 14.9477 15 15.5V16.5C15 17.2957 14.6839 18.0587 14.1213 18.6213C13.5587 19.1839 12.7957 19.5 12 19.5H3C2.20435 19.5 1.44129 19.1839 0.87868 18.6213C0.31607 18.0587 0 17.2957 0 16.5V7.5C0 6.70435 0.31607 5.94129 0.87868 5.37868Z"
                        fill="#11181C"
                      />
                    </svg>
                  </span>
                </div>
              </>
            )}
          </div>
          <div className="col-auto d-flex align-items-center h-100 query-header-buttons m-auto">
            {selectedDataSource && (addingQuery || editingQuery) && (
              <button
                onClick={() => {
                  const _options = { ...options };

                  const query = {
                    data_source_id: selectedDataSource.id === 'null' ? null : selectedDataSource.id,
                    pluginId: selectedDataSource.pluginId,
                    options: _options,
                    kind: selectedDataSource.kind,
                  };

                  previewQuery(this, query, this.props.editorState)
                    .then(() => {
                      this.previewPanelRef.current.scrollIntoView();
                    })
                    .catch(({ error, data }) => {
                      console.log(error, data);
                    });
                }}
                className={`default-tertiary-button float-right1 ${
                  previewLoading ? (this.props.darkMode ? 'btn-loading' : 'button-loading') : ''
                } ${this.props.darkMode ? 'theme-dark ' : ''} ${this.state.selectedDataSource ? '' : 'disabled'}`}
                data-cy={'query-preview-button'}
              >
                <span
                  className="query-preview-svg d-flex align-items-center query-icon-wrapper"
                  style={{ width: '16px', height: '16px', padding: '2.67px 0.67px', margin: '6px 0' }}
                >
                  <svg width="auto" height="auto" viewBox="0 0 22 16" fill="none" xmlns="http://www.w3.org/2000/svg">
                    <path
                      fillRule="evenodd"
                      clipRule="evenodd"
                      d="M2.15986 8C4.65779 12.1305 7.61278 14 11 14C14.3872 14 17.3422 12.1305 19.8401 8C17.3422 3.86948 14.3872 2 11 2C7.61278 2 4.65779 3.86948 2.15986 8ZM0.131768 7.50384C2.9072 2.64709 6.51999 0 11 0C15.48 0 19.0928 2.64709 21.8682 7.50384C22.0439 7.81128 22.0439 8.18871 21.8682 8.49616C19.0928 13.3529 15.48 16 11 16C6.51999 16 2.9072 13.3529 0.131768 8.49616C-0.0439228 8.18871 -0.0439228 7.81128 0.131768 7.50384ZM11 7C10.4477 7 10 7.44772 10 8C10 8.55228 10.4477 9 11 9C11.5523 9 12 8.55228 12 8C12 7.44772 11.5523 7 11 7ZM8 8C8 6.34315 9.34315 5  11 5C12.6569 5 14 6.34315 14 8C14 9.65685 12.6569 11 11 11C9.34315 11 8 9.65685 8 8Z"
                      fill="#11181C"
                    />
                  </svg>
                </span>
                <span>{this.props.t('editor.queryManager.preview', 'Preview')}</span>
              </button>
            )}
            {selectedDataSource && (addingQuery || editingQuery) && (
              <button
                className={`default-tertiary-button ${
                  isUpdating || isCreating ? (this.props.darkMode ? 'btn-loading' : 'button-loading') : ''
                } ${this.props.darkMode ? 'theme-dark' : ''} ${this.state.selectedDataSource ? '' : 'disabled'} `}
                onClick={this.createOrUpdateDataQuery}
                disabled={buttonDisabled}
                data-cy={`query-${this.state.buttonText.toLowerCase()}-button`}
              >
                <span className="d-flex query-create-run-svg query-icon-wrapper">
                  <svg width="auto" height="auto" viewBox="0 0 18 19" fill="none" xmlns="http://www.w3.org/2000/svg">
                    <path
                      fillRule="evenodd"
                      clipRule="evenodd"
                      d="M3 2.5C2.73478 2.5 2.48043 2.60536 2.29289 2.79289C2.10536 2.98043 2 3.23478 2 3.5V15.5C2 15.7652 2.10536 16.0196 2.29289 16.2071C2.48043 16.3946 2.73478 16.5 3 16.5H15C15.2652 16.5 15.5196 16.3946 15.7071 16.2071C15.8946 16.0196 16 15.7652 16 15.5V5.91421L12.5858 2.5H12V5.5C12 6.05228 11.5523 6.5 11 6.5H5C4.44772 6.5 4 6.05228 4 5.5V2.5H3ZM3 0.5C2.20435 0.5 1.44129 0.81607 0.87868 1.37868C0.31607 1.94129 0 2.70435 0 3.5V15.5C0 16.2956 0.31607 17.0587 0.87868 17.6213C1.44129 18.1839 2.20435 18.5 3 18.5H15C15.7957 18.5 16.5587 18.1839 17.1213 17.6213C17.6839 17.0587 18 16.2957 18 15.5V5.5C18 5.23478 17.8946 4.98043 17.7071 4.79289L13.7071 0.792893C13.5196 0.605357 13.2652 0.5 13 0.5H3ZM6 2.5V4.5H10V2.5H6ZM9 10.5C8.44772 10.5 8 10.9477 8 11.5C8 12.0523 8.44772 12.5 9 12.5C9.55228 12.5 10 12.0523 10 11.5C10 10.9477 9.55229 10.5 9 10.5ZM6 11.5C6 9.84315 7.34315 8.5 9 8.5C10.6569 8.5 12 9.84315 12 11.5C12 13.1569 10.6569 14.5 9 14.5C7.34315 14.5 6 13.1569 6 11.5Z"
                      fill="#11181C"
                    />
                  </svg>
                </span>
                <span>{this.state.buttonText}</span>
              </button>
            )}
            {selectedDataSource && (addingQuery || editingQuery) && (
              <button
                onClick={() => {
                  if (this.state.isFieldsChanged || this.state.addingQuery) {
                    this.setState({ shouldRunQuery: true }, () => this.createOrUpdateDataQuery());
                  } else {
                    this.props.runQuery(selectedQuery.id, selectedQuery.name);
                  }
                }}
                className={`border-0 default-secondary-button float-right1 ${this.props.darkMode ? 'theme-dark' : ''} ${
                  this.state.selectedDataSource ? '' : 'disabled'
                } ${
                  this.state.currentState.queries[selectedQuery.name]?.isLoading
                    ? this.props.darkMode
                      ? 'btn-loading'
                      : 'button-loading'
                    : ''
                }`}
                data-cy="query-run-button"
              >
                <span
                  className={`query-manager-btn-svg-wrapper d-flex align-item-center query-icon-wrapper query-run-svg ${
                    this.state.currentState.queries[selectedQuery.name]?.isLoading && 'invisible'
                  }`}
                >
                  <svg width="auto" height="auto" viewBox="0 0 16 12" fill="none" xmlns="http://www.w3.org/2000/svg">
                    <path
                      fillRule="evenodd"
                      clipRule="evenodd"
                      d="M0.292893 0.292893C0.683417 -0.0976311 1.31658 -0.0976311 1.70711 0.292893L6.70711 5.29289C7.09763 5.68342 7.09763 6.31658 6.70711 6.70711L1.70711 11.7071C1.31658 12.0976 0.683417 12.0976 0.292893 11.7071C-0.0976311 11.3166 -0.0976311 10.6834 0.292893 10.2929L4.58579 6L0.292893 1.70711C-0.0976311 1.31658 -0.0976311 0.683417 0.292893 0.292893ZM8 11C8 10.4477 8.44772 10 9 10H15C15.5523 10 16 10.4477 16 11C16 11.5523 15.5523 12 15 12H9C8.44772 12 8 11.5523 8 11Z"
                      fill="#3A5CCC"
                    />
                  </svg>
                </span>
                <span className="query-manager-btn-name">
                  {this.state.currentState.queries[selectedQuery.name]?.isLoading ? ' ' : 'Run'}
                </span>
              </button>
            )}
            <span
              onClick={this.props.toggleQueryEditor}
              className={`cursor-pointer m-3 toggle-query-editor-svg d-flex`}
              data-tooltip-id="tooltip-for-hide-query-editor"
              data-tooltip-content="Hide query editor"
            >
              <svg width="5.58" height="10.25" viewBox="0 0 6 12" fill="none" xmlns="http://www.w3.org/2000/svg">
                <path
                  d="M3.00013 4.18288C2.94457 4.18288 2.88624 4.17177 2.82513 4.14954C2.76402 4.12732 2.70569 4.08843 2.65013 4.03288L0.366797 1.74954C0.266797 1.64954 0.216797 1.52732 0.216797 1.38288C0.216797 1.23843 0.266797 1.11621 0.366797 1.01621C0.466797 0.916211 0.583464 0.866211 0.716797 0.866211C0.85013 0.866211 0.966797 0.916211 1.0668 1.01621L3.00013 2.94954L4.93346 1.01621C5.03346 0.916211 5.15291 0.866211 5.2918 0.866211C5.43069 0.866211 5.55013 0.916211 5.65013 1.01621C5.75013 1.11621 5.80013 1.23566 5.80013 1.37454C5.80013 1.51343 5.75013 1.63288 5.65013 1.73288L3.35013 4.03288C3.29457 4.08843 3.23902 4.12732 3.18346 4.14954C3.12791 4.17177 3.0668 4.18288 3.00013 4.18288ZM0.366797 10.9662C0.266797 10.8662 0.216797 10.7468 0.216797 10.6079C0.216797 10.469 0.266797 10.3495 0.366797 10.2495L2.65013 7.96621C2.70569 7.91065 2.76402 7.87177 2.82513 7.84954C2.88624 7.82732 2.94457 7.81621 3.00013 7.81621C3.0668 7.81621 3.12791 7.82732 3.18346 7.84954C3.23902 7.87177 3.29457 7.91065 3.35013 7.96621L5.65013 10.2662C5.75013 10.3662 5.80013 10.4829 5.80013 10.6162C5.80013 10.7495 5.75013 10.8662 5.65013 10.9662C5.55013 11.0662 5.42791 11.1162 5.28346 11.1162C5.13902 11.1162 5.0168 11.0662 4.9168 10.9662L3.00013 9.04954L1.08346 10.9662C0.983464 11.0662 0.864019 11.1162 0.72513 11.1162C0.586241 11.1162 0.466797 11.0662 0.366797 10.9662Z"
                  fill="#576574"
                />
              </svg>
            </span>
            <Tooltip id="tooltip-for-hide-query-editor" className="tooltip" />
          </div>
        </div>

        {(addingQuery || editingQuery) && (
          <div>
            <div
              className={`row row-deck px-2 mt-0 query-details ${
                selectedDataSource?.kind === 'tooljetdb' && 'tooljetdb-query-details'
              }`}
            >
              {dataSources && mode === 'create' && !this.state.isSourceSelected && (
                <div className="datasource-picker">
                  {!this.state.isSourceSelected && (
                    <label className="form-label col-md-3" data-cy={'label-select-datasource'}>
                      {this.props.t('editor.queryManager.selectDatasource', 'Select Datasource')}
                    </label>
                  )}{' '}
                  {!this.state.isSourceSelected && (
                    <DataSourceLister
                      dataSources={dataSources}
                      staticDataSources={staticDataSources}
                      changeDataSource={this.changeDataSource}
                      handleBackButton={this.handleBackButton}
                      darkMode={this.props.darkMode}
                      showAddDatasourceBtn={false}
                      dataSourceModalHandler={this.props.dataSourceModalHandler}
                    />
                  )}
                </div>
              )}

              {dataSources && mode === 'create' && !this.state.isSourceSelected && (
                <div className="datasource-picker">
                  {!this.state.isSourceSelected && <label className="form-label col-md-3">Global Datasources</label>}{' '}
                  {!this.state.isSourceSelected && (
                    <DataSourceLister
                      dataSources={globalDataSources}
                      staticDataSources={[]}
                      changeDataSource={this.changeDataSource}
                      handleBackButton={this.handleBackButton}
                      darkMode={this.props.darkMode}
                      dataSourceModalHandler={this.props.dataSourceModalHandler}
                      showAddDatasourceBtn={false}
                    />
                  )}
                </div>
              )}

              {selectedDataSource && (
                <div style={{ padding: '0 32px' }}>
                  <div>
                    <ElementToRender
                      pluginSchema={this.state.selectedDataSource?.plugin?.operationsFile?.data}
                      selectedDataSource={selectedDataSource}
                      options={this.state.options}
                      optionsChanged={this.optionsChanged}
                      optionchanged={this.optionchanged}
                      currentState={this.props.currentState}
                      darkMode={this.props.darkMode}
                      isEditMode={true} // Made TRUE always to avoid setting default options again
                      queryName={this.state.queryName}
                    />

                    {!dataSourceMeta?.disableTransformations &&
                      (selectedDataSource?.kind != 'runjs' || selectedDataSource?.kind != 'runpy') && (
                        <div>
                          <Transformation
                            changeOption={this.optionchanged}
                            options={options ?? {}}
                            currentState={this.props.currentState}
                            darkMode={this.props.darkMode}
                            queryId={selectedQuery?.id}
                          />
                        </div>
                      )}
                    <Preview
                      previewPanelRef={this.previewPanelRef}
                      previewLoading={previewLoading}
                      queryPreviewData={queryPreviewData}
                      theme={this.state.theme}
                      darkMode={this.props.darkMode}
                    />
                  </div>
                </div>
              )}
            </div>

            {selectedDataSource && (addingQuery || editingQuery) && (
              <div className="advanced-options-container font-weight-400 border-top query-manager-border-color">
                <div className="advance-options-input-form-container">
                  <div className="mx-4">
                    <CustomToggleSwitch
                      dataCy={`run-on-app-load`}
                      isChecked={this.state.options.runOnPageLoad}
                      toggleSwitchFunction={this.toggleOption}
                      action="runOnPageLoad"
                      darkMode={this.props.darkMode}
                      label={this.props.t(
                        'editor.queryManager.runQueryOnApplicationLoad',
                        'Run this query on application load?'
                      )}
                    />
                  </div>
                  <div className=" mx-4 pb-3 pt-3">
                    <CustomToggleSwitch
                      dataCy={`confirmation-before-run`}
                      isChecked={this.state.options.requestConfirmation}
                      toggleSwitchFunction={this.toggleOption}
                      action="requestConfirmation"
                      darkMode={this.props.darkMode}
                      label={this.props.t(
                        'editor.queryManager.confirmBeforeQueryRun',
                        'Request confirmation before running query?'
                      )}
                    />
                  </div>
                  <div className=" mx-4">
                    <CustomToggleSwitch
                      dataCy={`notification-on-success`}
                      isChecked={this.state.options.showSuccessNotification}
                      toggleSwitchFunction={this.toggleOption}
                      action="showSuccessNotification"
                      darkMode={this.props.darkMode}
                      label={this.props.t('editor.queryManager.notificationOnSuccess', 'Show notification on success?')}
                    />
                  </div>
                  {this.state.options.showSuccessNotification && (
                    <div className="mx-4" style={{ paddingLeft: '100px', paddingTop: '12px' }}>
                      <div className="row mt-1">
                        <div className="col-auto" style={{ width: '200px' }}>
                          <label className="form-label p-2 font-size-12" data-cy={'label-success-message-input'}>
                            {this.props.t('editor.queryManager.successMessage', 'Success Message')}
                          </label>
                        </div>
                        <div className="col">
                          <CodeHinter
                            currentState={this.props.currentState}
                            initialValue={this.state.options.successMessage}
                            height="36px"
                            theme={this.props.darkMode ? 'monokai' : 'default'}
                            onChange={(value) => this.optionchanged('successMessage', value)}
                            placeholder={this.props.t(
                              'editor.queryManager.queryRanSuccessfully',
                              'Query ran successfully'
                            )}
                            cyLabel={'success-message'}
                          />
                        </div>
                      </div>
                      <div className="row mt-3">
                        <div className="col-auto" style={{ width: '200px' }}>
                          <label className="form-label p-2 font-size-12" data-cy={'label-notification-duration-input'}>
                            {this.props.t('editor.queryManager.notificationDuration', 'Notification duration (s)')}
                          </label>
                        </div>
                        <div className="col query-manager-input-elem">
                          <input
                            type="number"
                            disabled={!this.state.options.showSuccessNotification}
                            onChange={(e) => this.optionchanged('notificationDuration', e.target.value)}
                            placeholder={5}
                            className="form-control"
                            value={this.state.options.notificationDuration}
                            data-cy={'notification-duration-input-field'}
                          />
                        </div>
                      </div>
                    </div>
                  )}
                </div>

                <div
                  className={`border-top query-manager-border-color hr-text-left px-4 ${
                    this.props.darkMode ? 'color-white' : 'color-light-slate-12'
                  }`}
                  style={{ paddingTop: '28px' }}
                >
                  {this.props.t('editor.queryManager.eventsHandler', 'Events Handler')}
                </div>
                <div className="query-manager-events px-4 mt-2 pb-4">
                  <EventManager
                    eventsChanged={this.eventsChanged}
                    component={mockDataQueryComponent.component}
                    componentMeta={mockDataQueryComponent.componentMeta}
                    currentState={this.props.currentState}
                    dataQueries={this.props.dataQueries}
                    components={this.props.allComponents}
                    apps={this.props.apps}
                    popoverPlacement="top"
                    pages={
                      this.props.appDefinition?.pages
                        ? Object.entries(this.props.appDefinition?.pages).map(([id, page]) => ({ ...page, id }))
                        : []
                    }
                  />
                </div>
<<<<<<< HEAD
                {mode === 'edit' && (
=======
                {mode === 'edit' && selectedQuery.data_source_id && (
>>>>>>> bac2095a
                  <div className="mt-2 pb-4">
                    <div
                      className={`border-top query-manager-border-color px-4 hr-text-left py-2 ${
                        this.props.darkMode ? 'color-white' : 'color-light-slate-12'
                      }`}
                    >
                      Change Datasource
                    </div>
                    <ChangeDataSource
                      dataSources={[...globalDataSources, ...this.props.dataSources]}
                      value={selectedDataSource}
                      selectedQuery={selectedQuery}
                      onChange={(selectedDataSource) => {
                        this.changeDataSourceQueryAssociation(selectedDataSource, selectedQuery);
                      }}
                    />
                  </div>
                )}
              </div>
            )}
          </div>
        )}
      </div>
    );
  }
}

export const QueryManager = withTranslation()(React.memo(QueryManagerComponent));<|MERGE_RESOLUTION|>--- conflicted
+++ resolved
@@ -934,11 +934,7 @@
                     }
                   />
                 </div>
-<<<<<<< HEAD
-                {mode === 'edit' && (
-=======
                 {mode === 'edit' && selectedQuery.data_source_id && (
->>>>>>> bac2095a
                   <div className="mt-2 pb-4">
                     <div
                       className={`border-top query-manager-border-color px-4 hr-text-left py-2 ${
