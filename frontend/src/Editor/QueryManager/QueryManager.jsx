import React from 'react';
import { dataqueryService } from '@/_services';
import { toast } from 'react-hot-toast';
import ReactTooltip from 'react-tooltip';
import { allSources, source } from './QueryEditors';
import { Transformation } from './Transformation';
import { previewQuery, getSvgIcon } from '@/_helpers/appUtils';
import { EventManager } from '../Inspector/EventManager';
import { CodeHinter } from '../CodeBuilder/CodeHinter';
import { DataSourceTypes } from '../DataSourceManager/SourceComponents';
import RunjsIcon from '../Icons/runjs.svg';
import Preview from './Preview';
import DataSourceLister from './DataSourceLister';
import _, { isEmpty, isEqual } from 'lodash';
// import { Button, ButtonGroup, Dropdown } from 'react-bootstrap';
// eslint-disable-next-line import/no-unresolved
import { withTranslation } from 'react-i18next';
import cx from 'classnames';
import { Confirm } from '../Viewer/Confirm';
// eslint-disable-next-line import/no-unresolved
import { diff } from 'deep-object-diff';
import { dataSourceDefaultValue } from './DataSourceDefaults';

const queryNameRegex = new RegExp('^[A-Za-z0-9_-]*$');

const staticDataSources = [
  { kind: 'restapi', id: 'null', name: 'REST API' },
  { kind: 'runjs', id: 'runjs', name: 'Run JavaScript code' },
];
class QueryManagerComponent extends React.Component {
  constructor(props) {
    super(props);

    this.state = {
      options: {},
      selectedQuery: null,
      selectedDataSource: null,
      dataSourceMeta: {},
      dataQueries: [],
      theme: {},
      isSourceSelected: false,
      isFieldsChanged: false,
      isEventsChanged: false,
      isQueryNameChanged: false,
      showSaveConfirmation: false,
      restArrayValuesChanged: false,
      nextProps: null,
      buttonText: '',
      showEditedQuery: false,
    };

    this.prevLoadingButtonRef = React.createRef(false);
    this.prevEventsRef = React.createRef([]);
    this.previewPanelRef = React.createRef();
  }

  setStateFromProps = (props) => {
    const selectedQuery = props.selectedQuery;
    const dataSourceId = selectedQuery?.data_source_id;
    const source = props.dataSources.find((datasource) => datasource.id === dataSourceId);
    let dataSourceMeta;
    if (selectedQuery?.pluginId) {
      dataSourceMeta = selectedQuery.manifestFile.data.source;
    } else {
      dataSourceMeta = DataSourceTypes.find((source) => source.kind === selectedQuery?.kind);
    }
<<<<<<< HEAD
    // const paneHeightChanged = this.state.queryPaneHeight !== props.queryPaneHeight;
=======

    const paneHeightChanged = this.state.queryPaneHeight !== props.queryPaneHeight;
>>>>>>> 2046eaf8
    const dataQueries = props.dataQueries?.length ? props.dataQueries : this.state.dataQueries;
    this.setState(
      {
        appId: props.appId,
        dataSources: props.dataSources,
        dataQueries: dataQueries,
        mode: props.mode,
        currentTab: 1,
        addingQuery: props.addingQuery,
        editingQuery: props.editingQuery,
        selectedSource: source,
        dataSourceMeta,
        isSourceSelected: props.isSourceSelected,
        selectedDataSource: props.selectedDataSource,
        queryPreviewData: this.state.selectedQuery?.id !== props.selectedQuery?.id ? undefined : props.queryPreviewData,
        selectedQuery: props.mode === 'create' ? selectedQuery : this.state.selectedQuery,
        theme: {
          scheme: 'bright',
          author: 'chris kempson (http://chriskempson.com)',
          base00: props.darkMode ? '#272822' : '#000000',
          base01: '#303030',
          base02: '#505050',
          base03: '#b0b0b0',
          base04: '#d0d0d0',
          base05: '#e0e0e0',
          base06: '#f5f5f5',
          base07: '#ffffff',
          base08: '#fb0120',
          base09: '#fc6d24',
          base0A: '#fda331',
          base0B: '#a1c659',
          base0C: '#76c7b7',
          base0D: '#6fb3d2',
          base0E: '#d381c3',
          base0F: '#be643c',
        },
        buttonText: props.mode === 'edit' ? 'Save' : 'Create',
        shouldRunQuery: props.mode === 'edit' ? this.state.isFieldsChanged : true,
      },
      () => {
        if (this.props.mode === 'edit') {
          let source = props.dataSources.find((datasource) => datasource.id === selectedQuery.data_source_id);
          if (selectedQuery.kind === 'restapi') {
            if (!selectedQuery.data_source_id) {
              source = { kind: 'restapi', id: 'null', name: 'REST API' };
            }
          }
          if (selectedQuery.kind === 'runjs') {
            if (!selectedQuery.data_source_id) {
              source = { kind: 'runjs', id: 'runjs', name: 'Run JavaScript code' };
            }
          }

          // Stores the previous events of the selected query
          this.prevEventsRef.current = selectedQuery?.options?.events ?? [];
          this.prevEventsRef.current = [...this.prevEventsRef.current];

          this.setState({
            options: this.state.selectedQuery?.id === selectedQuery?.id ? this.state.options : selectedQuery.options,
            selectedDataSource: source,
            selectedQuery,
            queryName: selectedQuery.name,
          });
        }
      }
    );
  };

  componentWillReceiveProps(nextProps) {
    if (!isEmpty(this.state.updatedQuery)) {
      const query = nextProps.dataQueries.find((q) => q.id === this.state.updatedQuery.id);
      if (query) {
        const isLoading = nextProps.currentState?.queries[query.name]
          ? nextProps.currentState?.queries[query.name]?.isLoading
          : false;
        if (!isEmpty(nextProps.selectedQuery) && !isEqual(this.state.selectedQuery, nextProps.selectedQuery)) {
          if (query && !isLoading && !this.prevLoadingButtonRef.current) {
            this.props.runQuery(query.id, query.name);
          }
        } else if (!isLoading && this.prevLoadingButtonRef.current) {
          this.state.updatedQuery.updateQuery
            ? this.setState({ updatedQuery: {}, isUpdating: false })
            : this.setState({ updatedQuery: {}, isCreating: false });
        }
        this.prevLoadingButtonRef.current = isLoading;
      }
    }

    const diffProps = diff(this.props, nextProps);
    // If create query button is clicked, then show the confirmation dialog
    // if there is any change in the query
    if (nextProps.createQueryButtonState.isClicked) {
      nextProps.createQueryButtonState.isClicked = false;
      this.handleBackButtonClick();
    }
    // Trnasformation needs the value of the currentState from state
    if (diffProps.hasOwnProperty('currentState')) {
      this.setState({ currentState: nextProps.currentState });
    }
    // currentState & allComponents are changed when the widgets are changed
    // Should not update the state when currentState & allComponents are changed
    if (
      nextProps.loadingDataSources ||
      Object.keys(diffProps).length === 0 ||
      ((diffProps.hasOwnProperty('currentState') || diffProps.hasOwnProperty('allComponents')) &&
        !diffProps.hasOwnProperty('selectedQuery'))
    ) {
      // Hack to provide currentState updates to codehinter suggestion
      return this.setState({ selectedQuery: null }, () => {
        this.setState({ selectedQuery: this.props.selectedQuery });
      });
    } else if (
      diffProps.hasOwnProperty('selectedQuery') &&
      nextProps.selectedQuery?.id === this.state.selectedQuery?.id &&
      this.state.showEditedQuery
    ) {
      this.setState({
        showEditedQuery: false,
        showSaveConfirmation: false,
      });
      return;
    }
    const themeModeChanged = this.props.darkMode !== nextProps.darkMode;
    if (!themeModeChanged) {
      if (this.props.mode === 'create' && (this.state.isFieldsChanged || this.state.isQueryNameChanged)) {
        this.setState({ showSaveConfirmation: true, nextProps });
        return;
      } else if (this.props.mode === 'edit') {
        // If events are changed - pass the previous events to the nextProps
        // The older events will be retained when the user click cancel button on save confirmation
        if (this.state.isEventsChanged && this.state.isFieldsChanged) {
          const dataQuery = nextProps.dataQueries.find((query) => query.id === this.state.selectedQuery?.id) || {};
          dataQuery.options.events = this.prevEventsRef.current;
          this.setState({ showSaveConfirmation: true, nextProps });
          return;
        } else if (this.state.isQueryNameChanged) {
          this.setState({ showSaveConfirmation: true, nextProps });
          return;
        } else if (
          this.state.selectedQuery &&
          nextProps.dataQueries.some((query) => query.id === this.state.selectedQuery?.id)
        ) {
          const isQueryChanged = !_.isEqual(
            this.removeRestKey(this.state.options),
            this.removeRestKey(this.state.selectedQuery.options)
          );
          if (this.state.isFieldsChanged && isQueryChanged) {
            this.setState({ showSaveConfirmation: true, nextProps });
            return;
          } else if (
            !isQueryChanged &&
            this.state.selectedQuery.kind === 'restapi' &&
            this.state.restArrayValuesChanged
          ) {
            this.setState({ showSaveConfirmation: true, nextProps });
            return;
          }
        } else if (this.state.isFieldsChanged) {
          this.setState({ showSaveConfirmation: true, nextProps });
          return;
        }
      }
    }
    if (this.props.showQueryConfirmation && !nextProps.showQueryConfirmation) {
      if (this.state.isUpdating) {
        this.setState({
          isUpdating: false,
        });
      }
      if (this.state.isCreating) {
        this.setState({
          isCreating: false,
        });
      }
    }
    this.setStateFromProps(nextProps);
  }

  removeRestKey = (options = {}) => {
    options.hasOwnProperty('arrayValuesChanged') && delete options.arrayValuesChanged;
    return options;
  };

  handleBackButton = () => {
    this.setState({
      isSourceSelected: true,
    });
  };

  changeDataSource = (sourceId) => {
    const source = [...this.state.dataSources, ...staticDataSources].find((datasource) => datasource.id === sourceId);
    const isSchemaUnavailable = dataSourceDefaultValue.hasOwnProperty(source.kind);

    // Set to FALSE when any of the datasource is selected
    this.props.createQueryButtonState.isClicked = false;
    let newOptions = {};
    if (isSchemaUnavailable) {
      newOptions = {
        ...dataSourceDefaultValue[source.kind],
        ...(source?.kind != 'runjs' && { transformationLanguage: 'javascript' }),
      };
    } else {
      newOptions = {
        ...(source?.kind != 'runjs' && { transformationLanguage: 'javascript' }),
      };
    }

    this.setState({
      selectedDataSource: source,
      selectedSource: source,
      queryName: this.computeQueryName(source.kind),
      options: { ...newOptions },
    });
  };

  switchCurrentTab = (tab) => {
    this.setState({
      currentTab: tab,
    });
  };

  validateQueryName = () => {
    const { queryName, mode, selectedQuery } = this.state;
    const { dataQueries } = this.props;
    if (mode === 'create') {
      return dataQueries.find((query) => query.name === queryName) === undefined && queryNameRegex.test(queryName);
    }
    const existingQuery = dataQueries.find((query) => query.name === queryName);
    if (existingQuery) {
      return existingQuery.id === selectedQuery.id && queryNameRegex.test(queryName);
    }
    return queryNameRegex.test(queryName);
  };

  computeQueryName = (kind) => {
    const { dataQueries } = this.props;
    const currentQueriesForKind = dataQueries.filter((query) => query.kind === kind);
    let found = false;
    let newName = '';
    let currentNumber = currentQueriesForKind.length + 1;

    while (!found) {
      newName = `${kind}${currentNumber}`;
      if (dataQueries.find((query) => query.name === newName) === undefined) {
        found = true;
      }
      currentNumber += 1;
    }

    return newName;
  };

  createOrUpdateDataQuery = (stopRunningQuery = false) => {
    const { appId, options, selectedDataSource, mode, queryName, shouldRunQuery } = this.state;
    const appVersionId = this.props.editingVersionId;
    const kind = selectedDataSource.kind;
    const dataSourceId = selectedDataSource.id === 'null' ? null : selectedDataSource.id;
    const pluginId = selectedDataSource.plugin_id;

    const isQueryNameValid = this.validateQueryName();
    if (!isQueryNameValid) {
      toast.error('Invalid query name. Should be unique and only include letters, numbers and underscore.');
      return;
    }

    if (mode === 'edit') {
      this.setState({ isUpdating: true });
      dataqueryService
        .update(this.state.selectedQuery.id, queryName, options)
        .then((data) => {
          this.setState({
            isUpdating: !stopRunningQuery && shouldRunQuery ? true : false,
            isFieldsChanged: false,
            isEventsChanged: false,
            isQueryNameChanged: false,
            restArrayValuesChanged: false,
            updatedQuery: !stopRunningQuery && shouldRunQuery ? { ...data, updateQuery: true } : {},
          });
          this.props.dataQueriesChanged();
          this.props.setStateOfUnsavedQueries(false);
          localStorage.removeItem('transformation');
        })
        .catch(({ error }) => {
          this.setState({
            isUpdating: false,
            isFieldsChanged: false,
            isEventsChanged: false,
            isQueryNameChanged: false,
            restArrayValuesChanged: false,
          });
          this.props.setStateOfUnsavedQueries(false);
          toast.error(error);
        });
    } else {
      this.setState({ isCreating: true });
      dataqueryService
        .create(appId, appVersionId, queryName, kind, options, dataSourceId, pluginId)
        .then((data) => {
          toast.success('Query Added');
          console.log(data, shouldRunQuery, 'q');
          this.setState({
            isCreating: !stopRunningQuery && shouldRunQuery ? true : false,
            isFieldsChanged: false,
            isEventsChanged: false,
            restArrayValuesChanged: false,
            isQueryNameChanged: false,
            updatedQuery: !stopRunningQuery && shouldRunQuery ? { ...data, updateQuery: false } : {},
          });
          this.props.dataQueriesChanged();
          this.props.setStateOfUnsavedQueries(false);
        })
        .catch(({ error }) => {
          this.setState({
            isCreating: false,
            isFieldsChanged: false,
            isEventsChanged: false,
            isQueryNameChanged: false,
            restArrayValuesChanged: false,
          });
          this.props.setStateOfUnsavedQueries(false);
          toast.error(error);
        });
    }
  };

  validateNewOptions = (newOptions, isEventsChanged = false) => {
    const headersChanged = newOptions.arrayValuesChanged ?? false;
    let isFieldsChanged = false || isEventsChanged;
    if (this.state.selectedQuery && !isFieldsChanged) {
      const isQueryChanged = !_.isEqual(this.removeRestKey(newOptions), this.removeRestKey(this.state.options));
      if (isQueryChanged) {
        isFieldsChanged = true;
      } else if (this.state.selectedQuery.kind === 'restapi' && headersChanged) {
        isFieldsChanged = true;
      }
    }
    if (isFieldsChanged) this.props.setStateOfUnsavedQueries(true);
    this.setState({
      options: newOptions,
      isFieldsChanged,
      isEventsChanged,
      restArrayValuesChanged: headersChanged,
    });
  };

  optionchanged = (option, value) => {
    if (this.state.options?.[option] !== value) {
      const newOptions = { ...this.state.options, [option]: value };
      this.validateNewOptions(newOptions, option === 'events' ? true : false);
    }
  };

  optionsChanged = (newOptions) => {
    this.validateNewOptions(newOptions);
  };

  toggleOption = (option) => {
    const currentValue = this.state.options[option] ? this.state.options[option] : false;
    this.optionchanged(option, !currentValue);
  };

  // Here we have mocked data query in format of a component to be usable by event manager
  // TODO: Refactor EventManager to be generic
  mockDataQueryAsComponent = () => {
    const dataQueryEvents = this.state.options?.events || [];

    return {
      component: { component: { definition: { events: dataQueryEvents } } },
      componentMeta: {
        events: {
          onDataQuerySuccess: { displayName: 'Query Success' },
          onDataQueryFailure: { displayName: 'Query Failure' },
        },
      },
    };
  };

  eventsChanged = (events) => {
    this.optionchanged('events', events);
  };

  handleBackButtonClick = () => {
    if (this.state.isFieldsChanged || this.state.isQueryNameChanged) {
      this.setState({ showSaveConfirmation: true, nextProps: this.props });
    } else {
      this.setState({
        isSourceSelected: false,
        selectedDataSource: null,
      });
    }
  };

  render() {
    const {
      dataSources,
      selectedDataSource,
      mode,
      options,
      // currentTab,
      isUpdating,
      isCreating,
      addingQuery,
      editingQuery,
      selectedQuery,
      queryName,
      previewLoading,
      queryPreviewData,
      dataSourceMeta,
      isFieldsChanged,
    } = this.state;
    let ElementToRender = '';

    if (selectedDataSource) {
      const sourcecomponentName = selectedDataSource.kind.charAt(0).toUpperCase() + selectedDataSource.kind.slice(1);
      ElementToRender = allSources[sourcecomponentName] || source;
    }

    // let dropDownButtonText = mode === 'edit' ? 'Save' : 'Create';
    const buttonDisabled = isUpdating || isCreating || (editingQuery && !isFieldsChanged);
    const mockDataQueryComponent = this.mockDataQueryAsComponent();
    const iconFile = this?.state?.selectedDataSource?.plugin?.icon_file?.data ?? undefined;
    const Icon = () => getSvgIcon(this?.state?.selectedDataSource?.kind, 18, 18, iconFile, { marginLeft: 7 });

    return (
      <div
        className={cx(`query-manager font-size-12 ${this.props.darkMode ? 'dark' : ''}`, {
          'd-none': this.props.loadingDataSources,
        })}
        key={selectedQuery ? selectedQuery.id : ''}
      >
        <ReactTooltip type="dark" effect="solid" delayShow={250} />
        <Confirm
          show={this.state.showSaveConfirmation}
          message={`Query ${queryName} has unsaved changes`}
          onCancel={() => {
            this.setState({ showEditedQuery: true, showSaveConfirmation: false }, () => {
              mode === 'edit' ? this.props.selectQuery(selectedQuery, mode) : this.props.selectQuery({}, mode);
            });
          }}
          onConfirm={() => {
            this.setState({
              showSaveConfirmation: false,
              isFieldsChanged: false,
              isEventsChanged: false,
              restArrayValuesChanged: false,
              isQueryNameChanged: false,
            });
            this.setStateFromProps(this.state.nextProps);
            this.props.setStateOfUnsavedQueries(false);
          }}
          queryConfirmationData={this.state.queryConfirmationData}
          confirmButtonText="Discard changes"
          cancelButtonText="Continue editing"
          callCancelFnOnConfirm={false}
        />
        <div className="row header" style={{ padding: '8px 0' }}>
          {
            <div className="col d-flex align-items-center px-3 h-100 font-weight-500">
              {(addingQuery || editingQuery) && selectedDataSource && (
                <>
                  <span className="color-light-state-11 cursor-pointer" onClick={() => this.handleBackButtonClick()}>
                    Queries
                  </span>
                  <span className={`px-2 ${this.props.darkMode && 'filter-invert-dark-mode'} `}>
                    <svg width="8" height="8" viewBox="0 0 8 14" fill="none" xmlns="http://www.w3.org/2000/svg">
                      <path
                        fillRule="evenodd"
                        clipRule="evenodd"
                        d="M0.292893 0.292893C0.683417 -0.0976311 1.31658 -0.0976311 1.70711 0.292893L7.70711 6.29289C8.09763 6.68342 8.09763 7.31658 7.70711 7.70711L1.70711 13.7071C1.31658 14.0976 0.683417 14.0976 0.292893 13.7071C-0.0976311 13.3166 -0.0976311 12.6834 0.292893 12.2929L5.58579 7L0.292893 1.70711C-0.0976311 1.31658 -0.0976311 0.683417 0.292893 0.292893Z"
                        fill="black"
                      />
                    </svg>
                  </span>
                  <span>{queryName}</span>
                </>
              )}
            </div>
          }
          <div className="col-auto m-auto d-flex align-items-center h-100 query-header-buttons">
            {selectedDataSource && (addingQuery || editingQuery) && (
              <button
                onClick={() => {
                  const _options = { ...options };

                  const query = {
                    data_source_id: selectedDataSource.id === 'null' ? null : selectedDataSource.id,
                    pluginId: selectedDataSource.plugin_id,
                    options: _options,
                    kind: selectedDataSource.kind,
                  };
                  previewQuery(this, query, this.props.editorState)
                    .then(() => {
                      this.previewPanelRef.current.scrollIntoView();
                    })
                    .catch(({ error, data }) => {
                      console.log(error, data);
                    });
                }}
                className={`${
                  this.props.darkMode
                    ? 'btn btn-light bg-transparent  d-flex-inline align-items-center'
                    : 'default-tertiary-button'
                } float-right1 ${previewLoading ? 'button-loading' : ''} ${this.props.darkMode ? 'dark' : ''} ${
                  this.state.selectedDataSource ? '' : 'disabled'
                }`}
              >
                <span className={`${this.props.darkMode && 'filter-invert-dark-mode'}`}>
                  <svg width="14.67" height="10.67" viewBox="0 0 22 16" fill="none" xmlns="http://www.w3.org/2000/svg">
                    <path
                      fillRule="evenodd"
                      clipRule="evenodd"
                      d="M2.15986 8C4.65779 12.1305 7.61278 14 11 14C14.3872 14 17.3422 12.1305 19.8401 8C17.3422 3.86948 14.3872 2 11 2C7.61278 2 4.65779 3.86948 2.15986 8ZM0.131768 7.50384C2.9072 2.64709 6.51999 0 11 0C15.48 0 19.0928 2.64709 21.8682 7.50384C22.0439 7.81128 22.0439 8.18871 21.8682 8.49616C19.0928 13.3529 15.48 16 11 16C6.51999 16 2.9072 13.3529 0.131768 8.49616C-0.0439228 8.18871 -0.0439228 7.81128 0.131768 7.50384ZM11 7C10.4477 7 10 7.44772 10 8C10 8.55228 10.4477 9 11 9C11.5523 9 12 8.55228 12 8C12 7.44772 11.5523 7 11 7ZM8 8C8 6.34315 9.34315 5  11 5C12.6569 5 14 6.34315 14 8C14 9.65685 12.6569 11 11 11C9.34315 11 8 9.65685 8 8Z"
                      fill="black"
                    />
                  </svg>
                </span>
                <span style={{ marginLeft: this.props.darkMode ? '8px' : '' }}>
                  {this.props.t('editor.queryManager.preview', 'Preview')}
                </span>
              </button>
            )}
            {selectedDataSource && (addingQuery || editingQuery) && (
              <button
                className={` ${
                  this.props.darkMode
                    ? 'btn btn-light bg-transparent  d-flex-inline align-items-center'
                    : 'default-tertiary-button'
                } ${isUpdating || isCreating ? 'btn-loading' : ''} ${this.state.selectedDataSource ? '' : 'disabled'} 
                ${editingQuery && !isFieldsChanged && 'disable-tertiary-button'}`}
                onClick={this.createOrUpdateDataQuery}
                disabled={buttonDisabled}
              >
                <span className={`d-flex ${this.props.darkMode && 'filter-invert-dark-mode'}`}>
                  <svg width="12" height="12" viewBox="0 0 18 19" fill="none" xmlns="http://www.w3.org/2000/svg">
                    <path
                      fillRule="evenodd"
                      clipRule="evenodd"
                      d="M3 2.5C2.73478 2.5 2.48043 2.60536 2.29289 2.79289C2.10536 2.98043 2 3.23478 2 3.5V15.5C2 15.7652 2.10536 16.0196 2.29289 16.2071C2.48043 16.3946 2.73478 16.5 3 16.5H15C15.2652 16.5 15.5196 16.3946 15.7071 16.2071C15.8946 16.0196 16 15.7652 16 15.5V5.91421L12.5858 2.5H12V5.5C12 6.05228 11.5523 6.5 11 6.5H5C4.44772 6.5 4 6.05228 4 5.5V2.5H3ZM3 0.5C2.20435 0.5 1.44129 0.81607 0.87868 1.37868C0.31607 1.94129 0 2.70435 0 3.5V15.5C0 16.2956 0.31607 17.0587 0.87868 17.6213C1.44129 18.1839 2.20435 18.5 3 18.5H15C15.7957 18.5 16.5587 18.1839 17.1213 17.6213C17.6839 17.0587 18 16.2957 18 15.5V5.5C18 5.23478 17.8946 4.98043 17.7071 4.79289L13.7071 0.792893C13.5196 0.605357 13.2652 0.5 13 0.5H3ZM6 2.5V4.5H10V2.5H6ZM9 10.5C8.44772 10.5 8 10.9477 8 11.5C8 12.0523 8.44772 12.5 9 12.5C9.55228 12.5 10 12.0523 10 11.5C10 10.9477 9.55229 10.5 9 10.5ZM6 11.5C6 9.84315 7.34315 8.5 9 8.5C10.6569 8.5 12 9.84315 12 11.5C12 13.1569 10.6569 14.5 9 14.5C7.34315 14.5 6 13.1569 6 11.5Z"
                      fill="black"
                    />
                  </svg>
                </span>
                <span style={{ marginLeft: this.props.darkMode ? '8px' : '' }}>{this.state.buttonText}</span>
              </button>
            )}
            {selectedDataSource && (addingQuery || editingQuery) && (
              <button
                onClick={() => {
                  if (this.state.isFieldsChanged || this.state.addingQuery) {
                    this.setState({ shouldRunQuery: true }, () => this.createOrUpdateDataQuery());
                  } else {
                    this.props.runQuery(selectedQuery.id, selectedQuery.name);
                  }
                }}
                className={`border-0 default-secondary-button   float-right1 ${this.props.darkMode ? 'dark' : ''} ${
                  this.state.selectedDataSource ? '' : 'disabled'
                }`}
              >
                <span>
                  <svg width="10.67" height="8" viewBox="0 0 16 12" fill="none" xmlns="http://www.w3.org/2000/svg">
                    <path
                      fillRule="evenodd"
                      clipRule="evenodd"
                      d="M0.292893 0.292893C0.683417 -0.0976311 1.31658 -0.0976311 1.70711 0.292893L6.70711 5.29289C7.09763 5.68342 7.09763 6.31658 6.70711 6.70711L1.70711 11.7071C1.31658 12.0976 0.683417 12.0976 0.292893 11.7071C-0.0976311 11.3166 -0.0976311 10.6834 0.292893 10.2929L4.58579 6L0.292893 1.70711C-0.0976311 1.31658 -0.0976311 0.683417 0.292893 0.292893ZM8 11C8 10.4477 8.44772 10 9 10H15C15.5523 10 16 10.4477 16 11C16 11.5523 15.5523 12 15 12H9C8.44772 12 8 11.5523 8 11Z"
                      fill="#3A5CCC"
                    />
                  </svg>
                </span>
                <span>Run</span>
              </button>
            )}
            <span onClick={this.props.toggleQueryEditor} className={`cursor-pointer m-3`} data-tip="Hide query editor">
              <svg width="20" height="20" viewBox="0 0 6 12" fill="none" xmlns="http://www.w3.org/2000/svg">
                <path
                  d="M3.00013 4.18288C2.94457 4.18288 2.88624 4.17177 2.82513 4.14954C2.76402 4.12732 2.70569 4.08843 2.65013 4.03288L0.366797 1.74954C0.266797 1.64954 0.216797 1.52732 0.216797 1.38288C0.216797 1.23843 0.266797 1.11621 0.366797 1.01621C0.466797 0.916211 0.583464 0.866211 0.716797 0.866211C0.85013 0.866211 0.966797 0.916211 1.0668 1.01621L3.00013 2.94954L4.93346 1.01621C5.03346 0.916211 5.15291 0.866211 5.2918 0.866211C5.43069 0.866211 5.55013 0.916211 5.65013 1.01621C5.75013 1.11621 5.80013 1.23566 5.80013 1.37454C5.80013 1.51343 5.75013 1.63288 5.65013 1.73288L3.35013 4.03288C3.29457 4.08843 3.23902 4.12732 3.18346 4.14954C3.12791 4.17177 3.0668 4.18288 3.00013 4.18288ZM0.366797 10.9662C0.266797 10.8662 0.216797 10.7468 0.216797 10.6079C0.216797 10.469 0.266797 10.3495 0.366797 10.2495L2.65013 7.96621C2.70569 7.91065 2.76402 7.87177 2.82513 7.84954C2.88624 7.82732 2.94457 7.81621 3.00013 7.81621C3.0668 7.81621 3.12791 7.82732 3.18346 7.84954C3.23902 7.87177 3.29457 7.91065 3.35013 7.96621L5.65013 10.2662C5.75013 10.3662 5.80013 10.4829 5.80013 10.6162C5.80013 10.7495 5.75013 10.8662 5.65013 10.9662C5.55013 11.0662 5.42791 11.1162 5.28346 11.1162C5.13902 11.1162 5.0168 11.0662 4.9168 10.9662L3.00013 9.04954L1.08346 10.9662C0.983464 11.0662 0.864019 11.1162 0.72513 11.1162C0.586241 11.1162 0.466797 11.0662 0.366797 10.9662Z"
                  fill="#576574"
                />
              </svg>
            </span>
          </div>
        </div>

        {(addingQuery || editingQuery) && (
          <div className="">
            <div className="row row-deck mt-0 query-details">
              {dataSources && mode === 'create' && (
                <div className="datasource-picker mt-1 mb-2 px-4">
                  <div className="datasource-heading ">
                    {this.state.selectedDataSource !== null && (
                      <p onClick={() => this.handleBackButtonClick()} style={{ marginTop: '-7px' }}>
                        <svg
                          xmlns="http://www.w3.org/2000/svg"
                          className="icon icon-tabler icon-tabler-arrow-left"
                          width="44"
                          height="44"
                          viewBox="0 0 24 24"
                          strokeWidth="1.5"
                          stroke="#9e9e9e"
                          fill="none"
                          strokeLinecap="round"
                          strokeLinejoin="round"
                        >
<<<<<<< HEAD
                          <path stroke="none" d="M0 0h24v24H0z" fill="none" />
                          <line x1="5" y1="12" x2="19" y2="12" />
                          <line x1="5" y1="12" x2="11" y2="18" />
                          <line x1="5" y1="12" x2="11" y2="6" />
                        </svg>
                      </p>
                    )}
=======
                          <svg
                            xmlns="http://www.w3.org/2000/svg"
                            className="icon icon-tabler icon-tabler-arrow-left"
                            width="44"
                            height="44"
                            viewBox="0 0 24 24"
                            strokeWidth="1.5"
                            stroke="#9e9e9e"
                            fill="none"
                            strokeLinecap="round"
                            strokeLinejoin="round"
                          >
                            <path stroke="none" d="M0 0h24v24H0z" fill="none" />
                            <line x1="5" y1="12" x2="19" y2="12" />
                            <line x1="5" y1="12" x2="11" y2="18" />
                            <line x1="5" y1="12" x2="11" y2="6" />
                          </svg>
                        </p>
                      )}
                      {!this.state.isSourceSelected && (
                        <label className="form-label col-md-3">
                          {this.props.t('editor.queryManager.selectDatasource', 'Select Datasource')}
                        </label>
                      )}{' '}
                      {this?.state?.selectedDataSource?.kind && (
                        <div className="header-query-datasource-card-container">
                          <div
                            className="header-query-datasource-card badge "
                            style={{
                              background: this.props.darkMode ? '#2f3c4c' : 'white',
                              color: this.props.darkMode ? 'white' : '#3e525b',
                            }}
                          >
                            {this.state?.selectedDataSource?.kind === 'runjs' ? (
                              <RunjsIcon style={{ height: 18, width: 18, marginTop: '-3px' }} />
                            ) : (
                              <Icon />
                            )}
                            <p className="header-query-datasource-name">
                              {' '}
                              {this.state?.selectedDataSource?.kind && this.state.selectedDataSource.kind}
                            </p>
                          </div>{' '}
                        </div>
                      )}
                    </div>
>>>>>>> 2046eaf8
                    {!this.state.isSourceSelected && (
                      <label className="form-label col-md-3">
                        {this.props.t('editor.queryManager.selectDatasource', 'Select Datasource')}
                      </label>
                    )}
                    {this?.state?.selectedDataSource?.kind && (
                      <div className="header-query-datasource-card-container">
                        <div
                          className="header-query-datasource-card badge "
                          style={{
                            background: this.props.darkMode ? '#2f3c4c' : 'white',
                            color: this.props.darkMode ? 'white' : '#3e525b',
                          }}
                        >
                          {this.state?.selectedDataSource?.kind === 'runjs' ? (
                            <RunjsIcon style={{ height: 18, width: 18, marginTop: '-3px' }} />
                          ) : (
                            Icon && <Icon style={{ height: 18, width: 18, marginLeft: 7 }} />
                          )}
                          <p className="header-query-datasource-name">
                            {' '}
                            {this.state?.selectedDataSource?.kind && this.state.selectedDataSource.kind}
                          </p>
                        </div>{' '}
                      </div>
                    )}
                  </div>
                  {!this.state.isSourceSelected && (
                    <DataSourceLister
                      dataSources={dataSources}
                      staticDataSources={staticDataSources}
                      changeDataSource={this.changeDataSource}
                      handleBackButton={this.handleBackButton}
                      darkMode={this.props.darkMode}
                      dataSourceModalHandler={this.props.dataSourceModalHandler}
                    />
                  )}
                </div>
              )}
              {selectedDataSource && (
                <div className="px-4 border-bottom">
                  <ElementToRender
                    pluginSchema={this.state.selectedDataSource?.plugin?.operations_file?.data}
                    selectedDataSource={selectedDataSource}
                    options={this.state.options}
                    optionsChanged={this.optionsChanged}
                    optionchanged={this.optionchanged}
                    currentState={this.props.currentState}
                    darkMode={this.props.darkMode}
                    isEditMode={this.props.mode === 'edit'}
                    queryName={this.state.queryName}
                    shouldChangeOptionsOnMount={false}
                  />
                  {!dataSourceMeta?.disableTransformations && selectedDataSource?.kind != 'runjs' && (
                    <div>
                      <Transformation
                        changeOption={this.optionchanged}
                        options={options ?? {}}
                        currentState={this.props.currentState}
                        darkMode={this.props.darkMode}
                        queryId={selectedQuery?.id}
                      />
                    </div>
                  )}
                  <Preview
                    previewPanelRef={this.previewPanelRef}
                    previewLoading={previewLoading}
                    queryPreviewData={queryPreviewData}
                    theme={this.state.theme}
                    darkMode={this.props.darkMode}
                  />
                </div>
              )}
            </div>

            {selectedDataSource && (addingQuery || editingQuery) && (
              <div className="advanced-options-container font-weight-500">
                <div className="advance-options-input-form-container">
                  <div className="form-check form-switch mx-4">
                    <input
                      className="form-check-input"
                      type="checkbox"
                      onClick={() => this.toggleOption('runOnPageLoad')}
                      checked={this.state.options.runOnPageLoad}
                    />
                    <span className="form-check-label">
                      {this.props.t('editor.queryManager.runQueryOnPageLoad', 'Run this query on page load?')}
                    </span>
                  </div>
                  <div className="form-check form-switch mx-4 pb-3 pt-3">
                    <input
                      className="form-check-input"
                      type="checkbox"
                      onClick={() => this.toggleOption('requestConfirmation')}
                      checked={this.state.options.requestConfirmation}
                    />
                    <span className="form-check-label">
                      {this.props.t(
                        'editor.queryManager.confirmBeforeQueryRun',
                        'Request confirmation before running query?'
                      )}
                    </span>
                  </div>
                  <div className="form-check form-switch mx-4">
                    <input
                      className="form-check-input"
                      type="checkbox"
                      onClick={() => this.toggleOption('showSuccessNotification')}
                      checked={this.state.options.showSuccessNotification}
                    />
                    <span className="form-check-label">
                      {this.props.t('editor.queryManager.notificationOnSuccess', 'Show notification on success?')}
                    </span>
                  </div>
                  {this.state.options.showSuccessNotification && (
                    <div className="mx-4" style={{ paddingLeft: '100px' }}>
                      <div className="row mt-1">
                        <div className="col-auto" style={{ width: '200px' }}>
                          <label className="form-label p-2 font-size-12">
                            {this.props.t('editor.queryManager.successMessage', 'Success Message')}
                          </label>
                        </div>
                        <div className="col">
                          <CodeHinter
                            currentState={this.props.currentState}
                            initialValue={this.state.options.successMessage}
                            height="36px"
                            theme={this.props.darkMode ? 'monokai' : 'default'}
                            onChange={(value) => this.optionchanged('successMessage', value)}
                            placeholder={this.props.t(
                              'editor.queryManager.queryRanSuccessfully',
                              'Query ran successfully'
                            )}
                          />
                        </div>
                      </div>
                      <div className="row mt-3">
                        <div className="col-auto" style={{ width: '200px' }}>
                          <label className="form-label p-2 font-size-12">
                            {this.props.t('editor.queryManager.notificationDuration', 'Notification duration (s)')}
                          </label>
                        </div>
                        <div className="col">
                          <input
                            type="number"
                            disabled={!this.state.options.showSuccessNotification}
                            onChange={(e) => this.optionchanged('notificationDuration', e.target.value)}
                            placeholder={5}
                            className="form-control"
                            value={this.state.options.notificationDuration}
                          />
                        </div>
                      </div>
                    </div>
                  )}
                </div>

                <div className="border-top pt-4 hr-text-left px-4">
                  {this.props.t('editor.queryManager.events', 'Events')}
                </div>
                <div className="query-manager-events px-4 mt-2 pb-4">
                  <EventManager
                    eventsChanged={this.eventsChanged}
                    component={mockDataQueryComponent.component}
                    componentMeta={mockDataQueryComponent.componentMeta}
                    currentState={this.props.currentState}
                    dataQueries={this.props.dataQueries}
                    components={this.props.allComponents}
                    apps={this.props.apps}
                    popoverPlacement="top"
                  />
                </div>
              </div>
            )}
          </div>
        )}
      </div>
    );
  }
}

export const QueryManager = withTranslation()(React.memo(QueryManagerComponent));<|MERGE_RESOLUTION|>--- conflicted
+++ resolved
@@ -12,7 +12,6 @@
 import Preview from './Preview';
 import DataSourceLister from './DataSourceLister';
 import _, { isEmpty, isEqual } from 'lodash';
-// import { Button, ButtonGroup, Dropdown } from 'react-bootstrap';
 // eslint-disable-next-line import/no-unresolved
 import { withTranslation } from 'react-i18next';
 import cx from 'classnames';
@@ -64,12 +63,7 @@
     } else {
       dataSourceMeta = DataSourceTypes.find((source) => source.kind === selectedQuery?.kind);
     }
-<<<<<<< HEAD
     // const paneHeightChanged = this.state.queryPaneHeight !== props.queryPaneHeight;
-=======
-
-    const paneHeightChanged = this.state.queryPaneHeight !== props.queryPaneHeight;
->>>>>>> 2046eaf8
     const dataQueries = props.dataQueries?.length ? props.dataQueries : this.state.dataQueries;
     this.setState(
       {
@@ -672,7 +666,6 @@
                           strokeLinecap="round"
                           strokeLinejoin="round"
                         >
-<<<<<<< HEAD
                           <path stroke="none" d="M0 0h24v24H0z" fill="none" />
                           <line x1="5" y1="12" x2="19" y2="12" />
                           <line x1="5" y1="12" x2="11" y2="18" />
@@ -680,54 +673,6 @@
                         </svg>
                       </p>
                     )}
-=======
-                          <svg
-                            xmlns="http://www.w3.org/2000/svg"
-                            className="icon icon-tabler icon-tabler-arrow-left"
-                            width="44"
-                            height="44"
-                            viewBox="0 0 24 24"
-                            strokeWidth="1.5"
-                            stroke="#9e9e9e"
-                            fill="none"
-                            strokeLinecap="round"
-                            strokeLinejoin="round"
-                          >
-                            <path stroke="none" d="M0 0h24v24H0z" fill="none" />
-                            <line x1="5" y1="12" x2="19" y2="12" />
-                            <line x1="5" y1="12" x2="11" y2="18" />
-                            <line x1="5" y1="12" x2="11" y2="6" />
-                          </svg>
-                        </p>
-                      )}
-                      {!this.state.isSourceSelected && (
-                        <label className="form-label col-md-3">
-                          {this.props.t('editor.queryManager.selectDatasource', 'Select Datasource')}
-                        </label>
-                      )}{' '}
-                      {this?.state?.selectedDataSource?.kind && (
-                        <div className="header-query-datasource-card-container">
-                          <div
-                            className="header-query-datasource-card badge "
-                            style={{
-                              background: this.props.darkMode ? '#2f3c4c' : 'white',
-                              color: this.props.darkMode ? 'white' : '#3e525b',
-                            }}
-                          >
-                            {this.state?.selectedDataSource?.kind === 'runjs' ? (
-                              <RunjsIcon style={{ height: 18, width: 18, marginTop: '-3px' }} />
-                            ) : (
-                              <Icon />
-                            )}
-                            <p className="header-query-datasource-name">
-                              {' '}
-                              {this.state?.selectedDataSource?.kind && this.state.selectedDataSource.kind}
-                            </p>
-                          </div>{' '}
-                        </div>
-                      )}
-                    </div>
->>>>>>> 2046eaf8
                     {!this.state.isSourceSelected && (
                       <label className="form-label col-md-3">
                         {this.props.t('editor.queryManager.selectDatasource', 'Select Datasource')}
