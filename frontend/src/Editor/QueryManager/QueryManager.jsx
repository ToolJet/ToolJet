import React from 'react';
import { dataqueryService } from '@/_services';
import { toast } from 'react-hot-toast';
import ReactTooltip from 'react-tooltip';
import { allSources, source } from './QueryEditors';
import { Transformation } from './Transformation';
import { previewQuery } from '@/_helpers/appUtils';
import { EventManager } from '../Inspector/EventManager';
import { CodeHinter } from '../CodeBuilder/CodeHinter';
import { DataSourceTypes } from '../DataSourceManager/SourceComponents';
import Preview from './Preview';
import DataSourceLister from './DataSourceLister';
import _, { isEmpty, isEqual, capitalize } from 'lodash';
import { allOperations } from '@tooljet/plugins/client';
import { withTranslation } from 'react-i18next';
import cx from 'classnames';
// eslint-disable-next-line import/no-unresolved
import { diff } from 'deep-object-diff';
import { CustomToggleSwitch } from './CustomToggleSwitch';

const queryNameRegex = new RegExp('^[A-Za-z0-9_-]*$');

const staticDataSources = [
  { kind: 'restapi', id: 'null', name: 'REST API' },
  { kind: 'runjs', id: 'runjs', name: 'Run JavaScript code' },
  { kind: 'tooljetdb', id: 'null', name: 'Run ToolJetDb query' },
  { kind: 'runpy', id: 'runpy', name: 'Run Python code' },
];

class QueryManagerComponent extends React.Component {
  constructor(props) {
    super(props);

    this.state = {
      options: {},
      selectedQuery: null,
      selectedDataSource: null,
      dataSourceMeta: {},
      dataQueries: [],
      theme: {},
      isSourceSelected: false,
      isFieldsChanged: false,
      paneHeightChanged: false,
      showSaveConfirmation: false,
      restArrayValuesChanged: false,
      nextProps: null,
      buttonText: '',
      renameQuery: false,
    };

    this.defaultOptions = React.createRef({});
    this.previewPanelRef = React.createRef();
  }

  setStateFromProps = (props) => {
    const selectedQuery = props.selectedQuery;
    const dataSourceId = selectedQuery?.data_source_id;
    const source = props.dataSources.find((datasource) => datasource.id === dataSourceId);
    const selectedDataSource =
      paneHeightChanged || queryPaneDragged ? this.state.selectedDataSource : props.selectedDataSource;
    let dataSourceMeta;
    const prevIsUnsavedQueriesAvailable = this.props.isUnsavedQueriesAvailable;
    if (selectedQuery?.pluginId) {
      dataSourceMeta = selectedQuery.manifestFile.data.source;
    } else {
      dataSourceMeta = DataSourceTypes.find((source) => source.kind === selectedQuery?.kind);
    }

    const paneHeightChanged = this.state.queryPaneHeight !== props.queryPaneHeight;
    const dataQueries = props.dataQueries?.length ? props.dataQueries : this.state.dataQueries;
    const queryPaneDragged = this.state.isQueryPaneDragging !== props.isQueryPaneDragging;

    this.setState(
      {
        appId: props.appId,
        dataSources: props.dataSources,
        dataQueries: dataQueries,
        appDefinition: props.appDefinition,
        mode: props.mode,
        addingQuery: props.addingQuery,
        editingQuery: props.editingQuery,
        queryPanelHeight: props.queryPanelHeight,
        isQueryPaneDragging: props.isQueryPaneDragging,
        currentState: props.currentState,
        selectedSource: source,
        options:
          this.state.isFieldsChanged || props.isUnsavedQueriesAvailable
            ? this.state.options
            : selectedQuery?.options ?? {},
        dataSourceMeta,
        paneHeightChanged,
        isSourceSelected: paneHeightChanged || queryPaneDragged ? this.state.isSourceSelected : props.isSourceSelected,
        selectedDataSource,
        queryPreviewData: this.state.selectedQuery?.id !== props.selectedQuery?.id ? undefined : props.queryPreviewData,
        selectedQuery: props.mode === 'create' ? selectedQuery : this.state.selectedQuery,
        isFieldsChanged: props.isUnsavedQueriesAvailable,
        theme: {
          scheme: 'bright',
          author: 'chris kempson (http://chriskempson.com)',
          base00: props.darkMode ? '#272822' : '#000000',
          base01: '#303030',
          base02: '#505050',
          base03: '#b0b0b0',
          base04: '#d0d0d0',
          base05: '#e0e0e0',
          base06: '#f5f5f5',
          base07: '#ffffff',
          base08: '#fb0120',
          base09: '#fc6d24',
          base0A: '#fda331',
          base0B: '#a1c659',
          base0C: '#76c7b7',
          base0D: '#6fb3d2',
          base0E: '#d381c3',
          base0F: '#be643c',
        },
        buttonText: props.mode === 'edit' ? 'Save' : 'Create',
        shouldRunQuery: props.mode === 'edit' ? this.state.isFieldsChanged : this.props.isSourceSelected,
      },
      () => {
        let source = props.dataSources.find((datasource) => datasource.id === selectedQuery?.data_source_id);
        if (selectedQuery?.kind === 'restapi') {
          if (!selectedQuery.data_source_id) {
            source = { kind: 'restapi', id: 'null', name: 'REST API' };
          }
        }
        if (selectedQuery?.kind === 'runjs') {
          if (!selectedQuery.data_source_id) {
            source = { kind: 'runjs', id: 'runjs', name: 'Run JavaScript code' };
          }
        }

        if (selectedQuery?.kind === 'tooljetdb') {
          if (!selectedQuery.data_source_id) {
            source = { kind: 'tooljetdb', id: 'null', name: 'Run ToolJetDb query' };
          }
        }

        if (selectedQuery?.kind === 'runpy') {
          if (!selectedQuery.data_source_id) {
            source = { kind: 'runpy', id: 'runpy', name: 'Run Python code' };
          }
        }
        if (this.props.mode === 'edit') {
          this.defaultOptions.current =
            this.state.selectedQuery?.id === selectedQuery?.id ? this.state.options : selectedQuery.options;
          this.setState({
            options: paneHeightChanged || props.isUnsavedQueriesAvailable ? this.state.options : selectedQuery.options,
            selectedQuery,
            queryName: selectedQuery.name,
          });
        }
        if (!(prevIsUnsavedQueriesAvailable && !props.isUnsavedQueriesAvailable)) {
          // Hack to provide state updated to codehinter suggestion
          this.setState({ selectedDataSource: null }, () =>
            this.setState({ selectedDataSource: this.props.mode === 'edit' ? source : selectedDataSource })
          );
        }
      }
    );
  };

  componentWillReceiveProps(nextProps) {
    if (nextProps.loadingDataSources) return;
    if (this.props.showQueryConfirmation && !nextProps.showQueryConfirmation) {
      if (this.state.isUpdating) {
        this.setState({
          isUpdating: false,
        });
      }
      if (this.state.isCreating) {
        this.setState({
          isCreating: false,
        });
      }
    }
    if (!isEmpty(this.state.updatedQuery)) {
      const query = nextProps.dataQueries.find((q) => q.id === this.state.updatedQuery.id);
      if (query) {
        const isLoading = nextProps.currentState?.queries[query.name]
          ? nextProps.currentState?.queries[query.name]?.isLoading
          : false;
        const prevLoading = this.state.currentState?.queries[query.name]
          ? this.state.currentState?.queries[query.name]?.isLoading
          : false;
        if (!isEmpty(nextProps.selectedQuery) && !isEqual(this.state.selectedQuery, nextProps.selectedQuery)) {
          if (query && !isLoading && !prevLoading) {
            this.props.runQuery(query.id, query.name);
          }
        } else if (!isLoading && prevLoading) {
          this.state.updatedQuery.updateQuery
            ? this.setState({ updatedQuery: {}, isUpdating: false })
            : this.setState({ updatedQuery: {}, isCreating: false });
        }
      }
    }

    const diffProps = diff(this.props, nextProps);

    if (
      Object.keys(diffProps).length === 0 ||
      'toggleQueryEditor' in diffProps ||
      'darkMode' in diffProps ||
      (Object.keys(diffProps).length === 1 && 'addNewQueryAndDeselectSelectedQuery' in diffProps) ||
      (!this.props.isUnsavedQueriesAvailable && nextProps.isUnsavedQueriesAvailable)
    ) {
      return;
    }

    this.setStateFromProps(nextProps);
  }

  removeRestKey = (options) => {
    delete options.arrayValuesChanged;
    return options;
  };

  handleBackButton = () => {
    this.setState({
      isSourceSelected: true,
      queryPreviewData: undefined,
    });
  };

  changeDataSource = (sourceId) => {
    const source = [...this.state.dataSources, ...staticDataSources].find((datasource) => datasource.kind === sourceId);

    const isSchemaUnavailable = ['restapi', 'stripe', 'runjs', 'runpy', 'tooljetdb'].includes(source.kind);
    const schemaUnavailableOptions = {
      restapi: {
        method: 'get',
        url: '',
        url_params: [['', '']],
        headers: [['', '']],
        body: [['', '']],
        json_body: null,
        body_toggle: false,
      },
      stripe: {},
      tooljetdb: {
        operation: undefined,
      },
      runjs: {
        code: '',
      },
      runpy: {},
    };

    let newOptions = {};

    if (isSchemaUnavailable) {
      newOptions = {
        ...{ ...schemaUnavailableOptions[source.kind] },
        ...(source?.kind != 'runjs' && { transformationLanguage: 'javascript', enableTransformation: false }),
      };
    } else {
      const selectedSourceDefault =
        source?.plugin?.operations_file?.data?.defaults ?? allOperations[capitalize(source.kind)]?.defaults;
      if (selectedSourceDefault) {
        newOptions = {
          ...{ ...selectedSourceDefault },
          ...(source?.kind != 'runjs' && { transformationLanguage: 'javascript', enableTransformation: false }),
        };
      } else {
        newOptions = {
          ...(source?.kind != 'runjs' && { transformationLanguage: 'javascript', enableTransformation: false }),
        };
      }
    }
    const newQueryName = this.computeQueryName(source.kind);
    this.defaultOptions.current = { ...newOptions };

    this.setState({
      selectedDataSource: source,
      selectedSource: source,
      queryName: newQueryName,
      options: { ...newOptions },
    });

    this.props.createDraftQuery(
      { ...source, name: newQueryName, id: 'draftQuery', options: { ...newOptions } },
      source
    );
  };

  validateQueryName = () => {
    const { queryName, mode, selectedQuery } = this.state;
    const { dataQueries } = this.props;
    if (mode === 'create') {
      return dataQueries.find((query) => query.name === queryName) === undefined && queryNameRegex.test(queryName);
    }
    const existingQuery = dataQueries.find((query) => query.name === queryName);
    if (existingQuery) {
      return existingQuery.id === selectedQuery.id && queryNameRegex.test(queryName);
    }
    return queryNameRegex.test(queryName);
  };

  computeQueryName = (kind) => {
    const { dataQueries } = this.props;
    const currentQueriesForKind = dataQueries.filter((query) => query.kind === kind);
    let found = false;
    let newName = '';
    let currentNumber = currentQueriesForKind.length + 1;

    while (!found) {
      newName = `${kind}${currentNumber}`;
      if (dataQueries.find((query) => query.name === newName) === undefined) {
        found = true;
      }
      currentNumber += 1;
    }

    return newName;
  };

  createOrUpdateDataQuery = () => {
    const { appId, options, selectedDataSource, mode, queryName, shouldRunQuery } = this.state;
    const appVersionId = this.props.editingVersionId;
    const kind = selectedDataSource.kind;
    const dataSourceId = selectedDataSource.id === 'null' ? null : selectedDataSource.id;
    const pluginId = selectedDataSource.plugin_id;

    const isQueryNameValid = this.validateQueryName();
    if (!isQueryNameValid) {
      toast.error('Invalid query name. Should be unique and only include letters, numbers and underscore.');
      return;
    }

    if (mode === 'edit') {
      this.setState({ isUpdating: true });
      dataqueryService
        .update(this.state.selectedQuery.id, queryName, options)
        .then((data) => {
          this.setState({
            isUpdating: shouldRunQuery ? true : false,
            isFieldsChanged: false,
            restArrayValuesChanged: false,
            updatedQuery: shouldRunQuery ? { ...data, updateQuery: true } : {},
          });
          this.props.dataQueriesChanged();
          this.props.setStateOfUnsavedQueries(false);
          localStorage.removeItem('transformation');
          toast.success('Query Saved');
        })
        .catch(({ error }) => {
          this.setState({
            isUpdating: false,
            isFieldsChanged: false,
            restArrayValuesChanged: false,
          });
          this.props.setStateOfUnsavedQueries(false);
          toast.error(error);
        });
    } else {
      this.setState({ isCreating: true });
      dataqueryService
        .create(appId, appVersionId, queryName, kind, options, dataSourceId, pluginId)
        .then((data) => {
          toast.success('Query Added');
          this.setState({
            isCreating: shouldRunQuery ? true : false,
            isFieldsChanged: false,
            restArrayValuesChanged: false,
            updatedQuery: shouldRunQuery ? { ...data, updateQuery: false } : {},
          });
          this.props.clearDraftQuery();
          this.props.dataQueriesChanged();
          this.props.setStateOfUnsavedQueries(false);
        })
        .catch(({ error }) => {
          this.setState({
            isCreating: false,
            isFieldsChanged: false,
            restArrayValuesChanged: false,
          });
          this.props.setStateOfUnsavedQueries(false);
          toast.error(error);
        });
    }
  };

  // Clear the focus field value from options
  cleanFocusedFields = (newOptions) => {
    const diffFields = diff(newOptions, this.defaultOptions.current);
    const updatedOptions = { ...newOptions };
    Object.keys(diffFields).forEach((key) => {
      if (newOptions[key] === '' && this.defaultOptions.current[key] === undefined) {
        delete updatedOptions[key];
      }
    });
    return updatedOptions;
  };

  validateNewOptions = (newOptions) => {
    const headersChanged = newOptions.arrayValuesChanged ?? false;
    const updatedOptions = this.cleanFocusedFields(newOptions);
    let isFieldsChanged = false;
    if (this.state.selectedQuery) {
      const isQueryChanged = !_.isEqual(
        this.removeRestKey(updatedOptions),
        this.removeRestKey(this.defaultOptions.current)
      );
      if (isQueryChanged) {
        isFieldsChanged = true;
      } else if (this.state.selectedQuery.kind === 'restapi' && headersChanged) {
        isFieldsChanged = true;
      }
    }
    this.setState(
      {
        options: { ...this.state.options, ...updatedOptions },
        isFieldsChanged,
        restArrayValuesChanged: headersChanged,
      },
      () => {
        if (isFieldsChanged !== this.props.isUnsavedQueriesAvailable)
          this.props.setStateOfUnsavedQueries(isFieldsChanged);
      }
    );
  };

  optionchanged = (option, value) => {
    const newOptions = { ...this.state.options, [option]: value };
    this.validateNewOptions(newOptions);
  };

  optionsChanged = (newOptions) => {
    this.validateNewOptions(newOptions);
  };

  toggleOption = (option) => {
    const currentValue = this.state.options[option] ? this.state.options[option] : false;
    this.optionchanged(option, !currentValue);
  };

  // Here we have mocked data query in format of a component to be usable by event manager
  // TODO: Refactor EventManager to be generic
  mockDataQueryAsComponent = () => {
    const dataQueryEvents = this.state.options?.events || [];

    return {
      component: { component: { definition: { events: dataQueryEvents } } },
      componentMeta: {
        events: {
          onDataQuerySuccess: { displayName: 'Query Success' },
          onDataQueryFailure: { displayName: 'Query Failure' },
        },
      },
    };
  };

  eventsChanged = (events) => {
    this.optionchanged('events', events);
  };
  createInputElementToUpdateQueryName = () => {
    this.setState({ renameQuery: true });
  };
  executeQueryNameUpdation = (newName) => {
    if (this.state.queryName === newName) return this.setState({ renameQuery: false });
    const isNewQueryNameAlreadyExists = this.state.dataQueries.some((query) => query.name === newName);
    if (newName && !isNewQueryNameAlreadyExists) {
      if (this.state.mode === 'create') {
        this.setState({
          queryName: newName,
          renameQuery: false,
        });
        this.props.updateDraftQueryName(newName);
      } else {
        dataqueryService
          .update(this.state.selectedQuery.id, newName)
          .then(() => {
            this.props.dataQueriesChanged();
            toast.success('Query Name Updated');
            this.setState({
              renameQuery: false,
            });
          })
          .catch(({ error }) => {
            this.setState({ renameQuery: false });
            toast.error(error);
          });
      }
    } else {
      if (isNewQueryNameAlreadyExists) toast.error('Query name already exists');
      this.setState({ renameQuery: false });
    }
  };

<<<<<<< HEAD
=======
  updateQueryName = (e) => {
    const { value } = e.target;
    if (value !== this.state.selectedQuery?.name && (!this.state.isNameChanged || !this.state.isNameChanged)) {
      this.setState({ queryName: value, isFieldsChanged: true, isNameChanged: true });
      this.props.setStateOfUnsavedQueries(true);
    } else {
      this.setState({ queryName: value });
    }
  };

  updateQueryName = (e) => {
    const { value } = e.target;
    if (value !== this.state.selectedQuery?.name && (!this.state.isNameChanged || !this.state.isNameChanged)) {
      this.setState({ queryName: value, isFieldsChanged: true, isNameChanged: true });
      this.props.setStateOfUnsavedQueries(true);
    } else {
      this.setState({ queryName: value });
    }
  };

>>>>>>> 3e18acd4
  render() {
    const {
      dataSources,
      selectedDataSource,
      mode,
      options,
      isUpdating,
      isCreating,
      addingQuery,
      editingQuery,
      selectedQuery,
      queryName,
      previewLoading,
      queryPreviewData,
      dataSourceMeta,
    } = this.state;
    let ElementToRender = '';
    if (selectedDataSource) {
      const sourcecomponentName = selectedDataSource.kind.charAt(0).toUpperCase() + selectedDataSource.kind.slice(1);
      ElementToRender = allSources[sourcecomponentName] || source;
    }
    const buttonDisabled = isUpdating || isCreating;
    const mockDataQueryComponent = this.mockDataQueryAsComponent();

    return (
      <div
        className={cx(`query-manager ${this.props.darkMode ? 'theme-dark' : ''}`, {
          'd-none': this.props.loadingDataSources,
        })}
        key={selectedQuery ? selectedQuery.id : ''}
      >
        <ReactTooltip type="dark" effect="solid" delayShow={250} />

        <div className="row header" style={{ padding: '8px 0' }}>
          <div className="col d-flex align-items-center px-3 h-100 font-weight-500 py-1" style={{ gap: '10px' }}>
            {(addingQuery || editingQuery) && selectedDataSource && (
              <>
                <span
                  className={`${this.props.darkMode ? 'color-light-gray-c3c3c3' : 'color-light-slate-11'
                    } cursor-pointer font-weight-400`}
                  onClick={() => {
                    this.props.addNewQueryAndDeselectSelectedQuery();
                  }}
                >
                  {mode === 'create' ? 'New Query' : 'Queries'}
                </span>
                <span className="breadcrum">
                  <svg width="5.33" height="9.33" viewBox="0 0 8 14" fill="none" xmlns="http://www.w3.org/2000/svg">
                    <path
                      fillRule="evenodd"
                      clipRule="evenodd"
                      d="M0.292893 0.292893C0.683417 -0.0976311 1.31658 -0.0976311 1.70711 0.292893L7.70711 6.29289C8.09763 6.68342 8.09763 7.31658 7.70711 7.70711L1.70711 13.7071C1.31658 14.0976 0.683417 14.0976 0.292893 13.7071C-0.0976311 13.3166 -0.0976311 12.6834 0.292893 12.2929L5.58579 7L0.292893 1.70711C-0.0976311 1.31658 -0.0976311 0.683417 0.292893 0.292893Z"
                      fill="#C1C8CD"
                    />
                  </svg>
                </span>
                <div className="query-name-breadcrum d-flex align-items-center">
                  <span className="query-manager-header-query-name font-weight-400">
                    {this.state.renameQuery ? (
                      <input
                        type="text"
                        className={`query-name query-name-input-field border-indigo-09 bg-transparent  ${this.props.darkMode && 'text-white'
                          }`}
                        autoFocus
                        defaultValue={queryName}
                        onKeyUp={(event) => {
                          event.persist();
                          if (event.keyCode === 13) {
                            this.executeQueryNameUpdation(event.target.value);
                          }
                        }}
                        onBlur={({ target }) => this.executeQueryNameUpdation(target.value)}
                      />
                    ) : (
                      queryName
                    )}
                  </span>
                  <span
                    className={`breadcrum-rename-query-icon ${this.state.renameQuery && 'd-none'}`}
                    onClick={this.createInputElementToUpdateQueryName}
                  >
                    <svg width="auto" height="auto" viewBox="0 0 19 20" fill="none" xmlns="http://www.w3.org/2000/svg">
                      <path
                        fillRule="evenodd"
                        clipRule="evenodd"
                        d="M13.7087 1.40712C14.29 0.826221 15.0782 0.499893 15.9 0.499893C16.7222 0.499893 17.5107 0.82651 18.0921 1.40789C18.6735 1.98928 19.0001 2.7778 19.0001 3.6C19.0001 4.42197 18.6737 5.21028 18.0926 5.79162C18.0924 5.79178 18.0928 5.79145 18.0926 5.79162L16.8287 7.06006C16.7936 7.11191 16.753 7.16118 16.7071 7.20711C16.6621 7.25215 16.6138 7.292 16.563 7.32665L9.70837 14.2058C9.52073 14.3942 9.26584 14.5 9 14.5H6C5.44772 14.5 5 14.0523 5 13.5V10.5C5 10.2342 5.10585 9.97927 5.29416 9.79163L12.1733 2.93697C12.208 2.88621 12.2478 2.83794 12.2929 2.79289C12.3388 2.74697 12.3881 2.70645 12.4399 2.67132L13.7079 1.40789C13.7082 1.40763 13.7084 1.40738 13.7087 1.40712ZM13.0112 4.92545L7 10.9153V12.5H8.58474L14.5745 6.48876L13.0112 4.92545ZM15.9862 5.07202L14.428 3.51376L15.1221 2.82211C15.3284 2.6158 15.6082 2.49989 15.9 2.49989C16.1918 2.49989 16.4716 2.6158 16.6779 2.82211C16.8842 3.02842 17.0001 3.30823 17.0001 3.6C17.0001 3.89177 16.8842 4.17158 16.6779 4.37789L15.9862 5.07202ZM0.87868 5.37868C1.44129 4.81607 2.20435 4.5 3 4.5H4C4.55228 4.5 5 4.94772 5 5.5C5 6.05228 4.55228 6.5 4 6.5H3C2.73478 6.5 2.48043 6.60536 2.29289 6.79289C2.10536 6.98043 2 7.23478 2 7.5V16.5C2 16.7652 2.10536 17.0196 2.29289 17.2071C2.48043 17.3946 2.73478 17.5 3 17.5H12C12.2652 17.5 12.5196 17.3946 12.7071 17.2071C12.8946 17.0196 13 16.7652 13 16.5V15.5C13 14.9477 13.4477 14.5 14 14.5C14.5523 14.5 15 14.9477 15 15.5V16.5C15 17.2957 14.6839 18.0587 14.1213 18.6213C13.5587 19.1839 12.7957 19.5 12 19.5H3C2.20435 19.5 1.44129 19.1839 0.87868 18.6213C0.31607 18.0587 0 17.2957 0 16.5V7.5C0 6.70435 0.31607 5.94129 0.87868 5.37868Z"
                        fill="#11181C"
                      />
                    </svg>
                  </span>
                </div>
              </>
            )}
          </div>
          <div className="col-auto d-flex align-items-center h-100 query-header-buttons m-auto">
            {selectedDataSource && (addingQuery || editingQuery) && (
              <button
                onClick={() => {
                  const _options = { ...options };

                  const query = {
                    data_source_id: selectedDataSource.id === 'null' ? null : selectedDataSource.id,
                    pluginId: selectedDataSource.plugin_id,
                    options: _options,
                    kind: selectedDataSource.kind,
                  };

                  previewQuery(this, query, this.props.editorState)
                    .then(() => {
                      this.previewPanelRef.current.scrollIntoView();
                    })
                    .catch(({ error, data }) => {
                      console.log(error, data);
                    });
                }}
                className={`default-tertiary-button float-right1 ${previewLoading ? (this.props.darkMode ? 'btn-loading' : 'button-loading') : ''
                  } ${this.props.darkMode ? 'theme-dark ' : ''} ${this.state.selectedDataSource ? '' : 'disabled'}`}
                data-cy={'query-preview-button'}
              >
                <span
                  className="query-preview-svg d-flex align-items-center query-icon-wrapper"
                  style={{ width: '16px', height: '16px', padding: '2.67px 0.67px', margin: '6px 0' }}
                >
                  <svg width="auto" height="auto" viewBox="0 0 22 16" fill="none" xmlns="http://www.w3.org/2000/svg">
                    <path
                      fillRule="evenodd"
                      clipRule="evenodd"
                      d="M2.15986 8C4.65779 12.1305 7.61278 14 11 14C14.3872 14 17.3422 12.1305 19.8401 8C17.3422 3.86948 14.3872 2 11 2C7.61278 2 4.65779 3.86948 2.15986 8ZM0.131768 7.50384C2.9072 2.64709 6.51999 0 11 0C15.48 0 19.0928 2.64709 21.8682 7.50384C22.0439 7.81128 22.0439 8.18871 21.8682 8.49616C19.0928 13.3529 15.48 16 11 16C6.51999 16 2.9072 13.3529 0.131768 8.49616C-0.0439228 8.18871 -0.0439228 7.81128 0.131768 7.50384ZM11 7C10.4477 7 10 7.44772 10 8C10 8.55228 10.4477 9 11 9C11.5523 9 12 8.55228 12 8C12 7.44772 11.5523 7 11 7ZM8 8C8 6.34315 9.34315 5  11 5C12.6569 5 14 6.34315 14 8C14 9.65685 12.6569 11 11 11C9.34315 11 8 9.65685 8 8Z"
                      fill="#11181C"
                    />
                  </svg>
                </span>
                <span>{this.props.t('editor.queryManager.preview', 'Preview')}</span>
              </button>
            )}
            {selectedDataSource && (addingQuery || editingQuery) && (
              <button
                className={`default-tertiary-button ${isUpdating || isCreating ? (this.props.darkMode ? 'btn-loading' : 'button-loading') : ''
                  } ${this.props.darkMode ? 'theme-dark' : ''} ${this.state.selectedDataSource ? '' : 'disabled'} `}
                onClick={this.createOrUpdateDataQuery}
                disabled={buttonDisabled}
                data-cy={'query-create-and-run-button'}
              >
                <span className="d-flex query-create-run-svg query-icon-wrapper">
                  <svg width="auto" height="auto" viewBox="0 0 18 19" fill="none" xmlns="http://www.w3.org/2000/svg">
                    <path
                      fillRule="evenodd"
                      clipRule="evenodd"
                      d="M3 2.5C2.73478 2.5 2.48043 2.60536 2.29289 2.79289C2.10536 2.98043 2 3.23478 2 3.5V15.5C2 15.7652 2.10536 16.0196 2.29289 16.2071C2.48043 16.3946 2.73478 16.5 3 16.5H15C15.2652 16.5 15.5196 16.3946 15.7071 16.2071C15.8946 16.0196 16 15.7652 16 15.5V5.91421L12.5858 2.5H12V5.5C12 6.05228 11.5523 6.5 11 6.5H5C4.44772 6.5 4 6.05228 4 5.5V2.5H3ZM3 0.5C2.20435 0.5 1.44129 0.81607 0.87868 1.37868C0.31607 1.94129 0 2.70435 0 3.5V15.5C0 16.2956 0.31607 17.0587 0.87868 17.6213C1.44129 18.1839 2.20435 18.5 3 18.5H15C15.7957 18.5 16.5587 18.1839 17.1213 17.6213C17.6839 17.0587 18 16.2957 18 15.5V5.5C18 5.23478 17.8946 4.98043 17.7071 4.79289L13.7071 0.792893C13.5196 0.605357 13.2652 0.5 13 0.5H3ZM6 2.5V4.5H10V2.5H6ZM9 10.5C8.44772 10.5 8 10.9477 8 11.5C8 12.0523 8.44772 12.5 9 12.5C9.55228 12.5 10 12.0523 10 11.5C10 10.9477 9.55229 10.5 9 10.5ZM6 11.5C6 9.84315 7.34315 8.5 9 8.5C10.6569 8.5 12 9.84315 12 11.5C12 13.1569 10.6569 14.5 9 14.5C7.34315 14.5 6 13.1569 6 11.5Z"
                      fill="#11181C"
                    />
                  </svg>
                </span>
                <span>{this.state.buttonText}</span>
              </button>
            )}
            {selectedDataSource && (addingQuery || editingQuery) && (
              <button
                onClick={() => {
                  if (this.state.isFieldsChanged || this.state.addingQuery) {
                    this.setState({ shouldRunQuery: true }, () => this.createOrUpdateDataQuery());
                  } else {
                    this.props.runQuery(selectedQuery.id, selectedQuery.name);
                  }
                }}
                className={`border-0 default-secondary-button float-right1 ${this.props.darkMode ? 'theme-dark' : ''} ${
                  this.state.selectedDataSource ? '' : 'disabled'
                } ${
                  this.state.currentState.queries[selectedQuery.name]?.isLoading
                    ? this.props.darkMode
                      ? 'btn-loading'
                      : 'button-loading'
                    : ''
                }`}
              >
                <span
                  className={`query-manager-btn-svg-wrapper d-flex align-item-center query-icon-wrapper query-run-svg ${
                    this.state.currentState.queries[selectedQuery.name]?.isLoading && 'invisible'
                  }`}
                >
                  <svg width="auto" height="auto" viewBox="0 0 16 12" fill="none" xmlns="http://www.w3.org/2000/svg">
                    <path
                      fillRule="evenodd"
                      clipRule="evenodd"
                      d="M0.292893 0.292893C0.683417 -0.0976311 1.31658 -0.0976311 1.70711 0.292893L6.70711 5.29289C7.09763 5.68342 7.09763 6.31658 6.70711 6.70711L1.70711 11.7071C1.31658 12.0976 0.683417 12.0976 0.292893 11.7071C-0.0976311 11.3166 -0.0976311 10.6834 0.292893 10.2929L4.58579 6L0.292893 1.70711C-0.0976311 1.31658 -0.0976311 0.683417 0.292893 0.292893ZM8 11C8 10.4477 8.44772 10 9 10H15C15.5523 10 16 10.4477 16 11C16 11.5523 15.5523 12 15 12H9C8.44772 12 8 11.5523 8 11Z"
                      fill="#3A5CCC"
                    />
                  </svg>
                </span>
                <span className="query-manager-btn-name">
                  {this.state.currentState.queries[selectedQuery.name]?.isLoading ? ' ' : 'Run'}
                </span>
              </button>
            )}
            <span
              onClick={this.props.toggleQueryEditor}
              className={`cursor-pointer m-3 toggle-query-editor-svg d-flex`}
              data-tip="Hide query editor"
            >
              <svg width="5.58" height="10.25" viewBox="0 0 6 12" fill="none" xmlns="http://www.w3.org/2000/svg">
                <path
                  d="M3.00013 4.18288C2.94457 4.18288 2.88624 4.17177 2.82513 4.14954C2.76402 4.12732 2.70569 4.08843 2.65013 4.03288L0.366797 1.74954C0.266797 1.64954 0.216797 1.52732 0.216797 1.38288C0.216797 1.23843 0.266797 1.11621 0.366797 1.01621C0.466797 0.916211 0.583464 0.866211 0.716797 0.866211C0.85013 0.866211 0.966797 0.916211 1.0668 1.01621L3.00013 2.94954L4.93346 1.01621C5.03346 0.916211 5.15291 0.866211 5.2918 0.866211C5.43069 0.866211 5.55013 0.916211 5.65013 1.01621C5.75013 1.11621 5.80013 1.23566 5.80013 1.37454C5.80013 1.51343 5.75013 1.63288 5.65013 1.73288L3.35013 4.03288C3.29457 4.08843 3.23902 4.12732 3.18346 4.14954C3.12791 4.17177 3.0668 4.18288 3.00013 4.18288ZM0.366797 10.9662C0.266797 10.8662 0.216797 10.7468 0.216797 10.6079C0.216797 10.469 0.266797 10.3495 0.366797 10.2495L2.65013 7.96621C2.70569 7.91065 2.76402 7.87177 2.82513 7.84954C2.88624 7.82732 2.94457 7.81621 3.00013 7.81621C3.0668 7.81621 3.12791 7.82732 3.18346 7.84954C3.23902 7.87177 3.29457 7.91065 3.35013 7.96621L5.65013 10.2662C5.75013 10.3662 5.80013 10.4829 5.80013 10.6162C5.80013 10.7495 5.75013 10.8662 5.65013 10.9662C5.55013 11.0662 5.42791 11.1162 5.28346 11.1162C5.13902 11.1162 5.0168 11.0662 4.9168 10.9662L3.00013 9.04954L1.08346 10.9662C0.983464 11.0662 0.864019 11.1162 0.72513 11.1162C0.586241 11.1162 0.466797 11.0662 0.366797 10.9662Z"
                  fill="#576574"
                />
              </svg>
            </span>
          </div>
        </div>

        {(addingQuery || editingQuery) && (
          <div>
            <div
              className={`row row-deck px-2 mt-0 query-details ${selectedDataSource?.kind === 'tooljetdb' && 'tooljetdb-query-details'
                }`}
            >
              {dataSources && mode === 'create' && !this.state.isSourceSelected && (
                <div className="datasource-picker">
                  {!this.state.isSourceSelected && (
                    <label className="form-label col-md-3" data-cy={'label-select-datasource'}>
                      {this.props.t('editor.queryManager.selectDatasource', 'Select Datasource')}
                    </label>
                  )}{' '}
                  {!this.state.isSourceSelected && (
                    <DataSourceLister
                      dataSources={dataSources}
                      staticDataSources={staticDataSources}
                      changeDataSource={this.changeDataSource}
                      handleBackButton={this.handleBackButton}
                      darkMode={this.props.darkMode}
                      dataSourceModalHandler={this.props.dataSourceModalHandler}
                    />
                  )}
                </div>
              )}

              {selectedDataSource && (
                <div style={{ padding: '0 32px' }}>
                  <div>
                    <ElementToRender
                      pluginSchema={this.state.selectedDataSource?.plugin?.operations_file?.data}
                      selectedDataSource={selectedDataSource}
                      options={this.state.options}
                      optionsChanged={this.optionsChanged}
                      optionchanged={this.optionchanged}
                      currentState={this.props.currentState}
                      darkMode={this.props.darkMode}
                      isEditMode={true} // Made TRUE always to avoid setting default options again
                      queryName={this.state.queryName}
                    />

                    {!dataSourceMeta?.disableTransformations &&
                      (selectedDataSource?.kind != 'runjs' || selectedDataSource?.kind != 'runpy') && (
                        <div>
                          <Transformation
                            changeOption={this.optionchanged}
                            options={options ?? {}}
                            currentState={this.props.currentState}
                            darkMode={this.props.darkMode}
                            queryId={selectedQuery?.id}
                          />
                        </div>
                      )}
                    <Preview
                      previewPanelRef={this.previewPanelRef}
                      previewLoading={previewLoading}
                      queryPreviewData={queryPreviewData}
                      theme={this.state.theme}
                      darkMode={this.props.darkMode}
                    />
                  </div>
                </div>
              )}
            </div>

            {selectedDataSource && (addingQuery || editingQuery) && (
              <div className="advanced-options-container font-weight-400 border-top query-manager-border-color">
                <div className="advance-options-input-form-container">
                  <div className="mx-4">
                    <CustomToggleSwitch
                      isChecked={this.state.options.runOnPageLoad}
                      toggleSwitchFunction={this.toggleOption}
                      action="runOnPageLoad"
                      darkMode={this.props.darkMode}
                      label={this.props.t(
                        'editor.queryManager.runQueryOnApplicationLoad',
                        'Run this query on application load?'
                      )}
                    />
                  </div>
                  <div className=" mx-4 pb-3 pt-3">
                    <CustomToggleSwitch
                      isChecked={this.state.options.requestConfirmation}
                      toggleSwitchFunction={this.toggleOption}
                      action="requestConfirmation"
                      darkMode={this.props.darkMode}
                      label={this.props.t(
                        'editor.queryManager.confirmBeforeQueryRun',
                        'Request confirmation before running query?'
                      )}
                    />
                  </div>
                  <div className=" mx-4">
                    <CustomToggleSwitch
                      isChecked={this.state.options.showSuccessNotification}
                      toggleSwitchFunction={this.toggleOption}
                      action="showSuccessNotification"
                      darkMode={this.props.darkMode}
                      label={this.props.t('editor.queryManager.notificationOnSuccess', 'Show notification on success?')}
                    />
                  </div>
                  {this.state.options.showSuccessNotification && (
                    <div className="mx-4" style={{ paddingLeft: '100px', paddingTop: '12px' }}>
                      <div className="row mt-1">
                        <div className="col-auto" style={{ width: '200px' }}>
                          <label className="form-label p-2 font-size-12" data-cy={'label-success-message-input'}>
                            {this.props.t('editor.queryManager.successMessage', 'Success Message')}
                          </label>
                        </div>
                        <div className="col">
                          <CodeHinter
                            currentState={this.props.currentState}
                            initialValue={this.state.options.successMessage}
                            height="36px"
                            theme={this.props.darkMode ? 'monokai' : 'default'}
                            onChange={(value) => this.optionchanged('successMessage', value)}
                            placeholder={this.props.t(
                              'editor.queryManager.queryRanSuccessfully',
                              'Query ran successfully'
                            )}
                            cyLabel={'success-message'}
                          />
                        </div>
                      </div>
                      <div className="row mt-3">
                        <div className="col-auto" style={{ width: '200px' }}>
                          <label className="form-label p-2 font-size-12" data-cy={'label-notification-duration-input'}>
                            {this.props.t('editor.queryManager.notificationDuration', 'Notification duration (s)')}
                          </label>
                        </div>
                        <div className="col query-manager-input-elem">
                          <input
                            type="number"
                            disabled={!this.state.options.showSuccessNotification}
                            onChange={(e) => this.optionchanged('notificationDuration', e.target.value)}
                            placeholder={5}
                            className="form-control"
                            value={this.state.options.notificationDuration}
                            data-cy={'notification-duration-input-field'}
                          />
                        </div>
                      </div>
                    </div>
                  )}
                </div>

                <div
                  className={`border-top query-manager-border-color hr-text-left px-4 ${this.props.darkMode ? 'color-white' : 'color-light-slate-12'
                    }`}
                  style={{ paddingTop: '28px' }}
                >
                  {this.props.t('editor.queryManager.eventsHandler', 'Events Handler')}
                </div>
                <div className="query-manager-events px-4 mt-2 pb-4">
                  <EventManager
                    eventsChanged={this.eventsChanged}
                    component={mockDataQueryComponent.component}
                    componentMeta={mockDataQueryComponent.componentMeta}
                    currentState={this.props.currentState}
                    dataQueries={this.props.dataQueries}
                    components={this.props.allComponents}
                    apps={this.props.apps}
                    popoverPlacement="top"
                    pages={
                      this.props.appDefinition?.pages
                        ? Object.entries(this.props.appDefinition?.pages).map(([id, page]) => ({ ...page, id }))
                        : []
                    }
                  />
                </div>
              </div>
            )}
          </div>
        )}
      </div>
    );
  }
}

export const QueryManager = withTranslation()(React.memo(QueryManagerComponent));<|MERGE_RESOLUTION|>--- conflicted
+++ resolved
@@ -487,29 +487,6 @@
     }
   };
 
-<<<<<<< HEAD
-=======
-  updateQueryName = (e) => {
-    const { value } = e.target;
-    if (value !== this.state.selectedQuery?.name && (!this.state.isNameChanged || !this.state.isNameChanged)) {
-      this.setState({ queryName: value, isFieldsChanged: true, isNameChanged: true });
-      this.props.setStateOfUnsavedQueries(true);
-    } else {
-      this.setState({ queryName: value });
-    }
-  };
-
-  updateQueryName = (e) => {
-    const { value } = e.target;
-    if (value !== this.state.selectedQuery?.name && (!this.state.isNameChanged || !this.state.isNameChanged)) {
-      this.setState({ queryName: value, isFieldsChanged: true, isNameChanged: true });
-      this.props.setStateOfUnsavedQueries(true);
-    } else {
-      this.setState({ queryName: value });
-    }
-  };
-
->>>>>>> 3e18acd4
   render() {
     const {
       dataSources,
@@ -548,8 +525,9 @@
             {(addingQuery || editingQuery) && selectedDataSource && (
               <>
                 <span
-                  className={`${this.props.darkMode ? 'color-light-gray-c3c3c3' : 'color-light-slate-11'
-                    } cursor-pointer font-weight-400`}
+                  className={`${
+                    this.props.darkMode ? 'color-light-gray-c3c3c3' : 'color-light-slate-11'
+                  } cursor-pointer font-weight-400`}
                   onClick={() => {
                     this.props.addNewQueryAndDeselectSelectedQuery();
                   }}
@@ -571,8 +549,9 @@
                     {this.state.renameQuery ? (
                       <input
                         type="text"
-                        className={`query-name query-name-input-field border-indigo-09 bg-transparent  ${this.props.darkMode && 'text-white'
-                          }`}
+                        className={`query-name query-name-input-field border-indigo-09 bg-transparent  ${
+                          this.props.darkMode && 'text-white'
+                        }`}
                         autoFocus
                         defaultValue={queryName}
                         onKeyUp={(event) => {
@@ -625,8 +604,9 @@
                       console.log(error, data);
                     });
                 }}
-                className={`default-tertiary-button float-right1 ${previewLoading ? (this.props.darkMode ? 'btn-loading' : 'button-loading') : ''
-                  } ${this.props.darkMode ? 'theme-dark ' : ''} ${this.state.selectedDataSource ? '' : 'disabled'}`}
+                className={`default-tertiary-button float-right1 ${
+                  previewLoading ? (this.props.darkMode ? 'btn-loading' : 'button-loading') : ''
+                } ${this.props.darkMode ? 'theme-dark ' : ''} ${this.state.selectedDataSource ? '' : 'disabled'}`}
                 data-cy={'query-preview-button'}
               >
                 <span
@@ -647,8 +627,9 @@
             )}
             {selectedDataSource && (addingQuery || editingQuery) && (
               <button
-                className={`default-tertiary-button ${isUpdating || isCreating ? (this.props.darkMode ? 'btn-loading' : 'button-loading') : ''
-                  } ${this.props.darkMode ? 'theme-dark' : ''} ${this.state.selectedDataSource ? '' : 'disabled'} `}
+                className={`default-tertiary-button ${
+                  isUpdating || isCreating ? (this.props.darkMode ? 'btn-loading' : 'button-loading') : ''
+                } ${this.props.darkMode ? 'theme-dark' : ''} ${this.state.selectedDataSource ? '' : 'disabled'} `}
                 onClick={this.createOrUpdateDataQuery}
                 disabled={buttonDisabled}
                 data-cy={'query-create-and-run-button'}
@@ -722,8 +703,9 @@
         {(addingQuery || editingQuery) && (
           <div>
             <div
-              className={`row row-deck px-2 mt-0 query-details ${selectedDataSource?.kind === 'tooljetdb' && 'tooljetdb-query-details'
-                }`}
+              className={`row row-deck px-2 mt-0 query-details ${
+                selectedDataSource?.kind === 'tooljetdb' && 'tooljetdb-query-details'
+              }`}
             >
               {dataSources && mode === 'create' && !this.state.isSourceSelected && (
                 <div className="datasource-picker">
@@ -866,8 +848,9 @@
                 </div>
 
                 <div
-                  className={`border-top query-manager-border-color hr-text-left px-4 ${this.props.darkMode ? 'color-white' : 'color-light-slate-12'
-                    }`}
+                  className={`border-top query-manager-border-color hr-text-left px-4 ${
+                    this.props.darkMode ? 'color-white' : 'color-light-slate-12'
+                  }`}
                   style={{ paddingTop: '28px' }}
                 >
                   {this.props.t('editor.queryManager.eventsHandler', 'Events Handler')}
