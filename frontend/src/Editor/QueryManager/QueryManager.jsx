--- conflicted
+++ resolved
@@ -797,17 +797,12 @@
                 </div>
               )}
 
-<<<<<<< HEAD
-              {dataSources && mode === 'create' && !this.state.isSourceSelected && (
+              {globalDataSources && mode === 'create' && !this.state.isSourceSelected && (
                 <div
                   className={cx(`datasource-picker`, {
                     'disabled ': this.props.isVersionReleased,
                   })}
                 >
-=======
-              {globalDataSources && mode === 'create' && !this.state.isSourceSelected && (
-                <div className="datasource-picker">
->>>>>>> d7695a6c
                   {!this.state.isSourceSelected && <label className="form-label col-md-3">Global Datasources</label>}{' '}
                   {!this.state.isSourceSelected && globalDataSources?.length ? (
                     <DataSourceLister
