import React from 'react';
import { dataqueryService } from '@/_services';
import { toast } from 'react-toastify';
import 'react-toastify/dist/ReactToastify.css';
import SelectSearch, { fuzzySearch } from 'react-select-search';
import ReactTooltip from 'react-tooltip';
import { allSources } from './QueryEditors';
import { Transformation } from './Transformation';
import ReactJson from 'react-json-view';
import { previewQuery } from '@/_helpers/appUtils';
import { EventManager } from '../Inspector/EventManager';
import { CodeHinter } from '../CodeBuilder/CodeHinter';
import { DataSourceTypes } from '../DataSourceManager/SourceComponents';
const queryNameRegex = new RegExp('^[A-Za-z0-9_-]*$');

const staticDataSources = [
  { kind: 'restapi', id: 'null', name: 'REST API' },
  { kind: 'runjs', id: 'runjs', name: 'Run JavaScript code' },
];

let QueryManager = class QueryManager extends React.Component {
  constructor(props) {
    super(props);

    this.state = {
      options: {},
      selectedQuery: null,
      selectedDataSource: null,
      dataSourceMeta: {},
    };

    this.previewPanelRef = React.createRef();
  }

  setStateFromProps = (props) => {
    const selectedQuery = props.selectedQuery;
    const dataSourceId = selectedQuery?.data_source_id;
    const source = props.dataSources.find((datasource) => datasource.id === dataSourceId);
    let dataSourceMeta = DataSourceTypes.find((source) => source.kind === selectedQuery?.kind);
    // const paneHeightChanged = this.state.queryPaneHeight !== props.queryPaneHeight;

    this.setState(
      {
        appId: props.appId,
        dataSources: props.dataSources,
        dataQueries: props.dataQueries,
        mode: props.mode,
        currentTab: 1,
        addingQuery: props.addingQuery,
        editingQuery: props.editingQuery,
        queryPaneHeight: props.queryPaneHeight,
        currentState: props.currentState,
        selectedSource: source,
        dataSourceMeta,
<<<<<<< HEAD
=======
        selectedDataSource: props.selectedDataSource,
>>>>>>> c4b24e64
      },
      () => {
        if (this.props.mode === 'edit') {
          let source = props.dataSources.find((datasource) => datasource.id === selectedQuery.data_source_id);
          if (selectedQuery.kind === 'restapi') {
            if (!selectedQuery.data_source_id) {
              source = { kind: 'restapi' };
            }
          }
          if (selectedQuery.kind === 'runjs') {
            if (!selectedQuery.data_source_id) {
              source = { kind: 'runjs' };
            }
          }

          this.setState({
            options: selectedQuery.options,
            selectedDataSource: source,
            selectedQuery,
            queryName: selectedQuery.name,
          });
        }
        // } else {
        // this.setState({
        //   options: {},
        //   selectedQuery: null,
        //   selectedDataSource: paneHeightChanged ? this.state.selectedDataSource : props.selectedDataSource,
        // });
        // }
      }
    );
  };

  componentWillReceiveProps(nextProps) {
    this.setStateFromProps(nextProps);
  }

  componentDidMount() {
    this.setStateFromProps(this.props);
  }

  changeDataSource = (sourceId) => {
    const source = [...this.state.dataSources, ...staticDataSources].find((datasource) => datasource.id === sourceId);

    const isSchemaUnavailable = ['restapi', 'stripe', 'runjs'].includes(source.kind);
    const schemaUnavailableOptions = {
      restapi: {
        method: 'get',
        url: null,
        url_params: [],
        headers: [],
        body: [],
      },
      stripe: {},
      runjs: {},
    };

    this.setState({
      selectedDataSource: source,
      selectedSource: source,
      queryName: this.computeQueryName(source.kind),
      ...(isSchemaUnavailable && { options: schemaUnavailableOptions[source.kind] }),
    });
  };

  switchCurrentTab = (tab) => {
    this.setState({
      currentTab: tab,
    });
  };

  validateQueryName = () => {
    const { queryName, dataQueries, mode, selectedQuery } = this.state;

    if (mode === 'create') {
      return dataQueries.find((query) => query.name === queryName) === undefined && queryNameRegex.test(queryName);
    }
    const existingQuery = dataQueries.find((query) => query.name === queryName);
    if (existingQuery) {
      return existingQuery.id === selectedQuery.id && queryNameRegex.test(queryName);
    }
    return queryNameRegex.test(queryName);
  };

  computeQueryName = (kind) => {
    const { dataQueries } = this.state;
    const currentQueriesForKind = dataQueries.filter((query) => query.kind === kind);
    let found = false;
    let newName = '';
    let currentNumber = currentQueriesForKind.length + 1;

    while (!found) {
      newName = `${kind}${currentNumber}`;
      if (dataQueries.find((query) => query.name === newName) === undefined) {
        found = true;
      }
      currentNumber += 1;
    }

    return newName;
  };

  createOrUpdateDataQuery = () => {
    const { appId, options, selectedDataSource, mode, queryName } = this.state;
    const kind = selectedDataSource.kind;
    const dataSourceId = selectedDataSource.id === 'null' ? null : selectedDataSource.id;

    const isQueryNameValid = this.validateQueryName();
    if (!isQueryNameValid) {
      toast.error('Invalid query name. Should be unique and only include letters, numbers and underscore.', {
        hideProgressBar: true,
        position: 'bottom-center',
      });
      return;
    }

    if (mode === 'edit') {
      this.setState({ isUpdating: true });
      dataqueryService
        .update(this.state.selectedQuery.id, queryName, options)
        .then(() => {
          toast.success('Query Updated', { hideProgressBar: true, position: 'bottom-center' });
          this.setState({ isUpdating: false });
          this.props.dataQueriesChanged();
        })
        .catch(({ error }) => {
          this.setState({ isUpdating: false });
          toast.error(error, { hideProgressBar: true, position: 'bottom-center' });
        });
    } else {
      this.setState({ isCreating: true });
      dataqueryService
        .create(appId, queryName, kind, options, dataSourceId)
        .then(() => {
          toast.success('Query Added', { hideProgressBar: true, position: 'bottom-center' });
          this.setState({ isCreating: false });
          this.props.dataQueriesChanged();
        })
        .catch(({ error }) => {
          this.setState({ isCreating: false });
          toast.error(error, { hideProgressBar: true, position: 'bottom-center' });
        });
    }
  };

  optionchanged = (option, value) => {
    this.setState({ options: { ...this.state.options, [option]: value } });
  };

  optionsChanged = (newOptions) => {
    this.setState({ options: newOptions });
  };

  toggleOption = (option) => {
    const currentValue = this.state.options[option] ? this.state.options[option] : false;
    this.optionchanged(option, !currentValue);
  };

  renderDataSourceOption = (props, option, snapshot, className) => {
    return (
      <button {...props} className={className} type="button">
        <div className="row">
          <div className="col-md-9">
            <span className="text-muted mx-2">{option.name}</span>
          </div>
        </div>
      </button>
    );
  };

  // Here we have mocked data query in format of a component to be usable by event manager
  // TODO: Refactor EventManager to be generic
  mockDataQueryAsComponent = () => {
    const dataQueryEvents = this.state.options?.events || [];

    return {
      component: { component: { definition: { events: dataQueryEvents } } },
      componentMeta: {
        events: {
          onDataQuerySuccess: { displayName: 'Query Success' },
          onDataQueryFailure: { displayName: 'Query Failure' },
        },
      },
    };
  };

  eventsChanged = (events) => {
    this.optionchanged('events', events);
  };

  render() {
    const {
      dataSources,
      selectedDataSource,
      mode,
      options,
      currentTab,
      isUpdating,
      isCreating,
      addingQuery,
      editingQuery,
      selectedQuery,
      currentState,
      queryName,
      previewLoading,
      queryPreviewData,
      dataSourceMeta,
<<<<<<< HEAD
      toggleQueryEditor,
=======
>>>>>>> c4b24e64
    } = this.state;

    let ElementToRender = '';

    if (selectedDataSource) {
      const sourcecomponentName = selectedDataSource.kind.charAt(0).toUpperCase() + selectedDataSource.kind.slice(1);
      ElementToRender = allSources[sourcecomponentName];
    }

    let buttonText = mode === 'edit' ? 'Save' : 'Create';
    const buttonDisabled = isUpdating || isCreating;
    const mockDataQueryComponent = this.mockDataQueryAsComponent();

    return (
      <div className="query-manager" key={selectedQuery ? selectedQuery.id : ''}>
        <ReactTooltip type="dark" effect="solid" delayShow={250} />
        <div className="row header">
          <div className="col">
            {(addingQuery || editingQuery) && (
              <div className="nav-header">
                <ul className="nav nav-tabs query-manager-header" data-bs-toggle="tabs">
                  <li className="nav-item">
                    <a
                      onClick={() => this.switchCurrentTab(1)}
                      className={currentTab === 1 ? 'nav-link active' : 'nav-link'}
                    >
                      &nbsp; General
                    </a>
                  </li>
                  <li className="nav-item">
                    <a
                      onClick={() => this.switchCurrentTab(2)}
                      className={currentTab === 2 ? 'nav-link active' : 'nav-link'}
                    >
                      &nbsp; Advanced
                    </a>
                  </li>
                </ul>
              </div>
            )}
          </div>
          {(addingQuery || editingQuery) && selectedDataSource && (
            <div className="col query-name-field">
              <div className="input-icon" style={{ width: '160px' }}>
                <input
                  type="text"
                  onChange={(e) => this.setState({ queryName: e.target.value })}
                  className="form-control-plaintext form-control-plaintext-sm mt-1"
                  value={queryName}
                  style={{ width: '160px' }}
                  autoFocus={false}
                />
                <span className="input-icon-addon">
                  <img className="svg-icon" src="/assets/images/icons/edit.svg" width="12" height="12" />
                </span>
              </div>
            </div>
          )}
          <div className="col-auto px-1 m-auto">
            {(addingQuery || editingQuery) && (
              <span
                onClick={() => {
                  const _options = { ...options };

                  const query = {
                    data_source_id: selectedDataSource.id === 'null' ? null : selectedDataSource.id,
                    options: _options,
                    kind: selectedDataSource.kind,
                  };
                  previewQuery(this, query)
                    .then(() => {
                      this.previewPanelRef.current.scrollIntoView();
                    })
                    .catch(({ error, data }) => {
                      console.log(error, data);
                    });
                }}
                className={`btn btn-secondary m-1 float-right1 ${previewLoading ? ' btn-loading' : ''}`}
              >
                Preview
              </span>
            )}
            {(addingQuery || editingQuery) && (
              <button
                onClick={this.createOrUpdateDataQuery}
                disabled={buttonDisabled}
                className={`btn btn-primary m-1 float-right ${isUpdating || isCreating ? 'btn-loading' : ''}`}
              >
                {buttonText}
              </button>
            )}
            <>
              <span
                className="cursor-pointer m-3"
                onClick={this.props.toggleQueryPaneHeight}
                data-tip="Maximize query editor"
              >
                <svg width="16" height="16" viewBox="0 0 16 16" fill="none" xmlns="http://www.w3.org/2000/svg">
                  <path
                    d="M16 1C16 0.734784 15.8946 0.48043 15.7071 0.292893C15.5196 0.105357 15.2652 0 15 0H10C9.73478 0 9.48043 0.105357 9.29289 0.292893C9.10536 0.48043 9 0.734784 9 1C9 1.26522 9.10536 1.51957 9.29289 1.70711C9.48043 1.89464 9.73478 2 10 2H12.57L9.29 5.29C9.19627 5.38296 9.12188 5.49356 9.07111 5.61542C9.02034 5.73728 8.9942 5.86799 8.9942 6C8.9942 6.13201 9.02034 6.26272 9.07111 6.38458C9.12188 6.50644 9.19627 6.61704 9.29 6.71C9.38296 6.80373 9.49356 6.87812 9.61542 6.92889C9.73728 6.97966 9.86799 7.0058 10 7.0058C10.132 7.0058 10.2627 6.97966 10.3846 6.92889C10.5064 6.87812 10.617 6.80373 10.71 6.71L14 3.42V6C14 6.26522 14.1054 6.51957 14.2929 6.70711C14.4804 6.89464 14.7348 7 15 7C15.2652 7 15.5196 6.89464 15.7071 6.70711C15.8946 6.51957 16 6.26522 16 6V1ZM6.71 9.29C6.61704 9.19627 6.50644 9.12188 6.38458 9.07111C6.26272 9.02034 6.13201 8.9942 6 8.9942C5.86799 8.9942 5.73728 9.02034 5.61542 9.07111C5.49356 9.12188 5.38296 9.19627 5.29 9.29L2 12.57V10C2 9.73478 1.89464 9.48043 1.70711 9.29289C1.51957 9.10536 1.26522 9 1 9C0.734784 9 0.48043 9.10536 0.292893 9.29289C0.105357 9.48043 0 9.73478 0 10V15C0 15.2652 0.105357 15.5196 0.292893 15.7071C0.48043 15.8946 0.734784 16 1 16H6C6.26522 16 6.51957 15.8946 6.70711 15.7071C6.89464 15.5196 7 15.2652 7 15C7 14.7348 6.89464 14.4804 6.70711 14.2929C6.51957 14.1054 6.26522 14 6 14H3.42L6.71 10.71C6.80373 10.617 6.87812 10.5064 6.92889 10.3846C6.97966 10.2627 7.0058 10.132 7.0058 10C7.0058 9.86799 6.97966 9.73728 6.92889 9.61542C6.87812 9.49356 6.80373 9.38296 6.71 9.29Z"
                    fill="#61656F"
                  />
                </svg>
              </span>
              <span onClick={this.props.toggleQueryEditor} className="cursor-pointer m-3" data-tip="Hide query editor">
                <svg width="18" height="10" viewBox="0 0 18 10" fill="none" xmlns="http://www.w3.org/2000/svg">
                  <path
                    d="M1 1L9 9L17 1"
                    stroke="#61656F"
                    strokeWidth="2"
                    strokeLinecap="round"
                    strokeLinejoin="round"
                  />
                </svg>
              </span>
            </>
          </div>
        </div>

        {(addingQuery || editingQuery) && (
          <div className="py-2">
            {currentTab === 1 && (
              <div className="row row-deck px-2 pt-1 query-details">
                {dataSources && mode === 'create' && (
                  <div className="datasource-picker mb-2">
                    <label className="form-label col-md-2">Datasource</label>
                    <SelectSearch
                      options={[
                        ...dataSources.map((source) => {
                          return { name: source.name, value: source.id };
                        }),
                        ...staticDataSources.map((source) => {
                          return { name: source.name, value: source.id };
                        }),
                      ]}
                      value={selectedDataSource ? selectedDataSource.id : ''}
                      search={true}
                      onChange={(value) => this.changeDataSource(value)}
                      filterOptions={fuzzySearch}
                      renderOption={this.renderDataSourceOption}
                      placeholder="Select a data source"
                    />
                  </div>
                )}

                {selectedDataSource && (
                  <div>
                    <ElementToRender
                      selectedDataSource={this.state.selectedSource}
                      options={this.state.options}
                      optionsChanged={this.optionsChanged}
                      optionchanged={this.optionchanged}
                      currentState={currentState}
                      darkMode={this.props.darkMode}
                      isEditMode={this.props.mode === 'edit'}
                    />
                    {!dataSourceMeta?.disableTransformations && (
                      <div>
                        <hr></hr>
                        <div className="mb-3 mt-2">
                          <Transformation
                            changeOption={this.optionchanged}
                            options={this.state.options}
                            currentState={currentState}
                            darkMode={this.props.darkMode}
                          />
                        </div>
                      </div>
                    )}
                    <div className="row preview-header border-top" ref={this.previewPanelRef}>
                      <div className="py-2">Preview</div>
                    </div>
                    <div className="mb-3 mt-2">
                      {previewLoading && (
                        <center>
                          <div className="spinner-border text-azure mt-5" role="status"></div>
                        </center>
                      )}
                      {previewLoading === false && (
                        <div>
                          <ReactJson
                            name={false}
                            style={{ fontSize: '0.7rem' }}
                            enableClipboard={false}
                            src={queryPreviewData}
                            theme={this.props.darkMode ? 'shapeshifter' : 'rjv-default'}
                            displayDataTypes={true}
                            collapsed={false}
                            displayObjectSize={true}
                            quotesOnKeys={false}
                            sortKeys={true}
                            indentWidth={1}
                          />
                        </div>
                      )}
                    </div>
                  </div>
                )}
              </div>
            )}

            {currentTab === 2 && (
              <div className="advanced-options-container m-2">
                <label className="form-check form-switch">
                  <input
                    className="form-check-input"
                    type="checkbox"
                    onClick={() => this.toggleOption('runOnPageLoad')}
                    checked={this.state.options.runOnPageLoad}
                  />
                  <span className="form-check-label">Run this query on page load?</span>
                </label>
                <label className="form-check form-switch">
                  <input
                    className="form-check-input"
                    type="checkbox"
                    onClick={() => this.toggleOption('requestConfirmation')}
                    checked={this.state.options.requestConfirmation}
                  />
                  <span className="form-check-label">Request confirmation before running query?</span>
                </label>

                <label className="form-check form-switch">
                  <input
                    className="form-check-input"
                    type="checkbox"
                    onClick={() => this.toggleOption('showSuccessNotification')}
                    checked={this.state.options.showSuccessNotification}
                  />
                  <span className="form-check-label">Show notification on success?</span>
                </label>
                {this.state.options.showSuccessNotification && (
                  <div>
                    <div className="row mt-3">
                      <div className="col-auto">
                        <label className="form-label p-2">Success Message</label>
                      </div>
                      <div className="col">
                        <CodeHinter
                          currentState={this.props.currentState}
                          initialValue={this.state.options.successMessage}
                          height="36px"
                          className="form-control"
                          theme={'default'}
                          onChange={(value) => this.optionchanged('successMessage', value)}
                          placeholder="Query ran successfully"
                        />
                      </div>
                    </div>

                    <div className="row mt-3">
                      <div className="col-auto">
                        <label className="form-label p-2">Notification duration (s)</label>
                      </div>
                      <div className="col">
                        <input
                          type="number"
                          disabled={!this.state.options.showSuccessNotification}
                          onChange={(e) => this.optionchanged('notificationDuration', e.target.value)}
                          placeholder={5}
                          className="form-control"
                          value={this.state.options.notificationDuration}
                        />
                      </div>
                    </div>
                  </div>
                )}

                <div className="hr-text hr-text-left">Events</div>

                <div className="query-manager-events">
                  <EventManager
                    eventsChanged={this.eventsChanged}
                    component={mockDataQueryComponent.component}
                    componentMeta={mockDataQueryComponent.componentMeta}
                    currentState={this.props.currentState}
                    dataQueries={this.props.dataQueries}
                    components={this.props.allComponents}
                    apps={this.props.apps}
                    popoverPlacement="top"
                  />
                </div>
              </div>
            )}
          </div>
        )}
      </div>
    );
  }
};

QueryManager = React.memo(QueryManager);
export { QueryManager };<|MERGE_RESOLUTION|>--- conflicted
+++ resolved
@@ -52,10 +52,7 @@
         currentState: props.currentState,
         selectedSource: source,
         dataSourceMeta,
-<<<<<<< HEAD
-=======
         selectedDataSource: props.selectedDataSource,
->>>>>>> c4b24e64
       },
       () => {
         if (this.props.mode === 'edit') {
@@ -263,10 +260,7 @@
       previewLoading,
       queryPreviewData,
       dataSourceMeta,
-<<<<<<< HEAD
       toggleQueryEditor,
-=======
->>>>>>> c4b24e64
     } = this.state;
 
     let ElementToRender = '';
