--- conflicted
+++ resolved
@@ -78,11 +78,8 @@
         isSourceSelected: paneHeightChanged || queryPaneDragged ? this.state.isSourceSelected : props.isSourceSelected,
         selectedDataSource:
           paneHeightChanged || queryPaneDragged ? this.state.selectedDataSource : props.selectedDataSource,
-<<<<<<< HEAD
+        queryPreviewData: this.state.selectedQuery?.id !== props.selectedQuery?.id ? undefined : props.queryPreviewData,
         selectedQuery: props.mode === 'create' && selectedQuery,
-=======
-        queryPreviewData: this.state.selectedQuery?.id !== props.selectedQuery?.id ? undefined : props.queryPreviewData,
->>>>>>> bf011beb
         theme: {
           scheme: 'bright',
           author: 'chris kempson (http://chriskempson.com)',
