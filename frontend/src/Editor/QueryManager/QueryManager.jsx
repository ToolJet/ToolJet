import React from 'react';
import { dataqueryService } from '@/_services';
import { toast } from 'react-hot-toast';
import ReactTooltip from 'react-tooltip';
import { allSources, source } from './QueryEditors';
import { Transformation } from './Transformation';
import { previewQuery } from '@/_helpers/appUtils';
import { EventManager } from '../Inspector/EventManager';
import { CodeHinter } from '../CodeBuilder/CodeHinter';
import { DataSourceTypes } from '../DataSourceManager/SourceComponents';
import Preview from './Preview';
import DataSourceLister from './DataSourceLister';
import _, { isEmpty, isEqual } from 'lodash';
// eslint-disable-next-line import/no-unresolved
import { withTranslation } from 'react-i18next';
import cx from 'classnames';
import { CustomToggleSwitch } from './CustomToggleSwitch';
const queryNameRegex = new RegExp('^[A-Za-z0-9_-]*$');

const staticDataSources = [
  { kind: 'restapi', id: 'null', name: 'REST API' },
  { kind: 'runjs', id: 'runjs', name: 'Run JavaScript code' },
  { kind: 'tooljetdb', id: 'null', name: 'Run ToolJetDb query' },
];

class QueryManagerComponent extends React.Component {
  constructor(props) {
    super(props);

    this.state = {
      options: {},
      selectedQuery: null,
      selectedDataSource: null,
      dataSourceMeta: {},
      dataQueries: [],
      theme: {},
      isSourceSelected: false,
      isFieldsChanged: false,
      paneHeightChanged: false,
      showSaveConfirmation: false,
      restArrayValuesChanged: false,
      nextProps: null,
      buttonText: '',
      renameQuery: false,
    };

    this.previewPanelRef = React.createRef();
  }

  setStateFromProps = (props) => {
    const selectedQuery = props.selectedQuery;
    const dataSourceId = selectedQuery?.data_source_id;
    const source = props.dataSources.find((datasource) => datasource.id === dataSourceId);
    let dataSourceMeta;
    if (selectedQuery?.pluginId) {
      dataSourceMeta = selectedQuery.manifestFile.data.source;
    } else {
      dataSourceMeta = DataSourceTypes.find((source) => source.kind === selectedQuery?.kind);
    }

    const paneHeightChanged = this.state.queryPaneHeight !== props.queryPaneHeight;
    const dataQueries = props.dataQueries?.length ? props.dataQueries : this.state.dataQueries;
    const queryPaneDragged = this.state.isQueryPaneDragging !== props.isQueryPaneDragging;

    this.setState(
      {
        appId: props.appId,
        dataSources: props.dataSources,
        dataQueries: dataQueries,
        appDefinition: props.appDefinition,
        mode: props.mode,
        addingQuery: props.addingQuery,
        editingQuery: props.editingQuery,
        queryPanelHeight: props.queryPanelHeight,
        isQueryPaneDragging: props.isQueryPaneDragging,
        currentState: props.currentState,
        selectedSource: source,
        options: props.options ?? {},
        dataSourceMeta,
        paneHeightChanged,
        isSourceSelected: paneHeightChanged || queryPaneDragged ? this.state.isSourceSelected : props.isSourceSelected,
        selectedDataSource:
          paneHeightChanged || queryPaneDragged ? this.state.selectedDataSource : props.selectedDataSource,
        queryPreviewData: this.state.selectedQuery?.id !== props.selectedQuery?.id ? undefined : props.queryPreviewData,
        selectedQuery: props.mode === 'create' && selectedQuery,
        theme: {
          scheme: 'bright',
          author: 'chris kempson (http://chriskempson.com)',
          base00: props.darkMode ? '#272822' : '#000000',
          base01: '#303030',
          base02: '#505050',
          base03: '#b0b0b0',
          base04: '#d0d0d0',
          base05: '#e0e0e0',
          base06: '#f5f5f5',
          base07: '#ffffff',
          base08: '#fb0120',
          base09: '#fc6d24',
          base0A: '#fda331',
          base0B: '#a1c659',
          base0C: '#76c7b7',
          base0D: '#6fb3d2',
          base0E: '#d381c3',
          base0F: '#be643c',
        },
        buttonText: props.mode === 'edit' ? 'Save' : 'Create',
        shouldRunQuery: props.mode === 'edit' ? this.state.isFieldsChanged : this.props.isSourceSelected,
      },
      () => {
        if (this.props.mode === 'edit') {
          let source = props.dataSources.find((datasource) => datasource.id === selectedQuery.data_source_id);
          if (selectedQuery.kind === 'restapi') {
            if (!selectedQuery.data_source_id) {
              source = { kind: 'restapi', id: 'null', name: 'REST API' };
            }
          }
          if (selectedQuery.kind === 'runjs') {
            if (!selectedQuery.data_source_id) {
              source = { kind: 'runjs', id: 'runjs', name: 'Run JavaScript code' };
            }
          }
          if (selectedQuery.kind === 'tooljetdb') {
            if (!selectedQuery.data_source_id) {
              source = { kind: 'tooljetdb', id: 'null', name: 'Run ToolJetDb query' };
            }
          }

          this.setState({
            options:
              paneHeightChanged || this.state.selectedQuery?.id === selectedQuery?.id
                ? this.state.options
                : selectedQuery.options,
            selectedDataSource: source,
            selectedQuery,
            queryName: selectedQuery.name,
          });
        }
      }
    );
  };

  componentWillReceiveProps(nextProps) {
    if (nextProps.loadingDataSources) return;
    // const themeModeChanged = this.props.darkMode !== nextProps.darkMode;
    // if (!nextProps.isQueryPaneDragging && !this.state.paneHeightChanged && !themeModeChanged) {
    //   if (this.props.mode === 'create' && this.state.isFieldsChanged) {
    //     this.setState({ showSaveConfirmation: true, nextProps });
    //     return;
    //   } else if (this.props.mode === 'edit') {
    //     if (this.state.selectedQuery) {
    //       const isQueryChanged = !_.isEqual(
    //         this.removeRestKey(this.state.options),
    //         this.removeRestKey(this.state.selectedQuery.options)
    //       );
    //       if (this.state.isFieldsChanged && isQueryChanged) {
    //         this.setState({ showSaveConfirmation: true, nextProps });
    //         return;
    //       } else if (
    //         !isQueryChanged &&
    //         this.state.selectedQuery.kind === 'restapi' &&
    //         this.state.restArrayValuesChanged
    //       ) {
    //         this.setState({ showSaveConfirmation: true, nextProps });
    //         return;
    //       }
    //     }
    //   }
    // }
    if (this.props.showQueryConfirmation && !nextProps.showQueryConfirmation) {
      if (this.state.isUpdating) {
        this.setState({
          isUpdating: false,
        });
      }
      if (this.state.isCreating) {
        this.setState({
          isCreating: false,
        });
      }
    }
    if (!isEmpty(this.state.updatedQuery)) {
      const query = nextProps.dataQueries.find((q) => q.id === this.state.updatedQuery.id);
      if (query) {
        const isLoading = nextProps.currentState?.queries[query.name]
          ? nextProps.currentState?.queries[query.name]?.isLoading
          : false;
        const prevLoading = this.state.currentState?.queries[query.name]
          ? this.state.currentState?.queries[query.name]?.isLoading
          : false;
        if (!isEmpty(nextProps.selectedQuery) && !isEqual(this.state.selectedQuery, nextProps.selectedQuery)) {
          if (query && !isLoading && !prevLoading) {
            this.props.runQuery(query.id, query.name);
          }
        } else if (!isLoading && prevLoading) {
          this.state.updatedQuery.updateQuery
            ? this.setState({ updatedQuery: {}, isUpdating: false })
            : this.setState({ updatedQuery: {}, isCreating: false });
        }
      }
    }
    this.setStateFromProps(nextProps);
  }

  removeRestKey = (options) => {
    options?.arrayValuesChanged && delete options.arrayValuesChanged;
    return options;
  };

  handleBackButton = () => {
    this.setState({
      isSourceSelected: true,
      options: {},
      queryPreviewData: undefined,
    });
  };

  changeDataSource = (kind) => {
    const source = [...this.state.dataSources, ...staticDataSources].find((datasource) => datasource.kind === kind);

    const isSchemaUnavailable = ['restapi', 'stripe', 'runjs', 'tooljetdb'].includes(source.kind);
    const schemaUnavailableOptions = {
      restapi: {
        method: 'get',
        url: null,
        url_params: [],
        headers: [],
        body: [],
      },
      stripe: {},
      runjs: {},
      tooljetdb: {},
    };

    this.setState({
      selectedDataSource: source,
      selectedSource: source,
      queryName: this.computeQueryName(source.kind),
      ...(isSchemaUnavailable && {
        options: schemaUnavailableOptions[source.kind],
      }),
    });
  };

  validateQueryName = () => {
    const { queryName, mode, selectedQuery } = this.state;
    const { dataQueries } = this.props;
    if (mode === 'create') {
      return dataQueries.find((query) => query.name === queryName) === undefined && queryNameRegex.test(queryName);
    }
    const existingQuery = dataQueries.find((query) => query.name === queryName);
    if (existingQuery) {
      return existingQuery.id === selectedQuery.id && queryNameRegex.test(queryName);
    }
    return queryNameRegex.test(queryName);
  };

  computeQueryName = (kind) => {
    const { dataQueries } = this.props;
    const currentQueriesForKind = dataQueries.filter((query) => query.kind === kind);
    let found = false;
    let newName = '';
    let currentNumber = currentQueriesForKind.length + 1;

    while (!found) {
      newName = `${kind}${currentNumber}`;
      if (dataQueries.find((query) => query.name === newName) === undefined) {
        found = true;
      }
      currentNumber += 1;
    }

    return newName;
  };

  createOrUpdateDataQuery = () => {
    const { appId, options, selectedDataSource, mode, queryName, shouldRunQuery } = this.state;
    const appVersionId = this.props.editingVersionId;
    const kind = selectedDataSource.kind;
    const dataSourceId = selectedDataSource.id === 'null' ? null : selectedDataSource.id;
    const pluginId = selectedDataSource.plugin_id;

    const isQueryNameValid = this.validateQueryName();
    if (!isQueryNameValid) {
      toast.error('Invalid query name. Should be unique and only include letters, numbers and underscore.');
      return;
    }

    if (mode === 'edit') {
      this.setState({ isUpdating: true });
      dataqueryService
        .update(this.state.selectedQuery.id, queryName, options)
        .then((data) => {
          this.setState({
            isUpdating: shouldRunQuery ? true : false,
            isFieldsChanged: false,
            restArrayValuesChanged: false,
            updatedQuery: shouldRunQuery ? { ...data, updateQuery: true } : {},
          });
          this.props.dataQueriesChanged();
          this.props.setStateOfUnsavedQueries(false);
          localStorage.removeItem('transformation');
          toast.success('Query Saved');
        })
        .catch(({ error }) => {
          this.setState({ isUpdating: false, isFieldsChanged: false, restArrayValuesChanged: false });
          this.props.setStateOfUnsavedQueries(false);
          toast.error(error);
        });
    } else {
      this.setState({ isCreating: true });
      dataqueryService
        .create(appId, appVersionId, queryName, kind, options, dataSourceId, pluginId)
        .then((data) => {
          toast.success('Query Added');
          this.setState({
            isCreating: shouldRunQuery ? true : false,
            isFieldsChanged: false,
            restArrayValuesChanged: false,
            updatedQuery: shouldRunQuery ? { ...data, updateQuery: false } : {},
          });
          this.props.dataQueriesChanged();
          this.props.setStateOfUnsavedQueries(false);
        })
        .catch(({ error }) => {
          this.setState({ isCreating: false, isFieldsChanged: false, restArrayValuesChanged: false });
          this.props.setStateOfUnsavedQueries(false);
          toast.error(error);
        });
    }
  };

  validateNewOptions = (newOptions) => {
    const headersChanged = newOptions.arrayValuesChanged ?? false;
    let isFieldsChanged = false;
    if (this.state.selectedQuery) {
      const isQueryChanged = !_.isEqual(
        this.removeRestKey(newOptions),
        this.removeRestKey(this.state.selectedQuery.options)
      );
      if (isQueryChanged) {
        isFieldsChanged = true;
      } else if (this.state.selectedQuery.kind === 'restapi' && headersChanged) {
        isFieldsChanged = true;
      }
    } else if (this.props.mode === 'create') {
      isFieldsChanged = true;
    }
    if (isFieldsChanged) this.props.setStateOfUnsavedQueries(true);
    this.setState({
      options: { ...this.state.options, ...newOptions },
      isFieldsChanged,
      restArrayValuesChanged: headersChanged,
    });
  };

  optionchanged = (option, value) => {
    const newOptions = { ...this.state.options, [option]: value };
    this.validateNewOptions(newOptions);
  };

  optionsChanged = (newOptions) => {
    this.validateNewOptions(newOptions);
  };

  toggleOption = (option) => {
    const currentValue = this.state.options[option] ? this.state.options[option] : false;
    this.optionchanged(option, !currentValue);
  };

  // Here we have mocked data query in format of a component to be usable by event manager
  // TODO: Refactor EventManager to be generic
  mockDataQueryAsComponent = () => {
    const dataQueryEvents = this.state.options?.events || [];

    return {
      component: { component: { definition: { events: dataQueryEvents } } },
      componentMeta: {
        events: {
          onDataQuerySuccess: { displayName: 'Query Success' },
          onDataQueryFailure: { displayName: 'Query Failure' },
        },
      },
    };
  };

  eventsChanged = (events) => {
    this.optionchanged('events', events);
  };
  createInputElementToUpdateQueryName = () => {
    this.setState({ renameQuery: true });
  };
  executeQueryNameUpdation = (newName) => {
    if (newName && newName !== this.state.selectedQuery.name) {
      if (this.state.mode === 'create') {
        this.setState({
          queryName: newName,
          renameQuery: false,
        });
      } else {
        dataqueryService
          .update(this.state.selectedQuery.id, newName)
          .then(() => {
            this.props.dataQueriesChanged();
            toast.success('Query Name Updated');
            this.setState({
              renameQuery: false,
            });
          })
          .catch(({ error }) => {
            this.setState({ renameQuery: false });
            toast.error(error);
          });
      }
    } else {
      this.setState({ renameQuery: false });
    }
  };

  render() {
    const {
      dataSources,
      selectedDataSource,
      mode,
      options,
      isUpdating,
      isCreating,
      addingQuery,
      editingQuery,
      selectedQuery,
      currentState,
      queryName,
      previewLoading,
      queryPreviewData,
      dataSourceMeta,
    } = this.state;
    let ElementToRender = '';
    if (selectedDataSource) {
      const sourcecomponentName = selectedDataSource.kind.charAt(0).toUpperCase() + selectedDataSource.kind.slice(1);
      ElementToRender = allSources[sourcecomponentName] || source;
    }
    const buttonDisabled = isUpdating || isCreating;
    const mockDataQueryComponent = this.mockDataQueryAsComponent();

    return (
      <div
        className={cx(`query-manager ${this.props.darkMode ? 'theme-dark' : ''}`, {
          'd-none': this.props.loadingDataSources,
        })}
        key={selectedQuery ? selectedQuery.id : ''}
      >
        <ReactTooltip type="dark" effect="solid" delayShow={250} />
        {/* <Confirm
          show={this.state.showSaveConfirmation}
          message={'Query is unsaved, save or leave without saving. Do you want to save?'}
          onConfirm={() => this.createOrUpdateDataQuery()}
          onCancel={() => {
            this.setState({ showSaveConfirmation: false, isFieldsChanged: false });
            this.setStateFromProps(this.state.nextProps);
            this.props.setStateOfUnsavedQueries(false);
          }}
          queryConfirmationData={this.state.queryConfirmationData}
        /> */}
        <div className="row header" style={{ padding: '8px 0' }}>
          <div className="col d-flex align-items-center px-3 h-100 font-weight-500 py-1" style={{ gap: '10px' }}>
            {(addingQuery || editingQuery) && selectedDataSource && (
              <>
                <span
                  className={`${
                    this.props.darkMode ? 'color-light-gray-c3c3c3' : 'color-light-slate-11'
                  } cursor-pointer font-weight-400`}
                  onClick={() => {
                    if (mode === 'edit') {
                      this.setState({
                        selectedDataSource: null,
                        selectedQuery: {},
                        options: {},
                        isSourceSelected: false,
                        mode: 'create',
                      });
                    } else {
                      this.setState({
                        isSourceSelected: false,
                        selectedDataSource: null,
                        options: {},
                      });
                    }
                  }}
                >
                  {mode === 'create' ? 'New Query' : 'Queries'}
                </span>
                <span className="breadcrum">
                  <svg width="5.33" height="9.33" viewBox="0 0 8 14" fill="none" xmlns="http://www.w3.org/2000/svg">
                    <path
                      fillRule="evenodd"
                      clipRule="evenodd"
                      d="M0.292893 0.292893C0.683417 -0.0976311 1.31658 -0.0976311 1.70711 0.292893L7.70711 6.29289C8.09763 6.68342 8.09763 7.31658 7.70711 7.70711L1.70711 13.7071C1.31658 14.0976 0.683417 14.0976 0.292893 13.7071C-0.0976311 13.3166 -0.0976311 12.6834 0.292893 12.2929L5.58579 7L0.292893 1.70711C-0.0976311 1.31658 -0.0976311 0.683417 0.292893 0.292893Z"
                      fill="#C1C8CD"
                    />
                  </svg>
                </span>
                <div className="query-name-breadcrum d-flex align-items-center">
                  <span className="query-manager-header-query-name font-weight-400">
                    {this.state.renameQuery ? (
                      <input
                        type="text"
                        className={`query-name query-name-input-field border-indigo-09 bg-transparent  ${
                          this.props.darkMode && 'text-white'
                        }`}
                        autoFocus
                        defaultValue={queryName}
                        onKeyUp={(event) => {
                          event.persist();
                          if (event.keyCode === 13) {
                            this.executeQueryNameUpdation(event.target.value);
                          }
                        }}
                        onBlur={({ target }) => this.executeQueryNameUpdation(target.value)}
                      />
                    ) : (
                      queryName
                    )}
                  </span>
                  <span
                    className={`breadcrum-rename-query-icon ${this.state.renameQuery && 'd-none'}`}
                    onClick={this.createInputElementToUpdateQueryName}
                  >
                    <svg width="auto" height="auto" viewBox="0 0 19 20" fill="none" xmlns="http://www.w3.org/2000/svg">
                      <path
                        fillRule="evenodd"
                        clipRule="evenodd"
                        d="M13.7087 1.40712C14.29 0.826221 15.0782 0.499893 15.9 0.499893C16.7222 0.499893 17.5107 0.82651 18.0921 1.40789C18.6735 1.98928 19.0001 2.7778 19.0001 3.6C19.0001 4.42197 18.6737 5.21028 18.0926 5.79162C18.0924 5.79178 18.0928 5.79145 18.0926 5.79162L16.8287 7.06006C16.7936 7.11191 16.753 7.16118 16.7071 7.20711C16.6621 7.25215 16.6138 7.292 16.563 7.32665L9.70837 14.2058C9.52073 14.3942 9.26584 14.5 9 14.5H6C5.44772 14.5 5 14.0523 5 13.5V10.5C5 10.2342 5.10585 9.97927 5.29416 9.79163L12.1733 2.93697C12.208 2.88621 12.2478 2.83794 12.2929 2.79289C12.3388 2.74697 12.3881 2.70645 12.4399 2.67132L13.7079 1.40789C13.7082 1.40763 13.7084 1.40738 13.7087 1.40712ZM13.0112 4.92545L7 10.9153V12.5H8.58474L14.5745 6.48876L13.0112 4.92545ZM15.9862 5.07202L14.428 3.51376L15.1221 2.82211C15.3284 2.6158 15.6082 2.49989 15.9 2.49989C16.1918 2.49989 16.4716 2.6158 16.6779 2.82211C16.8842 3.02842 17.0001 3.30823 17.0001 3.6C17.0001 3.89177 16.8842 4.17158 16.6779 4.37789L15.9862 5.07202ZM0.87868 5.37868C1.44129 4.81607 2.20435 4.5 3 4.5H4C4.55228 4.5 5 4.94772 5 5.5C5 6.05228 4.55228 6.5 4 6.5H3C2.73478 6.5 2.48043 6.60536 2.29289 6.79289C2.10536 6.98043 2 7.23478 2 7.5V16.5C2 16.7652 2.10536 17.0196 2.29289 17.2071C2.48043 17.3946 2.73478 17.5 3 17.5H12C12.2652 17.5 12.5196 17.3946 12.7071 17.2071C12.8946 17.0196 13 16.7652 13 16.5V15.5C13 14.9477 13.4477 14.5 14 14.5C14.5523 14.5 15 14.9477 15 15.5V16.5C15 17.2957 14.6839 18.0587 14.1213 18.6213C13.5587 19.1839 12.7957 19.5 12 19.5H3C2.20435 19.5 1.44129 19.1839 0.87868 18.6213C0.31607 18.0587 0 17.2957 0 16.5V7.5C0 6.70435 0.31607 5.94129 0.87868 5.37868Z"
                        fill="#11181C"
                      />
                    </svg>
                  </span>
                </div>
              </>
            )}
          </div>
          <div className="col-auto d-flex align-items-center h-100 query-header-buttons m-auto">
            {selectedDataSource && (addingQuery || editingQuery) && (
              <button
                onClick={() => {
                  const _options = { ...options };

                  const query = {
                    data_source_id: selectedDataSource.id === 'null' ? null : selectedDataSource.id,
                    pluginId: selectedDataSource.plugin_id,
                    options: _options,
                    kind: selectedDataSource.kind,
                  };

                  previewQuery(this, query, this.props.editorState)
                    .then(() => {
                      this.previewPanelRef.current.scrollIntoView();
                    })
                    .catch(({ error, data }) => {
                      console.log(error, data);
                    });
                }}
                className={`default-tertiary-button float-right1 ${
                  previewLoading ? (this.props.darkMode ? 'btn-loading' : 'button-loading') : ''
                } ${this.props.darkMode ? 'theme-dark ' : ''} ${this.state.selectedDataSource ? '' : 'disabled'}`}
                data-cy={'query-preview-button'}
              >
                <span
                  className="query-preview-svg d-flex align-items-center query-icon-wrapper"
                  style={{ width: '16px', height: '16px', padding: '2.67px 0.67px', margin: '6px 0' }}
                >
                  <svg width="auto" height="auto" viewBox="0 0 22 16" fill="none" xmlns="http://www.w3.org/2000/svg">
                    <path
                      fillRule="evenodd"
                      clipRule="evenodd"
                      d="M2.15986 8C4.65779 12.1305 7.61278 14 11 14C14.3872 14 17.3422 12.1305 19.8401 8C17.3422 3.86948 14.3872 2 11 2C7.61278 2 4.65779 3.86948 2.15986 8ZM0.131768 7.50384C2.9072 2.64709 6.51999 0 11 0C15.48 0 19.0928 2.64709 21.8682 7.50384C22.0439 7.81128 22.0439 8.18871 21.8682 8.49616C19.0928 13.3529 15.48 16 11 16C6.51999 16 2.9072 13.3529 0.131768 8.49616C-0.0439228 8.18871 -0.0439228 7.81128 0.131768 7.50384ZM11 7C10.4477 7 10 7.44772 10 8C10 8.55228 10.4477 9 11 9C11.5523 9 12 8.55228 12 8C12 7.44772 11.5523 7 11 7ZM8 8C8 6.34315 9.34315 5  11 5C12.6569 5 14 6.34315 14 8C14 9.65685 12.6569 11 11 11C9.34315 11 8 9.65685 8 8Z"
                      fill="#11181C"
                    />
                  </svg>
                </span>
                <span>{this.props.t('editor.queryManager.preview', 'Preview')}</span>
              </button>
            )}
            {selectedDataSource && (addingQuery || editingQuery) && (
<<<<<<< HEAD
              <Dropdown as={ButtonGroup} className={'m-1'} style={{ display: 'initial', height: '28px' }}>
                <Button
                  className={`btn btn-primary ${isUpdating || isCreating ? 'btn-loading' : ''} ${
                    this.state.selectedDataSource ? '' : 'disabled'
                  }`}
                  style={{ height: '28px', zIndex: 10 }}
                  onClick={this.createOrUpdateDataQuery}
                  disabled={buttonDisabled}
                  data-cy={'query-create-and-run-button'}
                >
                  {this.state.buttonText}
                </Button>
                <Dropdown.Toggle
                  split
                  className="btn btn-primary d-none d-lg-inline create-save-button-dropdown-toggle"
                  style={{ height: '28px', paddingTop: '5px' }}
                  data-cy={'query-create-dropdown'}
                />
                <Dropdown.Menu className="import-lg-position">
                  <Dropdown.Item
                    onClick={() => {
                      this.updateButtonText(dropDownButtonText, false);
                    }}
                    data-cy={`query-${String(dropDownButtonText).toLocaleLowerCase()}-option`}
                  >
                    {this.props.t(`editor.queryManager.${dropDownButtonText}`, dropDownButtonText)}
                  </Dropdown.Item>
                  <Dropdown.Item
                    onClick={() => {
                      this.updateButtonText(`${dropDownButtonText} & Run`, true);
                    }}
                    data-cy={`query-${String(dropDownButtonText).toLocaleLowerCase()}-and-run-option`}
                  >
                    {this.props.t(`editor.queryManager.${dropDownButtonText} & Run`, `${dropDownButtonText} & Run`)}
                  </Dropdown.Item>
                </Dropdown.Menu>
              </Dropdown>
=======
              <button
                className={`default-tertiary-button ${
                  isUpdating || isCreating ? (this.props.darkMode ? 'btn-loading' : 'button-loading') : ''
                } ${this.props.darkMode ? 'theme-dark' : ''} ${this.state.selectedDataSource ? '' : 'disabled'} `}
                onClick={this.createOrUpdateDataQuery}
                disabled={buttonDisabled}
                data-cy={'query-create-and-run-button'}
              >
                <span className="d-flex query-create-run-svg query-icon-wrapper">
                  <svg width="auto" height="auto" viewBox="0 0 18 19" fill="none" xmlns="http://www.w3.org/2000/svg">
                    <path
                      fillRule="evenodd"
                      clipRule="evenodd"
                      d="M3 2.5C2.73478 2.5 2.48043 2.60536 2.29289 2.79289C2.10536 2.98043 2 3.23478 2 3.5V15.5C2 15.7652 2.10536 16.0196 2.29289 16.2071C2.48043 16.3946 2.73478 16.5 3 16.5H15C15.2652 16.5 15.5196 16.3946 15.7071 16.2071C15.8946 16.0196 16 15.7652 16 15.5V5.91421L12.5858 2.5H12V5.5C12 6.05228 11.5523 6.5 11 6.5H5C4.44772 6.5 4 6.05228 4 5.5V2.5H3ZM3 0.5C2.20435 0.5 1.44129 0.81607 0.87868 1.37868C0.31607 1.94129 0 2.70435 0 3.5V15.5C0 16.2956 0.31607 17.0587 0.87868 17.6213C1.44129 18.1839 2.20435 18.5 3 18.5H15C15.7957 18.5 16.5587 18.1839 17.1213 17.6213C17.6839 17.0587 18 16.2957 18 15.5V5.5C18 5.23478 17.8946 4.98043 17.7071 4.79289L13.7071 0.792893C13.5196 0.605357 13.2652 0.5 13 0.5H3ZM6 2.5V4.5H10V2.5H6ZM9 10.5C8.44772 10.5 8 10.9477 8 11.5C8 12.0523 8.44772 12.5 9 12.5C9.55228 12.5 10 12.0523 10 11.5C10 10.9477 9.55229 10.5 9 10.5ZM6 11.5C6 9.84315 7.34315 8.5 9 8.5C10.6569 8.5 12 9.84315 12 11.5C12 13.1569 10.6569 14.5 9 14.5C7.34315 14.5 6 13.1569 6 11.5Z"
                      fill="#11181C"
                    />
                  </svg>
                </span>
                <span>{this.state.buttonText}</span>
              </button>
>>>>>>> f6b90970
            )}
            {selectedDataSource && (addingQuery || editingQuery) && (
              <button
                onClick={() => {
                  if (this.state.isFieldsChanged || this.state.addingQuery) {
                    this.setState({ shouldRunQuery: true }, () => this.createOrUpdateDataQuery());
                  } else {
                    this.props.runQuery(selectedQuery.id, selectedQuery.name);
                  }
                }}
                className={`border-0 default-secondary-button float-right1 ${this.props.darkMode ? 'theme-dark' : ''} ${
                  this.state.selectedDataSource ? '' : 'disabled'
                }`}
              >
                <span className="query-manager-btn-svg-wrapper d-flex align-item-center query-icon-wrapper query-run-svg">
                  <svg width="auto" height="auto" viewBox="0 0 16 12" fill="none" xmlns="http://www.w3.org/2000/svg">
                    <path
                      fillRule="evenodd"
                      clipRule="evenodd"
                      d="M0.292893 0.292893C0.683417 -0.0976311 1.31658 -0.0976311 1.70711 0.292893L6.70711 5.29289C7.09763 5.68342 7.09763 6.31658 6.70711 6.70711L1.70711 11.7071C1.31658 12.0976 0.683417 12.0976 0.292893 11.7071C-0.0976311 11.3166 -0.0976311 10.6834 0.292893 10.2929L4.58579 6L0.292893 1.70711C-0.0976311 1.31658 -0.0976311 0.683417 0.292893 0.292893ZM8 11C8 10.4477 8.44772 10 9 10H15C15.5523 10 16 10.4477 16 11C16 11.5523 15.5523 12 15 12H9C8.44772 12 8 11.5523 8 11Z"
                      fill="#3A5CCC"
                    />
                  </svg>
                </span>
                <span className="query-manager-btn-name">Run</span>
              </button>
            )}
            <span
              onClick={this.props.toggleQueryEditor}
              className={`cursor-pointer m-3 toggle-query-editor-svg d-flex`}
              data-tip="Hide query editor"
            >
              <svg width="5.58" height="10.25" viewBox="0 0 6 12" fill="none" xmlns="http://www.w3.org/2000/svg">
                <path
                  d="M3.00013 4.18288C2.94457 4.18288 2.88624 4.17177 2.82513 4.14954C2.76402 4.12732 2.70569 4.08843 2.65013 4.03288L0.366797 1.74954C0.266797 1.64954 0.216797 1.52732 0.216797 1.38288C0.216797 1.23843 0.266797 1.11621 0.366797 1.01621C0.466797 0.916211 0.583464 0.866211 0.716797 0.866211C0.85013 0.866211 0.966797 0.916211 1.0668 1.01621L3.00013 2.94954L4.93346 1.01621C5.03346 0.916211 5.15291 0.866211 5.2918 0.866211C5.43069 0.866211 5.55013 0.916211 5.65013 1.01621C5.75013 1.11621 5.80013 1.23566 5.80013 1.37454C5.80013 1.51343 5.75013 1.63288 5.65013 1.73288L3.35013 4.03288C3.29457 4.08843 3.23902 4.12732 3.18346 4.14954C3.12791 4.17177 3.0668 4.18288 3.00013 4.18288ZM0.366797 10.9662C0.266797 10.8662 0.216797 10.7468 0.216797 10.6079C0.216797 10.469 0.266797 10.3495 0.366797 10.2495L2.65013 7.96621C2.70569 7.91065 2.76402 7.87177 2.82513 7.84954C2.88624 7.82732 2.94457 7.81621 3.00013 7.81621C3.0668 7.81621 3.12791 7.82732 3.18346 7.84954C3.23902 7.87177 3.29457 7.91065 3.35013 7.96621L5.65013 10.2662C5.75013 10.3662 5.80013 10.4829 5.80013 10.6162C5.80013 10.7495 5.75013 10.8662 5.65013 10.9662C5.55013 11.0662 5.42791 11.1162 5.28346 11.1162C5.13902 11.1162 5.0168 11.0662 4.9168 10.9662L3.00013 9.04954L1.08346 10.9662C0.983464 11.0662 0.864019 11.1162 0.72513 11.1162C0.586241 11.1162 0.466797 11.0662 0.366797 10.9662Z"
                  fill="#576574"
                />
              </svg>
            </span>
          </div>
        </div>

        {(addingQuery || editingQuery) && (
<<<<<<< HEAD
          <div className="py-2">
            {currentTab === 1 && (
              <div className="row row-deck px-2 mt-0 query-details">
                {dataSources && mode === 'create' && (
                  <div className="datasource-picker mt-1 mb-2">
                    <div className="datasource-heading ">
                      {this.state.selectedDataSource !== null && (
                        <p
                          onClick={() => {
                            this.setState({
                              isSourceSelected: false,
                              selectedDataSource: null,
                              options: {},
                            });
                          }}
                          style={{ marginTop: '-7px' }}
                        >
                          <svg
                            xmlns="http://www.w3.org/2000/svg"
                            className="icon icon-tabler icon-tabler-arrow-left"
                            width="44"
                            height="44"
                            viewBox="0 0 24 24"
                            strokeWidth="1.5"
                            stroke="#9e9e9e"
                            fill="none"
                            strokeLinecap="round"
                            strokeLinejoin="round"
                          >
                            <path stroke="none" d="M0 0h24v24H0z" fill="none" />
                            <line x1="5" y1="12" x2="19" y2="12" />
                            <line x1="5" y1="12" x2="11" y2="18" />
                            <line x1="5" y1="12" x2="11" y2="6" />
                          </svg>
                        </p>
                      )}
                      {!this.state.isSourceSelected && (
                        <label className="form-label col-md-3" data-cy={'label-select-datasource'}>
                          {this.props.t('editor.queryManager.selectDatasource', 'Select Datasource')}
                        </label>
                      )}{' '}
                      {this?.state?.selectedDataSource?.kind && (
                        <div className="header-query-datasource-card-container">
                          <div
                            className="header-query-datasource-card badge "
                            style={{
                              background: this.props.darkMode ? '#2f3c4c' : 'white',
                              color: this.props.darkMode ? 'white' : '#3e525b',
                            }}
                          >
                            {this.state?.selectedDataSource?.kind === 'runjs' ? (
                              <RunjsIcon style={{ height: 18, width: 18, marginTop: '-3px' }} />
                            ) : (
                              <Icon />
                            )}

                            <p
                              className="header-query-datasource-name"
                              data-cy={`${this.state.selectedDataSource.kind}`}
                            >
                              {' '}
                              {this.state?.selectedDataSource?.kind && this.state.selectedDataSource.kind}
                            </p>
                          </div>{' '}
                        </div>
                      )}
                    </div>
                    {!this.state.isSourceSelected && (
                      <DataSourceLister
                        dataSources={dataSources}
                        staticDataSources={staticDataSources}
                        changeDataSource={this.changeDataSource}
                        handleBackButton={this.handleBackButton}
                        darkMode={this.props.darkMode}
                        dataSourceModalHandler={this.props.dataSourceModalHandler}
                      />
                    )}
                  </div>
                )}
=======
          <div>
            <div className={`row row-deck px-2 mt-0 query-details`}>
              {dataSources && mode === 'create' && !this.state.isSourceSelected && (
                <div className="datasource-picker">
                  {!this.state.isSourceSelected && (
                    <label className="form-label col-md-3" data-cy={'label-select-datasource'}>
                      {this.props.t('editor.queryManager.selectDatasource', 'Select Datasource')}
                    </label>
                  )}{' '}
                  {!this.state.isSourceSelected && (
                    <DataSourceLister
                      dataSources={dataSources}
                      staticDataSources={staticDataSources}
                      changeDataSource={this.changeDataSource}
                      handleBackButton={this.handleBackButton}
                      darkMode={this.props.darkMode}
                      dataSourceModalHandler={this.props.dataSourceModalHandler}
                    />
                  )}
                </div>
              )}
>>>>>>> f6b90970

              {selectedDataSource && (
                <div style={{ padding: '0 32px' }}>
                  <div>
                    <ElementToRender
                      pluginSchema={this.state.selectedDataSource?.plugin?.operations_file?.data}
                      selectedDataSource={selectedDataSource}
                      options={this.state.options}
                      optionsChanged={this.optionsChanged}
                      optionchanged={this.optionchanged}
                      currentState={currentState}
                      darkMode={this.props.darkMode}
                      isEditMode={this.props.mode === 'edit'}
                      queryName={this.state.queryName}
                    />

                    {!dataSourceMeta?.disableTransformations && selectedDataSource?.kind != 'runjs' && (
                      <div>
                        <Transformation
                          changeOption={this.optionchanged}
                          options={options ?? {}}
                          currentState={currentState}
                          darkMode={this.props.darkMode}
                          queryId={selectedQuery?.id}
                        />
                      </div>
                    )}
                    <Preview
                      previewPanelRef={this.previewPanelRef}
                      previewLoading={previewLoading}
                      queryPreviewData={queryPreviewData}
                      theme={this.state.theme}
                      darkMode={this.props.darkMode}
                    />
                  </div>
                </div>
              )}
            </div>

            {selectedDataSource && (addingQuery || editingQuery) && (
              <div className="advanced-options-container font-weight-400 border-top query-manager-border-color">
                <div className="advance-options-input-form-container">
                  <div className="mx-4">
                    <CustomToggleSwitch
                      isChecked={this.state.options.runOnPageLoad}
                      toggleSwitchFunction={this.toggleOption}
                      action="runOnPageLoad"
                      darkMode={this.props.darkMode}
                      label={this.props.t(
                        'editor.queryManager.runQueryOnApplicationLoad',
                        'Run this query on application load?'
                      )}
                    />
                  </div>
                  <div className=" mx-4 pb-3 pt-3">
                    <CustomToggleSwitch
                      isChecked={this.state.options.requestConfirmation}
                      toggleSwitchFunction={this.toggleOption}
                      action="requestConfirmation"
                      darkMode={this.props.darkMode}
                      label={this.props.t(
                        'editor.queryManager.confirmBeforeQueryRun',
                        'Request confirmation before running query?'
                      )}
                    />
                  </div>
                  <div className=" mx-4">
                    <CustomToggleSwitch
                      isChecked={this.state.options.showSuccessNotification}
                      toggleSwitchFunction={this.toggleOption}
                      action="showSuccessNotification"
                      darkMode={this.props.darkMode}
                      label={this.props.t('editor.queryManager.notificationOnSuccess', 'Show notification on success?')}
                    />
                  </div>
                  {this.state.options.showSuccessNotification && (
                    <div className="mx-4" style={{ paddingLeft: '100px', paddingTop: '12px' }}>
                      <div className="row mt-1">
                        <div className="col-auto" style={{ width: '200px' }}>
                          <label className="form-label p-2 font-size-12" data-cy={'label-success-message-input'}>
                            {this.props.t('editor.queryManager.successMessage', 'Success Message')}
                          </label>
                        </div>
                        <div className="col">
                          <CodeHinter
                            currentState={this.props.currentState}
                            initialValue={this.state.options.successMessage}
                            height="36px"
                            theme={this.props.darkMode ? 'monokai' : 'default'}
                            onChange={(value) => this.optionchanged('successMessage', value)}
                            placeholder={this.props.t(
                              'editor.queryManager.queryRanSuccessfully',
                              'Query ran successfully'
                            )}
                            cyLabel={'success-message'}
                          />
                        </div>
                      </div>
                      <div className="row mt-3">
                        <div className="col-auto" style={{ width: '200px' }}>
                          <label className="form-label p-2 font-size-12" data-cy={'label-notification-duration-input'}>
                            {this.props.t('editor.queryManager.notificationDuration', 'Notification duration (s)')}
                          </label>
                        </div>
                        <div className="col query-manager-input-elem">
                          <input
                            type="number"
                            disabled={!this.state.options.showSuccessNotification}
                            onChange={(e) => this.optionchanged('notificationDuration', e.target.value)}
                            placeholder={5}
                            className="form-control"
                            value={this.state.options.notificationDuration}
                            data-cy={'notification-duration-input-field'}
                          />
                        </div>
                      </div>
                    </div>
                  )}
                </div>

                <div
                  className={`border-top query-manager-border-color hr-text-left px-4 ${
                    this.props.darkMode ? 'color-white' : 'color-light-slate-12'
                  }`}
                  style={{ paddingTop: '28px' }}
                >
                  {this.props.t('editor.queryManager.eventsHandler', 'Events Handler')}
                </div>
                <div className="query-manager-events px-4 mt-2 pb-4">
                  <EventManager
                    eventsChanged={this.eventsChanged}
                    component={mockDataQueryComponent.component}
                    componentMeta={mockDataQueryComponent.componentMeta}
                    currentState={this.props.currentState}
                    dataQueries={this.props.dataQueries}
                    components={this.props.allComponents}
                    apps={this.props.apps}
                    popoverPlacement="top"
                    pages={
                      this.props.appDefinition?.pages
                        ? Object.entries(this.props.appDefinition?.pages).map(([id, page]) => ({ ...page, id }))
                        : []
                    }
                  />
                </div>
              </div>
            )}
          </div>
        )}
      </div>
    );
  }
}

export const QueryManager = withTranslation()(React.memo(QueryManagerComponent));<|MERGE_RESOLUTION|>--- conflicted
+++ resolved
@@ -580,45 +580,6 @@
               </button>
             )}
             {selectedDataSource && (addingQuery || editingQuery) && (
-<<<<<<< HEAD
-              <Dropdown as={ButtonGroup} className={'m-1'} style={{ display: 'initial', height: '28px' }}>
-                <Button
-                  className={`btn btn-primary ${isUpdating || isCreating ? 'btn-loading' : ''} ${
-                    this.state.selectedDataSource ? '' : 'disabled'
-                  }`}
-                  style={{ height: '28px', zIndex: 10 }}
-                  onClick={this.createOrUpdateDataQuery}
-                  disabled={buttonDisabled}
-                  data-cy={'query-create-and-run-button'}
-                >
-                  {this.state.buttonText}
-                </Button>
-                <Dropdown.Toggle
-                  split
-                  className="btn btn-primary d-none d-lg-inline create-save-button-dropdown-toggle"
-                  style={{ height: '28px', paddingTop: '5px' }}
-                  data-cy={'query-create-dropdown'}
-                />
-                <Dropdown.Menu className="import-lg-position">
-                  <Dropdown.Item
-                    onClick={() => {
-                      this.updateButtonText(dropDownButtonText, false);
-                    }}
-                    data-cy={`query-${String(dropDownButtonText).toLocaleLowerCase()}-option`}
-                  >
-                    {this.props.t(`editor.queryManager.${dropDownButtonText}`, dropDownButtonText)}
-                  </Dropdown.Item>
-                  <Dropdown.Item
-                    onClick={() => {
-                      this.updateButtonText(`${dropDownButtonText} & Run`, true);
-                    }}
-                    data-cy={`query-${String(dropDownButtonText).toLocaleLowerCase()}-and-run-option`}
-                  >
-                    {this.props.t(`editor.queryManager.${dropDownButtonText} & Run`, `${dropDownButtonText} & Run`)}
-                  </Dropdown.Item>
-                </Dropdown.Menu>
-              </Dropdown>
-=======
               <button
                 className={`default-tertiary-button ${
                   isUpdating || isCreating ? (this.props.darkMode ? 'btn-loading' : 'button-loading') : ''
@@ -639,7 +600,6 @@
                 </span>
                 <span>{this.state.buttonText}</span>
               </button>
->>>>>>> f6b90970
             )}
             {selectedDataSource && (addingQuery || editingQuery) && (
               <button
@@ -683,87 +643,6 @@
         </div>
 
         {(addingQuery || editingQuery) && (
-<<<<<<< HEAD
-          <div className="py-2">
-            {currentTab === 1 && (
-              <div className="row row-deck px-2 mt-0 query-details">
-                {dataSources && mode === 'create' && (
-                  <div className="datasource-picker mt-1 mb-2">
-                    <div className="datasource-heading ">
-                      {this.state.selectedDataSource !== null && (
-                        <p
-                          onClick={() => {
-                            this.setState({
-                              isSourceSelected: false,
-                              selectedDataSource: null,
-                              options: {},
-                            });
-                          }}
-                          style={{ marginTop: '-7px' }}
-                        >
-                          <svg
-                            xmlns="http://www.w3.org/2000/svg"
-                            className="icon icon-tabler icon-tabler-arrow-left"
-                            width="44"
-                            height="44"
-                            viewBox="0 0 24 24"
-                            strokeWidth="1.5"
-                            stroke="#9e9e9e"
-                            fill="none"
-                            strokeLinecap="round"
-                            strokeLinejoin="round"
-                          >
-                            <path stroke="none" d="M0 0h24v24H0z" fill="none" />
-                            <line x1="5" y1="12" x2="19" y2="12" />
-                            <line x1="5" y1="12" x2="11" y2="18" />
-                            <line x1="5" y1="12" x2="11" y2="6" />
-                          </svg>
-                        </p>
-                      )}
-                      {!this.state.isSourceSelected && (
-                        <label className="form-label col-md-3" data-cy={'label-select-datasource'}>
-                          {this.props.t('editor.queryManager.selectDatasource', 'Select Datasource')}
-                        </label>
-                      )}{' '}
-                      {this?.state?.selectedDataSource?.kind && (
-                        <div className="header-query-datasource-card-container">
-                          <div
-                            className="header-query-datasource-card badge "
-                            style={{
-                              background: this.props.darkMode ? '#2f3c4c' : 'white',
-                              color: this.props.darkMode ? 'white' : '#3e525b',
-                            }}
-                          >
-                            {this.state?.selectedDataSource?.kind === 'runjs' ? (
-                              <RunjsIcon style={{ height: 18, width: 18, marginTop: '-3px' }} />
-                            ) : (
-                              <Icon />
-                            )}
-
-                            <p
-                              className="header-query-datasource-name"
-                              data-cy={`${this.state.selectedDataSource.kind}`}
-                            >
-                              {' '}
-                              {this.state?.selectedDataSource?.kind && this.state.selectedDataSource.kind}
-                            </p>
-                          </div>{' '}
-                        </div>
-                      )}
-                    </div>
-                    {!this.state.isSourceSelected && (
-                      <DataSourceLister
-                        dataSources={dataSources}
-                        staticDataSources={staticDataSources}
-                        changeDataSource={this.changeDataSource}
-                        handleBackButton={this.handleBackButton}
-                        darkMode={this.props.darkMode}
-                        dataSourceModalHandler={this.props.dataSourceModalHandler}
-                      />
-                    )}
-                  </div>
-                )}
-=======
           <div>
             <div className={`row row-deck px-2 mt-0 query-details`}>
               {dataSources && mode === 'create' && !this.state.isSourceSelected && (
@@ -785,7 +664,6 @@
                   )}
                 </div>
               )}
->>>>>>> f6b90970
 
               {selectedDataSource && (
                 <div style={{ padding: '0 32px' }}>
