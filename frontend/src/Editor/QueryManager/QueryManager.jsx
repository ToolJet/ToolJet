--- conflicted
+++ resolved
@@ -120,18 +120,6 @@
   };
 
   componentWillReceiveProps(nextProps) {
-<<<<<<< HEAD
-    const themeModeChanged = this.props.darkMode !== nextProps.darkMode;
-    if (!nextProps.isQueryPaneDragging && !this.state.paneHeightChanged && !themeModeChanged) {
-      if (this.props.mode === 'create' && this.state.isFieldsChanged) {
-        this.setState({ showSaveConfirmation: true, nextProps });
-        return;
-      } else if (this.props.mode === 'edit' && this.state.isFieldsChanged) {
-        this.setState({ showSaveConfirmation: true, nextProps });
-        return;
-      }
-    }
-=======
     // const themeModeChanged = this.props.darkMode !== nextProps.darkMode;
     // if (!nextProps.isQueryPaneDragging && !this.state.paneHeightChanged && !themeModeChanged) {
     //   if (this.props.mode === 'create' && this.state.isFieldsChanged) {
@@ -157,7 +145,6 @@
     //     }
     //   }
     // }
->>>>>>> 336b099d
     this.setStateFromProps(nextProps);
   }
 
