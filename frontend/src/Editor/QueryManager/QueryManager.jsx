--- conflicted
+++ resolved
@@ -14,11 +14,8 @@
 import DataSourceLister from './DataSourceLister';
 import _, { isEmpty, isEqual, capitalize } from 'lodash';
 import { Button, ButtonGroup, Dropdown } from 'react-bootstrap';
-<<<<<<< HEAD
 import posthog from 'posthog-js';
-=======
 import { allOperations } from '@tooljet/plugins/client';
->>>>>>> e60cdcc8
 // eslint-disable-next-line import/no-unresolved
 import { withTranslation } from 'react-i18next';
 import cx from 'classnames';
