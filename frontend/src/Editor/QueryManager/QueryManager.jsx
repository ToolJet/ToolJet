--- conflicted
+++ resolved
@@ -1,10 +1,7 @@
 import React from 'react';
 import { dataqueryService } from '@/_services';
 import { toast } from 'react-hot-toast';
-<<<<<<< HEAD
 import Select from '@/_ui/Select';
-=======
->>>>>>> d45ef486
 import ReactTooltip from 'react-tooltip';
 import { allSources } from './QueryEditors';
 import { Transformation } from './Transformation';
@@ -297,10 +294,7 @@
     let buttonText = mode === 'edit' ? 'Save' : 'Create';
     const buttonDisabled = isUpdating || isCreating;
     const mockDataQueryComponent = this.mockDataQueryAsComponent();
-<<<<<<< HEAD
-=======
     const Icon = allSvgs[this?.state?.selectedDataSource?.kind];
->>>>>>> d45ef486
 
     return (
       <div className="query-manager" key={selectedQuery ? selectedQuery.id : ''}>
@@ -394,25 +388,6 @@
               <div className="row row-deck px-2 mt-0 query-details">
                 {dataSources && mode === 'create' && (
                   <div className="datasource-picker mt-1 mb-2">
-<<<<<<< HEAD
-                    <label className="form-label col-md-2">Datasource</label>
-
-                    <Select
-                      options={[
-                        ...dataSources.map((source) => {
-                          return { label: source.name, value: source.id, kind: source.kind };
-                        }),
-                        ...staticDataSources.map((source) => {
-                          return { label: source.name, value: source.id, kind: source.kind };
-                        }),
-                      ]}
-                      placeholder="Select a data source"
-                      onChange={this.changeDataSource}
-                      customOption={this.renderDataSourceOption}
-                      width={224}
-                      height={32}
-                    />
-=======
                     <div className="datasource-heading ">
                       {this.state.selectedDataSource !== null && (
                         <p
@@ -475,7 +450,6 @@
                         darkMode={this.props.darkMode}
                       />
                     )}
->>>>>>> d45ef486
                   </div>
                 )}
 
