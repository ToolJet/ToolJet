--- conflicted
+++ resolved
@@ -11,11 +11,8 @@
 import { CodeHinter } from '../CodeBuilder/CodeHinter';
 import { DataSourceTypes } from '../DataSourceManager/SourceComponents';
 import RunjsIcon from '../Icons/runjs.svg';
-<<<<<<< HEAD
 import DataSourceLister from './DataSourceLister';
-=======
 import { JSONTree } from 'react-json-tree';
->>>>>>> 4bdf39ad
 
 const queryNameRegex = new RegExp('^[A-Za-z0-9_-]*$');
 
@@ -62,9 +59,7 @@
         selectedSource: source,
         dataSourceMeta,
         selectedDataSource: paneHeightChanged ? this.state.selectedDataSource : props.selectedDataSource,
-<<<<<<< HEAD
         sourceSelected: false,
-=======
         theme: {
           scheme: 'bright',
           author: 'chris kempson (http://chriskempson.com)',
@@ -85,7 +80,6 @@
           base0E: '#d381c3',
           base0F: '#be643c',
         },
->>>>>>> 4bdf39ad
       },
       () => {
         if (this.props.mode === 'edit') {
