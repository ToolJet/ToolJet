<<<<<<< HEAD
import React from 'react';
import { dataqueryService } from '@/_services';
import { toast } from 'react-hot-toast';
import { Tooltip } from 'react-tooltip';
import { allSources, source } from './QueryEditors';
import { Transformation } from './Transformation';
import { previewQuery } from '@/_helpers/appUtils';
import { EventManager } from '../Inspector/EventManager';
import { CodeHinter } from '../CodeBuilder/CodeHinter';
import { DataSourceTypes } from '../DataSourceManager/SourceComponents';
import Preview from './Preview';
import DataSourceLister from './DataSourceLister';
import _, { isEmpty, isEqual, capitalize, cloneDeep } from 'lodash';
import { allOperations } from '@tooljet/plugins/client';
// eslint-disable-next-line import/no-unresolved
import { withTranslation } from 'react-i18next';
import cx from 'classnames';
// eslint-disable-next-line import/no-unresolved
import { diff } from 'deep-object-diff';
import { CustomToggleSwitch } from './CustomToggleSwitch';
import { ChangeDataSource } from './ChangeDataSource';
import { canUseDataSourceForQuery } from '../../_helpers/global-datasources';
import EmptyGlobalDataSources from './EmptyGlobalDataSources';
import AddGlobalDataSourceButton from './AddGlobalDataSourceButton';
import { useDataSourcesStore, useLoadingDataSources, useGlobalDataSources } from '@/_stores/dataSourcesStore';
import { useQueryPanelStore } from '@/_stores/queryPanelStore';

const queryNameRegex = new RegExp('^[A-Za-z0-9_-]*$');

const staticDataSources = [
  { kind: 'tooljetdb', id: 'null', name: 'Tooljet Database' },
  { kind: 'restapi', id: 'null', name: 'REST API' },
  { kind: 'runjs', id: 'runjs', name: 'Run JavaScript code' },
  { kind: 'runpy', id: 'runpy', name: 'Run Python code' },
];

class QueryManagerComponent extends React.Component {
  constructor(props) {
    super(props);

    this.state = {
      options: {},
      selectedQuery: null,
      selectedDataSource: null,
      dataSourceMeta: {},
      dataQueries: [],
      theme: {},
      isSourceSelected: false,
      isFieldsChanged: false,
      paneHeightChanged: false,
      showSaveConfirmation: false,
      restArrayValuesChanged: false,
      nextProps: null,
      buttonText: '',
      renameQuery: false,
    };

    this.defaultOptions = React.createRef({});
    this.previewPanelRef = React.createRef();
    this.skipSettingSourceToNull = React.createRef(false);
  }

  setStateFromProps = (props) => {
    const selectedQuery = props.selectedQuery;

    const dataSourceId = selectedQuery?.data_source_id;
    const source = [...useDataSourcesStore.getState().dataSources, ...props.globalDataSources].find(
      (datasource) => datasource.id === dataSourceId
    );
    const selectedDataSource =
      paneHeightChanged || queryPaneDragged ? this.state.selectedDataSource : props.selectedDataSource;
    const dataSourceMeta = selectedQuery?.pluginId
      ? selectedQuery?.manifestFile?.data?.source
      : DataSourceTypes.find((source) => source.kind === selectedQuery?.kind);

    const paneHeightChanged = this.state.queryPaneHeight !== props.queryPaneHeight;
    const dataQueries = props.dataQueries?.length ? props.dataQueries : this.state.dataQueries;
    const queryPaneDragged = this.state.isQueryPaneDragging !== props.isQueryPaneDragging;

    this.setState(
      {
        appId: props.appId,
        globalDataSources: props.globalDataSources,
        dataSources: useDataSourcesStore.getState().dataSources,
        dataQueries: dataQueries,
        appDefinition: props.appDefinition,
        mode: props.mode,
        addingQuery: props.addingQuery,
        editingQuery: props.editingQuery,
        isQueryPaneDragging: props.isQueryPaneDragging,
        currentState: props.currentState,
        selectedSource: source,
        options:
          this.state.isFieldsChanged || props.isUnsavedQueriesAvailable
            ? this.state.options
            : cloneDeep(selectedQuery?.options ?? {}),
        dataSourceMeta,
        paneHeightChanged,
        isSourceSelected: paneHeightChanged || queryPaneDragged ? this.state.isSourceSelected : props.isSourceSelected,
        selectedDataSource: this.skipSettingSourceToNull.current ? this.state.selectedDataSource : selectedDataSource,
        queryPreviewData: this.state.selectedQuery?.id !== props.selectedQuery?.id ? undefined : props.queryPreviewData,
        selectedQuery: props.mode === 'create' ? selectedQuery : this.state.selectedQuery,
        isFieldsChanged: props.isUnsavedQueriesAvailable,
        theme: {
          scheme: 'bright',
          author: 'chris kempson (http://chriskempson.com)',
          base00: props.darkMode ? '#272822' : '#000000',
          base01: '#303030',
          base02: '#505050',
          base03: '#b0b0b0',
          base04: '#d0d0d0',
          base05: '#e0e0e0',
          base06: '#f5f5f5',
          base07: '#ffffff',
          base08: '#fb0120',
          base09: '#fc6d24',
          base0A: '#fda331',
          base0B: '#a1c659',
          base0C: '#76c7b7',
          base0D: '#6fb3d2',
          base0E: '#d381c3',
          base0F: '#be643c',
        },
        buttonText: props.mode === 'edit' ? 'Save' : 'Create',
        shouldRunQuery: props.mode === 'edit' ? this.state.isFieldsChanged : this.props.isSourceSelected,
      },
      () => {
        let source = [...useDataSourcesStore.getState().dataSources, ...props.globalDataSources].find(
          (datasource) => datasource.id === selectedQuery?.data_source_id
        );
        if (selectedQuery?.kind === 'restapi') {
          if (!selectedQuery?.data_source_id) {
            source = { kind: 'restapi', id: 'null', name: 'REST API' };
          }
        }
        if (selectedQuery?.kind === 'runjs') {
          if (!selectedQuery?.data_source_id) {
            source = { kind: 'runjs', id: 'runjs', name: 'Run JavaScript code' };
          }
        }

        if (selectedQuery?.kind === 'tooljetdb') {
          if (!selectedQuery?.data_source_id) {
            source = { kind: 'tooljetdb', id: 'null', name: 'Tooljet Database' };
          }
        }

        if (selectedQuery?.kind === 'runpy') {
          if (!selectedQuery?.data_source_id) {
            source = { kind: 'runpy', id: 'runpy', name: 'Run Python code' };
          }
        }
        if (this.props.mode === 'edit') {
          this.defaultOptions.current =
            this.state.selectedQuery?.id === selectedQuery?.id
              ? cloneDeep(this.state.options)
              : cloneDeep(selectedQuery?.options);
          this.setState({
            options:
              paneHeightChanged || props.isUnsavedQueriesAvailable
                ? this.state.options
                : cloneDeep(selectedQuery?.options),
            selectedQuery,
            queryName: selectedQuery?.name,
          });
        }
        if (this.skipSettingSourceToNull.current) {
          this.skipSettingSourceToNull.current = false;
        } else {
          // Hack to provide state updated to codehinter suggestion
          this.setState({ selectedDataSource: null }, () => {
            this.setState({ selectedDataSource: props.mode === 'edit' ? source : selectedDataSource });
          });
        }
      }
    );
  };

  UNSAFE_componentWillReceiveProps(nextProps) {
    if (useDataSourcesStore.getState().loadingDataSources) return;
    if (this.props.showQueryConfirmation && !nextProps.showQueryConfirmation) {
      if (this.state.isUpdating) {
        this.setState({
          isUpdating: false,
        });
      }
      if (this.state.isCreating) {
        this.setState({
          isCreating: false,
        });
      }
    }
    if (!isEmpty(this.state.updatedQuery)) {
      const query = nextProps.dataQueries.find((q) => q.id === this.state.updatedQuery.id);
      if (query) {
        const isLoading = nextProps.currentState?.queries[query.name]
          ? nextProps.currentState?.queries[query.name]?.isLoading
          : false;
        const prevLoading = this.state.currentState?.queries[query.name]
          ? this.state.currentState?.queries[query.name]?.isLoading
          : false;
        if (!isEmpty(nextProps.selectedQuery) && !isEqual(this.state.selectedQuery, nextProps.selectedQuery)) {
          if (query && !isLoading && !prevLoading) {
            this.props.runQuery(query.id, query.name);
          }
        } else if (!isLoading && prevLoading) {
          this.state.updatedQuery.updateQuery
            ? this.setState({ updatedQuery: {}, isUpdating: false })
            : this.setState({ updatedQuery: {}, isCreating: false });
        }
      }
    }

    const diffProps = diff(this.props, nextProps);

    if (
      Object.keys(diffProps).length === 0 ||
      'toggleQueryEditor' in diffProps ||
      'darkMode' in diffProps ||
      (Object.keys(diffProps).length === 1 && 'addNewQueryAndDeselectSelectedQuery' in diffProps) ||
      (!this.props.isUnsavedQueriesAvailable && nextProps.isUnsavedQueriesAvailable)
    ) {
      return;
    }

    if (Object.keys(diffProps).length === 1 && nextProps.mode === 'create' && diffProps?.selectedQuery?.name) {
      return this.setState({ queryName: nextProps.selectedQuery?.name });
    }

    this.setStateFromProps(nextProps);
  }

  removeRestKey = (options) => {
    delete options.arrayValuesChanged;
    return options;
  };

  handleBackButton = () => {
    this.setState({
      isSourceSelected: true,
      queryPreviewData: undefined,
    });
  };

  changeDataSource = (source) => {
    const isSchemaUnavailable = ['restapi', 'stripe', 'runjs', 'runpy', 'tooljetdb', 'grpc'].includes(source.kind);
    const schemaUnavailableOptions = {
      restapi: {
        method: 'get',
        url: '',
        url_params: [['', '']],
        headers: [['', '']],
        body: [['', '']],
        json_body: null,
        body_toggle: false,
      },
      stripe: {},
      tooljetdb: {
        operation: '',
      },
      runjs: {
        code: '',
      },
      runpy: {},
      grpc: {},
    };

    let newOptions = {};

    if (isSchemaUnavailable) {
      newOptions = {
        ...{ ...schemaUnavailableOptions[source.kind] },
        ...(source?.kind != 'runjs' && { transformationLanguage: 'javascript', enableTransformation: false }),
      };
    } else {
      const selectedSourceDefault =
        source?.plugin?.operationsFile?.data?.defaults ?? allOperations[capitalize(source.kind)]?.defaults;
      if (selectedSourceDefault) {
        newOptions = {
          ...{ ...selectedSourceDefault },
          ...(source?.kind != 'runjs' && { transformationLanguage: 'javascript', enableTransformation: false }),
        };
      } else {
        newOptions = {
          ...(source?.kind != 'runjs' && { transformationLanguage: 'javascript', enableTransformation: false }),
        };
      }
=======
import React, { useEffect, useState, useRef } from 'react';
import cx from 'classnames';
import { QueryManagerHeader } from './Components/QueryManagerHeader';
import { QueryManagerBody } from './Components/QueryManagerBody';
import { runQuery } from '@/_helpers/appUtils';
import { defaultSources } from './constants';

import { useQueryCreationLoading, useQueryUpdationLoading } from '@/_stores/dataQueriesStore';
import { useDataSources, useGlobalDataSources, useLoadingDataSources } from '@/_stores/dataSourcesStore';
import {
  useQueryToBeRun,
  usePreviewLoading,
  usePreviewData,
  useSelectedQuery,
  useQueryPanelActions,
} from '@/_stores/queryPanelStore';

const QueryManager = ({
  addNewQueryAndDeselectSelectedQuery,
  toggleQueryEditor,
  mode,
  dataQueriesChanged,
  appId,
  editingVersionId,
  currentState,
  darkMode,
  apps,
  allComponents,
  dataSourceModalHandler,
  appDefinition,
  editorRef,
  createDraftQuery,
  updateDraftQueryName,
  isVersionReleased,
}) => {
  const loadingDataSources = useLoadingDataSources();
  const dataSources = useDataSources();
  const globalDataSources = useGlobalDataSources();
  const queryToBeRun = useQueryToBeRun();
  const isCreationInProcess = useQueryCreationLoading();
  const isUpdationInProcess = useQueryUpdationLoading();
  const previewLoading = usePreviewLoading();
  const queryPreviewData = usePreviewData();
  const selectedQuery = useSelectedQuery();
  const { setSelectedDataSource, setQueryToBeRun } = useQueryPanelActions();

  const [options, setOptions] = useState({});
  const mounted = useRef(false);
  const previewPanelRef = useRef(null);

  useEffect(() => {
    if (mounted.current && !isCreationInProcess && !isUpdationInProcess) {
      return dataQueriesChanged();
    }
    mounted.current = true;
    // eslint-disable-next-line react-hooks/exhaustive-deps
  }, [isCreationInProcess, isUpdationInProcess, mounted.current]);

  useEffect(() => {
    setOptions(selectedQuery?.options || {});
  }, [selectedQuery?.options]);

  useEffect(() => {
    if (queryToBeRun !== null) {
      runQuery(editorRef, queryToBeRun.id, queryToBeRun.name);
      setQueryToBeRun(null);
>>>>>>> e4a0a33f
    }
  }, [editorRef, queryToBeRun]);

<<<<<<< HEAD
    const newQueryName = this.computeQueryName(source.kind);
    this.defaultOptions.current = { ...newOptions };
    this.setState({
      selectedDataSource: source,
      selectedSource: source,
      queryName: newQueryName,
      options: { ...newOptions },
    });

    this.props.createDraftQuery(
      { ...source, data_source_id: source.id, name: newQueryName, id: 'draftQuery', options: { ...newOptions } },
      source
    );
  };

  validateQueryName = () => {
    const { queryName, mode, selectedQuery } = this.state;
    const { dataQueries } = this.props;
    if (mode === 'create') {
      return dataQueries.find((query) => query.name === queryName) === undefined && queryNameRegex.test(queryName);
    }
    const existingQuery = dataQueries.find((query) => query.name === queryName);
    if (existingQuery) {
      return existingQuery.id === selectedQuery?.id && queryNameRegex.test(queryName);
    }
    return queryNameRegex.test(queryName);
  };

  computeQueryName = (kind) => {
    const { dataQueries } = this.props;
    const currentQueriesForKind = dataQueries.filter((query) => query.kind === kind);
    let found = false;
    let newName = '';
    let currentNumber = currentQueriesForKind.length + 1;

    while (!found) {
      newName = `${kind}${currentNumber}`;
      if (dataQueries.find((query) => query.name === newName) === undefined) {
        found = true;
      }
      currentNumber += 1;
    }

    return newName;
  };

  setUnsavedQueryChanges = (value) => useQueryPanelStore.getState().actions.setUnSavedChanges(value);

  createOrUpdateDataQuery = () => {
    const { appId, options, selectedDataSource, mode, queryName, shouldRunQuery } = this.state;
    const appVersionId = this.props.editingVersionId;
    const kind = selectedDataSource.kind;
    const dataSourceId = selectedDataSource.id === 'null' ? null : selectedDataSource.id;
    const pluginId = selectedDataSource.pluginId || selectedDataSource.plugin_id;

    const isQueryNameValid = this.validateQueryName();
    if (!isQueryNameValid) {
      toast.error('Invalid query name. Should be unique and only include letters, numbers and underscore.');
      return;
    }

    if (mode === 'edit') {
      this.setState({ isUpdating: true });
      dataqueryService
        .update(this.state.selectedQuery?.id, queryName, options)
        .then((data) => {
          this.setState({
            isUpdating: shouldRunQuery ? true : false,
            isFieldsChanged: false,
            restArrayValuesChanged: false,
            updatedQuery: shouldRunQuery ? { ...data, updateQuery: true } : {},
          });
          this.props.dataQueriesChanged();
          this.setUnsavedQueryChanges(false);
          localStorage.removeItem('transformation');
          toast.success('Query Saved');
        })
        .catch(({ error }) => {
          this.setState({
            isUpdating: false,
            isFieldsChanged: false,
            restArrayValuesChanged: false,
          });
          this.setUnsavedQueryChanges(false);
          toast.error(error);
        });
    } else {
      this.setState({ isCreating: true });
      dataqueryService
        .create(appId, appVersionId, queryName, kind, options, dataSourceId, pluginId)
        .then((data) => {
          toast.success('Query Added');
          this.setState({
            isCreating: shouldRunQuery ? true : false,
            isFieldsChanged: false,
            restArrayValuesChanged: false,
            updatedQuery: shouldRunQuery ? { ...data, updateQuery: false } : {},
          });
          this.props.dataQueriesChanged();
          this.setUnsavedQueryChanges(false);
        })
        .catch(({ error }) => {
          this.setState({
            isCreating: false,
            isFieldsChanged: false,
            restArrayValuesChanged: false,
          });
          this.setUnsavedQueryChanges(false);
          toast.error(error);
        });
    }
  };

  // Clear the focus field value from options
  cleanFocusedFields = (newOptions) => {
    const diffFields = diff(newOptions, this.defaultOptions.current ?? {});
    const updatedOptions = { ...newOptions };
    Object.keys(diffFields).forEach((key) => {
      if (newOptions[key] === '' && this.defaultOptions.current[key] === undefined) {
        delete updatedOptions[key];
      }
    });
    return updatedOptions;
  };

  validateNewOptions = (newOptions) => {
    const headersChanged = newOptions.arrayValuesChanged ?? false;
    const updatedOptions = this.cleanFocusedFields(newOptions);
    let isFieldsChanged = false;
    if (this.state.selectedQuery) {
      const isQueryChanged = !_.isEqual(
        this.removeRestKey(updatedOptions),
        this.removeRestKey(this.defaultOptions.current)
      );
      if (isQueryChanged) {
        isFieldsChanged = true;
      } else if (this.state.selectedQuery?.kind === 'restapi') {
        if (headersChanged) {
          isFieldsChanged = true;
        }
        if (Object.is(updatedOptions.body_toggle, !this.state.options.body_toggle)) {
          this.skipSettingSourceToNull.current = true;
        }
      }
    }
    this.setState(
      {
        options: { ...this.state.options, ...updatedOptions },
        isFieldsChanged,
        restArrayValuesChanged: headersChanged,
      },
      () => {
        if (isFieldsChanged !== this.props.isUnsavedQueriesAvailable) this.setUnsavedQueryChanges(isFieldsChanged);
      }
    );
  };

  optionchanged = (option, value) => {
    const newOptions = { ...this.state.options, [option]: value };
    this.validateNewOptions(newOptions);
  };

  optionsChanged = (newOptions) => {
    this.validateNewOptions(newOptions);
  };

  toggleOption = (option) => {
    const currentValue = this.state.options[option] ? this.state.options[option] : false;
    this.optionchanged(option, !currentValue);
  };

  // Here we have mocked data query in format of a component to be usable by event manager
  // TODO: Refactor EventManager to be generic
  mockDataQueryAsComponent = () => {
    const dataQueryEvents = this.state.options?.events || [];

    return {
      component: { component: { definition: { events: dataQueryEvents } } },
      componentMeta: {
        events: {
          onDataQuerySuccess: { displayName: 'Query Success' },
          onDataQueryFailure: { displayName: 'Query Failure' },
        },
      },
    };
  };

  eventsChanged = (events) => {
    this.optionchanged('events', events);
  };
  createInputElementToUpdateQueryName = () => {
    this.setState({ renameQuery: true });
  };
  executeQueryNameUpdation = (newName) => {
    if (this.state.queryName === newName) return this.setState({ renameQuery: false });
    const isNewQueryNameAlreadyExists = this.state.dataQueries.some((query) => query.name === newName);
    if (newName && !isNewQueryNameAlreadyExists) {
      if (this.state.mode === 'create') {
        this.setState({
          queryName: newName,
          renameQuery: false,
        });
        this.props.updateDraftQueryName(newName);
      } else {
        dataqueryService
          .update(this.state.selectedQuery?.id, newName)
          .then(() => {
            this.props.dataQueriesChanged();
            toast.success('Query Name Updated');
            this.setState({
              renameQuery: false,
            });
          })
          .catch(({ error }) => {
            this.setState({ renameQuery: false });
            toast.error(error);
          });
      }
    } else {
      if (isNewQueryNameAlreadyExists) toast.error('Query name already exists');
      this.setState({ renameQuery: false });
    }
  };

  changeDataSourceQueryAssociation = (selectedDataSource, selectedQuery) => {
    this.setState({
      selectedDataSource: selectedDataSource,
      isUpdating: true,
    });
    dataqueryService
      .changeQueryDataSource(selectedQuery?.id, selectedDataSource.id)
      .then(() => {
        this.props.dataQueriesChanged();
        this.setState({
          isUpdating: false,
        });
        toast.success('Data source changed');
      })
      .catch((error) => {
        toast.error(error);
        this.setState({
          isUpdating: false,
        });
      });
  };

  render() {
    const {
      dataSources,
      globalDataSources,
      selectedDataSource,
      mode,
      options,
      isUpdating,
      isCreating,
      addingQuery,
      editingQuery,
      selectedQuery,
      queryName,
      previewLoading,
      queryPreviewData,
      dataSourceMeta,
    } = this.state;
    let ElementToRender = '';
    if (selectedDataSource) {
      const sourcecomponentName = selectedDataSource.kind.charAt(0).toUpperCase() + selectedDataSource.kind.slice(1);
      ElementToRender = selectedDataSource?.pluginId ? source : allSources[sourcecomponentName];
    }
    const buttonDisabled = isUpdating || isCreating;
    const mockDataQueryComponent = this.mockDataQueryAsComponent();
    const visibleGlobalDataSource = globalDataSources?.filter((gds) => canUseDataSourceForQuery(gds.id));
    const { loadingDataSources } = this.props;

    return (
      <div
        className={cx(`query-manager ${this.props.darkMode ? 'theme-dark' : ''}`, {
          'd-none': loadingDataSources,
        })}
        key={selectedQuery ? selectedQuery?.id : ''}
      >
        <div className="row header" style={{ padding: '8px 0' }}>
          <div className="col d-flex align-items-center px-3 h-100 font-weight-500 py-1" style={{ gap: '10px' }}>
            {(addingQuery || editingQuery) && selectedDataSource && (
              <>
                <span
                  className={`${
                    this.props.darkMode ? 'color-light-gray-c3c3c3' : 'color-light-slate-11'
                  } cursor-pointer font-weight-400`}
                  onClick={() => {
                    this.props.addNewQueryAndDeselectSelectedQuery();
                  }}
                  data-cy={`query-type-header`}
                >
                  {mode === 'create' ? 'New Query' : 'Queries'}
                </span>
                <span className="breadcrum">
                  <svg width="5.33" height="9.33" viewBox="0 0 8 14" fill="none" xmlns="http://www.w3.org/2000/svg">
                    <path
                      fillRule="evenodd"
                      clipRule="evenodd"
                      d="M0.292893 0.292893C0.683417 -0.0976311 1.31658 -0.0976311 1.70711 0.292893L7.70711 6.29289C8.09763 6.68342 8.09763 7.31658 7.70711 7.70711L1.70711 13.7071C1.31658 14.0976 0.683417 14.0976 0.292893 13.7071C-0.0976311 13.3166 -0.0976311 12.6834 0.292893 12.2929L5.58579 7L0.292893 1.70711C-0.0976311 1.31658 -0.0976311 0.683417 0.292893 0.292893Z"
                      fill="#C1C8CD"
                    />
                  </svg>
                </span>
                <div className="query-name-breadcrum d-flex align-items-center">
                  <span
                    className={`query-manager-header-query-name font-weight-400 ${
                      !this.state.renameQuery && 'ellipsis'
                    }`}
                    data-cy={`query-name-label`}
                  >
                    {this.state.renameQuery ? (
                      <input
                        data-cy={`query-rename-input`}
                        type="text"
                        className={`query-name query-name-input-field border-indigo-09 bg-transparent  ${
                          this.props.darkMode && 'text-white'
                        }`}
                        autoFocus
                        defaultValue={queryName}
                        onKeyUp={(event) => {
                          event.persist();
                          if (event.keyCode === 13) {
                            this.executeQueryNameUpdation(event.target.value);
                          }
                        }}
                        onBlur={({ target }) => this.executeQueryNameUpdation(target.value)}
                      />
                    ) : (
                      queryName
                    )}
                  </span>
                  {!this.props.isVersionReleased && (
                    <span
                      className={`breadcrum-rename-query-icon ${this.state.renameQuery && 'd-none'}`}
                      onClick={this.createInputElementToUpdateQueryName}
                    >
                      <svg
                        width="auto"
                        height="auto"
                        viewBox="0 0 19 20"
                        fill="none"
                        xmlns="http://www.w3.org/2000/svg"
                      >
                        <path
                          fillRule="evenodd"
                          clipRule="evenodd"
                          d="M13.7087 1.40712C14.29 0.826221 15.0782 0.499893 15.9 0.499893C16.7222 0.499893 17.5107 0.82651 18.0921 1.40789C18.6735 1.98928 19.0001 2.7778 19.0001 3.6C19.0001 4.42197 18.6737 5.21028 18.0926 5.79162C18.0924 5.79178 18.0928 5.79145 18.0926 5.79162L16.8287 7.06006C16.7936 7.11191 16.753 7.16118 16.7071 7.20711C16.6621 7.25215 16.6138 7.292 16.563 7.32665L9.70837 14.2058C9.52073 14.3942 9.26584 14.5 9 14.5H6C5.44772 14.5 5 14.0523 5 13.5V10.5C5 10.2342 5.10585 9.97927 5.29416 9.79163L12.1733 2.93697C12.208 2.88621 12.2478 2.83794 12.2929 2.79289C12.3388 2.74697 12.3881 2.70645 12.4399 2.67132L13.7079 1.40789C13.7082 1.40763 13.7084 1.40738 13.7087 1.40712ZM13.0112 4.92545L7 10.9153V12.5H8.58474L14.5745 6.48876L13.0112 4.92545ZM15.9862 5.07202L14.428 3.51376L15.1221 2.82211C15.3284 2.6158 15.6082 2.49989 15.9 2.49989C16.1918 2.49989 16.4716 2.6158 16.6779 2.82211C16.8842 3.02842 17.0001 3.30823 17.0001 3.6C17.0001 3.89177 16.8842 4.17158 16.6779 4.37789L15.9862 5.07202ZM0.87868 5.37868C1.44129 4.81607 2.20435 4.5 3 4.5H4C4.55228 4.5 5 4.94772 5 5.5C5 6.05228 4.55228 6.5 4 6.5H3C2.73478 6.5 2.48043 6.60536 2.29289 6.79289C2.10536 6.98043 2 7.23478 2 7.5V16.5C2 16.7652 2.10536 17.0196 2.29289 17.2071C2.48043 17.3946 2.73478 17.5 3 17.5H12C12.2652 17.5 12.5196 17.3946 12.7071 17.2071C12.8946 17.0196 13 16.7652 13 16.5V15.5C13 14.9477 13.4477 14.5 14 14.5C14.5523 14.5 15 14.9477 15 15.5V16.5C15 17.2957 14.6839 18.0587 14.1213 18.6213C13.5587 19.1839 12.7957 19.5 12 19.5H3C2.20435 19.5 1.44129 19.1839 0.87868 18.6213C0.31607 18.0587 0 17.2957 0 16.5V7.5C0 6.70435 0.31607 5.94129 0.87868 5.37868Z"
                          fill="#11181C"
                        />
                      </svg>
                    </span>
                  )}
                </div>
              </>
            )}
          </div>
          <div className="col-auto d-flex align-items-center h-100 query-header-buttons m-auto">
            {selectedDataSource && (addingQuery || editingQuery) && (
              <button
                onClick={() => {
                  const _options = { ...options };

                  const query = {
                    data_source_id: selectedDataSource.id === 'null' ? null : selectedDataSource.id,
                    pluginId: selectedDataSource.pluginId,
                    options: _options,
                    kind: selectedDataSource.kind,
                  };

                  previewQuery(this, query, this.props.editorState)
                    .then(() => {
                      this.previewPanelRef.current.scrollIntoView();
                    })
                    .catch(({ error, data }) => {
                      console.log(error, data);
                    });
                }}
                className={`default-tertiary-button float-right1 ${
                  previewLoading ? (this.props.darkMode ? 'btn-loading' : 'button-loading') : ''
                } ${this.props.darkMode ? 'theme-dark ' : ''} ${this.state.selectedDataSource ? '' : 'disabled'}`}
                data-cy={'query-preview-button'}
              >
                <span
                  className="query-preview-svg d-flex align-items-center query-icon-wrapper"
                  style={{ width: '16px', height: '16px', padding: '2.67px 0.67px', margin: '6px 0' }}
                >
                  <svg width="auto" height="auto" viewBox="0 0 22 16" fill="none" xmlns="http://www.w3.org/2000/svg">
                    <path
                      fillRule="evenodd"
                      clipRule="evenodd"
                      d="M2.15986 8C4.65779 12.1305 7.61278 14 11 14C14.3872 14 17.3422 12.1305 19.8401 8C17.3422 3.86948 14.3872 2 11 2C7.61278 2 4.65779 3.86948 2.15986 8ZM0.131768 7.50384C2.9072 2.64709 6.51999 0 11 0C15.48 0 19.0928 2.64709 21.8682 7.50384C22.0439 7.81128 22.0439 8.18871 21.8682 8.49616C19.0928 13.3529 15.48 16 11 16C6.51999 16 2.9072 13.3529 0.131768 8.49616C-0.0439228 8.18871 -0.0439228 7.81128 0.131768 7.50384ZM11 7C10.4477 7 10 7.44772 10 8C10 8.55228 10.4477 9 11 9C11.5523 9 12 8.55228 12 8C12 7.44772 11.5523 7 11 7ZM8 8C8 6.34315 9.34315 5  11 5C12.6569 5 14 6.34315 14 8C14 9.65685 12.6569 11 11 11C9.34315 11 8 9.65685 8 8Z"
                      fill="#11181C"
                    />
                  </svg>
                </span>
                <span>{this.props.t('editor.queryManager.preview', 'Preview')}</span>
              </button>
            )}
            {selectedDataSource && (addingQuery || editingQuery) && (
              <button
                className={`default-tertiary-button ${
                  isUpdating || isCreating ? (this.props.darkMode ? 'btn-loading' : 'button-loading') : ''
                } ${this.props.darkMode ? 'theme-dark' : ''} ${
                  this.state.selectedDataSource && !this.props.isVersionReleased ? '' : 'disabled'
                } `}
                onClick={this.createOrUpdateDataQuery}
                disabled={buttonDisabled}
                data-cy={`query-${this.state.buttonText.toLowerCase()}-button`}
              >
                <span className="d-flex query-create-run-svg query-icon-wrapper">
                  <svg width="auto" height="auto" viewBox="0 0 18 19" fill="none" xmlns="http://www.w3.org/2000/svg">
                    <path
                      fillRule="evenodd"
                      clipRule="evenodd"
                      d="M3 2.5C2.73478 2.5 2.48043 2.60536 2.29289 2.79289C2.10536 2.98043 2 3.23478 2 3.5V15.5C2 15.7652 2.10536 16.0196 2.29289 16.2071C2.48043 16.3946 2.73478 16.5 3 16.5H15C15.2652 16.5 15.5196 16.3946 15.7071 16.2071C15.8946 16.0196 16 15.7652 16 15.5V5.91421L12.5858 2.5H12V5.5C12 6.05228 11.5523 6.5 11 6.5H5C4.44772 6.5 4 6.05228 4 5.5V2.5H3ZM3 0.5C2.20435 0.5 1.44129 0.81607 0.87868 1.37868C0.31607 1.94129 0 2.70435 0 3.5V15.5C0 16.2956 0.31607 17.0587 0.87868 17.6213C1.44129 18.1839 2.20435 18.5 3 18.5H15C15.7957 18.5 16.5587 18.1839 17.1213 17.6213C17.6839 17.0587 18 16.2957 18 15.5V5.5C18 5.23478 17.8946 4.98043 17.7071 4.79289L13.7071 0.792893C13.5196 0.605357 13.2652 0.5 13 0.5H3ZM6 2.5V4.5H10V2.5H6ZM9 10.5C8.44772 10.5 8 10.9477 8 11.5C8 12.0523 8.44772 12.5 9 12.5C9.55228 12.5 10 12.0523 10 11.5C10 10.9477 9.55229 10.5 9 10.5ZM6 11.5C6 9.84315 7.34315 8.5 9 8.5C10.6569 8.5 12 9.84315 12 11.5C12 13.1569 10.6569 14.5 9 14.5C7.34315 14.5 6 13.1569 6 11.5Z"
                      fill="#11181C"
                    />
                  </svg>
                </span>
                <span>{this.state.buttonText}</span>
              </button>
            )}
            {selectedDataSource && (addingQuery || editingQuery) && (
              <button
                onClick={() => {
                  if (this.state.isFieldsChanged || this.state.addingQuery) {
                    this.setState({ shouldRunQuery: true }, () => this.createOrUpdateDataQuery());
                  } else {
                    this.props.runQuery(selectedQuery?.id, selectedQuery?.name);
                  }
                }}
                className={`border-0 default-secondary-button float-right1 ${this.props.darkMode ? 'theme-dark' : ''} ${
                  this.state.selectedDataSource ? '' : 'disabled'
                } ${
                  this.state.currentState.queries[selectedQuery?.name]?.isLoading
                    ? this.props.darkMode
                      ? 'btn-loading'
                      : 'button-loading'
                    : ''
                }`}
                data-cy="query-run-button"
              >
                <span
                  className={`query-manager-btn-svg-wrapper d-flex align-item-center query-icon-wrapper query-run-svg ${
                    this.state.currentState.queries[selectedQuery?.name]?.isLoading && 'invisible'
                  }`}
                >
                  <svg width="auto" height="auto" viewBox="0 0 16 12" fill="none" xmlns="http://www.w3.org/2000/svg">
                    <path
                      fillRule="evenodd"
                      clipRule="evenodd"
                      d="M0.292893 0.292893C0.683417 -0.0976311 1.31658 -0.0976311 1.70711 0.292893L6.70711 5.29289C7.09763 5.68342 7.09763 6.31658 6.70711 6.70711L1.70711 11.7071C1.31658 12.0976 0.683417 12.0976 0.292893 11.7071C-0.0976311 11.3166 -0.0976311 10.6834 0.292893 10.2929L4.58579 6L0.292893 1.70711C-0.0976311 1.31658 -0.0976311 0.683417 0.292893 0.292893ZM8 11C8 10.4477 8.44772 10 9 10H15C15.5523 10 16 10.4477 16 11C16 11.5523 15.5523 12 15 12H9C8.44772 12 8 11.5523 8 11Z"
                      fill="#3A5CCC"
                    />
                  </svg>
                </span>
                <span className="query-manager-btn-name">
                  {this.state.currentState.queries[selectedQuery?.name]?.isLoading ? ' ' : 'Run'}
                </span>
              </button>
            )}
            <span
              onClick={this.props.toggleQueryEditor}
              className={`cursor-pointer m-3 toggle-query-editor-svg d-flex`}
              data-tooltip-id="tooltip-for-hide-query-editor"
              data-tooltip-content="Hide query editor"
            >
              <svg width="5.58" height="10.25" viewBox="0 0 6 12" fill="none" xmlns="http://www.w3.org/2000/svg">
                <path
                  d="M3.00013 4.18288C2.94457 4.18288 2.88624 4.17177 2.82513 4.14954C2.76402 4.12732 2.70569 4.08843 2.65013 4.03288L0.366797 1.74954C0.266797 1.64954 0.216797 1.52732 0.216797 1.38288C0.216797 1.23843 0.266797 1.11621 0.366797 1.01621C0.466797 0.916211 0.583464 0.866211 0.716797 0.866211C0.85013 0.866211 0.966797 0.916211 1.0668 1.01621L3.00013 2.94954L4.93346 1.01621C5.03346 0.916211 5.15291 0.866211 5.2918 0.866211C5.43069 0.866211 5.55013 0.916211 5.65013 1.01621C5.75013 1.11621 5.80013 1.23566 5.80013 1.37454C5.80013 1.51343 5.75013 1.63288 5.65013 1.73288L3.35013 4.03288C3.29457 4.08843 3.23902 4.12732 3.18346 4.14954C3.12791 4.17177 3.0668 4.18288 3.00013 4.18288ZM0.366797 10.9662C0.266797 10.8662 0.216797 10.7468 0.216797 10.6079C0.216797 10.469 0.266797 10.3495 0.366797 10.2495L2.65013 7.96621C2.70569 7.91065 2.76402 7.87177 2.82513 7.84954C2.88624 7.82732 2.94457 7.81621 3.00013 7.81621C3.0668 7.81621 3.12791 7.82732 3.18346 7.84954C3.23902 7.87177 3.29457 7.91065 3.35013 7.96621L5.65013 10.2662C5.75013 10.3662 5.80013 10.4829 5.80013 10.6162C5.80013 10.7495 5.75013 10.8662 5.65013 10.9662C5.55013 11.0662 5.42791 11.1162 5.28346 11.1162C5.13902 11.1162 5.0168 11.0662 4.9168 10.9662L3.00013 9.04954L1.08346 10.9662C0.983464 11.0662 0.864019 11.1162 0.72513 11.1162C0.586241 11.1162 0.466797 11.0662 0.366797 10.9662Z"
                  fill="#576574"
                />
              </svg>
            </span>
            <Tooltip id="tooltip-for-hide-query-editor" className="tooltip" />
          </div>
        </div>

        {(addingQuery || editingQuery) && (
          <div>
            <div
              className={`row row-deck px-2 mt-0 query-details ${
                selectedDataSource?.kind === 'tooljetdb' && 'tooljetdb-query-details'
              }`}
            >
              {dataSources && mode === 'create' && !this.state.isSourceSelected && (
                <div
                  className={cx(`datasource-picker`, {
                    'disabled ': this.props.isVersionReleased,
                  })}
                >
                  {!this.state.isSourceSelected && (
                    <label className="form-label col-md-3" data-cy={'label-select-datasource'}>
                      {this.props.t('editor.queryManager.selectDatasource', 'Select Datasource')}
                    </label>
                  )}{' '}
                  {!this.state.isSourceSelected && (
                    <DataSourceLister
                      dataSources={dataSources}
                      staticDataSources={staticDataSources}
                      changeDataSource={this.changeDataSource}
                      handleBackButton={this.handleBackButton}
                      darkMode={this.props.darkMode}
                      showAddDatasourceBtn={false}
                      dataSourceModalHandler={this.props.dataSourceModalHandler}
                    />
                  )}
                </div>
              )}

              {globalDataSources && mode === 'create' && !this.state.isSourceSelected && (
                <div
                  className={cx(`datasource-picker`, {
                    'disabled ': this.props.isVersionReleased,
                  })}
                >
                  {!this.state.isSourceSelected && <label className="form-label col-md-3">Global Datasources</label>}{' '}
                  {!this.state.isSourceSelected && globalDataSources?.length ? (
                    <DataSourceLister
                      dataSources={visibleGlobalDataSource}
                      staticDataSources={[]}
                      changeDataSource={this.changeDataSource}
                      handleBackButton={this.handleBackButton}
                      darkMode={this.props.darkMode}
                      dataSourceModalHandler={this.props.dataSourceModalHandler}
                      showAddDatasourceBtn={true}
                      dataSourceBtnComponent={<AddGlobalDataSourceButton />}
                    />
                  ) : (
                    <EmptyGlobalDataSources darkMode={this.props.darkMode} />
                  )}
                </div>
              )}

              {selectedDataSource && (
                <div style={{ padding: '0 32px' }}>
                  <div>
                    <div
                      className={cx(``, {
                        'disabled ': this.props.isVersionReleased,
                      })}
                    >
                      <ElementToRender
                        pluginSchema={this.state.selectedDataSource?.plugin?.operationsFile?.data}
                        selectedDataSource={selectedDataSource}
                        options={this.state.options}
                        optionsChanged={this.optionsChanged}
                        optionchanged={this.optionchanged}
                        currentState={this.props.currentState}
                        darkMode={this.props.darkMode}
                        isEditMode={true} // Made TRUE always to avoid setting default options again
                        queryName={this.state.queryName}
                      />
                    </div>

                    {!dataSourceMeta?.disableTransformations &&
                      (selectedDataSource?.kind != 'runjs' || selectedDataSource?.kind != 'runpy') && (
                        <div
                          className={cx(``, {
                            'disabled ': this.props.isVersionReleased,
                          })}
                        >
                          <Transformation
                            changeOption={this.optionchanged}
                            options={options ?? {}}
                            currentState={this.props.currentState}
                            darkMode={this.props.darkMode}
                            queryId={selectedQuery?.id}
                          />
                        </div>
                      )}
                    <div>
                      <Preview
                        previewPanelRef={this.previewPanelRef}
                        previewLoading={previewLoading}
                        queryPreviewData={queryPreviewData}
                        theme={this.state.theme}
                        darkMode={this.props.darkMode}
                      />
                    </div>
                  </div>
                </div>
              )}
            </div>

            {selectedDataSource && (addingQuery || editingQuery) && (
              <div
                className={cx(`advanced-options-container font-weight-400 border-top query-manager-border-color`, {
                  'disabled ': this.props.isVersionReleased,
                })}
              >
                <div className="advance-options-input-form-container">
                  <div className="mx-4">
                    <CustomToggleSwitch
                      dataCy={`run-on-app-load`}
                      isChecked={this.state.options.runOnPageLoad}
                      toggleSwitchFunction={this.toggleOption}
                      action="runOnPageLoad"
                      darkMode={this.props.darkMode}
                      label={this.props.t(
                        'editor.queryManager.runQueryOnApplicationLoad',
                        'Run this query on application load?'
                      )}
                    />
                  </div>
                  <div className=" mx-4 pb-3 pt-3">
                    <CustomToggleSwitch
                      dataCy={`confirmation-before-run`}
                      isChecked={this.state.options.requestConfirmation}
                      toggleSwitchFunction={this.toggleOption}
                      action="requestConfirmation"
                      darkMode={this.props.darkMode}
                      label={this.props.t(
                        'editor.queryManager.confirmBeforeQueryRun',
                        'Request confirmation before running query?'
                      )}
                    />
                  </div>
                  <div className=" mx-4">
                    <CustomToggleSwitch
                      dataCy={`notification-on-success`}
                      isChecked={this.state.options.showSuccessNotification}
                      toggleSwitchFunction={this.toggleOption}
                      action="showSuccessNotification"
                      darkMode={this.props.darkMode}
                      label={this.props.t('editor.queryManager.notificationOnSuccess', 'Show notification on success?')}
                    />
                  </div>
                  {this.state.options.showSuccessNotification && (
                    <div className="mx-4" style={{ paddingLeft: '100px', paddingTop: '12px' }}>
                      <div className="row mt-1">
                        <div className="col-auto" style={{ width: '200px' }}>
                          <label className="form-label p-2 font-size-12" data-cy={'label-success-message-input'}>
                            {this.props.t('editor.queryManager.successMessage', 'Success Message')}
                          </label>
                        </div>
                        <div className="col">
                          <CodeHinter
                            currentState={this.props.currentState}
                            initialValue={this.state.options.successMessage}
                            height="36px"
                            theme={this.props.darkMode ? 'monokai' : 'default'}
                            onChange={(value) => this.optionchanged('successMessage', value)}
                            placeholder={this.props.t(
                              'editor.queryManager.queryRanSuccessfully',
                              'Query ran successfully'
                            )}
                            cyLabel={'success-message'}
                          />
                        </div>
                      </div>
                      <div className="row mt-3">
                        <div className="col-auto" style={{ width: '200px' }}>
                          <label className="form-label p-2 font-size-12" data-cy={'label-notification-duration-input'}>
                            {this.props.t('editor.queryManager.notificationDuration', 'Notification duration (s)')}
                          </label>
                        </div>
                        <div className="col query-manager-input-elem">
                          <input
                            type="number"
                            disabled={!this.state.options.showSuccessNotification}
                            onChange={(e) => this.optionchanged('notificationDuration', e.target.value)}
                            placeholder={5}
                            className="form-control"
                            value={this.state.options.notificationDuration}
                            data-cy={'notification-duration-input-field'}
                          />
                        </div>
                      </div>
                    </div>
                  )}
                </div>

                <div
                  className={`border-top query-manager-border-color hr-text-left px-4 ${
                    this.props.darkMode ? 'color-white' : 'color-light-slate-12'
                  }`}
                  style={{ paddingTop: '28px' }}
                >
                  {this.props.t('editor.queryManager.eventsHandler', 'Events Handler')}
                </div>
                <div className="query-manager-events px-4 mt-2 pb-4">
                  <EventManager
                    eventsChanged={this.eventsChanged}
                    component={mockDataQueryComponent.component}
                    componentMeta={mockDataQueryComponent.componentMeta}
                    currentState={this.props.currentState}
                    dataQueries={this.props.dataQueries}
                    components={this.props.allComponents}
                    apps={this.props.apps}
                    popoverPlacement="top"
                    pages={
                      this.props.appDefinition?.pages
                        ? Object.entries(this.props.appDefinition?.pages).map(([id, page]) => ({ ...page, id }))
                        : []
                    }
                  />
                </div>
                {mode === 'edit' && selectedQuery?.data_source_id && (
                  <div className="mt-2 pb-4">
                    <div
                      className={`border-top query-manager-border-color px-4 hr-text-left py-2 ${
                        this.props.darkMode ? 'color-white' : 'color-light-slate-12'
                      }`}
                    >
                      Change Datasource
                    </div>
                    <ChangeDataSource
                      dataSources={[...globalDataSources, ...useDataSourcesStore.getState().dataSources]}
                      value={selectedDataSource}
                      selectedQuery={selectedQuery}
                      onChange={(selectedDataSource) => {
                        this.changeDataSourceQueryAssociation(selectedDataSource, selectedQuery);
                      }}
                    />
                  </div>
                )}
              </div>
            )}
          </div>
        )}
      </div>
    );
  }
}

const withStore = (Component) => (props) => {
  const loadingDataSources = useLoadingDataSources();
  const globalDataSources = useGlobalDataSources();
  return <Component {...props} loadingDataSources={loadingDataSources} globalDataSources={globalDataSources} />;
};

export const QueryManager = withTranslation()(React.memo(withStore(QueryManagerComponent)));
=======
  useEffect(() => {
    if (selectedQuery) {
      if (selectedQuery?.kind in defaultSources && !selectedQuery?.data_source_id) {
        return setSelectedDataSource(defaultSources[selectedQuery?.kind]);
      }
      mode === 'edit' &&
        setSelectedDataSource(
          [...dataSources, ...globalDataSources].find(
            (datasource) => datasource.id === selectedQuery?.data_source_id
          ) || null
        );
    } else if (selectedQuery === null) setSelectedDataSource(null);
  }, [selectedQuery, dataSources, globalDataSources, setSelectedDataSource, mode]);

  return (
    <div
      className={cx(`query-manager ${darkMode ? 'theme-dark' : ''}`, {
        'd-none': loadingDataSources,
      })}
    >
      <QueryManagerHeader
        darkMode={darkMode}
        mode={mode}
        addNewQueryAndDeselectSelectedQuery={addNewQueryAndDeselectSelectedQuery}
        updateDraftQueryName={updateDraftQueryName}
        toggleQueryEditor={toggleQueryEditor}
        previewLoading={previewLoading}
        currentState={currentState}
        options={options}
        editingVersionId={editingVersionId}
        appId={appId}
        ref={previewPanelRef}
        editorRef={editorRef}
        isVersionReleased={isVersionReleased}
      />
      <QueryManagerBody
        darkMode={darkMode}
        mode={mode}
        dataSourceModalHandler={dataSourceModalHandler}
        options={options}
        currentState={currentState}
        previewLoading={previewLoading}
        queryPreviewData={queryPreviewData}
        allComponents={allComponents}
        apps={apps}
        appDefinition={appDefinition}
        createDraftQuery={createDraftQuery}
        setOptions={setOptions}
        ref={previewPanelRef}
        isVersionReleased={isVersionReleased}
      />
    </div>
  );
};

export default QueryManager;
>>>>>>> e4a0a33f
<|MERGE_RESOLUTION|>--- conflicted
+++ resolved
@@ -1,292 +1,3 @@
-<<<<<<< HEAD
-import React from 'react';
-import { dataqueryService } from '@/_services';
-import { toast } from 'react-hot-toast';
-import { Tooltip } from 'react-tooltip';
-import { allSources, source } from './QueryEditors';
-import { Transformation } from './Transformation';
-import { previewQuery } from '@/_helpers/appUtils';
-import { EventManager } from '../Inspector/EventManager';
-import { CodeHinter } from '../CodeBuilder/CodeHinter';
-import { DataSourceTypes } from '../DataSourceManager/SourceComponents';
-import Preview from './Preview';
-import DataSourceLister from './DataSourceLister';
-import _, { isEmpty, isEqual, capitalize, cloneDeep } from 'lodash';
-import { allOperations } from '@tooljet/plugins/client';
-// eslint-disable-next-line import/no-unresolved
-import { withTranslation } from 'react-i18next';
-import cx from 'classnames';
-// eslint-disable-next-line import/no-unresolved
-import { diff } from 'deep-object-diff';
-import { CustomToggleSwitch } from './CustomToggleSwitch';
-import { ChangeDataSource } from './ChangeDataSource';
-import { canUseDataSourceForQuery } from '../../_helpers/global-datasources';
-import EmptyGlobalDataSources from './EmptyGlobalDataSources';
-import AddGlobalDataSourceButton from './AddGlobalDataSourceButton';
-import { useDataSourcesStore, useLoadingDataSources, useGlobalDataSources } from '@/_stores/dataSourcesStore';
-import { useQueryPanelStore } from '@/_stores/queryPanelStore';
-
-const queryNameRegex = new RegExp('^[A-Za-z0-9_-]*$');
-
-const staticDataSources = [
-  { kind: 'tooljetdb', id: 'null', name: 'Tooljet Database' },
-  { kind: 'restapi', id: 'null', name: 'REST API' },
-  { kind: 'runjs', id: 'runjs', name: 'Run JavaScript code' },
-  { kind: 'runpy', id: 'runpy', name: 'Run Python code' },
-];
-
-class QueryManagerComponent extends React.Component {
-  constructor(props) {
-    super(props);
-
-    this.state = {
-      options: {},
-      selectedQuery: null,
-      selectedDataSource: null,
-      dataSourceMeta: {},
-      dataQueries: [],
-      theme: {},
-      isSourceSelected: false,
-      isFieldsChanged: false,
-      paneHeightChanged: false,
-      showSaveConfirmation: false,
-      restArrayValuesChanged: false,
-      nextProps: null,
-      buttonText: '',
-      renameQuery: false,
-    };
-
-    this.defaultOptions = React.createRef({});
-    this.previewPanelRef = React.createRef();
-    this.skipSettingSourceToNull = React.createRef(false);
-  }
-
-  setStateFromProps = (props) => {
-    const selectedQuery = props.selectedQuery;
-
-    const dataSourceId = selectedQuery?.data_source_id;
-    const source = [...useDataSourcesStore.getState().dataSources, ...props.globalDataSources].find(
-      (datasource) => datasource.id === dataSourceId
-    );
-    const selectedDataSource =
-      paneHeightChanged || queryPaneDragged ? this.state.selectedDataSource : props.selectedDataSource;
-    const dataSourceMeta = selectedQuery?.pluginId
-      ? selectedQuery?.manifestFile?.data?.source
-      : DataSourceTypes.find((source) => source.kind === selectedQuery?.kind);
-
-    const paneHeightChanged = this.state.queryPaneHeight !== props.queryPaneHeight;
-    const dataQueries = props.dataQueries?.length ? props.dataQueries : this.state.dataQueries;
-    const queryPaneDragged = this.state.isQueryPaneDragging !== props.isQueryPaneDragging;
-
-    this.setState(
-      {
-        appId: props.appId,
-        globalDataSources: props.globalDataSources,
-        dataSources: useDataSourcesStore.getState().dataSources,
-        dataQueries: dataQueries,
-        appDefinition: props.appDefinition,
-        mode: props.mode,
-        addingQuery: props.addingQuery,
-        editingQuery: props.editingQuery,
-        isQueryPaneDragging: props.isQueryPaneDragging,
-        currentState: props.currentState,
-        selectedSource: source,
-        options:
-          this.state.isFieldsChanged || props.isUnsavedQueriesAvailable
-            ? this.state.options
-            : cloneDeep(selectedQuery?.options ?? {}),
-        dataSourceMeta,
-        paneHeightChanged,
-        isSourceSelected: paneHeightChanged || queryPaneDragged ? this.state.isSourceSelected : props.isSourceSelected,
-        selectedDataSource: this.skipSettingSourceToNull.current ? this.state.selectedDataSource : selectedDataSource,
-        queryPreviewData: this.state.selectedQuery?.id !== props.selectedQuery?.id ? undefined : props.queryPreviewData,
-        selectedQuery: props.mode === 'create' ? selectedQuery : this.state.selectedQuery,
-        isFieldsChanged: props.isUnsavedQueriesAvailable,
-        theme: {
-          scheme: 'bright',
-          author: 'chris kempson (http://chriskempson.com)',
-          base00: props.darkMode ? '#272822' : '#000000',
-          base01: '#303030',
-          base02: '#505050',
-          base03: '#b0b0b0',
-          base04: '#d0d0d0',
-          base05: '#e0e0e0',
-          base06: '#f5f5f5',
-          base07: '#ffffff',
-          base08: '#fb0120',
-          base09: '#fc6d24',
-          base0A: '#fda331',
-          base0B: '#a1c659',
-          base0C: '#76c7b7',
-          base0D: '#6fb3d2',
-          base0E: '#d381c3',
-          base0F: '#be643c',
-        },
-        buttonText: props.mode === 'edit' ? 'Save' : 'Create',
-        shouldRunQuery: props.mode === 'edit' ? this.state.isFieldsChanged : this.props.isSourceSelected,
-      },
-      () => {
-        let source = [...useDataSourcesStore.getState().dataSources, ...props.globalDataSources].find(
-          (datasource) => datasource.id === selectedQuery?.data_source_id
-        );
-        if (selectedQuery?.kind === 'restapi') {
-          if (!selectedQuery?.data_source_id) {
-            source = { kind: 'restapi', id: 'null', name: 'REST API' };
-          }
-        }
-        if (selectedQuery?.kind === 'runjs') {
-          if (!selectedQuery?.data_source_id) {
-            source = { kind: 'runjs', id: 'runjs', name: 'Run JavaScript code' };
-          }
-        }
-
-        if (selectedQuery?.kind === 'tooljetdb') {
-          if (!selectedQuery?.data_source_id) {
-            source = { kind: 'tooljetdb', id: 'null', name: 'Tooljet Database' };
-          }
-        }
-
-        if (selectedQuery?.kind === 'runpy') {
-          if (!selectedQuery?.data_source_id) {
-            source = { kind: 'runpy', id: 'runpy', name: 'Run Python code' };
-          }
-        }
-        if (this.props.mode === 'edit') {
-          this.defaultOptions.current =
-            this.state.selectedQuery?.id === selectedQuery?.id
-              ? cloneDeep(this.state.options)
-              : cloneDeep(selectedQuery?.options);
-          this.setState({
-            options:
-              paneHeightChanged || props.isUnsavedQueriesAvailable
-                ? this.state.options
-                : cloneDeep(selectedQuery?.options),
-            selectedQuery,
-            queryName: selectedQuery?.name,
-          });
-        }
-        if (this.skipSettingSourceToNull.current) {
-          this.skipSettingSourceToNull.current = false;
-        } else {
-          // Hack to provide state updated to codehinter suggestion
-          this.setState({ selectedDataSource: null }, () => {
-            this.setState({ selectedDataSource: props.mode === 'edit' ? source : selectedDataSource });
-          });
-        }
-      }
-    );
-  };
-
-  UNSAFE_componentWillReceiveProps(nextProps) {
-    if (useDataSourcesStore.getState().loadingDataSources) return;
-    if (this.props.showQueryConfirmation && !nextProps.showQueryConfirmation) {
-      if (this.state.isUpdating) {
-        this.setState({
-          isUpdating: false,
-        });
-      }
-      if (this.state.isCreating) {
-        this.setState({
-          isCreating: false,
-        });
-      }
-    }
-    if (!isEmpty(this.state.updatedQuery)) {
-      const query = nextProps.dataQueries.find((q) => q.id === this.state.updatedQuery.id);
-      if (query) {
-        const isLoading = nextProps.currentState?.queries[query.name]
-          ? nextProps.currentState?.queries[query.name]?.isLoading
-          : false;
-        const prevLoading = this.state.currentState?.queries[query.name]
-          ? this.state.currentState?.queries[query.name]?.isLoading
-          : false;
-        if (!isEmpty(nextProps.selectedQuery) && !isEqual(this.state.selectedQuery, nextProps.selectedQuery)) {
-          if (query && !isLoading && !prevLoading) {
-            this.props.runQuery(query.id, query.name);
-          }
-        } else if (!isLoading && prevLoading) {
-          this.state.updatedQuery.updateQuery
-            ? this.setState({ updatedQuery: {}, isUpdating: false })
-            : this.setState({ updatedQuery: {}, isCreating: false });
-        }
-      }
-    }
-
-    const diffProps = diff(this.props, nextProps);
-
-    if (
-      Object.keys(diffProps).length === 0 ||
-      'toggleQueryEditor' in diffProps ||
-      'darkMode' in diffProps ||
-      (Object.keys(diffProps).length === 1 && 'addNewQueryAndDeselectSelectedQuery' in diffProps) ||
-      (!this.props.isUnsavedQueriesAvailable && nextProps.isUnsavedQueriesAvailable)
-    ) {
-      return;
-    }
-
-    if (Object.keys(diffProps).length === 1 && nextProps.mode === 'create' && diffProps?.selectedQuery?.name) {
-      return this.setState({ queryName: nextProps.selectedQuery?.name });
-    }
-
-    this.setStateFromProps(nextProps);
-  }
-
-  removeRestKey = (options) => {
-    delete options.arrayValuesChanged;
-    return options;
-  };
-
-  handleBackButton = () => {
-    this.setState({
-      isSourceSelected: true,
-      queryPreviewData: undefined,
-    });
-  };
-
-  changeDataSource = (source) => {
-    const isSchemaUnavailable = ['restapi', 'stripe', 'runjs', 'runpy', 'tooljetdb', 'grpc'].includes(source.kind);
-    const schemaUnavailableOptions = {
-      restapi: {
-        method: 'get',
-        url: '',
-        url_params: [['', '']],
-        headers: [['', '']],
-        body: [['', '']],
-        json_body: null,
-        body_toggle: false,
-      },
-      stripe: {},
-      tooljetdb: {
-        operation: '',
-      },
-      runjs: {
-        code: '',
-      },
-      runpy: {},
-      grpc: {},
-    };
-
-    let newOptions = {};
-
-    if (isSchemaUnavailable) {
-      newOptions = {
-        ...{ ...schemaUnavailableOptions[source.kind] },
-        ...(source?.kind != 'runjs' && { transformationLanguage: 'javascript', enableTransformation: false }),
-      };
-    } else {
-      const selectedSourceDefault =
-        source?.plugin?.operationsFile?.data?.defaults ?? allOperations[capitalize(source.kind)]?.defaults;
-      if (selectedSourceDefault) {
-        newOptions = {
-          ...{ ...selectedSourceDefault },
-          ...(source?.kind != 'runjs' && { transformationLanguage: 'javascript', enableTransformation: false }),
-        };
-      } else {
-        newOptions = {
-          ...(source?.kind != 'runjs' && { transformationLanguage: 'javascript', enableTransformation: false }),
-        };
-      }
-=======
 import React, { useEffect, useState, useRef } from 'react';
 import cx from 'classnames';
 import { QueryManagerHeader } from './Components/QueryManagerHeader';
@@ -353,747 +64,9 @@
     if (queryToBeRun !== null) {
       runQuery(editorRef, queryToBeRun.id, queryToBeRun.name);
       setQueryToBeRun(null);
->>>>>>> e4a0a33f
     }
   }, [editorRef, queryToBeRun]);
 
-<<<<<<< HEAD
-    const newQueryName = this.computeQueryName(source.kind);
-    this.defaultOptions.current = { ...newOptions };
-    this.setState({
-      selectedDataSource: source,
-      selectedSource: source,
-      queryName: newQueryName,
-      options: { ...newOptions },
-    });
-
-    this.props.createDraftQuery(
-      { ...source, data_source_id: source.id, name: newQueryName, id: 'draftQuery', options: { ...newOptions } },
-      source
-    );
-  };
-
-  validateQueryName = () => {
-    const { queryName, mode, selectedQuery } = this.state;
-    const { dataQueries } = this.props;
-    if (mode === 'create') {
-      return dataQueries.find((query) => query.name === queryName) === undefined && queryNameRegex.test(queryName);
-    }
-    const existingQuery = dataQueries.find((query) => query.name === queryName);
-    if (existingQuery) {
-      return existingQuery.id === selectedQuery?.id && queryNameRegex.test(queryName);
-    }
-    return queryNameRegex.test(queryName);
-  };
-
-  computeQueryName = (kind) => {
-    const { dataQueries } = this.props;
-    const currentQueriesForKind = dataQueries.filter((query) => query.kind === kind);
-    let found = false;
-    let newName = '';
-    let currentNumber = currentQueriesForKind.length + 1;
-
-    while (!found) {
-      newName = `${kind}${currentNumber}`;
-      if (dataQueries.find((query) => query.name === newName) === undefined) {
-        found = true;
-      }
-      currentNumber += 1;
-    }
-
-    return newName;
-  };
-
-  setUnsavedQueryChanges = (value) => useQueryPanelStore.getState().actions.setUnSavedChanges(value);
-
-  createOrUpdateDataQuery = () => {
-    const { appId, options, selectedDataSource, mode, queryName, shouldRunQuery } = this.state;
-    const appVersionId = this.props.editingVersionId;
-    const kind = selectedDataSource.kind;
-    const dataSourceId = selectedDataSource.id === 'null' ? null : selectedDataSource.id;
-    const pluginId = selectedDataSource.pluginId || selectedDataSource.plugin_id;
-
-    const isQueryNameValid = this.validateQueryName();
-    if (!isQueryNameValid) {
-      toast.error('Invalid query name. Should be unique and only include letters, numbers and underscore.');
-      return;
-    }
-
-    if (mode === 'edit') {
-      this.setState({ isUpdating: true });
-      dataqueryService
-        .update(this.state.selectedQuery?.id, queryName, options)
-        .then((data) => {
-          this.setState({
-            isUpdating: shouldRunQuery ? true : false,
-            isFieldsChanged: false,
-            restArrayValuesChanged: false,
-            updatedQuery: shouldRunQuery ? { ...data, updateQuery: true } : {},
-          });
-          this.props.dataQueriesChanged();
-          this.setUnsavedQueryChanges(false);
-          localStorage.removeItem('transformation');
-          toast.success('Query Saved');
-        })
-        .catch(({ error }) => {
-          this.setState({
-            isUpdating: false,
-            isFieldsChanged: false,
-            restArrayValuesChanged: false,
-          });
-          this.setUnsavedQueryChanges(false);
-          toast.error(error);
-        });
-    } else {
-      this.setState({ isCreating: true });
-      dataqueryService
-        .create(appId, appVersionId, queryName, kind, options, dataSourceId, pluginId)
-        .then((data) => {
-          toast.success('Query Added');
-          this.setState({
-            isCreating: shouldRunQuery ? true : false,
-            isFieldsChanged: false,
-            restArrayValuesChanged: false,
-            updatedQuery: shouldRunQuery ? { ...data, updateQuery: false } : {},
-          });
-          this.props.dataQueriesChanged();
-          this.setUnsavedQueryChanges(false);
-        })
-        .catch(({ error }) => {
-          this.setState({
-            isCreating: false,
-            isFieldsChanged: false,
-            restArrayValuesChanged: false,
-          });
-          this.setUnsavedQueryChanges(false);
-          toast.error(error);
-        });
-    }
-  };
-
-  // Clear the focus field value from options
-  cleanFocusedFields = (newOptions) => {
-    const diffFields = diff(newOptions, this.defaultOptions.current ?? {});
-    const updatedOptions = { ...newOptions };
-    Object.keys(diffFields).forEach((key) => {
-      if (newOptions[key] === '' && this.defaultOptions.current[key] === undefined) {
-        delete updatedOptions[key];
-      }
-    });
-    return updatedOptions;
-  };
-
-  validateNewOptions = (newOptions) => {
-    const headersChanged = newOptions.arrayValuesChanged ?? false;
-    const updatedOptions = this.cleanFocusedFields(newOptions);
-    let isFieldsChanged = false;
-    if (this.state.selectedQuery) {
-      const isQueryChanged = !_.isEqual(
-        this.removeRestKey(updatedOptions),
-        this.removeRestKey(this.defaultOptions.current)
-      );
-      if (isQueryChanged) {
-        isFieldsChanged = true;
-      } else if (this.state.selectedQuery?.kind === 'restapi') {
-        if (headersChanged) {
-          isFieldsChanged = true;
-        }
-        if (Object.is(updatedOptions.body_toggle, !this.state.options.body_toggle)) {
-          this.skipSettingSourceToNull.current = true;
-        }
-      }
-    }
-    this.setState(
-      {
-        options: { ...this.state.options, ...updatedOptions },
-        isFieldsChanged,
-        restArrayValuesChanged: headersChanged,
-      },
-      () => {
-        if (isFieldsChanged !== this.props.isUnsavedQueriesAvailable) this.setUnsavedQueryChanges(isFieldsChanged);
-      }
-    );
-  };
-
-  optionchanged = (option, value) => {
-    const newOptions = { ...this.state.options, [option]: value };
-    this.validateNewOptions(newOptions);
-  };
-
-  optionsChanged = (newOptions) => {
-    this.validateNewOptions(newOptions);
-  };
-
-  toggleOption = (option) => {
-    const currentValue = this.state.options[option] ? this.state.options[option] : false;
-    this.optionchanged(option, !currentValue);
-  };
-
-  // Here we have mocked data query in format of a component to be usable by event manager
-  // TODO: Refactor EventManager to be generic
-  mockDataQueryAsComponent = () => {
-    const dataQueryEvents = this.state.options?.events || [];
-
-    return {
-      component: { component: { definition: { events: dataQueryEvents } } },
-      componentMeta: {
-        events: {
-          onDataQuerySuccess: { displayName: 'Query Success' },
-          onDataQueryFailure: { displayName: 'Query Failure' },
-        },
-      },
-    };
-  };
-
-  eventsChanged = (events) => {
-    this.optionchanged('events', events);
-  };
-  createInputElementToUpdateQueryName = () => {
-    this.setState({ renameQuery: true });
-  };
-  executeQueryNameUpdation = (newName) => {
-    if (this.state.queryName === newName) return this.setState({ renameQuery: false });
-    const isNewQueryNameAlreadyExists = this.state.dataQueries.some((query) => query.name === newName);
-    if (newName && !isNewQueryNameAlreadyExists) {
-      if (this.state.mode === 'create') {
-        this.setState({
-          queryName: newName,
-          renameQuery: false,
-        });
-        this.props.updateDraftQueryName(newName);
-      } else {
-        dataqueryService
-          .update(this.state.selectedQuery?.id, newName)
-          .then(() => {
-            this.props.dataQueriesChanged();
-            toast.success('Query Name Updated');
-            this.setState({
-              renameQuery: false,
-            });
-          })
-          .catch(({ error }) => {
-            this.setState({ renameQuery: false });
-            toast.error(error);
-          });
-      }
-    } else {
-      if (isNewQueryNameAlreadyExists) toast.error('Query name already exists');
-      this.setState({ renameQuery: false });
-    }
-  };
-
-  changeDataSourceQueryAssociation = (selectedDataSource, selectedQuery) => {
-    this.setState({
-      selectedDataSource: selectedDataSource,
-      isUpdating: true,
-    });
-    dataqueryService
-      .changeQueryDataSource(selectedQuery?.id, selectedDataSource.id)
-      .then(() => {
-        this.props.dataQueriesChanged();
-        this.setState({
-          isUpdating: false,
-        });
-        toast.success('Data source changed');
-      })
-      .catch((error) => {
-        toast.error(error);
-        this.setState({
-          isUpdating: false,
-        });
-      });
-  };
-
-  render() {
-    const {
-      dataSources,
-      globalDataSources,
-      selectedDataSource,
-      mode,
-      options,
-      isUpdating,
-      isCreating,
-      addingQuery,
-      editingQuery,
-      selectedQuery,
-      queryName,
-      previewLoading,
-      queryPreviewData,
-      dataSourceMeta,
-    } = this.state;
-    let ElementToRender = '';
-    if (selectedDataSource) {
-      const sourcecomponentName = selectedDataSource.kind.charAt(0).toUpperCase() + selectedDataSource.kind.slice(1);
-      ElementToRender = selectedDataSource?.pluginId ? source : allSources[sourcecomponentName];
-    }
-    const buttonDisabled = isUpdating || isCreating;
-    const mockDataQueryComponent = this.mockDataQueryAsComponent();
-    const visibleGlobalDataSource = globalDataSources?.filter((gds) => canUseDataSourceForQuery(gds.id));
-    const { loadingDataSources } = this.props;
-
-    return (
-      <div
-        className={cx(`query-manager ${this.props.darkMode ? 'theme-dark' : ''}`, {
-          'd-none': loadingDataSources,
-        })}
-        key={selectedQuery ? selectedQuery?.id : ''}
-      >
-        <div className="row header" style={{ padding: '8px 0' }}>
-          <div className="col d-flex align-items-center px-3 h-100 font-weight-500 py-1" style={{ gap: '10px' }}>
-            {(addingQuery || editingQuery) && selectedDataSource && (
-              <>
-                <span
-                  className={`${
-                    this.props.darkMode ? 'color-light-gray-c3c3c3' : 'color-light-slate-11'
-                  } cursor-pointer font-weight-400`}
-                  onClick={() => {
-                    this.props.addNewQueryAndDeselectSelectedQuery();
-                  }}
-                  data-cy={`query-type-header`}
-                >
-                  {mode === 'create' ? 'New Query' : 'Queries'}
-                </span>
-                <span className="breadcrum">
-                  <svg width="5.33" height="9.33" viewBox="0 0 8 14" fill="none" xmlns="http://www.w3.org/2000/svg">
-                    <path
-                      fillRule="evenodd"
-                      clipRule="evenodd"
-                      d="M0.292893 0.292893C0.683417 -0.0976311 1.31658 -0.0976311 1.70711 0.292893L7.70711 6.29289C8.09763 6.68342 8.09763 7.31658 7.70711 7.70711L1.70711 13.7071C1.31658 14.0976 0.683417 14.0976 0.292893 13.7071C-0.0976311 13.3166 -0.0976311 12.6834 0.292893 12.2929L5.58579 7L0.292893 1.70711C-0.0976311 1.31658 -0.0976311 0.683417 0.292893 0.292893Z"
-                      fill="#C1C8CD"
-                    />
-                  </svg>
-                </span>
-                <div className="query-name-breadcrum d-flex align-items-center">
-                  <span
-                    className={`query-manager-header-query-name font-weight-400 ${
-                      !this.state.renameQuery && 'ellipsis'
-                    }`}
-                    data-cy={`query-name-label`}
-                  >
-                    {this.state.renameQuery ? (
-                      <input
-                        data-cy={`query-rename-input`}
-                        type="text"
-                        className={`query-name query-name-input-field border-indigo-09 bg-transparent  ${
-                          this.props.darkMode && 'text-white'
-                        }`}
-                        autoFocus
-                        defaultValue={queryName}
-                        onKeyUp={(event) => {
-                          event.persist();
-                          if (event.keyCode === 13) {
-                            this.executeQueryNameUpdation(event.target.value);
-                          }
-                        }}
-                        onBlur={({ target }) => this.executeQueryNameUpdation(target.value)}
-                      />
-                    ) : (
-                      queryName
-                    )}
-                  </span>
-                  {!this.props.isVersionReleased && (
-                    <span
-                      className={`breadcrum-rename-query-icon ${this.state.renameQuery && 'd-none'}`}
-                      onClick={this.createInputElementToUpdateQueryName}
-                    >
-                      <svg
-                        width="auto"
-                        height="auto"
-                        viewBox="0 0 19 20"
-                        fill="none"
-                        xmlns="http://www.w3.org/2000/svg"
-                      >
-                        <path
-                          fillRule="evenodd"
-                          clipRule="evenodd"
-                          d="M13.7087 1.40712C14.29 0.826221 15.0782 0.499893 15.9 0.499893C16.7222 0.499893 17.5107 0.82651 18.0921 1.40789C18.6735 1.98928 19.0001 2.7778 19.0001 3.6C19.0001 4.42197 18.6737 5.21028 18.0926 5.79162C18.0924 5.79178 18.0928 5.79145 18.0926 5.79162L16.8287 7.06006C16.7936 7.11191 16.753 7.16118 16.7071 7.20711C16.6621 7.25215 16.6138 7.292 16.563 7.32665L9.70837 14.2058C9.52073 14.3942 9.26584 14.5 9 14.5H6C5.44772 14.5 5 14.0523 5 13.5V10.5C5 10.2342 5.10585 9.97927 5.29416 9.79163L12.1733 2.93697C12.208 2.88621 12.2478 2.83794 12.2929 2.79289C12.3388 2.74697 12.3881 2.70645 12.4399 2.67132L13.7079 1.40789C13.7082 1.40763 13.7084 1.40738 13.7087 1.40712ZM13.0112 4.92545L7 10.9153V12.5H8.58474L14.5745 6.48876L13.0112 4.92545ZM15.9862 5.07202L14.428 3.51376L15.1221 2.82211C15.3284 2.6158 15.6082 2.49989 15.9 2.49989C16.1918 2.49989 16.4716 2.6158 16.6779 2.82211C16.8842 3.02842 17.0001 3.30823 17.0001 3.6C17.0001 3.89177 16.8842 4.17158 16.6779 4.37789L15.9862 5.07202ZM0.87868 5.37868C1.44129 4.81607 2.20435 4.5 3 4.5H4C4.55228 4.5 5 4.94772 5 5.5C5 6.05228 4.55228 6.5 4 6.5H3C2.73478 6.5 2.48043 6.60536 2.29289 6.79289C2.10536 6.98043 2 7.23478 2 7.5V16.5C2 16.7652 2.10536 17.0196 2.29289 17.2071C2.48043 17.3946 2.73478 17.5 3 17.5H12C12.2652 17.5 12.5196 17.3946 12.7071 17.2071C12.8946 17.0196 13 16.7652 13 16.5V15.5C13 14.9477 13.4477 14.5 14 14.5C14.5523 14.5 15 14.9477 15 15.5V16.5C15 17.2957 14.6839 18.0587 14.1213 18.6213C13.5587 19.1839 12.7957 19.5 12 19.5H3C2.20435 19.5 1.44129 19.1839 0.87868 18.6213C0.31607 18.0587 0 17.2957 0 16.5V7.5C0 6.70435 0.31607 5.94129 0.87868 5.37868Z"
-                          fill="#11181C"
-                        />
-                      </svg>
-                    </span>
-                  )}
-                </div>
-              </>
-            )}
-          </div>
-          <div className="col-auto d-flex align-items-center h-100 query-header-buttons m-auto">
-            {selectedDataSource && (addingQuery || editingQuery) && (
-              <button
-                onClick={() => {
-                  const _options = { ...options };
-
-                  const query = {
-                    data_source_id: selectedDataSource.id === 'null' ? null : selectedDataSource.id,
-                    pluginId: selectedDataSource.pluginId,
-                    options: _options,
-                    kind: selectedDataSource.kind,
-                  };
-
-                  previewQuery(this, query, this.props.editorState)
-                    .then(() => {
-                      this.previewPanelRef.current.scrollIntoView();
-                    })
-                    .catch(({ error, data }) => {
-                      console.log(error, data);
-                    });
-                }}
-                className={`default-tertiary-button float-right1 ${
-                  previewLoading ? (this.props.darkMode ? 'btn-loading' : 'button-loading') : ''
-                } ${this.props.darkMode ? 'theme-dark ' : ''} ${this.state.selectedDataSource ? '' : 'disabled'}`}
-                data-cy={'query-preview-button'}
-              >
-                <span
-                  className="query-preview-svg d-flex align-items-center query-icon-wrapper"
-                  style={{ width: '16px', height: '16px', padding: '2.67px 0.67px', margin: '6px 0' }}
-                >
-                  <svg width="auto" height="auto" viewBox="0 0 22 16" fill="none" xmlns="http://www.w3.org/2000/svg">
-                    <path
-                      fillRule="evenodd"
-                      clipRule="evenodd"
-                      d="M2.15986 8C4.65779 12.1305 7.61278 14 11 14C14.3872 14 17.3422 12.1305 19.8401 8C17.3422 3.86948 14.3872 2 11 2C7.61278 2 4.65779 3.86948 2.15986 8ZM0.131768 7.50384C2.9072 2.64709 6.51999 0 11 0C15.48 0 19.0928 2.64709 21.8682 7.50384C22.0439 7.81128 22.0439 8.18871 21.8682 8.49616C19.0928 13.3529 15.48 16 11 16C6.51999 16 2.9072 13.3529 0.131768 8.49616C-0.0439228 8.18871 -0.0439228 7.81128 0.131768 7.50384ZM11 7C10.4477 7 10 7.44772 10 8C10 8.55228 10.4477 9 11 9C11.5523 9 12 8.55228 12 8C12 7.44772 11.5523 7 11 7ZM8 8C8 6.34315 9.34315 5  11 5C12.6569 5 14 6.34315 14 8C14 9.65685 12.6569 11 11 11C9.34315 11 8 9.65685 8 8Z"
-                      fill="#11181C"
-                    />
-                  </svg>
-                </span>
-                <span>{this.props.t('editor.queryManager.preview', 'Preview')}</span>
-              </button>
-            )}
-            {selectedDataSource && (addingQuery || editingQuery) && (
-              <button
-                className={`default-tertiary-button ${
-                  isUpdating || isCreating ? (this.props.darkMode ? 'btn-loading' : 'button-loading') : ''
-                } ${this.props.darkMode ? 'theme-dark' : ''} ${
-                  this.state.selectedDataSource && !this.props.isVersionReleased ? '' : 'disabled'
-                } `}
-                onClick={this.createOrUpdateDataQuery}
-                disabled={buttonDisabled}
-                data-cy={`query-${this.state.buttonText.toLowerCase()}-button`}
-              >
-                <span className="d-flex query-create-run-svg query-icon-wrapper">
-                  <svg width="auto" height="auto" viewBox="0 0 18 19" fill="none" xmlns="http://www.w3.org/2000/svg">
-                    <path
-                      fillRule="evenodd"
-                      clipRule="evenodd"
-                      d="M3 2.5C2.73478 2.5 2.48043 2.60536 2.29289 2.79289C2.10536 2.98043 2 3.23478 2 3.5V15.5C2 15.7652 2.10536 16.0196 2.29289 16.2071C2.48043 16.3946 2.73478 16.5 3 16.5H15C15.2652 16.5 15.5196 16.3946 15.7071 16.2071C15.8946 16.0196 16 15.7652 16 15.5V5.91421L12.5858 2.5H12V5.5C12 6.05228 11.5523 6.5 11 6.5H5C4.44772 6.5 4 6.05228 4 5.5V2.5H3ZM3 0.5C2.20435 0.5 1.44129 0.81607 0.87868 1.37868C0.31607 1.94129 0 2.70435 0 3.5V15.5C0 16.2956 0.31607 17.0587 0.87868 17.6213C1.44129 18.1839 2.20435 18.5 3 18.5H15C15.7957 18.5 16.5587 18.1839 17.1213 17.6213C17.6839 17.0587 18 16.2957 18 15.5V5.5C18 5.23478 17.8946 4.98043 17.7071 4.79289L13.7071 0.792893C13.5196 0.605357 13.2652 0.5 13 0.5H3ZM6 2.5V4.5H10V2.5H6ZM9 10.5C8.44772 10.5 8 10.9477 8 11.5C8 12.0523 8.44772 12.5 9 12.5C9.55228 12.5 10 12.0523 10 11.5C10 10.9477 9.55229 10.5 9 10.5ZM6 11.5C6 9.84315 7.34315 8.5 9 8.5C10.6569 8.5 12 9.84315 12 11.5C12 13.1569 10.6569 14.5 9 14.5C7.34315 14.5 6 13.1569 6 11.5Z"
-                      fill="#11181C"
-                    />
-                  </svg>
-                </span>
-                <span>{this.state.buttonText}</span>
-              </button>
-            )}
-            {selectedDataSource && (addingQuery || editingQuery) && (
-              <button
-                onClick={() => {
-                  if (this.state.isFieldsChanged || this.state.addingQuery) {
-                    this.setState({ shouldRunQuery: true }, () => this.createOrUpdateDataQuery());
-                  } else {
-                    this.props.runQuery(selectedQuery?.id, selectedQuery?.name);
-                  }
-                }}
-                className={`border-0 default-secondary-button float-right1 ${this.props.darkMode ? 'theme-dark' : ''} ${
-                  this.state.selectedDataSource ? '' : 'disabled'
-                } ${
-                  this.state.currentState.queries[selectedQuery?.name]?.isLoading
-                    ? this.props.darkMode
-                      ? 'btn-loading'
-                      : 'button-loading'
-                    : ''
-                }`}
-                data-cy="query-run-button"
-              >
-                <span
-                  className={`query-manager-btn-svg-wrapper d-flex align-item-center query-icon-wrapper query-run-svg ${
-                    this.state.currentState.queries[selectedQuery?.name]?.isLoading && 'invisible'
-                  }`}
-                >
-                  <svg width="auto" height="auto" viewBox="0 0 16 12" fill="none" xmlns="http://www.w3.org/2000/svg">
-                    <path
-                      fillRule="evenodd"
-                      clipRule="evenodd"
-                      d="M0.292893 0.292893C0.683417 -0.0976311 1.31658 -0.0976311 1.70711 0.292893L6.70711 5.29289C7.09763 5.68342 7.09763 6.31658 6.70711 6.70711L1.70711 11.7071C1.31658 12.0976 0.683417 12.0976 0.292893 11.7071C-0.0976311 11.3166 -0.0976311 10.6834 0.292893 10.2929L4.58579 6L0.292893 1.70711C-0.0976311 1.31658 -0.0976311 0.683417 0.292893 0.292893ZM8 11C8 10.4477 8.44772 10 9 10H15C15.5523 10 16 10.4477 16 11C16 11.5523 15.5523 12 15 12H9C8.44772 12 8 11.5523 8 11Z"
-                      fill="#3A5CCC"
-                    />
-                  </svg>
-                </span>
-                <span className="query-manager-btn-name">
-                  {this.state.currentState.queries[selectedQuery?.name]?.isLoading ? ' ' : 'Run'}
-                </span>
-              </button>
-            )}
-            <span
-              onClick={this.props.toggleQueryEditor}
-              className={`cursor-pointer m-3 toggle-query-editor-svg d-flex`}
-              data-tooltip-id="tooltip-for-hide-query-editor"
-              data-tooltip-content="Hide query editor"
-            >
-              <svg width="5.58" height="10.25" viewBox="0 0 6 12" fill="none" xmlns="http://www.w3.org/2000/svg">
-                <path
-                  d="M3.00013 4.18288C2.94457 4.18288 2.88624 4.17177 2.82513 4.14954C2.76402 4.12732 2.70569 4.08843 2.65013 4.03288L0.366797 1.74954C0.266797 1.64954 0.216797 1.52732 0.216797 1.38288C0.216797 1.23843 0.266797 1.11621 0.366797 1.01621C0.466797 0.916211 0.583464 0.866211 0.716797 0.866211C0.85013 0.866211 0.966797 0.916211 1.0668 1.01621L3.00013 2.94954L4.93346 1.01621C5.03346 0.916211 5.15291 0.866211 5.2918 0.866211C5.43069 0.866211 5.55013 0.916211 5.65013 1.01621C5.75013 1.11621 5.80013 1.23566 5.80013 1.37454C5.80013 1.51343 5.75013 1.63288 5.65013 1.73288L3.35013 4.03288C3.29457 4.08843 3.23902 4.12732 3.18346 4.14954C3.12791 4.17177 3.0668 4.18288 3.00013 4.18288ZM0.366797 10.9662C0.266797 10.8662 0.216797 10.7468 0.216797 10.6079C0.216797 10.469 0.266797 10.3495 0.366797 10.2495L2.65013 7.96621C2.70569 7.91065 2.76402 7.87177 2.82513 7.84954C2.88624 7.82732 2.94457 7.81621 3.00013 7.81621C3.0668 7.81621 3.12791 7.82732 3.18346 7.84954C3.23902 7.87177 3.29457 7.91065 3.35013 7.96621L5.65013 10.2662C5.75013 10.3662 5.80013 10.4829 5.80013 10.6162C5.80013 10.7495 5.75013 10.8662 5.65013 10.9662C5.55013 11.0662 5.42791 11.1162 5.28346 11.1162C5.13902 11.1162 5.0168 11.0662 4.9168 10.9662L3.00013 9.04954L1.08346 10.9662C0.983464 11.0662 0.864019 11.1162 0.72513 11.1162C0.586241 11.1162 0.466797 11.0662 0.366797 10.9662Z"
-                  fill="#576574"
-                />
-              </svg>
-            </span>
-            <Tooltip id="tooltip-for-hide-query-editor" className="tooltip" />
-          </div>
-        </div>
-
-        {(addingQuery || editingQuery) && (
-          <div>
-            <div
-              className={`row row-deck px-2 mt-0 query-details ${
-                selectedDataSource?.kind === 'tooljetdb' && 'tooljetdb-query-details'
-              }`}
-            >
-              {dataSources && mode === 'create' && !this.state.isSourceSelected && (
-                <div
-                  className={cx(`datasource-picker`, {
-                    'disabled ': this.props.isVersionReleased,
-                  })}
-                >
-                  {!this.state.isSourceSelected && (
-                    <label className="form-label col-md-3" data-cy={'label-select-datasource'}>
-                      {this.props.t('editor.queryManager.selectDatasource', 'Select Datasource')}
-                    </label>
-                  )}{' '}
-                  {!this.state.isSourceSelected && (
-                    <DataSourceLister
-                      dataSources={dataSources}
-                      staticDataSources={staticDataSources}
-                      changeDataSource={this.changeDataSource}
-                      handleBackButton={this.handleBackButton}
-                      darkMode={this.props.darkMode}
-                      showAddDatasourceBtn={false}
-                      dataSourceModalHandler={this.props.dataSourceModalHandler}
-                    />
-                  )}
-                </div>
-              )}
-
-              {globalDataSources && mode === 'create' && !this.state.isSourceSelected && (
-                <div
-                  className={cx(`datasource-picker`, {
-                    'disabled ': this.props.isVersionReleased,
-                  })}
-                >
-                  {!this.state.isSourceSelected && <label className="form-label col-md-3">Global Datasources</label>}{' '}
-                  {!this.state.isSourceSelected && globalDataSources?.length ? (
-                    <DataSourceLister
-                      dataSources={visibleGlobalDataSource}
-                      staticDataSources={[]}
-                      changeDataSource={this.changeDataSource}
-                      handleBackButton={this.handleBackButton}
-                      darkMode={this.props.darkMode}
-                      dataSourceModalHandler={this.props.dataSourceModalHandler}
-                      showAddDatasourceBtn={true}
-                      dataSourceBtnComponent={<AddGlobalDataSourceButton />}
-                    />
-                  ) : (
-                    <EmptyGlobalDataSources darkMode={this.props.darkMode} />
-                  )}
-                </div>
-              )}
-
-              {selectedDataSource && (
-                <div style={{ padding: '0 32px' }}>
-                  <div>
-                    <div
-                      className={cx(``, {
-                        'disabled ': this.props.isVersionReleased,
-                      })}
-                    >
-                      <ElementToRender
-                        pluginSchema={this.state.selectedDataSource?.plugin?.operationsFile?.data}
-                        selectedDataSource={selectedDataSource}
-                        options={this.state.options}
-                        optionsChanged={this.optionsChanged}
-                        optionchanged={this.optionchanged}
-                        currentState={this.props.currentState}
-                        darkMode={this.props.darkMode}
-                        isEditMode={true} // Made TRUE always to avoid setting default options again
-                        queryName={this.state.queryName}
-                      />
-                    </div>
-
-                    {!dataSourceMeta?.disableTransformations &&
-                      (selectedDataSource?.kind != 'runjs' || selectedDataSource?.kind != 'runpy') && (
-                        <div
-                          className={cx(``, {
-                            'disabled ': this.props.isVersionReleased,
-                          })}
-                        >
-                          <Transformation
-                            changeOption={this.optionchanged}
-                            options={options ?? {}}
-                            currentState={this.props.currentState}
-                            darkMode={this.props.darkMode}
-                            queryId={selectedQuery?.id}
-                          />
-                        </div>
-                      )}
-                    <div>
-                      <Preview
-                        previewPanelRef={this.previewPanelRef}
-                        previewLoading={previewLoading}
-                        queryPreviewData={queryPreviewData}
-                        theme={this.state.theme}
-                        darkMode={this.props.darkMode}
-                      />
-                    </div>
-                  </div>
-                </div>
-              )}
-            </div>
-
-            {selectedDataSource && (addingQuery || editingQuery) && (
-              <div
-                className={cx(`advanced-options-container font-weight-400 border-top query-manager-border-color`, {
-                  'disabled ': this.props.isVersionReleased,
-                })}
-              >
-                <div className="advance-options-input-form-container">
-                  <div className="mx-4">
-                    <CustomToggleSwitch
-                      dataCy={`run-on-app-load`}
-                      isChecked={this.state.options.runOnPageLoad}
-                      toggleSwitchFunction={this.toggleOption}
-                      action="runOnPageLoad"
-                      darkMode={this.props.darkMode}
-                      label={this.props.t(
-                        'editor.queryManager.runQueryOnApplicationLoad',
-                        'Run this query on application load?'
-                      )}
-                    />
-                  </div>
-                  <div className=" mx-4 pb-3 pt-3">
-                    <CustomToggleSwitch
-                      dataCy={`confirmation-before-run`}
-                      isChecked={this.state.options.requestConfirmation}
-                      toggleSwitchFunction={this.toggleOption}
-                      action="requestConfirmation"
-                      darkMode={this.props.darkMode}
-                      label={this.props.t(
-                        'editor.queryManager.confirmBeforeQueryRun',
-                        'Request confirmation before running query?'
-                      )}
-                    />
-                  </div>
-                  <div className=" mx-4">
-                    <CustomToggleSwitch
-                      dataCy={`notification-on-success`}
-                      isChecked={this.state.options.showSuccessNotification}
-                      toggleSwitchFunction={this.toggleOption}
-                      action="showSuccessNotification"
-                      darkMode={this.props.darkMode}
-                      label={this.props.t('editor.queryManager.notificationOnSuccess', 'Show notification on success?')}
-                    />
-                  </div>
-                  {this.state.options.showSuccessNotification && (
-                    <div className="mx-4" style={{ paddingLeft: '100px', paddingTop: '12px' }}>
-                      <div className="row mt-1">
-                        <div className="col-auto" style={{ width: '200px' }}>
-                          <label className="form-label p-2 font-size-12" data-cy={'label-success-message-input'}>
-                            {this.props.t('editor.queryManager.successMessage', 'Success Message')}
-                          </label>
-                        </div>
-                        <div className="col">
-                          <CodeHinter
-                            currentState={this.props.currentState}
-                            initialValue={this.state.options.successMessage}
-                            height="36px"
-                            theme={this.props.darkMode ? 'monokai' : 'default'}
-                            onChange={(value) => this.optionchanged('successMessage', value)}
-                            placeholder={this.props.t(
-                              'editor.queryManager.queryRanSuccessfully',
-                              'Query ran successfully'
-                            )}
-                            cyLabel={'success-message'}
-                          />
-                        </div>
-                      </div>
-                      <div className="row mt-3">
-                        <div className="col-auto" style={{ width: '200px' }}>
-                          <label className="form-label p-2 font-size-12" data-cy={'label-notification-duration-input'}>
-                            {this.props.t('editor.queryManager.notificationDuration', 'Notification duration (s)')}
-                          </label>
-                        </div>
-                        <div className="col query-manager-input-elem">
-                          <input
-                            type="number"
-                            disabled={!this.state.options.showSuccessNotification}
-                            onChange={(e) => this.optionchanged('notificationDuration', e.target.value)}
-                            placeholder={5}
-                            className="form-control"
-                            value={this.state.options.notificationDuration}
-                            data-cy={'notification-duration-input-field'}
-                          />
-                        </div>
-                      </div>
-                    </div>
-                  )}
-                </div>
-
-                <div
-                  className={`border-top query-manager-border-color hr-text-left px-4 ${
-                    this.props.darkMode ? 'color-white' : 'color-light-slate-12'
-                  }`}
-                  style={{ paddingTop: '28px' }}
-                >
-                  {this.props.t('editor.queryManager.eventsHandler', 'Events Handler')}
-                </div>
-                <div className="query-manager-events px-4 mt-2 pb-4">
-                  <EventManager
-                    eventsChanged={this.eventsChanged}
-                    component={mockDataQueryComponent.component}
-                    componentMeta={mockDataQueryComponent.componentMeta}
-                    currentState={this.props.currentState}
-                    dataQueries={this.props.dataQueries}
-                    components={this.props.allComponents}
-                    apps={this.props.apps}
-                    popoverPlacement="top"
-                    pages={
-                      this.props.appDefinition?.pages
-                        ? Object.entries(this.props.appDefinition?.pages).map(([id, page]) => ({ ...page, id }))
-                        : []
-                    }
-                  />
-                </div>
-                {mode === 'edit' && selectedQuery?.data_source_id && (
-                  <div className="mt-2 pb-4">
-                    <div
-                      className={`border-top query-manager-border-color px-4 hr-text-left py-2 ${
-                        this.props.darkMode ? 'color-white' : 'color-light-slate-12'
-                      }`}
-                    >
-                      Change Datasource
-                    </div>
-                    <ChangeDataSource
-                      dataSources={[...globalDataSources, ...useDataSourcesStore.getState().dataSources]}
-                      value={selectedDataSource}
-                      selectedQuery={selectedQuery}
-                      onChange={(selectedDataSource) => {
-                        this.changeDataSourceQueryAssociation(selectedDataSource, selectedQuery);
-                      }}
-                    />
-                  </div>
-                )}
-              </div>
-            )}
-          </div>
-        )}
-      </div>
-    );
-  }
-}
-
-const withStore = (Component) => (props) => {
-  const loadingDataSources = useLoadingDataSources();
-  const globalDataSources = useGlobalDataSources();
-  return <Component {...props} loadingDataSources={loadingDataSources} globalDataSources={globalDataSources} />;
-};
-
-export const QueryManager = withTranslation()(React.memo(withStore(QueryManagerComponent)));
-=======
   useEffect(() => {
     if (selectedQuery) {
       if (selectedQuery?.kind in defaultSources && !selectedQuery?.data_source_id) {
@@ -1149,5 +122,4 @@
   );
 };
 
-export default QueryManager;
->>>>>>> e4a0a33f
+export default QueryManager;