import React from 'react';
import { dataqueryService } from '@/_services';
import { toast } from 'react-hot-toast';
import SelectSearch, { fuzzySearch } from 'react-select-search';
import ReactTooltip from 'react-tooltip';
import { allSources } from './QueryEditors';
import { Transformation } from './Transformation';
import ReactJson from 'react-json-view';
import { previewQuery } from '@/_helpers/appUtils';
import { EventManager } from '../Inspector/EventManager';
import { CodeHinter } from '../CodeBuilder/CodeHinter';
import { DataSourceTypes } from '../DataSourceManager/SourceComponents';
const queryNameRegex = new RegExp('^[A-Za-z0-9_-]*$');

const staticDataSources = [
  { kind: 'restapi', id: 'null', name: 'REST API' },
  { kind: 'runjs', id: 'runjs', name: 'Run JavaScript code' },
];

let QueryManager = class QueryManager extends React.Component {
  constructor(props) {
    super(props);

    this.state = {
      options: {},
      selectedQuery: null,
      selectedDataSource: null,
      dataSourceMeta: {},
    };

    this.previewPanelRef = React.createRef();
  }

  setStateFromProps = (props) => {
    const selectedQuery = props.selectedQuery;
    const dataSourceId = selectedQuery?.data_source_id;
    const source = props.dataSources.find((datasource) => datasource.id === dataSourceId);
    let dataSourceMeta = DataSourceTypes.find((source) => source.kind === selectedQuery?.kind);
    const paneHeightChanged = this.state.queryPaneHeight !== props.queryPaneHeight;

    this.setState(
      {
        appId: props.appId,
        dataSources: props.dataSources,
        dataQueries: props.dataQueries,
        mode: props.mode,
        currentTab: 1,
        addingQuery: props.addingQuery,
        editingQuery: props.editingQuery,
        queryPaneHeight: props.queryPaneHeight,
        currentState: props.currentState,
        selectedSource: source,
        dataSourceMeta,
        selectedDataSource: paneHeightChanged ? this.state.selectedDataSource : props.selectedDataSource,
      },
      () => {
        if (this.props.mode === 'edit') {
          let source = props.dataSources.find((datasource) => datasource.id === selectedQuery.data_source_id);
          if (selectedQuery.kind === 'restapi') {
            if (!selectedQuery.data_source_id) {
              source = { kind: 'restapi' };
            }
          }
          if (selectedQuery.kind === 'runjs') {
            if (!selectedQuery.data_source_id) {
              source = { kind: 'runjs' };
            }
          }

          this.setState({
            options: paneHeightChanged ? this.state.options : selectedQuery.options,
            selectedDataSource: source,
            selectedQuery,
            queryName: selectedQuery.name,
          });
        }
        // } else {
        // this.setState({
        //   options: {},
        //   selectedQuery: null,
        //   selectedDataSource: paneHeightChanged ? this.state.selectedDataSource : props.selectedDataSource,
        // });
        // }
      }
    );
  };

  componentWillReceiveProps(nextProps) {
    this.setStateFromProps(nextProps);
  }

  componentDidMount() {
    this.setStateFromProps(this.props);
  }

  changeDataSource = (sourceId) => {
    const source = [...this.state.dataSources, ...staticDataSources].find((datasource) => datasource.id === sourceId);

    const isSchemaUnavailable = ['restapi', 'stripe', 'runjs'].includes(source.kind);
    const schemaUnavailableOptions = {
      restapi: {
        method: 'get',
        url: null,
        url_params: [],
        headers: [],
        body: [],
      },
      stripe: {},
      runjs: {},
    };

    this.setState({
      selectedDataSource: source,
      selectedSource: source,
      queryName: this.computeQueryName(source.kind),
      ...(isSchemaUnavailable && { options: schemaUnavailableOptions[source.kind] }),
    });
  };

  switchCurrentTab = (tab) => {
    this.setState({
      currentTab: tab,
    });
  };

  validateQueryName = () => {
    const { queryName, dataQueries, mode, selectedQuery } = this.state;

    if (mode === 'create') {
      return dataQueries.find((query) => query.name === queryName) === undefined && queryNameRegex.test(queryName);
    }
    const existingQuery = dataQueries.find((query) => query.name === queryName);
    if (existingQuery) {
      return existingQuery.id === selectedQuery.id && queryNameRegex.test(queryName);
    }
    return queryNameRegex.test(queryName);
  };

  computeQueryName = (kind) => {
    const { dataQueries } = this.state;
    const currentQueriesForKind = dataQueries.filter((query) => query.kind === kind);
    let found = false;
    let newName = '';
    let currentNumber = currentQueriesForKind.length + 1;

    while (!found) {
      newName = `${kind}${currentNumber}`;
      if (dataQueries.find((query) => query.name === newName) === undefined) {
        found = true;
      }
      currentNumber += 1;
    }

    return newName;
  };

  createOrUpdateDataQuery = () => {
    const { appId, options, selectedDataSource, mode, queryName } = this.state;
    const appVersionId = this.props.editingVersionId;
    const kind = selectedDataSource.kind;
    const dataSourceId = selectedDataSource.id === 'null' ? null : selectedDataSource.id;

    const isQueryNameValid = this.validateQueryName();
    if (!isQueryNameValid) {
      toast.error('Invalid query name. Should be unique and only include letters, numbers and underscore.');
      return;
    }

    if (mode === 'edit') {
      this.setState({ isUpdating: true });
      dataqueryService
        .update(this.state.selectedQuery.id, queryName, options)
        .then(() => {
          toast.success('Query Updated');
          this.setState({ isUpdating: false });
          this.props.dataQueriesChanged();
        })
        .catch(({ error }) => {
          this.setState({ isUpdating: false });
          toast.error(error);
        });
    } else {
      this.setState({ isCreating: true });
      dataqueryService
        .create(appId, appVersionId, queryName, kind, options, dataSourceId)
        .then(() => {
          toast.success('Query Added');
          this.setState({ isCreating: false });
          this.props.dataQueriesChanged();
        })
        .catch(({ error }) => {
          this.setState({ isCreating: false });
          toast.error(error);
        });
    }
  };

  optionchanged = (option, value) => {
    this.setState({ options: { ...this.state.options, [option]: value } });
  };

  optionsChanged = (newOptions) => {
    this.setState({ options: newOptions });
  };

  toggleOption = (option) => {
    const currentValue = this.state.options[option] ? this.state.options[option] : false;
    this.optionchanged(option, !currentValue);
  };

  renderDataSourceOption = (props, option, snapshot, className) => {
    const icon = option.kind ? `/assets/images/icons/editor/datasources/${option.kind.toLowerCase() + '.svg'}` : null;
    return (
      <button {...props} className={className} type="button">
<<<<<<< HEAD
        <div>
          <span className="text-muted">
            {icon && <img src={icon} style={{ margin: 'auto', marginRight: '3px' }} height="25" width="25"></img>}
            {option.name}
          </span>
=======
        <div className="row">
          <div className="col-md-9">
            <span className="text-muted mx-2">
              {icon && (
                <img src={icon} style={{ objectFit: 'contain' }} height="25" width="25" className="mt-1·col-md-2"></img>
              )}
              {option.name}
            </span>
          </div>
>>>>>>> 1ff19c03
        </div>
      </button>
    );
  };

  // Here we have mocked data query in format of a component to be usable by event manager
  // TODO: Refactor EventManager to be generic
  mockDataQueryAsComponent = () => {
    const dataQueryEvents = this.state.options?.events || [];

    return {
      component: { component: { definition: { events: dataQueryEvents } } },
      componentMeta: {
        events: {
          onDataQuerySuccess: { displayName: 'Query Success' },
          onDataQueryFailure: { displayName: 'Query Failure' },
        },
      },
    };
  };

  eventsChanged = (events) => {
    this.optionchanged('events', events);
  };

  render() {
    const {
      dataSources,
      selectedDataSource,
      mode,
      options,
      currentTab,
      isUpdating,
      isCreating,
      addingQuery,
      editingQuery,
      selectedQuery,
      currentState,
      queryName,
      previewLoading,
      queryPreviewData,
      dataSourceMeta,
    } = this.state;

    let ElementToRender = '';

    if (selectedDataSource) {
      const sourcecomponentName = selectedDataSource.kind.charAt(0).toUpperCase() + selectedDataSource.kind.slice(1);
      ElementToRender = allSources[sourcecomponentName];
    }

    let buttonText = mode === 'edit' ? 'Save' : 'Create';
    const buttonDisabled = isUpdating || isCreating;
    const mockDataQueryComponent = this.mockDataQueryAsComponent();

    return (
      <div className="query-manager" key={selectedQuery ? selectedQuery.id : ''}>
        <ReactTooltip type="dark" effect="solid" delayShow={250} />
        <div className="row header">
          <div className="col">
            {(addingQuery || editingQuery) && (
              <div className="nav-header">
                <ul className="nav nav-tabs query-manager-header" data-bs-toggle="tabs">
                  <li className="nav-item">
                    <a
                      onClick={() => this.switchCurrentTab(1)}
                      className={currentTab === 1 ? 'nav-link active' : 'nav-link'}
                    >
                      &nbsp; General
                    </a>
                  </li>
                  <li className="nav-item">
                    <a
                      onClick={() => this.switchCurrentTab(2)}
                      className={currentTab === 2 ? 'nav-link active' : 'nav-link'}
                    >
                      &nbsp; Advanced
                    </a>
                  </li>
                </ul>
              </div>
            )}
          </div>
          {(addingQuery || editingQuery) && selectedDataSource && (
            <div className="col query-name-field">
              <div className="input-icon" style={{ width: '160px' }}>
                <input
                  type="text"
                  onChange={(e) => this.setState({ queryName: e.target.value })}
                  className="form-control-plaintext form-control-plaintext-sm mt-1"
                  value={queryName}
                  style={{ width: '160px' }}
                  autoFocus={false}
                />
                <span className="input-icon-addon">
                  <img className="svg-icon" src="/assets/images/icons/edit.svg" width="12" height="12" />
                </span>
              </div>
            </div>
          )}
          <div className="col-auto px-1 m-auto">
            {(addingQuery || editingQuery) && (
              <span
                onClick={() => {
                  const _options = { ...options };

                  const query = {
                    data_source_id: selectedDataSource.id === 'null' ? null : selectedDataSource.id,
                    options: _options,
                    kind: selectedDataSource.kind,
                  };
                  previewQuery(this, query)
                    .then(() => {
                      this.previewPanelRef.current.scrollIntoView();
                    })
                    .catch(({ error, data }) => {
                      console.log(error, data);
                    });
                }}
                className={`btn btn-secondary m-1 float-right1 ${previewLoading ? ' btn-loading' : ''}`}
              >
                Preview
              </span>
            )}
            {(addingQuery || editingQuery) && (
              <button
                onClick={this.createOrUpdateDataQuery}
                disabled={buttonDisabled}
                className={`btn btn-primary m-1 float-right ${isUpdating || isCreating ? 'btn-loading' : ''}`}
              >
                {buttonText}
              </button>
            )}
            <span onClick={this.props.toggleQueryEditor} className="cursor-pointer m-3" data-tip="Hide query editor">
              <svg width="18" height="10" viewBox="0 0 18 10" fill="none" xmlns="http://www.w3.org/2000/svg">
                <path d="M1 1L9 9L17 1" stroke="#61656F" strokeWidth="2" strokeLinecap="round" strokeLinejoin="round" />
              </svg>
            </span>
          </div>
        </div>

        {(addingQuery || editingQuery) && (
          <div className="py-2">
            {currentTab === 1 && (
              <div className="row row-deck px-2 pt-1 query-details">
                {dataSources && mode === 'create' && (
                  <div className="datasource-picker mb-2">
                    <label className="form-label col-md-2">Datasource</label>
                    <SelectSearch
                      options={[
                        ...dataSources.map((source) => {
                          return { name: source.name, value: source.id, kind: source.kind };
                        }),
                        ...staticDataSources.map((source) => {
                          return { name: source.name, value: source.id };
                        }),
                      ]}
                      value={selectedDataSource ? selectedDataSource.id : ''}
                      search={true}
                      onChange={(value) => this.changeDataSource(value)}
                      filterOptions={fuzzySearch}
                      renderOption={this.renderDataSourceOption}
                      placeholder="Select a data source"
                    />
                  </div>
                )}

                {selectedDataSource && (
                  <div>
                    <ElementToRender
                      selectedDataSource={this.state.selectedSource}
                      options={this.state.options}
                      optionsChanged={this.optionsChanged}
                      optionchanged={this.optionchanged}
                      currentState={currentState}
                      darkMode={this.props.darkMode}
                      isEditMode={this.props.mode === 'edit'}
                      queryName={this.state.queryName}
                    />
                    {!dataSourceMeta?.disableTransformations && (
                      <div>
                        <hr></hr>
                        <div className="mb-3 mt-2">
                          <Transformation
                            changeOption={this.optionchanged}
                            options={this.props.selectedQuery.options ?? {}}
                            currentState={currentState}
                            darkMode={this.props.darkMode}
                          />
                        </div>
                      </div>
                    )}
                    <div className="row preview-header border-top" ref={this.previewPanelRef}>
                      <div className="py-2">Preview</div>
                    </div>
                    <div className="mb-3 mt-2">
                      {previewLoading && (
                        <center>
                          <div className="spinner-border text-azure mt-5" role="status"></div>
                        </center>
                      )}
                      {previewLoading === false && (
                        <div>
                          <ReactJson
                            name={false}
                            style={{ fontSize: '0.7rem' }}
                            enableClipboard={false}
                            src={queryPreviewData}
                            theme={this.props.darkMode ? 'shapeshifter' : 'rjv-default'}
                            displayDataTypes={true}
                            collapsed={false}
                            displayObjectSize={true}
                            quotesOnKeys={false}
                            sortKeys={true}
                            indentWidth={1}
                          />
                        </div>
                      )}
                    </div>
                  </div>
                )}
              </div>
            )}

            {currentTab === 2 && (
              <div className="advanced-options-container m-2">
                <div className="form-check form-switch">
                  <input
                    className="form-check-input"
                    type="checkbox"
                    onClick={() => this.toggleOption('runOnPageLoad')}
                    checked={this.state.options.runOnPageLoad}
                  />
                  <span className="form-check-label">Run this query on page load?</span>
                </div>
                <div className="form-check form-switch">
                  <input
                    className="form-check-input"
                    type="checkbox"
                    onClick={() => this.toggleOption('requestConfirmation')}
                    checked={this.state.options.requestConfirmation}
                  />
                  <span className="form-check-label">Request confirmation before running query?</span>
                </div>

                <div className="form-check form-switch">
                  <input
                    className="form-check-input"
                    type="checkbox"
                    onClick={() => this.toggleOption('showSuccessNotification')}
                    checked={this.state.options.showSuccessNotification}
                  />
                  <span className="form-check-label">Show notification on success?</span>
                </div>
                {this.state.options.showSuccessNotification && (
                  <div>
                    <div className="row mt-3">
                      <div className="col-auto">
                        <label className="form-label p-2">Success Message</label>
                      </div>
                      <div className="col">
                        <CodeHinter
                          currentState={this.props.currentState}
                          initialValue={this.state.options.successMessage}
                          height="36px"
                          className="form-control"
                          theme={'default'}
                          onChange={(value) => this.optionchanged('successMessage', value)}
                          placeholder="Query ran successfully"
                        />
                      </div>
                    </div>

                    <div className="row mt-3">
                      <div className="col-auto">
                        <label className="form-label p-2">Notification duration (s)</label>
                      </div>
                      <div className="col">
                        <input
                          type="number"
                          disabled={!this.state.options.showSuccessNotification}
                          onChange={(e) => this.optionchanged('notificationDuration', e.target.value)}
                          placeholder={5}
                          className="form-control"
                          value={this.state.options.notificationDuration}
                        />
                      </div>
                    </div>
                  </div>
                )}

                <div className="hr-text hr-text-left">Events</div>

                <div className="query-manager-events">
                  <EventManager
                    eventsChanged={this.eventsChanged}
                    component={mockDataQueryComponent.component}
                    componentMeta={mockDataQueryComponent.componentMeta}
                    currentState={this.props.currentState}
                    dataQueries={this.props.dataQueries}
                    components={this.props.allComponents}
                    apps={this.props.apps}
                    popoverPlacement="top"
                  />
                </div>
              </div>
            )}
          </div>
        )}
      </div>
    );
  }
};

QueryManager = React.memo(QueryManager);
export { QueryManager };<|MERGE_RESOLUTION|>--- conflicted
+++ resolved
@@ -212,23 +212,11 @@
     const icon = option.kind ? `/assets/images/icons/editor/datasources/${option.kind.toLowerCase() + '.svg'}` : null;
     return (
       <button {...props} className={className} type="button">
-<<<<<<< HEAD
         <div>
           <span className="text-muted">
             {icon && <img src={icon} style={{ margin: 'auto', marginRight: '3px' }} height="25" width="25"></img>}
             {option.name}
           </span>
-=======
-        <div className="row">
-          <div className="col-md-9">
-            <span className="text-muted mx-2">
-              {icon && (
-                <img src={icon} style={{ objectFit: 'contain' }} height="25" width="25" className="mt-1·col-md-2"></img>
-              )}
-              {option.name}
-            </span>
-          </div>
->>>>>>> 1ff19c03
         </div>
       </button>
     );
