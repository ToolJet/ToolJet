--- conflicted
+++ resolved
@@ -13,12 +13,9 @@
 import DataSourceLister from './DataSourceLister';
 import _, { isEmpty, isEqual } from 'lodash';
 import { Button, ButtonGroup, Dropdown } from 'react-bootstrap';
-<<<<<<< HEAD
 import posthog from 'posthog-js';
-=======
 // eslint-disable-next-line import/no-unresolved
 import { allSvgs } from '@tooljet/plugins/client';
->>>>>>> b23ac6d9
 
 const queryNameRegex = new RegExp('^[A-Za-z0-9_-]*$');
 
