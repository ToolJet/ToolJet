import React, { useEffect, useState, useRef } from 'react';
import cx from 'classnames';
import { QueryManagerHeader } from './Components/QueryManagerHeader';
import { QueryManagerBody } from './Components/QueryManagerBody';
import { runQuery } from '@/_helpers/appUtils';
import { defaultSources } from './constants';

import { useQueryCreationLoading, useQueryUpdationLoading } from '@/_stores/dataQueriesStore';
import { useDataSources, useGlobalDataSources, useLoadingDataSources } from '@/_stores/dataSourcesStore';
import { useQueryToBeRun, useSelectedQuery, useQueryPanelActions } from '@/_stores/queryPanelStore';

<<<<<<< HEAD
const QueryManager = ({
  addNewQueryAndDeselectSelectedQuery,
  toggleQueryEditor,
  mode,
  dataQueriesChanged,
  appId,
  darkMode,
  allComponents,
  dataSourceModalHandler,
  appDefinition,
  editorRef,
  createDraftQuery,
  updateDraftQueryName,
}) => {
=======
const QueryManager = ({ mode, dataQueriesChanged, appId, darkMode, apps, allComponents, appDefinition, editorRef }) => {
>>>>>>> 0f2fe866
  const loadingDataSources = useLoadingDataSources();
  const dataSources = useDataSources();
  const globalDataSources = useGlobalDataSources();
  const queryToBeRun = useQueryToBeRun();
  const isCreationInProcess = useQueryCreationLoading();
  const isUpdationInProcess = useQueryUpdationLoading();
  const selectedQuery = useSelectedQuery();
  const { setSelectedDataSource, setQueryToBeRun } = useQueryPanelActions();

  const [options, setOptions] = useState({});
  const mounted = useRef(false);

  /** TODO: Below effect primarily used only for websocket invocation post update. Can be removed onece websocket logic is revamped */
  useEffect(() => {
    if (mounted.current && !isCreationInProcess && !isUpdationInProcess) {
      return dataQueriesChanged();
    }
    mounted.current = true;
    // eslint-disable-next-line react-hooks/exhaustive-deps
  }, [isCreationInProcess, isUpdationInProcess, mounted.current]);

  useEffect(() => {
    setOptions(selectedQuery?.options || {});
  }, [selectedQuery?.options]);

  useEffect(() => {
    if (queryToBeRun !== null) {
      runQuery(editorRef, queryToBeRun.id, queryToBeRun.name);
      setQueryToBeRun(null);
    }
    // eslint-disable-next-line react-hooks/exhaustive-deps
  }, [editorRef, queryToBeRun]);

  useEffect(() => {
    if (selectedQuery) {
      const selectedDS = [...dataSources, ...globalDataSources].find(
        (datasource) => datasource.id === selectedQuery?.data_source_id
      );
      //TODO: currently type is not taken into account. May create issues in importing REST apis. to be revamped when import app is revamped
      if (
        selectedQuery?.kind in defaultSources &&
        (!selectedQuery?.data_source_id || ['runjs', 'runpy'].includes(selectedQuery?.data_source_id) || !selectedDS)
      ) {
        return setSelectedDataSource(defaultSources[selectedQuery?.kind]);
      }
      setSelectedDataSource(selectedDS || null);
    } else if (selectedQuery === null) {
      setSelectedDataSource(null);
    }
  }, [selectedQuery, dataSources, globalDataSources, setSelectedDataSource, mode]);

  return (
    <div
      className={cx(`query-manager ${darkMode ? 'theme-dark' : ''}`, {
        'd-none': loadingDataSources,
      })}
    >
      <QueryManagerHeader darkMode={darkMode} options={options} editorRef={editorRef} appId={appId} />
      <QueryManagerBody
        darkMode={darkMode}
        options={options}
        allComponents={allComponents}
<<<<<<< HEAD
=======
        apps={apps}
        appId={appId}
>>>>>>> 0f2fe866
        appDefinition={appDefinition}
        setOptions={setOptions}
      />
    </div>
  );
};

export default QueryManager;<|MERGE_RESOLUTION|>--- conflicted
+++ resolved
@@ -9,24 +9,7 @@
 import { useDataSources, useGlobalDataSources, useLoadingDataSources } from '@/_stores/dataSourcesStore';
 import { useQueryToBeRun, useSelectedQuery, useQueryPanelActions } from '@/_stores/queryPanelStore';
 
-<<<<<<< HEAD
-const QueryManager = ({
-  addNewQueryAndDeselectSelectedQuery,
-  toggleQueryEditor,
-  mode,
-  dataQueriesChanged,
-  appId,
-  darkMode,
-  allComponents,
-  dataSourceModalHandler,
-  appDefinition,
-  editorRef,
-  createDraftQuery,
-  updateDraftQueryName,
-}) => {
-=======
 const QueryManager = ({ mode, dataQueriesChanged, appId, darkMode, apps, allComponents, appDefinition, editorRef }) => {
->>>>>>> 0f2fe866
   const loadingDataSources = useLoadingDataSources();
   const dataSources = useDataSources();
   const globalDataSources = useGlobalDataSources();
@@ -89,11 +72,8 @@
         darkMode={darkMode}
         options={options}
         allComponents={allComponents}
-<<<<<<< HEAD
-=======
         apps={apps}
         appId={appId}
->>>>>>> 0f2fe866
         appDefinition={appDefinition}
         setOptions={setOptions}
       />
