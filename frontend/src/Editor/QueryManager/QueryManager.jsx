import React, { useEffect, useState, useRef } from 'react';
import cx from 'classnames';
import { QueryManagerHeader } from './Components/QueryManagerHeader';
import { QueryManagerBody } from './Components/QueryManagerBody';
import { runQuery } from '@/_helpers/appUtils';
import { defaultSources } from './constants';

import { useQueryCreationLoading, useQueryUpdationLoading } from '@/_stores/dataQueriesStore';
import { useDataSources, useGlobalDataSources, useLoadingDataSources } from '@/_stores/dataSourcesStore';
import {
  useQueryToBeRun,
  usePreviewLoading,
  usePreviewData,
  useSelectedQuery,
  useQueryPanelActions,
} from '@/_stores/queryPanelStore';

const QueryManager = ({
  addNewQueryAndDeselectSelectedQuery,
  toggleQueryEditor,
  mode,
  dataQueriesChanged,
  appId,
  editingVersionId,
  currentState,
  darkMode,
  apps,
  allComponents,
  dataSourceModalHandler,
  appDefinition,
  editorRef,
  createDraftQuery,
  updateDraftQueryName,
  isVersionReleased,
}) => {
  const loadingDataSources = useLoadingDataSources();
  const dataSources = useDataSources();
  const globalDataSources = useGlobalDataSources();
  const queryToBeRun = useQueryToBeRun();
  const isCreationInProcess = useQueryCreationLoading();
  const isUpdationInProcess = useQueryUpdationLoading();
  const previewLoading = usePreviewLoading();
  const queryPreviewData = usePreviewData();
  const selectedQuery = useSelectedQuery();
<<<<<<< HEAD
  const { setSelectedDataSource } = useQueryPanelActions();
=======
  const { setSelectedDataSource, setQueryToBeRun } = useQueryPanelActions();
>>>>>>> 0b6e2a3b

  const [options, setOptions] = useState({});
  const mounted = useRef(false);
  const previewPanelRef = useRef(null);

  useEffect(() => {
    if (mounted.current && !isCreationInProcess && !isUpdationInProcess) {
      return dataQueriesChanged();
    }
    mounted.current = true;
    // eslint-disable-next-line react-hooks/exhaustive-deps
  }, [isCreationInProcess, isUpdationInProcess, mounted.current]);

  useEffect(() => {
    setOptions(selectedQuery?.options || {});
  }, [selectedQuery?.options]);

  useEffect(() => {
<<<<<<< HEAD
    if (queryToBeRun !== null) runQuery(editorRef, queryToBeRun.id, queryToBeRun.name);
  }, [editorRef, queryToBeRun]);

  useEffect(() => {
    if (selectedQuery) {
      if (selectedQuery?.kind in defaultSources) {
        return setSelectedDataSource(defaultSources[selectedQuery?.kind]);
      }
      mode === 'edit' &&
        setSelectedDataSource(
          [...dataSources, ...globalDataSources].find(
            (datasource) => datasource.id === selectedQuery?.data_source_id
          ) || null
        );
    } else if (selectedQuery === null) {
      setSelectedDataSource(null);
    }
=======
    if (queryToBeRun !== null) {
      runQuery(editorRef, queryToBeRun.id, queryToBeRun.name);
      setQueryToBeRun(null);
    }
  }, [editorRef, queryToBeRun]);

  useEffect(() => {
    if (selectedQuery) {
      if (selectedQuery?.kind in defaultSources && !selectedQuery?.data_source_id) {
        return setSelectedDataSource(defaultSources[selectedQuery?.kind]);
      }
      mode === 'edit' &&
        setSelectedDataSource(
          [...dataSources, ...globalDataSources].find(
            (datasource) => datasource.id === selectedQuery?.data_source_id
          ) || null
        );
    } else if (selectedQuery === null) setSelectedDataSource(null);
>>>>>>> 0b6e2a3b
  }, [selectedQuery, dataSources, globalDataSources, setSelectedDataSource, mode]);

  return (
    <div
      className={cx(`query-manager ${darkMode ? 'theme-dark' : ''}`, {
        'd-none': loadingDataSources,
      })}
    >
      <QueryManagerHeader
        darkMode={darkMode}
        mode={mode}
        addNewQueryAndDeselectSelectedQuery={addNewQueryAndDeselectSelectedQuery}
        updateDraftQueryName={updateDraftQueryName}
        toggleQueryEditor={toggleQueryEditor}
        previewLoading={previewLoading}
        currentState={currentState}
        options={options}
        editingVersionId={editingVersionId}
        appId={appId}
        ref={previewPanelRef}
        editorRef={editorRef}
        isVersionReleased={isVersionReleased}
<<<<<<< HEAD
        status={selectedQuery?.status}
=======
>>>>>>> 0b6e2a3b
      />
      <QueryManagerBody
        darkMode={darkMode}
        mode={mode}
        dataSourceModalHandler={dataSourceModalHandler}
        options={options}
        currentState={currentState}
        previewLoading={previewLoading}
        queryPreviewData={queryPreviewData}
        allComponents={allComponents}
        apps={apps}
<<<<<<< HEAD
        appId={appId}
        editingVersionId={editingVersionId}
=======
>>>>>>> 0b6e2a3b
        appDefinition={appDefinition}
        createDraftQuery={createDraftQuery}
        setOptions={setOptions}
        ref={previewPanelRef}
        isVersionReleased={isVersionReleased}
      />
    </div>
  );
};

export default QueryManager;<|MERGE_RESOLUTION|>--- conflicted
+++ resolved
@@ -42,11 +42,7 @@
   const previewLoading = usePreviewLoading();
   const queryPreviewData = usePreviewData();
   const selectedQuery = useSelectedQuery();
-<<<<<<< HEAD
-  const { setSelectedDataSource } = useQueryPanelActions();
-=======
   const { setSelectedDataSource, setQueryToBeRun } = useQueryPanelActions();
->>>>>>> 0b6e2a3b
 
   const [options, setOptions] = useState({});
   const mounted = useRef(false);
@@ -65,25 +61,6 @@
   }, [selectedQuery?.options]);
 
   useEffect(() => {
-<<<<<<< HEAD
-    if (queryToBeRun !== null) runQuery(editorRef, queryToBeRun.id, queryToBeRun.name);
-  }, [editorRef, queryToBeRun]);
-
-  useEffect(() => {
-    if (selectedQuery) {
-      if (selectedQuery?.kind in defaultSources) {
-        return setSelectedDataSource(defaultSources[selectedQuery?.kind]);
-      }
-      mode === 'edit' &&
-        setSelectedDataSource(
-          [...dataSources, ...globalDataSources].find(
-            (datasource) => datasource.id === selectedQuery?.data_source_id
-          ) || null
-        );
-    } else if (selectedQuery === null) {
-      setSelectedDataSource(null);
-    }
-=======
     if (queryToBeRun !== null) {
       runQuery(editorRef, queryToBeRun.id, queryToBeRun.name);
       setQueryToBeRun(null);
@@ -101,8 +78,9 @@
             (datasource) => datasource.id === selectedQuery?.data_source_id
           ) || null
         );
-    } else if (selectedQuery === null) setSelectedDataSource(null);
->>>>>>> 0b6e2a3b
+    } else if (selectedQuery === null) {
+      setSelectedDataSource(null);
+    }
   }, [selectedQuery, dataSources, globalDataSources, setSelectedDataSource, mode]);
 
   return (
@@ -125,10 +103,7 @@
         ref={previewPanelRef}
         editorRef={editorRef}
         isVersionReleased={isVersionReleased}
-<<<<<<< HEAD
         status={selectedQuery?.status}
-=======
->>>>>>> 0b6e2a3b
       />
       <QueryManagerBody
         darkMode={darkMode}
@@ -140,11 +115,8 @@
         queryPreviewData={queryPreviewData}
         allComponents={allComponents}
         apps={apps}
-<<<<<<< HEAD
         appId={appId}
         editingVersionId={editingVersionId}
-=======
->>>>>>> 0b6e2a3b
         appDefinition={appDefinition}
         createDraftQuery={createDraftQuery}
         setOptions={setOptions}
