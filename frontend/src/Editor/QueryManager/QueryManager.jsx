import React from 'react';
import { dataqueryService } from '@/_services';
import { toast } from 'react-hot-toast';
import ReactTooltip from 'react-tooltip';
import { allSources } from './QueryEditors';
import { Transformation } from './Transformation';
import { previewQuery } from '@/_helpers/appUtils';
import { EventManager } from '../Inspector/EventManager';
import { CodeHinter } from '../CodeBuilder/CodeHinter';
import { DataSourceTypes } from '../DataSourceManager/SourceComponents';
<<<<<<< HEAD
import RunjsIcon from '../Icons/runjs.svg';
import Preview from './Preview';
=======
import DataSourceLister from './DataSourceLister';
import { JSONTree } from 'react-json-tree';
import { allSvgs } from '@tooljet/plugins/client';
import RunjsIcon from '../Icons/runjs.svg';
>>>>>>> 7426e719

const queryNameRegex = new RegExp('^[A-Za-z0-9_-]*$');

const staticDataSources = [
  { kind: 'restapi', id: 'null', name: 'REST API' },
  { kind: 'runjs', id: 'runjs', name: 'Run JavaScript code' },
];

let QueryManager = class QueryManager extends React.Component {
  constructor(props) {
    super(props);

    this.state = {
      options: {},
      selectedQuery: null,
      selectedDataSource: null,
      dataSourceMeta: {},
      dataQueries: [],
      theme: {},
      isSourceSelected: false,
    };

    this.previewPanelRef = React.createRef();
  }

  setStateFromProps = (props) => {
    const selectedQuery = props.selectedQuery;
    const dataSourceId = selectedQuery?.data_source_id;
    const source = props.dataSources.find((datasource) => datasource.id === dataSourceId);
    let dataSourceMeta = DataSourceTypes.find((source) => source.kind === selectedQuery?.kind);
    const paneHeightChanged = this.state.queryPaneHeight !== props.queryPaneHeight;
    const dataQueries = props.dataQueries?.length ? props.dataQueries : this.state.dataQueries;
    this.setState(
      {
        appId: props.appId,
        dataSources: props.dataSources,
        dataQueries: dataQueries,
        mode: props.mode,
        currentTab: 1,
        addingQuery: props.addingQuery,
        editingQuery: props.editingQuery,
        queryPaneHeight: props.queryPaneHeight,
        currentState: props.currentState,
        selectedSource: source,
        dataSourceMeta,
        isSourceSelected: props.isSourceSelected,
        selectedDataSource: paneHeightChanged ? this.state.selectedDataSource : props.selectedDataSource,
        theme: {
          scheme: 'bright',
          author: 'chris kempson (http://chriskempson.com)',
          base00: props.darkMode ? '#272822' : '#000000',
          base01: '#303030',
          base02: '#505050',
          base03: '#b0b0b0',
          base04: '#d0d0d0',
          base05: '#e0e0e0',
          base06: '#f5f5f5',
          base07: '#ffffff',
          base08: '#fb0120',
          base09: '#fc6d24',
          base0A: '#fda331',
          base0B: '#a1c659',
          base0C: '#76c7b7',
          base0D: '#6fb3d2',
          base0E: '#d381c3',
          base0F: '#be643c',
        },
      },
      () => {
        if (this.props.mode === 'edit') {
          let source = props.dataSources.find((datasource) => datasource.id === selectedQuery.data_source_id);
          if (selectedQuery.kind === 'restapi') {
            if (!selectedQuery.data_source_id) {
              source = { kind: 'restapi', id: 'null', name: 'REST API' };
            }
          }
          if (selectedQuery.kind === 'runjs') {
            if (!selectedQuery.data_source_id) {
              source = { kind: 'runjs', id: 'runjs', name: 'Run JavaScript code' };
            }
          }

          this.setState({
            options:
              paneHeightChanged || this.state.selectedQuery?.id === selectedQuery?.id
                ? this.state.options
                : selectedQuery.options,
            selectedDataSource: source,
            selectedQuery,
            queryName: selectedQuery.name,
          });
        }
        // } else {
        // this.setState({
        //   options: {},
        //   selectedQuery: null,
        //   selectedDataSource: paneHeightChanged ? this.state.selectedDataSource : props.selectedDataSource,
        // });
        // }
      }
    );
  };

  componentWillReceiveProps(nextProps) {
    this.setStateFromProps(nextProps);
  }

  componentDidMount() {
    this.setStateFromProps(this.props);
  }

<<<<<<< HEAD
=======
  isJson = (maybeJson) => {
    if (typeof maybeJson === 'object') return true;
    return false;
  };

  handleBackButton = () => {
    this.setState({
      isSourceSelected: true,
    });
  };

>>>>>>> 7426e719
  changeDataSource = (sourceId) => {
    const source = [...this.state.dataSources, ...staticDataSources].find((datasource) => datasource.id === sourceId);

    const isSchemaUnavailable = ['restapi', 'stripe', 'runjs'].includes(source.kind);
    const schemaUnavailableOptions = {
      restapi: {
        method: 'get',
        url: null,
        url_params: [],
        headers: [],
        body: [],
      },
      stripe: {},
      runjs: {},
    };

    this.setState({
      selectedDataSource: source,
      selectedSource: source,
      queryName: this.computeQueryName(source.kind),
      ...(isSchemaUnavailable && {
        options: schemaUnavailableOptions[source.kind],
      }),
    });
  };

  switchCurrentTab = (tab) => {
    this.setState({
      currentTab: tab,
    });
  };

  validateQueryName = () => {
    const { queryName, dataQueries, mode, selectedQuery } = this.state;

    if (mode === 'create') {
      return dataQueries.find((query) => query.name === queryName) === undefined && queryNameRegex.test(queryName);
    }
    const existingQuery = dataQueries.find((query) => query.name === queryName);
    if (existingQuery) {
      return existingQuery.id === selectedQuery.id && queryNameRegex.test(queryName);
    }
    return queryNameRegex.test(queryName);
  };

  computeQueryName = (kind) => {
    const { dataQueries } = this.state;
    const currentQueriesForKind = dataQueries.filter((query) => query.kind === kind);
    let found = false;
    let newName = '';
    let currentNumber = currentQueriesForKind.length + 1;

    while (!found) {
      newName = `${kind}${currentNumber}`;
      if (dataQueries.find((query) => query.name === newName) === undefined) {
        found = true;
      }
      currentNumber += 1;
    }

    return newName;
  };

  createOrUpdateDataQuery = () => {
    const { appId, options, selectedDataSource, mode, queryName } = this.state;
    const appVersionId = this.props.editingVersionId;
    const kind = selectedDataSource.kind;
    const dataSourceId = selectedDataSource.id === 'null' ? null : selectedDataSource.id;

    const isQueryNameValid = this.validateQueryName();
    if (!isQueryNameValid) {
      toast.error('Invalid query name. Should be unique and only include letters, numbers and underscore.');
      return;
    }

    if (mode === 'edit') {
      this.setState({ isUpdating: true });
      dataqueryService
        .update(this.state.selectedQuery.id, queryName, options)
        .then(() => {
          toast.success('Query Updated');
          this.setState({ isUpdating: false });
          this.props.dataQueriesChanged();
        })
        .catch(({ error }) => {
          this.setState({ isUpdating: false });
          toast.error(error);
        });
    } else {
      this.setState({ isCreating: true });
      dataqueryService
        .create(appId, appVersionId, queryName, kind, options, dataSourceId)
        .then(() => {
          toast.success('Query Added');
          this.setState({ isCreating: false });
          this.props.dataQueriesChanged();
        })
        .catch(({ error }) => {
          this.setState({ isCreating: false });
          toast.error(error);
        });
    }
  };

  optionchanged = (option, value) => {
    this.setState({ options: { ...this.state.options, [option]: value } });
  };

  optionsChanged = (newOptions) => {
    this.setState({ options: newOptions });
  };

  toggleOption = (option) => {
    const currentValue = this.state.options[option] ? this.state.options[option] : false;
    this.optionchanged(option, !currentValue);
  };

  // Here we have mocked data query in format of a component to be usable by event manager
  // TODO: Refactor EventManager to be generic
  mockDataQueryAsComponent = () => {
    const dataQueryEvents = this.state.options?.events || [];

    return {
      component: { component: { definition: { events: dataQueryEvents } } },
      componentMeta: {
        events: {
          onDataQuerySuccess: { displayName: 'Query Success' },
          onDataQueryFailure: { displayName: 'Query Failure' },
        },
      },
    };
  };

  eventsChanged = (events) => {
    this.optionchanged('events', events);
  };

  render() {
    const {
      dataSources,
      selectedDataSource,
      mode,
      options,
      currentTab,
      isUpdating,
      isCreating,
      addingQuery,
      editingQuery,
      selectedQuery,
      currentState,
      queryName,
      previewLoading,
      queryPreviewData,
      dataSourceMeta,
    } = this.state;

    let ElementToRender = '';

    if (selectedDataSource) {
      const sourcecomponentName = selectedDataSource.kind.charAt(0).toUpperCase() + selectedDataSource.kind.slice(1);
      ElementToRender = allSources[sourcecomponentName];
    }

    let buttonText = mode === 'edit' ? 'Save' : 'Create';
    const buttonDisabled = isUpdating || isCreating;
    const mockDataQueryComponent = this.mockDataQueryAsComponent();
    const Icon = allSvgs[this?.state?.selectedDataSource?.kind];

    return (
      <div className="query-manager" key={selectedQuery ? selectedQuery.id : ''}>
        <ReactTooltip type="dark" effect="solid" delayShow={250} />
        <div className="row header">
          <div className="col">
            {(addingQuery || editingQuery) && selectedDataSource && (
              <div className="nav-header">
                <ul className="nav nav-tabs query-manager-header" data-bs-toggle="tabs">
                  <li className="nav-item">
                    <a
                      onClick={() => this.switchCurrentTab(1)}
                      className={currentTab === 1 ? 'nav-link active' : 'nav-link'}
                    >
                      &nbsp; General
                    </a>
                  </li>
                  <li className="nav-item">
                    <a
                      onClick={() => this.switchCurrentTab(2)}
                      className={currentTab === 2 ? 'nav-link active' : 'nav-link'}
                    >
                      &nbsp; Advanced
                    </a>
                  </li>
                </ul>
              </div>
            )}
          </div>
          {(addingQuery || editingQuery) && selectedDataSource && (
            <div className="col-2 query-name-field">
              <input
                type="text"
                onChange={(e) => this.setState({ queryName: e.target.value })}
                className="form-control-plaintext form-control-plaintext-sm mt-1"
                value={queryName}
                autoFocus={false}
              />
            </div>
          )}
          <div className="col-auto px-1 m-auto">
            {selectedDataSource && (addingQuery || editingQuery) && (
              <button
                onClick={() => {
                  const _options = { ...options };

                  const query = {
                    data_source_id: selectedDataSource.id === 'null' ? null : selectedDataSource.id,
                    options: _options,
                    kind: selectedDataSource.kind,
                  };
                  previewQuery(this, query)
                    .then(() => {
                      this.previewPanelRef.current.scrollIntoView();
                    })
                    .catch(({ error, data }) => {
                      console.log(error, data);
                    });
                }}
                className={`btn button-family-secondary m-1 float-right1 ${previewLoading ? 'button-loading' : ''} ${
                  this.props.darkMode ? 'dark' : ''
                } ${this.state.selectedDataSource ? '' : 'disabled'}`}
                style={{ width: '72px', height: '28px' }}
              >
                Preview
              </button>
            )}
            {selectedDataSource && (addingQuery || editingQuery) && (
              <button
                onClick={this.createOrUpdateDataQuery}
                disabled={buttonDisabled}
                className={`btn btn-primary m-1 float-right ${isUpdating || isCreating ? 'btn-loading' : ''} ${
                  this.state.selectedDataSource ? '' : 'disabled'
                }`}
                style={{ width: '72px', height: '28px' }}
              >
                {buttonText}
              </button>
            )}
            <span onClick={this.props.toggleQueryEditor} className="cursor-pointer m-3" data-tip="Hide query editor">
              <svg width="18" height="10" viewBox="0 0 18 10" fill="none" xmlns="http://www.w3.org/2000/svg">
                <path d="M1 1L9 9L17 1" stroke="#61656F" strokeWidth="2" strokeLinecap="round" strokeLinejoin="round" />
              </svg>
            </span>
          </div>
        </div>

        {(addingQuery || editingQuery) && (
          <div className="py-2">
            {currentTab === 1 && (
              <div className="row row-deck px-2 mt-0 query-details">
                {dataSources && mode === 'create' && (
                  <div className="datasource-picker mt-1 mb-2">
                    <div className="datasource-heading ">
                      {this.state.selectedDataSource !== null && (
                        <p
                          onClick={() => {
                            this.setState({
                              isSourceSelected: false,
                              selectedDataSource: null,
                            });
                          }}
                          style={{ marginTop: '-7px' }}
                        >
                          <svg
                            xmlns="http://www.w3.org/2000/svg"
                            className="icon icon-tabler icon-tabler-arrow-left"
                            width="44"
                            height="44"
                            viewBox="0 0 24 24"
                            strokeWidth="1.5"
                            stroke="#9e9e9e"
                            fill="none"
                            strokeLinecap="round"
                            strokeLinejoin="round"
                          >
                            <path stroke="none" d="M0 0h24v24H0z" fill="none" />
                            <line x1="5" y1="12" x2="19" y2="12" />
                            <line x1="5" y1="12" x2="11" y2="18" />
                            <line x1="5" y1="12" x2="11" y2="6" />
                          </svg>
                        </p>
                      )}
                      {!this.state.isSourceSelected && <label className="form-label col-md-3">Select Datasource</label>}{' '}
                      {this?.state?.selectedDataSource?.kind && (
                        <div className="header-query-datasource-card-container">
                          <div
                            className="header-query-datasource-card badge "
                            style={{
                              background: this.props.darkMode ? '#2f3c4c' : 'white',
                              color: this.props.darkMode ? 'white' : '#3e525b',
                            }}
                          >
                            {this.state?.selectedDataSource?.kind === 'runjs' ? (
                              <RunjsIcon style={{ height: 18, width: 18, marginTop: '-3px' }} />
                            ) : (
                              Icon && <Icon style={{ height: 18, width: 18, marginLeft: 7 }} />
                            )}
                            <p className="header-query-datasource-name">
                              {' '}
                              {this.state?.selectedDataSource?.kind && this.state.selectedDataSource.kind}
                            </p>
                          </div>{' '}
                        </div>
                      )}
                    </div>
                    {!this.state.isSourceSelected && (
                      <DataSourceLister
                        dataSources={dataSources}
                        staticDataSources={staticDataSources}
                        changeDataSource={this.changeDataSource}
                        handleBackButton={this.handleBackButton}
                        darkMode={this.props.darkMode}
                      />
                    )}
                  </div>
                )}

                {selectedDataSource && (
                  <div>
                    <ElementToRender
                      selectedDataSource={this.state.selectedSource}
                      options={this.state.options}
                      optionsChanged={this.optionsChanged}
                      optionchanged={this.optionchanged}
                      currentState={currentState}
                      darkMode={this.props.darkMode}
                      isEditMode={this.props.mode === 'edit'}
                      queryName={this.state.queryName}
                    />
                    {!dataSourceMeta?.disableTransformations && (
                      <div>
                        <div className="mb-3 mt-4">
                          <Transformation
                            changeOption={this.optionchanged}
                            options={this.props.selectedQuery.options ?? {}}
                            currentState={currentState}
                            darkMode={this.props.darkMode}
                          />
                        </div>
                      </div>
                    )}
                    <Preview
                      previewPanelRef={this.previewPanelRef}
                      previewLoading={previewLoading}
                      queryPreviewData={queryPreviewData}
                      theme={this.state.theme}
                      darkMode={this.props.darkMode}
                    />
                  </div>
                )}
              </div>
            )}

            {currentTab === 2 && (
              <div className="advanced-options-container m-2">
                <div className="form-check form-switch">
                  <input
                    className="form-check-input"
                    type="checkbox"
                    onClick={() => this.toggleOption('runOnPageLoad')}
                    checked={this.state.options.runOnPageLoad}
                  />
                  <span className="form-check-label">Run this query on page load?</span>
                </div>
                <div className="form-check form-switch">
                  <input
                    className="form-check-input"
                    type="checkbox"
                    onClick={() => this.toggleOption('requestConfirmation')}
                    checked={this.state.options.requestConfirmation}
                  />
                  <span className="form-check-label">Request confirmation before running query?</span>
                </div>

                <div className="form-check form-switch">
                  <input
                    className="form-check-input"
                    type="checkbox"
                    onClick={() => this.toggleOption('showSuccessNotification')}
                    checked={this.state.options.showSuccessNotification}
                  />
                  <span className="form-check-label">Show notification on success?</span>
                </div>
                {this.state.options.showSuccessNotification && (
                  <div>
                    <div className="row mt-3">
                      <div className="col-auto">
                        <label className="form-label p-2">Success Message</label>
                      </div>
                      <div className="col">
                        <CodeHinter
                          currentState={this.props.currentState}
                          initialValue={this.state.options.successMessage}
                          height="36px"
                          className="form-control"
                          theme={'default'}
                          onChange={(value) => this.optionchanged('successMessage', value)}
                          placeholder="Query ran successfully"
                        />
                      </div>
                    </div>

                    <div className="row mt-3">
                      <div className="col-auto">
                        <label className="form-label p-2">Notification duration (s)</label>
                      </div>
                      <div className="col">
                        <input
                          type="number"
                          disabled={!this.state.options.showSuccessNotification}
                          onChange={(e) => this.optionchanged('notificationDuration', e.target.value)}
                          placeholder={5}
                          className="form-control"
                          value={this.state.options.notificationDuration}
                        />
                      </div>
                    </div>
                  </div>
                )}

                <div className="hr-text hr-text-left">Events</div>

                <div className="query-manager-events">
                  <EventManager
                    eventsChanged={this.eventsChanged}
                    component={mockDataQueryComponent.component}
                    componentMeta={mockDataQueryComponent.componentMeta}
                    currentState={this.props.currentState}
                    dataQueries={this.props.dataQueries}
                    components={this.props.allComponents}
                    apps={this.props.apps}
                    popoverPlacement="top"
                  />
                </div>
              </div>
            )}
          </div>
        )}
      </div>
    );
  }
};

QueryManager = React.memo(QueryManager);
export { QueryManager };<|MERGE_RESOLUTION|>--- conflicted
+++ resolved
@@ -8,15 +8,10 @@
 import { EventManager } from '../Inspector/EventManager';
 import { CodeHinter } from '../CodeBuilder/CodeHinter';
 import { DataSourceTypes } from '../DataSourceManager/SourceComponents';
-<<<<<<< HEAD
 import RunjsIcon from '../Icons/runjs.svg';
 import Preview from './Preview';
-=======
 import DataSourceLister from './DataSourceLister';
-import { JSONTree } from 'react-json-tree';
 import { allSvgs } from '@tooljet/plugins/client';
-import RunjsIcon from '../Icons/runjs.svg';
->>>>>>> 7426e719
 
 const queryNameRegex = new RegExp('^[A-Za-z0-9_-]*$');
 
@@ -128,20 +123,12 @@
     this.setStateFromProps(this.props);
   }
 
-<<<<<<< HEAD
-=======
-  isJson = (maybeJson) => {
-    if (typeof maybeJson === 'object') return true;
-    return false;
-  };
-
   handleBackButton = () => {
     this.setState({
       isSourceSelected: true,
     });
   };
 
->>>>>>> 7426e719
   changeDataSource = (sourceId) => {
     const source = [...this.state.dataSources, ...staticDataSources].find((datasource) => datasource.id === sourceId);
 
