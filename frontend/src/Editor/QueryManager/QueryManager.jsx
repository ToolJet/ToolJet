--- conflicted
+++ resolved
@@ -11,24 +11,15 @@
 import RunjsIcon from '../Icons/runjs.svg';
 import Preview from './Preview';
 import DataSourceLister from './DataSourceLister';
-<<<<<<< HEAD
-import _, { isEmpty, isEqual } from 'lodash';
-=======
 import _, { isEmpty, isEqual, capitalize } from 'lodash';
-import { Button, ButtonGroup, Dropdown } from 'react-bootstrap';
->>>>>>> 4a1722c8
 // eslint-disable-next-line import/no-unresolved
-import { allSvgs, allOperations } from '@tooljet/plugins/client';
+import { allOperations } from '@tooljet/plugins/client';
 // eslint-disable-next-line import/no-unresolved
 import { withTranslation } from 'react-i18next';
 import cx from 'classnames';
 import { Confirm } from '../Viewer/Confirm';
 // eslint-disable-next-line import/no-unresolved
 import { diff } from 'deep-object-diff';
-<<<<<<< HEAD
-import { dataSourceDefaultValue } from './DataSourceDefaults';
-=======
->>>>>>> 4a1722c8
 
 const queryNameRegex = new RegExp('^[A-Za-z0-9_-]*$');
 
@@ -56,10 +47,7 @@
       nextProps: null,
       buttonText: '',
       showEditedQuery: false,
-<<<<<<< HEAD
-=======
       shouldToggleQueryPanel: false,
->>>>>>> 4a1722c8
     };
 
     this.prevLoadingButtonRef = React.createRef(false);
@@ -77,10 +65,6 @@
     } else {
       dataSourceMeta = DataSourceTypes.find((source) => source.kind === selectedQuery?.kind);
     }
-<<<<<<< HEAD
-    // const paneHeightChanged = this.state.queryPaneHeight !== props.queryPaneHeight;
-=======
->>>>>>> 4a1722c8
     const dataQueries = props.dataQueries?.length ? props.dataQueries : this.state.dataQueries;
     this.setState(
       {
@@ -275,23 +259,6 @@
 
   changeDataSource = (sourceId) => {
     const source = [...this.state.dataSources, ...staticDataSources].find((datasource) => datasource.id === sourceId);
-<<<<<<< HEAD
-    const isSchemaUnavailable = dataSourceDefaultValue.hasOwnProperty(source.kind);
-
-    // Set to FALSE when any of the datasource is selected
-    this.props.createQueryButtonState.isClicked = false;
-    let newOptions = {};
-    if (isSchemaUnavailable) {
-      newOptions = {
-        ...dataSourceDefaultValue[source.kind],
-        ...(source?.kind != 'runjs' && { transformationLanguage: 'javascript' }),
-      };
-    } else {
-      newOptions = {
-        ...(source?.kind != 'runjs' && { transformationLanguage: 'javascript' }),
-      };
-    }
-=======
 
     const isSchemaUnavailable = ['restapi', 'stripe', 'runjs'].includes(source.kind);
     const schemaUnavailableOptions = {
@@ -307,7 +274,6 @@
       stripe: {},
       runjs: {},
     };
->>>>>>> 4a1722c8
 
     // Set to FALSE when any of the datasource is selected
     this.props.createQueryButtonState.isClicked = false;
@@ -377,7 +343,7 @@
     return newName;
   };
 
-  createOrUpdateDataQuery = (stopRunningQuery = false) => {
+  createOrUpdateDataQuery = () => {
     const { appId, options, selectedDataSource, mode, queryName, shouldRunQuery } = this.state;
     const appVersionId = this.props.editingVersionId;
     const kind = selectedDataSource.kind;
@@ -396,12 +362,12 @@
         .update(this.state.selectedQuery.id, queryName, options)
         .then((data) => {
           this.setState({
-            isUpdating: !stopRunningQuery && shouldRunQuery ? true : false,
+            isUpdating: shouldRunQuery ? true : false,
             isFieldsChanged: false,
             isEventsChanged: false,
             isQueryNameChanged: false,
             restArrayValuesChanged: false,
-            updatedQuery: !stopRunningQuery && shouldRunQuery ? { ...data, updateQuery: true } : {},
+            updatedQuery: shouldRunQuery ? { ...data, updateQuery: true } : {},
           });
           this.props.dataQueriesChanged();
           this.props.setStateOfUnsavedQueries(false);
@@ -426,16 +392,12 @@
           toast.success('Query Added');
           console.log(data, shouldRunQuery, 'q');
           this.setState({
-            isCreating: !stopRunningQuery && shouldRunQuery ? true : false,
+            isCreating: shouldRunQuery ? true : false,
             isFieldsChanged: false,
             isEventsChanged: false,
             restArrayValuesChanged: false,
             isQueryNameChanged: false,
-<<<<<<< HEAD
-            updatedQuery: !stopRunningQuery && shouldRunQuery ? { ...data, updateQuery: false } : {},
-=======
             updatedQuery: shouldRunQuery ? { ...data, updateQuery: false } : {},
->>>>>>> 4a1722c8
           });
           this.props.dataQueriesChanged();
           this.props.setStateOfUnsavedQueries(false);
@@ -475,11 +437,7 @@
   };
 
   optionchanged = (option, value) => {
-<<<<<<< HEAD
-    if (this.state.options?.[option] !== value) {
-=======
     if (this.state.options?.[option] !== value || option === 'events') {
->>>>>>> 4a1722c8
       const newOptions = { ...this.state.options, [option]: value };
       this.validateNewOptions(newOptions, option === 'events' ? true : false);
     }
@@ -512,17 +470,6 @@
 
   eventsChanged = (events) => {
     this.optionchanged('events', events);
-  };
-
-  handleBackButtonClick = () => {
-    if (this.state.isFieldsChanged || this.state.isQueryNameChanged) {
-      this.setState({ showSaveConfirmation: true, nextProps: this.props });
-    } else {
-      this.setState({
-        isSourceSelected: false,
-        selectedDataSource: null,
-      });
-    }
   };
 
   handleBackButtonClick = () => {
@@ -589,24 +536,11 @@
           show={this.state.showSaveConfirmation}
           message={`Query ${queryName} has unsaved changes`}
           onCancel={() => {
-<<<<<<< HEAD
-            this.setState({ showEditedQuery: true, showSaveConfirmation: false }, () => {
-=======
             this.setState({ showEditedQuery: true, showSaveConfirmation: false, shouldToggleQueryPanel: false }, () => {
->>>>>>> 4a1722c8
               mode === 'edit' ? this.props.selectQuery(selectedQuery, mode) : this.props.selectQuery({}, mode);
             });
           }}
           onConfirm={() => {
-<<<<<<< HEAD
-            this.setState({
-              showSaveConfirmation: false,
-              isFieldsChanged: false,
-              isEventsChanged: false,
-              restArrayValuesChanged: false,
-              isQueryNameChanged: false,
-            });
-=======
             if (this.state.shouldToggleQueryPanel) {
               this.setState(
                 {
@@ -629,7 +563,6 @@
                 isQueryNameChanged: false,
               });
             }
->>>>>>> 4a1722c8
             this.setStateFromProps(this.state.nextProps);
             this.props.setStateOfUnsavedQueries(false);
           }}
@@ -638,7 +571,6 @@
           cancelButtonText="Continue editing"
           callCancelFnOnConfirm={false}
         />
-<<<<<<< HEAD
         <div className="row header" style={{ padding: '8px 0' }}>
           {
             <div className="col d-flex align-items-center px-3 h-100 font-weight-500">
@@ -663,42 +595,6 @@
                   <span className="query-manager-header-query-name">{queryName}</span>
                 </>
               )}
-=======
-        <div className="row header">
-          <div className="col">
-            {(addingQuery || editingQuery) && selectedDataSource && (
-              <div className="nav-header">
-                <ul className="nav nav-tabs query-manager-header" data-bs-toggle="tabs">
-                  <li className="nav-item">
-                    <a
-                      onClick={() => this.switchCurrentTab(1)}
-                      className={currentTab === 1 ? 'nav-link active' : 'nav-link'}
-                    >
-                      &nbsp; {this.props.t('editor.queryManager.general', 'General')}
-                    </a>
-                  </li>
-                  <li className="nav-item">
-                    <a
-                      onClick={() => this.switchCurrentTab(2)}
-                      className={currentTab === 2 ? 'nav-link active' : 'nav-link'}
-                    >
-                      &nbsp; {this.props.t('editor.queryManager.advanced', 'Advanced')}
-                    </a>
-                  </li>
-                </ul>
-              </div>
-            )}
-          </div>
-          {(addingQuery || editingQuery) && selectedDataSource && (
-            <div className="col-2 query-name-field">
-              <input
-                type="text"
-                onChange={(e) => this.setState({ queryName: e.target.value, isQueryNameChanged: true })}
-                className="form-control-plaintext form-control-plaintext-sm mt-1"
-                value={queryName}
-                autoFocus={false}
-              />
->>>>>>> 4a1722c8
             </div>
           }
           <div
@@ -790,25 +686,18 @@
                 <span>Run</span>
               </button>
             )}
-<<<<<<< HEAD
-            <span onClick={this.props.toggleQueryEditor} className={`cursor-pointer m-3`} data-tip="Hide query editor">
+            <span onClick={this.toggleQueryPanel} className={`cursor-pointer m-3`} data-tip="Hide query editor">
               <svg width="20" height="20" viewBox="0 0 6 12" fill="none" xmlns="http://www.w3.org/2000/svg">
                 <path
                   d="M3.00013 4.18288C2.94457 4.18288 2.88624 4.17177 2.82513 4.14954C2.76402 4.12732 2.70569 4.08843 2.65013 4.03288L0.366797 1.74954C0.266797 1.64954 0.216797 1.52732 0.216797 1.38288C0.216797 1.23843 0.266797 1.11621 0.366797 1.01621C0.466797 0.916211 0.583464 0.866211 0.716797 0.866211C0.85013 0.866211 0.966797 0.916211 1.0668 1.01621L3.00013 2.94954L4.93346 1.01621C5.03346 0.916211 5.15291 0.866211 5.2918 0.866211C5.43069 0.866211 5.55013 0.916211 5.65013 1.01621C5.75013 1.11621 5.80013 1.23566 5.80013 1.37454C5.80013 1.51343 5.75013 1.63288 5.65013 1.73288L3.35013 4.03288C3.29457 4.08843 3.23902 4.12732 3.18346 4.14954C3.12791 4.17177 3.0668 4.18288 3.00013 4.18288ZM0.366797 10.9662C0.266797 10.8662 0.216797 10.7468 0.216797 10.6079C0.216797 10.469 0.266797 10.3495 0.366797 10.2495L2.65013 7.96621C2.70569 7.91065 2.76402 7.87177 2.82513 7.84954C2.88624 7.82732 2.94457 7.81621 3.00013 7.81621C3.0668 7.81621 3.12791 7.82732 3.18346 7.84954C3.23902 7.87177 3.29457 7.91065 3.35013 7.96621L5.65013 10.2662C5.75013 10.3662 5.80013 10.4829 5.80013 10.6162C5.80013 10.7495 5.75013 10.8662 5.65013 10.9662C5.55013 11.0662 5.42791 11.1162 5.28346 11.1162C5.13902 11.1162 5.0168 11.0662 4.9168 10.9662L3.00013 9.04954L1.08346 10.9662C0.983464 11.0662 0.864019 11.1162 0.72513 11.1162C0.586241 11.1162 0.466797 11.0662 0.366797 10.9662Z"
                   fill="#576574"
                 />
-=======
-            <span onClick={this.toggleQueryPanel} className="cursor-pointer m-3" data-tip="Hide query editor">
-              <svg width="18" height="10" viewBox="0 0 18 10" fill="none" xmlns="http://www.w3.org/2000/svg">
-                <path d="M1 1L9 9L17 1" stroke="#61656F" strokeWidth="2" strokeLinecap="round" strokeLinejoin="round" />
->>>>>>> 4a1722c8
               </svg>
             </span>
           </div>
         </div>
 
         {(addingQuery || editingQuery) && (
-<<<<<<< HEAD
           <div className="">
             <div className="row row-deck mt-0 query-details">
               {dataSources && mode === 'create' && (
@@ -835,68 +724,11 @@
                         </svg>
                       </p>
                     )}
-=======
-          <div className="py-2">
-            {currentTab === 1 && (
-              <div className="row row-deck px-2 mt-0 query-details">
-                {dataSources && mode === 'create' && (
-                  <div className="datasource-picker mt-1 mb-2">
-                    <div className="datasource-heading ">
-                      {this.state.selectedDataSource !== null && (
-                        <p onClick={() => this.handleBackButtonClick()} style={{ marginTop: '-7px' }}>
-                          <svg
-                            xmlns="http://www.w3.org/2000/svg"
-                            className="icon icon-tabler icon-tabler-arrow-left"
-                            width="44"
-                            height="44"
-                            viewBox="0 0 24 24"
-                            strokeWidth="1.5"
-                            stroke="#9e9e9e"
-                            fill="none"
-                            strokeLinecap="round"
-                            strokeLinejoin="round"
-                          >
-                            <path stroke="none" d="M0 0h24v24H0z" fill="none" />
-                            <line x1="5" y1="12" x2="19" y2="12" />
-                            <line x1="5" y1="12" x2="11" y2="18" />
-                            <line x1="5" y1="12" x2="11" y2="6" />
-                          </svg>
-                        </p>
-                      )}
-                      {!this.state.isSourceSelected && (
-                        <label className="form-label col-md-3">
-                          {this.props.t('editor.queryManager.selectDatasource', 'Select Datasource')}
-                        </label>
-                      )}
-                      {this?.state?.selectedDataSource?.kind && (
-                        <div className="header-query-datasource-card-container">
-                          <div
-                            className="header-query-datasource-card badge "
-                            style={{
-                              background: this.props.darkMode ? '#2f3c4c' : 'white',
-                              color: this.props.darkMode ? 'white' : '#3e525b',
-                            }}
-                          >
-                            {this.state?.selectedDataSource?.kind === 'runjs' ? (
-                              <RunjsIcon style={{ height: 18, width: 18, marginTop: '-3px' }} />
-                            ) : (
-                              <Icon />
-                            )}
-                            <p className="header-query-datasource-name">
-                              {' '}
-                              {this.state?.selectedDataSource?.kind && this.state.selectedDataSource.kind}
-                            </p>
-                          </div>{' '}
-                        </div>
-                      )}
-                    </div>
->>>>>>> 4a1722c8
                     {!this.state.isSourceSelected && (
                       <label className="form-label col-md-3">
                         {this.props.t('editor.queryManager.selectDatasource', 'Select Datasource')}
                       </label>
                     )}
-<<<<<<< HEAD
                     {this?.state?.selectedDataSource?.kind && (
                       <div className="header-query-datasource-card-container">
                         <div
@@ -916,37 +748,6 @@
                             {this.state?.selectedDataSource?.kind && this.state.selectedDataSource.kind}
                           </p>
                         </div>{' '}
-=======
-                  </div>
-                )}
-
-                {selectedDataSource && (
-                  <div>
-                    <ElementToRender
-                      pluginSchema={this.state.selectedDataSource?.plugin?.operations_file?.data}
-                      selectedDataSource={selectedDataSource}
-                      options={this.state.options}
-                      optionsChanged={this.optionsChanged}
-                      optionchanged={this.optionchanged}
-                      currentState={this.props.currentState}
-                      darkMode={this.props.darkMode}
-                      isEditMode={this.props.mode === 'edit'}
-                      queryName={this.state.queryName}
-                      shouldChangeOptionsOnMount={false}
-                    />
-
-                    {!dataSourceMeta?.disableTransformations && selectedDataSource?.kind != 'runjs' && (
-                      <div>
-                        <div className="mb-3 mt-4">
-                          <Transformation
-                            changeOption={this.optionchanged}
-                            options={options ?? {}}
-                            currentState={this.props.currentState}
-                            darkMode={this.props.darkMode}
-                            queryId={selectedQuery?.id}
-                          />
-                        </div>
->>>>>>> 4a1722c8
                       </div>
                     )}
                   </div>
