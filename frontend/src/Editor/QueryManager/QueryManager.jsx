--- conflicted
+++ resolved
@@ -9,16 +9,7 @@
 import { useDataSources, useGlobalDataSources, useLoadingDataSources } from '@/_stores/dataSourcesStore';
 import { useQueryToBeRun, useSelectedQuery, useQueryPanelActions } from '@/_stores/queryPanelStore';
 
-const QueryManager = ({
-  mode,
-  dataQueriesChanged,
-  appId,
-  darkMode,
-  apps,
-  allComponents,
-  appDefinition,
-  editorRef,
-}) => {
+const QueryManager = ({ mode, dataQueriesChanged, appId, darkMode, apps, allComponents, appDefinition, editorRef }) => {
   const loadingDataSources = useLoadingDataSources();
   const dataSources = useDataSources();
   const globalDataSources = useGlobalDataSources();
@@ -78,15 +69,6 @@
     >
       <QueryManagerHeader
         darkMode={darkMode}
-<<<<<<< HEAD
-        currentState={currentState}
-=======
-        mode={mode}
-        addNewQueryAndDeselectSelectedQuery={addNewQueryAndDeselectSelectedQuery}
-        updateDraftQueryName={updateDraftQueryName}
-        toggleQueryEditor={toggleQueryEditor}
-        previewLoading={previewLoading}
->>>>>>> ae1ab449
         options={options}
         editorRef={editorRef}
         onNameChange={setNewQueryName}
@@ -95,12 +77,6 @@
       <QueryManagerBody
         darkMode={darkMode}
         options={options}
-<<<<<<< HEAD
-        currentState={currentState}
-=======
-        previewLoading={previewLoading}
-        queryPreviewData={queryPreviewData}
->>>>>>> ae1ab449
         allComponents={allComponents}
         apps={apps}
         appId={appId}
