--- conflicted
+++ resolved
@@ -11,11 +11,7 @@
 import Preview from './Preview';
 import DataSourceLister from './DataSourceLister';
 import _, { isEmpty, isEqual, capitalize } from 'lodash';
-<<<<<<< HEAD
-import { Button, ButtonGroup, Dropdown } from 'react-bootstrap';
 import posthog from 'posthog-js';
-=======
->>>>>>> 7f785f03
 import { allOperations } from '@tooljet/plugins/client';
 import { withTranslation } from 'react-i18next';
 import cx from 'classnames';
