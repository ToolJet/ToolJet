--- conflicted
+++ resolved
@@ -14,11 +14,8 @@
 import _, { isEmpty, isEqual, capitalize } from 'lodash';
 import { Button, ButtonGroup, Dropdown } from 'react-bootstrap';
 // eslint-disable-next-line import/no-unresolved
-<<<<<<< HEAD
 import { allSvgs, allOperations } from '@tooljet/plugins/client';
 // eslint-disable-next-line import/no-unresolved
-=======
->>>>>>> 936f28c4
 import { withTranslation } from 'react-i18next';
 import cx from 'classnames';
 import { Confirm } from '../Viewer/Confirm';
@@ -80,11 +77,6 @@
     } else {
       dataSourceMeta = DataSourceTypes.find((source) => source.kind === selectedQuery?.kind);
     }
-<<<<<<< HEAD
-=======
-
-    const paneHeightChanged = this.state.queryPaneHeight !== props.queryPaneHeight;
->>>>>>> 936f28c4
     const dataQueries = props.dataQueries?.length ? props.dataQueries : this.state.dataQueries;
     this.setState(
       {
@@ -521,6 +513,7 @@
       this.setState({
         isSourceSelected: false,
         selectedDataSource: null,
+        options: {},
       });
     }
   };
@@ -723,20 +716,7 @@
                   <div className="datasource-picker mt-1 mb-2">
                     <div className="datasource-heading ">
                       {this.state.selectedDataSource !== null && (
-<<<<<<< HEAD
                         <p onClick={() => this.handleBackButtonClick()} style={{ marginTop: '-7px' }}>
-=======
-                        <p
-                          onClick={() => {
-                            this.setState({
-                              isSourceSelected: false,
-                              selectedDataSource: null,
-                              options: {},
-                            });
-                          }}
-                          style={{ marginTop: '-7px' }}
-                        >
->>>>>>> 936f28c4
                           <svg
                             xmlns="http://www.w3.org/2000/svg"
                             className="icon icon-tabler icon-tabler-arrow-left"
