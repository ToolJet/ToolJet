import React from 'react';
import { dataqueryService } from '@/_services';
import { toast } from 'react-hot-toast';
import SelectSearch, { fuzzySearch } from 'react-select-search';
import ReactTooltip from 'react-tooltip';
import { allSources } from './QueryEditors';
import { Transformation } from './Transformation';
import ReactJson from 'react-json-view';
import { previewQuery } from '@/_helpers/appUtils';
import { EventManager } from '../Inspector/EventManager';
import { CodeHinter } from '../CodeBuilder/CodeHinter';
import { DataSourceTypes } from '../DataSourceManager/SourceComponents';
const queryNameRegex = new RegExp('^[A-Za-z0-9_-]*$');

const staticDataSources = [
  { kind: 'restapi', id: 'null', name: 'REST API' },
  { kind: 'runjs', id: 'runjs', name: 'Run JavaScript code' },
];

let QueryManager = class QueryManager extends React.Component {
  constructor(props) {
    super(props);

    this.state = {
      options: {},
      selectedQuery: null,
      selectedDataSource: null,
      dataSourceMeta: {},
    };

    this.previewPanelRef = React.createRef();
  }

  setStateFromProps = (props) => {
    const selectedQuery = props.selectedQuery;
    const dataSourceId = selectedQuery?.data_source_id;
    const source = props.dataSources.find((datasource) => datasource.id === dataSourceId);
    let dataSourceMeta = DataSourceTypes.find((source) => source.kind === selectedQuery?.kind);
    const paneHeightChanged = this.state.queryPaneHeight !== props.queryPaneHeight;

    this.setState(
      {
        appId: props.appId,
        dataSources: props.dataSources,
        dataQueries: props.dataQueries,
        mode: props.mode,
        currentTab: 1,
        addingQuery: props.addingQuery,
        editingQuery: props.editingQuery,
        queryPaneHeight: props.queryPaneHeight,
        currentState: props.currentState,
        selectedSource: source,
        dataSourceMeta,
        selectedDataSource: paneHeightChanged ? this.state.selectedDataSource : props.selectedDataSource,
      },
      () => {
        if (this.props.mode === 'edit') {
          let source = props.dataSources.find((datasource) => datasource.id === selectedQuery.data_source_id);
          if (selectedQuery.kind === 'restapi') {
            if (!selectedQuery.data_source_id) {
              source = { kind: 'restapi' };
            }
          }
          if (selectedQuery.kind === 'runjs') {
            if (!selectedQuery.data_source_id) {
              source = { kind: 'runjs' };
            }
          }

          this.setState({
            options: paneHeightChanged ? this.state.options : selectedQuery.options,
            selectedDataSource: source,
            selectedQuery,
            queryName: selectedQuery.name,
          });
        }
        // } else {
        // this.setState({
        //   options: {},
        //   selectedQuery: null,
        //   selectedDataSource: paneHeightChanged ? this.state.selectedDataSource : props.selectedDataSource,
        // });
        // }
      }
    );
  };

  componentWillReceiveProps(nextProps) {
    this.setStateFromProps(nextProps);
  }

  componentDidMount() {
    this.setStateFromProps(this.props);
  }

  changeDataSource = (sourceId) => {
    const source = [...this.state.dataSources, ...staticDataSources].find((datasource) => datasource.id === sourceId);

    const isSchemaUnavailable = ['restapi', 'stripe', 'runjs'].includes(source.kind);
    const schemaUnavailableOptions = {
      restapi: {
        method: 'get',
        url: null,
        url_params: [],
        headers: [],
        body: [],
      },
      stripe: {},
      runjs: {},
    };

    this.setState({
      selectedDataSource: source,
      selectedSource: source,
      queryName: this.computeQueryName(source.kind),
      ...(isSchemaUnavailable && { options: schemaUnavailableOptions[source.kind] }),
    });
  };

  switchCurrentTab = (tab) => {
    this.setState({
      currentTab: tab,
    });
  };

  validateQueryName = () => {
    const { queryName, dataQueries, mode, selectedQuery } = this.state;

    if (mode === 'create') {
      return dataQueries.find((query) => query.name === queryName) === undefined && queryNameRegex.test(queryName);
    }
    const existingQuery = dataQueries.find((query) => query.name === queryName);
    if (existingQuery) {
      return existingQuery.id === selectedQuery.id && queryNameRegex.test(queryName);
    }
    return queryNameRegex.test(queryName);
  };

  computeQueryName = (kind) => {
    const { dataQueries } = this.state;
    const currentQueriesForKind = dataQueries.filter((query) => query.kind === kind);
    let found = false;
    let newName = '';
    let currentNumber = currentQueriesForKind.length + 1;

    while (!found) {
      newName = `${kind}${currentNumber}`;
      if (dataQueries.find((query) => query.name === newName) === undefined) {
        found = true;
      }
      currentNumber += 1;
    }

    return newName;
  };

  createOrUpdateDataQuery = () => {
    const { appId, options, selectedDataSource, mode, queryName } = this.state;
    const appVersionId = this.props.editingVersionId;
    const kind = selectedDataSource.kind;
    const dataSourceId = selectedDataSource.id === 'null' ? null : selectedDataSource.id;

    const isQueryNameValid = this.validateQueryName();
    if (!isQueryNameValid) {
      toast.error('Invalid query name. Should be unique and only include letters, numbers and underscore.');
      return;
    }

    if (mode === 'edit') {
      this.setState({ isUpdating: true });
      dataqueryService
        .update(this.state.selectedQuery.id, queryName, options)
        .then(() => {
          toast.success('Query Updated');
          this.setState({ isUpdating: false });
          this.props.dataQueriesChanged();
        })
        .catch(({ error }) => {
          this.setState({ isUpdating: false });
          toast.error(error);
        });
    } else {
      this.setState({ isCreating: true });
      dataqueryService
        .create(appId, appVersionId, queryName, kind, options, dataSourceId)
        .then(() => {
          toast.success('Query Added');
          this.setState({ isCreating: false });
          this.props.dataQueriesChanged();
        })
        .catch(({ error }) => {
          this.setState({ isCreating: false });
          toast.error(error);
        });
    }
  };

  optionchanged = (option, value) => {
    this.setState({ options: { ...this.state.options, [option]: value } });
  };

  optionsChanged = (newOptions) => {
    this.setState({ options: newOptions });
  };

  toggleOption = (option) => {
    const currentValue = this.state.options[option] ? this.state.options[option] : false;
    this.optionchanged(option, !currentValue);
  };

  renderDataSourceOption = (props, option, snapshot, className) => {
    const icon = option.kind ? `/assets/images/icons/editor/datasources/${option.kind.toLowerCase() + '.svg'}` : null;
    return (
<<<<<<< HEAD
      <button {...props} className={className} type="button">
        <div>
          <span className="text-muted">
            {icon && <img src={icon} style={{ margin: 'auto', marginRight: '3px' }} height="25" width="25"></img>}
=======
      <button
        {...props}
        className={`${className} ${this.props.darkMode ? 'select-search__option__dark' : ''}`}
        type="button"
      >
        <div>
          <span>
            {icon && (
              <img
                src={icon}
                style={{
                  margin: 'auto',
                  marginRight: '3px',
                }}
                height="25"
                width="25"
              ></img>
            )}
>>>>>>> 3ed0dc56
            {option.name}
          </span>
        </div>
      </button>
    );
  };

  // Here we have mocked data query in format of a component to be usable by event manager
  // TODO: Refactor EventManager to be generic
  mockDataQueryAsComponent = () => {
    const dataQueryEvents = this.state.options?.events || [];

    return {
      component: { component: { definition: { events: dataQueryEvents } } },
      componentMeta: {
        events: {
          onDataQuerySuccess: { displayName: 'Query Success' },
          onDataQueryFailure: { displayName: 'Query Failure' },
        },
      },
    };
  };

  eventsChanged = (events) => {
    this.optionchanged('events', events);
  };

  render() {
    const {
      dataSources,
      selectedDataSource,
      mode,
      options,
      currentTab,
      isUpdating,
      isCreating,
      addingQuery,
      editingQuery,
      selectedQuery,
      currentState,
      queryName,
      previewLoading,
      queryPreviewData,
      dataSourceMeta,
    } = this.state;

    let ElementToRender = '';

    if (selectedDataSource) {
      const sourcecomponentName = selectedDataSource.kind.charAt(0).toUpperCase() + selectedDataSource.kind.slice(1);
      ElementToRender = allSources[sourcecomponentName];
    }

    let buttonText = mode === 'edit' ? 'Save' : 'Create';
    const buttonDisabled = isUpdating || isCreating;
    const mockDataQueryComponent = this.mockDataQueryAsComponent();

    return (
      <div className="query-manager" key={selectedQuery ? selectedQuery.id : ''}>
        <ReactTooltip type="dark" effect="solid" delayShow={250} />
        <div className="row header">
          <div className="col">
            {(addingQuery || editingQuery) && (
              <div className="nav-header">
                <ul className="nav nav-tabs query-manager-header" data-bs-toggle="tabs">
                  <li className="nav-item">
                    <a
                      onClick={() => this.switchCurrentTab(1)}
                      className={currentTab === 1 ? 'nav-link active' : 'nav-link'}
                    >
                      &nbsp; General
                    </a>
                  </li>
                  <li className="nav-item">
                    <a
                      onClick={() => this.switchCurrentTab(2)}
                      className={currentTab === 2 ? 'nav-link active' : 'nav-link'}
                    >
                      &nbsp; Advanced
                    </a>
                  </li>
                </ul>
              </div>
            )}
          </div>
          {(addingQuery || editingQuery) && selectedDataSource && (
            <div className="col query-name-field">
              <div className="input-icon" style={{ width: '160px' }}>
                <input
                  type="text"
                  onChange={(e) => this.setState({ queryName: e.target.value })}
                  className="form-control-plaintext form-control-plaintext-sm mt-1"
                  value={queryName}
                  style={{ width: '160px' }}
                  autoFocus={false}
                />
                <span className="input-icon-addon">
                  <img className="svg-icon" src="/assets/images/icons/edit.svg" width="12" height="12" />
                </span>
              </div>
            </div>
          )}
          <div className="col-auto px-1 m-auto">
            {(addingQuery || editingQuery) && (
              <span
                onClick={() => {
                  const _options = { ...options };

                  const query = {
                    data_source_id: selectedDataSource.id === 'null' ? null : selectedDataSource.id,
                    options: _options,
                    kind: selectedDataSource.kind,
                  };
                  previewQuery(this, query)
                    .then(() => {
                      this.previewPanelRef.current.scrollIntoView();
                    })
                    .catch(({ error, data }) => {
                      console.log(error, data);
                    });
                }}
                className={`btn btn-secondary m-1 float-right1 ${previewLoading ? ' btn-loading' : ''}`}
              >
                Preview
              </span>
            )}
            {(addingQuery || editingQuery) && (
              <button
                onClick={this.createOrUpdateDataQuery}
                disabled={buttonDisabled}
                className={`btn btn-primary m-1 float-right ${isUpdating || isCreating ? 'btn-loading' : ''}`}
              >
                {buttonText}
              </button>
            )}
            <span onClick={this.props.toggleQueryEditor} className="cursor-pointer m-3" data-tip="Hide query editor">
              <svg width="18" height="10" viewBox="0 0 18 10" fill="none" xmlns="http://www.w3.org/2000/svg">
                <path d="M1 1L9 9L17 1" stroke="#61656F" strokeWidth="2" strokeLinecap="round" strokeLinejoin="round" />
              </svg>
            </span>
          </div>
        </div>

        {(addingQuery || editingQuery) && (
          <div className="py-2">
            {currentTab === 1 && (
              <div className="row row-deck px-2 pt-1 query-details">
                {dataSources && mode === 'create' && (
                  <div className="datasource-picker mb-2">
                    <label className="form-label col-md-2">Datasource</label>
                    <SelectSearch
                      options={[
                        ...dataSources.map((source) => {
                          return { name: source.name, value: source.id, kind: source.kind };
                        }),
                        ...staticDataSources.map((source) => {
                          return { name: source.name, value: source.id };
                        }),
                      ]}
                      value={selectedDataSource ? selectedDataSource.id : ''}
                      search={true}
                      onChange={(value) => this.changeDataSource(value)}
                      filterOptions={fuzzySearch}
                      renderOption={this.renderDataSourceOption}
                      placeholder="Select a data source"
                      className={`${this.props.darkMode ? 'select-search-dark' : 'select-search'}`}
                    />
                  </div>
                )}

                {selectedDataSource && (
                  <div>
                    <ElementToRender
                      selectedDataSource={this.state.selectedSource}
                      options={this.state.options}
                      optionsChanged={this.optionsChanged}
                      optionchanged={this.optionchanged}
                      currentState={currentState}
                      darkMode={this.props.darkMode}
                      isEditMode={this.props.mode === 'edit'}
                      queryName={this.state.queryName}
                    />
                    {!dataSourceMeta?.disableTransformations && (
                      <div>
                        <hr></hr>
                        <div className="mb-3 mt-2">
                          <Transformation
                            changeOption={this.optionchanged}
                            options={this.props.selectedQuery.options ?? {}}
                            currentState={currentState}
                            darkMode={this.props.darkMode}
                          />
                        </div>
                      </div>
                    )}
                    <div className="row preview-header border-top" ref={this.previewPanelRef}>
                      <div className="py-2">Preview</div>
                    </div>
                    <div className="mb-3 mt-2">
                      {previewLoading && (
                        <center>
                          <div className="spinner-border text-azure mt-5" role="status"></div>
                        </center>
                      )}
                      {previewLoading === false && (
                        <div>
                          <ReactJson
                            name={false}
                            style={{ fontSize: '0.7rem' }}
                            enableClipboard={false}
                            src={queryPreviewData}
                            theme={this.props.darkMode ? 'shapeshifter' : 'rjv-default'}
                            displayDataTypes={true}
                            collapsed={false}
                            displayObjectSize={true}
                            quotesOnKeys={false}
                            sortKeys={true}
                            indentWidth={1}
                          />
                        </div>
                      )}
                    </div>
                  </div>
                )}
              </div>
            )}

            {currentTab === 2 && (
              <div className="advanced-options-container m-2">
                <div className="form-check form-switch">
                  <input
                    className="form-check-input"
                    type="checkbox"
                    onClick={() => this.toggleOption('runOnPageLoad')}
                    checked={this.state.options.runOnPageLoad}
                  />
                  <span className="form-check-label">Run this query on page load?</span>
                </div>
                <div className="form-check form-switch">
                  <input
                    className="form-check-input"
                    type="checkbox"
                    onClick={() => this.toggleOption('requestConfirmation')}
                    checked={this.state.options.requestConfirmation}
                  />
                  <span className="form-check-label">Request confirmation before running query?</span>
                </div>

                <div className="form-check form-switch">
                  <input
                    className="form-check-input"
                    type="checkbox"
                    onClick={() => this.toggleOption('showSuccessNotification')}
                    checked={this.state.options.showSuccessNotification}
                  />
                  <span className="form-check-label">Show notification on success?</span>
                </div>
                {this.state.options.showSuccessNotification && (
                  <div>
                    <div className="row mt-3">
                      <div className="col-auto">
                        <label className="form-label p-2">Success Message</label>
                      </div>
                      <div className="col">
                        <CodeHinter
                          currentState={this.props.currentState}
                          initialValue={this.state.options.successMessage}
                          height="36px"
                          className="form-control"
                          theme={'default'}
                          onChange={(value) => this.optionchanged('successMessage', value)}
                          placeholder="Query ran successfully"
                        />
                      </div>
                    </div>

                    <div className="row mt-3">
                      <div className="col-auto">
                        <label className="form-label p-2">Notification duration (s)</label>
                      </div>
                      <div className="col">
                        <input
                          type="number"
                          disabled={!this.state.options.showSuccessNotification}
                          onChange={(e) => this.optionchanged('notificationDuration', e.target.value)}
                          placeholder={5}
                          className="form-control"
                          value={this.state.options.notificationDuration}
                        />
                      </div>
                    </div>
                  </div>
                )}

                <div className="hr-text hr-text-left">Events</div>

                <div className="query-manager-events">
                  <EventManager
                    eventsChanged={this.eventsChanged}
                    component={mockDataQueryComponent.component}
                    componentMeta={mockDataQueryComponent.componentMeta}
                    currentState={this.props.currentState}
                    dataQueries={this.props.dataQueries}
                    components={this.props.allComponents}
                    apps={this.props.apps}
                    popoverPlacement="top"
                  />
                </div>
              </div>
            )}
          </div>
        )}
      </div>
    );
  }
};

QueryManager = React.memo(QueryManager);
export { QueryManager };<|MERGE_RESOLUTION|>--- conflicted
+++ resolved
@@ -211,12 +211,6 @@
   renderDataSourceOption = (props, option, snapshot, className) => {
     const icon = option.kind ? `/assets/images/icons/editor/datasources/${option.kind.toLowerCase() + '.svg'}` : null;
     return (
-<<<<<<< HEAD
-      <button {...props} className={className} type="button">
-        <div>
-          <span className="text-muted">
-            {icon && <img src={icon} style={{ margin: 'auto', marginRight: '3px' }} height="25" width="25"></img>}
-=======
       <button
         {...props}
         className={`${className} ${this.props.darkMode ? 'select-search__option__dark' : ''}`}
@@ -235,7 +229,6 @@
                 width="25"
               ></img>
             )}
->>>>>>> 3ed0dc56
             {option.name}
           </span>
         </div>
