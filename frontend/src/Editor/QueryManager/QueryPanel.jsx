--- conflicted
+++ resolved
@@ -23,12 +23,8 @@
     } else {
       isComponentMounted.current = true;
     }
-<<<<<<< HEAD
-  }, [queryPanelHeight, isExpanded, queryManagerPreferences]);
-=======
     // eslint-disable-next-line react-hooks/exhaustive-deps
   }, [queryPanelHeight]);
->>>>>>> 2046eaf8
 
   const onMouseUp = () => {
     setDragging(false);
