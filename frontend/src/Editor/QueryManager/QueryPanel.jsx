import React, { useState, useRef, useCallback } from 'react';
import { useEventListener } from '@/_hooks/use-event-listener';

const QueryPanel = ({ children }) => {
  const queryManagerPreferences = JSON.parse(localStorage.getItem('queryManagerPreferences')) ?? {};
  const [isExpanded, setExpanded] = useState(queryManagerPreferences?.isExpanded ?? true);
  const queryPaneRef = useRef(null);
  const [isDragging, setDragging] = useState(false);
<<<<<<< HEAD
  const [height, setHeight] = useState(queryManagerPreferences?.queryPanelHeight ?? 70);
=======
  const [height, setHeight] = useState(
    queryManagerPreferences?.queryPanelHeight > 95 ? 30 : queryManagerPreferences.queryPanelHeight ?? queryPanelHeight
  );
>>>>>>> 065494c0
  const [isTopOfQueryPanel, setTopOfQueryPanel] = useState(false);
  // State to hold the value of create query button click
  // isClicked value will be mutated directly to avoid re-render
  const [createQueryButtonState] = useState({ isClicked: false });

  const onMouseUp = () => {
    setDragging(false);
  };

  const onMouseDown = () => {
    isTopOfQueryPanel && setDragging(true);
  };

  const onMouseMove = (e) => {
    if (queryPaneRef.current) {
      const componentTop = Math.round(queryPaneRef.current.getBoundingClientRect().top);
      const clientY = e.clientY;

      if ((clientY >= componentTop) & (clientY <= componentTop + 5)) {
        setTopOfQueryPanel(true);
      } else if (isTopOfQueryPanel) {
        setTopOfQueryPanel(false);
      }

      if (isDragging) {
        let height = (clientY / window.innerHeight) * 100,
          maxLimitReached = false;

        if (height > 95) {
          height = 30;
          maxLimitReached = true;
        }
        if (height < 4.5) height = 4.5;
        localStorage.setItem(
          'queryManagerPreferences',
          JSON.stringify({ ...queryManagerPreferences, queryPanelHeight: height, isExpanded: !maxLimitReached })
        );
        setExpanded(!maxLimitReached);
        setHeight(height);
      }
    }
  };

  useEventListener('mousemove', onMouseMove);
  useEventListener('mouseup', onMouseUp);

  const toggleQueryEditor = useCallback(() => {
    localStorage.setItem(
      'queryManagerPreferences',
      JSON.stringify({ ...queryManagerPreferences, isExpanded: !isExpanded })
    );
    setExpanded(!isExpanded);
  }, [isExpanded]);

  return (
    <>
      <div
        className="query-pane"
        style={{
          height: 40,
          background: '#fff',
          padding: '8px 16px',
          display: 'flex',
          justifyContent: 'space-between',
          alignItems: 'center',
        }}
      >
        <h5 className="mb-0">QUERIES</h5>
        <span onClick={toggleQueryEditor} className="cursor-pointer m-1" data-tip="Show query editor">
          <svg
            style={{ transform: 'rotate(180deg)' }}
            width="18"
            height="10"
            viewBox="0 0 18 10"
            fill="none"
            xmlns="http://www.w3.org/2000/svg"
          >
            <path d="M1 1L9 9L17 1" stroke="#61656F" strokeWidth="2" strokeLinecap="round" strokeLinejoin="round" />
          </svg>
        </span>
      </div>
      <div
        ref={queryPaneRef}
        onMouseDown={onMouseDown}
        className="query-pane"
        style={{
          height: `calc(100% - ${isExpanded ? height : 100}%)`,
          cursor: isDragging || isTopOfQueryPanel ? 'row-resize' : 'default',
        }}
      >
        {children({
          toggleQueryEditor,
          createQueryButtonState,
        })}
      </div>
    </>
  );
};

export { QueryPanel };<|MERGE_RESOLUTION|>--- conflicted
+++ resolved
@@ -2,17 +2,13 @@
 import { useEventListener } from '@/_hooks/use-event-listener';
 
 const QueryPanel = ({ children }) => {
-  const queryManagerPreferences = JSON.parse(localStorage.getItem('queryManagerPreferences')) ?? {};
+  const queryManagerPreferences = useRef(JSON.parse(localStorage.getItem('queryManagerPreferences')) ?? {});
+  const queryPaneRef = useRef(null);
   const [isExpanded, setExpanded] = useState(queryManagerPreferences?.isExpanded ?? true);
-  const queryPaneRef = useRef(null);
   const [isDragging, setDragging] = useState(false);
-<<<<<<< HEAD
-  const [height, setHeight] = useState(queryManagerPreferences?.queryPanelHeight ?? 70);
-=======
   const [height, setHeight] = useState(
-    queryManagerPreferences?.queryPanelHeight > 95 ? 30 : queryManagerPreferences.queryPanelHeight ?? queryPanelHeight
+    queryManagerPreferences.current?.queryPanelHeight > 95 ? 30 : queryManagerPreferences.current.queryPanelHeight ?? 70
   );
->>>>>>> 065494c0
   const [isTopOfQueryPanel, setTopOfQueryPanel] = useState(false);
   // State to hold the value of create query button click
   // isClicked value will be mutated directly to avoid re-render
@@ -46,10 +42,12 @@
           maxLimitReached = true;
         }
         if (height < 4.5) height = 4.5;
-        localStorage.setItem(
-          'queryManagerPreferences',
-          JSON.stringify({ ...queryManagerPreferences, queryPanelHeight: height, isExpanded: !maxLimitReached })
-        );
+        queryManagerPreferences.current = {
+          ...queryManagerPreferences.current,
+          queryPanelHeight: height,
+          isExpanded: !maxLimitReached,
+        };
+        localStorage.setItem('queryManagerPreferences', JSON.stringify(queryManagerPreferences.current));
         setExpanded(!maxLimitReached);
         setHeight(height);
       }
@@ -62,7 +60,7 @@
   const toggleQueryEditor = useCallback(() => {
     localStorage.setItem(
       'queryManagerPreferences',
-      JSON.stringify({ ...queryManagerPreferences, isExpanded: !isExpanded })
+      JSON.stringify({ ...queryManagerPreferences.current, isExpanded: !isExpanded })
     );
     setExpanded(!isExpanded);
   }, [isExpanded]);
