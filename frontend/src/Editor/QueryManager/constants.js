export const staticDataSources = [
<<<<<<< HEAD
  { kind: 'tooljetdb', id: 'null', name: 'ToolJet Database' },
  { kind: 'restapi', id: 'null', name: 'REST API' },
  { kind: 'runjs', id: 'runjs', name: 'Run JavaScript code' },
  { kind: 'runpy', id: 'runpy', name: 'Run Python code' },
=======
  { kind: 'restapi', id: 'null', name: 'REST API', shortName: 'REST API' },
  { kind: 'runjs', id: 'runjs', name: 'Run JavaScript code', shortName: 'JavaScript' },
  { kind: 'runpy', id: 'runpy', name: 'Run Python code', shortName: 'Python' },
  { kind: 'tooljetdb', id: 'null', name: 'Tooljet Database', shortName: 'ToolJet DB' },
>>>>>>> 8b7a53a3
];

export const tabs = ['JSON', 'Raw'];

export const getTheme = (darkMode) => {
  return {
    scheme: 'bright',
    author: 'chris kempson (http://chriskempson.com)',
    base00: darkMode ? '#272822' : '#000000',
    base01: '#303030',
    base02: '#505050',
    base03: '#b0b0b0',
    base04: '#d0d0d0',
    base05: '#e0e0e0',
    base06: '#f5f5f5',
    base07: '#ffffff',
    base08: '#fb0120',
    base09: '#fc6d24',
    base0A: '#fda331',
    base0B: '#a1c659',
    base0C: '#76c7b7',
    base0D: '#6fb3d2',
    base0E: '#d381c3',
    base0F: '#be643c',
  };
};

export const customToggles = {
  runOnPageLoad: {
    dataCy: 'run-on-app-load',
    action: 'runOnPageLoad',
    label: 'Run this query on application load?',
    translatedLabel: 'editor.queryManager.runQueryOnApplicationLoad',
  },
  requestConfirmation: {
    dataCy: 'confirmation-before-run',
    action: 'requestConfirmation',
    label: 'Request confirmation before running query?',
    translatedLabel: 'editor.queryManager.confirmBeforeQueryRun',
  },
  showSuccessNotification: {
    dataCy: 'notification-on-success',
    action: 'showSuccessNotification',
    label: 'Show notification on success?',
    translatedLabel: 'editor.queryManager.notificationOnSuccess',
  },
};

export const mockDataQueryAsComponent = (events) => {
  return {
    component: { component: { definition: { events: events } } },
    componentMeta: {
      events: {
        onDataQuerySuccess: { displayName: 'Query Success' },
        onDataQueryFailure: { displayName: 'Query Failure' },
      },
    },
  };
};

export const schemaUnavailableOptions = {
  restapi: {
    method: 'get',
    url: '',
    url_params: [['', '']],
    headers: [['', '']],
    body: [['', '']],
    json_body: null,
    body_toggle: false,
  },
  stripe: {},
  tooljetdb: {
    operation: '',
  },
  runjs: {
    code: '',
    hasParamSupport: true,
    parameters: [],
  },
  runpy: {},
};

export const defaultSources = {
  restapi: { kind: 'restapi', id: 'null', name: 'REST API' },
  runjs: { kind: 'runjs', id: 'runjs', name: 'Run JavaScript code' },
  tooljetdb: { kind: 'tooljetdb', id: 'null', name: 'Tooljet Database' },
  runpy: { kind: 'runpy', id: 'runpy', name: 'Run Python code' },
};<|MERGE_RESOLUTION|>--- conflicted
+++ resolved
@@ -1,15 +1,8 @@
 export const staticDataSources = [
-<<<<<<< HEAD
-  { kind: 'tooljetdb', id: 'null', name: 'ToolJet Database' },
-  { kind: 'restapi', id: 'null', name: 'REST API' },
-  { kind: 'runjs', id: 'runjs', name: 'Run JavaScript code' },
-  { kind: 'runpy', id: 'runpy', name: 'Run Python code' },
-=======
   { kind: 'restapi', id: 'null', name: 'REST API', shortName: 'REST API' },
   { kind: 'runjs', id: 'runjs', name: 'Run JavaScript code', shortName: 'JavaScript' },
   { kind: 'runpy', id: 'runpy', name: 'Run Python code', shortName: 'Python' },
-  { kind: 'tooljetdb', id: 'null', name: 'Tooljet Database', shortName: 'ToolJet DB' },
->>>>>>> 8b7a53a3
+  { kind: 'tooljetdb', id: 'null', name: 'ToolJet Database', shortName: 'ToolJet DB' },
 ];
 
 export const tabs = ['JSON', 'Raw'];
