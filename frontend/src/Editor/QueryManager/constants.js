--- conflicted
+++ resolved
@@ -2,12 +2,8 @@
   { kind: 'restapi', id: 'null', name: 'REST API', shortName: 'REST API' },
   { kind: 'runjs', id: 'runjs', name: 'Run JavaScript code', shortName: 'JavaScript' },
   { kind: 'runpy', id: 'runpy', name: 'Run Python code', shortName: 'Python' },
-<<<<<<< HEAD
-  { kind: 'tooljetdb', id: 'null', name: 'Tooljet Database', shortName: 'ToolJet DB' },
+  { kind: 'tooljetdb', id: 'null', name: 'ToolJet Database', shortName: 'ToolJet DB' },
   { kind: 'workflows', id: 'null', name: 'Run Workflow', shortName: 'Workflows' },
-=======
-  { kind: 'tooljetdb', id: 'null', name: 'ToolJet Database', shortName: 'ToolJet DB' },
->>>>>>> 66539f60
 ];
 
 export const tabs = ['JSON', 'Raw'];
