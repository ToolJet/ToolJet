<<<<<<< HEAD
export * from './QueryManager';
export * from '../QueryPanel/QueryPanel';
=======
export * from './QueryManager';
>>>>>>> e4a0a33f
<|MERGE_RESOLUTION|>--- conflicted
+++ resolved
@@ -1,6 +1 @@
-<<<<<<< HEAD
-export * from './QueryManager';
-export * from '../QueryPanel/QueryPanel';
-=======
-export * from './QueryManager';
->>>>>>> e4a0a33f
+export * from './QueryManager';