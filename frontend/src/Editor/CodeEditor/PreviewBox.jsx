import React, { useEffect, useState } from 'react';
import { computeCoercion, getCurrentNodeType, hasDeepChildren, resolveReferences } from './utils';
import CodeHinter from '.';
import { copyToClipboard } from '@/_helpers/appUtils';
import { Alert } from '@/_ui/Alert/Alert';
import _, { isEmpty } from 'lodash';
import { handleCircularStructureToJSON, hasCircularDependency, verifyConstant } from '@/_helpers/utils';
import OverlayTrigger from 'react-bootstrap/OverlayTrigger';
import Popover from 'react-bootstrap/Popover';
import Card from 'react-bootstrap/Card';
// eslint-disable-next-line import/no-unresolved
import { JsonViewer } from '@textea/json-viewer';
<<<<<<< HEAD
import { useCurrentStateStore } from '@/_stores/currentStateStore';
import { useDataQueriesStore } from '@/_stores/dataQueriesStore';
=======
import { reservedKeywordReplacer } from '@/_lib/reserved-keyword-replacer';

const sanitizeLargeDataset = (data, callback) => {
  const SIZE_LIMIT_KB = 5 * 1024; // 5 KB in bytes

  const estimateSizeOfObject = (object) => {
    let bytes = 0;

    function getSizeOfPrimitive(value) {
      switch (typeof value) {
        case 'boolean':
          return 4;
        case 'number':
          return 8;
        case 'string':
          return value.length * 2;
        case 'object':
          if (value === null) {
            return 0;
          } else if (Array.isArray(value)) {
            return value.length * getSizeOfPrimitive(value[0]);
          } else {
            return estimateSizeOfObject(value);
          }
        default:
          return 0;
      }
    }

    for (let key in object) {
      if (object.hasOwnProperty(key)) {
        bytes += key.length * 2; // key size
        bytes += getSizeOfPrimitive(object[key]);
      }
    }

    return bytes;
  };

  const sanitize = (input) => {
    if (typeof input !== 'object' || input === null) return input;

    if (Array.isArray(input)) {
      const size = estimateSizeOfObject(input);
      callback(size > SIZE_LIMIT_KB);

      return data.length > 10 && size > SIZE_LIMIT_KB
        ? [input[0], `Too large to display: ${input.length - 1} more items`]
        : input;
    } else {
      const sanitizedData = Object.entries(input).reduce((acc, [key, value]) => {
        const sizeOfEachElement = estimateSizeOfObject(value);

        if (Array.isArray(value) && (data.length > 10 || sizeOfEachElement > SIZE_LIMIT_KB)) {
          acc[key] = [value[0], `Too large to display: ${value.length - 1} more items`];
        } else {
          acc[key] = sanitize(value);
        }

        return acc;
      }, {});

      return sanitizedData;
    }
  };

  return sanitize(data);
};
>>>>>>> 5800def9

export const PreviewBox = ({
  currentValue,
  validationSchema,
  setErrorStateActive,
  setErrorMessage,
  customVariables,
  isWorkspaceVariable,
}) => {
  const [resolvedValue, setResolvedValue] = useState('');
  const [error, setError] = useState(null);
  const [coersionData, setCoersionData] = useState(null);
  const [largeDataset, setLargeDataset] = useState(false);

  const getPreviewContent = (content, type) => {
    if (content === undefined || content === null) return currentValue;
    try {
      switch (type) {
        case 'Object':
        case 'Array':
          return JSON.stringify(content);
        case 'Boolean':
          return content.toString();
        default:
          return content;
      }
    } catch (e) {
      return undefined;
    }
  };

  let previewType = getCurrentNodeType(resolvedValue);
  let previewContent = resolvedValue;
  let isGlobalConstant = currentValue && currentValue.includes('{{constants.');
  let isSecretConstant = currentValue && currentValue.includes('{{secrets.');
  let invalidConstants = null;
  let undefinedError = null;
  if (isGlobalConstant || isSecretConstant) {
    const secrets = useDataQueriesStore.getState().secrets;
    const globals = useCurrentStateStore.getState().constants;

    invalidConstants = verifyConstant(currentValue, globals, secrets);
  }
  if (invalidConstants?.length) {
    undefinedError = { type: 'Invalid constants' };
  }

  const ifCoersionErrorHasCircularDependency = (value) => {
    if (hasCircularDependency(value)) {
      return JSON.stringify(value, handleCircularStructureToJSON());
    }
    return value;
  };

  const content = getPreviewContent(previewContent, previewType);

  useEffect(() => {
    if (error) {
      setErrorStateActive(true);
      setErrorMessage(error.message);
    } else {
      setErrorStateActive(false);
      setErrorMessage(null);
    }
    // eslint-disable-next-line react-hooks/exhaustive-deps
  }, [error]);

  useEffect(() => {
    const [valid, _error, newValue, resolvedValue] = resolveReferences(currentValue, validationSchema, customVariables);

    if (isWorkspaceVariable || !validationSchema || isEmpty(validationSchema)) {
      return setResolvedValue(newValue);
    }

    // we dont need to add or update the resolved value if the value has deep children
    const _resolveValue = sanitizeLargeDataset(resolvedValue, setLargeDataset);

    if (valid) {
      const [coercionPreview, typeAfterCoercion, typeBeforeCoercion] = computeCoercion(resolvedValue, newValue);

      setResolvedValue(_resolveValue);

      setCoersionData({
        coercionPreview,
        typeAfterCoercion,
        typeBeforeCoercion,
      });
      setError(null);
    } else if (!valid && !newValue && !resolvedValue) {
      const err = !error ? `Invalid value for ${validationSchema?.schema?.type}` : `${_error}`;
      setError({ message: err, value: resolvedValue, type: 'Invalid' });
    } else {
      const jsErrorType = _error?.includes('ReferenceError')
        ? 'ReferenceError'
        : _error?.includes('TypeError')
        ? 'TypeError'
        : _error?.includes('SyntaxError')
        ? 'SyntaxError'
        : 'Invalid';

      const errValue = ifCoersionErrorHasCircularDependency(_resolveValue);

      setError({
        message: _error,
        value: jsErrorType === 'Invalid' ? JSON.stringify(errValue, reservedKeywordReplacer) : resolvedValue,
        type: jsErrorType,
      });
      setCoersionData(null);
    }
    // eslint-disable-next-line react-hooks/exhaustive-deps
  }, [currentValue]);

  return (
    <>
      <PreviewBox.RenderResolvedValue
        error={error || undefinedError}
        currentValue={currentValue}
        previewType={previewType}
        resolvedValue={content}
        coersionData={coersionData}
        withValidation={!isEmpty(validationSchema)}
        isWorkspaceVariable={isWorkspaceVariable}
<<<<<<< HEAD
        isSecretConstant={isSecretConstant || false}
=======
        isLargeDataset={largeDataset}
>>>>>>> 5800def9
      />
      <CodeHinter.PopupIcon
        callback={() => copyToClipboard(error ? error?.value : content)}
        icon={'copy'}
        tip={'Copy to clipboard'}
      />
    </>
  );
};

const RenderResolvedValue = ({
  error,
  previewType,
  resolvedValue,
  coersionData,
  withValidation,
  isWorkspaceVariable,
<<<<<<< HEAD
  isSecretConstant = false,
=======
  isLargeDataset,
>>>>>>> 5800def9
}) => {
  const computeCoersionPreview = (resolvedValue, coersionData) => {
    if (coersionData?.typeBeforeCoercion === coersionData?.typeAfterCoercion) return resolvedValue;

    if (coersionData?.typeBeforeCoercion === 'array') {
      return '[...]' + coersionData?.coercionPreview;
    }

    if (coersionData?.typeBeforeCoercion === 'object') {
      return '{...}' + coersionData?.coercionPreview;
    }

    return resolvedValue + coersionData?.coercionPreview;
  };

  const previewValueType = isWorkspaceVariable
    ? previewType
    : withValidation || (coersionData && coersionData?.typeBeforeCoercion)
    ? `${coersionData?.typeBeforeCoercion} ${
        coersionData?.coercionPreview ? ` → ${coersionData?.typeAfterCoercion}` : ''
      }`
    : previewType;

  const previewContent = isSecretConstant
    ? 'Values of secret constants are hidden'
    : !withValidation
    ? resolvedValue
    : computeCoersionPreview(resolvedValue, coersionData);

  const cls = error ? 'codehinter-error-banner' : 'codehinter-success-banner';

  return (
    <div className={`d-flex flex-column align-content-between flex-wrap`}>
      <div className="p-2">
        <span className={`badge text-capitalize font-500 ${cls}`}> {error ? error.type : previewValueType}</span>
      </div>

      <PreviewBox.CodeBlock code={error ? error.value : previewContent} isLargeDataset={isLargeDataset} />
    </div>
  );
};

const PreviewContainer = ({
  children,
  isFocused,
  enablePreview,
  setCursorInsidePreview,
  isPortalOpen,
  ...restProps
}) => {
  const { validationSchema, isWorkspaceVariable, errorStateActive, previewPlacement } = restProps;

  const [errorMessage, setErrorMessage] = useState('');

  const typeofError = getCurrentNodeType(errorMessage);

  const errorMsg = typeofError === 'Array' ? errorMessage[0] : errorMessage;

  const darkMode = localStorage.getItem('darkMode') === 'true';

  const popover = (
    <Popover
      bsPrefix="codehinter-preview-popover"
      id="popover-basic"
      className={`${darkMode && 'dark-theme'}`}
      style={{
        width: '250px',
        maxWidth: '350px',
        marginRight: 2,
        zIndex: 1400,
      }}
      onMouseEnter={() => setCursorInsidePreview(true)}
      onMouseLeave={() => setCursorInsidePreview(false)}
    >
      <Popover.Body
        style={{
          border: !isEmpty(validationSchema) && '1px solid var(--slate6)',
          padding: isEmpty(validationSchema) && '0px',
          boxShadow: ' 0px 4px 8px 0px #3032331A, 0px 0px 1px 0px #3032330D',
        }}
      >
        <div>
          {errorStateActive && (
            <div className="mb-2">
              <Alert
                svg="tj-info-error"
                cls={`codehinter preview-alert-banner p-2 mb-0 mt-2 bg-red-lt`}
                iconCls="align-items-start"
                data-cy={``}
                imgHeight={18}
                imgWidth={18}
              >
                <div className="d-flex align-items-center">
                  <div className="">{errorMsg !== 'null' ? errorMsg : 'Invalid'}</div>
                </div>
              </Alert>
            </div>
          )}
          {!isEmpty(validationSchema) && (
            <>
              <div className="mb-1">
                <span
                  style={{
                    fontSize: '11px',
                    fontWeight: '500',
                    lineHeight: '16px',
                    letterSpacing: '0em',
                    color: '#6A727C',
                  }}
                >
                  Expected
                </span>
              </div>
              <Card className={darkMode && 'bg-slate2'}>
                <Card.Body
                  className="p-1"
                  style={{
                    minHeight: '60px',
                    maxHeight: '100px',
                  }}
                >
                  <div className="d-flex flex-column align-content-between flex-wrap p-0">
                    <div className="p-2">
                      <span
                        className={`badge bg-light-gray font-500 mute-text text-capitalize`}
                        style={{ fontSize: '12px', background: 'var(--interactive-default)' }}
                      >
                        {validationSchema?.schema?.type}
                      </span>
                    </div>

                    <PreviewBox.CodeBlock code={validationSchema?.defaultValue} isExpectValue={true} />
                  </div>
                </Card.Body>
              </Card>
            </>
          )}
        </div>
        <div className={`${!isEmpty(validationSchema) && 'mt-2'}`}>
          {!isEmpty(validationSchema) && (
            <div className={`mb-1`}>
              <span
                style={{
                  fontSize: '11px',
                  fontWeight: '500',
                  lineHeight: '16px',
                  letterSpacing: '0em',
                  color: '#6A727C',
                }}
              >
                Current
              </span>
            </div>
          )}

          <Card
            className={darkMode && 'bg-slate2'}
            style={{
              borderColor: errorStateActive ? 'var(--tomato8)' : 'var(--slate6)',
            }}
          >
            <Card.Body
              className="p-1 code-hinter-preview-card-body"
              style={{
                minHeight: '60px',
                maxHeight: '240px',
                overflowY: 'auto',
              }}
            >
              <PreviewBox isFocused={isFocused} setErrorMessage={setErrorMessage} {...restProps} />
            </Card.Body>
          </Card>
        </div>
        {isWorkspaceVariable && <CodeHinter.DepericatedAlert text={'Deprecating soon'} />}
      </Popover.Body>
    </Popover>
  );

  return (
    <OverlayTrigger
      trigger="click"
      show={enablePreview && isFocused && !isPortalOpen}
      placement={previewPlacement}
      overlay={popover}
    >
      {children}
    </OverlayTrigger>
  );
};

const PreviewCodeBlock = ({ code, isExpectValue = false, isLargeDataset }) => {
  let preview = code && code.trim ? code?.trim() : `${code}`;

  const shouldTrim = preview.length > 35;
  let showJSONTree = false;

  if (isExpectValue && shouldTrim) {
    preview = preview.substring(0, 35) + '...' + preview.substring(preview.length - 2, preview.length);
  }

  let prettyPrintedJson = preview;

  try {
    prettyPrintedJson = JSON.parse(preview);

    const typeOfValue = typeof prettyPrintedJson;

    if (typeOfValue === 'object' || typeOfValue === 'array') {
      showJSONTree = true;
    } else {
      prettyPrintedJson = preview;
      showJSONTree = false;
    }
  } catch (e) {
    prettyPrintedJson = preview;
    showJSONTree = false;
  }

  if (showJSONTree) {
    const darkMode = localStorage.getItem('darkMode') === 'true';

    const hasDeepChild = hasDeepChildren(prettyPrintedJson);

    return (
      <div className="preview-json">
        <JsonViewer
          value={prettyPrintedJson}
          displayDataTypes={false}
          displaySize={false}
          enableClipboard={false}
          rootName={false}
          theme={darkMode ? 'dark' : 'light'}
          groupArraysAfterLength={hasDeepChild ? 10 : 100}
          maxDisplayLength={hasDeepChild ? 10 : 50}
        />
      </div>
    );
  }
  return (
    <div className="p-2 pt-0">
      <pre
        className="text-secondary"
        style={{
          whiteSpace: 'pre-wrap',
          wordBreak: 'break-word',
          overflowWrap: 'break-word',
          display: 'block',
          background: 'transparent',
          border: 'none',
          lineHeight: '1.5',
          maxHeight: 'none',
          overflow: 'auto',
          width: '100%',
          fontSize: '12px',
          overflowY: 'auto',
          padding: '0',
          margin: '0',
        }}
      >
        {prettyPrintedJson?.startsWith('{{') && prettyPrintedJson?.endsWith('{{')
          ? prettyPrintedJson?.replace(/{{/g, '').replace(/}}/g, '')
          : prettyPrintedJson}
      </pre>
    </div>
  );
};

PreviewBox.RenderResolvedValue = RenderResolvedValue;
PreviewBox.Container = PreviewContainer;
PreviewBox.CodeBlock = PreviewCodeBlock;<|MERGE_RESOLUTION|>--- conflicted
+++ resolved
@@ -10,10 +10,8 @@
 import Card from 'react-bootstrap/Card';
 // eslint-disable-next-line import/no-unresolved
 import { JsonViewer } from '@textea/json-viewer';
-<<<<<<< HEAD
 import { useCurrentStateStore } from '@/_stores/currentStateStore';
 import { useDataQueriesStore } from '@/_stores/dataQueriesStore';
-=======
 import { reservedKeywordReplacer } from '@/_lib/reserved-keyword-replacer';
 
 const sanitizeLargeDataset = (data, callback) => {
@@ -82,7 +80,6 @@
 
   return sanitize(data);
 };
->>>>>>> 5800def9
 
 export const PreviewBox = ({
   currentValue,
@@ -205,11 +202,8 @@
         coersionData={coersionData}
         withValidation={!isEmpty(validationSchema)}
         isWorkspaceVariable={isWorkspaceVariable}
-<<<<<<< HEAD
         isSecretConstant={isSecretConstant || false}
-=======
         isLargeDataset={largeDataset}
->>>>>>> 5800def9
       />
       <CodeHinter.PopupIcon
         callback={() => copyToClipboard(error ? error?.value : content)}
@@ -227,11 +221,8 @@
   coersionData,
   withValidation,
   isWorkspaceVariable,
-<<<<<<< HEAD
   isSecretConstant = false,
-=======
   isLargeDataset,
->>>>>>> 5800def9
 }) => {
   const computeCoersionPreview = (resolvedValue, coersionData) => {
     if (coersionData?.typeBeforeCoercion === coersionData?.typeAfterCoercion) return resolvedValue;
