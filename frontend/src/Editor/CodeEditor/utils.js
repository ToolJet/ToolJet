import { useResolveStore } from '@/_stores/resolverStore';
import moment from 'moment';
import _, { isEmpty } from 'lodash';
import { useCurrentStateStore } from '@/_stores/currentStateStore';
import { any } from 'superstruct';
import { generateSchemaFromValidationDefinition, validate } from '../component-properties-validation';
import {
  hasCircularDependency,
  resolveReferences as olderResolverMethod,
  removeNestedDoubleCurlyBraces,
} from '@/_helpers/utils';
import { validateMultilineCode } from '@/_helpers/utility';

const acorn = require('acorn');

const acorn_code = `
const array = [1, 2, 3];
const string = "hello";
const object = {};
const boolean = true;
const number = 1;
`;

const ast = acorn.parse(acorn_code, { ecmaVersion: 2020 });

export const getCurrentNodeType = (node) => Object.prototype.toString.call(node).slice(8, -1);

function traverseAST(node, callback) {
  callback(node);
  for (let key in node) {
    if (node[key] && typeof node[key] === 'object') {
      traverseAST(node[key], callback);
    }
  }
}

function getMethods(type) {
  const arrayMethods = Object.getOwnPropertyNames(Array.prototype).filter(
    (p) => typeof Array.prototype[p] === 'function'
  );
  const stringMethods = Object.getOwnPropertyNames(String.prototype).filter(
    (p) => typeof String.prototype[p] === 'function'
  );
  const objectMethods = Object.getOwnPropertyNames(Object.prototype).filter(
    (p) => typeof Object.prototype[p] === 'function'
  );
  const booleanMethods = Object.getOwnPropertyNames(Boolean.prototype).filter(
    (p) => typeof Boolean.prototype[p] === 'function'
  );
  const numberMethods = Object.getOwnPropertyNames(Number.prototype).filter(
    (p) => typeof Number.prototype[p] === 'function'
  );

  switch (type) {
    case 'Array':
      return arrayMethods;
    case 'String':
      return stringMethods;
    case 'Object':
      return objectMethods;
    case 'Boolean':
      return booleanMethods;
    case 'Number':
      return numberMethods;
    default:
      return [];
  }
}

function inferType(node) {
  if (node.type === 'ArrayExpression') {
    return 'Array';
  } else if (node.type === 'Literal') {
    if (typeof node.value === 'string') {
      return 'String';
    } else if (typeof node.value === 'number') {
      return 'Number';
    } else if (typeof node.value === 'boolean') {
      return 'Boolean';
    }
  } else if (node.type === 'ObjectExpression') {
    return 'Object';
  }
  return null;
}

export const createJavaScriptSuggestions = () => {
  const allMethods = {};

  traverseAST(ast, (node) => {
    if (node.type === 'VariableDeclarator' && node.id.type === 'Identifier') {
      const type = inferType(node.init);
      if (type) {
        allMethods[node.id.name] = {
          type: type,
          methods: getMethods(type),
        };
      }
    }
  });

  return allMethods;
};

const resolveWorkspaceVariables = (query) => {
  let resolvedStr = query;
  let error = null;
  let valid = false;

  // Resolve %%object%%
  const serverRegex = /(%%.+?%%)/g;
  const serverMatches = resolvedStr.match(serverRegex);

  if (serverMatches) {
    serverMatches.forEach((serverMatch) => {
      const code = serverMatch.replace(/%%/g, '');

      if (code.includes('server.') && !/^server\.[A-Za-z0-9]+$/.test(code)) {
        resolvedStr = resolvedStr.replace(serverMatch, 'HiddenEnvironmentVariable');
      } else {
        const resolvedCode = resolveCode(code);

        resolvedStr = resolvedStr.replace(serverMatch, resolvedCode);
      }
    });

    valid = true;
  }

  return [valid, error, resolvedStr];
};

function resolveCode(code, customObjects = {}, withError = false, reservedKeyword, isJsCode) {
  let result = '';
  let error;

  // dont resolve if code starts with "queries." and ends with "run()"
  if (code.startsWith('queries.') && code.endsWith('run()')) {
    error = `Cannot resolve function call ${code}`;
  } else {
    try {
      const state = useCurrentStateStore.getState();
      const evalFunction = Function(
        [
          'variables',
          'components',
          'queries',
          'globals',
          'page',
          'client',
          'server',
          'constants',
          'moment',
          '_',
          ...Object.keys(customObjects),
          reservedKeyword,
        ],
        `return ${code}`
      );
      result = evalFunction(
        isJsCode ? state?.variables : undefined,
        isJsCode ? state?.components : undefined,
        isJsCode ? state?.queries : undefined,
        isJsCode ? state?.globals : undefined,
        isJsCode ? state?.page : undefined,
        isJsCode ? undefined : state?.client,
        isJsCode ? undefined : state?.server,
        state?.constants, // Passing constants as an argument allows the evaluated code to access and utilize the constants value correctly.
        moment,
        _,
        ...Object.values(customObjects),
        null
      );
    } catch (err) {
      error = err.toString();
    }
  }

  if (withError) return [result, error];
  return result;
}

function getDynamicVariables(text) {
  /* eslint-disable no-useless-escape */
  const matchedParams = text.match(/\{\{(.*?)\}\}/g) || text.match(/\%\%(.*?)\%\%/g);
  return matchedParams;
}
const resolveMultiDynamicReferences = (code, lookupTable, queryHasJSCode, customResolvers = {}) => {
  try {
    let resolvedValue = code;

    const isComponentValue = code.includes('components.') || code.includes('queries.') || false;

    const allDynamicVariables = getDynamicVariables(code) || [];
    let isJSCodeResolver = queryHasJSCode && (allDynamicVariables.length === 1 || allDynamicVariables.length === 0);

    if (!isJSCodeResolver) {
      allDynamicVariables.forEach((variable) => {
        const variableToResolve = removeNestedDoubleCurlyBraces(variable);

        const { toResolveReference } = inferJSExpAndReferences(variableToResolve, lookupTable.hints);

        if (!isComponentValue && toResolveReference && lookupTable.hints.has(toResolveReference)) {
          const idToLookUp = lookupTable.hints.get(variableToResolve);
          const res = lookupTable.resolvedRefs.get(idToLookUp);

          resolvedValue = resolvedValue.replace(variable, res);
        } else {
          const [resolvedCode] = resolveCode(variableToResolve, customResolvers, true, [], true);

          resolvedValue = resolvedValue.replace(variable, resolvedCode);
        }
      });
    } else {
      const variableToResolve = removeNestedDoubleCurlyBraces(code);
      const [resolvedCode] = resolveCode(variableToResolve, customResolvers, true, [], true);

      resolvedValue = typeof resolvedCode === 'string' ? resolvedValue.replace(code, resolvedCode) : resolvedCode;
    }

    return resolvedValue;
  } catch (error) {
    console.error('Error resolving code', error);
  }
};

const queryHasStringOtherThanVariable = (query) => {
  const startsWithDoubleCurly = query.startsWith('{{');
  const endsWithDoubleCurly = query.endsWith('}}');

  if (startsWithDoubleCurly && endsWithDoubleCurly) {
    const content = query.slice(2, -2).trim();

    if (content.includes(' ')) {
      return true;
    }

    //* Check if the content includes a template literal
    //!Note: Do not delete this regex, it is used to check if the content includes a template literal
    //used for cases like {{queries.runjs1.data[0][`${components.textinput1.value}`]}}
    const templateLiteralRegex = /\$\{[^}]+\}/;
    return templateLiteralRegex.test(content);
  }

  return false;
};

<<<<<<< HEAD
export const resolveReferences = (query, validationSchema, customResolvers = {}, paramName) => {
  if (typeof query === 'number') {
    return [true, null, query];
  }
  if (query !== '' && (!query || typeof query !== 'string')) return [false, null, null];
=======
export const resolveReferences = (query, validationSchema, customResolvers = {}) => {
  if (query !== '' && (!query || typeof query !== 'string')) {
    // fallback to old resolver for non-string values
    const resolvedValue = olderResolverMethod(query);
    return [true, null, resolvedValue];
  }
>>>>>>> 5800def9
  let resolvedValue = query;
  let error = null;

  //Todo : remove resolveWorkspaceVariables when workspace variables are removed
  if (query?.startsWith('%%') && query?.endsWith('%%')) {
    return resolveWorkspaceVariables(query);
  }

  if (query?.startsWith('{{') && query?.endsWith('}}')) {
    const { status, data } = validateMultilineCode(query);

    if (status === 'failed') {
      const errMessage = `${data.message} -  ${data.description}`;

      return [false, errMessage, query, query];
    }
  }

  if ((!validationSchema || isEmpty(validationSchema)) && (!query?.includes('{{') || !query?.includes('}}'))) {
    return [true, error, resolvedValue];
  }

  if (validationSchema && !query?.includes('{{') && !query?.includes('}}')) {
    const [valid, errors, newValue] = validateComponentProperty(query, validationSchema);
    return [valid, errors, newValue, resolvedValue];
  }

  const queryHasJSCode = queryHasStringOtherThanVariable(query);
  let useJSResolvers = queryHasJSCode || getDynamicVariables(query)?.length > 1;

  if (!queryHasJSCode && getDynamicVariables(query)?.length === 1 && !query.startsWith('{{') && query.includes('{{')) {
    useJSResolvers = true;
  }

  const { lookupTable } = useResolveStore.getState();

  if (useJSResolvers) {
    resolvedValue = resolveMultiDynamicReferences(query, lookupTable, queryHasJSCode, customResolvers);
  } else {
    let value = removeNestedDoubleCurlyBraces(query);

    if (value.startsWith('#') || value.includes('table-')) {
      value = JSON.stringify(value);
    }
    const { toResolveReference, jsExpression, jsExpMatch } =
      lookupTable.hints || lookupTable.hints.has
        ? inferJSExpAndReferences(value, lookupTable.hints)
        : { toResolveReference: null, jsExpression: null, jsExpMatch: null };

    if (!jsExpMatch && toResolveReference && lookupTable.hints.has(toResolveReference)) {
      const idToLookUp = lookupTable.hints.get(toResolveReference);
      resolvedValue = lookupTable.resolvedRefs.get(idToLookUp);

      if (jsExpression) {
        let jscode = value;
        if (!Array.isArray(resolvedValue) && typeof resolvedValue !== 'object' && resolvedValue !== null) {
          jscode = value.replace(toResolveReference, resolvedValue).replace(toResolveReference, `'${resolvedValue}'`);
          resolvedValue = resolveCode(jscode, customResolvers);
        } else {
          const [resolvedCode, errorRef] = resolveCode(value, customResolvers, true, [], true);
          resolvedValue = resolvedCode;
          error = errorRef || null;
        }
      }
    } else {
      const [resolvedCode, errorRef] = resolveCode(value, customResolvers, true, [], true);

      resolvedValue = resolvedCode;
      error = errorRef || null;
    }
  }

  if (!validationSchema || isEmpty(validationSchema)) {
    return [true, error, resolvedValue, resolvedValue];
  }

  if (error) {
    return [false, error, query, query];
  }

  if (hasCircularDependency(resolvedValue)) {
    return [false, `${resolvedValue} has circular dependency, unable to resolve`, query, query];
  }

  if (validationSchema) {
    const [valid, errors, newValue] = validateComponentProperty(resolvedValue, validationSchema);

    return [valid, errors, newValue, resolvedValue];
  }
};

export const paramValidation = (expectedType, value) => {
  const type = getCurrentNodeType(value)?.toLowerCase();

  return type === expectedType;
};

const inferJSExpAndReferences = (code, hintsMap) => {
  if (!code) return { toResolveReference: null, jsExpression: null };

  //check starts with JS expression like JSON.parse or JSON.stringify !
  const jsExpRegex = /(JSON\..+?\(.+?\))/g;

  const jsExpMatch = code.match(jsExpRegex)?.[0];

  if (jsExpMatch) {
    return { toResolveReference: null, jsExpression: null, jsExpMatch };
  }

  // Split the code into segments using '.' as a delimiter
  const segments = code.split('.');
  let referenceChain = '';
  let jsExpression = '';

  for (let i = 0; i < segments.length; i++) {
    const segment = segments[i];
    const potentialReference = referenceChain ? referenceChain + '.' + segment : segment;

    // Check if the potential reference exists in hintsMap
    if (hintsMap.has && hintsMap.has(potentialReference)) {
      // If it does, update the referenceChain
      referenceChain = potentialReference;
    } else {
      // If it doesn't, treat the rest as a JS expression
      jsExpression = segments.slice(i).join('.');
      break;
    }
  }

  return {
    toResolveReference: referenceChain || null,
    jsExpression: jsExpression || null,
  };
};

export const FxParamTypeMapping = Object.freeze({
  text: 'Text',
  string: 'Text',
  color: 'Color',
  json: 'Json',
  code: 'Code',
  toggle: 'Toggle',
  select: 'Select',
  alignButtons: 'AlignButtons',
  number: 'Number',
  boxShadow: 'BoxShadow',
  clientServerSwitch: 'ClientServerSwitch',
  switch: 'Switch',
  checkbox: 'Checkbox',
  slider: 'Slider',
  input: 'Input',
  icon: 'Icon',
  visibility: 'Visibility',
  numberInput: 'NumberInput',
  tableRowHeightInput: 'TableRowHeightInput',
});

export function computeCoercion(oldValue, newValue) {
  const oldValueType = Array.isArray(oldValue) ? 'array' : typeof oldValue;
  const newValueType = Array.isArray(newValue) ? 'array' : typeof newValue;

  if (oldValueType === newValueType) {
    if (JSON.stringify(oldValue) !== JSON.stringify(newValue)) {
      return [` → ${JSON.stringify(newValue)}`, newValueType, oldValueType];
    }
  } else {
    return [` → ${JSON.stringify(newValue)}`, newValueType, oldValueType];
  }

  return ['', newValueType, oldValueType];
}

export const validateComponentProperty = (resolvedValue, validation) => {
  const validationDefinition = validation?.schema;

  const defaultValue = validation?.defaultValue;

  const schema = _.isUndefined(validationDefinition)
    ? any()
    : generateSchemaFromValidationDefinition(validationDefinition);

  return validate(resolvedValue, schema, defaultValue, true);
};

export function hasDeepChildren(obj, currentDepth = 1, maxDepth = 3) {
  if (currentDepth > maxDepth) {
    return true;
  }

  for (const key in obj) {
    if (typeof obj[key] === 'object' && obj[key] !== null) {
      if (hasDeepChildren(obj[key], currentDepth + 1, maxDepth)) {
        return true;
      }
    }
  }

  return false;
}<|MERGE_RESOLUTION|>--- conflicted
+++ resolved
@@ -245,20 +245,15 @@
   return false;
 };
 
-<<<<<<< HEAD
-export const resolveReferences = (query, validationSchema, customResolvers = {}, paramName) => {
+export const resolveReferences = (query, validationSchema, customResolvers = {}) => {
   if (typeof query === 'number') {
     return [true, null, query];
   }
-  if (query !== '' && (!query || typeof query !== 'string')) return [false, null, null];
-=======
-export const resolveReferences = (query, validationSchema, customResolvers = {}) => {
   if (query !== '' && (!query || typeof query !== 'string')) {
     // fallback to old resolver for non-string values
     const resolvedValue = olderResolverMethod(query);
     return [true, null, resolvedValue];
   }
->>>>>>> 5800def9
   let resolvedValue = query;
   let error = null;
 
