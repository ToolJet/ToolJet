import { useResolveStore } from '@/_stores/resolverStore';
import moment from 'moment';
import _, { isEmpty } from 'lodash';
import { useCurrentStateStore } from '@/_stores/currentStateStore';
import { any } from 'superstruct';
import { generateSchemaFromValidationDefinition, validate } from '../component-properties-validation';
import { hasCircularDependency } from '@/_helpers/utils';

const acorn = require('acorn');

const acorn_code = `
const array = [1, 2, 3];
const string = "hello";
const object = {};
const boolean = true;
const number = 1;
`;

const ast = acorn.parse(acorn_code, { ecmaVersion: 2020 });

export const getCurrentNodeType = (node) => Object.prototype.toString.call(node).slice(8, -1);

function traverseAST(node, callback) {
  callback(node);
  for (let key in node) {
    if (node[key] && typeof node[key] === 'object') {
      traverseAST(node[key], callback);
    }
  }
}

function getMethods(type) {
  const arrayMethods = Object.getOwnPropertyNames(Array.prototype).filter(
    (p) => typeof Array.prototype[p] === 'function'
  );
  const stringMethods = Object.getOwnPropertyNames(String.prototype).filter(
    (p) => typeof String.prototype[p] === 'function'
  );
  const objectMethods = Object.getOwnPropertyNames(Object.prototype).filter(
    (p) => typeof Object.prototype[p] === 'function'
  );
  const booleanMethods = Object.getOwnPropertyNames(Boolean.prototype).filter(
    (p) => typeof Boolean.prototype[p] === 'function'
  );
  const numberMethods = Object.getOwnPropertyNames(Number.prototype).filter(
    (p) => typeof Number.prototype[p] === 'function'
  );

  switch (type) {
    case 'Array':
      return arrayMethods;
    case 'String':
      return stringMethods;
    case 'Object':
      return objectMethods;
    case 'Boolean':
      return booleanMethods;
    case 'Number':
      return numberMethods;
    default:
      return [];
  }
}

function inferType(node) {
  if (node.type === 'ArrayExpression') {
    return 'Array';
  } else if (node.type === 'Literal') {
    if (typeof node.value === 'string') {
      return 'String';
    } else if (typeof node.value === 'number') {
      return 'Number';
    } else if (typeof node.value === 'boolean') {
      return 'Boolean';
    }
  } else if (node.type === 'ObjectExpression') {
    return 'Object';
  }
  return null;
}

export const createJavaScriptSuggestions = () => {
  const allMethods = {};

  traverseAST(ast, (node) => {
    if (node.type === 'VariableDeclarator' && node.id.type === 'Identifier') {
      const type = inferType(node.init);
      if (type) {
        allMethods[node.id.name] = {
          type: type,
          methods: getMethods(type),
        };
      }
    }
  });

  return allMethods;
};

const resolveWorkspaceVariables = (query, state) => {
  let resolvedStr = query;
  let error = null;
  let valid = false;
  // Resolve %%object%%
  const serverRegex = /(%%.+?%%)/g;
  const serverMatch = resolvedStr.match(serverRegex)?.[0];

  if (serverMatch) {
    const code = serverMatch.replace(/%%/g, '');

    if (code.includes('server.')) {
      resolvedStr = resolvedStr.replace(serverMatch, 'HiddenEnvironmentVariable');
      error = 'Server variables cannot be resolved in the client.';
    } else {
      const [resolvedCode, err] = resolveCode(code);

      if (!resolvedCode) {
        error = err ? err : `Cannot resolve ${query}`;
      } else {
        resolvedStr = resolvedStr.replace(serverMatch, resolvedCode);
        valid = true;
      }
    }
  }

  return [valid, error, resolvedStr];
};

function resolveCode(code, customObjects = {}, withError = true, reservedKeyword, isJsCode) {
  let result = '';
  let error;

  // dont resolve if code starts with "queries." and ends with "run()"
  if (code.startsWith('queries.') && code.endsWith('run()')) {
    error = `Cannot resolve function call ${code}`;
  } else {
    try {
      const state = useCurrentStateStore.getState();
      const evalFunction = Function(
        [
          'variables',
          'components',
          'queries',
          'globals',
          'page',
          'client',
          'server',
          'constants',
          'moment',
          '_',
          ...Object.keys(customObjects),
          reservedKeyword,
        ],
        `return ${code}`
      );
      result = evalFunction(
        isJsCode ? state?.variables : undefined,
        isJsCode ? state?.components : undefined,
        isJsCode ? state?.queries : undefined,
        isJsCode ? state?.globals : undefined,
        isJsCode ? state?.page : undefined,
        isJsCode ? undefined : state?.client,
        isJsCode ? undefined : state?.server,
        state?.constants, // Passing constants as an argument allows the evaluated code to access and utilize the constants value correctly.
        moment,
        _,
        ...Object.values(customObjects),
        null
      );
    } catch (err) {
      error = err.toString();
    }
  }

  if (withError) return [result, error];
  return result;
}

function getDynamicVariables(text) {
  /* eslint-disable no-useless-escape */
  const matchedParams = text.match(/\{\{(.*?)\}\}/g) || text.match(/\%\%(.*?)\%\%/g);
  return matchedParams;
}
const resolveMultiDynamicReferences = (code, lookupTable) => {
  let resolvedValue = code;

  const isComponentValue = code.includes('components.') || false;

  const allDynamicVariables = getDynamicVariables(code);

  if (allDynamicVariables) {
    allDynamicVariables.forEach((variable) => {
      const variableToResolve = variable.replace(/{{|}}/g, '').trim();

      const { toResolveReference } = inferJSExpAndReferences(variableToResolve, lookupTable.hints);

      if (!isComponentValue && toResolveReference && lookupTable.hints.has(toResolveReference)) {
        const idToLookUp = lookupTable.hints.get(variableToResolve);
        const res = lookupTable.resolvedRefs.get(idToLookUp);

        resolvedValue = resolvedValue.replace(variable, res);
      } else {
        const [resolvedCode] = resolveCode(variableToResolve, {}, true, [], true);

        resolvedValue = resolvedCode;
      }
    });
  }

  return resolvedValue;
};

export const resolveReferences = (query, validationSchema, customResolvers = {}) => {
  if (!query || typeof query !== 'string') return [false, null, null];
  let resolvedValue = query;
  let error = null;

  //Todo : remove resolveWorkspaceVariables when workspace variables are removed
  if (query?.startsWith('%%') && query?.endsWith('%%')) {
    return resolveWorkspaceVariables(query);
  }

  if ((!validationSchema || isEmpty(validationSchema)) && (!query?.includes('{{') || !query?.includes('}}'))) {
    return [true, error, resolvedValue];
  }

  if (validationSchema && !query?.includes('{{') && !query?.includes('}}')) {
    const [valid, errors, newValue] = validateComponentProperty(query, validationSchema);
    return [valid, errors, newValue, resolvedValue];
  }

  const hasMultiDynamicVariables = getDynamicVariables(query)?.length > 1;

  const { lookupTable } = useResolveStore.getState();
  if (hasMultiDynamicVariables) {
    resolvedValue = resolveMultiDynamicReferences(query, lookupTable);
  } else {
    let value = query?.replace(/{{|}}/g, '').trim();

    if (value.startsWith('#') || value.includes('table-')) {
      value = JSON.stringify(value);
    }
<<<<<<< HEAD
    const { toResolveReference, jsExpression, jsExpMatch } = inferJSExpAndReferences(value, lookupTable.hints);
=======
    const { toResolveReference, jsExpression, jsExpMatch } =
      lookupTable.hints || lookupTable.hints.has
        ? inferJSExpAndReferences(value, lookupTable.hints)
        : { toResolveReference: null, jsExpression: null, jsExpMatch: null };
>>>>>>> d08e214a

    if (!jsExpMatch && toResolveReference && lookupTable.hints.has(toResolveReference)) {
      const idToLookUp = lookupTable.hints.get(toResolveReference);
      resolvedValue = lookupTable.resolvedRefs.get(idToLookUp);

      if (jsExpression) {
        let jscode = value.replace(toResolveReference, resolvedValue);
        jscode = value.replace(toResolveReference, `'${resolvedValue}'`);

        resolvedValue = resolveCode(jscode, customResolvers);
      }
    } else {
      const [resolvedCode, errorRef] = resolveCode(value, customResolvers, true, [], true);

      resolvedValue = resolvedCode;
      error = errorRef || null;
    }
  }

  if (!validationSchema || isEmpty(validationSchema)) {
    return [true, error, resolvedValue];
  }

  if (error) {
    return [false, error, query, query];
  }

  if (hasCircularDependency(resolvedValue)) {
    return [false, `${resolvedValue} has circular dependency, unable to resolve`, query, query];
  }

  if (validationSchema) {
    const [valid, errors, newValue] = validateComponentProperty(resolvedValue, validationSchema);
    return [valid, errors, newValue, resolvedValue];
  }
};

export const paramValidation = (expectedType, value) => {
  const type = getCurrentNodeType(value)?.toLowerCase();

  return type === expectedType;
};

const inferJSExpAndReferences = (code, hintsMap) => {
  if (!code) return { toResolveReference: null, jsExpression: null };

  //check starts with JS expression like JSON.parse or JSON.stringify !
  const jsExpRegex = /(JSON\..+?\(.+?\))/g;

  const jsExpMatch = code.match(jsExpRegex)?.[0];

  if (jsExpMatch) {
    return { toResolveReference: null, jsExpression: null, jsExpMatch };
  }

  // Split the code into segments using '.' as a delimiter
  const segments = code.split('.');
  let referenceChain = '';
  let jsExpression = '';

  for (let i = 0; i < segments.length; i++) {
    const segment = segments[i];
    const potentialReference = referenceChain ? referenceChain + '.' + segment : segment;

    // Check if the potential reference exists in hintsMap
    if (hintsMap.has && hintsMap.has(potentialReference)) {
      // If it does, update the referenceChain
      referenceChain = potentialReference;
    } else {
      // If it doesn't, treat the rest as a JS expression
      jsExpression = segments.slice(i).join('.');
      break;
    }
  }

  return {
    toResolveReference: referenceChain || null,
    jsExpression: jsExpression || null,
  };
};

export const FxParamTypeMapping = Object.freeze({
  text: 'Text',
  string: 'Text',
  color: 'Color',
  json: 'Json',
  code: 'Code',
  toggle: 'Toggle',
  select: 'Select',
  alignButtons: 'AlignButtons',
  number: 'Number',
  boxShadow: 'BoxShadow',
  clientServerSwitch: 'ClientServerSwitch',
  switch: 'Switch',
  checkbox: 'Checkbox',
  slider: 'Slider',
  input: 'Input',
  icon: 'Icon',
  visibility: 'Visibility',
  numberInput: 'NumberInput',
});

export function computeCoercion(oldValue, newValue) {
  const oldValueType = Array.isArray(oldValue) ? 'array' : typeof oldValue;
  const newValueType = Array.isArray(newValue) ? 'array' : typeof newValue;

  if (oldValueType === newValueType) {
    if (JSON.stringify(oldValue) !== JSON.stringify(newValue)) {
      return [` → ${JSON.stringify(newValue)}`, newValueType, oldValueType];
    }
  } else {
    return [` → ${JSON.stringify(newValue)}`, newValueType, oldValueType];
  }

  return ['', newValueType, oldValueType];
}

export const validateComponentProperty = (resolvedValue, validation) => {
  const validationDefinition = validation?.schema;

  const defaultValue = validation?.defaultValue;

  const schema = _.isUndefined(validationDefinition)
    ? any()
    : generateSchemaFromValidationDefinition(validationDefinition);

  return validate(resolvedValue, schema, defaultValue, true);
};<|MERGE_RESOLUTION|>--- conflicted
+++ resolved
@@ -240,14 +240,10 @@
     if (value.startsWith('#') || value.includes('table-')) {
       value = JSON.stringify(value);
     }
-<<<<<<< HEAD
-    const { toResolveReference, jsExpression, jsExpMatch } = inferJSExpAndReferences(value, lookupTable.hints);
-=======
     const { toResolveReference, jsExpression, jsExpMatch } =
       lookupTable.hints || lookupTable.hints.has
         ? inferJSExpAndReferences(value, lookupTable.hints)
         : { toResolveReference: null, jsExpression: null, jsExpMatch: null };
->>>>>>> d08e214a
 
     if (!jsExpMatch && toResolveReference && lookupTable.hints.has(toResolveReference)) {
       const idToLookUp = lookupTable.hints.get(toResolveReference);
