--- conflicted
+++ resolved
@@ -97,11 +97,7 @@
         }
 
         if (totalReferences > 0 && completion.type !== 'js_methods') {
-<<<<<<< HEAD
-          let queryInput = view.state.doc.toString();
-=======
           let queryInput = input;
->>>>>>> af33e560
           const currentWord = queryInput.split('{{').pop().split('}}')[0];
           pickedCompletionConfig.from = from !== to ? from : from - currentWord.length;
 
