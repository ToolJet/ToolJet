--- conflicted
+++ resolved
@@ -1,9 +1,5 @@
 /* eslint-disable import/no-unresolved */
-<<<<<<< HEAD
-import React, { useContext, useEffect } from 'react';
-=======
-import React, { useContext, useRef } from 'react';
->>>>>>> 5f003609
+import React, { useContext, useRef, useEffect } from 'react';
 import CodeMirror from '@uiw/react-codemirror';
 import { javascript, javascriptLanguage } from '@codemirror/lang-javascript';
 import { defaultKeymap } from '@codemirror/commands';
