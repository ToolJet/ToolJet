--- conflicted
+++ resolved
@@ -1,9 +1,5 @@
 /* eslint-disable import/no-unresolved */
-<<<<<<< HEAD
-import React, { useContext, useEffect, useRef } from 'react';
-=======
 import React, { useContext, useRef } from 'react';
->>>>>>> 8cb3b7e9
 import CodeMirror from '@uiw/react-codemirror';
 import { javascript, javascriptLanguage } from '@codemirror/lang-javascript';
 import { defaultKeymap } from '@codemirror/commands';
@@ -20,7 +16,6 @@
 import { CodeHinterContext } from '../CodeBuilder/CodeHinterContext';
 import { createReferencesLookup } from '@/_stores/utils';
 import { PreviewBox } from './PreviewBox';
-import { debounce } from 'lodash';
 
 const langSupport = Object.freeze({
   javascript: javascript(),
