import React, { useRef, useEffect, useState } from 'react';
import { ToolTip } from '@/_components';
<<<<<<< HEAD
import { appsService } from '@/_services';
import { handleHttpErrorMessages, validateName } from '../../_helpers/utils';
=======
import { appService } from '@/_services';
import { handleHttpErrorMessages, validateName } from '@/_helpers/utils';
import InfoOrErrorBox from './InfoOrErrorBox';
import { toast } from 'react-hot-toast';
>>>>>>> 1e18e7ae

function EditAppName({ appId, appName = '', onNameChanged }) {
  const darkMode = localStorage.getItem('darkMode') === 'true';
  const [name, setName] = useState(appName);
  const [isValid, setIsValid] = useState(true);
  const [isEditing, setIsEditing] = useState(false);
  const [isError, setIsError] = useState(false);
  const [errorMessage, setErrorMessage] = useState('');
  const [warningText, setWarningText] = useState('');

  const inputRef = useRef(null);

  useEffect(() => {
    setName(appName);
  }, [appName]);

  const clearError = () => {
    setIsError(false);
    setErrorMessage('');
  };

  const setError = (message) => {
    setIsError(true);
    setErrorMessage(message);
  };

  const saveAppName = async (newName) => {
    const trimmedName = newName.trim();
    if (validateName(trimmedName, 'App', false, true)?.errorMsg) {
      setName(appName);
      clearError();
      setIsEditing(false);
      return;
    }

    if (trimmedName === appName) {
      setIsValid(true);
      setIsEditing(false);
      setName(appName);
      return;
    }
<<<<<<< HEAD
    await appsService
      .saveApp(appId, { name: newName })
      .then(() => {
        onNameChanged(newName);
      })
      .catch((error) => {
=======

    try {
      await appService.saveApp(appId, { name: trimmedName });
      onNameChanged(trimmedName);
      setIsValid(true);
      setIsEditing(false);
      toast.success('App name successfully updated!');
    } catch (error) {
      if (error.statusCode === 409) {
        setError('App name already exists');
      } else {
        clearError();
        setName(appName);
        setIsEditing(false);
>>>>>>> 1e18e7ae
        handleHttpErrorMessages(error, 'app');
      }
    }
  };

  const handleBlur = () => {
    saveAppName(name);
  };

  const handleFocus = () => {
    setIsValid(true);
    setIsEditing(true);
  };

  const handleInput = (e) => {
    const newValue = e.target.value;
    setName(newValue);
    if (newValue.length >= 50) {
      setWarningText('Maximum length has been reached');
    } else {
      setWarningText('');
      clearError();
    }
  };

  const borderColor = isError
    ? 'var(--light-tomato-10, #DB4324)' // Apply error border color
    : darkMode
    ? 'var(--dark-border-color, #2D3748)' // Change this to the appropriate dark border color
    : 'var(--light-border-color, #FFF0EE)';

  return (
    <div className={`app-name input-icon ${darkMode ? 'dark' : ''}`}>
      <ToolTip message={name} placement="bottom" isVisible={!isEditing}>
        <input
          ref={inputRef}
          type="text"
          onChange={() => {
            //this was quick fix. replace this with actual tooltip props and state later
            if (document.getElementsByClassName('tooltip').length) {
              document.getElementsByClassName('tooltip')[0].style.display = 'none';
            }
          }}
          onInput={handleInput}
          onBlur={handleBlur}
          onFocus={handleFocus}
          onClick={() => {
            inputRef.current.select();
            setIsEditing(true);
          }}
          className={`form-control-plaintext form-control-plaintext-sm ${
            (!isError && !isEditing) || isValid ? '' : 'is-invalid'
          } ${isError ? 'error' : ''}`} // Add the 'error' class when there's an error
          style={{ border: `1px solid ${borderColor}` }}
          value={name}
          maxLength={50}
          data-cy="app-name-input"
        />
      </ToolTip>
      <InfoOrErrorBox
        active={isError || isEditing}
        message={
          errorMessage ||
          warningText ||
          (name.length >= 50 ? 'Maximum length has been reached' : 'App name should be unique and max 50 characters')
        }
        isWarning={warningText || name.length >= 50}
        isError={isError}
        darkMode={darkMode}
        additionalClassName={isError ? 'error' : ''}
      />
    </div>
  );
}

export default EditAppName;<|MERGE_RESOLUTION|>--- conflicted
+++ resolved
@@ -1,14 +1,9 @@
 import React, { useRef, useEffect, useState } from 'react';
 import { ToolTip } from '@/_components';
-<<<<<<< HEAD
 import { appsService } from '@/_services';
-import { handleHttpErrorMessages, validateName } from '../../_helpers/utils';
-=======
-import { appService } from '@/_services';
 import { handleHttpErrorMessages, validateName } from '@/_helpers/utils';
 import InfoOrErrorBox from './InfoOrErrorBox';
 import { toast } from 'react-hot-toast';
->>>>>>> 1e18e7ae
 
 function EditAppName({ appId, appName = '', onNameChanged }) {
   const darkMode = localStorage.getItem('darkMode') === 'true';
@@ -50,17 +45,9 @@
       setName(appName);
       return;
     }
-<<<<<<< HEAD
-    await appsService
-      .saveApp(appId, { name: newName })
-      .then(() => {
-        onNameChanged(newName);
-      })
-      .catch((error) => {
-=======
 
     try {
-      await appService.saveApp(appId, { name: trimmedName });
+      await appsService.saveApp(appId, { name: trimmedName });
       onNameChanged(trimmedName);
       setIsValid(true);
       setIsEditing(false);
@@ -72,7 +59,6 @@
         clearError();
         setName(appName);
         setIsEditing(false);
->>>>>>> 1e18e7ae
         handleHttpErrorMessages(error, 'app');
       }
     }
