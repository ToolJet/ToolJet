--- conflicted
+++ resolved
@@ -64,7 +64,6 @@
     }
   };
 
-<<<<<<< HEAD
   const handleKeyDown = (e) => {
     if ((e.key === 'z' || e.key === 'Z') && (e.ctrlKey || e.metaKey)) {
       e.preventDefault();
@@ -78,7 +77,6 @@
     };
   }, []);
 
-=======
   const handleBlur = () => {
     saveAppName(name);
   };
@@ -104,7 +102,6 @@
     : darkMode
     ? 'var(--dark-border-color, #2D3748)' // Change this to the appropriate dark border color
     : 'var(--light-border-color, #FFF0EE)';
->>>>>>> 5c4d3958
 
   return (
     <div className={`app-name input-icon ${darkMode ? 'dark' : ''}`}>
