--- conflicted
+++ resolved
@@ -189,7 +189,6 @@
             >
               <div className="navbar-nav flex-row order-md-last release-buttons ">
                 <div className="nav-item">
-<<<<<<< HEAD
                   <LicenseTooltip
                     placement="left"
                     feature={'Multi-environments'}
@@ -212,22 +211,10 @@
                         handleSlugChange={handleSlugChange}
                         pageHandle={currentState?.page?.handle}
                         darkMode={darkMode}
+                        isVersionReleased={isVersionReleased}
                       />
                     )}
                   </LicenseTooltip>
-=======
-                  {app.id && (
-                    <ManageAppUsers
-                      app={app}
-                      slug={slug}
-                      darkMode={darkMode}
-                      handleSlugChange={handleSlugChange}
-                      isVersionReleased={isVersionReleased}
-                      pageHandle={currentState?.page?.handle}
-                      M={M}
-                    />
-                  )}
->>>>>>> 50f93bea
                 </div>
                 <div className="nav-item">
                   <Link
