import React, { useEffect, useState } from 'react';
import { Link } from 'react-router-dom';
import AppLogo from '@/_components/AppLogo';
import { GlobalSettings } from './GlobalSettings';
import EditAppName from './EditAppName';
import HeaderActions from './HeaderActions';
import RealtimeAvatars from '../RealtimeAvatars';
import EnvironmentManager from '../EnvironmentsManager';
import { AppVersionsManager } from '../AppVersionsManager/List';
import { ManageAppUsers } from '../ManageAppUsers';
import { ReleaseVersionButton } from '../ReleaseVersionButton';
import { ButtonSolid } from '@/_ui/AppButton/AppButton';
import { ToolTip } from '@/_components/ToolTip';
import PromoteConfirmationModal from '../EnvironmentsManager/PromoteConfirmationModal';
import cx from 'classnames';
import config from 'config';
// eslint-disable-next-line import/no-unresolved
import { useUpdatePresence } from '@y-presence/react';
import { useAppVersionStore } from '@/_stores/appVersionStore';
import { shallow } from 'zustand/shallow';

export default function EditorHeader({
  darkMode,
  globalSettingsChanged,
  appDefinition,
  toggleAppMaintenance,
  app,
  appVersionPreviewLink,
  slug,
  appId,
  canUndo,
  canRedo,
  handleUndo,
  handleRedo,
  isSaving,
  saveError,
  onNameChanged,
  appEnvironmentChanged,
  setAppDefinitionFromVersion,
  handleSlugChange,
  onVersionRelease,
  saveEditingVersion,
  onVersionDelete,
  currentUser,
}) {
  const { is_maintenance_on } = app;
  const [environments, setEnvironments] = useState([]);
  const [currentEnvironment, setCurrentEnvironment] = useState(null);
  const [promoteModalData, setPromoteModalData] = useState(null);
  const { isVersionReleased, editingVersion, isEditorFreezed } = useAppVersionStore(
    (state) => ({
      isVersionReleased: state.isVersionReleased,
      editingVersion: state.editingVersion,
      isEditorFreezed: state.isEditorFreezed,
    }),
    shallow
  );

  const updatePresence = useUpdatePresence();

  useEffect(() => {
    const initialPresence = {
      firstName: currentUser?.first_name ?? '',
      lastName: currentUser?.last_name ?? '',
      email: currentUser?.email ?? '',
      image: '',
      editingVersionId: '',
      x: 0,
      y: 0,
      color: '',
    };
    updatePresence(initialPresence);
    // eslint-disable-next-line react-hooks/exhaustive-deps
  }, [currentUser]);

  const handlePromote = () => {
    setPromoteModalData({
      current: currentEnvironment,
      target: environments[currentEnvironment.index + 1],
    });
  };

  const currentAppEnvironmentId = editingVersion?.current_environment_id || editingVersion?.currentEnvironmentId;
  // a flag to disable the release button if the current environment is not production
  const shouldDisablePromote = currentEnvironment?.id !== currentAppEnvironmentId || isSaving;

  return (
    <div className="header">
      <header className="navbar navbar-expand-md navbar-light d-print-none">
        <div className="container-xl header-container">
          <div className="d-flex w-100">
            <h1 className="navbar-brand d-none-navbar-horizontal pe-0 mt-1">
              <Link to={'/'} data-cy="editor-page-logo">
                <AppLogo isLoadingFromHeader={false} />
              </Link>
            </h1>
            <div
              style={{
                maxHeight: '45px',
              }}
              className="flex-grow-1 row px-3"
            >
              <div className="col">
                <div className="row p-2">
                  <div className="col global-settings-app-wrapper">
                    <GlobalSettings
                      globalSettingsChanged={globalSettingsChanged}
                      globalSettings={appDefinition.globalSettings}
                      darkMode={darkMode}
                      toggleAppMaintenance={toggleAppMaintenance}
                      is_maintenance_on={is_maintenance_on}
<<<<<<< HEAD
                      shouldFreeze={isVersionReleased || isEditorFreezed}
=======
                      app={app}
>>>>>>> 0545e1ae
                    />
                    <EditAppName appId={app.id} appName={app.name} onNameChanged={onNameChanged} />
                  </div>

                  <div className="col d-flex">
                    <HeaderActions
                      canUndo={canUndo}
                      canRedo={canRedo}
                      handleUndo={handleUndo}
                      handleRedo={handleRedo}
                    />
                    <div className="my-1 mx-3">
                      <span
                        className={cx('autosave-indicator', {
                          'autosave-indicator-saving': isSaving,
                          'text-danger': saveError,
                          'd-none': isVersionReleased,
                        })}
                        data-cy="autosave-indicator"
                      >
                        {isSaving ? 'Saving...' : saveError ? 'Could not save changes' : 'Saved changes'}
                      </span>
                    </div>
                  </div>
                </div>
              </div>
              <div className="col-auto d-flex">
                <div className="d-flex version-manager-container">
                  {editingVersion && (
                    <EnvironmentManager
                      editingVersion={editingVersion}
                      appEnvironmentChanged={appEnvironmentChanged}
                      environments={environments}
                      setEnvironments={setEnvironments}
                      currentEnvironment={currentEnvironment}
                      setCurrentEnvironment={setCurrentEnvironment}
                    />
                  )}
                  {editingVersion && (
                    <AppVersionsManager
                      appId={appId}
                      releasedVersionId={app.current_version_id}
                      setAppDefinitionFromVersion={setAppDefinitionFromVersion}
                      onVersionDelete={onVersionDelete}
                      environments={environments}
                      currentEnvironment={currentEnvironment}
                      setCurrentEnvironment={setCurrentEnvironment}
                    />
                  )}
                </div>
                {config.ENABLE_MULTIPLAYER_EDITING && (
                  <div className="mx-2 p-2">
                    <RealtimeAvatars />
                  </div>
                )}
              </div>
              <div className="col-1"></div>
            </div>
            <div className="d-flex">
              <div className="navbar-nav flex-row order-md-last release-buttons p-1">
                <div className="nav-item me-1">
                  {app.id && (
                    <ManageAppUsers app={app} slug={slug} darkMode={darkMode} handleSlugChange={handleSlugChange} />
                  )}
                </div>
                <div className="nav-item me-1">
                  <Link
                    title="Preview"
                    to={appVersionPreviewLink}
                    target="_blank"
                    rel="noreferrer"
                    data-cy="preview-link-button"
                  >
                    <svg
                      className="icon cursor-pointer w-100 h-100"
                      width="33"
                      height="33"
                      viewBox="0 0 33 33"
                      fill="none"
                      xmlns="http://www.w3.org/2000/svg"
                    >
                      <rect x="0.363281" y="0.220703" width="32" height="32" rx="6" fill="#F0F4FF" />
                      <path
                        fillRule="evenodd"
                        clipRule="evenodd"
                        d="M10.4712 16.2205C12.1364 18.9742 14.1064 20.2205 16.3646 20.2205C18.6227 20.2205 20.5927 18.9742 22.258 16.2205C20.5927 13.4669 18.6227 12.2205 16.3646 12.2205C14.1064 12.2205 12.1364 13.4669 10.4712 16.2205ZM9.1191 15.8898C10.9694 12.6519 13.3779 10.8872 16.3646 10.8872C19.3513 10.8872 21.7598 12.6519 23.6101 15.8898C23.7272 16.0947 23.7272 16.3464 23.6101 16.5513C21.7598 19.7891 19.3513 21.5539 16.3646 21.5539C13.3779 21.5539 10.9694 19.7891 9.1191 16.5513C9.00197 16.3464 9.00197 16.0947 9.1191 15.8898ZM16.3646 15.5539C15.9964 15.5539 15.6979 15.8524 15.6979 16.2205C15.6979 16.5887 15.9964 16.8872 16.3646 16.8872C16.7328 16.8872 17.0312 16.5887 17.0312 16.2205C17.0312 15.8524 16.7328 15.5539 16.3646 15.5539ZM14.3646 16.2205C14.3646 15.116 15.26 14.2205 16.3646 14.2205C17.4692 14.2205 18.3646 15.116 18.3646 16.2205C18.3646 17.3251 17.4692 18.2205 16.3646 18.2205C15.26 18.2205 14.3646 17.3251 14.3646 16.2205Z"
                        fill="#3E63DD"
                      />
                    </svg>
                  </Link>
                </div>
                <div className="nav-item dropdown">
                  {!isVersionReleased && currentEnvironment?.name !== 'production' ? (
                    <ButtonSolid
                      variant="primary"
                      onClick={handlePromote}
                      size="md"
                      disabled={shouldDisablePromote}
                      data-cy="promte-button"
                    >
                      {' '}
                      <ToolTip
                        message="Promote this version to the next environment"
                        placement="bottom"
                        show={!shouldDisablePromote}
                      >
                        <div style={{ fontSize: '14px' }}>Promote </div>
                      </ToolTip>
                      <svg width="8" height="8" viewBox="0 0 8 8" fill="none" xmlns="http://www.w3.org/2000/svg">
                        <path
                          fill-rule="evenodd"
                          clip-rule="evenodd"
                          d="M0.276332 7.02113C0.103827 7.23676 0.138788 7.55141 0.354419 7.72391C0.57005 7.89642 0.884696 7.86146 1.0572 7.64583L3.72387 4.31249C3.86996 4.12988 3.86996 3.87041 3.72387 3.6878L1.0572 0.354464C0.884696 0.138833 0.57005 0.103872 0.354419 0.276377C0.138788 0.448881 0.103827 0.763528 0.276332 0.979158L2.69312 4.00014L0.276332 7.02113ZM4.27633 7.02113C4.10383 7.23676 4.13879 7.55141 4.35442 7.72391C4.57005 7.89642 4.8847 7.86146 5.0572 7.64583L7.72387 4.31249C7.86996 4.12988 7.86996 3.87041 7.72387 3.6878L5.0572 0.354463C4.8847 0.138832 4.57005 0.103871 4.35442 0.276377C4.13879 0.448881 4.10383 0.763527 4.27633 0.979158L6.69312 4.00014L4.27633 7.02113Z"
                          fill={shouldDisablePromote ? '#C1C8CD' : '#FDFDFE'}
                        />
                      </svg>
                    </ButtonSolid>
                  ) : (
                    app.id && (
                      <ReleaseVersionButton
                        appId={app.id}
                        appName={app.name}
                        onVersionRelease={onVersionRelease}
                        saveEditingVersion={saveEditingVersion}
                      />
                    )
                  )}

                  <PromoteConfirmationModal
                    data={promoteModalData}
                    editingVersion={editingVersion}
                    onClose={() => setPromoteModalData(null)}
                    onEnvChange={(env) => appEnvironmentChanged(env)}
                  />
                </div>
              </div>
            </div>
          </div>
        </div>
      </header>
    </div>
  );
}<|MERGE_RESOLUTION|>--- conflicted
+++ resolved
@@ -109,11 +109,8 @@
                       darkMode={darkMode}
                       toggleAppMaintenance={toggleAppMaintenance}
                       is_maintenance_on={is_maintenance_on}
-<<<<<<< HEAD
                       shouldFreeze={isVersionReleased || isEditorFreezed}
-=======
                       app={app}
->>>>>>> 0545e1ae
                     />
                     <EditAppName appId={app.id} appName={app.name} onNameChanged={onNameChanged} />
                   </div>
