--- conflicted
+++ resolved
@@ -285,13 +285,8 @@
                     </Link>
                   </div>
                 </div>
-<<<<<<< HEAD
                 <div className="nav-item dropdown promote-release-btn">
-                  {!isEmpty(featureAccess) && shouldRenderPromoteButton && (
-=======
-                <div className="nav-item dropdown">
-                  {isSocketOpen && !_.isEmpty(featureAccess) && shouldRenderPromoteButton && (
->>>>>>> 700b61e3
+                  {isSocketOpen && !isEmpty(featureAccess) && shouldRenderPromoteButton && (
                     <ButtonSolid
                       variant="primary"
                       onClick={handlePromote}
