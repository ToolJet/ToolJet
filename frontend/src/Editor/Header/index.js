--- conflicted
+++ resolved
@@ -1,6 +1,5 @@
 import React, { useEffect, useState } from 'react';
 import { Link } from 'react-router-dom';
-import AppLogo from '@/_components/AppLogo';
 import EditAppName from './EditAppName';
 import HeaderActions from './HeaderActions';
 import RealtimeAvatars from '../RealtimeAvatars';
@@ -13,20 +12,16 @@
 import PromoteConfirmationModal from '../EnvironmentsManager/PromoteConfirmationModal';
 import cx from 'classnames';
 import { useAppVersionState, useAppVersionStore } from '@/_stores/appVersionStore';
-import { useCurrentState, useCurrentStateStore } from '@/_stores/currentStateStore';
+import { useCurrentStateStore } from '@/_stores/currentStateStore';
 import { shallow } from 'zustand/shallow';
 import SolidIcon from '@/_ui/Icon/SolidIcons';
 import { LicenseTooltip } from '@/LicenseTooltip';
 import { useAppInfo, useCurrentUser, useAppDataActions } from '@/_stores/appDataStore';
 import UpdatePresence from './UpdatePresence';
-import { redirectToDashboard } from '@/_helpers/utils';
 import { useEditorActions, useEditorState } from '@/_stores/editorStore';
 import { isEmpty } from 'lodash';
-<<<<<<< HEAD
 import queryString from 'query-string';
-=======
 import LogoNavDropdown from '@/_components/LogoNavDropdown';
->>>>>>> 980328e0
 
 export default function EditorHeader({
   M,
@@ -47,7 +42,6 @@
   setCurrentAppVersionPromoted,
   fetchEnvironments,
   isEditorFreezed,
-  isSocketOpen,
 }) {
   const currentUser = useCurrentUser();
   const {
@@ -85,12 +79,6 @@
     shallow
   );
 
-<<<<<<< HEAD
-  const handleLogoClick = (e) => {
-    e.preventDefault();
-    // Force a reload for clearing interval triggers
-    redirectToDashboard();
-  };
   const handlePromote = () => {
     const curentEnvIndex = environments.findIndex((env) => env.id === currentAppEnvironmentId);
 
@@ -114,24 +102,6 @@
     !isVersionReleased &&
     currentAppEnvironment &&
     currentAppEnvironment.name !== 'production';
-=======
-  const updatePresence = useUpdatePresence();
-
-  useEffect(() => {
-    const initialPresence = {
-      firstName: currentUser?.first_name ?? '',
-      lastName: currentUser?.last_name ?? '',
-      email: currentUser?.email ?? '',
-      image: '',
-      editingVersionId: '',
-      x: 0,
-      y: 0,
-      color: '',
-    };
-    updatePresence(initialPresence);
-    // eslint-disable-next-line react-hooks/exhaustive-deps
-  }, [currentUser]);
->>>>>>> 980328e0
 
   useEffect(() => {
     const previewQuery = queryString.stringify({
@@ -151,13 +121,7 @@
         <div className="container-xl header-container">
           <div className="d-flex w-100">
             <h1 className="navbar-brand d-none-navbar-horizontal p-0">
-<<<<<<< HEAD
-              <Link data-cy="editor-page-logo" onClick={handleLogoClick}>
-                <AppLogo isLoadingFromHeader={false} />
-              </Link>
-=======
               <LogoNavDropdown darkMode={darkMode} />
->>>>>>> 980328e0
             </h1>
             <div
               style={{
