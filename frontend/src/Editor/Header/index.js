--- conflicted
+++ resolved
@@ -155,11 +155,7 @@
                       appId={appId}
                       slug={slug}
                       darkMode={darkMode}
-<<<<<<< HEAD
-=======
-                      handleSlugChange={handleSlugChange}
                       isVersionReleased={isVersionReleased}
->>>>>>> 50f93bea
                       pageHandle={currentState?.page?.handle}
                       M={M}
                       isPublic={isPublic ?? false}
