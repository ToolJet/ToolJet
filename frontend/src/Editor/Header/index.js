import React, { useEffect, useState } from 'react';
import { Link } from 'react-router-dom';
import AppLogo from '@/_components/AppLogo';
import EditAppName from './EditAppName';
import HeaderActions from './HeaderActions';
import RealtimeAvatars from '../RealtimeAvatars';
import EnvironmentManager from '../EnvironmentsManager';
import { AppVersionsManager } from '../AppVersionsManager/List';
import { ManageAppUsers } from '../ManageAppUsers';
import { ReleaseVersionButton } from '../ReleaseVersionButton';
import { ButtonSolid } from '@/_ui/AppButton/AppButton';
import { ToolTip } from '@/_components/ToolTip';
import PromoteConfirmationModal from '../EnvironmentsManager/PromoteConfirmationModal';
import cx from 'classnames';
// eslint-disable-next-line import/no-unresolved
import { useAppVersionStore } from '@/_stores/appVersionStore';
import { useCurrentState } from '@/_stores/currentStateStore';
import { shallow } from 'zustand/shallow';
import { LicenseTooltip } from '@/LicenseTooltip';
import { licenseService } from '@/_services';
import SolidIcon from '@/_ui/Icon/SolidIcons';
<<<<<<< HEAD
import UpdatePresence from './UpdatePresence';
import { redirectToDashboard } from '@/_helpers/utils';
import { useCurrentState } from '@/_stores/currentStateStore';
=======
import { redirectToDashboard } from '@/_helpers/routes';
>>>>>>> d3abb3bf

export default function EditorHeader({
  M,
  app,
  appVersionPreviewLink,
  slug,
  appId,
  canUndo,
  canRedo,
  handleUndo,
  handleRedo,
  isSaving,
  saveError,
  onNameChanged,
  appEnvironmentChanged,
  setAppDefinitionFromVersion,
  handleSlugChange,
  onVersionRelease,
  saveEditingVersion,
  onVersionDelete,
  currentUser,
  darkMode,
  setCurrentAppVersionPromoted,
}) {
  const [environments, setEnvironments] = useState([]);
  const [currentEnvironment, setCurrentEnvironment] = useState(null);
  const [promoteModalData, setPromoteModalData] = useState(null);
  const [featureAccess, setFeatureAccess] = useState({});
  const shouldEnableMultiplayer = window.public_config?.ENABLE_MULTIPLAYER_EDITING === 'true';
  const { isVersionReleased, editingVersion } = useAppVersionStore(
    (state) => ({
      isVersionReleased: state.isVersionReleased,
      editingVersion: state.editingVersion,
    }),
    shallow
  );
  const currentState = useCurrentState();

  const currentState = useCurrentState();

  useEffect(() => {
    fetchFeatureAccess();
  }, [currentUser]);
  const handleLogoClick = () => {
    // Force a reload for clearing interval triggers
    redirectToDashboard();
<<<<<<< HEAD
  };

  const handlePromote = () => {
    setPromoteModalData({
      current: currentEnvironment,
      target: environments[currentEnvironment.index + 1],
    });
  };

  const fetchFeatureAccess = () => {
    licenseService.getFeatureAccess().then((data) => {
      setFeatureAccess({ ...data });
    });
=======
>>>>>>> d3abb3bf
  };

  const currentAppEnvironmentId = editingVersion?.current_environment_id || editingVersion?.currentEnvironmentId;
  // a flag to disable the release button if the current environment is not production
  const shouldDisablePromote = currentEnvironment?.id !== currentAppEnvironmentId || isSaving;

  return (
    <div className="header" style={{ width: '100%' }}>
      <header className="navbar navbar-expand-md d-print-none">
        <div className="container-xl header-container">
          <div className="d-flex w-100">
            <h1 className="navbar-brand d-none-navbar-horizontal p-0">
              <Link data-cy="editor-page-logo" onClick={handleLogoClick}>
                <AppLogo isLoadingFromHeader={false} />
              </Link>
            </h1>
            <div
              style={{
                maxHeight: '48px',
                margin: '0px',
                padding: '0px',
                width: 'calc(100% - 348px)',
                justifyContent: 'space-between',
              }}
              className="flex-grow-1 d-flex align-items-center"
            >
              <div
                className="p-0 m-0 d-flex align-items-center"
                style={{
                  padding: '0px',
                  width: '100%',
                  justifyContent: 'space-between',
                }}
              >
                <div className="global-settings-app-wrapper p-0 m-0 ">
                  <EditAppName appId={app.id} appName={app.name} onNameChanged={onNameChanged} />
                </div>
                <HeaderActions canUndo={canUndo} canRedo={canRedo} handleUndo={handleUndo} handleRedo={handleRedo} />
                <div className="d-flex align-items-center">
                  <div style={{ width: '100px', marginRight: '20px' }}>
                    <span
                      className={cx('autosave-indicator tj-text-xsm', {
                        'autosave-indicator-saving': isSaving,
                        'text-danger': saveError,
                        'd-none': isVersionReleased,
                      })}
                      data-cy="autosave-indicator"
                    >
                      {isSaving ? (
                        'Saving...'
                      ) : saveError ? (
                        <div className="d-flex align-items-center" style={{ gap: '4px' }}>
                          <SolidIcon name="cloudinvalid" width="14" />
                          <p className="mb-0 text-center tj-text-xxsm">Could not save changes</p>
                        </div>
                      ) : (
                        <div className="d-flex align-items-center" style={{ gap: '4px' }}>
                          <SolidIcon name="cloudvalid" width="14" />
                          <p className="mb-0 text-center">Changes saved</p>
                        </div>
                      )}
                    </span>
                  </div>
                  {shouldEnableMultiplayer && (
                    <div className="mx-2 p-2">
                      <RealtimeAvatars />
                    </div>
                  )}
                  {shouldEnableMultiplayer && <UpdatePresence currentUser={currentUser} />}
                </div>
              </div>
              <div className="navbar-seperator"></div>
              <div className="d-flex align-items-center p-0" style={{ marginRight: '12px' }}>
                <div className="d-flex version-manager-container p-0  align-items-center ">
                  {editingVersion && (
                    <EnvironmentManager
                      editingVersion={editingVersion}
                      appEnvironmentChanged={appEnvironmentChanged}
                      environments={environments}
                      setEnvironments={setEnvironments}
                      currentEnvironment={currentEnvironment}
                      multiEnvironmentEnabled={featureAccess?.multiEnvironment}
                      setCurrentEnvironment={setCurrentEnvironment}
                      setCurrentAppVersionPromoted={setCurrentAppVersionPromoted}
                    />
                  )}
                  <div className="navbar-seperator"></div>

                  {editingVersion && (
                    <AppVersionsManager
                      appId={appId}
                      releasedVersionId={app.current_version_id}
                      setAppDefinitionFromVersion={setAppDefinitionFromVersion}
                      onVersionDelete={onVersionDelete}
                      environments={environments}
                      currentEnvironment={currentEnvironment}
                      setCurrentEnvironment={setCurrentEnvironment}
                    />
                  )}
                </div>
              </div>
            </div>
            <div
              className="d-flex justify-content-end navbar-right-section"
              style={{ width: '300px', paddingRight: '12px' }}
            >
              <div className="navbar-nav flex-row order-md-last release-buttons ">
                <div className="nav-item">
<<<<<<< HEAD
                  <LicenseTooltip
                    placement="left"
                    limits={featureAccess}
                    customMessage={'Sharing apps is available only in paid plans'}
                    isAvailable={featureAccess?.multiEnvironment}
                    noTooltipIfValid={true}
                  >
                    {app.id && (
                      <ManageAppUsers
                        currentEnvironment={currentEnvironment}
                        multiEnvironmentEnabled={featureAccess?.multiEnvironment}
                        app={app}
                        slug={slug}
                        M={M}
                        handleSlugChange={handleSlugChange}
                        pageHandle={currentState?.page?.handle}
                        darkMode={darkMode}
                      />
                    )}
                  </LicenseTooltip>
=======
                  {app.id && (
                    <ManageAppUsers
                      app={app}
                      slug={slug}
                      darkMode={darkMode}
                      handleSlugChange={handleSlugChange}
                      pageHandle={currentState?.page?.handle}
                      M={M}
                    />
                  )}
>>>>>>> d3abb3bf
                </div>
                <div className="nav-item">
                  <Link
                    title="Preview"
                    to={appVersionPreviewLink}
                    target="_blank"
                    rel="noreferrer"
                    data-cy="preview-link-button"
                    className="editor-header-icon tj-secondary-btn"
                  >
                    <SolidIcon name="eyeopen" width="14" fill="#3E63DD" />
                  </Link>
                </div>
                <div className="nav-item dropdown">
                  {featureAccess?.multiEnvironment &&
                    (!isVersionReleased && currentEnvironment?.name !== 'production' ? (
                      <ButtonSolid
                        variant="primary"
                        onClick={handlePromote}
                        size="md"
                        disabled={shouldDisablePromote}
                        data-cy="promote-button"
                      >
                        {' '}
                        <ToolTip
                          message="Promote this version to the next environment"
                          placement="bottom"
                          show={!shouldDisablePromote}
                        >
                          <div style={{ fontSize: '14px' }}>Promote </div>
                        </ToolTip>
                        <svg width="8" height="8" viewBox="0 0 8 8" fill="none" xmlns="http://www.w3.org/2000/svg">
                          <path
                            fill-rule="evenodd"
                            clip-rule="evenodd"
                            d="M0.276332 7.02113C0.103827 7.23676 0.138788 7.55141 0.354419 7.72391C0.57005 7.89642 0.884696 7.86146 1.0572 7.64583L3.72387 4.31249C3.86996 4.12988 3.86996 3.87041 3.72387 3.6878L1.0572 0.354464C0.884696 0.138833 0.57005 0.103872 0.354419 0.276377C0.138788 0.448881 0.103827 0.763528 0.276332 0.979158L2.69312 4.00014L0.276332 7.02113ZM4.27633 7.02113C4.10383 7.23676 4.13879 7.55141 4.35442 7.72391C4.57005 7.89642 4.8847 7.86146 5.0572 7.64583L7.72387 4.31249C7.86996 4.12988 7.86996 3.87041 7.72387 3.6878L5.0572 0.354463C4.8847 0.138832 4.57005 0.103871 4.35442 0.276377C4.13879 0.448881 4.10383 0.763527 4.27633 0.979158L6.69312 4.00014L4.27633 7.02113Z"
                            fill={shouldDisablePromote ? '#C1C8CD' : '#FDFDFE'}
                          />
                        </svg>
                      </ButtonSolid>
                    ) : (
                      app.id && (
                        <ReleaseVersionButton
                          appId={app.id}
                          appName={app.name}
                          onVersionRelease={onVersionRelease}
                          saveEditingVersion={saveEditingVersion}
                        />
                      )
                    ))}

                  <PromoteConfirmationModal
                    data={promoteModalData}
                    editingVersion={editingVersion}
                    onClose={() => setPromoteModalData(null)}
                    onEnvChange={(env) => appEnvironmentChanged(env)}
                  />
                </div>
              </div>
            </div>
          </div>
        </div>
      </header>
    </div>
  );
}<|MERGE_RESOLUTION|>--- conflicted
+++ resolved
@@ -19,13 +19,8 @@
 import { LicenseTooltip } from '@/LicenseTooltip';
 import { licenseService } from '@/_services';
 import SolidIcon from '@/_ui/Icon/SolidIcons';
-<<<<<<< HEAD
 import UpdatePresence from './UpdatePresence';
 import { redirectToDashboard } from '@/_helpers/utils';
-import { useCurrentState } from '@/_stores/currentStateStore';
-=======
-import { redirectToDashboard } from '@/_helpers/routes';
->>>>>>> d3abb3bf
 
 export default function EditorHeader({
   M,
@@ -64,15 +59,12 @@
   );
   const currentState = useCurrentState();
 
-  const currentState = useCurrentState();
-
   useEffect(() => {
     fetchFeatureAccess();
   }, [currentUser]);
   const handleLogoClick = () => {
     // Force a reload for clearing interval triggers
     redirectToDashboard();
-<<<<<<< HEAD
   };
 
   const handlePromote = () => {
@@ -86,8 +78,6 @@
     licenseService.getFeatureAccess().then((data) => {
       setFeatureAccess({ ...data });
     });
-=======
->>>>>>> d3abb3bf
   };
 
   const currentAppEnvironmentId = editingVersion?.current_environment_id || editingVersion?.currentEnvironmentId;
@@ -196,7 +186,6 @@
             >
               <div className="navbar-nav flex-row order-md-last release-buttons ">
                 <div className="nav-item">
-<<<<<<< HEAD
                   <LicenseTooltip
                     placement="left"
                     limits={featureAccess}
@@ -217,18 +206,6 @@
                       />
                     )}
                   </LicenseTooltip>
-=======
-                  {app.id && (
-                    <ManageAppUsers
-                      app={app}
-                      slug={slug}
-                      darkMode={darkMode}
-                      handleSlugChange={handleSlugChange}
-                      pageHandle={currentState?.page?.handle}
-                      M={M}
-                    />
-                  )}
->>>>>>> d3abb3bf
                 </div>
                 <div className="nav-item">
                   <Link
