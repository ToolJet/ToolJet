--- conflicted
+++ resolved
@@ -16,26 +16,26 @@
 import { useAppVersionStore } from '@/_stores/appVersionStore';
 import { useCurrentState } from '@/_stores/currentStateStore';
 import { shallow } from 'zustand/shallow';
-<<<<<<< HEAD
+import { useAppInfo, useCurrentUser } from '@/_stores/appDataStore';
 import { LicenseTooltip } from '@/LicenseTooltip';
 import { licenseService } from '@/_services';
-=======
-import { useAppInfo, useCurrentUser } from '@/_stores/appDataStore';
->>>>>>> f0a403e6
 import SolidIcon from '@/_ui/Icon/SolidIcons';
 import UpdatePresence from './UpdatePresence';
 import { redirectToDashboard } from '@/_helpers/utils';
 
 export default function EditorHeader({
   M,
+
   canUndo,
   canRedo,
   handleUndo,
   handleRedo,
+
   saveError,
   onNameChanged,
   appEnvironmentChanged,
   setAppDefinitionFromVersion,
+
   onVersionRelease,
   saveEditingVersion,
   onVersionDelete,
@@ -43,19 +43,15 @@
   darkMode,
   setCurrentAppVersionPromoted,
 }) {
-<<<<<<< HEAD
+  const currentUser = useCurrentUser();
+  const { isSaving, appId, appName, app, isPublic, appVersionPreviewLink } = useAppInfo();
+
   const [environments, setEnvironments] = useState([]);
   const [currentEnvironment, setCurrentEnvironment] = useState(null);
   const [promoteModalData, setPromoteModalData] = useState(null);
   const [featureAccess, setFeatureAccess] = useState({});
   let licenseValid = !featureAccess?.licenseStatus?.isExpired && featureAccess?.licenseStatus?.isLicenseValid;
   const shouldEnableMultiplayer = window.public_config?.ENABLE_MULTIPLAYER_EDITING === 'true';
-=======
-  const currentUser = useCurrentUser();
-
-  const { isSaving, appId, appName, app, isPublic, appVersionPreviewLink } = useAppInfo();
-
->>>>>>> f0a403e6
   const { isVersionReleased, editingVersion } = useAppVersionStore(
     (state) => ({
       isVersionReleased: state.isVersionReleased,
@@ -65,15 +61,10 @@
   );
   const currentState = useCurrentState();
 
-<<<<<<< HEAD
-=======
-  const updatePresence = useUpdatePresence();
-
->>>>>>> f0a403e6
   useEffect(() => {
     fetchFeatureAccess();
+    // eslint-disable-next-line react-hooks/exhaustive-deps
   }, [currentUser]);
-
   const handleLogoClick = (e) => {
     e.preventDefault();
     // Force a reload for clearing interval triggers
@@ -186,13 +177,10 @@
                       appId={appId}
                       setAppDefinitionFromVersion={setAppDefinitionFromVersion}
                       onVersionDelete={onVersionDelete}
-<<<<<<< HEAD
                       environments={environments}
                       currentEnvironment={currentEnvironment}
                       setCurrentEnvironment={setCurrentEnvironment}
-=======
                       isPublic={isPublic ?? false}
->>>>>>> f0a403e6
                     />
                   )}
                 </div>
@@ -204,7 +192,6 @@
             >
               <div className="navbar-nav flex-row order-md-last release-buttons ">
                 <div className="nav-item">
-<<<<<<< HEAD
                   <LicenseTooltip
                     placement="left"
                     feature={'Multi-environments'}
@@ -217,34 +204,19 @@
                     isAvailable={featureAccess?.multiEnvironment}
                     noTooltipIfValid={true}
                   >
-                    {app.id && (
+                    {appId && (
                       <ManageAppUsers
                         currentEnvironment={currentEnvironment}
                         multiEnvironmentEnabled={featureAccess?.multiEnvironment}
                         app={app}
                         slug={slug}
                         M={M}
-                        handleSlugChange={handleSlugChange}
                         pageHandle={currentState?.page?.handle}
                         darkMode={darkMode}
                         isVersionReleased={isVersionReleased}
                       />
                     )}
                   </LicenseTooltip>
-=======
-                  {appId && (
-                    <ManageAppUsers
-                      app={app}
-                      appId={appId}
-                      slug={slug}
-                      darkMode={darkMode}
-                      isVersionReleased={isVersionReleased}
-                      pageHandle={currentState?.page?.handle}
-                      M={M}
-                      isPublic={isPublic ?? false}
-                    />
-                  )}
->>>>>>> f0a403e6
                 </div>
                 <div className="nav-item">
                   <Link
@@ -259,7 +231,6 @@
                   </Link>
                 </div>
                 <div className="nav-item dropdown">
-<<<<<<< HEAD
                   {featureAccess?.multiEnvironment &&
                     (!isVersionReleased && currentEnvironment?.name !== 'production' ? (
                       <ButtonSolid
@@ -287,10 +258,10 @@
                         </svg>
                       </ButtonSolid>
                     ) : (
-                      app.id && (
+                      appId && (
                         <ReleaseVersionButton
-                          appId={app.id}
-                          appName={app.name}
+                          appId={appId}
+                          appName={appName}
                           onVersionRelease={onVersionRelease}
                           saveEditingVersion={saveEditingVersion}
                         />
@@ -302,13 +273,6 @@
                     editingVersion={editingVersion}
                     onClose={() => setPromoteModalData(null)}
                     onEnvChange={(env) => appEnvironmentChanged(env)}
-=======
-                  <ReleaseVersionButton
-                    appId={appId}
-                    appName={appName}
-                    onVersionRelease={onVersionRelease}
-                    saveEditingVersion={saveEditingVersion}
->>>>>>> f0a403e6
                   />
                 </div>
               </div>
