--- conflicted
+++ resolved
@@ -92,13 +92,8 @@
         <div className="container-xl header-container">
           <div className="d-flex w-100">
             <h1 className="navbar-brand d-none-navbar-horizontal p-0">
-<<<<<<< HEAD
-              <Link to={'/'} data-cy="editor-page-logo">
+              <Link data-cy="editor-page-logo" onClick={handleLogoClick}>
                 <AppLogo isLoadingFromHeader={false} />
-=======
-              <Link data-cy="editor-page-logo" onClick={handleLogoClick}>
-                <AppLogo isLoadingFromHeader={true} />
->>>>>>> 653f73a0
               </Link>
             </h1>
             <div
