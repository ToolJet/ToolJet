import React, { useEffect, useState } from 'react';
import { Link } from 'react-router-dom';
import AppLogo from '@/_components/AppLogo';
import { get } from 'lodash';
import { GlobalSettings } from './GlobalSettings';
import EditAppName from './EditAppName';
import HeaderActions from './HeaderActions';
import RealtimeAvatars from '../RealtimeAvatars';
import EnvironmentManager from '../EnvironmentsManager';
import { AppVersionsManager } from '../AppVersionsManager/List';
import { ManageAppUsers } from '../ManageAppUsers';
import { ReleaseVersionButton } from '../ReleaseVersionButton';
import { ButtonSolid } from '@/_ui/AppButton/AppButton';
import { ToolTip } from '@/_components/ToolTip';
import PromoteConfirmationModal from '../EnvironmentsManager/PromoteConfirmationModal';
import cx from 'classnames';
import config from 'config';
// eslint-disable-next-line import/no-unresolved
import { useUpdatePresence } from '@y-presence/react';
import { useAppVersionStore } from '@/_stores/appVersionStore';
import { shallow } from 'zustand/shallow';

export default function EditorHeader({
  darkMode,
  currentState,
  currentLayout,
  globalSettingsChanged,
  appDefinition,
  toggleAppMaintenance,
  app,
  appVersionPreviewLink,
  slug,
  appId,
  canUndo,
  canRedo,
  handleUndo,
  handleRedo,
  toggleCurrentLayout,
  isSaving,
  saveError,
  onNameChanged,
  appEnvironmentChanged,
  setAppDefinitionFromVersion,
  handleSlugChange,
  onVersionRelease,
  saveEditingVersion,
  onVersionDelete,
  currentUser,
  onEditorFreeze,
  getStoreData,
  shouldFreeze,
}) {
  const { is_maintenance_on } = app;
<<<<<<< HEAD
  const [environments, setEnvironments] = useState([]);
  const [currentEnvironment, setCurrentEnvironment] = useState(null);
  const [promoteModalData, setPromoteModalData] = useState(null);
=======
  const { isVersionReleased, editingVersion } = useAppVersionStore(
    (state) => ({
      isVersionReleased: state.isVersionReleased,
      editingVersion: state.editingVersion,
    }),
    shallow
  );

>>>>>>> 8b080528
  const updatePresence = useUpdatePresence();

  useEffect(() => {
    if (editingVersion && editingVersion.id && currentEnvironment) {
      getStoreData(editingVersion.id, currentEnvironment.id);
    }
  }, [currentEnvironment, get(editingVersion, 'id')]);

  useEffect(() => {
    const initialPresence = {
      firstName: currentUser?.first_name ?? '',
      lastName: currentUser?.last_name ?? '',
      email: currentUser?.email ?? '',
      image: '',
      editingVersionId: '',
      x: 0,
      y: 0,
      color: '',
    };
    updatePresence(initialPresence);
    // eslint-disable-next-line react-hooks/exhaustive-deps
  }, [currentUser]);

  const handlePromote = () => {
    setPromoteModalData({
      current: currentEnvironment,
      target: environments[currentEnvironment.index + 1],
    });
  };

  const currentAppEnvironmentId = editingVersion?.current_environment_id || editingVersion?.currentEnvironmentId;
  // a flag to disable the release button if the current environment is not production
  const shouldDisablePromote = currentEnvironment?.id !== currentAppEnvironmentId || isSaving;

  return (
    <div className="header">
      <header className="navbar navbar-expand-md navbar-light d-print-none">
        <div className="container-xl header-container">
          <div className="d-flex w-100">
            <h1 className="navbar-brand d-none-navbar-horizontal pe-0 mt-1">
              <Link to={'/'} data-cy="editor-page-logo">
                <AppLogo isLoadingFromHeader={false} />
              </Link>
            </h1>
            <div
              style={{
                maxHeight: '45px',
              }}
              className="flex-grow-1 row px-3"
            >
              <div className="col">
                <div className="row p-2">
                  <div className="col global-settings-app-wrapper">
                    <GlobalSettings
                      currentState={currentState}
                      globalSettingsChanged={globalSettingsChanged}
                      globalSettings={appDefinition.globalSettings}
                      darkMode={darkMode}
                      toggleAppMaintenance={toggleAppMaintenance}
                      is_maintenance_on={is_maintenance_on}
                      shouldFreeze={shouldFreeze}
                    />
                    <EditAppName appId={app.id} appName={app.name} onNameChanged={onNameChanged} />
                  </div>

                  <div className="col d-flex">
                    <HeaderActions
                      canUndo={canUndo}
                      canRedo={canRedo}
                      handleUndo={handleUndo}
                      handleRedo={handleRedo}
                      currentLayout={currentLayout}
                      toggleCurrentLayout={toggleCurrentLayout}
                    />
                    <div className="my-1 mx-3">
                      <span
                        className={cx('autosave-indicator', {
                          'autosave-indicator-saving': isSaving,
                          'text-danger': saveError,
                          'd-none': isVersionReleased,
                        })}
                        data-cy="autosave-indicator"
                      >
                        {isSaving ? 'Saving...' : saveError ? 'Could not save changes' : 'Saved changes'}
                      </span>
                    </div>
                  </div>
                </div>
              </div>
              <div className="col-auto d-flex">
                <div className="d-flex version-manager-container">
                  {editingVersion && (
                    <EnvironmentManager
                      editingVersion={editingVersion}
                      appEnvironmentChanged={appEnvironmentChanged}
                      environments={environments}
                      setEnvironments={setEnvironments}
                      currentEnvironment={currentEnvironment}
                      setCurrentEnvironment={setCurrentEnvironment}
                      onEditorFreeze={onEditorFreeze}
                    />
                  )}
                  {editingVersion && (
                    <AppVersionsManager
                      appId={appId}
                      releasedVersionId={app.current_version_id}
                      setAppDefinitionFromVersion={setAppDefinitionFromVersion}
                      onVersionDelete={onVersionDelete}
                      environments={environments}
                      currentEnvironment={currentEnvironment}
                      setCurrentEnvironment={setCurrentEnvironment}
                    />
                  )}
                </div>
                {config.ENABLE_MULTIPLAYER_EDITING && (
                  <div className="mx-2 p-2">
                    <RealtimeAvatars />
                  </div>
                )}
              </div>
              <div className="col-1"></div>
            </div>
            <div className="d-flex">
              <div className="navbar-nav flex-row order-md-last release-buttons p-1">
                <div className="nav-item me-1">
                  {app.id && (
                    <ManageAppUsers app={app} slug={slug} darkMode={darkMode} handleSlugChange={handleSlugChange} />
                  )}
                </div>
                <div className="nav-item me-1">
                  <Link
                    title="Preview"
                    to={appVersionPreviewLink}
                    target="_blank"
                    rel="noreferrer"
                    data-cy="preview-link-button"
                  >
                    <svg
                      className="icon cursor-pointer w-100 h-100"
                      width="33"
                      height="33"
                      viewBox="0 0 33 33"
                      fill="none"
                      xmlns="http://www.w3.org/2000/svg"
                    >
                      <rect x="0.363281" y="0.220703" width="32" height="32" rx="6" fill="#F0F4FF" />
                      <path
                        fillRule="evenodd"
                        clipRule="evenodd"
                        d="M10.4712 16.2205C12.1364 18.9742 14.1064 20.2205 16.3646 20.2205C18.6227 20.2205 20.5927 18.9742 22.258 16.2205C20.5927 13.4669 18.6227 12.2205 16.3646 12.2205C14.1064 12.2205 12.1364 13.4669 10.4712 16.2205ZM9.1191 15.8898C10.9694 12.6519 13.3779 10.8872 16.3646 10.8872C19.3513 10.8872 21.7598 12.6519 23.6101 15.8898C23.7272 16.0947 23.7272 16.3464 23.6101 16.5513C21.7598 19.7891 19.3513 21.5539 16.3646 21.5539C13.3779 21.5539 10.9694 19.7891 9.1191 16.5513C9.00197 16.3464 9.00197 16.0947 9.1191 15.8898ZM16.3646 15.5539C15.9964 15.5539 15.6979 15.8524 15.6979 16.2205C15.6979 16.5887 15.9964 16.8872 16.3646 16.8872C16.7328 16.8872 17.0312 16.5887 17.0312 16.2205C17.0312 15.8524 16.7328 15.5539 16.3646 15.5539ZM14.3646 16.2205C14.3646 15.116 15.26 14.2205 16.3646 14.2205C17.4692 14.2205 18.3646 15.116 18.3646 16.2205C18.3646 17.3251 17.4692 18.2205 16.3646 18.2205C15.26 18.2205 14.3646 17.3251 14.3646 16.2205Z"
                        fill="#3E63DD"
                      />
                    </svg>
                  </Link>
                </div>
                <div className="nav-item dropdown">
<<<<<<< HEAD
                  {!isVersionReleased() && currentEnvironment?.name !== 'production' ? (
                    <ButtonSolid variant="primary" onClick={handlePromote} size="md" disabled={shouldDisablePromote}>
                      {' '}
                      <ToolTip
                        message="Promote this version to the next environment"
                        placement="bottom"
                        show={!shouldDisablePromote}
                      >
                        <div style={{ fontSize: '14px' }}>Promote </div>
                      </ToolTip>
                      <svg width="8" height="8" viewBox="0 0 8 8" fill="none" xmlns="http://www.w3.org/2000/svg">
                        <path
                          fill-rule="evenodd"
                          clip-rule="evenodd"
                          d="M0.276332 7.02113C0.103827 7.23676 0.138788 7.55141 0.354419 7.72391C0.57005 7.89642 0.884696 7.86146 1.0572 7.64583L3.72387 4.31249C3.86996 4.12988 3.86996 3.87041 3.72387 3.6878L1.0572 0.354464C0.884696 0.138833 0.57005 0.103872 0.354419 0.276377C0.138788 0.448881 0.103827 0.763528 0.276332 0.979158L2.69312 4.00014L0.276332 7.02113ZM4.27633 7.02113C4.10383 7.23676 4.13879 7.55141 4.35442 7.72391C4.57005 7.89642 4.8847 7.86146 5.0572 7.64583L7.72387 4.31249C7.86996 4.12988 7.86996 3.87041 7.72387 3.6878L5.0572 0.354463C4.8847 0.138832 4.57005 0.103871 4.35442 0.276377C4.13879 0.448881 4.10383 0.763527 4.27633 0.979158L6.69312 4.00014L4.27633 7.02113Z"
                          fill={shouldDisablePromote ? '#C1C8CD' : '#FDFDFE'}
                        />
                      </svg>
                    </ButtonSolid>
                  ) : (
                    app.id && (
                      <ReleaseVersionButton
                        isVersionReleased={isVersionReleased()}
                        appId={app.id}
                        appName={app.name}
                        onVersionRelease={onVersionRelease}
                        editingVersion={editingVersion}
                        saveEditingVersion={saveEditingVersion}
                      />
                    )
=======
                  {app.id && (
                    <ReleaseVersionButton
                      appId={app.id}
                      appName={app.name}
                      onVersionRelease={onVersionRelease}
                      saveEditingVersion={saveEditingVersion}
                    />
>>>>>>> 8b080528
                  )}

                  <PromoteConfirmationModal
                    data={promoteModalData}
                    editingVersion={editingVersion}
                    onClose={() => setPromoteModalData(null)}
                    onEnvChange={(id) => appEnvironmentChanged(id)}
                  />
                </div>
              </div>
            </div>
          </div>
        </div>
      </header>
    </div>
  );
}<|MERGE_RESOLUTION|>--- conflicted
+++ resolved
@@ -51,11 +51,9 @@
   shouldFreeze,
 }) {
   const { is_maintenance_on } = app;
-<<<<<<< HEAD
   const [environments, setEnvironments] = useState([]);
   const [currentEnvironment, setCurrentEnvironment] = useState(null);
   const [promoteModalData, setPromoteModalData] = useState(null);
-=======
   const { isVersionReleased, editingVersion } = useAppVersionStore(
     (state) => ({
       isVersionReleased: state.isVersionReleased,
@@ -64,7 +62,6 @@
     shallow
   );
 
->>>>>>> 8b080528
   const updatePresence = useUpdatePresence();
 
   useEffect(() => {
@@ -221,7 +218,6 @@
                   </Link>
                 </div>
                 <div className="nav-item dropdown">
-<<<<<<< HEAD
                   {!isVersionReleased() && currentEnvironment?.name !== 'production' ? (
                     <ButtonSolid variant="primary" onClick={handlePromote} size="md" disabled={shouldDisablePromote}>
                       {' '}
@@ -244,23 +240,12 @@
                   ) : (
                     app.id && (
                       <ReleaseVersionButton
-                        isVersionReleased={isVersionReleased()}
                         appId={app.id}
                         appName={app.name}
                         onVersionRelease={onVersionRelease}
-                        editingVersion={editingVersion}
                         saveEditingVersion={saveEditingVersion}
                       />
                     )
-=======
-                  {app.id && (
-                    <ReleaseVersionButton
-                      appId={app.id}
-                      appName={app.name}
-                      onVersionRelease={onVersionRelease}
-                      saveEditingVersion={saveEditingVersion}
-                    />
->>>>>>> 8b080528
                   )}
 
                   <PromoteConfirmationModal
