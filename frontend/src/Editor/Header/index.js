import React, { useEffect, useState } from 'react';
import { Link } from 'react-router-dom';
import AppLogo from '@/_components/AppLogo';
import EditAppName from './EditAppName';
import HeaderActions from './HeaderActions';
import RealtimeAvatars from '../RealtimeAvatars';
import EnvironmentManager from '../EnvironmentsManager';
import { AppVersionsManager } from '../AppVersionsManager/List';
import { ManageAppUsers } from '../ManageAppUsers';
import { ReleaseVersionButton } from '../ReleaseVersionButton';
import { ButtonSolid } from '@/_ui/AppButton/AppButton';
import { ToolTip } from '@/_components/ToolTip';
import PromoteConfirmationModal from '../EnvironmentsManager/PromoteConfirmationModal';
import cx from 'classnames';
import { useAppVersionState, useAppVersionStore } from '@/_stores/appVersionStore';
import { useCurrentState, useCurrentStateStore } from '@/_stores/currentStateStore';
import { shallow } from 'zustand/shallow';
import SolidIcon from '@/_ui/Icon/SolidIcons';
import { LicenseTooltip } from '@/LicenseTooltip';
import { useAppInfo, useCurrentUser, useAppDataActions } from '@/_stores/appDataStore';
import UpdatePresence from './UpdatePresence';
import { redirectToDashboard } from '@/_helpers/utils';
import { useEditorActions, useEditorState } from '@/_stores/editorStore';
import { isEmpty } from 'lodash';
import queryString from 'query-string';

export default function EditorHeader({
  M,
  canUndo,
  canRedo,
  handleUndo,
  handleRedo,
  saveError,
  onNameChanged,
  appEnvironmentChanged,
  setAppDefinitionFromVersion,
  onVersionRelease,
  saveEditingVersion,
  onVersionDelete,
  slug,
  toggleGitSyncModal,
  darkMode,
<<<<<<< HEAD
  setCurrentAppVersionPromoted,
  fetchEnvironments,
  isEditorFreezed,
=======
  isSocketOpen,
>>>>>>> d1c00dbe
}) {
  const currentUser = useCurrentUser();
  const {
    isSaving,
    appId,
    appName,
    app,
    isPublic,
    appVersionPreviewLink,
    environments,
    creationMode,
    currentVersionId,
  } = useAppInfo();
  const { featureAccess, currentAppEnvironment, currentAppEnvironmentId } = useEditorState();
  const { currentAppVersionEnvironment } = useAppVersionState();
  const { setCurrentAppEnvironmentId } = useEditorActions();
  const { setAppPreviewLink } = useAppDataActions();

  const [promoteModalData, setPromoteModalData] = useState(null);

  let licenseValid = !featureAccess?.licenseStatus?.isExpired && featureAccess?.licenseStatus?.isLicenseValid;
  const shouldEnableMultiplayer = window.public_config?.ENABLE_MULTIPLAYER_EDITING === 'true';

  const { isVersionReleased, editingVersion } = useAppVersionStore(
    (state) => ({
      isVersionReleased: state.isVersionReleased,
      editingVersion: state.editingVersion,
    }),
    shallow
  );
  const { pageHandle } = useCurrentStateStore(
    (state) => ({
      pageHandle: state?.page?.handle,
    }),
    shallow
  );

  const handleLogoClick = (e) => {
    e.preventDefault();
    // Force a reload for clearing interval triggers
    redirectToDashboard();
  };
  const handlePromote = () => {
    const curentEnvIndex = environments.findIndex((env) => env.id === currentAppEnvironmentId);

    setPromoteModalData({
      current: currentAppEnvironment,
      target: environments[curentEnvIndex + 1],
    });
  };
  // a flag to disable the release button if the current environment is not production
  const shouldDisablePromote = isSaving || currentAppEnvironment.priority < currentAppVersionEnvironment.priority;

  const shouldRenderReleaseButton =
    app?.id &&
    (!featureAccess?.multiEnvironment ||
      (featureAccess?.multiEnvironment && currentAppEnvironment?.name === 'production') ||
      isVersionReleased);

  const shouldRenderPromoteButton =
    featureAccess?.multiEnvironment &&
    !isVersionReleased &&
    currentAppEnvironment &&
    currentAppEnvironment.name !== 'production';

  useEffect(() => {
    const previewQuery = queryString.stringify({
      version: editingVersion?.name,
      ...(featureAccess?.multiEnvironment ? { env: currentAppEnvironment?.name } : {}),
    });
    const appVersionPreviewLink = editingVersion.id
      ? `/applications/${slug || appId}/${pageHandle}${!isEmpty(previewQuery) ? `?${previewQuery}` : ''}`
      : '';
    setAppPreviewLink(appVersionPreviewLink);
    // eslint-disable-next-line react-hooks/exhaustive-deps
  }, [slug, currentVersionId, editingVersion, currentAppEnvironmentId, pageHandle]);

  return (
    <div className="header" style={{ width: '100%' }}>
      <header className="navbar navbar-expand-md d-print-none">
        <div className="container-xl header-container">
          <div className="d-flex w-100">
            <h1 className="navbar-brand d-none-navbar-horizontal p-0">
              <Link data-cy="editor-page-logo" onClick={handleLogoClick}>
                <AppLogo isLoadingFromHeader={false} />
              </Link>
            </h1>
            <div
              style={{
                maxHeight: '48px',
                margin: '0px',
                padding: '0px',
                width: 'calc(100% - 348px)',
                justifyContent: 'space-between',
              }}
              className="flex-grow-1 d-flex align-items-center"
            >
              <div
                className="p-0 m-0 d-flex align-items-center"
                style={{
                  padding: '0px',
                  width: '100%',
                  justifyContent: 'space-between',
                }}
              >
                <div className="global-settings-app-wrapper p-0 m-0 ">
                  <EditAppName
                    appId={appId}
                    appName={appName}
                    onNameChanged={onNameChanged}
                    appCreationMode={creationMode}
                  />
                </div>
                <HeaderActions canUndo={canUndo} canRedo={canRedo} handleUndo={handleUndo} handleRedo={handleRedo} />
                <div className="d-flex align-items-center">
                  <div style={{ width: '100px', marginRight: '20px' }}>
                    <span
                      className={cx('autosave-indicator tj-text-xsm', {
                        'autosave-indicator-saving': isSaving,
                        'text-danger': saveError,
                        'd-none': isVersionReleased,
                      })}
                      data-cy="autosave-indicator"
                    >
                      {isSaving ? (
                        'Saving...'
                      ) : saveError ? (
                        <div className="d-flex align-items-center" style={{ gap: '4px' }}>
                          <SolidIcon name="cloudinvalid" width="14" />
                          <p className="mb-0 text-center tj-text-xxsm">Could not save changes</p>
                        </div>
                      ) : (
                        <div className="d-flex align-items-center" style={{ gap: '4px' }}>
                          <SolidIcon name="cloudvalid" width="14" />
                          <p className="mb-0 text-center">Changes saved</p>
                        </div>
                      )}
                    </span>
                  </div>
                  {shouldEnableMultiplayer && (
                    <div className="mx-2 p-2">
                      <RealtimeAvatars />
                    </div>
                  )}
                  {shouldEnableMultiplayer && <UpdatePresence currentUser={currentUser} />}
                </div>
              </div>
              <div className="navbar-seperator"></div>
              <div className="d-flex align-items-center p-0" style={{ marginRight: '12px' }}>
                <div className="d-flex version-manager-container p-0  align-items-center ">
                  {editingVersion && (
                    <EnvironmentManager
                      appEnvironmentChanged={appEnvironmentChanged}
                      environments={environments}
                      multiEnvironmentEnabled={featureAccess?.multiEnvironment}
                      setCurrentEnvironment={setCurrentAppEnvironmentId}
                      setCurrentAppVersionPromoted={setCurrentAppVersionPromoted}
                      licenseValid={licenseValid}
                    />
                  )}
                  <div className="navbar-seperator"></div>

                  {editingVersion && (
                    <AppVersionsManager
                      appId={appId}
                      setAppDefinitionFromVersion={setAppDefinitionFromVersion}
                      onVersionDelete={onVersionDelete}
                      environments={environments}
                      currentEnvironment={currentAppEnvironment}
                      setCurrentEnvironment={setCurrentAppEnvironmentId}
                      isPublic={isPublic ?? false}
                      appCreationMode={creationMode}
                    />
                  )}
                </div>
                <div
                  onClick={
                    featureAccess?.gitSync &&
                    currentAppEnvironment?.priority === 1 &&
                    (creationMode === 'GIT' || !isEditorFreezed) &&
                    toggleGitSyncModal
                  }
                  className={
                    featureAccess?.gitSync &&
                    currentAppEnvironment?.priority === 1 &&
                    (creationMode === 'GIT' || !isEditorFreezed)
                      ? 'git-sync-btn'
                      : 'git-sync-btn disabled-action-tooltip'
                  }
                >
                  <LicenseTooltip feature={'GitSync'} limits={featureAccess} placement="bottom">
                    <ToolTip
                      message={`${
                        currentAppEnvironment?.priority !== 1 &&
                        'GitSync can only be performed in development environment'
                      }`}
                      show={featureAccess?.gitSync}
                      placement="bottom"
                    >
                      <SolidIcon name="gitsync" />
                    </ToolTip>
                  </LicenseTooltip>
                </div>
              </div>
            </div>
            <div
              className="d-flex justify-content-end navbar-right-section"
              style={{ width: '300px', paddingRight: '12px' }}
            >
              <div className=" release-buttons navbar-nav flex-row">
                <div className="preview-share-wrap navbar-nav flex-row" style={{ gap: '4px' }}>
                  <div className="nav-item">
                    {appId && (
                      <ManageAppUsers
                        currentEnvironment={currentAppEnvironment}
                        multiEnvironmentEnabled={featureAccess?.multiEnvironment}
                        app={app}
                        appId={appId}
                        slug={slug}
                        M={M}
                        pageHandle={pageHandle}
                        darkMode={darkMode}
                        isVersionReleased={isVersionReleased}
                        isPublic={isPublic ?? false}
                      />
                    )}
                  </div>
                  <div className="nav-item">
                    <Link
                      title="Preview"
                      to={appVersionPreviewLink}
                      target="_blank"
                      rel="noreferrer"
                      data-cy="preview-link-button"
                      className="editor-header-icon tj-secondary-btn"
                    >
                      <SolidIcon name="eyeopen" width="14" fill="#3E63DD" />
                    </Link>
                  </div>
                </div>
<<<<<<< HEAD
                <div className="nav-item dropdown promote-release-btn">
                  {!isEmpty(featureAccess) && shouldRenderPromoteButton && (
                    <ButtonSolid
                      variant="primary"
                      onClick={handlePromote}
                      size="md"
                      disabled={shouldDisablePromote}
                      data-cy="promote-button"
                    >
                      {' '}
                      <ToolTip
                        message="Promote this version to the next environment"
                        placement="bottom"
                        show={!shouldDisablePromote}
                      >
                        <div style={{ fontSize: '14px' }}>Promote </div>
                      </ToolTip>
                      <svg width="8" height="8" viewBox="0 0 8 8" fill="none" xmlns="http://www.w3.org/2000/svg">
                        <path
                          fill-rule="evenodd"
                          clip-rule="evenodd"
                          d="M0.276332 7.02113C0.103827 7.23676 0.138788 7.55141 0.354419 7.72391C0.57005 7.89642 0.884696 7.86146 1.0572 7.64583L3.72387 4.31249C3.86996 4.12988 3.86996 3.87041 3.72387 3.6878L1.0572 0.354464C0.884696 0.138833 0.57005 0.103872 0.354419 0.276377C0.138788 0.448881 0.103827 0.763528 0.276332 0.979158L2.69312 4.00014L0.276332 7.02113ZM4.27633 7.02113C4.10383 7.23676 4.13879 7.55141 4.35442 7.72391C4.57005 7.89642 4.8847 7.86146 5.0572 7.64583L7.72387 4.31249C7.86996 4.12988 7.86996 3.87041 7.72387 3.6878L5.0572 0.354463C4.8847 0.138832 4.57005 0.103871 4.35442 0.276377C4.13879 0.448881 4.10383 0.763527 4.27633 0.979158L6.69312 4.00014L4.27633 7.02113Z"
                          fill={shouldDisablePromote ? '#C1C8CD' : '#FDFDFE'}
                        />
                      </svg>
                    </ButtonSolid>
                  )}

                  {shouldRenderReleaseButton && (
                    <ReleaseVersionButton
                      appId={appId}
                      appName={app.name}
                      onVersionRelease={onVersionRelease}
                      saveEditingVersion={saveEditingVersion}
                    />
                  )}

                  <PromoteConfirmationModal
                    data={promoteModalData}
                    editingVersion={editingVersion}
                    onClose={() => setPromoteModalData(null)}
                    onEnvChange={(env) => appEnvironmentChanged(env, false)}
                    fetchEnvironments={fetchEnvironments}
                  />
                </div>
=======

                {isSocketOpen && (
                  <div className="nav-item dropdown promote-release-btn">
                    <ReleaseVersionButton
                      appId={appId}
                      appName={appName}
                      onVersionRelease={onVersionRelease}
                      saveEditingVersion={saveEditingVersion}
                    />
                  </div>
                )}
>>>>>>> d1c00dbe
              </div>
            </div>
          </div>
        </div>
      </header>
    </div>
  );
}<|MERGE_RESOLUTION|>--- conflicted
+++ resolved
@@ -40,13 +40,10 @@
   slug,
   toggleGitSyncModal,
   darkMode,
-<<<<<<< HEAD
   setCurrentAppVersionPromoted,
   fetchEnvironments,
   isEditorFreezed,
-=======
   isSocketOpen,
->>>>>>> d1c00dbe
 }) {
   const currentUser = useCurrentUser();
   const {
@@ -287,9 +284,8 @@
                     </Link>
                   </div>
                 </div>
-<<<<<<< HEAD
                 <div className="nav-item dropdown promote-release-btn">
-                  {!isEmpty(featureAccess) && shouldRenderPromoteButton && (
+                  {!isEmpty(featureAccess) && shouldRenderPromoteButton && isSocketOpen && (
                     <ButtonSolid
                       variant="primary"
                       onClick={handlePromote}
@@ -316,7 +312,7 @@
                     </ButtonSolid>
                   )}
 
-                  {shouldRenderReleaseButton && (
+                  {shouldRenderReleaseButton && isSocketOpen && (
                     <ReleaseVersionButton
                       appId={appId}
                       appName={app.name}
@@ -333,19 +329,6 @@
                     fetchEnvironments={fetchEnvironments}
                   />
                 </div>
-=======
-
-                {isSocketOpen && (
-                  <div className="nav-item dropdown promote-release-btn">
-                    <ReleaseVersionButton
-                      appId={appId}
-                      appName={appName}
-                      onVersionRelease={onVersionRelease}
-                      saveEditingVersion={saveEditingVersion}
-                    />
-                  </div>
-                )}
->>>>>>> d1c00dbe
               </div>
             </div>
           </div>
