import React, { useEffect } from 'react';
<<<<<<< HEAD
=======
import { Link } from 'react-router-dom';
>>>>>>> 7b7c385c
import EditAppName from './EditAppName';
import HeaderActions from './HeaderActions';
import RealtimeAvatars from '../RealtimeAvatars';
import { AppVersionsManager } from '@/Editor/AppVersionsManager/AppVersionsManager';
import cx from 'classnames';
import config from 'config';
// eslint-disable-next-line import/no-unresolved
import { useUpdatePresence } from '@y-presence/react';
import { useAppVersionStore } from '@/_stores/appVersionStore';
import { useCurrentStateStore } from '@/_stores/currentStateStore';
import { shallow } from 'zustand/shallow';
import { useAppDataActions, useAppInfo, useCurrentUser } from '@/_stores/appDataStore';
import SolidIcon from '@/_ui/Icon/SolidIcons';
import queryString from 'query-string';
import { isEmpty } from 'lodash';
import LogoNavDropdown from '@/_components/LogoNavDropdown';
import RightTopHeaderButtons from './RightTopHeaderButtons';
import EnvironmentManager from './EnvironmentManager';

export default function EditorHeader({
  M,
  canUndo,
  canRedo,
  handleUndo,
  handleRedo,
  saveError,
  onNameChanged,
  setAppDefinitionFromVersion,
  onVersionRelease,
  slug,
  darkMode,
}) {
  const currentUser = useCurrentUser();

  const { isSaving, appId, appName, isPublic, currentVersionId } = useAppInfo();
  const { setAppPreviewLink } = useAppDataActions();
  const { isVersionReleased, editingVersion } = useAppVersionStore(
    (state) => ({
      isVersionReleased: state.isVersionReleased,
      editingVersion: state.editingVersion,
    }),
    shallow
  );
  const { pageHandle } = useCurrentStateStore(
    (state) => ({
      pageHandle: state?.page?.handle,
    }),
    shallow
  );

  const updatePresence = useUpdatePresence();

  useEffect(() => {
    const initialPresence = {
      firstName: currentUser?.first_name ?? '',
      lastName: currentUser?.last_name ?? '',
      email: currentUser?.email ?? '',
      image: '',
      editingVersionId: '',
      x: 0,
      y: 0,
      color: '',
    };
    updatePresence(initialPresence);
    // eslint-disable-next-line react-hooks/exhaustive-deps
  }, [currentUser]);

  useEffect(() => {
    const previewQuery = queryString.stringify({ version: editingVersion.name });
    const appVersionPreviewLink = editingVersion.id
      ? `/applications/${slug || appId}/${pageHandle}${!isEmpty(previewQuery) ? `?${previewQuery}` : ''}`
      : '';
    setAppPreviewLink(appVersionPreviewLink);
    // eslint-disable-next-line react-hooks/exhaustive-deps
  }, [slug, currentVersionId, editingVersion]);

  const shouldRenderReleaseButton = !!app?.id;

  return (
    <div className={cx('header', { 'dark-theme theme-dark': darkMode })} style={{ width: '100%' }}>
      <header className="navbar navbar-expand-md d-print-none">
        <div className="container-xl header-container">
          <div className="d-flex w-100">
            <h1 className="navbar-brand d-none-navbar-horizontal p-0" data-cy="editor-page-logo">
              <LogoNavDropdown darkMode={darkMode} />
            </h1>
            <div
              style={{
                maxHeight: '48px',
                margin: '0px',
                padding: '0px',
                width: 'calc(100% - 348px)',
                justifyContent: 'space-between',
              }}
              className="flex-grow-1 d-flex align-items-center"
            >
              <div
                className="p-0 m-0 d-flex align-items-center"
                style={{
                  padding: '0px',
                  width: '100%',
                  justifyContent: 'space-between',
                }}
              >
                <div className="global-settings-app-wrapper p-0 m-0 ">
                  <EditAppName appId={appId} appName={appName} onNameChanged={onNameChanged} />
                </div>
                <HeaderActions
                  canUndo={canUndo}
                  canRedo={canRedo}
                  handleUndo={handleUndo}
                  handleRedo={handleRedo}
                  showToggleLayoutBtn
                  showUndoRedoBtn
                  darkMode={darkMode}
                />
                <div className="d-flex align-items-center">
                  <div style={{ width: '100px', marginRight: '20px' }}>
                    <span
                      className={cx('autosave-indicator tj-text-xsm', {
                        'autosave-indicator-saving': isSaving,
                        'text-danger': saveError,
                        'd-none': isVersionReleased,
                      })}
                      data-cy="autosave-indicator"
                    >
                      {isSaving ? (
                        'Saving...'
                      ) : saveError ? (
                        <div className="d-flex align-items-center" style={{ gap: '4px' }}>
                          <SolidIcon name="cloudinvalid" width="14" />
                          <p className="mb-0 text-center tj-text-xxsm">Could not save changes</p>
                        </div>
                      ) : (
                        <div className="d-flex align-items-center" style={{ gap: '4px' }}>
                          <SolidIcon name="cloudvalid" width="14" />
                          <p className="mb-0 text-center">Changes saved</p>
                        </div>
                      )}
                    </span>
                  </div>
                  {config.ENABLE_MULTIPLAYER_EDITING && <RealtimeAvatars />}
                </div>
              </div>
              <div className="navbar-seperator"></div>

              <EnvironmentManager />

              {editingVersion && (
                <AppVersionsManager
                  appId={appId}
                  setAppDefinitionFromVersion={setAppDefinitionFromVersion}
                  isPublic={isPublic ?? false}
                  darkMode={darkMode}
                />
              )}
            </div>
<<<<<<< HEAD
            <RightTopHeaderButtons onVersionRelease={onVersionRelease} />
=======
            <div
              className="d-flex justify-content-end navbar-right-section"
              style={{ width: '300px', paddingRight: '12px' }}
            >
              <div className=" release-buttons navbar-nav flex-row">
                <div className="preview-share-wrap navbar-nav flex-row" style={{ gap: '4px' }}>
                  <div className="nav-item">
                    {appId && (
                      <ManageAppUsers
                        app={app}
                        appId={appId}
                        slug={slug}
                        darkMode={darkMode}
                        isVersionReleased={isVersionReleased}
                        pageHandle={pageHandle}
                        M={M}
                        isPublic={isPublic ?? false}
                      />
                    )}
                  </div>
                  <div className="nav-item">
                    <Link
                      title="Preview"
                      to={appVersionPreviewLink}
                      target="_blank"
                      rel="noreferrer"
                      data-cy="preview-link-button"
                      className="editor-header-icon tj-secondary-btn"
                    >
                      <SolidIcon name="eyeopen" width="14" fill="#3E63DD" />
                    </Link>
                  </div>
                </div>

                {shouldRenderReleaseButton && (
                  <div className="nav-item dropdown promote-release-btn">
                    <ReleaseVersionButton
                      appId={appId}
                      appName={appName}
                      onVersionRelease={onVersionRelease}
                      saveEditingVersion={saveEditingVersion}
                    />
                  </div>
                )}
              </div>
            </div>
>>>>>>> 7b7c385c
          </div>
        </div>
      </header>
    </div>
  );
}<|MERGE_RESOLUTION|>--- conflicted
+++ resolved
@@ -1,8 +1,4 @@
 import React, { useEffect } from 'react';
-<<<<<<< HEAD
-=======
-import { Link } from 'react-router-dom';
->>>>>>> 7b7c385c
 import EditAppName from './EditAppName';
 import HeaderActions from './HeaderActions';
 import RealtimeAvatars from '../RealtimeAvatars';
@@ -78,8 +74,6 @@
     setAppPreviewLink(appVersionPreviewLink);
     // eslint-disable-next-line react-hooks/exhaustive-deps
   }, [slug, currentVersionId, editingVersion]);
-
-  const shouldRenderReleaseButton = !!app?.id;
 
   return (
     <div className={cx('header', { 'dark-theme theme-dark': darkMode })} style={{ width: '100%' }}>
@@ -160,56 +154,7 @@
                 />
               )}
             </div>
-<<<<<<< HEAD
             <RightTopHeaderButtons onVersionRelease={onVersionRelease} />
-=======
-            <div
-              className="d-flex justify-content-end navbar-right-section"
-              style={{ width: '300px', paddingRight: '12px' }}
-            >
-              <div className=" release-buttons navbar-nav flex-row">
-                <div className="preview-share-wrap navbar-nav flex-row" style={{ gap: '4px' }}>
-                  <div className="nav-item">
-                    {appId && (
-                      <ManageAppUsers
-                        app={app}
-                        appId={appId}
-                        slug={slug}
-                        darkMode={darkMode}
-                        isVersionReleased={isVersionReleased}
-                        pageHandle={pageHandle}
-                        M={M}
-                        isPublic={isPublic ?? false}
-                      />
-                    )}
-                  </div>
-                  <div className="nav-item">
-                    <Link
-                      title="Preview"
-                      to={appVersionPreviewLink}
-                      target="_blank"
-                      rel="noreferrer"
-                      data-cy="preview-link-button"
-                      className="editor-header-icon tj-secondary-btn"
-                    >
-                      <SolidIcon name="eyeopen" width="14" fill="#3E63DD" />
-                    </Link>
-                  </div>
-                </div>
-
-                {shouldRenderReleaseButton && (
-                  <div className="nav-item dropdown promote-release-btn">
-                    <ReleaseVersionButton
-                      appId={appId}
-                      appName={appName}
-                      onVersionRelease={onVersionRelease}
-                      saveEditingVersion={saveEditingVersion}
-                    />
-                  </div>
-                )}
-              </div>
-            </div>
->>>>>>> 7b7c385c
           </div>
         </div>
       </header>
