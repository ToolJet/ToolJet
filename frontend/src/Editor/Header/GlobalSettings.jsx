import React, { useState, useEffect } from 'react';
import cx from 'classnames';
import { SketchPicker } from 'react-color';
import { Confirm } from '../Viewer/Confirm';
import { HeaderSection } from '@/_ui/LeftSidebar';
import FxButton from '../CodeBuilder/Elements/FxButton';
import { CodeHinter } from '../CodeBuilder/CodeHinter';
import { resolveReferences } from '@/_helpers/utils';
import { useTranslation } from 'react-i18next';
import _ from 'lodash';
import ExportAppModal from '../../HomePage/ExportAppModal';
import { useCurrentState } from '@/_stores/currentStateStore';
import { useAppVersionStore } from '@/_stores/appVersionStore';
import { shallow } from 'zustand/shallow';
<<<<<<< HEAD
import { HeaderSection } from '@/_ui/LeftSidebar';
=======
import { ButtonSolid } from '@/_ui/AppButton/AppButton';
>>>>>>> a6bfc57c

export const GlobalSettings = ({
  globalSettings,
  globalSettingsChanged,
  darkMode,
  toggleAppMaintenance,
  is_maintenance_on,
  shouldFreeze,
  app,
}) => {
  const { t } = useTranslation();
  const { hideHeader, canvasMaxWidth, canvasMaxWidthType, canvasBackgroundColor, backgroundFxQuery } = globalSettings;
  const [showPicker, setShowPicker] = useState(false);
  const currentState = useCurrentState();
  const [forceCodeBox, setForceCodeBox] = useState(true);
  const [realState, setRealState] = useState(currentState);
  const [showConfirmation, setConfirmationShow] = useState(false);
  const [isExportingApp, setIsExportingApp] = React.useState(false);
  const { isVersionReleased } = useAppVersionStore(
    (state) => ({
      isVersionReleased: state.isVersionReleased,
    }),
    shallow
  );

  const coverStyles = {
    position: 'fixed',
    top: '0px',
    right: '0px',
    bottom: '0px',
    left: '0px',
  };

  useEffect(() => {
    setRealState(currentState);
    // eslint-disable-next-line react-hooks/exhaustive-deps
  }, [currentState.components]);

  useEffect(() => {
    backgroundFxQuery &&
      globalSettingsChanged('canvasBackgroundColor', resolveReferences(backgroundFxQuery, realState));
    // eslint-disable-next-line react-hooks/exhaustive-deps
  }, [JSON.stringify(resolveReferences(backgroundFxQuery, realState))]);

<<<<<<< HEAD
  const popoverContent = (
    <div
      id="global-settings-popover"
      className={cx({ 'theme-dark': darkMode, disabled: isVersionReleased || shouldFreeze })}
    >
      <div bsPrefix="global-settings-popover">
        <div>
          <HeaderSection darkMode={darkMode}>
            <HeaderSection.PanelHeader title="Global settings" />
          </HeaderSection>
          <div className="card-body">
            <div className="d-flex justify-content-between mb-3">
              <span data-cy={`label-hide-header-for-launched-apps`}>
                {t('leftSidebar.Settings.hideHeader', 'Hide header for launched apps')}
              </span>
              <div className="form-check form-switch">
                <input
                  data-cy={`toggle-hide-header-for-launched-apps`}
                  className="form-check-input"
                  type="checkbox"
                  checked={hideHeader}
                  onChange={(e) => globalSettingsChanged('hideHeader', e.target.checked)}
                />
              </div>
            </div>
            <div className="d-flex   justify-content-between mb-3">
              <span data-cy={`label-maintenance-mode`}>
                {t('leftSidebar.Settings.maintenanceMode', 'Maintenance mode')}
              </span>
              <div className="form-check form-switch">
                <input
                  data-cy={`toggle-maintenance-mode`}
                  className="form-check-input"
                  type="checkbox"
                  checked={is_maintenance_on}
                  onChange={() => setConfirmationShow(true)}
                />
              </div>
            </div>
            <div className="d-flex mb-3  ">
              <span data-cy={`label-max-canvas-width`} className="w-full m-auto">
                {t('leftSidebar.Settings.maxWidthOfCanvas', 'Max width of canvas')}
              </span>
              <div className="">
                <div className="input-with-icon">
=======
  const outerStyles = {
    width: '142px',
    height: '32px',
    borderRadius: ' 6px',
    display: 'flex',
    paddingLeft: '4px',
    alignItems: 'center',
    gap: '4px',
    background: showPicker && 'var(--indigo2)',
    outline: showPicker && '1px solid var(--indigo9)',
    boxShadow: showPicker && '0px 0px 0px 1px #C6D4F9',
  };
  return (
    <>
      <Confirm
        show={showConfirmation}
        message={
          is_maintenance_on
            ? 'Users will now be able to launch the released version of this app, do you wish to continue?'
            : 'Users will not be able to launch the app until maintenance mode is turned off, do you wish to continue?'
        }
        onConfirm={() => toggleAppMaintenance()}
        onCancel={() => setConfirmationShow(false)}
        darkMode={darkMode}
      />
      {isExportingApp && app.hasOwnProperty('id') && (
        <ExportAppModal
          show={isExportingApp}
          closeModal={() => {
            setIsExportingApp(false);
          }}
          customClassName="modal-version-lists"
          title={'Select a version to export'}
          app={app}
          darkMode={darkMode}
        />
      )}
      <div id="" className={cx({ 'dark-theme': darkMode, disabled: isVersionReleased })}>
        <div bsPrefix="global-settings-popover">
          <HeaderSection darkMode={darkMode}>
            <HeaderSection.PanelHeader title="Global settings" />
          </HeaderSection>
          <div style={{ padding: '12px 16px' }}>
            <div className="tj-text-xsm color-slate12 ">
              <div className="d-flex mb-3">
                <span data-cy={`label-hide-header-for-launched-apps`}>
                  {t('leftSidebar.Settings.hideHeader', 'Hide header for launched apps')}
                </span>
                <div className="ms-auto form-check form-switch position-relative">
                  <input
                    data-cy={`toggle-hide-header-for-launched-apps`}
                    className="form-check-input"
                    type="checkbox"
                    checked={hideHeader}
                    onChange={(e) => globalSettingsChanged('hideHeader', e.target.checked)}
                  />
                </div>
              </div>
              <div className="d-flex mb-3">
                <span data-cy={`label-maintenance-mode`}>
                  {t('leftSidebar.Settings.maintenanceMode', 'Maintenance mode')}
                </span>
                <div className="ms-auto form-check form-switch position-relative">
>>>>>>> a6bfc57c
                  <input
                    data-cy={`toggle-maintenance-mode`}
                    className="form-check-input"
                    type="checkbox"
                    checked={is_maintenance_on}
                    onChange={() => setConfirmationShow(true)}
                  />
                </div>
              </div>
              <div className="d-flex mb-3">
                <span data-cy={`label-max-canvas-width`} className="w-full m-auto">
                  {t('leftSidebar.Settings.maxWidthOfCanvas', 'Max width of canvas')}
                </span>
                <div className="position-relative">
                  <div className="global-settings-width-input-container">
                    <input
                      style={{ width: '103px' }}
                      data-cy="maximum-canvas-width-input-field"
                      type="text"
                      className={`form-control`}
                      placeholder={'0'}
                      onChange={(e) => {
                        const width = e.target.value;
                        if (!Number.isNaN(width) && width >= 0) globalSettingsChanged('canvasMaxWidth', width);
                      }}
                      value={canvasMaxWidth}
                    />
                    <select
                      data-cy={`dropdown-max-canvas-width-type`}
                      className="dropdown-max-canvas-width-type"
                      aria-label="Select canvas width type"
                      onChange={(event) => {
                        const newCanvasMaxWidthType = event.currentTarget.value;
                        globalSettingsChanged('canvasMaxWidthType', newCanvasMaxWidthType);
                        if (newCanvasMaxWidthType === '%') {
                          globalSettingsChanged('canvasMaxWidth', 100);
                        } else if (newCanvasMaxWidthType === 'px') {
                          globalSettingsChanged('canvasMaxWidth', 1292);
                        }
                      }}
                    >
                      <option value="%" selected={canvasMaxWidthType === '%'}>
                        %
                      </option>
                      <option value="px" selected={canvasMaxWidthType === 'px' || _.isUndefined(canvasMaxWidthType)}>
                        px
                      </option>
                    </select>
                  </div>
                </div>
              </div>
              {/* <div className="d-flex mb-3">
              <span className="w-full m-auto" data-cy={`label-max-canvas-height`}>
                {t('leftSidebar.Settings.maxHeightOfCanvas', 'Max height of canvas')}
              </span>
              <div className=" -width">
                <div className="input-with-icon">
                  <input
                    data-cy="maximum-canvas-height-input-field"
                    type="text"
                    className={`form-control form-control-sm maximum-canvas-height-input-field`}
                    placeholder={'0'}
                    onChange={(e) => {
                      const height = e.target.value;
                      if (!Number.isNaN(height) && height <= 2400) globalSettingsChanged('canvasMaxHeight', height);
                    }}
                    value={canvasMaxHeight}
                  />
                </div>
              </div>
            </div> */}
<<<<<<< HEAD
            <div className="d-flex align-items-center   justify-content-between mb-3">
              <p>Export app</p>
              <button
                className="export-app-btn"
                onClick={() => {
                  setIsExportingApp(true);
                  document.getElementById('maintenance-app-modal').click();
                }}
              >
                <svg width="16" height="16" viewBox="0 0 25 25" fill="none" xmlns="http://www.w3.org/2000/svg">
                  <path
                    fill-rule="evenodd"
                    clip-rule="evenodd"
                    d="M2.5 5.78906V17.2891V18.0391C2.5 19.834 3.98027 21.2891 5.77519 21.2891C7.5425 21.2891 9 19.8564 9 18.0891C9 17.6472 9.35817 17.2891 9.8 17.2891H18.5V5.78906C18.5 4.13221 17.1569 2.78906 15.5 2.78906H5.5C3.84315 2.78906 2.5 4.13221 2.5 5.78906ZM9.75 9.61723C9.70334 9.65231 9.65858 9.69108 9.61612 9.73355L8.03033 11.3193C7.73744 11.6122 7.26256 11.6122 6.96967 11.3193C6.67678 11.0264 6.67678 10.5516 6.96967 10.2587L8.55546 8.67289C9.6294 7.59895 11.3706 7.59895 12.4445 8.67289L14.0303 10.2587C14.3232 10.5516 14.3232 11.0264 14.0303 11.3193C13.7374 11.6122 13.2626 11.6122 12.9697 11.3193L11.3839 9.73355C11.3414 9.69108 11.2967 9.65231 11.25 9.61723V13.789C11.25 14.2032 10.9142 14.539 10.5 14.539C10.0858 14.539 9.75 14.2032 9.75 13.789V9.61723ZM22.3766 19.7789C21.9361 21.5093 20.3675 22.7891 18.5 22.7891H6.5C8.36748 22.7891 9.93606 21.5093 10.3766 19.7789C10.5128 19.2437 10.9477 18.7891 11.5 18.7891H21.5C22.0523 18.7891 22.5128 19.2437 22.3766 19.7789Z"
                    fill="#3E63DD"
                  />
                </svg>
                <span style={{ paddingLeft: '6px' }}>Export this app</span>
              </button>
            </div>
            <div className="d-flex align-items-center justify-content-between mb-3">
              <span className="" data-cy={`label-bg-canvas`}>
                {t('leftSidebar.Settings.backgroundColorOfCanvas', 'Background color of canvas')}
              </span>
              <div className="canvas-codehinter-container">
                {showPicker && (
                  <div>
                    <div style={coverStyles} onClick={() => setShowPicker(false)} />
                    <SketchPicker
                      data-cy={`color-picker-canvas`}
                      className="canvas-background-picker"
                      onFocus={() => setShowPicker(true)}
                      color={canvasBackgroundColor}
                      onChangeComplete={(color) => {
                        globalSettingsChanged('canvasBackgroundColor', [color.hex, color.rgb]);
                        globalSettingsChanged('backgroundFxQuery', color.hex);
                      }}
                    />
                  </div>
                )}
                {forceCodeBox && (
                  <div
                    className="form-control form-control-sm canvas-background-holder"
                    onClick={() => setShowPicker(true)}
                  >
                    <div
                      data-cy={`canvas-bg-color-picker`}
                      className="col-auto"
                      style={{
                        float: 'right',
                        width: '13.33px',
                        height: '13.33px',
                        backgroundColor: canvasBackgroundColor,
                        borderRadius: '4px',
                      }}
                    ></div>
                    <div className="">{canvasBackgroundColor}</div>
                  </div>
                )}

                <div
                  className={`${!forceCodeBox && 'hinter-canvas-input'} ${!darkMode && 'hinter-canvas-input-light'} `}
                >
                  {!forceCodeBox && (
                    <CodeHinter
                      cyLabel={`canvas-bg-colour`}
                      currentState={realState}
                      initialValue={backgroundFxQuery ? backgroundFxQuery : canvasBackgroundColor}
                      value={backgroundFxQuery ? backgroundFxQuery : canvasBackgroundColor}
                      theme={darkMode ? 'monokai' : 'duotone-light'}
                      mode="javascript"
                      className="canvas-hinter-wrap"
                      lineNumbers={false}
                      onChange={(color) => {
                        globalSettingsChanged('canvasBackgroundColor', resolveReferences(color, realState));
                        globalSettingsChanged('backgroundFxQuery', color);
                      }}
                    />
=======
              <div className="d-flex justify-content-between mb-3">
                <span className="pt-2" data-cy={`label-bg-canvas`}>
                  {t('leftSidebar.Settings.backgroundColorOfCanvas', 'Canvas bavkground')}
                </span>
                <div className="canvas-codehinter-container">
                  {showPicker && (
                    <div>
                      <div style={coverStyles} onClick={() => setShowPicker(false)} />
                      <SketchPicker
                        data-cy={`color-picker-canvas`}
                        className="canvas-background-picker"
                        onFocus={() => setShowPicker(true)}
                        color={canvasBackgroundColor}
                        onChangeComplete={(color) => {
                          globalSettingsChanged('canvasBackgroundColor', [color.hex, color.rgb]);
                          globalSettingsChanged('backgroundFxQuery', color.hex);
                        }}
                      />
                    </div>
                  )}
                  {forceCodeBox && (
                    <div
                      className="row mx-0 color-picker-input d-flex"
                      onClick={() => setShowPicker(true)}
                      style={outerStyles}
                    >
                      <div
                        data-cy={`canvas-bg-color-picker`}
                        className="col-auto"
                        style={{
                          float: 'right',
                          width: '24px',
                          height: '24px',
                          backgroundColor: canvasBackgroundColor,
                          borderRadius: ' 6px',
                          border: `1px solid var(--slate7, #D7DBDF)`,
                          boxShadow: `0px 1px 2px 0px rgba(16, 24, 40, 0.05)`,
                        }}
                      ></div>
                      <div style={{ height: '20px' }} className="col">
                        {canvasBackgroundColor}
                      </div>
                    </div>
>>>>>>> a6bfc57c
                  )}
                  <div
                    className={`${!forceCodeBox && 'hinter-canvas-input'} ${!darkMode && 'hinter-canvas-input-light'} `}
                  >
                    {!forceCodeBox && (
                      <CodeHinter
                        cyLabel={`canvas-bg-colour`}
                        currentState={realState}
                        initialValue={backgroundFxQuery ? backgroundFxQuery : canvasBackgroundColor}
                        value={backgroundFxQuery ? backgroundFxQuery : canvasBackgroundColor}
                        theme={darkMode ? 'monokai' : 'duotone-light'}
                        mode="javascript"
                        className="canvas-hinter-wrap"
                        lineNumbers={false}
                        onChange={(color) => {
                          globalSettingsChanged('canvasBackgroundColor', resolveReferences(color, realState));
                          globalSettingsChanged('backgroundFxQuery', color);
                        }}
                      />
                    )}
                    <div className={`fx-canvas ${!darkMode && 'fx-canvas-light'} `}>
                      <FxButton
                        dataCy={`canvas-bg-color`}
                        active={!forceCodeBox ? true : false}
                        onPress={() => {
                          setForceCodeBox(!forceCodeBox);
                        }}
                      />
                    </div>
                  </div>
                </div>
              </div>
<<<<<<< HEAD
=======

              <div className="d-flex align-items-center  global-popover-div-wrap mb-3">
                <p className="tj-text-xsm color-slate12 w-full m-auto">Export app</p>
                <div>
                  <ButtonSolid
                    variant="secondary"
                    style={{ width: '158px' }}
                    size="md"
                    onClick={() => {
                      setIsExportingApp(true);
                      document.getElementById('maintenance-app-modal').click();
                    }}
                    fill={`var(--indigo9)`}
                    leftIcon="fileupload"
                    iconWidth="16"
                    data-cy="button-user-status-change"
                  >
                    Export this app
                  </ButtonSolid>
                </div>
              </div>
>>>>>>> a6bfc57c
            </div>
          </div>
        </div>
      </div>
    </>
  );
};<|MERGE_RESOLUTION|>--- conflicted
+++ resolved
@@ -12,11 +12,7 @@
 import { useCurrentState } from '@/_stores/currentStateStore';
 import { useAppVersionStore } from '@/_stores/appVersionStore';
 import { shallow } from 'zustand/shallow';
-<<<<<<< HEAD
-import { HeaderSection } from '@/_ui/LeftSidebar';
-=======
 import { ButtonSolid } from '@/_ui/AppButton/AppButton';
->>>>>>> a6bfc57c
 
 export const GlobalSettings = ({
   globalSettings,
@@ -24,7 +20,6 @@
   darkMode,
   toggleAppMaintenance,
   is_maintenance_on,
-  shouldFreeze,
   app,
 }) => {
   const { t } = useTranslation();
@@ -35,9 +30,10 @@
   const [realState, setRealState] = useState(currentState);
   const [showConfirmation, setConfirmationShow] = useState(false);
   const [isExportingApp, setIsExportingApp] = React.useState(false);
-  const { isVersionReleased } = useAppVersionStore(
+  const { isVersionReleased, isEditorFreezed } = useAppVersionStore(
     (state) => ({
       isVersionReleased: state.isVersionReleased,
+      isEditorFreezed: state.isEditorFreezed,
     }),
     shallow
   );
@@ -61,53 +57,6 @@
     // eslint-disable-next-line react-hooks/exhaustive-deps
   }, [JSON.stringify(resolveReferences(backgroundFxQuery, realState))]);
 
-<<<<<<< HEAD
-  const popoverContent = (
-    <div
-      id="global-settings-popover"
-      className={cx({ 'theme-dark': darkMode, disabled: isVersionReleased || shouldFreeze })}
-    >
-      <div bsPrefix="global-settings-popover">
-        <div>
-          <HeaderSection darkMode={darkMode}>
-            <HeaderSection.PanelHeader title="Global settings" />
-          </HeaderSection>
-          <div className="card-body">
-            <div className="d-flex justify-content-between mb-3">
-              <span data-cy={`label-hide-header-for-launched-apps`}>
-                {t('leftSidebar.Settings.hideHeader', 'Hide header for launched apps')}
-              </span>
-              <div className="form-check form-switch">
-                <input
-                  data-cy={`toggle-hide-header-for-launched-apps`}
-                  className="form-check-input"
-                  type="checkbox"
-                  checked={hideHeader}
-                  onChange={(e) => globalSettingsChanged('hideHeader', e.target.checked)}
-                />
-              </div>
-            </div>
-            <div className="d-flex   justify-content-between mb-3">
-              <span data-cy={`label-maintenance-mode`}>
-                {t('leftSidebar.Settings.maintenanceMode', 'Maintenance mode')}
-              </span>
-              <div className="form-check form-switch">
-                <input
-                  data-cy={`toggle-maintenance-mode`}
-                  className="form-check-input"
-                  type="checkbox"
-                  checked={is_maintenance_on}
-                  onChange={() => setConfirmationShow(true)}
-                />
-              </div>
-            </div>
-            <div className="d-flex mb-3  ">
-              <span data-cy={`label-max-canvas-width`} className="w-full m-auto">
-                {t('leftSidebar.Settings.maxWidthOfCanvas', 'Max width of canvas')}
-              </span>
-              <div className="">
-                <div className="input-with-icon">
-=======
   const outerStyles = {
     width: '142px',
     height: '32px',
@@ -145,7 +94,7 @@
           darkMode={darkMode}
         />
       )}
-      <div id="" className={cx({ 'dark-theme': darkMode, disabled: isVersionReleased })}>
+      <div id="" className={cx({ 'dark-theme': darkMode, disabled: isVersionReleased || isEditorFreezed })}>
         <div bsPrefix="global-settings-popover">
           <HeaderSection darkMode={darkMode}>
             <HeaderSection.PanelHeader title="Global settings" />
@@ -171,7 +120,6 @@
                   {t('leftSidebar.Settings.maintenanceMode', 'Maintenance mode')}
                 </span>
                 <div className="ms-auto form-check form-switch position-relative">
->>>>>>> a6bfc57c
                   <input
                     data-cy={`toggle-maintenance-mode`}
                     className="form-check-input"
@@ -243,86 +191,6 @@
                 </div>
               </div>
             </div> */}
-<<<<<<< HEAD
-            <div className="d-flex align-items-center   justify-content-between mb-3">
-              <p>Export app</p>
-              <button
-                className="export-app-btn"
-                onClick={() => {
-                  setIsExportingApp(true);
-                  document.getElementById('maintenance-app-modal').click();
-                }}
-              >
-                <svg width="16" height="16" viewBox="0 0 25 25" fill="none" xmlns="http://www.w3.org/2000/svg">
-                  <path
-                    fill-rule="evenodd"
-                    clip-rule="evenodd"
-                    d="M2.5 5.78906V17.2891V18.0391C2.5 19.834 3.98027 21.2891 5.77519 21.2891C7.5425 21.2891 9 19.8564 9 18.0891C9 17.6472 9.35817 17.2891 9.8 17.2891H18.5V5.78906C18.5 4.13221 17.1569 2.78906 15.5 2.78906H5.5C3.84315 2.78906 2.5 4.13221 2.5 5.78906ZM9.75 9.61723C9.70334 9.65231 9.65858 9.69108 9.61612 9.73355L8.03033 11.3193C7.73744 11.6122 7.26256 11.6122 6.96967 11.3193C6.67678 11.0264 6.67678 10.5516 6.96967 10.2587L8.55546 8.67289C9.6294 7.59895 11.3706 7.59895 12.4445 8.67289L14.0303 10.2587C14.3232 10.5516 14.3232 11.0264 14.0303 11.3193C13.7374 11.6122 13.2626 11.6122 12.9697 11.3193L11.3839 9.73355C11.3414 9.69108 11.2967 9.65231 11.25 9.61723V13.789C11.25 14.2032 10.9142 14.539 10.5 14.539C10.0858 14.539 9.75 14.2032 9.75 13.789V9.61723ZM22.3766 19.7789C21.9361 21.5093 20.3675 22.7891 18.5 22.7891H6.5C8.36748 22.7891 9.93606 21.5093 10.3766 19.7789C10.5128 19.2437 10.9477 18.7891 11.5 18.7891H21.5C22.0523 18.7891 22.5128 19.2437 22.3766 19.7789Z"
-                    fill="#3E63DD"
-                  />
-                </svg>
-                <span style={{ paddingLeft: '6px' }}>Export this app</span>
-              </button>
-            </div>
-            <div className="d-flex align-items-center justify-content-between mb-3">
-              <span className="" data-cy={`label-bg-canvas`}>
-                {t('leftSidebar.Settings.backgroundColorOfCanvas', 'Background color of canvas')}
-              </span>
-              <div className="canvas-codehinter-container">
-                {showPicker && (
-                  <div>
-                    <div style={coverStyles} onClick={() => setShowPicker(false)} />
-                    <SketchPicker
-                      data-cy={`color-picker-canvas`}
-                      className="canvas-background-picker"
-                      onFocus={() => setShowPicker(true)}
-                      color={canvasBackgroundColor}
-                      onChangeComplete={(color) => {
-                        globalSettingsChanged('canvasBackgroundColor', [color.hex, color.rgb]);
-                        globalSettingsChanged('backgroundFxQuery', color.hex);
-                      }}
-                    />
-                  </div>
-                )}
-                {forceCodeBox && (
-                  <div
-                    className="form-control form-control-sm canvas-background-holder"
-                    onClick={() => setShowPicker(true)}
-                  >
-                    <div
-                      data-cy={`canvas-bg-color-picker`}
-                      className="col-auto"
-                      style={{
-                        float: 'right',
-                        width: '13.33px',
-                        height: '13.33px',
-                        backgroundColor: canvasBackgroundColor,
-                        borderRadius: '4px',
-                      }}
-                    ></div>
-                    <div className="">{canvasBackgroundColor}</div>
-                  </div>
-                )}
-
-                <div
-                  className={`${!forceCodeBox && 'hinter-canvas-input'} ${!darkMode && 'hinter-canvas-input-light'} `}
-                >
-                  {!forceCodeBox && (
-                    <CodeHinter
-                      cyLabel={`canvas-bg-colour`}
-                      currentState={realState}
-                      initialValue={backgroundFxQuery ? backgroundFxQuery : canvasBackgroundColor}
-                      value={backgroundFxQuery ? backgroundFxQuery : canvasBackgroundColor}
-                      theme={darkMode ? 'monokai' : 'duotone-light'}
-                      mode="javascript"
-                      className="canvas-hinter-wrap"
-                      lineNumbers={false}
-                      onChange={(color) => {
-                        globalSettingsChanged('canvasBackgroundColor', resolveReferences(color, realState));
-                        globalSettingsChanged('backgroundFxQuery', color);
-                      }}
-                    />
-=======
               <div className="d-flex justify-content-between mb-3">
                 <span className="pt-2" data-cy={`label-bg-canvas`}>
                   {t('leftSidebar.Settings.backgroundColorOfCanvas', 'Canvas bavkground')}
@@ -366,7 +234,6 @@
                         {canvasBackgroundColor}
                       </div>
                     </div>
->>>>>>> a6bfc57c
                   )}
                   <div
                     className={`${!forceCodeBox && 'hinter-canvas-input'} ${!darkMode && 'hinter-canvas-input-light'} `}
@@ -399,8 +266,6 @@
                   </div>
                 </div>
               </div>
-<<<<<<< HEAD
-=======
 
               <div className="d-flex align-items-center  global-popover-div-wrap mb-3">
                 <p className="tj-text-xsm color-slate12 w-full m-auto">Export app</p>
@@ -422,7 +287,6 @@
                   </ButtonSolid>
                 </div>
               </div>
->>>>>>> a6bfc57c
             </div>
           </div>
         </div>
