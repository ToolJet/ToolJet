import React, { useState, useEffect } from 'react';
import cx from 'classnames';
import { SketchPicker } from 'react-color';
import { Confirm } from '../Viewer/Confirm';
import { HeaderSection } from '@/_ui/LeftSidebar';
import FxButton from '../CodeBuilder/Elements/FxButton';
import { CodeHinter } from '../CodeBuilder/CodeHinter';
import { resolveReferences } from '@/_helpers/utils';
import { useTranslation } from 'react-i18next';
import _ from 'lodash';
import { useCurrentState } from '@/_stores/currentStateStore';
import { useAppVersionStore } from '@/_stores/appVersionStore';
import { shallow } from 'zustand/shallow';

export const GlobalSettings = ({
  globalSettings,
  globalSettingsChanged,
  darkMode,
  toggleAppMaintenance,
  is_maintenance_on,
}) => {
  const { t } = useTranslation();
  const { hideHeader, canvasMaxWidth, canvasMaxWidthType, canvasBackgroundColor, backgroundFxQuery } = globalSettings;
  const [showPicker, setShowPicker] = useState(false);
  const currentState = useCurrentState();
<<<<<<< HEAD
  const [forceCodeBox, setForceCodeBox] = useState(true);
  const [realState, setRealState] = useState(currentState);
  const [showConfirmation, setConfirmationShow] = useState(false);
  const [isHovering, setIsHovering] = useState(false);
=======
  const [forceCodeBox, setForceCodeBox] = React.useState(true);
  const [realState, setRealState] = React.useState(currentState);
  const [showConfirmation, setConfirmationShow] = React.useState(false);
>>>>>>> 04d1995c
  const { isVersionReleased } = useAppVersionStore(
    (state) => ({
      isVersionReleased: state.isVersionReleased,
    }),
    shallow
  );

  const coverStyles = {
    position: 'fixed',
    top: '0px',
    right: '0px',
    bottom: '0px',
    left: '0px',
  };

  useEffect(() => {
    setRealState(currentState);
    // eslint-disable-next-line react-hooks/exhaustive-deps
  }, [currentState.components]);

  useEffect(() => {
    backgroundFxQuery &&
      globalSettingsChanged('canvasBackgroundColor', resolveReferences(backgroundFxQuery, realState));
    // eslint-disable-next-line react-hooks/exhaustive-deps
  }, [JSON.stringify(resolveReferences(backgroundFxQuery, realState))]);

  const handleMouseEnter = () => {
    setIsHovering(true);
  };
  const handleMouseLeave = () => {
    setIsHovering(false);
  };
  const outerStyles = {
    width: '142px',
    height: '32px',
    border: !isHovering ? `1px solid var(--slate7)` : `1px solid var(--slate8)`,
    borderRadius: ' 6px',
    display: 'flex',
    paddingLeft: '4px',
    alignItems: 'center',
    gap: '4px',
    background: showPicker ? 'var(--indigo2)' : !isHovering ? 'var(--slate1)' : 'var(--slate4)',
    outline: showPicker && '1px solid var(--indigo9)',
    boxShadow: showPicker && '0px 0px 0px 1px #C6D4F9',
  };

  return (
    <>
      <Confirm
        show={showConfirmation}
        message={
          is_maintenance_on
            ? 'Users will now be able to launch the released version of this app, do you wish to continue?'
            : 'Users will not be able to launch the app until maintenance mode is turned off, do you wish to continue?'
        }
        onConfirm={() => toggleAppMaintenance()}
        onCancel={() => setConfirmationShow(false)}
        darkMode={darkMode}
      />
      <div id="global-settings-popover" className={cx({ 'dark-theme': darkMode, disabled: isVersionReleased })}>
        <div bsPrefix="global-settings-popover">
          <HeaderSection darkMode={darkMode}>
            <HeaderSection.PanelHeader title="Global settings" />
          </HeaderSection>
          <div style={{ padding: '12px 16px' }}>
            <div className="tj-text-xsm color-slate12 ">
              <div className="d-flex mb-3">
                <span data-cy={`label-hide-header-for-launched-apps`}>
                  {t('leftSidebar.Settings.hideHeader', 'Hide header for launched apps')}
                </span>
                <div className="ms-auto form-check form-switch position-relative">
                  <input
                    data-cy={`toggle-hide-header-for-launched-apps`}
                    className="form-check-input"
                    type="checkbox"
                    checked={hideHeader}
                    onChange={(e) => globalSettingsChanged('hideHeader', e.target.checked)}
                  />
                </div>
              </div>
              <div className="d-flex mb-3">
                <span data-cy={`label-maintenance-mode`}>
                  {t('leftSidebar.Settings.maintenanceMode', 'Maintenance mode')}
                </span>
                <div className="ms-auto form-check form-switch position-relative">
                  <input
                    data-cy={`toggle-maintenance-mode`}
                    className="form-check-input"
                    type="checkbox"
                    checked={is_maintenance_on}
                    onChange={() => setConfirmationShow(true)}
                  />
                </div>
              </div>
              <div className="d-flex mb-3">
                <span data-cy={`label-max-canvas-width`} className="w-full m-auto">
                  {t('leftSidebar.Settings.maxWidthOfCanvas', 'Max width of canvas')}
                </span>
                <div className="position-relative">
                  <div className="global-settings-width-input-container">
                    <input
                      data-cy="maximum-canvas-width-input-field"
                      type="text"
                      className={`form-control form-control-sm`}
                      placeholder={'0'}
                      onChange={(e) => {
                        const width = e.target.value;
                        if (!Number.isNaN(width) && width >= 0) globalSettingsChanged('canvasMaxWidth', width);
                      }}
                      value={canvasMaxWidth}
                    />
                    <select
                      data-cy={`dropdown-max-canvas-width-type`}
                      className="dropdown-max-canvas-width-type"
                      aria-label="Select canvas width type"
                      onChange={(event) => {
                        const newCanvasMaxWidthType = event.currentTarget.value;
                        globalSettingsChanged('canvasMaxWidthType', newCanvasMaxWidthType);
                        if (newCanvasMaxWidthType === '%') {
                          globalSettingsChanged('canvasMaxWidth', 100);
                        } else if (newCanvasMaxWidthType === 'px') {
                          globalSettingsChanged('canvasMaxWidth', 1292);
                        }
                      }}
                    >
                      <option value="%" selected={canvasMaxWidthType === '%'}>
                        %
                      </option>
                      <option value="px" selected={canvasMaxWidthType === 'px' || _.isUndefined(canvasMaxWidthType)}>
                        px
                      </option>
                    </select>
                  </div>
                </div>
              </div>
              {/* <div className="d-flex mb-3">
              <span className="w-full m-auto" data-cy={`label-max-canvas-height`}>
                {t('leftSidebar.Settings.maxHeightOfCanvas', 'Max height of canvas')}
              </span>
              <div className="position-relative">
                <div className="input-with-icon">
                  <input
                    data-cy="maximum-canvas-height-input-field"
                    type="text"
                    className={`form-control form-control-sm maximum-canvas-height-input-field`}
                    placeholder={'0'}
                    onChange={(e) => {
                      const height = e.target.value;
                      if (!Number.isNaN(height) && height <= 2400) globalSettingsChanged('canvasMaxHeight', height);
                    }}
                    value={canvasMaxHeight}
                  />
                  <span className="input-group-text">px</span>
                </div>
              </div>
            </div> */}
              <div className="d-flex align-items-center">
                <span className="w-full" data-cy={`label-bg-canvas`}>
                  {t('leftSidebar.Settings.backgroundColorOfCanvas', 'Background color of canvas')}
                </span>
                <div className="canvas-codehinter-container">
                  {showPicker && (
                    <div>
                      <div style={coverStyles} onClick={() => setShowPicker(false)} />
                      <SketchPicker
                        data-cy={`color-picker-canvas`}
                        className="canvas-background-picker"
                        onFocus={() => setShowPicker(true)}
                        color={canvasBackgroundColor}
                        onChangeComplete={(color) => {
                          globalSettingsChanged('canvasBackgroundColor', [color.hex, color.rgb]);
                          globalSettingsChanged('backgroundFxQuery', color.hex);
                        }}
                      />
                    </div>
                  )}
                  {forceCodeBox && (
                    <div
                      className="row mx-0 color-picker-input d-flex"
                      onClick={() => setShowPicker(true)}
                      style={outerStyles}
                      onMouseEnter={handleMouseEnter}
                      onMouseLeave={handleMouseLeave}
                    >
                      <div
                        data-cy={`canvas-bg-color-picker`}
                        className="col-auto"
                        style={{
                          float: 'right',
                          width: '24px',
                          height: '24px',
                          backgroundColor: canvasBackgroundColor,
                          borderRadius: ' 6px',
                          border: `1px solid var(--slate7, #D7DBDF)`,
                          boxShadow: `0px 1px 2px 0px rgba(16, 24, 40, 0.05)`,
                        }}
                      ></div>
                      <div style={{ height: '20px' }} className="col">
                        {canvasBackgroundColor}
                      </div>
                    </div>
                  )}
                  <div
                    className={`${!forceCodeBox && 'hinter-canvas-input'} ${!darkMode && 'hinter-canvas-input-light'} `}
                  >
                    {!forceCodeBox && (
                      <CodeHinter
                        cyLabel={`canvas-bg-colour`}
                        currentState={realState}
                        initialValue={backgroundFxQuery ? backgroundFxQuery : canvasBackgroundColor}
                        value={backgroundFxQuery ? backgroundFxQuery : canvasBackgroundColor}
                        theme={darkMode ? 'monokai' : 'duotone-light'}
                        mode="javascript"
                        className="canvas-hinter-wrap"
                        lineNumbers={false}
                        onChange={(color) => {
                          globalSettingsChanged('canvasBackgroundColor', resolveReferences(color, realState));
                          globalSettingsChanged('backgroundFxQuery', color);
                        }}
                      />
                    )}
                    <div className={`fx-canvas ${!darkMode && 'fx-canvas-light'} `}>
                      <FxButton
                        dataCy={`canvas-bg-color`}
                        active={!forceCodeBox ? true : false}
                        onPress={() => {
                          setForceCodeBox(!forceCodeBox);
                        }}
                      />
                    </div>
                  </div>
                </div>
              </div>
            </div>
          </div>
        </div>
      </div>
    </>
  );
};<|MERGE_RESOLUTION|>--- conflicted
+++ resolved
@@ -1,4 +1,4 @@
-import React, { useState, useEffect } from 'react';
+import React from 'react';
 import cx from 'classnames';
 import { SketchPicker } from 'react-color';
 import { Confirm } from '../Viewer/Confirm';
@@ -21,18 +21,11 @@
 }) => {
   const { t } = useTranslation();
   const { hideHeader, canvasMaxWidth, canvasMaxWidthType, canvasBackgroundColor, backgroundFxQuery } = globalSettings;
-  const [showPicker, setShowPicker] = useState(false);
+  const [showPicker, setShowPicker] = React.useState(false);
   const currentState = useCurrentState();
-<<<<<<< HEAD
-  const [forceCodeBox, setForceCodeBox] = useState(true);
-  const [realState, setRealState] = useState(currentState);
-  const [showConfirmation, setConfirmationShow] = useState(false);
-  const [isHovering, setIsHovering] = useState(false);
-=======
   const [forceCodeBox, setForceCodeBox] = React.useState(true);
   const [realState, setRealState] = React.useState(currentState);
   const [showConfirmation, setConfirmationShow] = React.useState(false);
->>>>>>> 04d1995c
   const { isVersionReleased } = useAppVersionStore(
     (state) => ({
       isVersionReleased: state.isVersionReleased,
@@ -48,36 +41,16 @@
     left: '0px',
   };
 
-  useEffect(() => {
+  React.useEffect(() => {
     setRealState(currentState);
     // eslint-disable-next-line react-hooks/exhaustive-deps
   }, [currentState.components]);
 
-  useEffect(() => {
+  React.useEffect(() => {
     backgroundFxQuery &&
       globalSettingsChanged('canvasBackgroundColor', resolveReferences(backgroundFxQuery, realState));
     // eslint-disable-next-line react-hooks/exhaustive-deps
   }, [JSON.stringify(resolveReferences(backgroundFxQuery, realState))]);
-
-  const handleMouseEnter = () => {
-    setIsHovering(true);
-  };
-  const handleMouseLeave = () => {
-    setIsHovering(false);
-  };
-  const outerStyles = {
-    width: '142px',
-    height: '32px',
-    border: !isHovering ? `1px solid var(--slate7)` : `1px solid var(--slate8)`,
-    borderRadius: ' 6px',
-    display: 'flex',
-    paddingLeft: '4px',
-    alignItems: 'center',
-    gap: '4px',
-    background: showPicker ? 'var(--indigo2)' : !isHovering ? 'var(--slate1)' : 'var(--slate4)',
-    outline: showPicker && '1px solid var(--indigo9)',
-    boxShadow: showPicker && '0px 0px 0px 1px #C6D4F9',
-  };
 
   return (
     <>
@@ -211,28 +184,23 @@
                   )}
                   {forceCodeBox && (
                     <div
-                      className="row mx-0 color-picker-input d-flex"
+                      className="row mx-0 form-control form-control-sm canvas-background-holder"
                       onClick={() => setShowPicker(true)}
-                      style={outerStyles}
-                      onMouseEnter={handleMouseEnter}
-                      onMouseLeave={handleMouseLeave}
                     >
                       <div
                         data-cy={`canvas-bg-color-picker`}
                         className="col-auto"
                         style={{
                           float: 'right',
-                          width: '24px',
-                          height: '24px',
+                          width: '20px',
+                          height: '20px',
                           backgroundColor: canvasBackgroundColor,
-                          borderRadius: ' 6px',
-                          border: `1px solid var(--slate7, #D7DBDF)`,
-                          boxShadow: `0px 1px 2px 0px rgba(16, 24, 40, 0.05)`,
+                          border: `0.25px solid ${
+                            ['#ffffff', '#fff', '#1f2936'].includes(canvasBackgroundColor) && '#c5c8c9'
+                          }`,
                         }}
                       ></div>
-                      <div style={{ height: '20px' }} className="col">
-                        {canvasBackgroundColor}
-                      </div>
+                      <div className="col">{canvasBackgroundColor}</div>
                     </div>
                   )}
                   <div
