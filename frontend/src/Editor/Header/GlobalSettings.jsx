import React from 'react';
import cx from 'classnames';
import { SketchPicker } from 'react-color';
import { Confirm } from '../Viewer/Confirm';
import { LeftSidebarItem } from '../LeftSidebar/SidebarItem';
import FxButton from '../CodeBuilder/Elements/FxButton';
import { CodeHinter } from '../CodeBuilder/CodeHinter';
import { resolveReferences } from '@/_helpers/utils';
import { useTranslation } from 'react-i18next';
import _ from 'lodash';
import Popover from '@/_ui/Popover';
import ExportAppModal from '../../HomePage/ExportAppModal';

export const GlobalSettings = ({
  globalSettings,
  globalSettingsChanged,
  darkMode,
  toggleAppMaintenance,
  is_maintenance_on,
  currentState,
  app,
}) => {
  const { t } = useTranslation();
  const { hideHeader, canvasMaxWidth, canvasMaxWidthType, canvasMaxHeight, canvasBackgroundColor, backgroundFxQuery } =
    globalSettings;
  const [showPicker, setShowPicker] = React.useState(false);
  const [forceCodeBox, setForceCodeBox] = React.useState(true);
  const [realState, setRealState] = React.useState(currentState);
  const [showConfirmation, setConfirmationShow] = React.useState(false);
  const [show, setShow] = React.useState('');
  const [isExportingApp, setIsExportingApp] = React.useState('');
  const coverStyles = {
    position: 'fixed',
    top: '0px',
    right: '0px',
    bottom: '0px',
    left: '0px',
  };

  React.useEffect(() => {
    setRealState(currentState);
    // eslint-disable-next-line react-hooks/exhaustive-deps
  }, [currentState.components]);

  React.useEffect(() => {
    backgroundFxQuery &&
      globalSettingsChanged('canvasBackgroundColor', resolveReferences(backgroundFxQuery, realState));
    // eslint-disable-next-line react-hooks/exhaustive-deps
  }, [JSON.stringify(resolveReferences(backgroundFxQuery, realState))]);

  const popoverContent = (
    <div id="global-settings-popover" className={cx({ 'theme-dark': darkMode })}>
      <div bsPrefix="global-settings-popover">
        <div>
          <div>
<<<<<<< HEAD
            <div className="d-flex justify-content-start">
              <div className="form-check form-switch">
=======
            <div className="d-flex mb-3">
              <span data-cy={`label-hide-header-for-launched-apps`}>
                {t('leftSidebar.Settings.hideHeader', 'Hide header for launched apps')}
              </span>
              <div className="ms-auto form-check form-switch position-relative">
>>>>>>> 5519cf97
                <input
                  data-cy={`toggle-hide-header-for-launched-apps`}
                  className="form-check-input"
                  type="checkbox"
                  checked={hideHeader}
                  onChange={(e) => globalSettingsChanged('hideHeader', e.target.checked)}
                />
              </div>
              <span className="global-popover-text">
                {t('leftSidebar.Settings.hideHeader', 'Hide header for launched apps')}
              </span>
            </div>
<<<<<<< HEAD
            <div className="d-flex   justify-content-start">
              <div className="form-check form-switch">
=======
            <div className="d-flex mb-3">
              <span data-cy={`label-maintenance-mode`}>
                {t('leftSidebar.Settings.maintenanceMode', 'Maintenance mode')}
              </span>
              <div className="ms-auto form-check form-switch position-relative">
>>>>>>> 5519cf97
                <input
                  data-cy={`toggle-maintenance-mode`}
                  className="form-check-input"
                  type="checkbox"
                  checked={is_maintenance_on}
                  onChange={() => setConfirmationShow(true)}
                />
              </div>
              <span className="global-popover-text">
                {t('leftSidebar.Settings.maintenanceMode', 'Maintenance mode')}
              </span>
            </div>
<<<<<<< HEAD
            <div className="d-flex mb-3 global-popover-div-wrap ">
              <span className="global-popover-text  ">
                {t('leftSidebar.Settings.maxWidthOfCanvas', 'Max width of canvas')}
              </span>
              <div className="global-popover-div-wrap global-popover-div-wrap-width">
=======
            <div className="d-flex mb-3">
              <span data-cy={`label-max-canvas-width`} className="w-full m-auto">
                {t('leftSidebar.Settings.maxWidthOfCanvas', 'Max width of canvas')}
              </span>
              <div className="position-relative">
>>>>>>> 5519cf97
                <div className="input-with-icon">
                  <input
                    data-cy="maximum-canvas-width-input-field"
                    type="text"
                    className={`form-control form-control-sm maximum-canvas-width-input-field`}
                    placeholder={'0'}
                    onChange={(e) => {
                      const width = e.target.value;
                      if (!Number.isNaN(width) && width >= 0) globalSettingsChanged('canvasMaxWidth', width);
                    }}
                    value={canvasMaxWidth}
                  />
                  <select
<<<<<<< HEAD
                    className="maximum-canvas-width-input-select"
=======
                    data-cy={`dropdown-max-canvas-width-type`}
                    className="form-select"
>>>>>>> 5519cf97
                    aria-label="Select canvas width type"
                    onChange={(event) => {
                      const newCanvasMaxWidthType = event.currentTarget.value;
                      globalSettingsChanged('canvasMaxWidthType', newCanvasMaxWidthType);
                      if (newCanvasMaxWidthType === '%') {
                        globalSettingsChanged('canvasMaxWidth', 100);
                      } else if (newCanvasMaxWidthType === 'px') {
                        globalSettingsChanged('canvasMaxWidth', 1292);
                      }
                    }}
                  >
                    <option value="%" selected={canvasMaxWidthType === '%'}>
                      %
                    </option>
                    <option value="px" selected={canvasMaxWidthType === 'px' || _.isUndefined(canvasMaxWidthType)}>
                      px
                    </option>
                  </select>
                </div>
              </div>
            </div>
<<<<<<< HEAD
            <div className="d-flex mb-3 global-popover-div-wrap">
              <span className="  global-popover-text">
=======
            {/* <div className="d-flex mb-3">
              <span className="w-full m-auto" data-cy={`label-max-canvas-height`}>
>>>>>>> 5519cf97
                {t('leftSidebar.Settings.maxHeightOfCanvas', 'Max height of canvas')}
              </span>
              <div className="global-popover-div-wrap global-popover-div-wrap-width">
                <div className="input-with-icon">
                  <input
                    data-cy="maximum-canvas-height-input-field"
                    type="text"
                    className={`form-control form-control-sm maximum-canvas-height-input-field`}
                    placeholder={'0'}
                    onChange={(e) => {
                      const height = e.target.value;
                      if (!Number.isNaN(height) && height <= 2400) globalSettingsChanged('canvasMaxHeight', height);
                    }}
                    value={canvasMaxHeight}
                  />
                </div>
              </div>
<<<<<<< HEAD
            </div>
            <div className="d-flex align-items-center global-popover-div-wrap ">
              <span className=" global-popover-text">
=======
            </div> */}
            <div className="d-flex align-items-center">
              <span className="w-full" data-cy={`label-bg-canvas`}>
>>>>>>> 5519cf97
                {t('leftSidebar.Settings.backgroundColorOfCanvas', 'Background color of canvas')}
              </span>
              <div className="canvas-codehinter-container">
                {showPicker && (
                  <div>
                    <div style={coverStyles} onClick={() => setShowPicker(false)} />
                    <SketchPicker
                      data-cy={`color-picker-canvas`}
                      className="canvas-background-picker"
                      onFocus={() => setShowPicker(true)}
                      color={canvasBackgroundColor}
                      onChangeComplete={(color) => {
                        globalSettingsChanged('canvasBackgroundColor', [color.hex, color.rgb]);
                        globalSettingsChanged('backgroundFxQuery', color.hex);
                      }}
                    />
                  </div>
                )}
                {forceCodeBox && (
                  <div
                    className="form-control form-control-sm canvas-background-holder"
                    onClick={() => setShowPicker(true)}
                  >
                    <div
<<<<<<< HEAD
                      className=""
=======
                      data-cy={`canvas-bg-color-picker`}
                      className="col-auto"
>>>>>>> 5519cf97
                      style={{
                        float: 'right',
                        width: '13.33px',
                        height: '13.33px',
                        backgroundColor: canvasBackgroundColor,
                        borderRadius: '4px',
                      }}
                    ></div>
                    <div className="">{canvasBackgroundColor}</div>
                  </div>
                )}
                <div
                  className={`${!forceCodeBox && 'hinter-canvas-input'} ${!darkMode && 'hinter-canvas-input-light'} `}
                >
                  {!forceCodeBox && (
                    <CodeHinter
                      cyLabel={`canvas-bg-colour`}
                      currentState={realState}
                      initialValue={backgroundFxQuery ? backgroundFxQuery : canvasBackgroundColor}
                      value={backgroundFxQuery ? backgroundFxQuery : canvasBackgroundColor}
                      theme={darkMode ? 'monokai' : 'duotone-light'}
                      mode="javascript"
                      className="canvas-hinter-wrap"
                      lineNumbers={false}
                      onChange={(color) => {
                        globalSettingsChanged('canvasBackgroundColor', resolveReferences(color, realState));
                        globalSettingsChanged('backgroundFxQuery', color);
                      }}
                    />
                  )}
                  <div className={`fx-canvas ${!darkMode && 'fx-canvas-light'} `}>
                    <FxButton
                      dataCy={`canvas-bg-color`}
                      active={!forceCodeBox ? true : false}
                      onPress={() => {
                        setForceCodeBox(!forceCodeBox);
                      }}
                    />
                  </div>
                </div>
              </div>
            </div>
            <div className="d-flex align-items-center  global-popover-div-wrap">
              <p className="global-popover-text">Export app</p>
              <button
                className="export-app-btn"
                onClick={() => {
                  setIsExportingApp(true);
                  document.getElementById('maintenance-app-modal').click();
                }}
              >
                <svg width="16" height="16" viewBox="0 0 25 25" fill="none" xmlns="http://www.w3.org/2000/svg">
                  <path
                    fill-rule="evenodd"
                    clip-rule="evenodd"
                    d="M2.5 5.78906V17.2891V18.0391C2.5 19.834 3.98027 21.2891 5.77519 21.2891C7.5425 21.2891 9 19.8564 9 18.0891C9 17.6472 9.35817 17.2891 9.8 17.2891H18.5V5.78906C18.5 4.13221 17.1569 2.78906 15.5 2.78906H5.5C3.84315 2.78906 2.5 4.13221 2.5 5.78906ZM9.75 9.61723C9.70334 9.65231 9.65858 9.69108 9.61612 9.73355L8.03033 11.3193C7.73744 11.6122 7.26256 11.6122 6.96967 11.3193C6.67678 11.0264 6.67678 10.5516 6.96967 10.2587L8.55546 8.67289C9.6294 7.59895 11.3706 7.59895 12.4445 8.67289L14.0303 10.2587C14.3232 10.5516 14.3232 11.0264 14.0303 11.3193C13.7374 11.6122 13.2626 11.6122 12.9697 11.3193L11.3839 9.73355C11.3414 9.69108 11.2967 9.65231 11.25 9.61723V13.789C11.25 14.2032 10.9142 14.539 10.5 14.539C10.0858 14.539 9.75 14.2032 9.75 13.789V9.61723ZM22.3766 19.7789C21.9361 21.5093 20.3675 22.7891 18.5 22.7891H6.5C8.36748 22.7891 9.93606 21.5093 10.3766 19.7789C10.5128 19.2437 10.9477 18.7891 11.5 18.7891H21.5C22.0523 18.7891 22.5128 19.2437 22.3766 19.7789Z"
                    fill="#3E63DD"
                  />
                </svg>
                <span style={{ paddingLeft: '6px' }}>Export this app</span>
              </button>
            </div>
          </div>
        </div>
      </div>
    </div>
  );

  return (
    <>
      <Confirm
        show={showConfirmation}
        message={
          is_maintenance_on
            ? 'Users will now be able to launch the released version of this app, do you wish to continue?'
            : 'Users will not be able to launch the app until maintenance mode is turned off, do you wish to continue?'
        }
        onConfirm={() => toggleAppMaintenance()}
        onCancel={() => setConfirmationShow(false)}
        darkMode={darkMode}
      />
      {isExportingApp && app.hasOwnProperty('id') && (
        <ExportAppModal
          show={isExportingApp}
          closeModal={() => {
            setIsExportingApp(false);
          }}
          customClassName="modal-version-lists"
          title={'Select a version to export'}
          app={app}
          darkMode={darkMode}
        />
      )}
      <Popover
        handleToggle={(show) => {
          if (show) setShow('settings');
          else {
            setShow('');
            setShowPicker(false);
          }
        }}
        popoverContentClassName="p-0 sidebar-h-100-popover global-settings-popover-content"
        side="bottom"
        popoverContent={popoverContent}
        popoverContentHeight="auto"
      >
        <LeftSidebarItem
          selectedSidebarItem={show}
          icon="settings"
          className={cx(`cursor-pointer sidebar-global-settings`)}
          tip="Settings"
        />
      </Popover>
    </>
  );
};<|MERGE_RESOLUTION|>--- conflicted
+++ resolved
@@ -53,16 +53,11 @@
       <div bsPrefix="global-settings-popover">
         <div>
           <div>
-<<<<<<< HEAD
             <div className="d-flex justify-content-start">
-              <div className="form-check form-switch">
-=======
-            <div className="d-flex mb-3">
               <span data-cy={`label-hide-header-for-launched-apps`}>
                 {t('leftSidebar.Settings.hideHeader', 'Hide header for launched apps')}
               </span>
-              <div className="ms-auto form-check form-switch position-relative">
->>>>>>> 5519cf97
+              <div className="form-check form-switch">
                 <input
                   data-cy={`toggle-hide-header-for-launched-apps`}
                   className="form-check-input"
@@ -75,16 +70,11 @@
                 {t('leftSidebar.Settings.hideHeader', 'Hide header for launched apps')}
               </span>
             </div>
-<<<<<<< HEAD
             <div className="d-flex   justify-content-start">
-              <div className="form-check form-switch">
-=======
-            <div className="d-flex mb-3">
               <span data-cy={`label-maintenance-mode`}>
                 {t('leftSidebar.Settings.maintenanceMode', 'Maintenance mode')}
               </span>
-              <div className="ms-auto form-check form-switch position-relative">
->>>>>>> 5519cf97
+              <div className="form-check form-switch">
                 <input
                   data-cy={`toggle-maintenance-mode`}
                   className="form-check-input"
@@ -97,19 +87,11 @@
                 {t('leftSidebar.Settings.maintenanceMode', 'Maintenance mode')}
               </span>
             </div>
-<<<<<<< HEAD
             <div className="d-flex mb-3 global-popover-div-wrap ">
-              <span className="global-popover-text  ">
-                {t('leftSidebar.Settings.maxWidthOfCanvas', 'Max width of canvas')}
-              </span>
-              <div className="global-popover-div-wrap global-popover-div-wrap-width">
-=======
-            <div className="d-flex mb-3">
               <span data-cy={`label-max-canvas-width`} className="w-full m-auto">
                 {t('leftSidebar.Settings.maxWidthOfCanvas', 'Max width of canvas')}
               </span>
-              <div className="position-relative">
->>>>>>> 5519cf97
+              <div className="global-popover-div-wrap global-popover-div-wrap-width">
                 <div className="input-with-icon">
                   <input
                     data-cy="maximum-canvas-width-input-field"
@@ -123,12 +105,8 @@
                     value={canvasMaxWidth}
                   />
                   <select
-<<<<<<< HEAD
                     className="maximum-canvas-width-input-select"
-=======
                     data-cy={`dropdown-max-canvas-width-type`}
-                    className="form-select"
->>>>>>> 5519cf97
                     aria-label="Select canvas width type"
                     onChange={(event) => {
                       const newCanvasMaxWidthType = event.currentTarget.value;
@@ -150,13 +128,8 @@
                 </div>
               </div>
             </div>
-<<<<<<< HEAD
-            <div className="d-flex mb-3 global-popover-div-wrap">
-              <span className="  global-popover-text">
-=======
             {/* <div className="d-flex mb-3">
               <span className="w-full m-auto" data-cy={`label-max-canvas-height`}>
->>>>>>> 5519cf97
                 {t('leftSidebar.Settings.maxHeightOfCanvas', 'Max height of canvas')}
               </span>
               <div className="global-popover-div-wrap global-popover-div-wrap-width">
@@ -174,15 +147,9 @@
                   />
                 </div>
               </div>
-<<<<<<< HEAD
-            </div>
-            <div className="d-flex align-items-center global-popover-div-wrap ">
-              <span className=" global-popover-text">
-=======
             </div> */}
             <div className="d-flex align-items-center">
               <span className="w-full" data-cy={`label-bg-canvas`}>
->>>>>>> 5519cf97
                 {t('leftSidebar.Settings.backgroundColorOfCanvas', 'Background color of canvas')}
               </span>
               <div className="canvas-codehinter-container">
@@ -207,12 +174,8 @@
                     onClick={() => setShowPicker(true)}
                   >
                     <div
-<<<<<<< HEAD
-                      className=""
-=======
                       data-cy={`canvas-bg-color-picker`}
                       className="col-auto"
->>>>>>> 5519cf97
                       style={{
                         float: 'right',
                         width: '13.33px',
