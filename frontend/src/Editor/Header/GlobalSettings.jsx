--- conflicted
+++ resolved
@@ -23,16 +23,10 @@
   const { hideHeader, canvasMaxWidth, canvasMaxWidthType, canvasBackgroundColor, backgroundFxQuery } = globalSettings;
   const [showPicker, setShowPicker] = useState(false);
   const currentState = useCurrentState();
-<<<<<<< HEAD
   const [forceCodeBox, setForceCodeBox] = useState(true);
   const [realState, setRealState] = useState(currentState);
   const [showConfirmation, setConfirmationShow] = useState(false);
   const [isHovering, setIsHovering] = useState(false);
-=======
-  const [forceCodeBox, setForceCodeBox] = React.useState(true);
-  const [realState, setRealState] = React.useState(currentState);
-  const [showConfirmation, setConfirmationShow] = React.useState(false);
->>>>>>> 66a9a059
   const { isVersionReleased } = useAppVersionStore(
     (state) => ({
       isVersionReleased: state.isVersionReleased,
