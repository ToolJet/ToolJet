import React, { useEffect, useState, lazy, Suspense } from 'react';
import cx from 'classnames';
import { Confirm } from '../Viewer/Confirm';
import { HeaderSection } from '@/_ui/LeftSidebar';
import FxButton from '../CodeBuilder/Elements/FxButton';
import { resolveReferences, validateName, getWorkspaceId } from '@/_helpers/utils';
import { useTranslation } from 'react-i18next';
import _ from 'lodash';
import { appsService } from '@/_services';
import { replaceEditorURL, getHostURL } from '@/_helpers/routes';
import ExportAppModal from '../../HomePage/ExportAppModal';
import { useAppVersionStore } from '@/_stores/appVersionStore';
import { shallow } from 'zustand/shallow';
import { ButtonSolid } from '@/_ui/AppButton/AppButton';
import { useAppDataActions, useAppInfo } from '@/_stores/appDataStore';
<<<<<<< HEAD
import CodeHinter from '../CodeEditor';
import { useCurrentState } from '@/_stores/currentStateStore';

const SketchPicker = lazy(() => import('react-color').then((module) => ({ default: module.SketchPicker })));
=======
import { useEditorStore } from '@/_stores/editorStore';
import CodeHinter from '../CodeEditor';
import { useCurrentState } from '@/_stores/currentStateStore';
import AppModeToggle from './AppModeToggle';
>>>>>>> 9519a1a8

export const GlobalSettings = ({
  globalSettings,
  globalSettingsChanged,
  darkMode,
  toggleAppMaintenance,
  isMaintenanceOn,
<<<<<<< HEAD
  backgroundFxQuery,
=======
>>>>>>> 9519a1a8
}) => {
  const realState = useCurrentState();
  const { t } = useTranslation();

  const { canvasBackgroundColor, backgroundFxQuery } = useEditorStore(
    (state) => ({
      canvasBackgroundColor: state.canvasBackground?.canvasBackgroundColor,
      backgroundFxQuery: state.canvasBackground?.backgroundFxQuery,
    }),
    shallow
  );
  const { hideHeader, canvasMaxWidth, canvasMaxWidthType } = globalSettings;
  const [showPicker, setShowPicker] = useState(false);
  const [forceCodeBox, setForceCodeBox] = useState(true);
  const [showConfirmation, setConfirmationShow] = useState(false);
  const [isExportingApp, setIsExportingApp] = React.useState(false);
  /* Unique app slug states */
  const [slug, setSlug] = useState({ value: null, error: '' });
  const [slugProgress, setSlugProgress] = useState(false);
  const [isSlugUpdated, setSlugUpdatedState] = useState(false);
  const { updateState } = useAppDataActions();
  const { isVersionReleased } = useAppVersionStore(
    (state) => ({
      isVersionReleased: state.isVersionReleased,
    }),
    shallow
  );
  const { app, slug: oldSlug } = useAppInfo();

  const coverStyles = {
    position: 'fixed',
    top: '0px',
    right: '0px',
    bottom: '0px',
    left: '0px',
  };

  useEffect(() => {
    /* 
    Only will fail for existed apps before the app/workspace url revamp which has 
    special chars or spaces in their app slugs 
  */
    const existedSlugErrors = validateName(oldSlug, 'App slug', true, false, false, false);

    setSlug({ value: oldSlug, error: existedSlugErrors.errorMsg });
  }, [oldSlug]);

  const handleInputChange = (value, field) => {
    setSlug({
      value: slug?.value,
      error: null,
    });

    const error = validateName(value, `App ${field}`, true, false, !(field === 'slug'), !(field === 'slug'));

    if (!_.isEmpty(value) && value !== oldSlug && _.isEmpty(error.errorMsg)) {
      setSlugProgress(true);
      appsService
        .setSlug(app?.id, value)
        .then(() => {
          setSlug({
            value,
            error: '',
          });
          setSlugProgress(false);
          setSlugUpdatedState(true);
          replaceEditorURL(value, realState?.page?.handle);
          updateState({
            slug: value,
          });
        })
        .catch(({ error }) => {
          setSlug({
            value,
            error,
          });
          setSlugProgress(false);
          setSlugUpdatedState(false);
        });
    } else {
      setSlugProgress(false);
      setSlugUpdatedState(false);
      setSlug({
        value,
        error: error?.errorMsg,
      });
    }
  };

  const delayedSlugChange = _.debounce((value, field) => {
    handleInputChange(value, field);
  }, 500);

  const outerStyles = {
    width: '142px',
    height: '32px',
    borderRadius: ' 6px',
    display: 'flex',
    paddingLeft: '4px',
    alignItems: 'center',
    gap: '4px',
    background: showPicker && 'var(--indigo2)',
    outline: showPicker && '1px solid var(--indigo9)',
    boxShadow: showPicker && '0px 0px 0px 1px #C6D4F9',
  };

  return (
    <>
      <Confirm
        show={showConfirmation}
        message={
          isMaintenanceOn
            ? 'Users will now be able to launch the released version of this app, do you wish to continue?'
            : 'Users will not be able to launch the app until maintenance mode is turned off, do you wish to continue?'
        }
        onConfirm={() => toggleAppMaintenance()}
        onCancel={() => setConfirmationShow(false)}
        darkMode={darkMode}
      />
      {isExportingApp && app.hasOwnProperty('id') && (
        <ExportAppModal
          show={isExportingApp}
          closeModal={() => {
            setIsExportingApp(false);
          }}
          customClassName="modal-version-lists"
          title={'Select a version to export'}
          app={app}
          darkMode={darkMode}
        />
      )}
      <div id="" className={cx({ 'dark-theme': darkMode })}>
        <div bsPrefix="global-settings-popover" className="global-settings-panel">
          <HeaderSection darkMode={darkMode}>
            <HeaderSection.PanelHeader title="Global settings" />
          </HeaderSection>
          <div className="card-body">
            <div className="app-slug-container">
              <div className="row">
                <div className="col tj-app-input input-with-icon">
                  <label className="field-name" data-cy="app-slug-label">
                    Unique app slug
                  </label>
                  <input
                    type="text"
                    className={`form-control ${slug?.error ? 'is-invalid' : 'is-valid'} slug-input`}
                    placeholder={t('editor.appSlug', 'Unique app slug')}
                    maxLength={50}
                    onChange={(e) => {
                      e.persist();
                      delayedSlugChange(e.target.value, 'slug');
                    }}
                    data-cy="app-slug-input-field"
                    defaultValue={oldSlug}
                  />
                  {isSlugUpdated && (
                    <div className="icon-container">
                      <svg width="15" height="10" viewBox="0 0 15 10" fill="none" xmlns="http://www.w3.org/2000/svg">
                        <path
                          fill-rule="evenodd"
                          clip-rule="evenodd"
                          d="M14.256 0.244078C14.5814 0.569515 14.5814 1.09715 14.256 1.42259L5.92263 9.75592C5.59719 10.0814 5.06956 10.0814 4.74412 9.75592L0.577452 5.58926C0.252015 5.26382 0.252015 4.73618 0.577452 4.41074C0.902889 4.08531 1.43053 4.08531 1.75596 4.41074L5.33337 7.98816L13.0775 0.244078C13.4029 -0.0813592 13.9305 -0.0813592 14.256 0.244078Z"
                          fill="#46A758"
                        />
                      </svg>
                    </div>
                  )}
                  {slug?.error ? (
                    <label className="label tj-input-error" data-cy="app-slug-error-label">
                      {slug?.error || ''}
                    </label>
                  ) : isSlugUpdated ? (
                    <label className="label label-success" data-cy="app-slug-accepted-label">{`Slug accepted!`}</label>
                  ) : (
                    <label
                      className="label label-info"
                      data-cy="app-slug-info-label"
                    >{`URL-friendly 'slug' consists of lowercase letters, numbers, and hyphens`}</label>
                  )}
                </div>
              </div>
              <div className="row">
                <div className="col modal-main tj-app-input">
                  <label className="field-name" data-cy="app-link-label">
                    App link
                  </label>
                  <div className={`tj-text-input break-all ${darkMode ? 'dark' : ''}`} data-cy="app-link-field">
                    {!slugProgress ? (
                      `${getHostURL()}/${getWorkspaceId()}/apps/${slug?.value || oldSlug || ''}`
                    ) : (
                      <div className="d-flex gap-2">
                        <div class="spinner-border text-secondary workspace-spinner" role="status">
                          <span class="visually-hidden">Loading...</span>
                        </div>
                        {`Updating link`}
                      </div>
                    )}
                  </div>
                  <label className="label label-success label-updated" data-cy="app-link-success-label">
                    {isSlugUpdated ? `Link updated successfully!` : ''}
                  </label>
                </div>
              </div>
            </div>
          </div>
          <div style={{ padding: '12px 16px' }} className={cx({ disabled: isVersionReleased })}>
            <div className="tj-text-xsm color-slate12 ">
              <div className="d-flex mb-3">
                <span data-cy={`label-hide-header-for-launched-apps`}>
                  {t('leftSidebar.Settings.hideHeader', 'Hide header for launched apps')}
                </span>
                <div className="ms-auto form-check form-switch position-relative">
                  <input
                    data-cy={`toggle-hide-header-for-launched-apps`}
                    className="form-check-input"
                    type="checkbox"
                    checked={hideHeader}
                    onChange={(e) => globalSettingsChanged({ hideHeader: e.target.checked })}
                  />
                </div>
              </div>
              <div className="d-flex mb-3">
                <span data-cy={`label-maintenance-mode`}>
                  {t('leftSidebar.Settings.maintenanceMode', 'Maintenance mode')}
                </span>
                <div className="ms-auto form-check form-switch position-relative">
                  <input
                    data-cy={`toggle-maintenance-mode`}
                    className="form-check-input"
                    type="checkbox"
                    checked={isMaintenanceOn}
                    onChange={() => setConfirmationShow(true)}
                  />
                </div>
              </div>
              <div className="d-flex mb-3">
                <span data-cy={`label-max-canvas-width`} className="w-full m-auto">
                  {t('leftSidebar.Settings.maxWidthOfCanvas', 'Max width of canvas')}
                </span>
                <div className="position-relative">
                  <div className="global-settings-width-input-container">
                    <input
                      style={{ width: '103px', borderRight: 'none' }}
                      data-cy="maximum-canvas-width-input-field"
                      type="text"
                      className={`form-control`}
                      placeholder={'0'}
                      onChange={(e) => {
                        const width = e.target.value;
                        if (!Number.isNaN(width) && width >= 0) globalSettingsChanged({ canvasMaxWidth: width });
                      }}
                      value={canvasMaxWidth}
                    />
                    <select
                      data-cy={`dropdown-max-canvas-width-type`}
                      className="dropdown-max-canvas-width-type"
                      aria-label="Select canvas width type"
                      onChange={(event) => {
                        const newCanvasMaxWidthType = event.currentTarget.value;
                        const options = {
                          canvasMaxWidthType: newCanvasMaxWidthType,
                        };

                        if (newCanvasMaxWidthType === '%') {
                          options.canvasMaxWidth = 100;
                        } else if (newCanvasMaxWidthType === 'px') {
                          options.canvasMaxWidth = 1292;
                        }
                        globalSettingsChanged(options);
                      }}
                    >
                      <option value="%" selected={canvasMaxWidthType === '%'}>
                        %
                      </option>
                      <option value="px" selected={canvasMaxWidthType === 'px' || _.isUndefined(canvasMaxWidthType)}>
                        px
                      </option>
                    </select>
                  </div>
                </div>
              </div>

              <div className="d-flex justify-content-between mb-3">
                <span className="pt-2" data-cy={`label-bg-canvas`}>
                  {t('leftSidebar.Settings.backgroundColorOfCanvas', 'Canvas bavkground')}
                </span>
                <div className="canvas-codehinter-container">
                  {showPicker && (
                    <div>
                      <div style={coverStyles} onClick={() => setShowPicker(false)} />
<<<<<<< HEAD
                      <Suspense fallback={null}>
                        <SketchPicker
                          data-cy={`color-picker-canvas`}
                          className="canvas-background-picker"
                          onFocus={() => setShowPicker(true)}
                          color={canvasBackgroundColor}
                          onChangeComplete={(color) => {
                            const options = {
                              canvasBackgroundColor: [color.hex, color.rgb],
                              backgroundFxQuery: color.hex,
                            };

                            globalSettingsChanged(options);
                          }}
                        />
                      </Suspense>
=======
                      <SketchPicker
                        data-cy={`color-picker-canvas`}
                        className="canvas-background-picker"
                        onFocus={() => setShowPicker(true)}
                        color={canvasBackgroundColor}
                        onChangeComplete={(color) => {
                          const options = {
                            canvasBackgroundColor: [color.hex, color.rgb],
                            backgroundFxQuery: '',
                          };
                          globalSettingsChanged(options);
                        }}
                      />
>>>>>>> 9519a1a8
                    </div>
                  )}
                  {forceCodeBox && (
                    <div
                      className="row mx-0 color-picker-input d-flex"
                      onClick={() => setShowPicker(true)}
                      style={outerStyles}
                    >
                      <div
                        data-cy={`canvas-bg-color-picker`}
                        className="col-auto"
                        style={{
                          float: 'right',
                          width: '24px',
                          height: '24px',
                          backgroundColor: canvasBackgroundColor,
                          borderRadius: ' 6px',
                          border: `1px solid var(--slate7, #D7DBDF)`,
                          boxShadow: `0px 1px 2px 0px rgba(16, 24, 40, 0.05)`,
                        }}
                      ></div>
                      <div style={{ height: '20px' }} className="col">
                        {canvasBackgroundColor}
                      </div>
                    </div>
                  )}
                  <div
                    className={`${!forceCodeBox && 'hinter-canvas-input'} ${!darkMode && 'hinter-canvas-input-light'} `}
                  >
                    {!forceCodeBox && (
                      <CodeHinter
                        cyLabel={`canvas-bg-colour`}
                        initialValue={backgroundFxQuery ? backgroundFxQuery : canvasBackgroundColor}
                        lang="javascript"
                        className="canvas-hinter-wrap"
                        lineNumbers={false}
                        onChange={(color) => {
                          const options = {
                            canvasBackgroundColor: resolveReferences(color, realState),
                            backgroundFxQuery: color,
                          };
                          globalSettingsChanged(options);
                        }}
                      />
                    )}
                    <div className={`fx-canvas ${!darkMode && 'fx-canvas-light'} `}>
                      <FxButton
                        dataCy={`canvas-bg-color`}
                        active={!forceCodeBox ? true : false}
                        onPress={() => {
                          setForceCodeBox(!forceCodeBox);
                        }}
                      />
                    </div>
                  </div>
                </div>
              </div>
              <AppModeToggle globalSettingsChanged={globalSettingsChanged} />
              <div className="d-flex align-items-center  global-popover-div-wrap mb-3">
                <p className="tj-text-xsm color-slate12 w-full m-auto">Export app</p>
                <div>
                  <ButtonSolid
                    variant="secondary"
                    style={{ width: '158px' }}
                    size="md"
                    onClick={() => {
                      setIsExportingApp(true);
                      document.getElementById('maintenance-app-modal').click();
                    }}
                    fill={`var(--indigo9)`}
                    leftIcon="fileupload"
                    iconWidth="16"
                    data-cy="button-user-status-change"
                  >
                    Export this app
                  </ButtonSolid>
                </div>
              </div>
            </div>
          </div>
        </div>
      </div>
    </>
  );
};<|MERGE_RESOLUTION|>--- conflicted
+++ resolved
@@ -13,17 +13,12 @@
 import { shallow } from 'zustand/shallow';
 import { ButtonSolid } from '@/_ui/AppButton/AppButton';
 import { useAppDataActions, useAppInfo } from '@/_stores/appDataStore';
-<<<<<<< HEAD
-import CodeHinter from '../CodeEditor';
-import { useCurrentState } from '@/_stores/currentStateStore';
-
-const SketchPicker = lazy(() => import('react-color').then((module) => ({ default: module.SketchPicker })));
-=======
 import { useEditorStore } from '@/_stores/editorStore';
 import CodeHinter from '../CodeEditor';
 import { useCurrentState } from '@/_stores/currentStateStore';
 import AppModeToggle from './AppModeToggle';
->>>>>>> 9519a1a8
+
+const SketchPicker = lazy(() => import('react-color').then((module) => ({ default: module.SketchPicker })));
 
 export const GlobalSettings = ({
   globalSettings,
@@ -31,10 +26,6 @@
   darkMode,
   toggleAppMaintenance,
   isMaintenanceOn,
-<<<<<<< HEAD
-  backgroundFxQuery,
-=======
->>>>>>> 9519a1a8
 }) => {
   const realState = useCurrentState();
   const { t } = useTranslation();
@@ -325,7 +316,6 @@
                   {showPicker && (
                     <div>
                       <div style={coverStyles} onClick={() => setShowPicker(false)} />
-<<<<<<< HEAD
                       <Suspense fallback={null}>
                         <SketchPicker
                           data-cy={`color-picker-canvas`}
@@ -335,28 +325,13 @@
                           onChangeComplete={(color) => {
                             const options = {
                               canvasBackgroundColor: [color.hex, color.rgb],
-                              backgroundFxQuery: color.hex,
+                              backgroundFxQuery: '',
                             };
 
                             globalSettingsChanged(options);
                           }}
                         />
                       </Suspense>
-=======
-                      <SketchPicker
-                        data-cy={`color-picker-canvas`}
-                        className="canvas-background-picker"
-                        onFocus={() => setShowPicker(true)}
-                        color={canvasBackgroundColor}
-                        onChangeComplete={(color) => {
-                          const options = {
-                            canvasBackgroundColor: [color.hex, color.rgb],
-                            backgroundFxQuery: '',
-                          };
-                          globalSettingsChanged(options);
-                        }}
-                      />
->>>>>>> 9519a1a8
                     </div>
                   )}
                   {forceCodeBox && (
