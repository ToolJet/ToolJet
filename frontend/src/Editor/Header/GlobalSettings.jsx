<<<<<<< HEAD
import React, { useState, useEffect, useRef } from 'react';
=======
import React, { useEffect, useState } from 'react';
>>>>>>> f0a403e6
import cx from 'classnames';
import { SketchPicker } from 'react-color';
import { Confirm } from '../Viewer/Confirm';
import { HeaderSection } from '@/_ui/LeftSidebar';
import FxButton from '../CodeBuilder/Elements/FxButton';
import { CodeHinter } from '../CodeBuilder/CodeHinter';
import { resolveReferences, validateName, getWorkspaceId } from '@/_helpers/utils';
import { useTranslation } from 'react-i18next';
import _ from 'lodash';
import { appsService } from '@/_services';
import { replaceEditorURL, getHostURL } from '@/_helpers/routes';
import ExportAppModal from '../../HomePage/ExportAppModal';
import { useAppVersionStore } from '@/_stores/appVersionStore';
import { shallow } from 'zustand/shallow';
import { ButtonSolid } from '@/_ui/AppButton/AppButton';
import { useAppDataActions, useAppInfo } from '@/_stores/appDataStore';

export const GlobalSettings = ({
  globalSettings,
  globalSettingsChanged,
  darkMode,
  toggleAppMaintenance,
  isMaintenanceOn,
  backgroundFxQuery,
  realState,
}) => {
  const { t } = useTranslation();
  const { hideHeader, canvasMaxWidth, canvasMaxWidthType, canvasBackgroundColor } = globalSettings;
  const [showPicker, setShowPicker] = useState(false);
  const [forceCodeBox, setForceCodeBox] = useState(true);
  const [showConfirmation, setConfirmationShow] = useState(false);
  const [isExportingApp, setIsExportingApp] = React.useState(false);
  /* Unique app slug states */
  const [slug, setSlug] = useState({ value: null, error: '' });
  const [slugProgress, setSlugProgress] = useState(false);
  const [isSlugUpdated, setSlugUpdatedState] = useState(false);
<<<<<<< HEAD
  const { isVersionReleased, isEditorFreezed } = useAppVersionStore(
=======
  const { updateState } = useAppDataActions();
  const { isVersionReleased } = useAppVersionStore(
>>>>>>> f0a403e6
    (state) => ({
      isVersionReleased: state.isVersionReleased,
      isEditorFreezed: state.isEditorFreezed,
    }),
    shallow
  );
  const inputRef = useRef();

  const { app, slug: oldSlug } = useAppInfo();

  const coverStyles = {
    position: 'fixed',
    top: '0px',
    right: '0px',
    bottom: '0px',
    left: '0px',
  };

  useEffect(() => {
    /* 
    Only will fail for existed apps before the app/workspace url revamp which has 
    special chars or spaces in their app slugs 
  */
<<<<<<< HEAD
    if (oldSlug) {
      const existedSlugErrors = validateName(oldSlug, 'App slug', true, false, false, false);
      setSlug({ value: oldSlug, error: existedSlugErrors.errorMsg });
      if (inputRef.current) inputRef.current.value = oldSlug;
    }
=======
    const existedSlugErrors = validateName(oldSlug, 'App slug', true, false, false, false);

    setSlug({ value: oldSlug, error: existedSlugErrors.errorMsg });
>>>>>>> f0a403e6
  }, [oldSlug]);

  const handleInputChange = (value, field) => {
    setSlug({
      value: slug?.value,
      error: null,
    });

    const error = validateName(value, `App ${field}`, true, false, !(field === 'slug'), !(field === 'slug'));

    if (!_.isEmpty(value) && value !== oldSlug && _.isEmpty(error.errorMsg)) {
      setSlugProgress(true);
      appsService
        .setSlug(app?.id, value)
        .then(() => {
          setSlug({
            value,
            error: '',
          });
          setSlugProgress(false);
          setSlugUpdatedState(true);
          replaceEditorURL(value, realState?.page?.handle);
          updateState({
            slug: value,
          });
        })
        .catch(({ error }) => {
          setSlug({
            value,
            error,
          });
          setSlugProgress(false);
          setSlugUpdatedState(false);
        });
    } else {
      setSlugProgress(false);
      setSlugUpdatedState(false);
      setSlug({
        value,
        error: error?.errorMsg,
      });
    }
  };

  const delayedSlugChange = _.debounce((value, field) => {
    handleInputChange(value, field);
  }, 500);

  const outerStyles = {
    width: '142px',
    height: '32px',
    borderRadius: ' 6px',
    display: 'flex',
    paddingLeft: '4px',
    alignItems: 'center',
    gap: '4px',
    background: showPicker && 'var(--indigo2)',
    outline: showPicker && '1px solid var(--indigo9)',
    boxShadow: showPicker && '0px 0px 0px 1px #C6D4F9',
  };

  return (
    <>
      <Confirm
        show={showConfirmation}
        message={
          isMaintenanceOn
            ? 'Users will now be able to launch the released version of this app, do you wish to continue?'
            : 'Users will not be able to launch the app until maintenance mode is turned off, do you wish to continue?'
        }
        onConfirm={() => toggleAppMaintenance()}
        onCancel={() => setConfirmationShow(false)}
        darkMode={darkMode}
      />
      {isExportingApp && app.hasOwnProperty('id') && (
        <ExportAppModal
          show={isExportingApp}
          closeModal={() => {
            setIsExportingApp(false);
          }}
          customClassName="modal-version-lists"
          title={'Select a version to export'}
          app={app}
          darkMode={darkMode}
        />
      )}
      <div id="" className={cx({ 'dark-theme': darkMode })}>
        <div bsPrefix="global-settings-popover">
          <HeaderSection darkMode={darkMode}>
            <HeaderSection.PanelHeader title="Global settings" />
          </HeaderSection>
          <div className="card-body">
            <div className="app-slug-container">
              <div className="row">
                <div className="col tj-app-input input-with-icon">
                  <label className="field-name">Unique app slug</label>
                  <input
                    type="text"
                    className={`form-control ${slug?.error ? 'is-invalid' : 'is-valid'} slug-input`}
                    placeholder={t('editor.appSlug', 'Unique app slug')}
                    maxLength={50}
                    onChange={(e) => {
                      e.persist();
                      delayedSlugChange(e.target.value, 'slug');
                    }}
                    data-cy="app-slug-input-field"
                    defaultValue={oldSlug}
                    ref={inputRef}
                  />
                  {isSlugUpdated && (
                    <div className="icon-container">
                      <svg width="15" height="10" viewBox="0 0 15 10" fill="none" xmlns="http://www.w3.org/2000/svg">
                        <path
                          fill-rule="evenodd"
                          clip-rule="evenodd"
                          d="M14.256 0.244078C14.5814 0.569515 14.5814 1.09715 14.256 1.42259L5.92263 9.75592C5.59719 10.0814 5.06956 10.0814 4.74412 9.75592L0.577452 5.58926C0.252015 5.26382 0.252015 4.73618 0.577452 4.41074C0.902889 4.08531 1.43053 4.08531 1.75596 4.41074L5.33337 7.98816L13.0775 0.244078C13.4029 -0.0813592 13.9305 -0.0813592 14.256 0.244078Z"
                          fill="#46A758"
                        />
                      </svg>
                    </div>
                  )}
                  {slug?.error ? (
                    <label className="label tj-input-error">{slug?.error || ''}</label>
                  ) : isSlugUpdated ? (
                    <label className="label label-success">{`Slug accepted!`}</label>
                  ) : (
                    <label className="label label-info">{`URL-friendly 'slug' consists of lowercase letters, numbers, and hyphens`}</label>
                  )}
                </div>
              </div>
              <div className="row">
                <div className="col modal-main tj-app-input">
                  <label className="field-name">App link</label>
                  <div className={`tj-text-input break-all ${darkMode ? 'dark' : ''}`}>
                    {!slugProgress ? (
                      `${getHostURL()}/${getWorkspaceId()}/apps/${slug?.value || oldSlug || ''}`
                    ) : (
                      <div className="d-flex gap-2">
                        <div class="spinner-border text-secondary workspace-spinner" role="status">
                          <span class="visually-hidden">Loading...</span>
                        </div>
                        {`Updating link`}
                      </div>
                    )}
                  </div>
                  <label className="label label-success label-updated">
                    {isSlugUpdated ? `Link updated successfully!` : ''}
                  </label>
                </div>
              </div>
            </div>
          </div>
          <div style={{ padding: '12px 16px' }} className={cx({ disabled: isVersionReleased || isEditorFreezed })}>
            <div className="tj-text-xsm color-slate12 ">
              <div className="d-flex mb-3">
                <span data-cy={`label-hide-header-for-launched-apps`}>
                  {t('leftSidebar.Settings.hideHeader', 'Hide header for launched apps')}
                </span>
                <div className="ms-auto form-check form-switch position-relative">
                  <input
                    data-cy={`toggle-hide-header-for-launched-apps`}
                    className="form-check-input"
                    type="checkbox"
                    checked={hideHeader}
                    onChange={(e) => globalSettingsChanged({ hideHeader: e.target.checked })}
                  />
                </div>
              </div>
              <div className="d-flex mb-3">
                <span data-cy={`label-maintenance-mode`}>
                  {t('leftSidebar.Settings.maintenanceMode', 'Maintenance mode')}
                </span>
                <div className="ms-auto form-check form-switch position-relative">
                  <input
                    data-cy={`toggle-maintenance-mode`}
                    className="form-check-input"
                    type="checkbox"
                    checked={isMaintenanceOn}
                    onChange={() => setConfirmationShow(true)}
                  />
                </div>
              </div>
              <div className="d-flex mb-3">
                <span data-cy={`label-max-canvas-width`} className="w-full m-auto">
                  {t('leftSidebar.Settings.maxWidthOfCanvas', 'Max width of canvas')}
                </span>
                <div className="position-relative">
                  <div className="global-settings-width-input-container">
                    <input
                      style={{ width: '103px', borderRight: 'none' }}
                      data-cy="maximum-canvas-width-input-field"
                      type="text"
                      className={`form-control`}
                      placeholder={'0'}
                      onChange={(e) => {
                        const width = e.target.value;
                        if (!Number.isNaN(width) && width >= 0) globalSettingsChanged({ canvasMaxWidth: width });
                      }}
                      value={canvasMaxWidth}
                    />
                    <select
                      data-cy={`dropdown-max-canvas-width-type`}
                      className="dropdown-max-canvas-width-type"
                      aria-label="Select canvas width type"
                      onChange={(event) => {
                        const newCanvasMaxWidthType = event.currentTarget.value;
                        const options = {
                          canvasMaxWidthType: newCanvasMaxWidthType,
                        };

                        if (newCanvasMaxWidthType === '%') {
                          options.canvasMaxWidth = 100;
                        } else if (newCanvasMaxWidthType === 'px') {
                          options.canvasMaxWidth = 1292;
                        }
                        globalSettingsChanged(options);
                      }}
                    >
                      <option value="%" selected={canvasMaxWidthType === '%'}>
                        %
                      </option>
                      <option value="px" selected={canvasMaxWidthType === 'px' || _.isUndefined(canvasMaxWidthType)}>
                        px
                      </option>
                    </select>
                  </div>
                </div>
              </div>
<<<<<<< HEAD
              {/* <div className="d-flex mb-3">
              <span className="w-full m-auto" data-cy={`label-max-canvas-height`}>
                {t('leftSidebar.Settings.maxHeightOfCanvas', 'Max height of canvas')}
              </span>
              <div className=" -width">
                <div className="input-with-icon">
                  <input
                    data-cy="maximum-canvas-height-input-field"
                    type="text"
                    className={`form-control form-control-sm maximum-canvas-height-input-field`}
                    placeholder={'0'}
                    onChange={(e) => {
                      const height = e.target.value;
                      if (!Number.isNaN(height) && height <= 2400) globalSettingsChanged('canvasMaxHeight', height);
                    }}
                    value={canvasMaxHeight}
                  />
                </div>
              </div>
            </div> */}
=======

>>>>>>> f0a403e6
              <div className="d-flex justify-content-between mb-3">
                <span className="pt-2" data-cy={`label-bg-canvas`}>
                  {t('leftSidebar.Settings.backgroundColorOfCanvas', 'Canvas bavkground')}
                </span>
                <div className="canvas-codehinter-container">
                  {showPicker && (
                    <div>
                      <div style={coverStyles} onClick={() => setShowPicker(false)} />
                      <SketchPicker
                        data-cy={`color-picker-canvas`}
                        className="canvas-background-picker"
                        onFocus={() => setShowPicker(true)}
                        color={canvasBackgroundColor}
                        onChangeComplete={(color) => {
                          const options = {
                            canvasBackgroundColor: [color.hex, color.rgb],
                            backgroundFxQuery: color.hex,
                          };

                          globalSettingsChanged(options);
                        }}
                      />
                    </div>
                  )}
                  {forceCodeBox && (
                    <div
                      className="row mx-0 color-picker-input d-flex"
                      onClick={() => setShowPicker(true)}
                      style={outerStyles}
                    >
                      <div
                        data-cy={`canvas-bg-color-picker`}
                        className="col-auto"
                        style={{
                          float: 'right',
                          width: '24px',
                          height: '24px',
                          backgroundColor: canvasBackgroundColor,
                          borderRadius: ' 6px',
                          border: `1px solid var(--slate7, #D7DBDF)`,
                          boxShadow: `0px 1px 2px 0px rgba(16, 24, 40, 0.05)`,
                        }}
                      ></div>
                      <div style={{ height: '20px' }} className="col">
                        {canvasBackgroundColor}
                      </div>
                    </div>
                  )}
                  <div
                    className={`${!forceCodeBox && 'hinter-canvas-input'} ${!darkMode && 'hinter-canvas-input-light'} `}
                  >
                    {!forceCodeBox && (
                      <CodeHinter
                        cyLabel={`canvas-bg-colour`}
                        currentState={realState}
                        initialValue={backgroundFxQuery ? backgroundFxQuery : canvasBackgroundColor}
                        value={backgroundFxQuery ? backgroundFxQuery : canvasBackgroundColor}
                        theme={darkMode ? 'monokai' : 'duotone-light'}
                        mode="javascript"
                        className="canvas-hinter-wrap"
                        lineNumbers={false}
                        onChange={(color) => {
                          const options = {
                            canvasBackgroundColor: resolveReferences(color, realState),
                            backgroundFxQuery: color,
                          };
                          globalSettingsChanged(options);
                        }}
                      />
                    )}
                    <div className={`fx-canvas ${!darkMode && 'fx-canvas-light'} `}>
                      <FxButton
                        dataCy={`canvas-bg-color`}
                        active={!forceCodeBox ? true : false}
                        onPress={() => {
                          setForceCodeBox(!forceCodeBox);
                        }}
                      />
                    </div>
                  </div>
                </div>
              </div>

              <div className="d-flex align-items-center  global-popover-div-wrap mb-3">
                <p className="tj-text-xsm color-slate12 w-full m-auto">Export app</p>
                <div>
                  <ButtonSolid
                    variant="secondary"
                    style={{ width: '158px' }}
                    size="md"
                    onClick={() => {
                      setIsExportingApp(true);
                      document.getElementById('maintenance-app-modal').click();
                    }}
                    fill={`var(--indigo9)`}
                    leftIcon="fileupload"
                    iconWidth="16"
                    data-cy="button-user-status-change"
                  >
                    Export this app
                  </ButtonSolid>
                </div>
              </div>
            </div>
          </div>
        </div>
      </div>
    </>
  );
};<|MERGE_RESOLUTION|>--- conflicted
+++ resolved
@@ -1,8 +1,4 @@
-<<<<<<< HEAD
-import React, { useState, useEffect, useRef } from 'react';
-=======
 import React, { useEffect, useState } from 'react';
->>>>>>> f0a403e6
 import cx from 'classnames';
 import { SketchPicker } from 'react-color';
 import { Confirm } from '../Viewer/Confirm';
@@ -39,20 +35,14 @@
   const [slug, setSlug] = useState({ value: null, error: '' });
   const [slugProgress, setSlugProgress] = useState(false);
   const [isSlugUpdated, setSlugUpdatedState] = useState(false);
-<<<<<<< HEAD
+  const { updateState } = useAppDataActions();
   const { isVersionReleased, isEditorFreezed } = useAppVersionStore(
-=======
-  const { updateState } = useAppDataActions();
-  const { isVersionReleased } = useAppVersionStore(
->>>>>>> f0a403e6
     (state) => ({
       isVersionReleased: state.isVersionReleased,
       isEditorFreezed: state.isEditorFreezed,
     }),
     shallow
   );
-  const inputRef = useRef();
-
   const { app, slug: oldSlug } = useAppInfo();
 
   const coverStyles = {
@@ -68,17 +58,9 @@
     Only will fail for existed apps before the app/workspace url revamp which has 
     special chars or spaces in their app slugs 
   */
-<<<<<<< HEAD
-    if (oldSlug) {
-      const existedSlugErrors = validateName(oldSlug, 'App slug', true, false, false, false);
-      setSlug({ value: oldSlug, error: existedSlugErrors.errorMsg });
-      if (inputRef.current) inputRef.current.value = oldSlug;
-    }
-=======
     const existedSlugErrors = validateName(oldSlug, 'App slug', true, false, false, false);
 
     setSlug({ value: oldSlug, error: existedSlugErrors.errorMsg });
->>>>>>> f0a403e6
   }, [oldSlug]);
 
   const handleInputChange = (value, field) => {
@@ -139,7 +121,6 @@
     outline: showPicker && '1px solid var(--indigo9)',
     boxShadow: showPicker && '0px 0px 0px 1px #C6D4F9',
   };
-
   return (
     <>
       <Confirm
@@ -186,7 +167,6 @@
                     }}
                     data-cy="app-slug-input-field"
                     defaultValue={oldSlug}
-                    ref={inputRef}
                   />
                   {isSlugUpdated && (
                     <div className="icon-container">
@@ -307,30 +287,7 @@
                   </div>
                 </div>
               </div>
-<<<<<<< HEAD
-              {/* <div className="d-flex mb-3">
-              <span className="w-full m-auto" data-cy={`label-max-canvas-height`}>
-                {t('leftSidebar.Settings.maxHeightOfCanvas', 'Max height of canvas')}
-              </span>
-              <div className=" -width">
-                <div className="input-with-icon">
-                  <input
-                    data-cy="maximum-canvas-height-input-field"
-                    type="text"
-                    className={`form-control form-control-sm maximum-canvas-height-input-field`}
-                    placeholder={'0'}
-                    onChange={(e) => {
-                      const height = e.target.value;
-                      if (!Number.isNaN(height) && height <= 2400) globalSettingsChanged('canvasMaxHeight', height);
-                    }}
-                    value={canvasMaxHeight}
-                  />
-                </div>
-              </div>
-            </div> */}
-=======
-
->>>>>>> f0a403e6
+
               <div className="d-flex justify-content-between mb-3">
                 <span className="pt-2" data-cy={`label-bg-canvas`}>
                   {t('leftSidebar.Settings.backgroundColorOfCanvas', 'Canvas bavkground')}
