import React from 'react';
import cx from 'classnames';
import { SketchPicker } from 'react-color';
import { Confirm } from '../Viewer/Confirm';
import { HeaderSection } from '@/_ui/LeftSidebar';
import { LeftSidebarItem } from '../LeftSidebar/SidebarItem';
import FxButton from '../CodeBuilder/Elements/FxButton';
import { CodeHinter } from '../CodeBuilder/CodeHinter';
import { resolveReferences } from '@/_helpers/utils';
import { useTranslation } from 'react-i18next';
import _ from 'lodash';
import Popover from '@/_ui/Popover';
import { useCurrentState } from '@/_stores/currentStateStore';
import { useAppVersionStore } from '@/_stores/appVersionStore';
import { shallow } from 'zustand/shallow';

export const GlobalSettings = ({
  globalSettings,
  globalSettingsChanged,
  darkMode,
  toggleAppMaintenance,
  is_maintenance_on,
  shouldFreeze,
}) => {
  const { t } = useTranslation();
  const { hideHeader, canvasMaxWidth, canvasMaxWidthType, canvasMaxHeight, canvasBackgroundColor, backgroundFxQuery } =
    globalSettings;
  const [showPicker, setShowPicker] = React.useState(false);
  const currentState = useCurrentState();
  const [forceCodeBox, setForceCodeBox] = React.useState(true);
  const [realState, setRealState] = React.useState(currentState);
  const [showConfirmation, setConfirmationShow] = React.useState(false);
  const [show, setShow] = React.useState('');
  const { isVersionReleased } = useAppVersionStore(
    (state) => ({
      isVersionReleased: state.isVersionReleased,
    }),
    shallow
  );

  const coverStyles = {
    position: 'fixed',
    top: '0px',
    right: '0px',
    bottom: '0px',
    left: '0px',
  };

  React.useEffect(() => {
    setRealState(currentState);
    // eslint-disable-next-line react-hooks/exhaustive-deps
  }, [currentState.components]);

  React.useEffect(() => {
    backgroundFxQuery &&
      globalSettingsChanged('canvasBackgroundColor', resolveReferences(backgroundFxQuery, realState));
    // eslint-disable-next-line react-hooks/exhaustive-deps
  }, [JSON.stringify(resolveReferences(backgroundFxQuery, realState))]);

  const popoverContent = (
<<<<<<< HEAD
    <div id="global-settings-popover" className={cx({ 'theme-dark': darkMode, disabled: shouldFreeze })}>
=======
    <div id="global-settings-popover" className={cx({ 'theme-dark': darkMode, disabled: isVersionReleased })}>
>>>>>>> 3bcbc795
      <div bsPrefix="global-settings-popover">
        <HeaderSection darkMode={darkMode}>
          <HeaderSection.PanelHeader title="Global settings" />
        </HeaderSection>
        <div className="card-body">
          <div>
            <div className="d-flex mb-3">
              <span data-cy={`label-hide-header-for-launched-apps`}>
                {t('leftSidebar.Settings.hideHeader', 'Hide header for launched apps')}
              </span>
              <div className="ms-auto form-check form-switch position-relative">
                <input
                  data-cy={`toggle-hide-header-for-launched-apps`}
                  className="form-check-input"
                  type="checkbox"
                  checked={hideHeader}
                  onChange={(e) => globalSettingsChanged('hideHeader', e.target.checked)}
                />
              </div>
            </div>
            <div className="d-flex mb-3">
              <span data-cy={`label-maintenance-mode`}>
                {t('leftSidebar.Settings.maintenanceMode', 'Maintenance mode')}
              </span>
              <div className="ms-auto form-check form-switch position-relative">
                <input
                  data-cy={`toggle-maintenance-mode`}
                  className="form-check-input"
                  type="checkbox"
                  checked={is_maintenance_on}
                  onChange={() => setConfirmationShow(true)}
                />
              </div>
            </div>
            <div className="d-flex mb-3">
              <span data-cy={`label-max-canvas-width`} className="w-full m-auto">
                {t('leftSidebar.Settings.maxWidthOfCanvas', 'Max width of canvas')}
              </span>
              <div className="position-relative">
                <div className="input-with-icon">
                  <input
                    data-cy="maximum-canvas-width-input-field"
                    type="text"
                    className={`form-control form-control-sm`}
                    placeholder={'0'}
                    onChange={(e) => {
                      const width = e.target.value;
                      if (!Number.isNaN(width) && width >= 0) globalSettingsChanged('canvasMaxWidth', width);
                    }}
                    value={canvasMaxWidth}
                  />
                  <select
                    data-cy={`dropdown-max-canvas-width-type`}
                    className="form-select"
                    aria-label="Select canvas width type"
                    onChange={(event) => {
                      const newCanvasMaxWidthType = event.currentTarget.value;
                      globalSettingsChanged('canvasMaxWidthType', newCanvasMaxWidthType);
                      if (newCanvasMaxWidthType === '%') {
                        globalSettingsChanged('canvasMaxWidth', 100);
                      } else if (newCanvasMaxWidthType === 'px') {
                        globalSettingsChanged('canvasMaxWidth', 1292);
                      }
                    }}
                  >
                    <option value="%" selected={canvasMaxWidthType === '%'}>
                      %
                    </option>
                    <option value="px" selected={canvasMaxWidthType === 'px' || _.isUndefined(canvasMaxWidthType)}>
                      px
                    </option>
                  </select>
                </div>
              </div>
            </div>
            {/* <div className="d-flex mb-3">
              <span className="w-full m-auto" data-cy={`label-max-canvas-height`}>
                {t('leftSidebar.Settings.maxHeightOfCanvas', 'Max height of canvas')}
              </span>
              <div className="position-relative">
                <div className="input-with-icon">
                  <input
                    data-cy="maximum-canvas-height-input-field"
                    type="text"
                    className={`form-control form-control-sm maximum-canvas-height-input-field`}
                    placeholder={'0'}
                    onChange={(e) => {
                      const height = e.target.value;
                      if (!Number.isNaN(height) && height <= 2400) globalSettingsChanged('canvasMaxHeight', height);
                    }}
                    value={canvasMaxHeight}
                  />
                  <span className="input-group-text">px</span>
                </div>
              </div>
            </div> */}
            <div className="d-flex align-items-center">
              <span className="w-full" data-cy={`label-bg-canvas`}>
                {t('leftSidebar.Settings.backgroundColorOfCanvas', 'Background color of canvas')}
              </span>
              <div className="canvas-codehinter-container">
                {showPicker && (
                  <div>
                    <div style={coverStyles} onClick={() => setShowPicker(false)} />
                    <SketchPicker
                      data-cy={`color-picker-canvas`}
                      className="canvas-background-picker"
                      onFocus={() => setShowPicker(true)}
                      color={canvasBackgroundColor}
                      onChangeComplete={(color) => {
                        globalSettingsChanged('canvasBackgroundColor', [color.hex, color.rgb]);
                        globalSettingsChanged('backgroundFxQuery', color.hex);
                      }}
                    />
                  </div>
                )}
                {forceCodeBox && (
                  <div
                    className="row mx-0 form-control form-control-sm canvas-background-holder"
                    onClick={() => setShowPicker(true)}
                  >
                    <div
                      data-cy={`canvas-bg-color-picker`}
                      className="col-auto"
                      style={{
                        float: 'right',
                        width: '20px',
                        height: '20px',
                        backgroundColor: canvasBackgroundColor,
                        border: `0.25px solid ${
                          ['#ffffff', '#fff', '#1f2936'].includes(canvasBackgroundColor) && '#c5c8c9'
                        }`,
                      }}
                    ></div>
                    <div className="col">{canvasBackgroundColor}</div>
                  </div>
                )}
                <div
                  className={`${!forceCodeBox && 'hinter-canvas-input'} ${!darkMode && 'hinter-canvas-input-light'} `}
                >
                  {!forceCodeBox && (
                    <CodeHinter
                      cyLabel={`canvas-bg-colour`}
                      currentState={realState}
                      initialValue={backgroundFxQuery ? backgroundFxQuery : canvasBackgroundColor}
                      value={backgroundFxQuery ? backgroundFxQuery : canvasBackgroundColor}
                      theme={darkMode ? 'monokai' : 'duotone-light'}
                      mode="javascript"
                      className="canvas-hinter-wrap"
                      lineNumbers={false}
                      onChange={(color) => {
                        globalSettingsChanged('canvasBackgroundColor', resolveReferences(color, realState));
                        globalSettingsChanged('backgroundFxQuery', color);
                      }}
                    />
                  )}
                  <div className={`fx-canvas ${!darkMode && 'fx-canvas-light'} `}>
                    <FxButton
                      dataCy={`canvas-bg-color`}
                      active={!forceCodeBox ? true : false}
                      onPress={() => {
                        setForceCodeBox(!forceCodeBox);
                      }}
                    />
                  </div>
                </div>
              </div>
            </div>
          </div>
        </div>
      </div>
    </div>
  );

  return (
    <>
      <Confirm
        show={showConfirmation}
        message={
          is_maintenance_on
            ? 'Users will now be able to launch the released version of this app, do you wish to continue?'
            : 'Users will not be able to launch the app until maintenance mode is turned off, do you wish to continue?'
        }
        onConfirm={() => toggleAppMaintenance()}
        onCancel={() => setConfirmationShow(false)}
        darkMode={darkMode}
      />
      <Popover
        handleToggle={(show) => {
          if (show) setShow('settings');
          else {
            setShow('');
            setShowPicker(false);
          }
        }}
        popoverContentClassName="p-0 sidebar-h-100-popover global-settings-popover-content"
        side="bottom"
        popoverContent={popoverContent}
        popoverContentHeight="auto"
      >
        <LeftSidebarItem
          selectedSidebarItem={show}
          icon="settings"
          className={cx(`cursor-pointer sidebar-global-settings`)}
          tip="Settings"
        />
      </Popover>
    </>
  );
};<|MERGE_RESOLUTION|>--- conflicted
+++ resolved
@@ -58,11 +58,10 @@
   }, [JSON.stringify(resolveReferences(backgroundFxQuery, realState))]);
 
   const popoverContent = (
-<<<<<<< HEAD
-    <div id="global-settings-popover" className={cx({ 'theme-dark': darkMode, disabled: shouldFreeze })}>
-=======
-    <div id="global-settings-popover" className={cx({ 'theme-dark': darkMode, disabled: isVersionReleased })}>
->>>>>>> 3bcbc795
+    <div
+      id="global-settings-popover"
+      className={cx({ 'theme-dark': darkMode, disabled: isVersionReleased || shouldFreeze })}
+    >
       <div bsPrefix="global-settings-popover">
         <HeaderSection darkMode={darkMode}>
           <HeaderSection.PanelHeader title="Global settings" />
