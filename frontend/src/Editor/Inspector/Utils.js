import React from 'react';
import { Code } from './Elements/Code';
import { QuerySelector } from './QuerySelector';
import { resolveReferences } from '@/_helpers/utils';

export function renderQuerySelector(component, dataQueries, eventOptionUpdated, eventName, eventMeta) {
  let definition = component.component.definition.events[eventName];
  definition = definition || {};

  return (
    <QuerySelector
      param={{ name: eventName }}
      definition={definition}
      eventMeta={eventMeta}
      dataQueries={dataQueries}
      eventOptionUpdated={eventOptionUpdated}
    />
  );
}

export function renderElement(
  component,
  componentMeta,
  paramUpdated,
  dataQueries,
  param,
  paramType,
  currentState,
  components = {},
  darkMode = false
) {
  const componentConfig = component.component;
  const componentDefinition = componentConfig.definition;
  const paramTypeDefinition = componentDefinition[paramType] || {};
  const definition = paramTypeDefinition[param] || {};
<<<<<<< HEAD

  if (componentConfig.component == 'DropDown' || componentConfig.component == 'Form') {
    const paramTypeConfig = componentMeta[paramType] || {};
    const paramConfig = paramTypeConfig[param] || {};
    const { conditionallyRender = null } = paramConfig;

    if (conditionallyRender) {
      const { key, value } = conditionallyRender;
      if (paramTypeDefinition?.[key] ?? value) {
        const resolvedValue = paramTypeDefinition?.[key] && resolveReferences(paramTypeDefinition?.[key], currentState);
        if (resolvedValue?.value !== value) return;
      }
    }
  }
=======
>>>>>>> 1aed8f4a
  const meta = componentMeta[paramType][param];

  if (componentConfig.component == 'DropDown') {
    const paramTypeConfig = componentMeta[paramType] || {};
    const paramConfig = paramTypeConfig[param] || {};
    const { conditionallyRender = null } = paramConfig;

    if (conditionallyRender) {
      const { key, value } = conditionallyRender;
      if (paramTypeDefinition?.[key] ?? value) {
        const resolvedValue = paramTypeDefinition?.[key] && resolveReferences(paramTypeDefinition?.[key], currentState);
        if (resolvedValue?.value !== value) return;
      }
    }
  }

  return (
    <Code
      param={{ name: param, ...component.component.properties[param] }}
      definition={definition}
      dataQueries={dataQueries}
      onChange={paramUpdated}
      paramType={paramType}
      components={components}
      componentMeta={componentMeta}
      currentState={currentState}
      darkMode={darkMode}
      componentName={component.component.name || null}
      type={meta.type}
      fxActive={definition.fxActive ?? false}
      onFxPress={(active) => {
        paramUpdated({ name: param, ...component.component.properties[param] }, 'fxActive', active, paramType);
      }}
      component={component}
    />
  );
}<|MERGE_RESOLUTION|>--- conflicted
+++ resolved
@@ -33,23 +33,6 @@
   const componentDefinition = componentConfig.definition;
   const paramTypeDefinition = componentDefinition[paramType] || {};
   const definition = paramTypeDefinition[param] || {};
-<<<<<<< HEAD
-
-  if (componentConfig.component == 'DropDown' || componentConfig.component == 'Form') {
-    const paramTypeConfig = componentMeta[paramType] || {};
-    const paramConfig = paramTypeConfig[param] || {};
-    const { conditionallyRender = null } = paramConfig;
-
-    if (conditionallyRender) {
-      const { key, value } = conditionallyRender;
-      if (paramTypeDefinition?.[key] ?? value) {
-        const resolvedValue = paramTypeDefinition?.[key] && resolveReferences(paramTypeDefinition?.[key], currentState);
-        if (resolvedValue?.value !== value) return;
-      }
-    }
-  }
-=======
->>>>>>> 1aed8f4a
   const meta = componentMeta[paramType][param];
 
   if (componentConfig.component == 'DropDown') {
