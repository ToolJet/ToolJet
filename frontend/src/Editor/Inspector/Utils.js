import React from 'react';
import { Code } from './Elements/Code';
import { QuerySelector } from './QuerySelector';
import { resolveReferences } from '@/_helpers/utils';

export function renderQuerySelector(component, dataQueries, eventOptionUpdated, eventName, eventMeta) {
  let definition = component.component.definition.events[eventName];
  definition = definition || {};

  return (
    <QuerySelector
      param={{ name: eventName }}
      definition={definition}
      eventMeta={eventMeta}
      dataQueries={dataQueries}
      eventOptionUpdated={eventOptionUpdated}
    />
  );
}
export function renderCustomStyles(
  component,
  componentMeta,
  paramUpdated,
  dataQueries,
  param,
  paramType,
  currentState,
  components = {},
  accordian,
  darkMode = false,
  placeholder = ''
) {
  const componentConfig = component.component;
  const componentDefinition = componentConfig.definition;
  const paramTypeDefinition = componentDefinition[paramType] || {};
  const definition = paramTypeDefinition[param] || {};
  const meta = componentMeta[paramType]?.[accordian]?.[param];

  if (
    componentConfig.component == 'DropDown' ||
    componentConfig.component == 'Form' ||
    componentConfig.component == 'Listview' ||
    componentConfig.component == 'TextInput' ||
    componentConfig.component == 'NumberInput' ||
    componentConfig.component == 'PasswordInput' ||
    componentConfig.component == 'ToggleSwitchV2' ||
    componentConfig.component == 'Checkbox' ||
<<<<<<< HEAD
    componentConfig.component == 'Table' ||
    componentConfig.component == 'DropdownV2' ||
    componentConfig.component == 'MultiselectV2'
=======
    componentConfig.component == 'Button' ||
    componentConfig.component == 'Table'
>>>>>>> bc5580e0
  ) {
    const paramTypeConfig = componentMeta[paramType] || {};
    const paramConfig = paramTypeConfig[param] || {};
    const { conditionallyRender = null } = paramConfig;

    const getResolvedValue = (key) => {
      return paramTypeDefinition?.[key] && resolveReferences(paramTypeDefinition?.[key], currentState);
    };

    const utilFuncForMultipleChecks = (conditionallyRender) => {
      return conditionallyRender.reduce((acc, condition) => {
        const { key, value } = condition;
        if (paramTypeDefinition?.[key] ?? value) {
          const resolvedValue = getResolvedValue(key);
          acc.push(resolvedValue?.value !== value);
        }
        return acc;
      }, []);
    };

    if (conditionallyRender) {
      const isConditionallyRenderArray = Array.isArray(conditionallyRender);

      if (isConditionallyRenderArray && utilFuncForMultipleChecks(conditionallyRender).includes(true)) {
        return;
      } else {
        const { key, value } = conditionallyRender;
        if (paramTypeDefinition?.[key] ?? value) {
          const resolvedValue = getResolvedValue(key);
          if (resolvedValue?.value !== value) {
            return;
          }
        }
      }
    }
  }

  return (
    <>
      <Code
        param={{ name: param, ...component.component.properties[param] }}
        definition={definition}
        dataQueries={dataQueries}
        onChange={paramUpdated}
        paramType={paramType}
        components={components}
        componentMeta={componentMeta}
        darkMode={darkMode}
        componentName={component.component.name || null}
        type={meta?.type}
        fxActive={definition.fxActive ?? false}
        onFxPress={(active) => {
          paramUpdated({ name: param, ...component.component.properties[param] }, 'fxActive', active, paramType);
        }}
        component={component}
        accordian={accordian}
        placeholder={placeholder}
      />
    </>
  );
}

export function renderElement(
  component,
  componentMeta,
  paramUpdated,
  dataQueries,
  param,
  paramType,
  currentState,
  components = {},
  darkMode = false,
  placeholder = ''
) {
  const componentConfig = component.component;
  const componentDefinition = componentConfig.definition;
  const paramTypeDefinition = componentDefinition[paramType] || {};
  const definition = paramTypeDefinition[param] || {};
  const meta = componentMeta[paramType][param];

  if (
    componentConfig.component == 'DropDown' ||
    componentConfig.component == 'Form' ||
    componentConfig.component == 'Listview'
  ) {
    const paramTypeConfig = componentMeta[paramType] || {};
    const paramConfig = paramTypeConfig[param] || {};
    const { conditionallyRender = null } = paramConfig;

    if (conditionallyRender) {
      const { key, value } = conditionallyRender;
      if (paramTypeDefinition?.[key] ?? value) {
        const resolvedValue = paramTypeDefinition?.[key] && resolveReferences(paramTypeDefinition?.[key], currentState);
        if (resolvedValue?.value !== value) return;
      }
    }
  }

  return (
    <Code
      param={{ name: param, ...component.component.properties[param] }}
      definition={definition}
      dataQueries={dataQueries}
      onChange={paramUpdated}
      paramType={paramType}
      components={components}
      componentMeta={componentMeta}
      darkMode={darkMode}
      componentName={component.component.name || null}
      type={meta?.type}
      fxActive={definition.fxActive ?? false}
      onFxPress={(active) => {
        paramUpdated({ name: param, ...component.component.properties[param] }, 'fxActive', active, paramType);
      }}
      component={component}
      placeholder={placeholder}
    />
  );
}<|MERGE_RESOLUTION|>--- conflicted
+++ resolved
@@ -45,14 +45,10 @@
     componentConfig.component == 'PasswordInput' ||
     componentConfig.component == 'ToggleSwitchV2' ||
     componentConfig.component == 'Checkbox' ||
-<<<<<<< HEAD
     componentConfig.component == 'Table' ||
     componentConfig.component == 'DropdownV2' ||
-    componentConfig.component == 'MultiselectV2'
-=======
-    componentConfig.component == 'Button' ||
-    componentConfig.component == 'Table'
->>>>>>> bc5580e0
+    componentConfig.component == 'MultiselectV2' ||
+    componentConfig.component == 'Button'
   ) {
     const paramTypeConfig = componentMeta[paramType] || {};
     const paramConfig = paramTypeConfig[param] || {};
