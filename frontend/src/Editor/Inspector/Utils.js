import React from 'react';
import { Code } from './Elements/Code';
import { QuerySelector } from './QuerySelector';
import { resolveReferences } from '@/_helpers/utils';

export function renderQuerySelector(component, dataQueries, eventOptionUpdated, eventName, eventMeta) {
  let definition = component.component.definition.events[eventName];
  definition = definition || {};

  return (
    <QuerySelector
      param={{ name: eventName }}
      definition={definition}
      eventMeta={eventMeta}
      dataQueries={dataQueries}
      eventOptionUpdated={eventOptionUpdated}
    />
  );
}

export function renderElement(
  component,
  componentMeta,
  paramUpdated,
  dataQueries,
  param,
  paramType,
  currentState,
  components = {},
  darkMode = false
) {
  const componentConfig = component.component;
  const componentDefinition = componentConfig.definition;
  const paramTypeDefinition = componentDefinition[paramType] || {};
  const definition = paramTypeDefinition[param] || {};
<<<<<<< HEAD

  const paramTypeConfig = componentMeta[paramType] || {};
  const paramConfig = paramTypeConfig[param] || {};
  const { conditionallyRender = null } = paramConfig;

  if (componentConfig.component == 'BoundedBox') {
    if (conditionallyRender) {
      const { key, value } = conditionallyRender;
      const resolvedValue = paramTypeDefinition?.[key] && resolveReferences(paramTypeDefinition?.[key], currentState);
      if (resolvedValue?.value !== value) return;
    }
  }
=======
>>>>>>> 12c14b3e
  const meta = componentMeta[paramType][param];

  return (
    <Code
      param={{ name: param, ...component.component.properties[param] }}
      definition={definition}
      dataQueries={dataQueries}
      onChange={paramUpdated}
      paramType={paramType}
      components={components}
      componentMeta={componentMeta}
      currentState={currentState}
      darkMode={darkMode}
      componentName={component.component.name || null}
      type={meta.type}
      fxActive={definition.fxActive ?? false}
      onFxPress={(active) => {
        paramUpdated({ name: param, ...component.component.properties[param] }, 'fxActive', active, paramType);
      }}
      component={component}
    />
  );
}<|MERGE_RESOLUTION|>--- conflicted
+++ resolved
@@ -33,10 +33,10 @@
   const componentDefinition = componentConfig.definition;
   const paramTypeDefinition = componentDefinition[paramType] || {};
   const definition = paramTypeDefinition[param] || {};
-<<<<<<< HEAD
 
   const paramTypeConfig = componentMeta[paramType] || {};
   const paramConfig = paramTypeConfig[param] || {};
+  const meta = componentMeta[paramType][param];
   const { conditionallyRender = null } = paramConfig;
 
   if (componentConfig.component == 'BoundedBox') {
@@ -46,9 +46,6 @@
       if (resolvedValue?.value !== value) return;
     }
   }
-=======
->>>>>>> 12c14b3e
-  const meta = componentMeta[paramType][param];
 
   return (
     <Code
