--- conflicted
+++ resolved
@@ -53,7 +53,15 @@
   },
 ];
 
-const NEW_REVAMPED_COMPONENTS = ['Text', 'TextInput', 'PasswordInput', 'NumberInput', 'Table'];
+const NEW_REVAMPED_COMPONENTS = [
+  'Text',
+  'TextInput',
+  'PasswordInput',
+  'NumberInput',
+  'Table',
+  'ToggleSwitch',
+  'Checkbox',
+];
 
 export const Inspector = ({
   componentDefinitionChanged,
@@ -85,11 +93,7 @@
   const [inputRef, setInputFocus] = useFocus();
 
   const [showHeaderActionsMenu, setShowHeaderActionsMenu] = useState(false);
-<<<<<<< HEAD
-  const shouldAddBoxShadow = ['TextInput', 'PasswordInput', 'NumberInput', 'Text', 'ToggleSwitch', 'Checkbox'];
-=======
   const isRevampedComponent = NEW_REVAMPED_COMPONENTS.includes(component.component.component);
->>>>>>> 5ed331d0
 
   const { isVersionReleased } = useAppVersionStore(
     (state) => ({
@@ -334,21 +338,7 @@
   );
   const stylesTab = (
     <div style={{ marginBottom: '6rem' }} className={`${isVersionReleased && 'disabled'}`}>
-<<<<<<< HEAD
-      <div
-        className={
-          component.component.component !== 'TextInput' &&
-          component.component.component !== 'PasswordInput' &&
-          component.component.component !== 'NumberInput' &&
-          component.component.component !== 'Text' &&
-          component.component.component !== 'ToggleSwitch' &&
-          component.component.component !== 'Checkbox' &&
-          'p-3'
-        }
-      >
-=======
       <div className={!isRevampedComponent && 'p-3'}>
->>>>>>> 5ed331d0
         <Inspector.RenderStyleOptions
           componentMeta={componentMeta}
           component={component}
@@ -511,18 +501,7 @@
 const RenderStyleOptions = ({ componentMeta, component, paramUpdated, dataQueries, currentState, allComponents }) => {
   // Initialize an object to group properties by "accordian"
   const groupedProperties = {};
-<<<<<<< HEAD
-  if (
-    component.component.component === 'TextInput' ||
-    component.component.component === 'PasswordInput' ||
-    component.component.component === 'NumberInput' ||
-    component.component.component === 'Text' ||
-    component.component.component === 'ToggleSwitch' ||
-    component.component.component === 'Checkbox'
-  ) {
-=======
   if (NEW_REVAMPED_COMPONENTS.includes(component.component.component)) {
->>>>>>> 5ed331d0
     // Iterate over the properties in componentMeta.styles
     for (const key in componentMeta.styles) {
       const property = componentMeta.styles[key];
@@ -539,18 +518,7 @@
   }
 
   return Object.keys(
-<<<<<<< HEAD
-    component.component.component === 'TextInput' ||
-      component.component.component === 'PasswordInput' ||
-      component.component.component === 'NumberInput' ||
-      component.component.component === 'Text' ||
-      component.component.component === 'ToggleSwitch' ||
-      component.component.component === 'Checkbox'
-      ? groupedProperties
-      : componentMeta.styles
-=======
     NEW_REVAMPED_COMPONENTS.includes(component.component.component) ? groupedProperties : componentMeta.styles
->>>>>>> 5ed331d0
   ).map((style) => {
     const conditionWidget = widgetsWithStyleConditions[component.component.component] ?? null;
     const condition = conditionWidget?.conditions.find((condition) => condition.property) ?? {};
@@ -574,18 +542,7 @@
 
     const items = [];
 
-<<<<<<< HEAD
-    if (
-      component.component.component === 'TextInput' ||
-      component.component.component === 'PasswordInput' ||
-      component.component.component === 'NumberInput' ||
-      component.component.component === 'Text' ||
-      component.component.component === 'ToggleSwitch' ||
-      component.component.component === 'Checkbox'
-    ) {
-=======
     if (NEW_REVAMPED_COMPONENTS.includes(component.component.component)) {
->>>>>>> 5ed331d0
       items.push({
         title: `${style}`,
         children: Object.entries(groupedProperties[style]).map(([key, value]) => ({
