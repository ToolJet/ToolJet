import React, { useState, useEffect } from 'react';
import { Table } from './Components/Table/Table.jsx';
import { Chart } from './Components/Chart';
import { Form } from './Components/Form';
import { renderElement, renderCustomStyles } from './Utils';
import { toast } from 'react-hot-toast';
import { validateQueryName, convertToKebabCase, resolveReferences } from '@/_helpers/utils';
import { ConfirmDialog } from '@/_components';
import { useHotkeys } from 'react-hotkeys-hook';
import { DefaultComponent } from './Components/DefaultComponent';
import { FilePicker } from './Components/FilePicker';
import { Modal } from './Components/Modal';
import { CustomComponent } from './Components/CustomComponent';
import { Icon } from './Components/Icon';
import useFocus from '@/_hooks/use-focus';
import Accordion from '@/_ui/Accordion';
import { useTranslation } from 'react-i18next';
import _ from 'lodash';
import { useMounted } from '@/_hooks/use-mount';
import { useCurrentState } from '@/_stores/currentStateStore';
import { useDataQueries } from '@/_stores/dataQueriesStore';
import { useAppVersionStore } from '@/_stores/appVersionStore';
import { shallow } from 'zustand/shallow';
import Tabs from '@/ToolJetUI/Tabs/Tabs';
import Tab from '@/ToolJetUI/Tabs/Tab';
import Student from '@/_ui/Icon/solidIcons/Student';
import ArrowRight from '@/_ui/Icon/solidIcons/ArrowRight';
import ArrowLeft from '@/_ui/Icon/solidIcons/ArrowLeft';
import SolidIcon from '@/_ui/Icon/SolidIcons';
import { OverlayTrigger, Popover } from 'react-bootstrap';
import Edit from '@/_ui/Icon/bulkIcons/Edit';
import Copy from '@/_ui/Icon/solidIcons/Copy';
import Trash from '@/_ui/Icon/solidIcons/Trash';
import classNames from 'classnames';
import { useEditorStore, EMPTY_ARRAY } from '@/_stores/editorStore';

const INSPECTOR_HEADER_OPTIONS = [
  {
    label: 'Rename',
    value: 'rename',
    icon: <Edit width={16} />,
  },
  {
    label: 'Duplicate',
    value: 'duplicate',
    icon: <Copy width={16} />,
  },
  {
    label: 'Delete',
    value: 'delete',
    icon: <Trash width={16} fill={'#E54D2E'} />,
  },
];

const NEW_REVAMPED_COMPONENTS = ['Text', 'TextInput', 'PasswordInput', 'NumberInput', 'Table'];

export const Inspector = ({
  componentDefinitionChanged,
  allComponents,
  darkMode,
  removeComponent,
  pages,
  cloneComponents,
}) => {
  const dataQueries = useDataQueries();

  const currentState = useCurrentState();
  const { selectedComponentId, setSelectedComponents } = useEditorStore(
    (state) => ({
      selectedComponentId: state.selectedComponents[0]?.id,
      setSelectedComponents: state.actions.setSelectedComponents,
    }),
    shallow
  );
  const component = {
    id: selectedComponentId,
    component: JSON.parse(JSON.stringify(allComponents?.[selectedComponentId]?.component)),
    layouts: allComponents[selectedComponentId].layouts,
    parent: allComponents[selectedComponentId].parent,
  };
  const [showWidgetDeleteConfirmation, setWidgetDeleteConfirmation] = useState(false);
  // eslint-disable-next-line no-unused-vars
  const [newComponentName, setNewComponentName] = useState('');
  const [inputRef, setInputFocus] = useFocus();

  const [showHeaderActionsMenu, setShowHeaderActionsMenu] = useState(false);
  const isRevampedComponent = NEW_REVAMPED_COMPONENTS.includes(component.component.component);

  const { isVersionReleased, isEditorFreezed } = useAppVersionStore(
    (state) => ({
      isVersionReleased: state.isVersionReleased,
      isEditorFreezed: state.isEditorFreezed,
    }),
    shallow
  );
  const { t } = useTranslation();
  useHotkeys(
    'backspace',
    () => {
      if (isVersionReleased || isEditorFreezed) return;
      setWidgetDeleteConfirmation(true);
    },
    { scopes: 'editor' }
  );
  useHotkeys('escape', () => setSelectedComponents(EMPTY_ARRAY), {
    scopes: 'editor',
  });

  const componentMeta = JSON.parse(JSON.stringify(allComponents?.[selectedComponentId]?.component));

  const isMounted = useMounted();

  //
  useEffect(() => {
    setNewComponentName(allComponents[selectedComponentId]?.component?.name);
  }, [selectedComponentId, allComponents]);

  const validateComponentName = (name) => {
    const isValid = !Object.values(allComponents)
      .map((component) => component?.component?.name)
      .includes(name);

    if (component?.component.name === name) {
      return true;
    }
    return isValid;
  };

  function handleComponentNameChange(newName) {
    if (component.component.name === newName) return;

    if (newName.length === 0) {
      toast.error(t('widget.common.widgetNameEmptyError', 'Widget name cannot be empty'));
      return setInputFocus();
    }
    if (!validateComponentName(newName)) {
      toast.error(t('widget.common.componentNameExistsError', 'Component name already exists'));
      return setInputFocus();
    }
    if (validateQueryName(newName)) {
      let newComponent = JSON.parse(JSON.stringify(component));
      newComponent.component.name = newName;
      componentDefinitionChanged(newComponent, { componentNameUpdated: true });
    } else {
      toast.error(
        t(
          'widget.common.invalidWidgetName',
          'Invalid widget name. Should be unique and only include letters, numbers and underscore.'
        )
      );
      setInputFocus();
    }
  }

  const getDefaultValue = (val) => {
    if (componentMeta?.definition?.defaults) {
      return componentMeta.definition.defaults.find((el) => el.type === val);
    }
    return null;
  };

  function paramUpdated(param, attr, value, paramType, isParamFromTableColumn = false) {
    let newComponent = JSON.parse(JSON.stringify(component));
    let newDefinition = _.cloneDeep(newComponent.component.definition);
    let allParams = newDefinition[paramType] || {};
    const paramObject = allParams[param.name];
    if (!paramObject) {
      allParams[param.name] = {};
    }
    if (attr) {
      allParams[param.name][attr] = value;
      const defaultValue = getDefaultValue(value);
      // This is needed to have enable pagination in Table as backward compatible
      // Whenever enable pagination is false, we turn client and server side pagination as false
      if (
        component.component.component === 'Table' &&
        param.name === 'enablePagination' &&
        !resolveReferences(value, currentState)
      ) {
        if (allParams?.['clientSidePagination']?.[attr]) {
          allParams['clientSidePagination'][attr] = value;
        }
        if (allParams['serverSidePagination']?.[attr]) {
          allParams['serverSidePagination'][attr] = value;
        }
      }
      // This case is required to handle for older apps when serverSidePagination is connected to Fx
      if (param.name === 'serverSidePagination' && !allParams?.['enablePagination']?.[attr]) {
        allParams = {
          ...allParams,
          enablePagination: {
            value: true,
          },
        };
      }
      if (param.type === 'select' && defaultValue) {
        allParams[defaultValue.paramName]['value'] = defaultValue.value;
      }
      if (param.name === 'secondarySignDisplay') {
        if (value === 'negative') {
          newDefinition['styles']['secondaryTextColour']['value'] = '#EE2C4D';
        } else if (value === 'positive') {
          newDefinition['styles']['secondaryTextColour']['value'] = '#36AF8B';
        }
      }
    } else {
      allParams[param.name] = value;
    }

    if (
      component.component.component === 'Table' &&
      param.name === 'contentWrap' &&
      !resolveReferences(value, currentState) &&
      newDefinition.properties.columns.value.some((item) => item.columnType === 'image' && item.height !== '')
    ) {
      const updatedColumns = newDefinition.properties.columns.value.map((item) => {
        return item.columnType === 'image' ? { ...item, height: '' } : item; // Create a new object for image columns
      });

      // Update the columns value with the updated columns
      newDefinition.properties.columns.value = updatedColumns;
      isParamFromTableColumn = true;
    }

    newDefinition[paramType] = allParams;
    newComponent.component.definition = newDefinition;
    componentDefinitionChanged(newComponent, {
      componentPropertyUpdated: true,
      isParamFromTableColumn: isParamFromTableColumn,
    });
  }

  function layoutPropertyChanged(param, attr, value, paramType) {
    paramUpdated(param, attr, value, paramType);

    // User wants to show the widget on mobile devices
    if (param.name === 'showOnMobile' && value === true) {
      let newComponent = JSON.parse(JSON.stringify(component));

      const { width, height } = newComponent.layouts['desktop'];

      newComponent['layouts'] = {
        ...newComponent.layouts,
        mobile: {
          top: 100,
          left: 0,
          width: Math.min(width, 445),
          height: height,
        },
      };

      componentDefinitionChanged(newComponent, { layoutPropertyChanged: true });

      //  Child components should also have a mobile layout
      const childComponents = Object.keys(allComponents).filter((key) => allComponents[key].parent === component?.id);

      childComponents.forEach((componentId) => {
        let newChild = {
          id: componentId,
          ...allComponents[componentId],
        };

        const { width, height } = newChild.layouts['desktop'];

        newChild['layouts'] = {
          ...newChild.layouts,
          mobile: {
            top: 100,
            left: 0,
            width: Math.min(width, 445),
            height: height,
          },
        };

        componentDefinitionChanged(newChild, { withChildLayout: true });
      });
    }
  }

  const handleInspectorHeaderActions = (value) => {
    if (value === 'rename') {
      setTimeout(() => setInputFocus(), 0);
    }
    if (value === 'delete') {
      setWidgetDeleteConfirmation(true);
    }
    if (value === 'duplicate') {
      cloneComponents();
    }
  };
  const buildGeneralStyle = () => {
    const items = [];

    items.push({
      title: `${t('widget.common.general', 'General')}`,
      isOpen: true,
      children: (
        <>
          {renderElement(
            component,
            componentMeta,
            layoutPropertyChanged,
            dataQueries,
            'boxShadow',
            'generalStyles',
            currentState,
            allComponents
          )}
        </>
      ),
    });

    return <Accordion items={items} />;
  };

  const propertiesTab = isMounted && (
    <div className={`${isVersionReleased && 'disabled'}`}>
      <GetAccordion
        componentName={componentMeta.component}
        layoutPropertyChanged={layoutPropertyChanged}
        component={component}
        paramUpdated={paramUpdated}
        dataQueries={dataQueries}
        componentMeta={componentMeta}
        components={allComponents}
        currentState={currentState}
        darkMode={darkMode}
        pages={pages}
        allComponents={allComponents}
      />
    </div>
  );
  const stylesTab = (
    <div style={{ marginBottom: '6rem' }} className={`${isVersionReleased && 'disabled'}`}>
      <div className={!isRevampedComponent && 'p-3'}>
        <Inspector.RenderStyleOptions
          componentMeta={componentMeta}
          component={component}
          paramUpdated={paramUpdated}
          dataQueries={dataQueries}
          currentState={currentState}
          allComponents={allComponents}
        />
      </div>
      {!isRevampedComponent && buildGeneralStyle()}
    </div>
  );

  React.useEffect(() => {
    const handleClickOutside = (event) => {
      if (showHeaderActionsMenu && event.target.closest('.list-menu') === null) {
        setShowHeaderActionsMenu(false);
      }
    };

    document.addEventListener('mousedown', handleClickOutside);
    return () => {
      document.removeEventListener('mousedown', handleClickOutside);
    };
    // eslint-disable-next-line react-hooks/exhaustive-deps
  }, [JSON.stringify({ showHeaderActionsMenu })]);

  return (
    <div className="inspector">
      <ConfirmDialog
        show={showWidgetDeleteConfirmation}
        message={'Are you sure you want to delete this component?'}
        onConfirm={() => {
          setSelectedComponents(EMPTY_ARRAY);
          removeComponent(component.id);
        }}
        onCancel={() => setWidgetDeleteConfirmation(false)}
        darkMode={darkMode}
      />
      <div>
        <div
          className={`row inspector-component-title-input-holder ${
            (isVersionReleased || isEditorFreezed) && 'disabled'
          }`}
        >
          <div className="col-1" onClick={() => setSelectedComponents(EMPTY_ARRAY)}>
            <span
              data-cy={`inspector-close-icon`}
              className="cursor-pointer d-flex align-items-center "
              style={{ height: '28px', width: '28px' }}
            >
              <ArrowLeft fill={'var(--slate12)'} width={'14'} />
            </span>
          </div>
          <div className={`col-9 p-0 ${isVersionReleased && 'disabled'}`}>
            <div className="input-icon" style={{ marginLeft: '8px' }}>
              <input
                onChange={(e) => setNewComponentName(e.target.value)}
                type="text"
                onBlur={() => handleComponentNameChange(newComponentName)}
                className="w-100 inspector-edit-widget-name"
                value={newComponentName}
                ref={inputRef}
                data-cy="edit-widget-name"
              />
            </div>
          </div>
          <div className="col-2" data-cy={'component-inspector-options'}>
            <OverlayTrigger
              trigger={'click'}
              placement={'bottom-end'}
              rootClose={false}
              show={showHeaderActionsMenu}
              overlay={
                <Popover id="list-menu" className={darkMode && 'dark-theme'}>
                  <Popover.Body bsPrefix="list-item-popover-body">
                    {INSPECTOR_HEADER_OPTIONS.map((option) => (
                      <div
                        data-cy={`component-inspector-${String(option?.value).toLowerCase()}-button`}
                        className="list-item-popover-option"
                        key={option?.value}
                        onClick={(e) => {
                          e.stopPropagation();
                          handleInspectorHeaderActions(option.value);
                        }}
                      >
                        <div className="list-item-popover-menu-option-icon">{option.icon}</div>
                        <div
                          className={classNames('list-item-option-menu-label', {
                            'color-tomato9': option.value === 'delete',
                          })}
                        >
                          {option?.label}
                        </div>
                      </div>
                    ))}
                  </Popover.Body>
                </Popover>
              }
            >
              <span className="cursor-pointer" onClick={() => setShowHeaderActionsMenu(true)}>
                <SolidIcon data-cy={'menu-icon'} name="morevertical" width="24" fill={'var(--slate12)'} />
              </span>
            </OverlayTrigger>
          </div>
        </div>
        <div className={`${(isVersionReleased || isEditorFreezed) && 'disabled'}`}>
          <Tabs defaultActiveKey={'properties'} id="inspector">
            <Tab eventKey="properties" title="Properties">
              {propertiesTab}
            </Tab>
            <Tab eventKey="styles" title="Styles">
              {stylesTab}
            </Tab>
          </Tabs>
        </div>
      </div>
      <span className="widget-documentation-link">
<<<<<<< HEAD
        <a href={getDocsLink(componentMeta)} target="_blank" rel="noreferrer" data-cy="widget-documentation-link">
=======
        <a
          href={`https://docs.tooljet.io/docs/widgets/${convertToKebabCase(componentMeta?.component ?? '')}`}
          target="_blank"
          rel="noreferrer"
          data-cy="widget-documentation-link"
        >
>>>>>>> bb3cfd65
          <span>
            <Student width={13} fill={'#3E63DD'} />
            <small className="widget-documentation-link-text">
              {t('widget.common.documentation', 'Read documentation for {{componentMeta}}', {
                componentMeta: componentMeta.component,
              })}
            </small>
          </span>
          <span>
            <ArrowRight width={20} fill={'#3E63DD'} />
          </span>
        </a>
      </span>
    </div>
  );
};
const getDocsLink = (componentMeta) => {
  return componentMeta.component == 'ToggleSwitchV2'
    ? `https://docs.tooljet.io/docs/widgets/toggle-switch`
    : `https://docs.tooljet.io/docs/widgets/${convertToKebabCase(componentMeta?.component ?? '')}`;
};

const widgetsWithStyleConditions = {
  Modal: {
    conditions: [
      {
        definition: 'properties', //expecting properties or styles
        property: 'useDefaultButton', //expecting a property name
        conditionStyles: ['triggerButtonBackgroundColor', 'triggerButtonTextColor'], //expecting an array of style definitions names
      },
    ],
  },
  Table: {
    conditions: [
      {
        definition: 'styles',
        property: 'contentWrap',
        conditionStyles: ['maxRowHeight', 'autoHeight'],
        type: 'toggle',
      },
    ],
  },
};

const RenderStyleOptions = ({ componentMeta, component, paramUpdated, dataQueries, currentState, allComponents }) => {
  // Initialize an object to group properties by "accordian"
  const groupedProperties = {};
  if (NEW_REVAMPED_COMPONENTS.includes(component.component.component)) {
    // Iterate over the properties in componentMeta.styles
    for (const key in componentMeta.styles) {
      const property = componentMeta.styles[key];
      const accordian = property.accordian;

      // Check if the "accordian" key exists in groupedProperties
      if (!groupedProperties[accordian]) {
        groupedProperties[accordian] = {}; // Create an empty object for the "accordian" key if it doesn't exist
      }

      // Add the property to the corresponding "accordian" object
      groupedProperties[accordian][key] = property;
    }
  }

  return Object.keys(
    NEW_REVAMPED_COMPONENTS.includes(component.component.component) ? groupedProperties : componentMeta.styles
  ).map((style) => {
    const conditionWidget = widgetsWithStyleConditions[component.component.component] ?? null;
    const condition = conditionWidget?.conditions.find((condition) => condition.property) ?? {};

    if (conditionWidget && conditionWidget.conditions.find((condition) => condition.conditionStyles.includes(style))) {
      const propertyConditon = condition?.property;
      const widgetPropertyDefinition = condition?.definition;

      return handleRenderingConditionalStyles(
        component,
        componentMeta,
        dataQueries,
        paramUpdated,
        currentState,
        allComponents,
        style,
        propertyConditon,
        component?.component?.definition[widgetPropertyDefinition]
      );
    }

    const items = [];

    if (NEW_REVAMPED_COMPONENTS.includes(component.component.component)) {
      items.push({
        title: `${style}`,
        children: Object.entries(groupedProperties[style]).map(([key, value]) => ({
          ...renderCustomStyles(
            component,
            componentMeta,
            paramUpdated,
            dataQueries,
            key,
            'styles',
            currentState,
            allComponents,
            value.accordian
          ),
        })),
      });
      return <Accordion key={style} items={items} />;
    } else {
      return renderElement(
        component,
        componentMeta,
        paramUpdated,
        dataQueries,
        style,
        'styles',
        currentState,
        allComponents
      );
    }
  });
};

const resolveConditionalStyle = (definition, condition, currentState) => {
  const conditionExistsInDefinition = definition[condition] ?? false;
  if (conditionExistsInDefinition) {
    switch (condition) {
      case 'cellSize': {
        const cellSize = resolveReferences(definition[condition]?.value ?? false, currentState) === 'hugContent';
        return cellSize;
      }
      default:
        return resolveReferences(definition[condition]?.value ?? false, currentState);
    }
  }
};

const handleRenderingConditionalStyles = (
  component,
  componentMeta,
  dataQueries,
  paramUpdated,
  currentState,
  allComponents,
  style,
  renderingPropertyCondition,
  definition
) => {
  return resolveConditionalStyle(definition, renderingPropertyCondition, currentState)
    ? renderElement(component, componentMeta, paramUpdated, dataQueries, style, 'styles', currentState, allComponents)
    : null;
};

const GetAccordion = React.memo(
  ({ componentName, ...restProps }) => {
    switch (componentName) {
      case 'Table':
        return <Table {...restProps} />;

      case 'Chart':
        return <Chart {...restProps} />;

      case 'FilePicker':
        return <FilePicker {...restProps} />;

      case 'Modal':
        return <Modal {...restProps} />;

      case 'CustomComponent':
        return <CustomComponent {...restProps} />;

      case 'Icon':
        return <Icon {...restProps} />;

      case 'Form':
        return <Form {...restProps} />;

      default: {
        return <DefaultComponent {...restProps} />;
      }
    }
  },
  (prevProps, nextProps) => {
    prevProps.componentName === nextProps.componentName;
  }
);

Inspector.RenderStyleOptions = RenderStyleOptions;<|MERGE_RESOLUTION|>--- conflicted
+++ resolved
@@ -451,16 +451,7 @@
         </div>
       </div>
       <span className="widget-documentation-link">
-<<<<<<< HEAD
         <a href={getDocsLink(componentMeta)} target="_blank" rel="noreferrer" data-cy="widget-documentation-link">
-=======
-        <a
-          href={`https://docs.tooljet.io/docs/widgets/${convertToKebabCase(componentMeta?.component ?? '')}`}
-          target="_blank"
-          rel="noreferrer"
-          data-cy="widget-documentation-link"
-        >
->>>>>>> bb3cfd65
           <span>
             <Student width={13} fill={'#3E63DD'} />
             <small className="widget-documentation-link-text">
