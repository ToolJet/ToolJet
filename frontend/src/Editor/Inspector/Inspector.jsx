import React, { useState, useEffect } from 'react';
import { componentTypes } from '../Components/components';
import { Table } from './Components/Table';
import { Chart } from './Components/Chart';
import { renderElement, renderEvent } from './Utils';
import { toast } from 'react-toastify';
import { validateQueryName, convertToKebabCase } from '@/_helpers/utils';
import { EventManager } from './EventManager';

export const Inspector = ({
  selectedComponentId,
  componentDefinitionChanged,
  dataQueries,
  removeComponent,
  allComponents,
  componentChanged,
  currentState,
  apps,
  darkMode,
  switchSidebarTab
}) => {

  const selectedComponent = { id: selectedComponentId, component: allComponents[selectedComponentId].component, layouts: allComponents[selectedComponentId].layouts}
  const [component, setComponent] = useState(selectedComponent);

  const [components, setComponents] = useState(allComponents);
  
  const componentMeta = componentTypes.find((comp) => component.component.component === comp.component);

  useEffect(() => {
    setComponent(selectedComponent);
  }, [selectedComponent.component.definition]);

  useEffect(() => {
    setComponents(allComponents);
  }, [allComponents]);

  function handleComponentNameChange(newName) {
    if (validateQueryName(newName)) {
      let newComponent = { ...component };
      newComponent.component.name = newName;
      setComponent(newComponent);
      componentChanged(newComponent);
    } else {
      toast.error('Invalid query name. Should be unique and only include letters, numbers and underscore.', { hideProgressBar: true });
    }
  }

  function paramUpdated(param, attr, value, paramType) {
    let newDefinition = { ...component.component.definition };

    const paramObject = newDefinition[paramType][param.name];

    if (!paramObject) {
      newDefinition[paramType][param.name] = {};
    }

    if(attr) {
      newDefinition[paramType][param.name][attr] = value;
    } else {
      newDefinition[paramType][param.name] = value;
    }

    let newComponent = {
      ...component
    };

    setComponent(newComponent);
    componentDefinitionChanged(newComponent);
  }

  function layoutPropertyChanged(param, attr, value, paramType) { 
    paramUpdated(param, attr, value, paramType);

    // User wants to show the widget on mobile devices
    if(param.name === 'showOnMobile' && value === true) { 
      
      let newComponent = {
        ...component
      };

      const { width, height } = newComponent.layouts['desktop'];

      newComponent['layouts'] = {
        ...newComponent.layouts,
        mobile: { 
          top: 100, 
          left: 0, 
          width: Math.min(width, 445), 
          height: height
        }
      }

      setComponent(newComponent);
      componentDefinitionChanged(newComponent).then(() => {
        
        //  Child componets should also have a mobile layout
        const childComponents = Object.keys(allComponents).filter((key) => allComponents[key].parent === component.id);

        childComponents.forEach((componentId) => {
          let newChild = {
            id: componentId,
            ...allComponents[componentId]
          };

          const { width, height } = newChild.layouts['desktop'];

          newChild['layouts'] = {
            ...newChild.layouts,
            mobile: { 
              top: 100, 
              left: 0, 
              width: Math.min(width, 445), 
              height: height
            }
          }

          componentDefinitionChanged(newChild);

        });
      });

    }
  }

  function eventUpdated(event, actionId) {
    let newDefinition = { ...component.component.definition };
    newDefinition.events[event.name] = { actionId };

    let newComponent = {
      ...component
    };

    setComponent(newComponent);
    componentDefinitionChanged(newComponent);
  }

  function eventsChanged(newEvents) {
    let newDefinition = { ...component.component.definition };
    newDefinition.events = newEvents;

    let newComponent = {
      ...component
    };

    setComponent(newComponent);
    componentDefinitionChanged(newComponent);
  }

  function eventOptionUpdated(event, option, value) {
    console.log('eventOptionUpdated', event, option, value);

    let newDefinition = { ...component.component.definition };
    let eventDefinition = newDefinition.events[event.name] || { options: {} };

    newDefinition.events[event.name] = { ...eventDefinition, options: { ...eventDefinition.options, [option]: value } };

    let newComponent = {
      ...component
    };

    setComponent(newComponent);
    componentDefinitionChanged(newComponent);
  }

  return (
    <div className="inspector">
      <div className="header px-2 py-1 row">
        <div className="col-auto">
            <div className="input-icon">
                <input
                    type="text"
                    onChange={(e) => handleComponentNameChange(e.target.value)}
                    className="form-control-plaintext form-control-plaintext-sm mt-1"
                    value={component.component.name}
                />
                <span className="input-icon-addon">
                    <img src="/assets/images/icons/edit-source.svg" width="12" height="12" />
                </span>
            </div>
        </div>
        <div className="col py-1">
          <button 
            className="btn btn-sm component-action-button btn-light"
            onClick={() => switchSidebarTab(2)}
          >
            x
          </button>
        </div>

      </div>

      {componentMeta.component === 'Table' &&
        <Table
          component={component}
          paramUpdated={paramUpdated}
          dataQueries={dataQueries}
          componentMeta={componentMeta}
          eventUpdated={eventUpdated}
          eventOptionUpdated={eventOptionUpdated}
          components={components}
          currentState={currentState}
          darkMode={darkMode}
<<<<<<< HEAD
=======
          eventsChanged={eventsChanged}
>>>>>>> a9b67245
          apps={apps}
        />
      }

      {componentMeta.component === 'Chart' &&
        <Chart
          component={component}
          paramUpdated={paramUpdated}
          dataQueries={dataQueries}
          componentMeta={componentMeta}
          eventUpdated={eventUpdated}
          eventOptionUpdated={eventOptionUpdated}
          components={components}
          currentState={currentState}
          darkMode={darkMode}
        />
      }
        
      {!['Table', 'Chart'].includes(componentMeta.component)   && 
        <div className="properties-container p-2">
          {Object.keys(componentMeta.properties).map((property) => renderElement(component, componentMeta, paramUpdated, dataQueries, property, 'properties', currentState, components, darkMode))}
          
          {Object.keys(componentMeta.styles).length > 0 && <div className="hr-text">Style</div>}
          {Object.keys(componentMeta.styles).map((style) => renderElement(component, componentMeta, paramUpdated, dataQueries, style, 'styles', currentState, components))}

          {Object.keys(componentMeta.events).length > 0 &&
            <div>
              {Object.keys(componentMeta.events).length > 0 && <div className="hr-text">Events</div>}

              <EventManager
                component={component}
                componentMeta={componentMeta}
                currentState={currentState}
                dataQueries={dataQueries}
                components={components}
                eventsChanged={eventsChanged}
                apps={apps}
              />
            </div>
          }
        </div>
      }

      {/* Show on desktop & show on mobile params */}
      <div className="hr-text">Layout</div>
      <div className="properties-container p-2 pb-3 mb-5">
        {renderElement(component, componentMeta, layoutPropertyChanged, dataQueries, 'showOnDesktop', 'others', currentState, components)}
        {renderElement(component, componentMeta, layoutPropertyChanged, dataQueries, 'showOnMobile', 'others', currentState, components)}
      </div>

      <div className="widget-documentation-link p-2">
        <a href={`https://docs.tooljet.io/docs/widgets/${convertToKebabCase(componentMeta?.name ?? '')}`} target="_blank">
          <small>
            {componentMeta.name} documentation
          </small>
        </a>
      </div>
    </div>
  );
};<|MERGE_RESOLUTION|>--- conflicted
+++ resolved
@@ -201,10 +201,7 @@
           components={components}
           currentState={currentState}
           darkMode={darkMode}
-<<<<<<< HEAD
-=======
           eventsChanged={eventsChanged}
->>>>>>> a9b67245
           apps={apps}
         />
       }
