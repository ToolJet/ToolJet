--- conflicted
+++ resolved
@@ -34,10 +34,7 @@
 import classNames from 'classnames';
 import { useEditorStore, EMPTY_ARRAY } from '@/_stores/editorStore';
 import { Select } from './Components/Select';
-<<<<<<< HEAD
-=======
 import { deepClone } from '@/_helpers/utilities/utils.helpers';
->>>>>>> 3169d38d
 
 const INSPECTOR_HEADER_OPTIONS = [
   {
@@ -67,10 +64,7 @@
   'Checkbox',
   'DropdownV2',
   'MultiselectV2',
-<<<<<<< HEAD
   'RadioButtonV2',
-=======
->>>>>>> 3169d38d
   'Button',
 ];
 
@@ -593,8 +587,8 @@
                   componentMeta.displayName === 'Toggle Switch (Legacy)'
                     ? 'Toggle (Legacy)'
                     : componentMeta.displayName === 'Toggle Switch'
-                    ? 'Toggle Switch'
-                    : componentMeta.component,
+                      ? 'Toggle Switch'
+                      : componentMeta.component,
               })}
             </small>
           </span>
@@ -776,10 +770,7 @@
 
       case 'DropdownV2':
       case 'MultiselectV2':
-<<<<<<< HEAD
       case 'RadioButtonV2':
-=======
->>>>>>> 3169d38d
         return <Select {...restProps} />;
 
       default: {
