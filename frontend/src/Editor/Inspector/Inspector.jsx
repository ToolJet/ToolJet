import React, { useState, useRef, useLayoutEffect, useEffect } from 'react';
import Tabs from 'react-bootstrap/Tabs';
import Tab from 'react-bootstrap/Tab';
import { componentTypes } from '../WidgetManager/components';
import { Table } from './Components/Table';
import { Chart } from './Components/Chart';
import { Form } from './Components/Form';
import { renderElement } from './Utils';
import { toast } from 'react-hot-toast';
import { validateQueryName, convertToKebabCase, resolveReferences } from '@/_helpers/utils';
import { ConfirmDialog } from '@/_components';
import { useHotkeys } from 'react-hotkeys-hook';
import { DefaultComponent } from './Components/DefaultComponent';
import { FilePicker } from './Components/FilePicker';
import { Modal } from './Components/Modal';
import { CustomComponent } from './Components/CustomComponent';
import { Icon } from './Components/Icon';
import useFocus from '@/_hooks/use-focus';
import Accordion from '@/_ui/Accordion';
import { useTranslation } from 'react-i18next';
import _ from 'lodash';
import { useMounted } from '@/_hooks/use-mount';

export const Inspector = ({
  selectedComponentId,
  componentDefinitionChanged,
  dataQueries,
  allComponents,
  currentState,
  apps,
  darkMode,
  switchSidebarTab,
  removeComponent,
  handleEditorEscapeKeyPress,
  appDefinitionLocalVersion,
  pages,
}) => {
  const component = {
    id: selectedComponentId,
    component: allComponents[selectedComponentId].component,
    layouts: allComponents[selectedComponentId].layouts,
    parent: allComponents[selectedComponentId].parent,
  };
  const [showWidgetDeleteConfirmation, setWidgetDeleteConfirmation] = useState(false);
  const [key, setKey] = React.useState('properties');
  // eslint-disable-next-line no-unused-vars
  const [tabHeight, setTabHeight] = React.useState(0); //?
  const tabsRef = useRef(null);
  const componentNameRef = useRef(null);
  const [newComponentName, setNewComponentName] = useState(component.component.name);
  const [inputRef, setInputFocus] = useFocus();
  const { t } = useTranslation();

  useHotkeys('backspace', () => setWidgetDeleteConfirmation(true));
  useHotkeys('escape', () => switchSidebarTab(2));

  const componentMeta = componentTypes.find((comp) => component.component.component === comp.component);

  useLayoutEffect(() => {
    if (tabsRef.current) {
      setTabHeight(tabsRef.current.querySelector('.nav-tabs').clientHeight);
    }
  }, []);

  const isMounted = useMounted();

  useEffect(() => {
    componentNameRef.current = newComponentName;
  }, [newComponentName]);

  useEffect(() => {
    return () => {
      handleComponentNameChange(componentNameRef.current);
    };
    // eslint-disable-next-line react-hooks/exhaustive-deps
  }, []);

  const validateComponentName = (name) => {
    const isValid = !Object.values(allComponents)
      .map((component) => component.component.name)
      .includes(name);

    if (component.component.name === name) {
      return true;
    }
    return isValid;
  };

  function handleComponentNameChange(newName) {
    if (component.component.name === newName) return;
    if (newName.length === 0) {
      toast.error(t('widget.common.widgetNameEmptyError', 'Widget name cannot be empty'));
      return setInputFocus();
    }

    if (!validateComponentName(newName)) {
      toast.error(t('widget.common.componentNameExistsError', 'Component name already exists'));
      return setInputFocus();
    }

    if (validateQueryName(newName)) {
      let newComponent = { ...component };
      newComponent.component.name = newName;
      componentDefinitionChanged(newComponent);
    } else {
      toast.error(
        t(
          'widget.common.invalidWidgetName',
          'Invalid widget name. Should be unique and only include letters, numbers and underscore.'
        )
      );
      setInputFocus();
    }
  }

  const getDefaultValue = (val) => {
    if (componentMeta?.definition?.defaults) {
      return componentMeta.definition.defaults.find((el) => el.type === val);
    }
    return null;
  };

  function paramUpdated(param, attr, value, paramType) {
    console.log({ param, attr, value, paramType });

    let newDefinition = _.cloneDeep(component.component.definition);
    let allParams = newDefinition[paramType] || {};
    const paramObject = allParams[param.name];
    if (!paramObject) {
      allParams[param.name] = {};
    }

    if (attr) {
      allParams[param.name][attr] = value;
      const defaultValue = getDefaultValue(value);
      if (param.type === 'select' && defaultValue) {
        allParams[defaultValue.paramName]['value'] = defaultValue.value;
      }
    } else {
      allParams[param.name] = value;
    }

    newDefinition[paramType] = allParams;

    let newComponent = _.merge(component, {
      component: {
        definition: newDefinition,
      },
    });

    componentDefinitionChanged(newComponent);
  }

  function layoutPropertyChanged(param, attr, value, paramType) {
    paramUpdated(param, attr, value, paramType);

    // User wants to show the widget on mobile devices
    if (param.name === 'showOnMobile' && value === true) {
      let newComponent = {
        ...component,
      };

      const { width, height } = newComponent.layouts['desktop'];

      newComponent['layouts'] = {
        ...newComponent.layouts,
        mobile: {
          top: 100,
          left: 0,
          width: Math.min(width, 445),
          height: height,
        },
      };

      componentDefinitionChanged(newComponent);

      //  Child components should also have a mobile layout
      const childComponents = Object.keys(allComponents).filter((key) => allComponents[key].parent === component.id);

      childComponents.forEach((componentId) => {
        let newChild = {
          id: componentId,
          ...allComponents[componentId],
        };

        const { width, height } = newChild.layouts['desktop'];

        newChild['layouts'] = {
          ...newChild.layouts,
          mobile: {
            top: 100,
            left: 0,
            width: Math.min(width, 445),
            height: height,
          },
        };

        componentDefinitionChanged(newChild);
      });
    }
  }

  function eventUpdated(event, actionId) {
    let newDefinition = { ...component.component.definition };
    newDefinition.events[event.name] = { actionId };

    let newComponent = {
      ...component,
    };

    componentDefinitionChanged(newComponent);
  }

  function eventsChanged(newEvents, isReordered = false) {
    let newDefinition;
    if (isReordered) {
      newDefinition = { ...component.component };
      newDefinition.definition.events = newEvents;
    } else {
      newDefinition = { ...component.component.definition };
      newDefinition.events = newEvents;
    }

    let newComponent = {
      ...component,
    };

    componentDefinitionChanged(newComponent);
  }

  function eventOptionUpdated(event, option, value) {
    console.log('eventOptionUpdated', event, option, value);

    let newDefinition = { ...component.component.definition };
    let eventDefinition = newDefinition.events[event.name] || { options: {} };

    newDefinition.events[event.name] = { ...eventDefinition, options: { ...eventDefinition.options, [option]: value } };

    let newComponent = {
      ...component,
    };

    componentDefinitionChanged(newComponent);
  }

<<<<<<< HEAD
=======
  function getAccordion(componentName) {
    switch (componentName) {
      case 'Table':
        return (
          <Table
            layoutPropertyChanged={layoutPropertyChanged}
            component={component}
            paramUpdated={paramUpdated}
            dataQueries={dataQueries}
            componentMeta={componentMeta}
            eventUpdated={eventUpdated}
            eventOptionUpdated={eventOptionUpdated}
            components={allComponents}
            currentState={currentState}
            darkMode={darkMode}
            eventsChanged={eventsChanged}
            apps={apps}
          />
        );

      case 'Chart':
        return (
          <Chart
            layoutPropertyChanged={layoutPropertyChanged}
            component={component}
            paramUpdated={paramUpdated}
            dataQueries={dataQueries}
            componentMeta={componentMeta}
            eventUpdated={eventUpdated}
            eventOptionUpdated={eventOptionUpdated}
            components={allComponents}
            currentState={currentState}
            darkMode={darkMode}
          />
        );

      case 'FilePicker':
        return (
          <FilePicker
            layoutPropertyChanged={layoutPropertyChanged}
            component={component}
            paramUpdated={paramUpdated}
            dataQueries={dataQueries}
            componentMeta={componentMeta}
            currentState={currentState}
            darkMode={darkMode}
            eventsChanged={eventsChanged}
            apps={apps}
            allComponents={allComponents}
          />
        );

      case 'Modal':
        return (
          <Modal
            layoutPropertyChanged={layoutPropertyChanged}
            component={component}
            paramUpdated={paramUpdated}
            dataQueries={dataQueries}
            componentMeta={componentMeta}
            currentState={currentState}
            darkMode={darkMode}
            eventsChanged={eventsChanged}
            apps={apps}
            allComponents={allComponents}
          />
        );

      case 'CustomComponent':
        return (
          <CustomComponent
            layoutPropertyChanged={layoutPropertyChanged}
            component={component}
            paramUpdated={paramUpdated}
            dataQueries={dataQueries}
            componentMeta={componentMeta}
            currentState={currentState}
            darkMode={darkMode}
            eventsChanged={eventsChanged}
            apps={apps}
            allComponents={allComponents}
          />
        );

      case 'Icon':
        return (
          <Icon
            layoutPropertyChanged={layoutPropertyChanged}
            component={component}
            paramUpdated={paramUpdated}
            dataQueries={dataQueries}
            componentMeta={componentMeta}
            currentState={currentState}
            darkMode={darkMode}
            eventsChanged={eventsChanged}
            apps={apps}
            allComponents={allComponents}
          />
        );

      case 'Form':
        return (
          <Form
            layoutPropertyChanged={layoutPropertyChanged}
            component={component}
            paramUpdated={paramUpdated}
            dataQueries={dataQueries}
            componentMeta={componentMeta}
            currentState={currentState}
            darkMode={darkMode}
            eventsChanged={eventsChanged}
            apps={apps}
            allComponents={allComponents}
          />
        );

      default: {
        return (
          <DefaultComponent
            layoutPropertyChanged={layoutPropertyChanged}
            component={component}
            paramUpdated={paramUpdated}
            dataQueries={dataQueries}
            componentMeta={componentMeta}
            currentState={currentState}
            darkMode={darkMode}
            eventsChanged={eventsChanged}
            apps={apps}
            allComponents={allComponents}
          />
        );
      }
    }
  }

>>>>>>> 62724dec
  const buildGeneralStyle = () => {
    const items = [];

    items.push({
      title: `${t('widget.common.general', 'General')}`,
      isOpen: true,
      children: (
        <>
          {renderElement(
            component,
            componentMeta,
            layoutPropertyChanged,
            dataQueries,
            'boxShadow',
            'generalStyles',
            currentState,
            allComponents
          )}
        </>
      ),
    });

    return <Accordion items={items} />;
  };

  const handleTabSelect = (key) => {
    setKey(key);
    if (key == 'close-inpector' || key == 'close-inpector-light') {
      switchSidebarTab(2);
      handleEditorEscapeKeyPress();
    }
  };

  return (
    <div className="inspector">
      <ConfirmDialog
        show={showWidgetDeleteConfirmation}
        message={'Widget will be deleted, do you want to continue?'}
        onConfirm={() => {
          switchSidebarTab(2);
          removeComponent(component);
        }}
        onCancel={() => setWidgetDeleteConfirmation(false)}
      />
      <div ref={tabsRef}>
        <Tabs activeKey={key} onSelect={(k) => handleTabSelect(k)} className={`tabs-inspector ${darkMode && 'dark'}`}>
          <Tab style={{ marginBottom: 100 }} eventKey="properties" title={t('widget.common.properties', 'Properties')}>
            <div className="header py-1 row">
              <div>
                <div className="input-icon">
                  <input
                    onChange={(e) => setNewComponentName(e.target.value)}
                    type="text"
                    onKeyUp={(e) => {
                      if (e.keyCode === 13) handleComponentNameChange(newComponentName);
                    }}
                    onBlur={() => handleComponentNameChange(newComponentName)}
                    className="w-100 form-control-plaintext form-control-plaintext-sm mt-1"
                    value={newComponentName}
                    ref={inputRef}
                    data-cy="edit-widget-name"
                  />
                  <span className="input-icon-addon">
                    <svg width="14" height="14" viewBox="0 0 14 14" fill="none" xmlns="http://www.w3.org/2000/svg">
                      <path
                        d="M13.1667 3.11667L10.8833 0.833337C10.5853 0.553417 10.1948 0.392803 9.78611 0.382047C9.3774 0.371291 8.97899 0.511145 8.66667 0.775004L1.16667 8.275C0.897308 8.54664 0.72959 8.90267 0.69167 9.28334L0.333336 12.7583C0.322111 12.8804 0.337948 13.0034 0.379721 13.1187C0.421493 13.2339 0.488172 13.3385 0.575003 13.425C0.65287 13.5022 0.745217 13.5633 0.846748 13.6048C0.948279 13.6463 1.057 13.6673 1.16667 13.6667H1.24167L4.71667 13.35C5.09733 13.3121 5.45337 13.1444 5.725 12.875L13.225 5.375C13.5161 5.06748 13.6734 4.65709 13.6625 4.23378C13.6516 3.81047 13.4733 3.40876 13.1667 3.11667ZM4.56667 11.6833L2.06667 11.9167L2.29167 9.41667L7 4.76667L9.25 7.01667L4.56667 11.6833ZM10.3333 5.9L8.1 3.66667L9.725 2L12 4.275L10.3333 5.9Z"
                        fill="#8092AC"
                      />
                    </svg>
                  </span>
                </div>
              </div>
            </div>
            {isMounted && (
              <GetAccordion
                componentName={componentMeta.component}
                layoutPropertyChanged={layoutPropertyChanged}
                component={component}
                paramUpdated={paramUpdated}
                dataQueries={dataQueries}
                componentMeta={componentMeta}
                eventUpdated={eventUpdated}
                eventOptionUpdated={eventOptionUpdated}
                components={allComponents}
                currentState={currentState}
                darkMode={darkMode}
                eventsChanged={eventsChanged}
                apps={apps}
                pages={pages}
              />
            )}
          </Tab>
          <Tab eventKey="styles" title={t('widget.common.styles', 'Styles')}>
            <div style={{ marginBottom: '6rem' }}>
              <div className="p-3">
                <Inspector.RenderStyleOptions
                  componentMeta={componentMeta}
                  component={component}
                  paramUpdated={paramUpdated}
                  dataQueries={dataQueries}
                  currentState={currentState}
                  allComponents={allComponents}
                />
              </div>
              {buildGeneralStyle()}
            </div>
          </Tab>
          <Tab
            className="close-inpector-tab"
            eventKey={darkMode ? 'close-inpector' : 'close-inpector-light'}
            title={
              <div className="inspector-close-icon-wrapper">
                <svg
                  width="20"
                  height="21"
                  viewBox="0 0 20 21"
                  fill="none"
                  xmlns="http://www.w3.org/2000/svg"
                  className="close-svg"
                >
                  <path
                    fillRule="evenodd"
                    clipRule="evenodd"
                    d="M9.99931 10.9751L15.0242 16.0014L16 15.027L10.9737 10.0007L16 4.97577L15.0256 4L9.99931 9.0263L4.97439 4L4 4.97577L9.02492 10.0007L4 15.0256L4.97439 16.0014L9.99931 10.9751Z"
                    fill="#8092AC"
                  />
                </svg>
              </div>
            }
          ></Tab>
        </Tabs>
      </div>

      <div className="widget-documentation-link p-2">
        <a
          href={`https://docs.tooljet.io/docs/widgets/${convertToKebabCase(componentMeta?.name ?? '')}`}
          target="_blank"
          rel="noreferrer"
          data-cy="widget-documentation-link"
        >
          <small>
            {t('widget.common.documentation', '{{componentMeta}} documentation', { componentMeta: componentMeta.name })}
          </small>
        </a>
      </div>
    </div>
  );
};

const widgetsWithStyleConditions = {
  Modal: {
    conditions: [
      {
        definition: 'properties', //expecting properties or styles
        property: 'useDefaultButton', //expecting a property name
        conditionStyles: ['triggerButtonBackgroundColor', 'triggerButtonTextColor'], //expecting an array of style definitions names
      },
    ],
  },
};

const RenderStyleOptions = ({ componentMeta, component, paramUpdated, dataQueries, currentState, allComponents }) => {
  return Object.keys(componentMeta.styles).map((style) => {
    const conditionWidget = widgetsWithStyleConditions[component.component.component] ?? null;
    const condition = conditionWidget?.conditions.find((condition) => condition.property) ?? {};

    if (conditionWidget && conditionWidget.conditions.find((condition) => condition.conditionStyles.includes(style))) {
      const propertyConditon = condition?.property;
      const widgetPropertyDefinition = condition?.definition;

      return handleRenderingConditionalStyles(
        component,
        componentMeta,
        dataQueries,
        paramUpdated,
        currentState,
        allComponents,
        style,
        propertyConditon,
        component.component?.definition[widgetPropertyDefinition]
      );
    }

    return renderElement(
      component,
      componentMeta,
      paramUpdated,
      dataQueries,
      style,
      'styles',
      currentState,
      allComponents
    );
  });
};

const resolveConditionalStyle = (definition, condition, currentState) => {
  const conditionExistsInDefinition = definition[condition] ?? false;
  if (conditionExistsInDefinition) {
    return resolveReferences(definition[condition]?.value ?? false, currentState);
  }
};

const handleRenderingConditionalStyles = (
  component,
  componentMeta,
  dataQueries,
  paramUpdated,
  currentState,
  allComponents,
  style,
  renderingPropertyCondition,
  definition
) => {
  return resolveConditionalStyle(definition, renderingPropertyCondition, currentState)
    ? renderElement(component, componentMeta, paramUpdated, dataQueries, style, 'styles', currentState, allComponents)
    : null;
};

const GetAccordion = React.memo(
  ({ componentName, ...restProps }) => {
    useEffect(() => {
      console.log('checking => Inspector [Accordion] mounted');

      return () => console.log('checking ==> Inspector [Accordion] unmounted');
    }, []);

    useEffect(() => {
      console.log('checking => Inspector [Accordion] updated', restProps);
    }, [JSON.stringify({ restProps })]);

    switch (componentName) {
      case 'Table':
        return <Table {...restProps} />;

      case 'Chart':
        return <Chart {...restProps} />;

      case 'FilePicker':
        return <FilePicker {...restProps} />;

      case 'Modal':
        return <Modal {...restProps} />;

      case 'CustomComponent':
        return <CustomComponent {...restProps} />;

      case 'Icon':
        return <Icon {...restProps} />;

      default: {
        return <DefaultComponent {...restProps} />;
      }
    }
  },
  (prevProps, nextProps) => {
    prevProps.componentName === nextProps.componentName;
  }
);

Inspector.RenderStyleOptions = RenderStyleOptions;<|MERGE_RESOLUTION|>--- conflicted
+++ resolved
@@ -243,144 +243,6 @@
     componentDefinitionChanged(newComponent);
   }
 
-<<<<<<< HEAD
-=======
-  function getAccordion(componentName) {
-    switch (componentName) {
-      case 'Table':
-        return (
-          <Table
-            layoutPropertyChanged={layoutPropertyChanged}
-            component={component}
-            paramUpdated={paramUpdated}
-            dataQueries={dataQueries}
-            componentMeta={componentMeta}
-            eventUpdated={eventUpdated}
-            eventOptionUpdated={eventOptionUpdated}
-            components={allComponents}
-            currentState={currentState}
-            darkMode={darkMode}
-            eventsChanged={eventsChanged}
-            apps={apps}
-          />
-        );
-
-      case 'Chart':
-        return (
-          <Chart
-            layoutPropertyChanged={layoutPropertyChanged}
-            component={component}
-            paramUpdated={paramUpdated}
-            dataQueries={dataQueries}
-            componentMeta={componentMeta}
-            eventUpdated={eventUpdated}
-            eventOptionUpdated={eventOptionUpdated}
-            components={allComponents}
-            currentState={currentState}
-            darkMode={darkMode}
-          />
-        );
-
-      case 'FilePicker':
-        return (
-          <FilePicker
-            layoutPropertyChanged={layoutPropertyChanged}
-            component={component}
-            paramUpdated={paramUpdated}
-            dataQueries={dataQueries}
-            componentMeta={componentMeta}
-            currentState={currentState}
-            darkMode={darkMode}
-            eventsChanged={eventsChanged}
-            apps={apps}
-            allComponents={allComponents}
-          />
-        );
-
-      case 'Modal':
-        return (
-          <Modal
-            layoutPropertyChanged={layoutPropertyChanged}
-            component={component}
-            paramUpdated={paramUpdated}
-            dataQueries={dataQueries}
-            componentMeta={componentMeta}
-            currentState={currentState}
-            darkMode={darkMode}
-            eventsChanged={eventsChanged}
-            apps={apps}
-            allComponents={allComponents}
-          />
-        );
-
-      case 'CustomComponent':
-        return (
-          <CustomComponent
-            layoutPropertyChanged={layoutPropertyChanged}
-            component={component}
-            paramUpdated={paramUpdated}
-            dataQueries={dataQueries}
-            componentMeta={componentMeta}
-            currentState={currentState}
-            darkMode={darkMode}
-            eventsChanged={eventsChanged}
-            apps={apps}
-            allComponents={allComponents}
-          />
-        );
-
-      case 'Icon':
-        return (
-          <Icon
-            layoutPropertyChanged={layoutPropertyChanged}
-            component={component}
-            paramUpdated={paramUpdated}
-            dataQueries={dataQueries}
-            componentMeta={componentMeta}
-            currentState={currentState}
-            darkMode={darkMode}
-            eventsChanged={eventsChanged}
-            apps={apps}
-            allComponents={allComponents}
-          />
-        );
-
-      case 'Form':
-        return (
-          <Form
-            layoutPropertyChanged={layoutPropertyChanged}
-            component={component}
-            paramUpdated={paramUpdated}
-            dataQueries={dataQueries}
-            componentMeta={componentMeta}
-            currentState={currentState}
-            darkMode={darkMode}
-            eventsChanged={eventsChanged}
-            apps={apps}
-            allComponents={allComponents}
-          />
-        );
-
-      default: {
-        return (
-          <DefaultComponent
-            layoutPropertyChanged={layoutPropertyChanged}
-            component={component}
-            paramUpdated={paramUpdated}
-            dataQueries={dataQueries}
-            componentMeta={componentMeta}
-            currentState={currentState}
-            darkMode={darkMode}
-            eventsChanged={eventsChanged}
-            apps={apps}
-            allComponents={allComponents}
-          />
-        );
-      }
-    }
-  }
-
->>>>>>> 62724dec
   const buildGeneralStyle = () => {
     const items = [];
 
@@ -602,16 +464,6 @@
 
 const GetAccordion = React.memo(
   ({ componentName, ...restProps }) => {
-    useEffect(() => {
-      console.log('checking => Inspector [Accordion] mounted');
-
-      return () => console.log('checking ==> Inspector [Accordion] unmounted');
-    }, []);
-
-    useEffect(() => {
-      console.log('checking => Inspector [Accordion] updated', restProps);
-    }, [JSON.stringify({ restProps })]);
-
     switch (componentName) {
       case 'Table':
         return <Table {...restProps} />;
